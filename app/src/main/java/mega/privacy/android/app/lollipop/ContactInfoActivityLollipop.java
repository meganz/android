package mega.privacy.android.app.lollipop;

import android.Manifest;
import android.annotation.SuppressLint;
import android.app.ProgressDialog;
import android.content.BroadcastReceiver;
import android.content.Context;
import android.content.DialogInterface;
import android.content.Intent;
import android.content.IntentFilter;
import android.content.pm.PackageManager;
import android.content.res.Resources;
import android.graphics.Bitmap;
import android.graphics.BitmapFactory;
import android.graphics.Canvas;
import android.graphics.Color;
import android.graphics.Paint;
import android.graphics.PorterDuff;
import android.graphics.drawable.Drawable;
import android.os.Build;
import android.os.Bundle;
import android.os.Handler;
import com.google.android.material.appbar.AppBarLayout;
import androidx.coordinatorlayout.widget.CoordinatorLayout;
import androidx.core.app.ActivityCompat;
import androidx.core.content.ContextCompat;
import androidx.localbroadcastmanager.content.LocalBroadcastManager;
import androidx.appcompat.app.ActionBar;
import androidx.appcompat.app.AlertDialog;
import androidx.palette.graphics.Palette;
import androidx.appcompat.widget.SwitchCompat;
import androidx.appcompat.widget.Toolbar;
import android.text.Editable;
import android.text.InputType;
import android.text.TextWatcher;
import android.util.DisplayMetrics;
import android.util.TypedValue;
import android.view.Display;
import android.view.KeyEvent;
import android.view.Menu;
import android.view.MenuInflater;
import android.view.MenuItem;
import android.view.View;
import android.view.View.OnClickListener;
import android.view.ViewGroup;
import android.view.inputmethod.EditorInfo;
import android.widget.AdapterView;
import android.widget.AdapterView.OnItemClickListener;
import android.widget.Button;
import android.widget.CheckBox;
import android.widget.ImageView;
import android.widget.LinearLayout;
import android.widget.RelativeLayout;
import android.widget.TextView;

import net.opacapp.multilinecollapsingtoolbar.CollapsingToolbarLayout;

import java.io.File;
import java.util.ArrayList;
import java.util.HashMap;
import java.util.List;
import java.util.Locale;
import java.util.Map;

import mega.privacy.android.app.AuthenticityCredentialsActivity;
import mega.privacy.android.app.DatabaseHandler;
import mega.privacy.android.app.MegaApplication;
import mega.privacy.android.app.MegaContactDB;
import mega.privacy.android.app.R;
import mega.privacy.android.app.components.AppBarStateChangeListener;
import mega.privacy.android.app.components.EditTextCursorWatcher;
import mega.privacy.android.app.components.MarqueeTextView;
import mega.privacy.android.app.components.twemoji.EmojiEditText;
import mega.privacy.android.app.components.twemoji.EmojiTextView;
import mega.privacy.android.app.listeners.SetAttrUserListener;
import mega.privacy.android.app.lollipop.controllers.ChatController;
import mega.privacy.android.app.lollipop.controllers.ContactController;
import mega.privacy.android.app.lollipop.controllers.NodeController;
import mega.privacy.android.app.listeners.CreateChatListener;
import mega.privacy.android.app.lollipop.listeners.MultipleAttachChatListener;
import mega.privacy.android.app.lollipop.listeners.MultipleRequestListener;
import mega.privacy.android.app.lollipop.megachat.ChatActivityLollipop;
import mega.privacy.android.app.lollipop.megachat.ChatItemPreferences;
import mega.privacy.android.app.lollipop.megachat.ChatSettings;
import mega.privacy.android.app.lollipop.megachat.NodeAttachmentHistoryActivity;
import mega.privacy.android.app.lollipop.megachat.calls.ChatCallActivity;
import mega.privacy.android.app.modalbottomsheet.ContactFileListBottomSheetDialogFragment;
import mega.privacy.android.app.modalbottomsheet.ContactNicknameBottomSheetDialogFragment;
import mega.privacy.android.app.utils.AskForDisplayOverDialog;
import nz.mega.sdk.MegaApiAndroid;
import nz.mega.sdk.MegaApiJava;
import nz.mega.sdk.MegaChatApi;
import nz.mega.sdk.MegaChatApiAndroid;
import nz.mega.sdk.MegaChatApiJava;
import nz.mega.sdk.MegaChatError;
import nz.mega.sdk.MegaChatListItem;
import nz.mega.sdk.MegaChatListenerInterface;
import nz.mega.sdk.MegaChatPeerList;
import nz.mega.sdk.MegaChatPresenceConfig;
import nz.mega.sdk.MegaChatRequest;
import nz.mega.sdk.MegaChatRequestListenerInterface;
import nz.mega.sdk.MegaChatRoom;
import nz.mega.sdk.MegaContactRequest;
import nz.mega.sdk.MegaError;
import nz.mega.sdk.MegaEvent;
import nz.mega.sdk.MegaGlobalListenerInterface;
import nz.mega.sdk.MegaNode;
import nz.mega.sdk.MegaRequest;
import nz.mega.sdk.MegaRequestListenerInterface;
import nz.mega.sdk.MegaUser;
import nz.mega.sdk.MegaUserAlert;

import static mega.privacy.android.app.modalbottomsheet.ModalBottomSheetUtil.*;
import static mega.privacy.android.app.constants.BroadcastConstants.*;
import static mega.privacy.android.app.utils.CacheFolderManager.*;
import static mega.privacy.android.app.utils.CallUtil.*;
import static mega.privacy.android.app.utils.ChatUtil.*;
import static mega.privacy.android.app.utils.FileUtils.*;
import static mega.privacy.android.app.utils.LogUtil.*;
import static mega.privacy.android.app.utils.ProgressDialogUtil.*;
import static mega.privacy.android.app.utils.TimeUtils.*;
import static mega.privacy.android.app.utils.Util.*;
import static mega.privacy.android.app.utils.Constants.*;
import static mega.privacy.android.app.utils.ContactUtil.*;
import static mega.privacy.android.app.utils.AvatarUtil.*;
import static mega.privacy.android.app.utils.TextUtil.*;
import static nz.mega.sdk.MegaApiJava.INVALID_HANDLE;

import mega.privacy.android.app.components.AppBarStateChangeListener.State;

@SuppressLint("NewApi")
public class ContactInfoActivityLollipop extends DownloadableActivity implements MegaChatRequestListenerInterface, OnClickListener, MegaRequestListenerInterface, MegaChatListenerInterface, OnItemClickListener, MegaGlobalListenerInterface {

	private static final String WAITING_FOR_CALL = "WAITING_FOR_CALL";
	private ChatController chatC;
	private ContactController cC;
    private androidx.appcompat.app.AlertDialog downloadConfirmationDialog;
    private androidx.appcompat.app.AlertDialog renameDialog;

	private final static int MAX_WIDTH_APPBAR_LAND = 400;
	private final static int MAX_WIDTH_APPBAR_PORT = 200;

	RelativeLayout imageLayout;
	android.app.AlertDialog permissionsDialog;
	ProgressDialog statusDialog;
	AlertDialog setNicknameDialog;
	ContactInfoActivityLollipop contactInfoActivityLollipop;
	CoordinatorLayout fragmentContainer;
	CollapsingToolbarLayout collapsingToolbar;

	View imageGradient;
	ImageView contactPropertiesImage;
	LinearLayout optionsLayout;

	//Info of the user
	private EmojiTextView nameText;
	private TextView emailText;
	private TextView setNicknameText;

	LinearLayout chatOptionsLayout;
	View dividerChatOptionsLayout;
	RelativeLayout sendMessageLayout;
	RelativeLayout audioCallLayout;
	RelativeLayout videoCallLayout;

	LinearLayout notificationsLayout;
	SwitchCompat notificationsSwitch;
	TextView notificationsTitle;
	View dividerNotificationsLayout;

	ChatSettings chatSettings = null;
	ChatItemPreferences chatPrefs = null;
	boolean generalChatNotifications = true;

	boolean startVideo = false;

	private RelativeLayout verifyCredentialsLayout;
	private TextView verifiedText;
	private ImageView verifiedImage;

	RelativeLayout sharedFoldersLayout;
	TextView sharedFoldersText;
	Button sharedFoldersButton;
	View dividerSharedFoldersLayout;

	RelativeLayout shareContactLayout;
	View dividerShareContactLayout;

	RelativeLayout sharedFilesLayout;
	View dividerSharedFilesLayout;

	//Toolbar elements
	private EmojiTextView firstLineTextToolbar;
	private int firstLineTextMaxWidthExpanded;
	private int firstLineTextMaxWidthCollapsed;
	private int contactStateIcon = R.drawable.ic_offline;
	private int contactStateIconPaddingLeft;

	private MarqueeTextView secondLineTextToolbar;
	private State stateToolbar = State.IDLE;

	RelativeLayout clearChatLayout;
	View dividerClearChatLayout;
	RelativeLayout removeContactChatLayout;

	Toolbar toolbar;
	ActionBar aB;
	AppBarLayout appBarLayout;

	MegaUser user;
	long chatHandle;
	String userEmailExtra;
	MegaChatRoom chat;

	private MegaApiAndroid megaApi = null;
	MegaChatApiAndroid megaChatApi = null;

	boolean fromContacts = true;

	private Handler handler;

	Display display;
	DisplayMetrics outMetrics;
	float density;
	float scaleW;
	float scaleH;

	DatabaseHandler dbH = null;

	Drawable drawableShare;
	Drawable drawableSend;
	Drawable drawableArrow;
	Drawable drawableDots;

	MenuItem shareMenuItem;
	MenuItem sendFileMenuItem;
	boolean isShareFolderExpanded;
    ContactSharedFolderFragment sharedFoldersFragment;
    MegaNode selectedNode;
    NodeController nC;
    boolean moveToRubbish;
    long parentHandle;

	private ContactFileListBottomSheetDialogFragment bottomSheetDialogFragment;
	private ContactNicknameBottomSheetDialogFragment contactNicknameBottomSheetDialogFragment;

	private AskForDisplayOverDialog askForDisplayOverDialog;

	private BroadcastReceiver manageShareReceiver = new BroadcastReceiver() {
		@Override
		public void onReceive(Context context, Intent intent) {
			if (intent == null) return;

			if (sharedFoldersFragment != null) {
				sharedFoldersFragment.clearSelections();
				sharedFoldersFragment.hideMultipleSelect();
			}

			if (statusDialog != null) {
				statusDialog.dismiss();
			}
		}
	};

	private BroadcastReceiver userNameReceiver = new BroadcastReceiver() {
		@Override
		public void onReceive(Context context, Intent intent) {
			if (intent == null
					|| intent.getAction() == null
					|| user == null
					|| intent.getLongExtra(EXTRA_USER_HANDLE, INVALID_HANDLE) != user.getHandle()) {
				return;
			}

			if (intent.getAction().equals(ACTION_UPDATE_NICKNAME)
					|| intent.getAction().equals(ACTION_UPDATE_FIRST_NAME)
					|| intent.getAction().equals(ACTION_UPDATE_LAST_NAME)) {
				checkNickname(user.getHandle());
				updateAvatar();
			}
		}
	};

	private void setAppBarOffset(int offsetPx){
		CoordinatorLayout.LayoutParams params = (CoordinatorLayout.LayoutParams) appBarLayout.getLayoutParams();
		AppBarLayout.Behavior behavior = (AppBarLayout.Behavior) params.getBehavior();
		behavior.onNestedPreScroll(fragmentContainer, appBarLayout, null, 0, offsetPx, new int[]{0, 0});
	}

	@Override
	protected void onCreate(Bundle savedInstanceState) {
		super.onCreate(savedInstanceState);
		contactInfoActivityLollipop = this;
		if (megaApi == null) {
			MegaApplication app = (MegaApplication) getApplication();
			megaApi = app.getMegaApi();
		}

		if(megaApi==null||megaApi.getRootNode()==null){
			logDebug("Refresh session - sdk");
			Intent intent = new Intent(this, LoginActivityLollipop.class);
			intent.putExtra(VISIBLE_FRAGMENT, LOGIN_FRAGMENT);
			intent.setFlags(Intent.FLAG_ACTIVITY_CLEAR_TOP);
			startActivity(intent);
			finish();
			return;
		}

		if (megaChatApi == null) {
			megaChatApi = ((MegaApplication) getApplication()).getMegaChatApi();
		}

		if (megaChatApi == null || megaChatApi.getInitState() == MegaChatApi.INIT_ERROR) {
			logDebug("Refresh session - karere");
			Intent intent = new Intent(this, LoginActivityLollipop.class);
			intent.putExtra(VISIBLE_FRAGMENT, LOGIN_FRAGMENT);
			intent.setFlags(Intent.FLAG_ACTIVITY_CLEAR_TOP);
			startActivity(intent);
			finish();
			return;
		}

		megaChatApi.addChatListener(this);

		handler = new Handler();
		chatC = new ChatController(this);
		cC = new ContactController(this);
		nC = new NodeController(this);
        megaApi.addGlobalListener(this);
		display = getWindowManager().getDefaultDisplay();
		outMetrics = new DisplayMetrics();
		display.getMetrics(outMetrics);
		density = getResources().getDisplayMetrics().density;

		scaleW = getScaleW(outMetrics, density);
		scaleH = getScaleH(outMetrics, density);

		askForDisplayOverDialog = new AskForDisplayOverDialog(this);

		Bundle extras = getIntent().getExtras();
		if (extras != null) {

			setContentView(R.layout.activity_chat_contact_properties);
            fragmentContainer = findViewById(R.id.fragment_container);
			toolbar = findViewById(R.id.toolbar);
			appBarLayout = findViewById(R.id.app_bar);
			setSupportActionBar(toolbar);
			aB = getSupportActionBar();

			imageLayout = findViewById(R.id.chat_contact_properties_image_layout);

			collapsingToolbar = findViewById(R.id.collapse_toolbar);

			/*TITLE*/
			firstLineTextToolbar = findViewById(R.id.first_line_toolbar);

			/*SUBTITLE*/
			secondLineTextToolbar = findViewById(R.id.second_line_toolbar);

			nameText = findViewById(R.id.chat_contact_properties_name_text);
			emailText = findViewById(R.id.chat_contact_properties_email_text);
			setNicknameText = findViewById(R.id.chat_contact_properties_nickname);
			setNicknameText.setOnClickListener(this);

			int width;
			if(isScreenInPortrait(this)){
				width = px2dp(MAX_WIDTH_APPBAR_PORT, outMetrics);
				secondLineTextToolbar.setPadding(0,0,0,11);
			}else{
				width = px2dp(MAX_WIDTH_APPBAR_LAND, outMetrics);
				secondLineTextToolbar.setPadding(0,0,0,5);
			}
			nameText.setMaxWidthEmojis(width);
			secondLineTextToolbar.setMaxWidth(width);

			// left margin 72dp + right margin 36dp
			firstLineTextMaxWidthExpanded = outMetrics.widthPixels - px2dp(108, outMetrics);
			firstLineTextMaxWidthCollapsed = width;
			firstLineTextToolbar.setMaxWidthEmojis(firstLineTextMaxWidthExpanded);
			contactStateIconPaddingLeft = px2dp(8, outMetrics);

			imageGradient = findViewById(R.id.gradient_view);

			setTitle(null);
			aB.setHomeAsUpIndicator(R.drawable.ic_arrow_back_white);
			aB.setHomeButtonEnabled(true);
			aB.setDisplayHomeAsUpEnabled(true);

			contactPropertiesImage = findViewById(R.id.chat_contact_properties_toolbar_image);

			dbH = DatabaseHandler.getDbHandler(getApplicationContext());

			appBarLayout.post(new Runnable() {
				@Override
				public void run() {
					setAppBarOffset(50);
				}
			});

			//OPTIONS LAYOUT
			optionsLayout = findViewById(R.id.chat_contact_properties_options);

			//CHAT OPTIONS
			chatOptionsLayout = findViewById(R.id.chat_contact_properties_chat_options_layout);
			dividerChatOptionsLayout = findViewById(R.id.divider_chat_options_layout);
			sendMessageLayout = findViewById(R.id.chat_contact_properties_chat_send_message_layout);
			sendMessageLayout.setOnClickListener(this);
			audioCallLayout = findViewById(R.id.chat_contact_properties_chat_call_layout);
			audioCallLayout.setOnClickListener(this);
			videoCallLayout = findViewById(R.id.chat_contact_properties_chat_video_layout);
			videoCallLayout.setOnClickListener(this);

			//Notifications Layout

			notificationsLayout = findViewById(R.id.chat_contact_properties_notifications_layout);
			notificationsLayout.setVisibility(View.VISIBLE);

			notificationsTitle = findViewById(R.id.chat_contact_properties_notifications_text);

			notificationsSwitch = findViewById(R.id.chat_contact_properties_switch);
			notificationsSwitch.setOnClickListener(this);

			dividerNotificationsLayout = findViewById(R.id.divider_notifications_layout);

			//Verify credentials layout
			verifyCredentialsLayout = findViewById(R.id.chat_contact_properties_verify_credentials_layout);
			verifyCredentialsLayout.setOnClickListener(this);
			verifiedText = findViewById(R.id.chat_contact_properties_verify_credentials_info);
			verifiedImage = findViewById(R.id.chat_contact_properties_verify_credentials_info_icon);

			//Shared folders layout
			sharedFoldersLayout = findViewById(R.id.chat_contact_properties_shared_folders_layout);
			sharedFoldersLayout.setOnClickListener(this);

			sharedFoldersText = findViewById(R.id.chat_contact_properties_shared_folders_label);

			sharedFoldersButton = findViewById(R.id.chat_contact_properties_shared_folders_button);
			sharedFoldersButton.setOnClickListener(this);

			dividerSharedFoldersLayout = findViewById(R.id.divider_shared_folder_layout);

			//Share Contact Layout

			shareContactLayout = findViewById(R.id.chat_contact_properties_share_contact_layout);
			shareContactLayout.setOnClickListener(this);

			dividerShareContactLayout = findViewById(R.id.divider_share_contact_layout);

			//Chat Shared Files Layout

			sharedFilesLayout = findViewById(R.id.chat_contact_properties_chat_files_shared_layout);
			sharedFilesLayout.setOnClickListener(this);

			dividerSharedFilesLayout = findViewById(R.id.divider_chat_files_shared_layout);

			//Clear chat Layout
			clearChatLayout = findViewById(R.id.chat_contact_properties_clear_layout);
			clearChatLayout.setOnClickListener(this);

			dividerClearChatLayout = findViewById(R.id.divider_clear_chat_layout);

			//Remove contact Layout
			removeContactChatLayout = findViewById(R.id.chat_contact_properties_remove_contact_layout);
			removeContactChatLayout.setOnClickListener(this);

			chatHandle = extras.getLong("handle",-1);
			userEmailExtra = extras.getString(NAME);

			if (megaChatApi == null) {
				megaChatApi = MegaApplication.getInstance().getMegaChatApi();
			}

			if (chatHandle != -1) {
				logDebug("From chat!!");
				fromContacts = false;
				chat = megaChatApi.getChatRoom(chatHandle);

				long userHandle = chat.getPeerHandle(0);

				String userHandleEncoded = MegaApiAndroid.userHandleToBase64(userHandle);
				user = megaApi.getContact(userHandleEncoded);
				chatPrefs = dbH.findChatPreferencesByHandle(String.valueOf(chatHandle));

				if (user != null) {
					checkNickname(user.getHandle());
				} else {
					String fullName = "";
					if (!isTextEmpty(getTitleChat(chat))) {
						fullName = getTitleChat(chat);
					} else if (userEmailExtra != null) {
						fullName = userEmailExtra;
					}
					withoutNickname(fullName);
				}
			} else {
				logDebug("From contacts!!");
				fromContacts = true;
				user = megaApi.getContact(userEmailExtra);
				if (user != null) {
					checkNickname(user.getHandle());
					chat = megaChatApi.getChatRoomByUser(user.getHandle());
				} else {
					withoutNickname(userEmailExtra);
					chat = null;

				}

				if (chat != null) {
					chatHandle = chat.getChatId();
					if (chatHandle == -1) {
						notificationsLayout.setVisibility(View.GONE);
						dividerNotificationsLayout.setVisibility(View.GONE);

						sharedFilesLayout.setVisibility(View.GONE);
						dividerSharedFilesLayout.setVisibility(View.GONE);
					} else {
						chatPrefs = dbH.findChatPreferencesByHandle(String.valueOf(chatHandle));
					}
				} else {
					notificationsLayout.setVisibility(View.GONE);
					dividerNotificationsLayout.setVisibility(View.GONE);

					sharedFilesLayout.setVisibility(View.GONE);
					dividerSharedFilesLayout.setVisibility(View.GONE);
				}


			}

			updateVerifyCredentialsLayout();

			if(isOnline(this)){
				logDebug("online -- network connection");
				setAvatar();

				if(user!=null){
					sharedFoldersLayout.setVisibility(View.VISIBLE);
					dividerSharedFoldersLayout.setVisibility(View.VISIBLE);

					ArrayList<MegaNode> nodes = megaApi.getInShares(user);
                    setFoldersButtonText(nodes);
					emailText.setText(user.getEmail());

					if (chat != null) {
						clearChatLayout.setVisibility(View.VISIBLE);
						dividerClearChatLayout.setVisibility(View.VISIBLE);
					} else {
						clearChatLayout.setVisibility(View.GONE);
						dividerClearChatLayout.setVisibility(View.GONE);
					}

					shareContactLayout.setVisibility(View.VISIBLE);
					dividerShareContactLayout.setVisibility(View.VISIBLE);

					chatOptionsLayout.setVisibility(View.VISIBLE);
					dividerChatOptionsLayout.setVisibility(View.VISIBLE);
				}
				else{
					sharedFoldersLayout.setVisibility(View.GONE);
					dividerSharedFoldersLayout.setVisibility(View.GONE);
					chatOptionsLayout.setVisibility(View.GONE);
					dividerChatOptionsLayout.setVisibility(View.GONE);

					if (chat != null) {
						emailText.setText(user.getEmail());
						clearChatLayout.setVisibility(View.VISIBLE);
						dividerClearChatLayout.setVisibility(View.VISIBLE);
					} else {
						clearChatLayout.setVisibility(View.GONE);
						dividerClearChatLayout.setVisibility(View.GONE);
					}

					shareContactLayout.setVisibility(View.VISIBLE);
					dividerShareContactLayout.setVisibility(View.VISIBLE);
				}
			}
			else{
				logDebug("OFFLINE -- NO network connection");
				if(chat!=null){
					String userEmail = chatC.getParticipantEmail(chat.getPeerHandle(0));
					setOfflineAvatar(userEmail);
					emailText.setText(user.getEmail());
				}
				sharedFoldersLayout.setVisibility(View.GONE);
				dividerSharedFoldersLayout.setVisibility(View.GONE);
				clearChatLayout.setVisibility(View.GONE);
				dividerClearChatLayout.setVisibility(View.GONE);

				shareContactLayout.setVisibility(View.GONE);
				dividerShareContactLayout.setVisibility(View.GONE);

				chatOptionsLayout.setVisibility(View.VISIBLE);
				dividerChatOptionsLayout.setVisibility(View.VISIBLE);
			}

			chatSettings = dbH.getChatSettings();
			if (chatSettings == null) {
				logDebug("Chat settings null - notifications ON");
				setUpIndividualChatNotifications();
			} else {
				logDebug("There is chat settings");
				if (chatSettings.getNotificationsEnabled() == null) {
					generalChatNotifications = true;

				} else {
					generalChatNotifications = Boolean.parseBoolean(chatSettings.getNotificationsEnabled());
				}

				if (generalChatNotifications) {
					setUpIndividualChatNotifications();

				} else {
					logDebug("General notifications OFF");
					boolean notificationsEnabled = false;
					notificationsSwitch.setChecked(notificationsEnabled);

					notificationsLayout.setVisibility(View.VISIBLE);
					dividerNotificationsLayout.setVisibility(View.VISIBLE);
				}
			}

		} else {
			logWarning("Extras is NULL");
		}

        if(askForDisplayOverDialog != null) {
            askForDisplayOverDialog.showDialog();
        }

		LocalBroadcastManager.getInstance(this).registerReceiver(manageShareReceiver,
				new IntentFilter(BROADCAST_ACTION_INTENT_MANAGE_SHARE));

		IntentFilter userNameUpdateFilter = new IntentFilter(BROADCAST_ACTION_INTENT_FILTER_CONTACT_UPDATE);
		userNameUpdateFilter.addAction(ACTION_UPDATE_NICKNAME);
		userNameUpdateFilter.addAction(ACTION_UPDATE_FIRST_NAME);
		userNameUpdateFilter.addAction(ACTION_UPDATE_LAST_NAME);
		LocalBroadcastManager.getInstance(this).registerReceiver(userNameReceiver, userNameUpdateFilter);
	}

	private void visibilityStateIcon() {
		if (megaChatApi == null) {
			firstLineTextToolbar.updateMaxWidthAndIconVisibility(firstLineTextMaxWidthCollapsed, false);
			return;
		}

		int userStatus = megaChatApi.getUserOnlineStatus(user.getHandle());
		if (stateToolbar == State.EXPANDED && (userStatus == MegaChatApi.STATUS_ONLINE
				|| userStatus == MegaChatApi.STATUS_AWAY
				|| userStatus == MegaChatApi.STATUS_BUSY
				|| userStatus == MegaChatApi.STATUS_OFFLINE)) {
			firstLineTextToolbar.setMaxLines(2);
			firstLineTextToolbar.setTrailingIcon(contactStateIcon, contactStateIconPaddingLeft);
			firstLineTextToolbar.updateMaxWidthAndIconVisibility(firstLineTextMaxWidthExpanded, true);
		} else {
			firstLineTextToolbar.setMaxLines(stateToolbar == State.EXPANDED ? 2 : 1);
			firstLineTextToolbar.updateMaxWidthAndIconVisibility(
					stateToolbar == State.EXPANDED ? firstLineTextMaxWidthExpanded
							: firstLineTextMaxWidthCollapsed, false);
		}
	}

	private void checkNickname(long contactHandle) {
		MegaContactDB contactDB = getContactDB(contactHandle);
		if (contactDB == null) return;

		String fullName = buildFullName(contactDB.getName(), contactDB.getLastName(), contactDB.getMail());
		String nicknameText = contactDB.getNickname();

		if (isTextEmpty(nicknameText)) {
			withoutNickname(fullName);
		} else {
			withNickname(fullName, nicknameText);
		}
	}

	private void withoutNickname(String name) {
		firstLineTextToolbar.setText(name);
		nameText.setVisibility(View.GONE);
		setNicknameText.setText(getString(R.string.add_nickname));
		setDefaultAvatar();
	}

	private void withNickname(String name, String nickname) {
		firstLineTextToolbar.setText(nickname);
		nameText.setText(name);
		nameText.setVisibility(View.VISIBLE);
		setNicknameText.setText(getString(R.string.edit_nickname));
		setDefaultAvatar();
	}


	private void setContactPresenceStatus(){
		logDebug("setContactPresenceStatus");
		if (megaChatApi != null){
			int userStatus = megaChatApi.getUserOnlineStatus(user.getHandle());
			if(userStatus == MegaChatApi.STATUS_ONLINE){
				logDebug("This user is connected");
				contactStateIcon = R.drawable.ic_online;
				secondLineTextToolbar.setVisibility(View.VISIBLE);
				secondLineTextToolbar.setText(getString(R.string.online_status));
			}else if(userStatus == MegaChatApi.STATUS_AWAY){
				logDebug("This user is away");
				contactStateIcon = R.drawable.ic_away;
				secondLineTextToolbar.setVisibility(View.VISIBLE);
				secondLineTextToolbar.setText(getString(R.string.away_status));
			} else if(userStatus == MegaChatApi.STATUS_BUSY){
				logDebug("This user is busy");
				contactStateIcon = R.drawable.ic_busy;
				secondLineTextToolbar.setVisibility(View.VISIBLE);
				secondLineTextToolbar.setText(getString(R.string.busy_status));
			}
			else if(userStatus == MegaChatApi.STATUS_OFFLINE){
				logDebug("This user is offline");
				contactStateIcon = R.drawable.ic_offline;
				secondLineTextToolbar.setVisibility(View.VISIBLE);
				secondLineTextToolbar.setText(getString(R.string.offline_status));
			}
			else if(userStatus == MegaChatApi.STATUS_INVALID){
				logDebug("INVALID status: " + userStatus);
				secondLineTextToolbar.setVisibility(View.GONE);
			}
			else{
				logDebug("This user status is: " + userStatus);
				secondLineTextToolbar.setVisibility(View.GONE);
			}
		}
		visibilityStateIcon();
	}

	public void setUpIndividualChatNotifications(){
		logDebug("setUpIndividualChatNotifications");
		//SET Preferences (if exist)
		if(chatPrefs!=null){
			logDebug("There is individual chat preferences");

			boolean notificationsEnabled = true;
			if (chatPrefs.getNotificationsEnabled() != null){
				notificationsEnabled = Boolean.parseBoolean(chatPrefs.getNotificationsEnabled());
			}
			notificationsSwitch.setChecked(notificationsEnabled);
		}
		else{
			logDebug("NO individual chat preferences");
			notificationsSwitch.setChecked(true);
		}

		notificationsLayout.setVisibility(View.VISIBLE);
		dividerNotificationsLayout.setVisibility(View.VISIBLE);
	}

	@Override
	public boolean onCreateOptionsMenu(Menu menu) {
		logDebug("onCreateOptionsMenuLollipop");

		drawableDots = ContextCompat.getDrawable(getApplicationContext(), R.drawable.ic_dots_vertical_white);
		drawableDots = drawableDots.mutate();
		drawableArrow = ContextCompat.getDrawable(getApplicationContext(), R.drawable.ic_arrow_back_white);
		drawableArrow = drawableArrow.mutate();

		drawableShare = ContextCompat.getDrawable(getApplicationContext(), R.drawable.ic_share_white);
		drawableShare = drawableShare.mutate();
		drawableSend = ContextCompat.getDrawable(getApplicationContext(), R.drawable.ic_send_to_contact);
		drawableSend = drawableSend.mutate();

		// Inflate the menu items for use in the action bar
		MenuInflater inflater = getMenuInflater();
		inflater.inflate(R.menu.contact_properties_action, menu);

		shareMenuItem = menu.findItem(R.id.cab_menu_share_folder);
		sendFileMenuItem = menu.findItem(R.id.cab_menu_send_file);
		sendFileMenuItem.setIcon(mutateIconSecondary(this, R.drawable.ic_send_to_contact, R.color.white));

		if(isOnline(this)){
			sendFileMenuItem.setVisible(fromContacts);
		} else {
			logDebug("Hide all - no network connection");
			shareMenuItem.setVisible(false);
			sendFileMenuItem.setVisible(false);
		}

		appBarLayout.addOnOffsetChangedListener(new AppBarStateChangeListener() {
			@Override
			public void onStateChanged(AppBarLayout appBarLayout, State state) {
				stateToolbar = state;
				if (stateToolbar == State.EXPANDED) {
					firstLineTextToolbar.setTextColor(ContextCompat.getColor(getApplicationContext(), R.color.white));
					secondLineTextToolbar.setTextColor(ContextCompat.getColor(getApplicationContext(), R.color.white));
					setColorFilterWhite();
					visibilityStateIcon();
				} else if (stateToolbar == State.COLLAPSED) {
					firstLineTextToolbar.setTextColor(ContextCompat.getColor(getApplicationContext(), R.color.black));
					secondLineTextToolbar.setTextColor(ContextCompat.getColor(getApplicationContext(), R.color.black));
					setColorFilterBlack();
					visibilityStateIcon();
				}
			}
		});

		return super.onCreateOptionsMenu(menu);
	}

	void setColorFilterWhite () {

		drawableArrow.setColorFilter(ContextCompat.getColor(this, R.color.white), PorterDuff.Mode.SRC_ATOP);
		getSupportActionBar().setHomeAsUpIndicator(drawableArrow);

		drawableDots.setColorFilter(ContextCompat.getColor(this, R.color.white), PorterDuff.Mode.SRC_ATOP);
		toolbar.setOverflowIcon(drawableDots);

		if (shareMenuItem != null) {
			drawableShare.setColorFilter(ContextCompat.getColor(this, R.color.white), PorterDuff.Mode.SRC_ATOP);
			shareMenuItem.setIcon(drawableShare);
		}
		if (sendFileMenuItem != null) {
			drawableSend.setColorFilter(ContextCompat.getColor(this, R.color.white), PorterDuff.Mode.SRC_ATOP);
			sendFileMenuItem.setIcon(drawableSend);
		}
	}

	void setColorFilterBlack () {
		drawableArrow.setColorFilter(ContextCompat.getColor(this, R.color.black), PorterDuff.Mode.SRC_ATOP);
		getSupportActionBar().setHomeAsUpIndicator(drawableArrow);

		drawableDots.setColorFilter(ContextCompat.getColor(this, R.color.black), PorterDuff.Mode.SRC_ATOP);
		toolbar.setOverflowIcon(drawableDots);

		if (shareMenuItem != null) {
			drawableShare.setColorFilter(ContextCompat.getColor(this, R.color.black), PorterDuff.Mode.SRC_ATOP);
			shareMenuItem.setIcon(drawableShare);
		}
		if (sendFileMenuItem != null) {
			drawableSend.setColorFilter(ContextCompat.getColor(this, R.color.black), PorterDuff.Mode.SRC_ATOP);
			sendFileMenuItem.setIcon(drawableSend);
		}
	}

	@Override
	public boolean onOptionsItemSelected(MenuItem item) {
		logDebug("onOptionsItemSelected");

		int id = item.getItemId();
		switch(id){
			case android.R.id.home:{
				finish();
				break;
			}
			case R.id.cab_menu_share_folder:{
				pickFolderToShare(user.getEmail());
				break;
			}
			case R.id.cab_menu_send_file:{

				if(!isOnline(this)){
					showSnackbar(SNACKBAR_TYPE, getString(R.string.error_server_connection_problem), -1);
					return true;
				}

				sendFileToChat();
				break;
			}
		}
		return true;
	}

	public void sendFileToChat(){
		logDebug("sendFileToChat");

		if(user==null){
			logWarning("Selected contact NULL");
			return;
		}
		List<MegaUser> userList = new ArrayList<MegaUser>();
		userList.add(user);
		ContactController cC = new ContactController(this);
		cC.pickFileToSend(userList);
	}

	public void sendMessageToChat(){
		logDebug("sendMessageToChat");
		if(user!=null){
			MegaChatRoom chat = megaChatApi.getChatRoomByUser(user.getHandle());
			if(chat==null){
				logDebug("No chat, create it!");
				MegaChatPeerList peers = MegaChatPeerList.createInstance();
				peers.addPeer(user.getHandle(), MegaChatPeerList.PRIV_STANDARD);
				megaChatApi.createChat(false, peers, this);
			}
			else{
				logDebug("There is already a chat, open it!");
				if(fromContacts){
					Intent intentOpenChat = new Intent(this, ChatActivityLollipop.class);
					intentOpenChat.setAction(ACTION_CHAT_SHOW_MESSAGES);
					intentOpenChat.putExtra("CHAT_ID", chat.getChatId());
					this.startActivity(intentOpenChat);
				}
				else{
					Intent intentOpenChat = new Intent(this, ChatActivityLollipop.class);
					intentOpenChat.setAction(ACTION_CHAT_SHOW_MESSAGES);
					intentOpenChat.putExtra("CHAT_ID", chat.getChatId());
					intentOpenChat.setFlags(Intent.FLAG_ACTIVITY_CLEAR_TOP);
					this.startActivity(intentOpenChat);
				}
			}
		}
	}

	public void startCall() {
		MegaChatRoom chatRoomTo = megaChatApi.getChatRoomByUser(user.getHandle());
		if (chatRoomTo != null) {
			if (megaChatApi.getChatCall(chatRoomTo.getChatId()) != null) {
				Intent i = new Intent(this, ChatCallActivity.class);
				i.putExtra(CHAT_ID, chatRoomTo.getChatId());
				i.addFlags(Intent.FLAG_ACTIVITY_NEW_TASK);
				startActivity(i);
			} else if (isStatusConnected(this, chatRoomTo.getChatId())) {
				startCallWithChatOnline(chatRoomTo);
			}
		} else {
			//Create first the chat
			ArrayList<MegaChatRoom> chats = new ArrayList<>();
			ArrayList<MegaUser> usersNoChat = new ArrayList<>();
			usersNoChat.add(user);
			CreateChatListener listener = null;

			if (startVideo) {
				listener = new CreateChatListener(chats, usersNoChat, -1, this, CreateChatListener.START_VIDEO_CALL);
			} else {
				listener = new CreateChatListener(chats, usersNoChat, -1, this, CreateChatListener.START_AUDIO_CALL);
			}

			MegaChatPeerList peers = MegaChatPeerList.createInstance();
			peers.addPeer(user.getHandle(), MegaChatPeerList.PRIV_STANDARD);
			megaChatApi.createChat(false, peers, listener);
		}
	}

	@Override
	public void onRequestPermissionsResult(int requestCode, String[] permissions, int[] grantResults) {
		super.onRequestPermissionsResult(requestCode, permissions, grantResults);
		switch (requestCode) {
			case REQUEST_CAMERA:
			case RECORD_AUDIO:
				if (grantResults.length > 0 && grantResults[0] == PackageManager.PERMISSION_GRANTED &&
						checkPermissionsCall(this, INVALID_TYPE_PERMISSIONS)) {
					startCall();
				}
				break;
		}
	}

	public void openChat(long chatId, String text){
		logDebug("openChat: " + chatId);

		if(chatId!=-1){
			MegaChatRoom chat = megaChatApi.getChatRoom(chatId);
			if(chat!=null){
				logDebug("Open chat with id: " + chatId);
				Intent intentToChat = new Intent(this, ChatActivityLollipop.class);
				intentToChat.setAction(ACTION_CHAT_SHOW_MESSAGES);
				intentToChat.putExtra("CHAT_ID", chatId);
				if(text!=null){
					intentToChat.putExtra("showSnackbar", text);
				}
				this.startActivity(intentToChat);
			}
			else{
				logWarning("Error, chat is NULL");
			}
		}
		else{
			logWarning("Error, chat id is -1");
		}
	}

	public void pickFolderToShare(String email){
		logDebug("pickFolderToShare");
		if (email != null){
			Intent intent = new Intent(this, FileExplorerActivityLollipop.class);
			intent.setAction(FileExplorerActivityLollipop.ACTION_SELECT_FOLDER_TO_SHARE);
			ArrayList<String> contacts = new ArrayList<String>();
			contacts.add(email);
			intent.putExtra(SELECTED_CONTACTS, contacts);
			startActivityForResult(intent, REQUEST_CODE_SELECT_FOLDER);
		}
		else{
			showSnackbar(SNACKBAR_TYPE, getString(R.string.error_sharing_folder), -1);
			logWarning("Error sharing folder");
		}
	}


	public String getDescription(ArrayList<MegaNode> nodes){
		int numFolders = 0;
		int numFiles = 0;

		for (int i=0;i<nodes.size();i++){
			MegaNode c = nodes.get(i);
			if (c.isFolder()){
				numFolders++;
			}
			else{
				numFiles++;
			}
		}

		String info = "";
		if (numFolders > 0){
			info = numFolders +  " " + getResources().getQuantityString(R.plurals.general_num_folders, numFolders).toUpperCase(Locale.getDefault());
			if (numFiles > 0){
				info = info + ", " + numFiles + " " + getResources().getQuantityString(R.plurals.general_num_folders, numFiles).toUpperCase(Locale.getDefault());
			}
		}
		else {
			if (numFiles == 0){
				info = numFiles +  " " + getResources().getQuantityString(R.plurals.general_num_folders, numFolders).toUpperCase(Locale.getDefault());
			}
			else{
				info = numFiles +  " " + getResources().getQuantityString(R.plurals.general_num_folders, numFiles).toUpperCase(Locale.getDefault());
			}
		}

		return info;
	}

	public void setAvatar() {
		logDebug("setAvatar");
		if(user == null)
			return;

		File avatar = buildAvatarFile(this,user.getEmail() + ".jpg");
		if (isFileAvailable(avatar)) {
			setProfileAvatar(avatar);
		}
	}

	public void setOfflineAvatar(String email) {
		logDebug("setOfflineAvatar");
		File avatar = buildAvatarFile(this, email + ".jpg");

        if (isFileAvailable(avatar)) {
            Bitmap imBitmap = null;
            if (avatar.length() > 0) {
                BitmapFactory.Options bOpts = new BitmapFactory.Options();
                imBitmap = BitmapFactory.decodeFile(avatar.getAbsolutePath(),bOpts);
                if (imBitmap != null) {
                    contactPropertiesImage.setImageBitmap(imBitmap);
                    imageGradient.setVisibility(View.VISIBLE);

                    if (imBitmap != null && !imBitmap.isRecycled()) {
                        int colorBackground = getDominantColor1(imBitmap);
                        imageLayout.setBackgroundColor(colorBackground);
                    }
                }
            }
        }
	}

	public void setProfileAvatar(File avatar) {
		logDebug("setProfileAvatar");
		Bitmap imBitmap = null;
		if (avatar.exists()) {
			if (avatar.length() > 0) {
				BitmapFactory.Options bOpts = new BitmapFactory.Options();
				imBitmap = BitmapFactory.decodeFile(avatar.getAbsolutePath(), bOpts);
				if (imBitmap == null) {
					avatar.delete();
                    megaApi.getUserAvatar(user,buildAvatarFile(this, user.getEmail()).getAbsolutePath(), this);
                } else {
					contactPropertiesImage.setImageBitmap(imBitmap);
					imageGradient.setVisibility(View.VISIBLE);

					if (imBitmap != null && !imBitmap.isRecycled()) {
						int colorBackground = getDominantColor1(imBitmap);
						imageLayout.setBackgroundColor(colorBackground);
					}
				}
			}
		}
	}

	public int getDominantColor1(Bitmap bitmap) {

		if (bitmap == null)
			throw new NullPointerException();

		int width = bitmap.getWidth();
		int height = bitmap.getHeight();
		int size = width * height;
		int pixels[] = new int[size];

		Bitmap bitmap2 = bitmap.copy(Bitmap.Config.ARGB_4444, false);

		bitmap2.getPixels(pixels, 0, width, 0, 0, width, height);

		final List<HashMap<Integer, Integer>> colorMap = new ArrayList<HashMap<Integer, Integer>>();
		colorMap.add(new HashMap<Integer, Integer>());
		colorMap.add(new HashMap<Integer, Integer>());
		colorMap.add(new HashMap<Integer, Integer>());

		int color = 0;
		int r = 0;
		int g = 0;
		int b = 0;
		Integer rC, gC, bC;
		logDebug("pixels.length: " + pixels.length);
		int j=0;
		//for (int i = 0; i < pixels.length; i++) {
		while (j < pixels.length){

			color = pixels[j];

			r = Color.red(color);
			g = Color.green(color);
			b = Color.blue(color);

			rC = colorMap.get(0).get(r);
			if (rC == null)
				rC = 0;
			colorMap.get(0).put(r, ++rC);

			gC = colorMap.get(1).get(g);
			if (gC == null)
				gC = 0;
			colorMap.get(1).put(g, ++gC);

			bC = colorMap.get(2).get(b);
			if (bC == null)
				bC = 0;
			colorMap.get(2).put(b, ++bC);
			j = j+width+1;
		}

		int[] rgb = new int[3];
		for (int i = 0; i < 3; i++) {
			int max = 0;
			int val = 0;
			for (Map.Entry<Integer, Integer> entry : colorMap.get(i).entrySet()) {
				if (entry.getValue() > max) {
					max = entry.getValue();
					val = entry.getKey();
				}
			}
			rgb[i] = val;
		}

		int dominantColor = Color.rgb(rgb[0], rgb[1], rgb[2]);

		return dominantColor;
	}

	private void setDefaultAvatar() {
		logDebug("setDefaultAvatar");
		Bitmap defaultAvatar = Bitmap.createBitmap(outMetrics.widthPixels, outMetrics.widthPixels, Bitmap.Config.ARGB_8888);
		Canvas c = new Canvas(defaultAvatar);
		Paint p = new Paint();
		p.setAntiAlias(true);
		p.setColor(Color.TRANSPARENT);
		c.drawPaint(p);

		imageLayout.setBackgroundColor(getColorAvatar(user));
		contactPropertiesImage.setImageBitmap(defaultAvatar);
	}

	private void startingACall(boolean withVideo) {
		startVideo = withVideo;
		if (checkPermissionsCall(this, INVALID_TYPE_PERMISSIONS)) {
			startCall();
		}
	}

	@Override
	public void onClick(View v) {

		switch (v.getId()) {
			case R.id.chat_contact_properties_clear_layout: {
				logDebug("Clear chat option");
				if(fromContacts){
					showConfirmationClearChat();
				}
				else{
					intentToClearChat();
					finish();
				}

				break;
			}
			case R.id.chat_contact_properties_remove_contact_layout: {
				logDebug("Remove contact chat option");

				if(user!=null){
					showConfirmationRemoveContact(user);
				}
				break;
			}
			case R.id.chat_contact_properties_chat_send_message_layout:{
				logDebug("Send message option");
				if(!checkConnection(this)) return;
				sendMessageToChat();
				break;
			}
			case R.id.chat_contact_properties_chat_call_layout:{
				logDebug("Start audio call option");
				startingACall(false);
				break;
			}
			case R.id.chat_contact_properties_chat_video_layout:{
				logDebug("Star video call option");
				startingACall(true);
				break;
			}
			case R.id.chat_contact_properties_share_contact_layout: {
				logDebug("Share contact option");
				if(user==null){
					logDebug("Selected contact NULL");
					return;
				}

				chatC.selectChatsToAttachContact(user);
				break;
			}
			case R.id.chat_contact_properties_shared_folders_button:
			case R.id.chat_contact_properties_shared_folders_layout:{
				sharedFolderClicked();
				break;
			}
			case R.id.chat_contact_properties_switch:{
				logDebug("Change notification switch");

				if(!generalChatNotifications){
					notificationsSwitch.setChecked(false);
					showSnackbar(SNACKBAR_TYPE, "The chat notifications are disabled, go to settings to set up them", -1);
				}
				else{
					boolean enabled = notificationsSwitch.isChecked();
					if (enabled) {
						chatC.unmuteChat(chatHandle);
					} else {
						chatC.muteChat(chatHandle);
					}

					if(chatPrefs!=null){
						chatPrefs.setNotificationsEnabled(Boolean.toString(enabled));
					}
					else{
						if(chat!=null){
							chatPrefs = dbH.findChatPreferencesByHandle(String.valueOf(chat.getChatId()));
						}
					}

					if(enabled){
						setUpIndividualChatNotifications();
					}
				}
				break;
			}
			case R.id.chat_contact_properties_chat_files_shared_layout:{
				Intent nodeHistoryIntent = new Intent(this, NodeAttachmentHistoryActivity.class);
				if(chat!=null){
					nodeHistoryIntent.putExtra("chatId", chat.getChatId());
				}
				startActivity(nodeHistoryIntent);
				break;
			}
			case R.id.chat_contact_properties_nickname: {
				if (setNicknameText.getText().toString().equals(getString(R.string.add_nickname))) {
					showConfirmationSetNickname(null);
				} else if (user != null && !isBottomSheetDialogShown(contactNicknameBottomSheetDialogFragment)) {
					contactNicknameBottomSheetDialogFragment = new ContactNicknameBottomSheetDialogFragment();
					contactNicknameBottomSheetDialogFragment.show(getSupportFragmentManager(), contactNicknameBottomSheetDialogFragment.getTag());
				}
				break;
			}
			case R.id.chat_contact_properties_verify_credentials_layout:
				Intent intent = new Intent(this, AuthenticityCredentialsActivity.class);
				intent.putExtra(EMAIL, user.getEmail());
				startActivity(intent);
				break;
		}
	}

	public void showConfirmationSetNickname(final String alias) {
		LinearLayout layout = new LinearLayout(this);
		layout.setOrientation(LinearLayout.VERTICAL);
		LinearLayout.LayoutParams params = new LinearLayout.LayoutParams(LinearLayout.LayoutParams.MATCH_PARENT, LinearLayout.LayoutParams.WRAP_CONTENT);
		params.setMargins(scaleWidthPx(20, outMetrics), scaleHeightPx(16, outMetrics), scaleWidthPx(17, outMetrics), 0);
		final EmojiEditText input = new EmojiEditText(this);
		layout.addView(input, params);
		input.setSingleLine();
		input.setSelectAllOnFocus(true);
		input.requestFocus();
		input.setTextColor(ContextCompat.getColor(this, R.color.text_secondary));
		input.setTextSize(TypedValue.COMPLEX_UNIT_SP, 14);
		input.setEmojiSize(px2dp(EMOJI_SIZE, outMetrics));
		input.setImeOptions(EditorInfo.IME_ACTION_DONE);
		input.setInputType(InputType.TYPE_CLASS_TEXT);
		showKeyboardDelayed(input);

		AlertDialog.Builder builder = new AlertDialog.Builder(this, R.style.AppCompatAlertDialogStyle);

		input.setImeActionLabel(getString(R.string.add_nickname), EditorInfo.IME_ACTION_DONE);
		if (alias == null) {
			input.setHint(getString(R.string.add_nickname));
			builder.setTitle(getString(R.string.add_nickname));
		} else {
			input.setHint(alias);
			input.setText(alias);
			input.setSelection(input.length());
			builder.setTitle(getString(R.string.edit_nickname));
		}
		int colorDisableButton = ContextCompat.getColor(this, R.color.accentColorTransparent);
		int colorEnableButton = ContextCompat.getColor(this, R.color.accentColor);

		input.addTextChangedListener(new TextWatcher() {
			private void handleText() {
				if (setNicknameDialog != null) {
					final Button okButton = setNicknameDialog.getButton(AlertDialog.BUTTON_POSITIVE);
					if (input.getText().length() == 0) {
						okButton.setEnabled(false);
						okButton.setTextColor(colorDisableButton);
					} else {
						okButton.setEnabled(true);
						okButton.setTextColor(colorEnableButton);
					}
				}
			}

			@Override
			public void onTextChanged(CharSequence s, int start, int before, int count) {
			}

			@Override
			public void beforeTextChanged(CharSequence s, int start, int count, int after) {
			}

			@Override
			public void afterTextChanged(Editable s) {
				handleText();
			}
		});
		builder.setPositiveButton(getString(R.string.button_set),
				(dialog, whichButton) -> onClickAlertDialog(input, alias));
		builder.setNegativeButton(getString(R.string.general_cancel),
				(dialog, whichButton) -> setNicknameDialog.dismiss());

		builder.setView(layout);
		setNicknameDialog = builder.create();
		setNicknameDialog.show();
		setNicknameDialog.getButton(AlertDialog.BUTTON_POSITIVE).setEnabled(false);
		setNicknameDialog.getButton(AlertDialog.BUTTON_POSITIVE).setTextColor(colorDisableButton);
		setNicknameDialog.getButton(AlertDialog.BUTTON_POSITIVE).setOnClickListener(v -> onClickAlertDialog(input, alias));
		setNicknameDialog.getButton(AlertDialog.BUTTON_NEGATIVE).setOnClickListener(v -> setNicknameDialog.dismiss());

	}

	private void onClickAlertDialog(EmojiEditText input, String alias) {
		String name = input.getText().toString();
		if (isTextEmpty(name)) {
			logWarning("Input is empty");
			input.setError(getString(R.string.invalid_string));
			input.requestFocus();
		} else {
			addNickname(alias, name);
			setNicknameDialog.dismiss();
		}
	}

	public void addNickname(String oldNickname, String newNickname) {
		if (oldNickname != null && oldNickname.equals(newNickname)) return;
		//Update the new nickname
		megaApi.setUserAlias(user.getHandle(), newNickname, new SetAttrUserListener(this));
	}

	private void updateAvatar(){
		if(isOnline(this)){
			setAvatar();
		}else if (chat != null){
			setOfflineAvatar(chatC.getParticipantEmail(chat.getPeerHandle(0)));
		}
	}

	@Override
	protected void onActivityResult(int requestCode, int resultCode, Intent intent) {

		logDebug("resultCode: " + resultCode);

		if (requestCode == REQUEST_CODE_SELECT_FOLDER && resultCode == RESULT_OK) {

			if (!isOnline(this)) {
				showSnackbar(SNACKBAR_TYPE, getString(R.string.error_server_connection_problem), -1);
				return;
			}

			final ArrayList<String> selectedContacts = intent.getStringArrayListExtra(SELECTED_CONTACTS);
			final long folderHandle = intent.getLongExtra("SELECT", 0);

			final MegaNode parent = megaApi.getNodeByHandle(folderHandle);

			if (parent.isFolder()){
				android.app.AlertDialog.Builder dialogBuilder = new android.app.AlertDialog.Builder(this, R.style.AppCompatAlertDialogStyleAddContacts);
				dialogBuilder.setTitle(getString(R.string.file_properties_shared_folder_permissions));
				final CharSequence[] items = {getString(R.string.file_properties_shared_folder_read_only), getString(R.string.file_properties_shared_folder_read_write), getString(R.string.file_properties_shared_folder_full_access)};
				dialogBuilder.setSingleChoiceItems(items, -1, new DialogInterface.OnClickListener() {
					public void onClick(DialogInterface dialog, int item) {
						statusDialog = getProgressDialog(contactInfoActivityLollipop, getString(R.string.context_sharing_folder));
						permissionsDialog.dismiss();
						nC.shareFolder(parent, selectedContacts, item);
					}
				});
				permissionsDialog = dialogBuilder.create();
				permissionsDialog.show();
				Resources resources = permissionsDialog.getContext().getResources();
				int alertTitleId = resources.getIdentifier("alertTitle", "id", "android");
				TextView alertTitle = (TextView) permissionsDialog.getWindow().getDecorView().findViewById(alertTitleId);
				alertTitle.setTextColor(ContextCompat.getColor(this, R.color.black));
			}
        } else if (requestCode == REQUEST_CODE_TREE) {
            onRequestSDCardWritePermission(intent, resultCode, false, nC);
        }
		else if (requestCode == REQUEST_CODE_SELECT_FILE && resultCode == RESULT_OK) {
			logDebug("requestCode == REQUEST_CODE_SELECT_FILE");
			if (intent == null) {
				logWarning("Return.....");
				return;
			}

			long fileHandles[] = intent.getLongArrayExtra(NODE_HANDLES);

			if (fileHandles == null) {
				showSnackbar(SNACKBAR_TYPE, getString(R.string.general_error), -1);
				return;
			}

			MegaChatRoom chatRoomToSend = megaChatApi.getChatRoomByUser(user.getHandle());
			if(chatRoomToSend!=null){
				chatC.checkIfNodesAreMineAndAttachNodes(fileHandles, chatRoomToSend.getChatId());
			}
			else{
				//Create first the chat
				ArrayList<MegaChatRoom> chats = new ArrayList<>();
				ArrayList<MegaUser> usersNoChat = new ArrayList<>();
				usersNoChat.add(user);
				CreateChatListener listener = new CreateChatListener(chats, usersNoChat, fileHandles, this, CreateChatListener.SEND_FILES, -1);
				MegaChatPeerList peers = MegaChatPeerList.createInstance();
				peers.addPeer(user.getHandle(), MegaChatPeerList.PRIV_STANDARD);
				megaChatApi.createChat(false, peers, listener);
			}
		}
        else if (requestCode == REQUEST_CODE_SELECT_LOCAL_FOLDER && resultCode == RESULT_OK) {
            logDebug("onActivityResult: REQUEST_CODE_SELECT_LOCAL_FOLDER");
            if (intent == null) {
                logDebug("Return.....");
                return;
            }

            String parentPath = intent.getStringExtra(FileStorageActivityLollipop.EXTRA_PATH);
            String url = intent.getStringExtra(FileStorageActivityLollipop.EXTRA_URL);
            logDebug("url: "+url);
            long size = intent.getLongExtra(FileStorageActivityLollipop.EXTRA_SIZE, 0);
            logDebug("size: "+size);
            long[] hashes = intent.getLongArrayExtra(FileStorageActivityLollipop.EXTRA_DOCUMENT_HASHES);
            logDebug("hashes size: "+hashes.length);

            boolean highPriority = intent.getBooleanExtra(HIGH_PRIORITY_TRANSFER, false);

            nC.checkSizeBeforeDownload(parentPath,url, size, hashes, highPriority);
        } else if (requestCode == REQUEST_CODE_SELECT_CHAT && resultCode == RESULT_OK){
            logDebug("Attach nodes to chats: REQUEST_CODE_SELECT_CHAT");

            long userHandle[] = {user.getHandle()};
            intent.putExtra(USER_HANDLES, userHandle);

            chatC.checkIntentToShareSomething(intent);
		} else if (requestCode == REQUEST_CODE_SELECT_COPY_FOLDER	&& resultCode == RESULT_OK) {
            if (!isOnline(this)) {
                showSnackbar(SNACKBAR_TYPE, getString(R.string.error_server_connection_problem), -1);
                return;
            }
            
            ProgressDialog temp = null;
            try {
                temp = new ProgressDialog(this);
                temp.setMessage(getString(R.string.context_copying));
                temp.show();
            } catch (Exception e) {
                return;
            }
            statusDialog = temp;
            
            final long[] copyHandles = intent.getLongArrayExtra("COPY_HANDLES");
            final long toHandle = intent.getLongExtra("COPY_TO", 0);
            final int totalCopy = copyHandles.length;
            
            MegaNode parent = megaApi.getNodeByHandle(toHandle);
            for (int i = 0; i < copyHandles.length; i++) {
				logDebug("NODE TO COPY: " + megaApi.getNodeByHandle(copyHandles[i]).getName());
				logDebug("WHERE: " + parent.getName());
				logDebug("NODES: " + copyHandles[i] + "_" + parent.getHandle());
                MegaNode cN = megaApi.getNodeByHandle(copyHandles[i]);
                if (cN != null){
					logDebug("cN != null");
                    megaApi.copyNode(cN, parent, this);
                }
                else{
					logWarning("cN == null");
                    try {
                        statusDialog.dismiss();
                        if(sharedFoldersFragment!=null && sharedFoldersFragment.isVisible()){
                            showSnackbar(SNACKBAR_TYPE, getString(R.string.context_no_sent_node), -1);
                        }
                    } catch (Exception ex) {
                    }
                }
            }
        }

		super.onActivityResult(requestCode, resultCode, intent);
	}

	public void sendFilesToChat(long[] fileHandles, long chatId) {
		MultipleAttachChatListener listener = new MultipleAttachChatListener(this, chatId, fileHandles.length);
		for (long fileHandle : fileHandles) {
			megaChatApi.attachNode(chatId, fileHandle, listener);
		}
	}

	public void showConfirmationRemoveContact(final MegaUser c){
		logDebug("showConfirmationRemoveContact");
		DialogInterface.OnClickListener dialogClickListener = new DialogInterface.OnClickListener() {
			@Override
			public void onClick(DialogInterface dialog, int which) {
				switch (which){
					case DialogInterface.BUTTON_POSITIVE:
						cC.removeContact(c);
						break;

					case DialogInterface.BUTTON_NEGATIVE:
						//No button clicked
						break;
				}
			}
		};

		AlertDialog.Builder builder = new AlertDialog.Builder(this);
		String title = getResources().getQuantityString(R.plurals.title_confirmation_remove_contact, 1);
		builder.setTitle(title);
		String message= getResources().getQuantityString(R.plurals.confirmation_remove_contact, 1);
		builder.setMessage(message).setPositiveButton(R.string.general_remove, dialogClickListener)
				.setNegativeButton(R.string.general_cancel, dialogClickListener).show();

	}

	@Override
	public void onRequestStart(MegaApiJava api, MegaRequest request) {
		logDebug("onRequestStart: " + request.getName());
	}

	@SuppressLint("NewApi")
	@Override
	public void onRequestFinish(MegaApiJava api, MegaRequest request, MegaError e) {

		logDebug("onRequestFinish: " + request.getType() + "__" + request.getRequestString());

		if (request.getType() == MegaRequest.TYPE_GET_ATTR_USER) {

			logDebug("MegaRequest.TYPE_GET_ATTR_USER");
			if (e.getErrorCode() == MegaError.API_OK) {
				File avatar = buildAvatarFile(this, request.getEmail() + ".jpg");
				Bitmap imBitmap = null;
				if (isFileAvailable(avatar)) {
					if (avatar.length() > 0) {
						BitmapFactory.Options bOpts = new BitmapFactory.Options();
						imBitmap = BitmapFactory.decodeFile(avatar.getAbsolutePath(), bOpts);
						if (imBitmap == null) {
							avatar.delete();
						} else {
							contactPropertiesImage.setImageBitmap(imBitmap);
							imageGradient.setVisibility(View.VISIBLE);

							if (imBitmap != null && !imBitmap.isRecycled()) {
								Palette palette = Palette.from(imBitmap).generate();
								Palette.Swatch swatch =  palette.getDarkVibrantSwatch();
								imageLayout.setBackgroundColor(swatch.getBodyTextColor());
							}
						}
					}
				}
			}
		} else if (request.getType() == MegaRequest.TYPE_CREATE_FOLDER){
            try {
                statusDialog.dismiss();
            }
            catch (Exception ex) {}
            
            if (e.getErrorCode() == MegaError.API_OK){
                if(sharedFoldersFragment!=null && sharedFoldersFragment.isVisible()){
                    showSnackbar(SNACKBAR_TYPE, getString(R.string.context_folder_created), -1);
                    sharedFoldersFragment.setNodes();
                }
            }
            else{
                if(sharedFoldersFragment!=null && sharedFoldersFragment.isVisible()){
                    showSnackbar(SNACKBAR_TYPE, getString(R.string.context_folder_no_created), -1);
                    sharedFoldersFragment.setNodes();
                }
            }
        }
        else if (request.getType() == MegaRequest.TYPE_RENAME){
            
            try {
                statusDialog.dismiss();
            }
            catch (Exception ex) {}
            
            if (e.getErrorCode() == MegaError.API_OK){
                if(sharedFoldersFragment!=null && sharedFoldersFragment.isVisible()){
                    sharedFoldersFragment.clearSelections();
                    sharedFoldersFragment.hideMultipleSelect();
                    showSnackbar(SNACKBAR_TYPE, getString(R.string.context_correctly_renamed), -1);
                }
            }
            else{
                if(sharedFoldersFragment!=null && sharedFoldersFragment.isVisible()){
                    sharedFoldersFragment.clearSelections();
                    sharedFoldersFragment.hideMultipleSelect();
                    showSnackbar(SNACKBAR_TYPE, getString(R.string.context_no_renamed), -1);
                }
            }
			logDebug("Rename nodes request finished");
        }
        else if (request.getType() == MegaRequest.TYPE_COPY) {
            try {
                statusDialog.dismiss();
            } catch (Exception ex) {
            }
            
            if (e.getErrorCode() == MegaError.API_OK){
                if(sharedFoldersFragment!=null && sharedFoldersFragment.isVisible()){
                    sharedFoldersFragment.clearSelections();
                    sharedFoldersFragment.hideMultipleSelect();
                    showSnackbar(SNACKBAR_TYPE, getString(R.string.context_correctly_copied), -1);
                }
            }
            else{
                if(e.getErrorCode()==MegaError.API_EOVERQUOTA){
					logWarning("OVERQUOTA ERROR: " + e.getErrorCode());
                    Intent intent = new Intent(this, ManagerActivityLollipop.class);
                    intent.setAction(ACTION_OVERQUOTA_STORAGE);
                    startActivity(intent);
                    finish();
                }
                else if(e.getErrorCode()==MegaError.API_EGOINGOVERQUOTA){
					logDebug("PRE OVERQUOTA ERROR: " + e.getErrorCode());
                    Intent intent = new Intent(this, ManagerActivityLollipop.class);
                    intent.setAction(ACTION_PRE_OVERQUOTA_STORAGE);
                    startActivity(intent);
                    finish();
                }
                else{
                    if(sharedFoldersFragment!=null && sharedFoldersFragment.isVisible()){
                        sharedFoldersFragment.clearSelections();
                        sharedFoldersFragment.hideMultipleSelect();
                        showSnackbar(SNACKBAR_TYPE, getString(R.string.context_no_copied), -1);
                    }
                }
            }

			logDebug("Copy nodes request finished");
        }
        else if (request.getType() == MegaRequest.TYPE_MOVE) {
			try {
				statusDialog.dismiss();
			} catch (Exception ex) {
			}

			if (moveToRubbish) {
				logDebug("Finish move to Rubbish!");
				if (e.getErrorCode() == MegaError.API_OK) {
					if (sharedFoldersFragment != null && sharedFoldersFragment.isVisible()) {
						sharedFoldersFragment.clearSelections();
						sharedFoldersFragment.hideMultipleSelect();
						showSnackbar(SNACKBAR_TYPE, getString(R.string.context_correctly_moved_to_rubbish), -1);
					}
				} else {
					if (sharedFoldersFragment != null && sharedFoldersFragment.isVisible()) {
						sharedFoldersFragment.clearSelections();
						sharedFoldersFragment.hideMultipleSelect();
						showSnackbar(SNACKBAR_TYPE, getString(R.string.context_no_moved), -1);
					}
				}
			} else {
				if (e.getErrorCode() == MegaError.API_OK) {
					if (sharedFoldersFragment != null && sharedFoldersFragment.isVisible()) {
						sharedFoldersFragment.clearSelections();
						sharedFoldersFragment.hideMultipleSelect();
						showSnackbar(SNACKBAR_TYPE, getString(R.string.context_correctly_moved), -1);
					}
				} else {
					if (sharedFoldersFragment != null && sharedFoldersFragment.isVisible()) {
						sharedFoldersFragment.clearSelections();
						sharedFoldersFragment.hideMultipleSelect();
						showSnackbar(SNACKBAR_TYPE, getString(R.string.context_no_moved), -1);
					}
				}
			}
			moveToRubbish = false;
			logDebug("Move request finished");
		} else if(request.getType() == MegaRequest.TYPE_REMOVE_CONTACT){
			logDebug("Contact removed");
			finish();
		}
	}

	@Override
	public void onRequestTemporaryError(MegaApiJava api, MegaRequest request,
										MegaError e) {
		logWarning("onRequestTemporaryError: " + request.getName());
	}

	@Override
	protected void onDestroy() {
		super.onDestroy();

		if (drawableArrow != null) {
			drawableArrow.setColorFilter(null);
		}
		if (drawableDots != null) {
			drawableDots.setColorFilter(null);
		}
		if (drawableSend != null) {
			drawableSend.setColorFilter(null);
		}
		if (drawableShare != null) {
			drawableShare.setColorFilter(null);
		}
        if (askForDisplayOverDialog != null) {
            askForDisplayOverDialog.recycle();
        }

		LocalBroadcastManager.getInstance(this).unregisterReceiver(manageShareReceiver);
		LocalBroadcastManager.getInstance(this).unregisterReceiver(userNameReceiver);
	}

	@Override
	public void onRequestUpdate(MegaApiJava api, MegaRequest request) {
		// TODO Auto-generated method stub

	}

	@Override
	protected void onResume() {
		logDebug("onResume");
		super.onResume();

		updateVerifyCredentialsLayout();
		setContactPresenceStatus();
		requestLastGreen(-1);
	}

	@Override
	public void onItemClick(AdapterView<?> parent, View view, int position, long id) {

	}

	public void requestLastGreen(int state){
		logDebug("state: " + state);
		if(state == -1){
			state = megaChatApi.getUserOnlineStatus(user.getHandle());
		}

		if(state != MegaChatApi.STATUS_ONLINE && state != MegaChatApi.STATUS_BUSY && state != MegaChatApi.STATUS_INVALID){
			logDebug("Request last green for user");
			megaChatApi.requestLastGreen(user.getHandle(), this);
		}
	}

	public void showConfirmationClearChat(){
		logDebug("showConfirmationClearChat");

		DialogInterface.OnClickListener dialogClickListener = new DialogInterface.OnClickListener() {
			@Override
			public void onClick(DialogInterface dialog, int which) {
				switch (which){
					case DialogInterface.BUTTON_POSITIVE:
						logDebug("Clear chat!");
						logDebug("Clear history selected!");
						chatC.clearHistory(chat);
						break;

					case DialogInterface.BUTTON_NEGATIVE:
						//No button clicked
						break;
				}
			}
		};

		AlertDialog.Builder builder = new AlertDialog.Builder(this, R.style.AppCompatAlertDialogStyle);
		String message= getResources().getString(R.string.confirmation_clear_chat, getTitleChat(chat));
		builder.setTitle(R.string.title_confirmation_clear_group_chat);
		builder.setMessage(message).setPositiveButton(R.string.general_clear, dialogClickListener)
				.setNegativeButton(R.string.general_cancel, dialogClickListener).show();
	}

	public void intentToClearChat(){
		Intent clearChat = new Intent(this, ChatActivityLollipop.class);
		clearChat.setFlags(Intent.FLAG_ACTIVITY_REORDER_TO_FRONT);
		clearChat.setAction(ACTION_CLEAR_CHAT);
		startActivity(clearChat);
	}

	@Override
	public void onRequestStart(MegaChatApiJava api, MegaChatRequest request) {

	}

	@Override
	public void onRequestUpdate(MegaChatApiJava api, MegaChatRequest request) {

	}

	@Override
	public void onRequestFinish(MegaChatApiJava api, MegaChatRequest request, MegaChatError e) {
		logDebug("onRequestFinish");

		if(request.getType() == MegaChatRequest.TYPE_TRUNCATE_HISTORY){
			logDebug("Truncate history request finish!!!");
			if(e.getErrorCode()==MegaChatError.ERROR_OK){
				logDebug("Ok. Clear history done");
				showSnackbar(SNACKBAR_TYPE, getString(R.string.clear_history_success), -1);
			}
			else{
				logWarning("Error clearing history: " + e.getErrorString());
				showSnackbar(SNACKBAR_TYPE, getString(R.string.clear_history_error), -1);
			}
		}
		else if(request.getType() == MegaChatRequest.TYPE_CREATE_CHATROOM){
			logDebug("Create chat request finish!!!");
			if(e.getErrorCode()==MegaChatError.ERROR_OK){
				logDebug("Chat CREATEDD!!!---> open it!");

				if(fromContacts){
					Intent intent = new Intent(this, ChatActivityLollipop.class);
					intent.setAction(ACTION_CHAT_SHOW_MESSAGES);
					intent.putExtra("CHAT_ID", request.getChatHandle());
					this.startActivity(intent);
					finish();
				}
				else{
					Intent intent = new Intent(this, ChatActivityLollipop.class);
					intent.setAction(ACTION_CHAT_SHOW_MESSAGES);
					intent.putExtra("CHAT_ID", request.getChatHandle());
					intent.setFlags(Intent.FLAG_ACTIVITY_CLEAR_TOP);
					this.startActivity(intent);
					finish();
				}
			}
			else{
				logDebug("ERROR WHEN CREATING CHAT " + e.getErrorString());
				showSnackbar(SNACKBAR_TYPE, getString(R.string.create_chat_error), -1);
			}
		}
		else if(request.getType() == MegaChatRequest.TYPE_START_CHAT_CALL){
			if(e.getErrorCode()==MegaChatError.ERROR_OK){
				logDebug("TYPE_START_CHAT_CALL finished with success");
				//getFlag - Returns true if it is a video-audio call or false for audio call
			}
			else{
				logDebug("ERROR WHEN TYPE_START_CHAT_CALL " + e.getErrorString());
				showSnackbar(SNACKBAR_TYPE, getString(R.string.call_error), -1);
			}
		}
	}

	@Override
	public void onRequestTemporaryError(MegaChatApiJava api, MegaChatRequest request, MegaChatError e) {

	}

	public void showSnackbar(int type, String s, long idChat){
		showSnackbar(type, fragmentContainer, s, idChat);
	}
	
	private void sharedFolderClicked(){
        RelativeLayout sharedFolderLayout = (RelativeLayout)findViewById(R.id.shared_folder_list_container);
		if(isShareFolderExpanded){
			sharedFolderLayout.setVisibility(View.GONE);
			if (user != null) {
				setFoldersButtonText(megaApi.getInShares(user));
			}
		}
		else{
			sharedFolderLayout.setVisibility(View.VISIBLE);
			sharedFoldersButton.setText(R.string.general_close);
            if (sharedFoldersFragment == null){
                sharedFoldersFragment = new ContactSharedFolderFragment();
                sharedFoldersFragment.setUserEmail(user.getEmail());
                getSupportFragmentManager().beginTransaction().replace(R.id.fragment_container_shared_folders, sharedFoldersFragment, "sharedFoldersFragment").commitNow();
            }
		}
		isShareFolderExpanded = !isShareFolderExpanded;
	}
    
    public void showOptionsPanel(MegaNode node){
		logDebug("showOptionsPanel");

        if (node == null || isBottomSheetDialogShown(bottomSheetDialogFragment)) return;

		selectedNode = node;
		bottomSheetDialogFragment = new ContactFileListBottomSheetDialogFragment();
		bottomSheetDialogFragment.show(getSupportFragmentManager(), bottomSheetDialogFragment.getTag());
    }
    
    public MegaNode getSelectedNode() {
        return selectedNode;
    }
    
    public void setSelectedNode(MegaNode selectedNode) {
        this.selectedNode = selectedNode;
    }

	public String getNickname() {
		return getNicknameContact(user.getHandle());
	}

	public void onFileClick(ArrayList<Long> handleList) {
		if (nC == null) {
			nC = new NodeController(this);
		}
		nC.prepareForDownload(handleList, true);
	}
    
    public void showConfirmationLeaveIncomingShare (final MegaNode n){
		logDebug("Node handle: " + n.getHandle());
        
        DialogInterface.OnClickListener dialogClickListener = new DialogInterface.OnClickListener() {
            @Override
            public void onClick(DialogInterface dialog, int which) {
                switch (which){
                    case DialogInterface.BUTTON_POSITIVE: {
                        megaApi.remove(n);
                        break;
                    }
                    case DialogInterface.BUTTON_NEGATIVE:
                        //No button clicked
                        break;
                }
            }
        };
        
        androidx.appcompat.app.AlertDialog.Builder builder = new androidx.appcompat.app.AlertDialog.Builder(this, R.style.AppCompatAlertDialogStyle);
        String message= getResources().getString(R.string.confirmation_leave_share_folder);
        builder.setMessage(message).setPositiveButton(R.string.general_leave, dialogClickListener)
                .setNegativeButton(R.string.general_cancel, dialogClickListener).show();
    }
    
    public void showConfirmationLeaveIncomingShare (final ArrayList<Long> handleList){
		logDebug("showConfirmationLeaveIncomingShare");
        
        DialogInterface.OnClickListener dialogClickListener = new DialogInterface.OnClickListener() {
            @Override
            public void onClick(DialogInterface dialog, int which) {
                switch (which){
                    case DialogInterface.BUTTON_POSITIVE: {
                        leaveMultipleShares(handleList);
                        break;
                    }
                    case DialogInterface.BUTTON_NEGATIVE:
                        //No button clicked
                        break;
                }
            }
        };
        
        androidx.appcompat.app.AlertDialog.Builder builder = new androidx.appcompat.app.AlertDialog.Builder(this, R.style.AppCompatAlertDialogStyle);
        String message= getResources().getString(R.string.confirmation_leave_share_folder);
        builder.setMessage(message).setPositiveButton(R.string.general_leave, dialogClickListener)
                .setNegativeButton(R.string.general_cancel, dialogClickListener).show();
    }
    
    public void leaveMultipleShares (ArrayList<Long> handleList){
        
        for (int i=0; i<handleList.size(); i++){
            MegaNode node = megaApi.getNodeByHandle(handleList.get(i));
            megaApi.remove(node);
        }
    }
    
    public void showMoveLollipop(ArrayList<Long> handleList){
        moveToRubbish=false;
        Intent intent = new Intent(this, FileExplorerActivityLollipop.class);
        intent.setAction(FileExplorerActivityLollipop.ACTION_PICK_MOVE_FOLDER);
        long[] longArray = new long[handleList.size()];
        for (int i=0; i<handleList.size(); i++){
            longArray[i] = handleList.get(i);
        }
        intent.putExtra("MOVE_FROM", longArray);
        startActivityForResult(intent, REQUEST_CODE_SELECT_MOVE_FOLDER);
    }
    
    public void showCopyLollipop(ArrayList<Long> handleList) {
        
        Intent intent = new Intent(this, FileExplorerActivityLollipop.class);
        intent.setAction(FileExplorerActivityLollipop.ACTION_PICK_COPY_FOLDER);
        long[] longArray = new long[handleList.size()];
        for (int i = 0; i < handleList.size(); i++) {
            longArray[i] = handleList.get(i);
        }
        intent.putExtra("COPY_FROM", longArray);
        startActivityForResult(intent, REQUEST_CODE_SELECT_COPY_FOLDER);
    }
    
    public void askConfirmationMoveToRubbish(final ArrayList<Long> handleList){
		logDebug("askConfirmationMoveToRubbish");
        
        DialogInterface.OnClickListener dialogClickListener = new DialogInterface.OnClickListener() {
            @Override
            public void onClick(DialogInterface dialog, int which) {
                switch (which){
                    case DialogInterface.BUTTON_POSITIVE:
                        moveToTrash(handleList);
                        break;
                    
                    case DialogInterface.BUTTON_NEGATIVE:
                        //No button clicked
                        break;
                }
            }
        };
        
        if(handleList!=null){
            
            if (handleList.size() > 0){
                androidx.appcompat.app.AlertDialog.Builder builder = new androidx.appcompat.app.AlertDialog.Builder(this, R.style.AppCompatAlertDialogStyle);
//				builder.setTitle(getResources().getString(R.string.section_rubbish_bin));
                if (handleList.size() > 1){
                    builder.setMessage(getResources().getString(R.string.confirmation_move_to_rubbish_plural));
                }
                else{
                    builder.setMessage(getResources().getString(R.string.confirmation_move_to_rubbish));
                }
                builder.setPositiveButton(R.string.general_move, dialogClickListener);
                builder.setNegativeButton(R.string.general_cancel, dialogClickListener);
                builder.show();
            }
        }
        else{
			logWarning("handleList NULL");
            return;
        }
    }
    
    public boolean isEmptyParentHandleStack() {
        if (sharedFoldersFragment != null) {
            return sharedFoldersFragment.isEmptyParentHandleStack();
        }
		logWarning("Fragment NULL");
        return true;
    }
    
    public void moveToTrash(final ArrayList<Long> handleList){
		logDebug("moveToTrash: ");
        moveToRubbish=true;
        if (!isOnline(this)) {
            showSnackbar(SNACKBAR_TYPE, getString(R.string.error_server_connection_problem), -1);
            return;
        }
        
        MultipleRequestListener moveMultipleListener = null;
        MegaNode parent;
        //Check if the node is not yet in the rubbish bin (if so, remove it)
        if(handleList!=null){
            if(handleList.size()>1){
				logDebug("MOVE multiple: " + handleList.size());
                moveMultipleListener = new MultipleRequestListener(MULTIPLE_SEND_RUBBISH, this);
                for (int i=0;i<handleList.size();i++){
                    megaApi.moveNode(megaApi.getNodeByHandle(handleList.get(i)), megaApi.getRubbishNode(), moveMultipleListener);
                }
            }
            else{
				logDebug("MOVE single");
                megaApi.moveNode(megaApi.getNodeByHandle(handleList.get(0)), megaApi.getRubbishNode(), this);
                
            }
        }
        else{
			logWarning("handleList NULL");
            return;
        }
    }
    
    public void showRenameDialog(final MegaNode document, String text){
		logDebug("Node Handle: " + document.getHandle());
        
        LinearLayout layout = new LinearLayout(this);
        layout.setOrientation(LinearLayout.VERTICAL);
        LinearLayout.LayoutParams params = new LinearLayout.LayoutParams(LinearLayout.LayoutParams.MATCH_PARENT, LinearLayout.LayoutParams.WRAP_CONTENT);
        params.setMargins(scaleWidthPx(20, outMetrics), scaleHeightPx(20, outMetrics), scaleWidthPx(17, outMetrics), 0);
        
        final EditTextCursorWatcher input = new EditTextCursorWatcher(this, document.isFolder());
        input.setSingleLine();
        input.setTextColor(ContextCompat.getColor(this, R.color.text_secondary));
        input.setImeOptions(EditorInfo.IME_ACTION_DONE);
        
        input.setImeActionLabel(getString(R.string.context_rename),EditorInfo.IME_ACTION_DONE);
        input.setText(text);
        input.setOnFocusChangeListener(new View.OnFocusChangeListener() {
            @Override
            public void onFocusChange(final View v, boolean hasFocus) {
                if (hasFocus) {
                    if (document.isFolder()){
                        input.setSelection(0, input.getText().length());
                    }
                    else{
                        String [] s = document.getName().split("\\.");
                        if (s != null){
                            int numParts = s.length;
                            int lastSelectedPos = 0;
                            if (numParts == 1){
                                input.setSelection(0, input.getText().length());
                            }
                            else if (numParts > 1){
                                for (int i=0; i<(numParts-1);i++){
                                    lastSelectedPos += s[i].length();
                                    lastSelectedPos++;
                                }
                                lastSelectedPos--; //The last point should not be selected)
                                input.setSelection(0, lastSelectedPos);
                            }
                        }
                        showKeyboardDelayed(v);
                    }
                }
            }
        });
        
        layout.addView(input, params);
        
        LinearLayout.LayoutParams params1 = new LinearLayout.LayoutParams(LinearLayout.LayoutParams.MATCH_PARENT, LinearLayout.LayoutParams.WRAP_CONTENT);
        params1.setMargins(scaleWidthPx(20, outMetrics), 0, scaleWidthPx(17, outMetrics), 0);
        
        final RelativeLayout error_layout = new RelativeLayout(ContactInfoActivityLollipop.this);
        layout.addView(error_layout, params1);
        
        final ImageView error_icon = new ImageView(ContactInfoActivityLollipop.this);
        error_icon.setImageDrawable(ContextCompat.getDrawable(this, R.drawable.ic_input_warning));
        error_layout.addView(error_icon);
        RelativeLayout.LayoutParams params_icon = (RelativeLayout.LayoutParams) error_icon.getLayoutParams();
        
        
        params_icon.addRule(RelativeLayout.ALIGN_PARENT_RIGHT);
        error_icon.setLayoutParams(params_icon);
        
        error_icon.setColorFilter(ContextCompat.getColor(ContactInfoActivityLollipop.this, R.color.login_warning));
        
        final TextView textError = new TextView(ContactInfoActivityLollipop.this);
        error_layout.addView(textError);
        RelativeLayout.LayoutParams params_text_error = (RelativeLayout.LayoutParams) textError.getLayoutParams();
        params_text_error.height = ViewGroup.LayoutParams.WRAP_CONTENT;
        params_text_error.width = ViewGroup.LayoutParams.WRAP_CONTENT;
        params_text_error.addRule(RelativeLayout.CENTER_VERTICAL);
        params_text_error.addRule(RelativeLayout.ALIGN_PARENT_LEFT);
        params_text_error.setMargins(scaleWidthPx(3, outMetrics), 0,0,0);
        textError.setLayoutParams(params_text_error);
        
        textError.setTextColor(ContextCompat.getColor(ContactInfoActivityLollipop.this, R.color.login_warning));
        
        error_layout.setVisibility(View.GONE);
        
        input.getBackground().mutate().clearColorFilter();
        input.getBackground().mutate().setColorFilter(ContextCompat.getColor(this, R.color.accentColor), PorterDuff.Mode.SRC_ATOP);
        input.addTextChangedListener(new TextWatcher() {
            @Override
            public void beforeTextChanged(CharSequence charSequence, int i, int i1, int i2) {
            
            }
            
            @Override
            public void onTextChanged(CharSequence charSequence, int i, int i1, int i2) {
            
            }
            
            @Override
            public void afterTextChanged(Editable editable) {
                if(error_layout.getVisibility() == View.VISIBLE){
                    error_layout.setVisibility(View.GONE);
                    input.getBackground().mutate().clearColorFilter();
                    input.getBackground().mutate().setColorFilter(ContextCompat.getColor(ContactInfoActivityLollipop.this, R.color.accentColor), PorterDuff.Mode.SRC_ATOP);
                }
            }
        });
        
        input.setImeOptions(EditorInfo.IME_ACTION_DONE);
        input.setOnEditorActionListener(new TextView.OnEditorActionListener() {
            @Override
            public boolean onEditorAction(TextView v, int actionId,
                                          KeyEvent event) {
                if (actionId == EditorInfo.IME_ACTION_DONE) {
					logDebug("actionId is IME_ACTION_DONE");
                    String value = v.getText().toString().trim();
                    if (value.length() == 0) {
                        input.getBackground().mutate().setColorFilter(ContextCompat.getColor(ContactInfoActivityLollipop.this, R.color.login_warning), PorterDuff.Mode.SRC_ATOP);
                        textError.setText(getString(R.string.invalid_string));
                        error_layout.setVisibility(View.VISIBLE);
                        input.requestFocus();
                    }
                    else{
                        rename(document, value);
                        renameDialog.dismiss();
                    }
                    return true;
                }
                return false;
            }
        });
        
        androidx.appcompat.app.AlertDialog.Builder builder = new androidx.appcompat.app.AlertDialog.Builder(this, R.style.AppCompatAlertDialogStyle);
        builder.setTitle(getString(R.string.context_rename) + " "	+ new String(document.getName()));
        builder.setPositiveButton(getString(R.string.context_rename),
                new DialogInterface.OnClickListener() {
                    public void onClick(DialogInterface dialog, int whichButton) {
                        String value = input.getText().toString().trim();
                        if (value.length() == 0) {
                            return;
                        }
                        rename(document, value);
                    }
                });
        builder.setNegativeButton(getString(android.R.string.cancel), new DialogInterface.OnClickListener() {
            @Override
            public void onClick(DialogInterface dialogInterface, int i) {
                input.getBackground().clearColorFilter();
            }
        });
        builder.setView(layout);
        renameDialog = builder.create();
        renameDialog.show();
        renameDialog.getButton(androidx.appcompat.app.AlertDialog.BUTTON_POSITIVE).setOnClickListener(new   View.OnClickListener()
        {
            @Override
            public void onClick(View v)
            {
                String value = input.getText().toString().trim();
                if (value.length() == 0) {
                    input.getBackground().mutate().setColorFilter(ContextCompat.getColor(ContactInfoActivityLollipop.this, R.color.login_warning), PorterDuff.Mode.SRC_ATOP);
                    textError.setText(getString(R.string.invalid_string));
                    error_layout.setVisibility(View.VISIBLE);
                    input.requestFocus();
                }
                else{
                    rename(document, value);
                    renameDialog.dismiss();
                }
            }
        });
    }
    
    private void rename(MegaNode document, String newName) {
        if (newName.equals(document.getName())) {
            return;
        }
        
        if (!isOnline(this)) {
            showSnackbar(SNACKBAR_TYPE, getString(R.string.error_server_connection_problem), -1);
            return;
        }
        
        if (isFinishing()) {
            return;
        }
        
        ProgressDialog temp = null;
        try {
            temp = new ProgressDialog(this);
            temp.setMessage(getString(R.string.context_renaming));
            temp.show();
        } catch (Exception e) {
            return;
        }
        statusDialog = temp;

		logDebug("Renaming " + document.getName() + " to " + newName);
        
        megaApi.renameNode(document, newName, this);
    }
    
    public void setParentHandle(long parentHandle) {
        this.parentHandle = parentHandle;
    }
    
    private void setFoldersButtonText(ArrayList<MegaNode> nodes){
		if (nodes != null) {
			sharedFoldersButton.setText(getDescription(nodes));
			if (nodes.size() == 0) {
				sharedFoldersButton.setClickable(false);
				sharedFoldersLayout.setClickable(false);
			}
		}
    }
    
    public void askSizeConfirmationBeforeDownload(String parentPath, String url, long size, long [] hashes, final boolean highPriority){
        logDebug("askSizeConfirmationBeforeDownload");
        
        final String parentPathC = parentPath;
        final String urlC = url;
        final long [] hashesC = hashes;
        final long sizeC=size;
        
        androidx.appcompat.app.AlertDialog.Builder builder = new androidx.appcompat.app.AlertDialog.Builder(this);
        LinearLayout confirmationLayout = new LinearLayout(this);
        confirmationLayout.setOrientation(LinearLayout.VERTICAL);
        LinearLayout.LayoutParams params = new LinearLayout.LayoutParams(LinearLayout.LayoutParams.MATCH_PARENT, LinearLayout.LayoutParams.WRAP_CONTENT);
        params.setMargins(scaleWidthPx(20, outMetrics), scaleHeightPx(10, outMetrics), scaleWidthPx(17, outMetrics), 0);
        
        final CheckBox dontShowAgain =new CheckBox(this);
        dontShowAgain.setText(getString(R.string.checkbox_not_show_again));
        dontShowAgain.setTextColor(ContextCompat.getColor(this, R.color.text_secondary));
        
        confirmationLayout.addView(dontShowAgain, params);
        
        builder.setView(confirmationLayout);
        
        builder.setMessage(getString(R.string.alert_larger_file, getSizeString(sizeC)));
        builder.setPositiveButton(getString(R.string.general_save_to_device),
                new DialogInterface.OnClickListener() {
                    public void onClick(DialogInterface dialog, int whichButton) {
                        if(dontShowAgain.isChecked()){
                            dbH.setAttrAskSizeDownload("false");
                        }
                        nC.checkInstalledAppBeforeDownload(parentPathC, urlC, sizeC, hashesC, highPriority);
                    }
                });
        builder.setNegativeButton(getString(android.R.string.cancel), new DialogInterface.OnClickListener() {
            public void onClick(DialogInterface dialog, int whichButton) {
                if(dontShowAgain.isChecked()){
                    dbH.setAttrAskSizeDownload("false");
                }
            }
        });
        
        downloadConfirmationDialog = builder.create();
        downloadConfirmationDialog.show();
    }
    
    public void askConfirmationNoAppInstaledBeforeDownload (String parentPath, String url, long size, long [] hashes, String nodeToDownload, final boolean highPriority){
        logDebug("askConfirmationNoAppInstaledBeforeDownload");
        
        final String parentPathC = parentPath;
        final String urlC = url;
        final long [] hashesC = hashes;
        final long sizeC=size;
        
        androidx.appcompat.app.AlertDialog.Builder builder = new androidx.appcompat.app.AlertDialog.Builder(this);
        LinearLayout confirmationLayout = new LinearLayout(this);
        confirmationLayout.setOrientation(LinearLayout.VERTICAL);
        LinearLayout.LayoutParams params = new LinearLayout.LayoutParams(LinearLayout.LayoutParams.MATCH_PARENT, LinearLayout.LayoutParams.WRAP_CONTENT);
        params.setMargins(scaleWidthPx(20, outMetrics), scaleHeightPx(10, outMetrics), scaleWidthPx(17, outMetrics), 0);
        
        final CheckBox dontShowAgain =new CheckBox(this);
        dontShowAgain.setText(getString(R.string.checkbox_not_show_again));
        dontShowAgain.setTextColor(ContextCompat.getColor(this, R.color.text_secondary));
        
        confirmationLayout.addView(dontShowAgain, params);
        
        builder.setView(confirmationLayout);
        
        builder.setMessage(getString(R.string.alert_no_app, nodeToDownload));
        builder.setPositiveButton(getString(R.string.general_save_to_device),
                new DialogInterface.OnClickListener() {
                    public void onClick(DialogInterface dialog, int whichButton) {
                        if(dontShowAgain.isChecked()){
                            dbH.setAttrAskNoAppDownload("false");
                        }
                        nC.download(parentPathC, urlC, sizeC, hashesC, highPriority);
                    }
                });
        builder.setNegativeButton(getString(android.R.string.cancel), new DialogInterface.OnClickListener() {
            public void onClick(DialogInterface dialog, int whichButton) {
                if(dontShowAgain.isChecked()){
                    dbH.setAttrAskNoAppDownload("false");
                }
            }
        });
        downloadConfirmationDialog = builder.create();
        downloadConfirmationDialog.show();
    }

	@Override
	public void onUsersUpdate(MegaApiJava api, ArrayList<MegaUser> users) {
<<<<<<< HEAD
		if(users == null || users.isEmpty())
			return;

		for (MegaUser updatedUser : users) {
			if (updatedUser.getHandle() == user.getHandle()) {
				user = updatedUser;
				emailText.setText(user.getEmail());
				break;
=======
		if (users != null && !users.isEmpty()) {
			for (MegaUser updatedUser : users) {
				if (updatedUser.getHandle() == user.getHandle()) {
					user = updatedUser;
					emailText.setText(user.getEmail());
					break;
				}
>>>>>>> a4f146ef
			}
		}
	}

	@Override
	public void onUserAlertsUpdate(MegaApiJava api, ArrayList<MegaUserAlert> userAlerts) {
		logDebug("onUserAlertsUpdate");
	}
    
    @Override
    public void onNodesUpdate(MegaApiJava api,ArrayList<MegaNode> nodeList) {
        if (sharedFoldersFragment != null){
            if (sharedFoldersFragment.isVisible()){
                sharedFoldersFragment.setNodes(parentHandle);
            }
        }
        ArrayList<MegaNode> nodes = megaApi.getInShares(user);
        setFoldersButtonText(nodes);
    }
    
    @Override
    public void onReloadNeeded(MegaApiJava api) {
    
    }
    
    @Override
    public void onAccountUpdate(MegaApiJava api) {
    
    }
    
    @Override
    public void onContactRequestsUpdate(MegaApiJava api,ArrayList<MegaContactRequest> requests) {
    
    }
    
    @Override
    public void onEvent(MegaApiJava api,MegaEvent event) {
    
    }

	@Override
	public void onChatListItemUpdate(MegaChatApiJava api, MegaChatListItem item) {

	}

	@Override
	public void onChatInitStateUpdate(MegaChatApiJava api, int newState) {

	}

	@Override
	public void onChatOnlineStatusUpdate(MegaChatApiJava api, long userhandle, int status, boolean inProgress) {
		logDebug("userhandle: " + userhandle + ", status: " + status + ", inProgress: " + inProgress);
		setContactPresenceStatus();
		requestLastGreen(status);
	}

	@Override
	public void onChatPresenceConfigUpdate(MegaChatApiJava api, MegaChatPresenceConfig config) {

	}

	@Override
	public void onChatConnectionStateUpdate(MegaChatApiJava api, long chatid, int newState) {
		MegaChatRoom chatRoom = api.getChatRoom(chatid);

		if (MegaApplication.isWaitingForCall() && newState == MegaChatApi.CHAT_CONNECTION_ONLINE
				&& chatRoom != null && chatRoom.getPeerHandle(0) == user.getHandle()) {
			startCallWithChatOnline(api.getChatRoom(chatid));
		}
	}

	@Override
	public void onChatPresenceLastGreen(MegaChatApiJava api, long userhandle, int lastGreen) {
		if(userhandle == user.getHandle()){
			logDebug("Update last green");

			int state = megaChatApi.getUserOnlineStatus(user.getHandle());

			if(state != MegaChatApi.STATUS_ONLINE && state != MegaChatApi.STATUS_BUSY && state != MegaChatApi.STATUS_INVALID){
				String formattedDate = lastGreenDate(this, lastGreen);
				secondLineTextToolbar.setVisibility(View.VISIBLE);
				secondLineTextToolbar.setText(formattedDate);
				secondLineTextToolbar.isMarqueeIsNecessary(this);
				logDebug("Date last green: " + formattedDate);
			}
		}
	}

	private void startCallWithChatOnline(MegaChatRoom chatRoom) {
		MegaApplication.setSpeakerStatus(chatRoom.getChatId(), startVideo);
		megaChatApi.startChatCall(chatRoom.getChatId(), startVideo, this);
		MegaApplication.setIsWaitingForCall(false);
	}

	/**
	 * Updates the "Verify credentials" view.
	 */
	public void updateVerifyCredentialsLayout() {
		if (user != null) {
			verifyCredentialsLayout.setVisibility(View.VISIBLE);

			if (megaApi.areCredentialsVerified(user)) {
				verifiedText.setText(R.string.label_verified);
				verifiedImage.setVisibility(View.VISIBLE);
			} else {
				verifiedText.setText(R.string.label_not_verified);
				verifiedImage.setVisibility(View.GONE);
			}
		} else {
			verifyCredentialsLayout.setVisibility(View.GONE);
		}
	}
}<|MERGE_RESOLUTION|>--- conflicted
+++ resolved
@@ -2385,16 +2385,6 @@
 
 	@Override
 	public void onUsersUpdate(MegaApiJava api, ArrayList<MegaUser> users) {
-<<<<<<< HEAD
-		if(users == null || users.isEmpty())
-			return;
-
-		for (MegaUser updatedUser : users) {
-			if (updatedUser.getHandle() == user.getHandle()) {
-				user = updatedUser;
-				emailText.setText(user.getEmail());
-				break;
-=======
 		if (users != null && !users.isEmpty()) {
 			for (MegaUser updatedUser : users) {
 				if (updatedUser.getHandle() == user.getHandle()) {
@@ -2402,7 +2392,6 @@
 					emailText.setText(user.getEmail());
 					break;
 				}
->>>>>>> a4f146ef
 			}
 		}
 	}
