package mega.privacy.android.app.lollipop;

import android.annotation.SuppressLint;
import android.app.ProgressDialog;
import android.content.BroadcastReceiver;
import android.content.Context;
import android.content.DialogInterface;
import android.content.Intent;
import android.content.IntentFilter;
import android.content.pm.PackageManager;
import android.content.res.Resources;
import android.graphics.Bitmap;
import android.graphics.BitmapFactory;
import android.graphics.Canvas;
import android.graphics.Color;
import android.graphics.Paint;
import android.graphics.PorterDuff;
import android.graphics.drawable.Drawable;
import android.os.Bundle;
import android.os.Handler;
import com.google.android.material.appbar.AppBarLayout;
import androidx.coordinatorlayout.widget.CoordinatorLayout;
import androidx.core.content.ContextCompat;
import androidx.appcompat.app.ActionBar;
import androidx.appcompat.app.AlertDialog;
import androidx.palette.graphics.Palette;
import androidx.appcompat.widget.SwitchCompat;
import androidx.appcompat.widget.Toolbar;

import android.text.Editable;
import android.text.InputType;
import android.text.TextWatcher;
import android.util.DisplayMetrics;
import android.util.TypedValue;
import android.view.Display;
import android.view.KeyEvent;
import android.view.Menu;
import android.view.MenuInflater;
import android.view.MenuItem;
import android.view.View;
import android.view.View.OnClickListener;
import android.view.ViewGroup;
import android.view.inputmethod.EditorInfo;
import android.widget.AdapterView;
import android.widget.AdapterView.OnItemClickListener;
import android.widget.Button;
import android.widget.CheckBox;
import android.widget.Chronometer;
import android.widget.ImageView;
import android.widget.LinearLayout;
import android.widget.RelativeLayout;
import android.widget.TextView;

import net.opacapp.multilinecollapsingtoolbar.CollapsingToolbarLayout;

import java.io.File;
import java.util.ArrayList;
import java.util.HashMap;
import java.util.List;
import java.util.Locale;
import java.util.Map;

import mega.privacy.android.app.AuthenticityCredentialsActivity;
import mega.privacy.android.app.DatabaseHandler;
import mega.privacy.android.app.MegaApplication;
import mega.privacy.android.app.MegaContactDB;
import mega.privacy.android.app.R;
import mega.privacy.android.app.components.AppBarStateChangeListener;
import mega.privacy.android.app.components.EditTextCursorWatcher;
import mega.privacy.android.app.components.MarqueeTextView;
import mega.privacy.android.app.components.twemoji.EmojiEditText;
import mega.privacy.android.app.components.twemoji.EmojiTextView;
import mega.privacy.android.app.listeners.SetAttrUserListener;
import mega.privacy.android.app.lollipop.controllers.ChatController;
import mega.privacy.android.app.lollipop.controllers.ContactController;
import mega.privacy.android.app.lollipop.controllers.NodeController;
import mega.privacy.android.app.listeners.CreateChatListener;
import mega.privacy.android.app.lollipop.listeners.MultipleAttachChatListener;
import mega.privacy.android.app.lollipop.listeners.MultipleRequestListener;
import mega.privacy.android.app.lollipop.megachat.ChatActivityLollipop;
import mega.privacy.android.app.lollipop.megachat.NodeAttachmentHistoryActivity;
import mega.privacy.android.app.lollipop.megachat.calls.ChatCallActivity;
import mega.privacy.android.app.modalbottomsheet.ContactFileListBottomSheetDialogFragment;
import mega.privacy.android.app.modalbottomsheet.ContactNicknameBottomSheetDialogFragment;
import mega.privacy.android.app.utils.AskForDisplayOverDialog;
import nz.mega.sdk.MegaApiAndroid;
import nz.mega.sdk.MegaApiJava;
import nz.mega.sdk.MegaChatApi;
import nz.mega.sdk.MegaChatApiAndroid;
import nz.mega.sdk.MegaChatApiJava;
import nz.mega.sdk.MegaChatCall;
import nz.mega.sdk.MegaChatError;
import nz.mega.sdk.MegaChatListItem;
import nz.mega.sdk.MegaChatListenerInterface;
import nz.mega.sdk.MegaChatPeerList;
import nz.mega.sdk.MegaChatPresenceConfig;
import nz.mega.sdk.MegaChatRequest;
import nz.mega.sdk.MegaChatRequestListenerInterface;
import nz.mega.sdk.MegaChatRoom;
import nz.mega.sdk.MegaContactRequest;
import nz.mega.sdk.MegaError;
import nz.mega.sdk.MegaEvent;
import nz.mega.sdk.MegaGlobalListenerInterface;
import nz.mega.sdk.MegaNode;
import nz.mega.sdk.MegaRequest;
import nz.mega.sdk.MegaRequestListenerInterface;
import nz.mega.sdk.MegaUser;
import nz.mega.sdk.MegaUserAlert;

import static mega.privacy.android.app.modalbottomsheet.ModalBottomSheetUtil.*;
import static mega.privacy.android.app.constants.BroadcastConstants.*;
import static mega.privacy.android.app.utils.AlertsAndWarnings.showOverDiskQuotaPaywallWarning;
import static mega.privacy.android.app.utils.CacheFolderManager.*;
import static mega.privacy.android.app.utils.CallUtil.*;
import static mega.privacy.android.app.utils.FileUtil.*;
import static mega.privacy.android.app.utils.ChatUtil.*;
import static mega.privacy.android.app.utils.LogUtil.*;
import static mega.privacy.android.app.utils.ProgressDialogUtil.*;
import static mega.privacy.android.app.utils.TimeUtils.*;
import static mega.privacy.android.app.utils.Util.*;
import static mega.privacy.android.app.utils.Constants.*;
import static mega.privacy.android.app.utils.ContactUtil.*;
import static mega.privacy.android.app.utils.AvatarUtil.*;
import static mega.privacy.android.app.utils.TextUtil.*;
import static nz.mega.sdk.MegaApiJava.INVALID_HANDLE;
import static nz.mega.sdk.MegaChatApiJava.MEGACHAT_INVALID_HANDLE;
import static nz.mega.sdk.MegaApiJava.STORAGE_STATE_PAYWALL;

import mega.privacy.android.app.components.AppBarStateChangeListener.State;

@SuppressLint("NewApi")
public class ContactInfoActivityLollipop extends PinActivityLollipop implements MegaChatRequestListenerInterface, OnClickListener, MegaRequestListenerInterface, MegaChatListenerInterface, OnItemClickListener, MegaGlobalListenerInterface {

	private static final String WAITING_FOR_CALL = "WAITING_FOR_CALL";
	private ChatController chatC;
	private ContactController cC;
    private androidx.appcompat.app.AlertDialog downloadConfirmationDialog;
    private androidx.appcompat.app.AlertDialog renameDialog;

	private final static int MAX_WIDTH_APPBAR_LAND = 400;
	private final static int MAX_WIDTH_APPBAR_PORT = 200;

	RelativeLayout imageLayout;
	android.app.AlertDialog permissionsDialog;
	ProgressDialog statusDialog;
	AlertDialog setNicknameDialog;
	ContactInfoActivityLollipop contactInfoActivityLollipop;
	CoordinatorLayout fragmentContainer;
	CollapsingToolbarLayout collapsingToolbar;

	View imageGradient;
	ImageView contactPropertiesImage;
	LinearLayout optionsLayout;

	//Info of the user
	private EmojiTextView nameText;
	private TextView emailText;
	private TextView setNicknameText;

	LinearLayout chatOptionsLayout;
	View dividerChatOptionsLayout;
	RelativeLayout sendMessageLayout;
	RelativeLayout audioCallLayout;
	RelativeLayout videoCallLayout;

	LinearLayout notificationsLayout;
	private RelativeLayout notificationsSwitchLayout;
	SwitchCompat notificationsSwitch;
	TextView notificationsTitle;
	private TextView notificationsSubTitle;
	View dividerNotificationsLayout;

    private String newMuteOption = null;

    boolean startVideo = false;

	private RelativeLayout verifyCredentialsLayout;
	private TextView verifiedText;
	private ImageView verifiedImage;

	RelativeLayout sharedFoldersLayout;
	TextView sharedFoldersText;
	Button sharedFoldersButton;
	View dividerSharedFoldersLayout;

	RelativeLayout shareContactLayout;
	View dividerShareContactLayout;

	RelativeLayout sharedFilesLayout;
	View dividerSharedFilesLayout;

	//Toolbar elements
	private EmojiTextView firstLineTextToolbar;
	private int firstLineTextMaxWidthExpanded;
	private int firstLineTextMaxWidthCollapsed;
	private int contactStateIcon = R.drawable.ic_offline;
	private int contactStateIconPaddingLeft;

	private MarqueeTextView secondLineTextToolbar;
	private State stateToolbar = State.IDLE;

	RelativeLayout clearChatLayout;
	View dividerClearChatLayout;
	RelativeLayout removeContactChatLayout;

	Toolbar toolbar;
	ActionBar aB;
	AppBarLayout appBarLayout;

	MegaUser user;
	long chatHandle;
	String userEmailExtra;
	MegaChatRoom chat;

	private MegaApiAndroid megaApi = null;
	MegaChatApiAndroid megaChatApi = null;

	boolean fromContacts = true;

	private Handler handler;

	Display display;
	DisplayMetrics outMetrics;
	float density;
	float scaleW;
	float scaleH;

	DatabaseHandler dbH = null;

	Drawable drawableShare;
	Drawable drawableSend;
	Drawable drawableArrow;
	Drawable drawableDots;

	private MenuItem shareMenuItem;
	private MenuItem sendFileMenuItem;
	private MenuItem returnCallMenuItem;
	private Chronometer chronometerMenuItem;
	private LinearLayout layoutCallMenuItem;

	boolean isShareFolderExpanded;
    ContactSharedFolderFragment sharedFoldersFragment;
    MegaNode selectedNode;
    NodeController nC;
    boolean moveToRubbish;
    long parentHandle;

	private ContactFileListBottomSheetDialogFragment bottomSheetDialogFragment;
	private ContactNicknameBottomSheetDialogFragment contactNicknameBottomSheetDialogFragment;

	private AskForDisplayOverDialog askForDisplayOverDialog;

	private RelativeLayout callInProgressLayout;
	private Chronometer callInProgressChrono;
	private TextView callInProgressText;

	private BroadcastReceiver manageShareReceiver = new BroadcastReceiver() {
		@Override
		public void onReceive(Context context, Intent intent) {
			if (intent == null) return;

			if (sharedFoldersFragment != null) {
				sharedFoldersFragment.clearSelections();
				sharedFoldersFragment.hideMultipleSelect();
			}

			if (statusDialog != null) {
				statusDialog.dismiss();
			}
		}
	};

	private BroadcastReceiver userNameReceiver = new BroadcastReceiver() {
		@Override
		public void onReceive(Context context, Intent intent) {
			if (intent == null
					|| intent.getAction() == null
					|| user == null
					|| intent.getLongExtra(EXTRA_USER_HANDLE, INVALID_HANDLE) != user.getHandle()) {
				return;
			}

			if (intent.getAction().equals(ACTION_UPDATE_NICKNAME)
					|| intent.getAction().equals(ACTION_UPDATE_FIRST_NAME)
					|| intent.getAction().equals(ACTION_UPDATE_LAST_NAME)) {
				checkNickname(user.getHandle());
				updateAvatar();
			}
		}
	};


	private BroadcastReceiver chatCallUpdateReceiver = new BroadcastReceiver() {
<<<<<<< HEAD
		@Override
		public void onReceive(Context context, Intent intent) {
			if (intent == null || intent.getAction() == null)
				return;

			if (intent.getAction().equals(ACTION_CALL_STATUS_UPDATE)) {
				long chatIdReceived = intent.getLongExtra(UPDATE_CHAT_CALL_ID, MEGACHAT_INVALID_HANDLE);

				if (chatIdReceived == MEGACHAT_INVALID_HANDLE)
					return;

				int callStatus = intent.getIntExtra(UPDATE_CALL_STATUS, INVALID_CALL_STATUS);
				switch (callStatus) {
					case MegaChatCall.CALL_STATUS_RING_IN:
					case MegaChatCall.CALL_STATUS_IN_PROGRESS:
					case MegaChatCall.CALL_STATUS_RECONNECTING:
					case MegaChatCall.CALL_STATUS_JOINING:
					case MegaChatCall.CALL_STATUS_DESTROYED:
					case MegaChatCall.CALL_STATUS_USER_NO_PRESENT:
						if (MegaApplication.getCallLayoutStatus(chatIdReceived)) {
							checkScreenRotationToShowCall();
						}
						break;
				}
			}

			if (intent.getAction().equals(ACTION_CHANGE_CALL_ON_HOLD)) {
				long chatIdReceived = intent.getLongExtra(UPDATE_CHAT_CALL_ID, INVALID_HANDLE);
				if (chatIdReceived == MEGACHAT_INVALID_HANDLE)
					return;

				checkScreenRotationToShowCall();
			}
		}
	};

	private BroadcastReceiver chatSessionUpdateReceiver = new BroadcastReceiver() {
=======
>>>>>>> d3615d1e
		@Override
		public void onReceive(Context context, Intent intent) {
			if (intent == null || intent.getAction() == null)
				return;

<<<<<<< HEAD
			long chatIdReceived = intent.getLongExtra(UPDATE_CHAT_CALL_ID, MEGACHAT_INVALID_HANDLE);

			if (chatIdReceived == MEGACHAT_INVALID_HANDLE)
				return;

			if (intent.getAction().equals(ACTION_CHANGE_SESSION_ON_HOLD)) {
=======
			if (intent.getAction().equals(ACTION_CALL_STATUS_UPDATE)) {
				long chatIdReceived = intent.getLongExtra(UPDATE_CHAT_CALL_ID, MEGACHAT_INVALID_HANDLE);

				if (chatIdReceived == MEGACHAT_INVALID_HANDLE)
					return;

				int callStatus = intent.getIntExtra(UPDATE_CALL_STATUS, INVALID_CALL_STATUS);
				switch (callStatus) {
					case MegaChatCall.CALL_STATUS_RING_IN:
					case MegaChatCall.CALL_STATUS_IN_PROGRESS:
					case MegaChatCall.CALL_STATUS_RECONNECTING:
					case MegaChatCall.CALL_STATUS_JOINING:
					case MegaChatCall.CALL_STATUS_DESTROYED:
					case MegaChatCall.CALL_STATUS_USER_NO_PRESENT:
						if (MegaApplication.getCallLayoutStatus(chatIdReceived)) {
							checkScreenRotationToShowCall();
						}
						break;
				}
			}

			if (intent.getAction().equals(ACTION_CHANGE_CALL_ON_HOLD)) {
				long chatIdReceived = intent.getLongExtra(UPDATE_CHAT_CALL_ID, INVALID_HANDLE);
				if (chatIdReceived == MEGACHAT_INVALID_HANDLE)
					return;

>>>>>>> d3615d1e
				checkScreenRotationToShowCall();
			}
		}
	};

<<<<<<< HEAD
=======
	private BroadcastReceiver chatSessionUpdateReceiver = new BroadcastReceiver() {
		@Override
		public void onReceive(Context context, Intent intent) {
			if (intent == null || intent.getAction() == null)
				return;

			long chatIdReceived = intent.getLongExtra(UPDATE_CHAT_CALL_ID, MEGACHAT_INVALID_HANDLE);

			if (chatIdReceived == MEGACHAT_INVALID_HANDLE)
				return;

			if (intent.getAction().equals(ACTION_CHANGE_SESSION_ON_HOLD)) {
				checkScreenRotationToShowCall();
			}
		}
	};

>>>>>>> d3615d1e

		private BroadcastReceiver chatRoomMuteUpdateReceiver = new BroadcastReceiver() {
			@Override
			public void onReceive(Context context, Intent intent) {
				if (intent == null || intent.getAction() == null)
					return;

				if (intent.getAction().equals(ACTION_UPDATE_PUSH_NOTIFICATION_SETTING)) {
					checkSpecificChatNotifications(chatHandle, notificationsSwitch, notificationsSubTitle);
				}
			}
		};

	private BroadcastReceiver destroyActionModeReceiver = new BroadcastReceiver() {
		@Override
		public void onReceive(Context context, Intent intent) {
			if (intent == null || intent.getAction() == null
					|| !intent.getAction().equals(BROADCAST_ACTION_DESTROY_ACTION_MODE))
				return;

			if (sharedFoldersFragment != null && sharedFoldersFragment.isVisible()) {
				sharedFoldersFragment.clearSelections();
				sharedFoldersFragment.hideMultipleSelect();
			}
		}
	};

	private void setAppBarOffset(int offsetPx){
		if (callInProgressLayout != null && callInProgressLayout.getVisibility() == View.VISIBLE) {
			changeToolbarLayoutElevation();
		} else {
			CoordinatorLayout.LayoutParams params = (CoordinatorLayout.LayoutParams) appBarLayout.getLayoutParams();
			AppBarLayout.Behavior behavior = (AppBarLayout.Behavior) params.getBehavior();
			assert behavior != null;
			behavior.onNestedPreScroll(fragmentContainer, appBarLayout, null, 0, offsetPx, new int[]{0, 0});
		}
	}

	@Override
	protected void onCreate(Bundle savedInstanceState) {
		super.onCreate(savedInstanceState);
		contactInfoActivityLollipop = this;
		if (megaApi == null) {
			MegaApplication app = (MegaApplication) getApplication();
			megaApi = app.getMegaApi();
		}

		if(megaApi==null||megaApi.getRootNode()==null){
			logDebug("Refresh session - sdk");
			Intent intent = new Intent(this, LoginActivityLollipop.class);
			intent.putExtra(VISIBLE_FRAGMENT, LOGIN_FRAGMENT);
			intent.setFlags(Intent.FLAG_ACTIVITY_CLEAR_TOP);
			startActivity(intent);
			finish();
			return;
		}

		if (megaChatApi == null) {
			megaChatApi = ((MegaApplication) getApplication()).getMegaChatApi();
		}

		if (megaChatApi == null || megaChatApi.getInitState() == MegaChatApi.INIT_ERROR) {
			logDebug("Refresh session - karere");
			Intent intent = new Intent(this, LoginActivityLollipop.class);
			intent.putExtra(VISIBLE_FRAGMENT, LOGIN_FRAGMENT);
			intent.setFlags(Intent.FLAG_ACTIVITY_CLEAR_TOP);
			startActivity(intent);
			finish();
			return;
		}

		megaChatApi.addChatListener(this);

		handler = new Handler();
		chatC = new ChatController(this);
		cC = new ContactController(this);
		nC = new NodeController(this);
        megaApi.addGlobalListener(this);
		display = getWindowManager().getDefaultDisplay();
		outMetrics = new DisplayMetrics();
		display.getMetrics(outMetrics);
		density = getResources().getDisplayMetrics().density;

		scaleW = getScaleW(outMetrics, density);
		scaleH = getScaleH(outMetrics, density);

		askForDisplayOverDialog = new AskForDisplayOverDialog(this);

		Bundle extras = getIntent().getExtras();
		if (extras != null) {

			setContentView(R.layout.activity_chat_contact_properties);
            fragmentContainer = findViewById(R.id.fragment_container);
			toolbar = findViewById(R.id.toolbar);
			appBarLayout = findViewById(R.id.app_bar);
			setSupportActionBar(toolbar);
			aB = getSupportActionBar();

			imageLayout = findViewById(R.id.chat_contact_properties_image_layout);

			collapsingToolbar = findViewById(R.id.collapse_toolbar);

			/*TITLE*/
			firstLineTextToolbar = findViewById(R.id.first_line_toolbar);

			/*SUBTITLE*/
			secondLineTextToolbar = findViewById(R.id.second_line_toolbar);

			nameText = findViewById(R.id.chat_contact_properties_name_text);
			emailText = findViewById(R.id.chat_contact_properties_email_text);
			setNicknameText = findViewById(R.id.chat_contact_properties_nickname);
			setNicknameText.setOnClickListener(this);

			int width;
			if(isScreenInPortrait(this)){
				width = dp2px(MAX_WIDTH_APPBAR_PORT, outMetrics);
				secondLineTextToolbar.setPadding(0,0,0,11);
			}else{
				width = dp2px(MAX_WIDTH_APPBAR_LAND, outMetrics);
				secondLineTextToolbar.setPadding(0,0,0,5);
			}
			nameText.setMaxWidthEmojis(width);
			secondLineTextToolbar.setMaxWidth(width);

			// left margin 72dp + right margin 36dp
			firstLineTextMaxWidthExpanded = outMetrics.widthPixels - dp2px(108, outMetrics);
			firstLineTextMaxWidthCollapsed = width;
			firstLineTextToolbar.setMaxWidthEmojis(firstLineTextMaxWidthExpanded);
			contactStateIconPaddingLeft = dp2px(8, outMetrics);

			imageGradient = findViewById(R.id.gradient_view);

			setTitle(null);
			aB.setHomeAsUpIndicator(R.drawable.ic_arrow_back_white);
			aB.setHomeButtonEnabled(true);
			aB.setDisplayHomeAsUpEnabled(true);

			contactPropertiesImage = findViewById(R.id.chat_contact_properties_toolbar_image);

			dbH = DatabaseHandler.getDbHandler(getApplicationContext());

			appBarLayout.post(new Runnable() {
				@Override
				public void run() {
					setAppBarOffset(50);
				}
			});

			callInProgressLayout = findViewById(R.id.call_in_progress_layout);
			callInProgressLayout.setOnClickListener(this);
			callInProgressChrono = findViewById(R.id.call_in_progress_chrono);
			callInProgressText = findViewById(R.id.call_in_progress_text);
			callInProgressLayout.setVisibility(View.GONE);

			//OPTIONS LAYOUT
			optionsLayout = findViewById(R.id.chat_contact_properties_options);

			//CHAT OPTIONS
			chatOptionsLayout = findViewById(R.id.chat_contact_properties_chat_options_layout);
			dividerChatOptionsLayout = findViewById(R.id.divider_chat_options_layout);
			sendMessageLayout = findViewById(R.id.chat_contact_properties_chat_send_message_layout);
			sendMessageLayout.setOnClickListener(this);
			audioCallLayout = findViewById(R.id.chat_contact_properties_chat_call_layout);
			audioCallLayout.setOnClickListener(this);
			videoCallLayout = findViewById(R.id.chat_contact_properties_chat_video_layout);
			videoCallLayout.setOnClickListener(this);

			//Notifications Layout
			notificationsLayout = findViewById(R.id.chat_contact_properties_notifications_layout);
			notificationsLayout.setVisibility(View.VISIBLE);
			notificationsTitle = findViewById(R.id.chat_contact_properties_notifications_text);
			notificationsSubTitle = findViewById(R.id.chat_contact_properties_notifications_muted_text);
			notificationsSubTitle.setVisibility(View.GONE);
			notificationsSwitchLayout = findViewById(R.id.chat_contact_properties_layout);
			notificationsSwitchLayout.setOnClickListener(this);
			notificationsSwitch = findViewById(R.id.chat_contact_properties_switch);
			notificationsSwitch.setClickable(false);


			dividerNotificationsLayout = findViewById(R.id.divider_notifications_layout);

			//Verify credentials layout
			verifyCredentialsLayout = findViewById(R.id.chat_contact_properties_verify_credentials_layout);
			verifyCredentialsLayout.setOnClickListener(this);
			verifiedText = findViewById(R.id.chat_contact_properties_verify_credentials_info);
			verifiedImage = findViewById(R.id.chat_contact_properties_verify_credentials_info_icon);

			//Shared folders layout
			sharedFoldersLayout = findViewById(R.id.chat_contact_properties_shared_folders_layout);
			sharedFoldersLayout.setOnClickListener(this);

			sharedFoldersText = findViewById(R.id.chat_contact_properties_shared_folders_label);

			sharedFoldersButton = findViewById(R.id.chat_contact_properties_shared_folders_button);
			sharedFoldersButton.setOnClickListener(this);

			dividerSharedFoldersLayout = findViewById(R.id.divider_shared_folder_layout);

			//Share Contact Layout

			shareContactLayout = findViewById(R.id.chat_contact_properties_share_contact_layout);
			shareContactLayout.setOnClickListener(this);

			dividerShareContactLayout = findViewById(R.id.divider_share_contact_layout);

			//Chat Shared Files Layout

			sharedFilesLayout = findViewById(R.id.chat_contact_properties_chat_files_shared_layout);
			sharedFilesLayout.setOnClickListener(this);

			dividerSharedFilesLayout = findViewById(R.id.divider_chat_files_shared_layout);

			//Clear chat Layout
			clearChatLayout = findViewById(R.id.chat_contact_properties_clear_layout);
			clearChatLayout.setOnClickListener(this);

			dividerClearChatLayout = findViewById(R.id.divider_clear_chat_layout);

			//Remove contact Layout
			removeContactChatLayout = findViewById(R.id.chat_contact_properties_remove_contact_layout);
			removeContactChatLayout.setOnClickListener(this);

			chatHandle = extras.getLong("handle",-1);
			userEmailExtra = extras.getString(NAME);
			if (megaChatApi == null) {
				megaChatApi = MegaApplication.getInstance().getMegaChatApi();
			}
			if (chatHandle != -1) {
				logDebug("From chat!!");
				fromContacts = false;
				chat = megaChatApi.getChatRoom(chatHandle);

				long userHandle = chat.getPeerHandle(0);

				String userHandleEncoded = MegaApiAndroid.userHandleToBase64(userHandle);
				user = megaApi.getContact(userHandleEncoded);
				if (user != null) {
					checkNickname(user.getHandle());
				} else {
					String fullName = "";
					if (!isTextEmpty(getTitleChat(chat))) {
						fullName = getTitleChat(chat);
					} else if (userEmailExtra != null) {
						fullName = userEmailExtra;
					}
					withoutNickname(fullName);
				}
			} else {
				logDebug("From contacts!!");
				fromContacts = true;
				user = megaApi.getContact(userEmailExtra);
				if (user != null) {
					checkNickname(user.getHandle());
					chat = megaChatApi.getChatRoomByUser(user.getHandle());
				} else {
					withoutNickname(userEmailExtra);
					chat = null;

				}

				if (chat != null) {
					chatHandle = chat.getChatId();
					if (chatHandle == -1) {
						notificationsLayout.setVisibility(View.GONE);
						dividerNotificationsLayout.setVisibility(View.GONE);

						sharedFilesLayout.setVisibility(View.GONE);
						dividerSharedFilesLayout.setVisibility(View.GONE);
					}
				} else {
					notificationsLayout.setVisibility(View.GONE);
					dividerNotificationsLayout.setVisibility(View.GONE);

					sharedFilesLayout.setVisibility(View.GONE);
					dividerSharedFilesLayout.setVisibility(View.GONE);
				}


			}

			updateVerifyCredentialsLayout();
			checkScreenRotationToShowCall();

			if(isOnline(this)){
				logDebug("online -- network connection");
				setAvatar();

				if(user!=null){
					sharedFoldersLayout.setVisibility(View.VISIBLE);
					dividerSharedFoldersLayout.setVisibility(View.VISIBLE);

					ArrayList<MegaNode> nodes = megaApi.getInShares(user);
                    setFoldersButtonText(nodes);
					emailText.setText(user.getEmail());

					if (chat != null) {
						clearChatLayout.setVisibility(View.VISIBLE);
						dividerClearChatLayout.setVisibility(View.VISIBLE);
					} else {
						clearChatLayout.setVisibility(View.GONE);
						dividerClearChatLayout.setVisibility(View.GONE);
					}

					shareContactLayout.setVisibility(View.VISIBLE);
					dividerShareContactLayout.setVisibility(View.VISIBLE);

					chatOptionsLayout.setVisibility(View.VISIBLE);
					dividerChatOptionsLayout.setVisibility(View.VISIBLE);
				}
				else{
					sharedFoldersLayout.setVisibility(View.GONE);
					dividerSharedFoldersLayout.setVisibility(View.GONE);
					chatOptionsLayout.setVisibility(View.GONE);
					dividerChatOptionsLayout.setVisibility(View.GONE);

					if (chat != null) {
						emailText.setText(user.getEmail());
						clearChatLayout.setVisibility(View.VISIBLE);
						dividerClearChatLayout.setVisibility(View.VISIBLE);
					} else {
						clearChatLayout.setVisibility(View.GONE);
						dividerClearChatLayout.setVisibility(View.GONE);
					}

					shareContactLayout.setVisibility(View.VISIBLE);
					dividerShareContactLayout.setVisibility(View.VISIBLE);
				}
			}
			else{
				logDebug("OFFLINE -- NO network connection");
				if(chat!=null){
					String userEmail = chatC.getParticipantEmail(chat.getPeerHandle(0));
					setOfflineAvatar(userEmail);
					emailText.setText(user.getEmail());
				}
				sharedFoldersLayout.setVisibility(View.GONE);
				dividerSharedFoldersLayout.setVisibility(View.GONE);
				clearChatLayout.setVisibility(View.GONE);
				dividerClearChatLayout.setVisibility(View.GONE);

				shareContactLayout.setVisibility(View.GONE);
				dividerShareContactLayout.setVisibility(View.GONE);

				chatOptionsLayout.setVisibility(View.VISIBLE);
				dividerChatOptionsLayout.setVisibility(View.VISIBLE);
			}

			checkSpecificChatNotifications(chatHandle, notificationsSwitch, notificationsSubTitle);
			notificationsLayout.setVisibility(View.VISIBLE);
			dividerNotificationsLayout.setVisibility(View.VISIBLE);

		} else {
			logWarning("Extras is NULL");
		}

        if(askForDisplayOverDialog != null) {
            askForDisplayOverDialog.showDialog();
        }

		registerReceiver(manageShareReceiver, new IntentFilter(BROADCAST_ACTION_INTENT_MANAGE_SHARE));

		registerReceiver(chatRoomMuteUpdateReceiver, new IntentFilter(ACTION_UPDATE_PUSH_NOTIFICATION_SETTING));

		IntentFilter userNameUpdateFilter = new IntentFilter(BROADCAST_ACTION_INTENT_FILTER_CONTACT_UPDATE);
		userNameUpdateFilter.addAction(ACTION_UPDATE_NICKNAME);
		userNameUpdateFilter.addAction(ACTION_UPDATE_FIRST_NAME);
		userNameUpdateFilter.addAction(ACTION_UPDATE_LAST_NAME);
		registerReceiver(userNameReceiver, userNameUpdateFilter);

		IntentFilter filterCall = new IntentFilter(ACTION_CALL_STATUS_UPDATE);
		filterCall.addAction(ACTION_CHANGE_CALL_ON_HOLD);
		registerReceiver(chatCallUpdateReceiver, filterCall);

		registerReceiver(chatSessionUpdateReceiver,
				new IntentFilter(ACTION_CHANGE_SESSION_ON_HOLD));

		registerReceiver(destroyActionModeReceiver,
				new IntentFilter(BROADCAST_ACTION_DESTROY_ACTION_MODE));
	}

	private void visibilityStateIcon() {
		if (megaChatApi == null) {
			firstLineTextToolbar.updateMaxWidthAndIconVisibility(firstLineTextMaxWidthCollapsed, false);
			return;
		}

		int userStatus = megaChatApi.getUserOnlineStatus(user.getHandle());
		if (stateToolbar == State.EXPANDED && (userStatus == MegaChatApi.STATUS_ONLINE
				|| userStatus == MegaChatApi.STATUS_AWAY
				|| userStatus == MegaChatApi.STATUS_BUSY
				|| userStatus == MegaChatApi.STATUS_OFFLINE)) {
			firstLineTextToolbar.setMaxLines(2);
			firstLineTextToolbar.setTrailingIcon(contactStateIcon, contactStateIconPaddingLeft);
			firstLineTextToolbar.updateMaxWidthAndIconVisibility(firstLineTextMaxWidthExpanded, true);
		} else {
			firstLineTextToolbar.setMaxLines(stateToolbar == State.EXPANDED ? 2 : 1);
			firstLineTextToolbar.updateMaxWidthAndIconVisibility(
					stateToolbar == State.EXPANDED ? firstLineTextMaxWidthExpanded
							: firstLineTextMaxWidthCollapsed, false);
		}
	}

	private void checkNickname(long contactHandle) {
		MegaContactDB contactDB = getContactDB(contactHandle);
		if (contactDB == null) return;

		String fullName = buildFullName(contactDB.getName(), contactDB.getLastName(), contactDB.getMail());
		String nicknameText = contactDB.getNickname();

		if (isTextEmpty(nicknameText)) {
			withoutNickname(fullName);
		} else {
			withNickname(fullName, nicknameText);
		}
	}

	private void withoutNickname(String name) {
		firstLineTextToolbar.setText(name);
		nameText.setVisibility(View.GONE);
		setNicknameText.setText(getString(R.string.add_nickname));
		setDefaultAvatar();
	}

	private void withNickname(String name, String nickname) {
		firstLineTextToolbar.setText(nickname);
		nameText.setText(name);
		nameText.setVisibility(View.VISIBLE);
		setNicknameText.setText(getString(R.string.edit_nickname));
		setDefaultAvatar();
	}


	private void setContactPresenceStatus(){
		logDebug("setContactPresenceStatus");
		if (megaChatApi != null){
			int userStatus = megaChatApi.getUserOnlineStatus(user.getHandle());
			if(userStatus == MegaChatApi.STATUS_ONLINE){
				logDebug("This user is connected");
				contactStateIcon = R.drawable.ic_online;
				secondLineTextToolbar.setVisibility(View.VISIBLE);
				secondLineTextToolbar.setText(getString(R.string.online_status));
			}else if(userStatus == MegaChatApi.STATUS_AWAY){
				logDebug("This user is away");
				contactStateIcon = R.drawable.ic_away;
				secondLineTextToolbar.setVisibility(View.VISIBLE);
				secondLineTextToolbar.setText(getString(R.string.away_status));
			} else if(userStatus == MegaChatApi.STATUS_BUSY){
				logDebug("This user is busy");
				contactStateIcon = R.drawable.ic_busy;
				secondLineTextToolbar.setVisibility(View.VISIBLE);
				secondLineTextToolbar.setText(getString(R.string.busy_status));
			}
			else if(userStatus == MegaChatApi.STATUS_OFFLINE){
				logDebug("This user is offline");
				contactStateIcon = R.drawable.ic_offline;
				secondLineTextToolbar.setVisibility(View.VISIBLE);
				secondLineTextToolbar.setText(getString(R.string.offline_status));
			}
			else if(userStatus == MegaChatApi.STATUS_INVALID){
				logDebug("INVALID status: " + userStatus);
				secondLineTextToolbar.setVisibility(View.GONE);
			}
			else{
				logDebug("This user status is: " + userStatus);
				secondLineTextToolbar.setVisibility(View.GONE);
			}
		}
		visibilityStateIcon();
	}

	@Override
	public boolean onCreateOptionsMenu(Menu menu) {
		logDebug("onCreateOptionsMenuLollipop");

		drawableDots = ContextCompat.getDrawable(getApplicationContext(), R.drawable.ic_dots_vertical_white);
		drawableDots = drawableDots.mutate();
		drawableArrow = ContextCompat.getDrawable(getApplicationContext(), R.drawable.ic_arrow_back_white);
		drawableArrow = drawableArrow.mutate();

		drawableShare = ContextCompat.getDrawable(getApplicationContext(), R.drawable.ic_share_white);
		drawableShare = drawableShare.mutate();
		drawableSend = ContextCompat.getDrawable(getApplicationContext(), R.drawable.ic_send_to_contact);
		drawableSend = drawableSend.mutate();

		// Inflate the menu items for use in the action bar
		MenuInflater inflater = getMenuInflater();
		inflater.inflate(R.menu.contact_properties_action, menu);

		shareMenuItem = menu.findItem(R.id.cab_menu_share_folder);
		sendFileMenuItem = menu.findItem(R.id.cab_menu_send_file);
<<<<<<< HEAD

=======
>>>>>>> d3615d1e
		returnCallMenuItem = menu.findItem(R.id.action_return_call);
		RelativeLayout rootView = (RelativeLayout) returnCallMenuItem.getActionView();
		layoutCallMenuItem = rootView.findViewById(R.id.layout_menu_call);
		chronometerMenuItem = rootView.findViewById(R.id.chrono_menu);
		chronometerMenuItem.setVisibility(View.GONE);

		rootView.setOnClickListener(v -> onOptionsItemSelected(returnCallMenuItem));
		setCallMenuItem(returnCallMenuItem, layoutCallMenuItem, chronometerMenuItem);

		sendFileMenuItem.setIcon(mutateIconSecondary(this, R.drawable.ic_send_to_contact, R.color.white));

		if(isOnline(this)){
			sendFileMenuItem.setVisible(fromContacts);
		} else {
			logDebug("Hide all - no network connection");
			shareMenuItem.setVisible(false);
			sendFileMenuItem.setVisible(false);
		}

		appBarLayout.addOnOffsetChangedListener(new AppBarStateChangeListener() {
			@Override
			public void onStateChanged(AppBarLayout appBarLayout, State state) {
				stateToolbar = state;
				if (stateToolbar == State.EXPANDED) {
					firstLineTextToolbar.setTextColor(ContextCompat.getColor(getApplicationContext(), R.color.white));
					secondLineTextToolbar.setTextColor(ContextCompat.getColor(getApplicationContext(), R.color.white));
					setColorFilterWhite();
					visibilityStateIcon();
				} else if (stateToolbar == State.COLLAPSED) {
					firstLineTextToolbar.setTextColor(ContextCompat.getColor(getApplicationContext(), R.color.black));
					secondLineTextToolbar.setTextColor(ContextCompat.getColor(getApplicationContext(), R.color.black));
					setColorFilterBlack();
					visibilityStateIcon();
				}
			}
		});

		return super.onCreateOptionsMenu(menu);
	}

	void setColorFilterWhite () {

		drawableArrow.setColorFilter(ContextCompat.getColor(this, R.color.white), PorterDuff.Mode.SRC_ATOP);
		getSupportActionBar().setHomeAsUpIndicator(drawableArrow);

		drawableDots.setColorFilter(ContextCompat.getColor(this, R.color.white), PorterDuff.Mode.SRC_ATOP);
		toolbar.setOverflowIcon(drawableDots);

		if (shareMenuItem != null) {
			drawableShare.setColorFilter(ContextCompat.getColor(this, R.color.white), PorterDuff.Mode.SRC_ATOP);
			shareMenuItem.setIcon(drawableShare);
		}
		if (sendFileMenuItem != null) {
			drawableSend.setColorFilter(ContextCompat.getColor(this, R.color.white), PorterDuff.Mode.SRC_ATOP);
			sendFileMenuItem.setIcon(drawableSend);
		}
	}

	void setColorFilterBlack () {
		drawableArrow.setColorFilter(ContextCompat.getColor(this, R.color.black), PorterDuff.Mode.SRC_ATOP);
		getSupportActionBar().setHomeAsUpIndicator(drawableArrow);

		drawableDots.setColorFilter(ContextCompat.getColor(this, R.color.black), PorterDuff.Mode.SRC_ATOP);
		toolbar.setOverflowIcon(drawableDots);

		if (shareMenuItem != null) {
			drawableShare.setColorFilter(ContextCompat.getColor(this, R.color.black), PorterDuff.Mode.SRC_ATOP);
			shareMenuItem.setIcon(drawableShare);
		}
		if (sendFileMenuItem != null) {
			drawableSend.setColorFilter(ContextCompat.getColor(this, R.color.black), PorterDuff.Mode.SRC_ATOP);
			sendFileMenuItem.setIcon(drawableSend);
		}
	}

	@Override
	public boolean onOptionsItemSelected(MenuItem item) {
		logDebug("onOptionsItemSelected");

		int id = item.getItemId();
		switch(id){
			case android.R.id.home:{
				finish();
				break;
			}
			case R.id.cab_menu_share_folder:{
				pickFolderToShare(user.getEmail());
				break;
			}
			case R.id.cab_menu_send_file:{

				if(!isOnline(this)){
					showSnackbar(SNACKBAR_TYPE, getString(R.string.error_server_connection_problem), -1);
					return true;
				}

				sendFileToChat();
				break;
			}
			case R.id.action_return_call:
				if (checkPermissionsCall(this, INVALID_TYPE_PERMISSIONS)) {
					returnActiveCall(this);
				}
				return true;
		}
		return true;
	}

	public void sendFileToChat(){
		logDebug("sendFileToChat");

		if (app.getStorageState() == STORAGE_STATE_PAYWALL) {
			showOverDiskQuotaPaywallWarning();
			return;
		}

		if(user==null){
			logWarning("Selected contact NULL");
			return;
		}
		List<MegaUser> userList = new ArrayList<MegaUser>();
		userList.add(user);
		ContactController cC = new ContactController(this);
		cC.pickFileToSend(userList);
	}

	public void sendMessageToChat(){
		logDebug("sendMessageToChat");

		if (app.getStorageState() == STORAGE_STATE_PAYWALL) {
			showOverDiskQuotaPaywallWarning();
			return;
		}

		if(user!=null){
			MegaChatRoom chat = megaChatApi.getChatRoomByUser(user.getHandle());
			if(chat==null){
				logDebug("No chat, create it!");
				MegaChatPeerList peers = MegaChatPeerList.createInstance();
				peers.addPeer(user.getHandle(), MegaChatPeerList.PRIV_STANDARD);
				megaChatApi.createChat(false, peers, this);
			}
			else{
				logDebug("There is already a chat, open it!");
				if(fromContacts){
					Intent intentOpenChat = new Intent(this, ChatActivityLollipop.class);
					intentOpenChat.setAction(ACTION_CHAT_SHOW_MESSAGES);
					intentOpenChat.putExtra("CHAT_ID", chat.getChatId());
					this.startActivity(intentOpenChat);
				}
				else{
					Intent intentOpenChat = new Intent(this, ChatActivityLollipop.class);
					intentOpenChat.setAction(ACTION_CHAT_SHOW_MESSAGES);
					intentOpenChat.putExtra("CHAT_ID", chat.getChatId());
					intentOpenChat.setFlags(Intent.FLAG_ACTIVITY_CLEAR_TOP);
					this.startActivity(intentOpenChat);
				}

				finish();
			}
		}
	}

	public void startCall() {
		MegaChatRoom chatRoomTo = megaChatApi.getChatRoomByUser(user.getHandle());
		if (chatRoomTo != null) {
			if (megaChatApi.getChatCall(chatRoomTo.getChatId()) != null) {
				Intent i = new Intent(this, ChatCallActivity.class);
				i.putExtra(CHAT_ID, chatRoomTo.getChatId());
				i.addFlags(Intent.FLAG_ACTIVITY_NEW_TASK);
				startActivity(i);
			} else if (isStatusConnected(this, chatRoomTo.getChatId())) {
				startCallWithChatOnline(chatRoomTo);
			}
		} else {
			//Create first the chat
			ArrayList<MegaChatRoom> chats = new ArrayList<>();
			ArrayList<MegaUser> usersNoChat = new ArrayList<>();
			usersNoChat.add(user);
			CreateChatListener listener = null;

			if (startVideo) {
				listener = new CreateChatListener(chats, usersNoChat, -1, this, CreateChatListener.START_VIDEO_CALL);
			} else {
				listener = new CreateChatListener(chats, usersNoChat, -1, this, CreateChatListener.START_AUDIO_CALL);
			}

			MegaChatPeerList peers = MegaChatPeerList.createInstance();
			peers.addPeer(user.getHandle(), MegaChatPeerList.PRIV_STANDARD);
			megaChatApi.createChat(false, peers, listener);
		}
	}

	@Override
	public void onRequestPermissionsResult(int requestCode, String[] permissions, int[] grantResults) {
		super.onRequestPermissionsResult(requestCode, permissions, grantResults);
		switch (requestCode) {
			case REQUEST_CAMERA:
			case RECORD_AUDIO:
				if (grantResults.length > 0 && grantResults[0] == PackageManager.PERMISSION_GRANTED &&
						checkPermissionsCall(this, INVALID_TYPE_PERMISSIONS)) {
					startCall();
				}
				break;
		}
	}

	public void openChat(long chatId, String text){
		logDebug("openChat: " + chatId);

		if(chatId!=-1){
			MegaChatRoom chat = megaChatApi.getChatRoom(chatId);
			if(chat!=null){
				logDebug("Open chat with id: " + chatId);
				Intent intentToChat = new Intent(this, ChatActivityLollipop.class);
				intentToChat.setAction(ACTION_CHAT_SHOW_MESSAGES);
				intentToChat.putExtra("CHAT_ID", chatId);
				if(text!=null){
					intentToChat.putExtra("showSnackbar", text);
				}
				this.startActivity(intentToChat);
			}
			else{
				logWarning("Error, chat is NULL");
			}
		}
		else{
			logWarning("Error, chat id is -1");
		}
	}

	public void pickFolderToShare(String email){
		logDebug("pickFolderToShare");
		if (email != null){
			Intent intent = new Intent(this, FileExplorerActivityLollipop.class);
			intent.setAction(FileExplorerActivityLollipop.ACTION_SELECT_FOLDER_TO_SHARE);
			ArrayList<String> contacts = new ArrayList<String>();
			contacts.add(email);
			intent.putExtra(SELECTED_CONTACTS, contacts);
			startActivityForResult(intent, REQUEST_CODE_SELECT_FOLDER);
		}
		else{
			showSnackbar(SNACKBAR_TYPE, getString(R.string.error_sharing_folder), -1);
			logWarning("Error sharing folder");
		}
	}


	public String getDescription(ArrayList<MegaNode> nodes){
		int numFolders = 0;
		int numFiles = 0;

		for (int i=0;i<nodes.size();i++){
			MegaNode c = nodes.get(i);
			if (c.isFolder()){
				numFolders++;
			}
			else{
				numFiles++;
			}
		}

		String info = "";
		if (numFolders > 0){
			info = numFolders +  " " + getResources().getQuantityString(R.plurals.general_num_folders, numFolders).toUpperCase(Locale.getDefault());
			if (numFiles > 0){
				info = info + ", " + numFiles + " " + getResources().getQuantityString(R.plurals.general_num_folders, numFiles).toUpperCase(Locale.getDefault());
			}
		}
		else {
			if (numFiles == 0){
				info = numFiles +  " " + getResources().getQuantityString(R.plurals.general_num_folders, numFolders).toUpperCase(Locale.getDefault());
			}
			else{
				info = numFiles +  " " + getResources().getQuantityString(R.plurals.general_num_folders, numFiles).toUpperCase(Locale.getDefault());
			}
		}

		return info;
	}

	public void setAvatar() {
		logDebug("setAvatar");
		if(user == null)
			return;

		File avatar = buildAvatarFile(this,user.getEmail() + ".jpg");
		if (isFileAvailable(avatar)) {
			setProfileAvatar(avatar);
		}
	}

	public void setOfflineAvatar(String email) {
		logDebug("setOfflineAvatar");
		File avatar = buildAvatarFile(this, email + ".jpg");

        if (isFileAvailable(avatar)) {
            Bitmap imBitmap = null;
            if (avatar.length() > 0) {
                BitmapFactory.Options bOpts = new BitmapFactory.Options();
                imBitmap = BitmapFactory.decodeFile(avatar.getAbsolutePath(),bOpts);
                if (imBitmap != null) {
                    contactPropertiesImage.setImageBitmap(imBitmap);
                    imageGradient.setVisibility(View.VISIBLE);

                    if (imBitmap != null && !imBitmap.isRecycled()) {
                        int colorBackground = getDominantColor1(imBitmap);
                        imageLayout.setBackgroundColor(colorBackground);
                    }
                }
            }
        }
	}

	public void setProfileAvatar(File avatar) {
		logDebug("setProfileAvatar");
		Bitmap imBitmap = null;
		if (avatar.exists()) {
			if (avatar.length() > 0) {
				BitmapFactory.Options bOpts = new BitmapFactory.Options();
				imBitmap = BitmapFactory.decodeFile(avatar.getAbsolutePath(), bOpts);
				if (imBitmap == null) {
					avatar.delete();
                    megaApi.getUserAvatar(user,buildAvatarFile(this, user.getEmail()).getAbsolutePath(), this);
                } else {
					contactPropertiesImage.setImageBitmap(imBitmap);
					imageGradient.setVisibility(View.VISIBLE);

					if (imBitmap != null && !imBitmap.isRecycled()) {
						int colorBackground = getDominantColor1(imBitmap);
						imageLayout.setBackgroundColor(colorBackground);
					}
				}
			}
		}
	}

	public int getDominantColor1(Bitmap bitmap) {

		if (bitmap == null)
			throw new NullPointerException();

		int width = bitmap.getWidth();
		int height = bitmap.getHeight();
		int size = width * height;
		int pixels[] = new int[size];

		Bitmap bitmap2 = bitmap.copy(Bitmap.Config.ARGB_4444, false);

		bitmap2.getPixels(pixels, 0, width, 0, 0, width, height);

		final List<HashMap<Integer, Integer>> colorMap = new ArrayList<HashMap<Integer, Integer>>();
		colorMap.add(new HashMap<Integer, Integer>());
		colorMap.add(new HashMap<Integer, Integer>());
		colorMap.add(new HashMap<Integer, Integer>());

		int color = 0;
		int r = 0;
		int g = 0;
		int b = 0;
		Integer rC, gC, bC;
		logDebug("pixels.length: " + pixels.length);
		int j=0;
		//for (int i = 0; i < pixels.length; i++) {
		while (j < pixels.length){

			color = pixels[j];

			r = Color.red(color);
			g = Color.green(color);
			b = Color.blue(color);

			rC = colorMap.get(0).get(r);
			if (rC == null)
				rC = 0;
			colorMap.get(0).put(r, ++rC);

			gC = colorMap.get(1).get(g);
			if (gC == null)
				gC = 0;
			colorMap.get(1).put(g, ++gC);

			bC = colorMap.get(2).get(b);
			if (bC == null)
				bC = 0;
			colorMap.get(2).put(b, ++bC);
			j = j+width+1;
		}

		int[] rgb = new int[3];
		for (int i = 0; i < 3; i++) {
			int max = 0;
			int val = 0;
			for (Map.Entry<Integer, Integer> entry : colorMap.get(i).entrySet()) {
				if (entry.getValue() > max) {
					max = entry.getValue();
					val = entry.getKey();
				}
			}
			rgb[i] = val;
		}

		int dominantColor = Color.rgb(rgb[0], rgb[1], rgb[2]);

		return dominantColor;
	}

	private void setDefaultAvatar() {
		logDebug("setDefaultAvatar");
		Bitmap defaultAvatar = Bitmap.createBitmap(outMetrics.widthPixels, outMetrics.widthPixels, Bitmap.Config.ARGB_8888);
		Canvas c = new Canvas(defaultAvatar);
		Paint p = new Paint();
		p.setAntiAlias(true);
		p.setColor(Color.TRANSPARENT);
		c.drawPaint(p);

		imageLayout.setBackgroundColor(getColorAvatar(user));
		contactPropertiesImage.setImageBitmap(defaultAvatar);
	}

	private void startingACall(boolean withVideo) {

		if (app.getStorageState() == STORAGE_STATE_PAYWALL) {
			showOverDiskQuotaPaywallWarning();
			return;
		}

		startVideo = withVideo;
		if (checkPermissionsCall(this, INVALID_TYPE_PERMISSIONS)) {
			startCall();
		}
	}

	@Override
	public void onClick(View v) {

		switch (v.getId()) {
			case R.id.chat_contact_properties_clear_layout:
				showConfirmationClearChat();
				break;

			case R.id.chat_contact_properties_remove_contact_layout: {
				logDebug("Remove contact chat option");

				if(user!=null){
					showConfirmationRemoveContact(user);
				}
				break;
			}
			case R.id.chat_contact_properties_chat_send_message_layout:{
				logDebug("Send message option");
				if(!checkConnection(this)) return;
				sendMessageToChat();
				break;
			}

			case R.id.chat_contact_properties_chat_video_layout:
			case R.id.chat_contact_properties_chat_call_layout:
				if (isCallOptionEnabled()) {
					startingACall(v.getId() == R.id.chat_contact_properties_chat_video_layout);
				} else {
					showSnackbar(SNACKBAR_TYPE, getString(R.string.not_allowed_to_start_call), MEGACHAT_INVALID_HANDLE);
				}
				break;

			case R.id.chat_contact_properties_share_contact_layout: {
				logDebug("Share contact option");

				if (app.getStorageState() == STORAGE_STATE_PAYWALL) {
					showOverDiskQuotaPaywallWarning();
					return;
				}

				if(user==null){
					logDebug("Selected contact NULL");
					return;
				}

				chatC.selectChatsToAttachContact(user);
				break;
			}
			case R.id.chat_contact_properties_shared_folders_button:
			case R.id.chat_contact_properties_shared_folders_layout:{
				sharedFolderClicked();
				break;
			}
			case R.id.chat_contact_properties_layout:
				if (notificationsSwitch.isChecked()) {
					createMuteNotificationsAlertDialogOfAChat(this, chatHandle);
				} else {
					MegaApplication.getPushNotificationSettingManagement().controlMuteNotificationsOfAChat(this, NOTIFICATIONS_ENABLED, chatHandle);
				}
				break;

			case R.id.chat_contact_properties_chat_files_shared_layout:{
				Intent nodeHistoryIntent = new Intent(this, NodeAttachmentHistoryActivity.class);
				if(chat!=null){
					nodeHistoryIntent.putExtra("chatId", chat.getChatId());
				}
				startActivity(nodeHistoryIntent);
				break;
			}
			case R.id.chat_contact_properties_nickname: {
				if (setNicknameText.getText().toString().equals(getString(R.string.add_nickname))) {
					showConfirmationSetNickname(null);
				} else if (user != null && !isBottomSheetDialogShown(contactNicknameBottomSheetDialogFragment)) {
					contactNicknameBottomSheetDialogFragment = new ContactNicknameBottomSheetDialogFragment();
					contactNicknameBottomSheetDialogFragment.show(getSupportFragmentManager(), contactNicknameBottomSheetDialogFragment.getTag());
				}
				break;
			}
			case R.id.chat_contact_properties_verify_credentials_layout:
				Intent intent = new Intent(this, AuthenticityCredentialsActivity.class);
				intent.putExtra(EMAIL, user.getEmail());
				startActivity(intent);
				break;

			case R.id.call_in_progress_layout:
				if(checkPermissionsCall(this, INVALID_TYPE_PERMISSIONS)){
					returnActiveCall(this);
				}
				break;
		}
	}

	public void showConfirmationSetNickname(final String alias) {
		LinearLayout layout = new LinearLayout(this);
		layout.setOrientation(LinearLayout.VERTICAL);
		LinearLayout.LayoutParams params = new LinearLayout.LayoutParams(LinearLayout.LayoutParams.MATCH_PARENT, LinearLayout.LayoutParams.WRAP_CONTENT);
		params.setMargins(scaleWidthPx(20, outMetrics), scaleHeightPx(16, outMetrics), scaleWidthPx(17, outMetrics), 0);
		final EmojiEditText input = new EmojiEditText(this);
		layout.addView(input, params);
		input.setSingleLine();
		input.setSelectAllOnFocus(true);
		input.requestFocus();
		input.setTextColor(ContextCompat.getColor(this, R.color.text_secondary));
		input.setTextSize(TypedValue.COMPLEX_UNIT_SP, 14);
		input.setEmojiSize(dp2px(EMOJI_SIZE, outMetrics));
		input.setImeOptions(EditorInfo.IME_ACTION_DONE);
		input.setInputType(InputType.TYPE_CLASS_TEXT);
		showKeyboardDelayed(input);

		AlertDialog.Builder builder = new AlertDialog.Builder(this, R.style.AppCompatAlertDialogStyle);

		input.setImeActionLabel(getString(R.string.add_nickname), EditorInfo.IME_ACTION_DONE);
		if (alias == null) {
			input.setHint(getString(R.string.add_nickname));
			builder.setTitle(getString(R.string.add_nickname));
		} else {
			input.setHint(alias);
			input.setText(alias);
			input.setSelection(input.length());
			builder.setTitle(getString(R.string.edit_nickname));
		}
		int colorDisableButton = ContextCompat.getColor(this, R.color.accentColorTransparent);
		int colorEnableButton = ContextCompat.getColor(this, R.color.accentColor);

		input.addTextChangedListener(new TextWatcher() {
			private void handleText() {
				if (setNicknameDialog != null) {
					final Button okButton = setNicknameDialog.getButton(AlertDialog.BUTTON_POSITIVE);
					if (input.getText().length() == 0) {
						okButton.setEnabled(false);
						okButton.setTextColor(colorDisableButton);
					} else {
						okButton.setEnabled(true);
						okButton.setTextColor(colorEnableButton);
					}
				}
			}

			@Override
			public void onTextChanged(CharSequence s, int start, int before, int count) {
			}

			@Override
			public void beforeTextChanged(CharSequence s, int start, int count, int after) {
			}

			@Override
			public void afterTextChanged(Editable s) {
				handleText();
			}
		});
		builder.setPositiveButton(getString(R.string.button_set),
				(dialog, whichButton) -> onClickAlertDialog(input, alias));
		builder.setNegativeButton(getString(R.string.general_cancel),
				(dialog, whichButton) -> setNicknameDialog.dismiss());

		builder.setView(layout);
		setNicknameDialog = builder.create();
		setNicknameDialog.show();
		setNicknameDialog.getButton(AlertDialog.BUTTON_POSITIVE).setEnabled(false);
		setNicknameDialog.getButton(AlertDialog.BUTTON_POSITIVE).setTextColor(colorDisableButton);
		setNicknameDialog.getButton(AlertDialog.BUTTON_POSITIVE).setOnClickListener(v -> onClickAlertDialog(input, alias));
		setNicknameDialog.getButton(AlertDialog.BUTTON_NEGATIVE).setOnClickListener(v -> setNicknameDialog.dismiss());

	}

	private void onClickAlertDialog(EmojiEditText input, String alias) {
		String name = input.getText().toString();
		if (isTextEmpty(name)) {
			logWarning("Input is empty");
			input.setError(getString(R.string.invalid_string));
			input.requestFocus();
		} else {
			addNickname(alias, name);
			setNicknameDialog.dismiss();
		}
	}

	public void addNickname(String oldNickname, String newNickname) {
		if (oldNickname != null && oldNickname.equals(newNickname)) return;
		//Update the new nickname
		megaApi.setUserAlias(user.getHandle(), newNickname, new SetAttrUserListener(this));
	}

	private void updateAvatar(){
		if(isOnline(this)){
			setAvatar();
		}else if (chat != null){
			setOfflineAvatar(chatC.getParticipantEmail(chat.getPeerHandle(0)));
		}
	}

	@Override
	protected void onActivityResult(int requestCode, int resultCode, Intent intent) {

		logDebug("resultCode: " + resultCode);

		if (requestCode == REQUEST_CODE_SELECT_FOLDER && resultCode == RESULT_OK) {

			if (!isOnline(this)) {
				showSnackbar(SNACKBAR_TYPE, getString(R.string.error_server_connection_problem), -1);
				return;
			}

			final ArrayList<String> selectedContacts = intent.getStringArrayListExtra(SELECTED_CONTACTS);
			final long folderHandle = intent.getLongExtra("SELECT", 0);

			final MegaNode parent = megaApi.getNodeByHandle(folderHandle);

			if (parent.isFolder()){
				android.app.AlertDialog.Builder dialogBuilder = new android.app.AlertDialog.Builder(this, R.style.AppCompatAlertDialogStyleAddContacts);
				dialogBuilder.setTitle(getString(R.string.file_properties_shared_folder_permissions));
				final CharSequence[] items = {getString(R.string.file_properties_shared_folder_read_only), getString(R.string.file_properties_shared_folder_read_write), getString(R.string.file_properties_shared_folder_full_access)};
				dialogBuilder.setSingleChoiceItems(items, -1, new DialogInterface.OnClickListener() {
					public void onClick(DialogInterface dialog, int item) {
						statusDialog = getProgressDialog(contactInfoActivityLollipop, getString(R.string.context_sharing_folder));
						permissionsDialog.dismiss();
						nC.shareFolder(parent, selectedContacts, item);
					}
				});
				permissionsDialog = dialogBuilder.create();
				permissionsDialog.show();
				Resources resources = permissionsDialog.getContext().getResources();
				int alertTitleId = resources.getIdentifier("alertTitle", "id", "android");
				TextView alertTitle = (TextView) permissionsDialog.getWindow().getDecorView().findViewById(alertTitleId);
				alertTitle.setTextColor(ContextCompat.getColor(this, R.color.black));
			}
        }
		else if (requestCode == REQUEST_CODE_SELECT_FILE && resultCode == RESULT_OK) {
			logDebug("requestCode == REQUEST_CODE_SELECT_FILE");
			if (intent == null) {
				logWarning("Return.....");
				return;
			}

			long fileHandles[] = intent.getLongArrayExtra(NODE_HANDLES);

			if (fileHandles == null) {
				showSnackbar(SNACKBAR_TYPE, getString(R.string.general_error), -1);
				return;
			}

			MegaChatRoom chatRoomToSend = megaChatApi.getChatRoomByUser(user.getHandle());
			if(chatRoomToSend!=null){
				chatC.checkIfNodesAreMineAndAttachNodes(fileHandles, chatRoomToSend.getChatId());
			}
			else{
				//Create first the chat
				ArrayList<MegaChatRoom> chats = new ArrayList<>();
				ArrayList<MegaUser> usersNoChat = new ArrayList<>();
				usersNoChat.add(user);
				CreateChatListener listener = new CreateChatListener(chats, usersNoChat, fileHandles, this, CreateChatListener.SEND_FILES, -1);
				MegaChatPeerList peers = MegaChatPeerList.createInstance();
				peers.addPeer(user.getHandle(), MegaChatPeerList.PRIV_STANDARD);
				megaChatApi.createChat(false, peers, listener);
			}
		}
        else if (requestCode == REQUEST_CODE_SELECT_LOCAL_FOLDER && resultCode == RESULT_OK) {
            logDebug("onActivityResult: REQUEST_CODE_SELECT_LOCAL_FOLDER");
            if (intent == null) {
                logDebug("Return.....");
                return;
            }

            String parentPath = intent.getStringExtra(FileStorageActivityLollipop.EXTRA_PATH);
            String url = intent.getStringExtra(FileStorageActivityLollipop.EXTRA_URL);
            logDebug("url: "+url);
            long size = intent.getLongExtra(FileStorageActivityLollipop.EXTRA_SIZE, 0);
            logDebug("size: "+size);
            long[] hashes = intent.getLongArrayExtra(FileStorageActivityLollipop.EXTRA_DOCUMENT_HASHES);
            logDebug("hashes size: "+hashes.length);

            boolean highPriority = intent.getBooleanExtra(HIGH_PRIORITY_TRANSFER, false);

            nC.checkSizeBeforeDownload(parentPath,url, size, hashes, highPriority);
        } else if (requestCode == REQUEST_CODE_SELECT_CHAT && resultCode == RESULT_OK){
            logDebug("Attach nodes to chats: REQUEST_CODE_SELECT_CHAT");

            long userHandle[] = {user.getHandle()};
            intent.putExtra(USER_HANDLES, userHandle);

            chatC.checkIntentToShareSomething(intent);
		} else if (requestCode == REQUEST_CODE_SELECT_COPY_FOLDER	&& resultCode == RESULT_OK) {
            if (!isOnline(this)) {
                showSnackbar(SNACKBAR_TYPE, getString(R.string.error_server_connection_problem), -1);
                return;
            }
            
            ProgressDialog temp = null;
            try {
                temp = new ProgressDialog(this);
                temp.setMessage(getString(R.string.context_copying));
                temp.show();
            } catch (Exception e) {
                return;
            }
            statusDialog = temp;
            
            final long[] copyHandles = intent.getLongArrayExtra("COPY_HANDLES");
            final long toHandle = intent.getLongExtra("COPY_TO", 0);
            final int totalCopy = copyHandles.length;
            
            MegaNode parent = megaApi.getNodeByHandle(toHandle);
            for (int i = 0; i < copyHandles.length; i++) {
				logDebug("NODE TO COPY: " + megaApi.getNodeByHandle(copyHandles[i]).getName());
				logDebug("WHERE: " + parent.getName());
				logDebug("NODES: " + copyHandles[i] + "_" + parent.getHandle());
                MegaNode cN = megaApi.getNodeByHandle(copyHandles[i]);
                if (cN != null){
					logDebug("cN != null");
                    megaApi.copyNode(cN, parent, this);
                }
                else{
					logWarning("cN == null");
                    try {
                        statusDialog.dismiss();
                        if(sharedFoldersFragment!=null && sharedFoldersFragment.isVisible()){
                            showSnackbar(SNACKBAR_TYPE, getString(R.string.context_no_sent_node), -1);
                        }
                    } catch (Exception ex) {
                    }
                }
            }
        }

		super.onActivityResult(requestCode, resultCode, intent);
	}

	public void sendFilesToChat(long[] fileHandles, long chatId) {
		MultipleAttachChatListener listener = new MultipleAttachChatListener(this, chatId, fileHandles.length);
		for (long fileHandle : fileHandles) {
			megaChatApi.attachNode(chatId, fileHandle, listener);
		}
	}

	public void showConfirmationRemoveContact(final MegaUser c){
		logDebug("showConfirmationRemoveContact");
		DialogInterface.OnClickListener dialogClickListener = new DialogInterface.OnClickListener() {
			@Override
			public void onClick(DialogInterface dialog, int which) {
				switch (which){
					case DialogInterface.BUTTON_POSITIVE:
						cC.removeContact(c);
						break;

					case DialogInterface.BUTTON_NEGATIVE:
						//No button clicked
						break;
				}
			}
		};

		AlertDialog.Builder builder = new AlertDialog.Builder(this);
		String title = getResources().getQuantityString(R.plurals.title_confirmation_remove_contact, 1);
		builder.setTitle(title);
		String message= getResources().getQuantityString(R.plurals.confirmation_remove_contact, 1);
		builder.setMessage(message).setPositiveButton(R.string.general_remove, dialogClickListener)
				.setNegativeButton(R.string.general_cancel, dialogClickListener).show();

	}

	@Override
	public void onRequestStart(MegaApiJava api, MegaRequest request) {
		logDebug("onRequestStart: " + request.getName());
	}

	@SuppressLint("NewApi")
	@Override
	public void onRequestFinish(MegaApiJava api, MegaRequest request, MegaError e) {
		logDebug("onRequestFinish: " + request.getType() + "__" + request.getRequestString());
		if (request.getType() == MegaRequest.TYPE_GET_ATTR_USER) {
			logDebug("MegaRequest.TYPE_GET_ATTR_USER");
			if (e.getErrorCode() == MegaError.API_OK) {
				File avatar = buildAvatarFile(this, request.getEmail() + ".jpg");
				Bitmap imBitmap = null;
				if (isFileAvailable(avatar)) {
					if (avatar.length() > 0) {
						BitmapFactory.Options bOpts = new BitmapFactory.Options();
						imBitmap = BitmapFactory.decodeFile(avatar.getAbsolutePath(), bOpts);
						if (imBitmap == null) {
							avatar.delete();
						} else {
							contactPropertiesImage.setImageBitmap(imBitmap);
							imageGradient.setVisibility(View.VISIBLE);

							if (imBitmap != null && !imBitmap.isRecycled()) {
								Palette palette = Palette.from(imBitmap).generate();
								Palette.Swatch swatch = palette.getDarkVibrantSwatch();
								imageLayout.setBackgroundColor(swatch.getBodyTextColor());
							}
						}
					}
				}
			}
		} else if (request.getType() == MegaRequest.TYPE_CREATE_FOLDER){
            try {
                statusDialog.dismiss();
            }
            catch (Exception ex) {}
            
            if (e.getErrorCode() == MegaError.API_OK){
                if(sharedFoldersFragment!=null && sharedFoldersFragment.isVisible()){
                    showSnackbar(SNACKBAR_TYPE, getString(R.string.context_folder_created), -1);
                    sharedFoldersFragment.setNodes();
                }
            }
            else{
                if(sharedFoldersFragment!=null && sharedFoldersFragment.isVisible()){
                    showSnackbar(SNACKBAR_TYPE, getString(R.string.context_folder_no_created), -1);
                    sharedFoldersFragment.setNodes();
                }
            }
        }
        else if (request.getType() == MegaRequest.TYPE_RENAME){
            
            try {
                statusDialog.dismiss();
            }
            catch (Exception ex) {}
            
            if (e.getErrorCode() == MegaError.API_OK){
                if(sharedFoldersFragment!=null && sharedFoldersFragment.isVisible()){
                    sharedFoldersFragment.clearSelections();
                    sharedFoldersFragment.hideMultipleSelect();
                    showSnackbar(SNACKBAR_TYPE, getString(R.string.context_correctly_renamed), -1);
                }
            }
            else{
                if(sharedFoldersFragment!=null && sharedFoldersFragment.isVisible()){
                    sharedFoldersFragment.clearSelections();
                    sharedFoldersFragment.hideMultipleSelect();
                    showSnackbar(SNACKBAR_TYPE, getString(R.string.context_no_renamed), -1);
                }
            }
			logDebug("Rename nodes request finished");
        }
        else if (request.getType() == MegaRequest.TYPE_COPY) {
            try {
                statusDialog.dismiss();
            } catch (Exception ex) {
            }
            
            if (e.getErrorCode() == MegaError.API_OK){
                if(sharedFoldersFragment!=null && sharedFoldersFragment.isVisible()){
                    sharedFoldersFragment.clearSelections();
                    sharedFoldersFragment.hideMultipleSelect();
                    showSnackbar(SNACKBAR_TYPE, getString(R.string.context_correctly_copied), -1);
                }
            }
            else{
                if(e.getErrorCode()==MegaError.API_EOVERQUOTA){
					logWarning("OVERQUOTA ERROR: " + e.getErrorCode());
                    Intent intent = new Intent(this, ManagerActivityLollipop.class);
                    intent.setAction(ACTION_OVERQUOTA_STORAGE);
                    startActivity(intent);
                    finish();
                }
                else if(e.getErrorCode()==MegaError.API_EGOINGOVERQUOTA){
					logDebug("PRE OVERQUOTA ERROR: " + e.getErrorCode());
                    Intent intent = new Intent(this, ManagerActivityLollipop.class);
                    intent.setAction(ACTION_PRE_OVERQUOTA_STORAGE);
                    startActivity(intent);
                    finish();
                }
                else{
                    if(sharedFoldersFragment!=null && sharedFoldersFragment.isVisible()){
                        sharedFoldersFragment.clearSelections();
                        sharedFoldersFragment.hideMultipleSelect();
                        showSnackbar(SNACKBAR_TYPE, getString(R.string.context_no_copied), -1);
                    }
                }
            }

			logDebug("Copy nodes request finished");
        }
        else if (request.getType() == MegaRequest.TYPE_MOVE) {
			try {
				statusDialog.dismiss();
			} catch (Exception ex) {
			}

			if (moveToRubbish) {
				logDebug("Finish move to Rubbish!");
				if (e.getErrorCode() == MegaError.API_OK) {
					if (sharedFoldersFragment != null && sharedFoldersFragment.isVisible()) {
						sharedFoldersFragment.clearSelections();
						sharedFoldersFragment.hideMultipleSelect();
						showSnackbar(SNACKBAR_TYPE, getString(R.string.context_correctly_moved_to_rubbish), -1);
					}
				} else {
					if (sharedFoldersFragment != null && sharedFoldersFragment.isVisible()) {
						sharedFoldersFragment.clearSelections();
						sharedFoldersFragment.hideMultipleSelect();
						showSnackbar(SNACKBAR_TYPE, getString(R.string.context_no_moved), -1);
					}
				}
			} else {
				if (e.getErrorCode() == MegaError.API_OK) {
					if (sharedFoldersFragment != null && sharedFoldersFragment.isVisible()) {
						sharedFoldersFragment.clearSelections();
						sharedFoldersFragment.hideMultipleSelect();
						showSnackbar(SNACKBAR_TYPE, getString(R.string.context_correctly_moved), -1);
					}
				} else {
					if (sharedFoldersFragment != null && sharedFoldersFragment.isVisible()) {
						sharedFoldersFragment.clearSelections();
						sharedFoldersFragment.hideMultipleSelect();
						showSnackbar(SNACKBAR_TYPE, getString(R.string.context_no_moved), -1);
					}
				}
			}
			moveToRubbish = false;
			logDebug("Move request finished");
		} else if(request.getType() == MegaRequest.TYPE_REMOVE_CONTACT){
			logDebug("Contact removed");
			finish();
		}
	}

	@Override
	public void onRequestTemporaryError(MegaApiJava api, MegaRequest request,
										MegaError e) {
		logWarning("onRequestTemporaryError: " + request.getName());
	}

	@Override
	protected void onDestroy() {
		super.onDestroy();

		if (drawableArrow != null) {
			drawableArrow.setColorFilter(null);
		}
		if (drawableDots != null) {
			drawableDots.setColorFilter(null);
		}
		if (drawableSend != null) {
			drawableSend.setColorFilter(null);
		}
		if (drawableShare != null) {
			drawableShare.setColorFilter(null);
		}
        if (askForDisplayOverDialog != null) {
            askForDisplayOverDialog.recycle();
        }

		unregisterReceiver(chatCallUpdateReceiver);
		unregisterReceiver(chatSessionUpdateReceiver);
		unregisterReceiver(chatRoomMuteUpdateReceiver);
		unregisterReceiver(manageShareReceiver);
		unregisterReceiver(userNameReceiver);
		unregisterReceiver(destroyActionModeReceiver);
	}

	@Override
	public void onRequestUpdate(MegaApiJava api, MegaRequest request) {
		// TODO Auto-generated method stub

	}

	@Override
	protected void onResume() {
		super.onResume();

		updateVerifyCredentialsLayout();
		checkScreenRotationToShowCall();
		setContactPresenceStatus();
		requestLastGreen(-1);
	}

	@Override
	public void onItemClick(AdapterView<?> parent, View view, int position, long id) {

	}

	public void requestLastGreen(int state){
		logDebug("state: " + state);
		if(state == -1){
			state = megaChatApi.getUserOnlineStatus(user.getHandle());
		}

		if(state != MegaChatApi.STATUS_ONLINE && state != MegaChatApi.STATUS_BUSY && state != MegaChatApi.STATUS_INVALID){
			logDebug("Request last green for user");
			megaChatApi.requestLastGreen(user.getHandle(), this);
		}
	}

	public void showConfirmationClearChat(){
		logDebug("showConfirmationClearChat");

		DialogInterface.OnClickListener dialogClickListener = new DialogInterface.OnClickListener() {
			@Override
			public void onClick(DialogInterface dialog, int which) {
				switch (which){
					case DialogInterface.BUTTON_POSITIVE:
						logDebug("Clear chat!");
						logDebug("Clear history selected!");
						chatC.clearHistory(chat);
						break;

					case DialogInterface.BUTTON_NEGATIVE:
						//No button clicked
						break;
				}
			}
		};

		AlertDialog.Builder builder = new AlertDialog.Builder(this, R.style.AppCompatAlertDialogStyle);
		String message= getResources().getString(R.string.confirmation_clear_chat, getTitleChat(chat));
		builder.setTitle(R.string.title_confirmation_clear_group_chat);
		builder.setMessage(message).setPositiveButton(R.string.general_clear, dialogClickListener)
				.setNegativeButton(R.string.general_cancel, dialogClickListener).show();
	}

	@Override
	public void onRequestStart(MegaChatApiJava api, MegaChatRequest request) {

	}

	@Override
	public void onRequestUpdate(MegaChatApiJava api, MegaChatRequest request) {

	}

	@Override
	public void onRequestFinish(MegaChatApiJava api, MegaChatRequest request, MegaChatError e) {
		logDebug("onRequestFinish");

		if(request.getType() == MegaChatRequest.TYPE_TRUNCATE_HISTORY){
			logDebug("Truncate history request finish!!!");
			if(e.getErrorCode()==MegaChatError.ERROR_OK){
				logDebug("Ok. Clear history done");
				showSnackbar(SNACKBAR_TYPE, getString(R.string.clear_history_success), -1);
			}
			else{
				logWarning("Error clearing history: " + e.getErrorString());
				showSnackbar(SNACKBAR_TYPE, getString(R.string.clear_history_error), -1);
			}
		}
		else if(request.getType() == MegaChatRequest.TYPE_CREATE_CHATROOM){
			logDebug("Create chat request finish!!!");
			if(e.getErrorCode()==MegaChatError.ERROR_OK){
				logDebug("Chat CREATEDD!!!---> open it!");

				if(fromContacts){
					Intent intent = new Intent(this, ChatActivityLollipop.class);
					intent.setAction(ACTION_CHAT_SHOW_MESSAGES);
					intent.putExtra("CHAT_ID", request.getChatHandle());
					this.startActivity(intent);
					finish();
				}
				else{
					Intent intent = new Intent(this, ChatActivityLollipop.class);
					intent.setAction(ACTION_CHAT_SHOW_MESSAGES);
					intent.putExtra("CHAT_ID", request.getChatHandle());
					intent.setFlags(Intent.FLAG_ACTIVITY_CLEAR_TOP);
					this.startActivity(intent);
					finish();
				}
			}
			else{
				logDebug("ERROR WHEN CREATING CHAT " + e.getErrorString());
				showSnackbar(SNACKBAR_TYPE, getString(R.string.create_chat_error), -1);
			}
		}
		else if(request.getType() == MegaChatRequest.TYPE_START_CHAT_CALL){
			if(e.getErrorCode()==MegaChatError.ERROR_OK){
				logDebug("TYPE_START_CHAT_CALL finished with success");
				//getFlag - Returns true if it is a video-audio call or false for audio call
			}
			else{
				logDebug("ERROR WHEN TYPE_START_CHAT_CALL " + e.getErrorString());
				showSnackbar(SNACKBAR_TYPE, getString(R.string.call_error), -1);
			}
		}
	}

	@Override
	public void onRequestTemporaryError(MegaChatApiJava api, MegaChatRequest request, MegaChatError e) {

	}

	public void showSnackbar(int type, String s, long idChat){
		showSnackbar(type, fragmentContainer, s, idChat);
	}
	
	private void sharedFolderClicked(){
        RelativeLayout sharedFolderLayout = (RelativeLayout)findViewById(R.id.shared_folder_list_container);
		if(isShareFolderExpanded){
			sharedFolderLayout.setVisibility(View.GONE);
			if (user != null) {
				setFoldersButtonText(megaApi.getInShares(user));
			}
		}
		else{
			sharedFolderLayout.setVisibility(View.VISIBLE);
			sharedFoldersButton.setText(R.string.general_close);
            if (sharedFoldersFragment == null){
                sharedFoldersFragment = new ContactSharedFolderFragment();
                sharedFoldersFragment.setUserEmail(user.getEmail());
                getSupportFragmentManager().beginTransaction().replace(R.id.fragment_container_shared_folders, sharedFoldersFragment, "sharedFoldersFragment").commitNow();
            }
		}
		isShareFolderExpanded = !isShareFolderExpanded;
	}
    
    public void showOptionsPanel(MegaNode node){
		logDebug("showOptionsPanel");

        if (node == null || isBottomSheetDialogShown(bottomSheetDialogFragment)) return;

		selectedNode = node;
		bottomSheetDialogFragment = new ContactFileListBottomSheetDialogFragment();
		bottomSheetDialogFragment.show(getSupportFragmentManager(), bottomSheetDialogFragment.getTag());
    }
    
    public MegaNode getSelectedNode() {
        return selectedNode;
    }
    
    public void setSelectedNode(MegaNode selectedNode) {
        this.selectedNode = selectedNode;
    }

	public String getNickname() {
		return getNicknameContact(user.getHandle());
	}

	public void onFileClick(ArrayList<Long> handleList) {
		if (nC == null) {
			nC = new NodeController(this);
		}
		nC.prepareForDownload(handleList, true);
	}
    
    public void leaveMultipleShares (ArrayList<Long> handleList){
        
        for (int i=0; i<handleList.size(); i++){
            MegaNode node = megaApi.getNodeByHandle(handleList.get(i));
            megaApi.remove(node);
        }
    }
    
    public void showMoveLollipop(ArrayList<Long> handleList){
        moveToRubbish=false;
        Intent intent = new Intent(this, FileExplorerActivityLollipop.class);
        intent.setAction(FileExplorerActivityLollipop.ACTION_PICK_MOVE_FOLDER);
        long[] longArray = new long[handleList.size()];
        for (int i=0; i<handleList.size(); i++){
            longArray[i] = handleList.get(i);
        }
        intent.putExtra("MOVE_FROM", longArray);
        startActivityForResult(intent, REQUEST_CODE_SELECT_MOVE_FOLDER);
    }
    
    public void showCopyLollipop(ArrayList<Long> handleList) {
        
        Intent intent = new Intent(this, FileExplorerActivityLollipop.class);
        intent.setAction(FileExplorerActivityLollipop.ACTION_PICK_COPY_FOLDER);
        long[] longArray = new long[handleList.size()];
        for (int i = 0; i < handleList.size(); i++) {
            longArray[i] = handleList.get(i);
        }
        intent.putExtra("COPY_FROM", longArray);
        startActivityForResult(intent, REQUEST_CODE_SELECT_COPY_FOLDER);
    }
    
    public void askConfirmationMoveToRubbish(final ArrayList<Long> handleList){
		logDebug("askConfirmationMoveToRubbish");
        
        DialogInterface.OnClickListener dialogClickListener = new DialogInterface.OnClickListener() {
            @Override
            public void onClick(DialogInterface dialog, int which) {
                switch (which){
                    case DialogInterface.BUTTON_POSITIVE:
                        moveToTrash(handleList);
                        break;
                    
                    case DialogInterface.BUTTON_NEGATIVE:
                        //No button clicked
                        break;
                }
            }
        };
        
        if(handleList!=null){
            
            if (handleList.size() > 0){
                androidx.appcompat.app.AlertDialog.Builder builder = new androidx.appcompat.app.AlertDialog.Builder(this, R.style.AppCompatAlertDialogStyle);
//				builder.setTitle(getResources().getString(R.string.section_rubbish_bin));
                if (handleList.size() > 1){
                    builder.setMessage(getResources().getString(R.string.confirmation_move_to_rubbish_plural));
                }
                else{
                    builder.setMessage(getResources().getString(R.string.confirmation_move_to_rubbish));
                }
                builder.setPositiveButton(R.string.general_move, dialogClickListener);
                builder.setNegativeButton(R.string.general_cancel, dialogClickListener);
                builder.show();
            }
        }
        else{
			logWarning("handleList NULL");
            return;
        }
    }
    
    public boolean isEmptyParentHandleStack() {
        if (sharedFoldersFragment != null) {
            return sharedFoldersFragment.isEmptyParentHandleStack();
        }
		logWarning("Fragment NULL");
        return true;
    }
    
    public void moveToTrash(final ArrayList<Long> handleList){
		logDebug("moveToTrash: ");
        moveToRubbish=true;
        if (!isOnline(this)) {
            showSnackbar(SNACKBAR_TYPE, getString(R.string.error_server_connection_problem), -1);
            return;
        }
        
        MultipleRequestListener moveMultipleListener = null;
        MegaNode parent;
        //Check if the node is not yet in the rubbish bin (if so, remove it)
        if(handleList!=null){
            if(handleList.size()>1){
				logDebug("MOVE multiple: " + handleList.size());
                moveMultipleListener = new MultipleRequestListener(MULTIPLE_SEND_RUBBISH, this);
                for (int i=0;i<handleList.size();i++){
                    megaApi.moveNode(megaApi.getNodeByHandle(handleList.get(i)), megaApi.getRubbishNode(), moveMultipleListener);
                }
            }
            else{
				logDebug("MOVE single");
                megaApi.moveNode(megaApi.getNodeByHandle(handleList.get(0)), megaApi.getRubbishNode(), this);
                
            }
        }
        else{
			logWarning("handleList NULL");
            return;
        }
    }
    
    public void showRenameDialog(final MegaNode document, String text){
		logDebug("Node Handle: " + document.getHandle());
        
        LinearLayout layout = new LinearLayout(this);
        layout.setOrientation(LinearLayout.VERTICAL);
        LinearLayout.LayoutParams params = new LinearLayout.LayoutParams(LinearLayout.LayoutParams.MATCH_PARENT, LinearLayout.LayoutParams.WRAP_CONTENT);
        params.setMargins(scaleWidthPx(20, outMetrics), scaleHeightPx(20, outMetrics), scaleWidthPx(17, outMetrics), 0);
        
        final EditTextCursorWatcher input = new EditTextCursorWatcher(this, document.isFolder());
        input.setSingleLine();
        input.setTextColor(ContextCompat.getColor(this, R.color.text_secondary));
        input.setImeOptions(EditorInfo.IME_ACTION_DONE);
        
        input.setImeActionLabel(getString(R.string.context_rename),EditorInfo.IME_ACTION_DONE);
        input.setText(text);
        input.setOnFocusChangeListener(new View.OnFocusChangeListener() {
            @Override
            public void onFocusChange(final View v, boolean hasFocus) {
                if (hasFocus) {
                    if (document.isFolder()){
                        input.setSelection(0, input.getText().length());
                    }
                    else{
                        String [] s = document.getName().split("\\.");
                        if (s != null){
                            int numParts = s.length;
                            int lastSelectedPos = 0;
                            if (numParts == 1){
                                input.setSelection(0, input.getText().length());
                            }
                            else if (numParts > 1){
                                for (int i=0; i<(numParts-1);i++){
                                    lastSelectedPos += s[i].length();
                                    lastSelectedPos++;
                                }
                                lastSelectedPos--; //The last point should not be selected)
                                input.setSelection(0, lastSelectedPos);
                            }
                        }
                        showKeyboardDelayed(v);
                    }
                }
            }
        });
        
        layout.addView(input, params);
        
        LinearLayout.LayoutParams params1 = new LinearLayout.LayoutParams(LinearLayout.LayoutParams.MATCH_PARENT, LinearLayout.LayoutParams.WRAP_CONTENT);
        params1.setMargins(scaleWidthPx(20, outMetrics), 0, scaleWidthPx(17, outMetrics), 0);
        
        final RelativeLayout error_layout = new RelativeLayout(ContactInfoActivityLollipop.this);
        layout.addView(error_layout, params1);
        
        final ImageView error_icon = new ImageView(ContactInfoActivityLollipop.this);
        error_icon.setImageDrawable(ContextCompat.getDrawable(this, R.drawable.ic_input_warning));
        error_layout.addView(error_icon);
        RelativeLayout.LayoutParams params_icon = (RelativeLayout.LayoutParams) error_icon.getLayoutParams();
        
        
        params_icon.addRule(RelativeLayout.ALIGN_PARENT_RIGHT);
        error_icon.setLayoutParams(params_icon);
        
        error_icon.setColorFilter(ContextCompat.getColor(ContactInfoActivityLollipop.this, R.color.red_600_red_300));
        
        final TextView textError = new TextView(ContactInfoActivityLollipop.this);
        error_layout.addView(textError);
        RelativeLayout.LayoutParams params_text_error = (RelativeLayout.LayoutParams) textError.getLayoutParams();
        params_text_error.height = ViewGroup.LayoutParams.WRAP_CONTENT;
        params_text_error.width = ViewGroup.LayoutParams.WRAP_CONTENT;
        params_text_error.addRule(RelativeLayout.CENTER_VERTICAL);
        params_text_error.addRule(RelativeLayout.ALIGN_PARENT_LEFT);
        params_text_error.setMargins(scaleWidthPx(3, outMetrics), 0,0,0);
        textError.setLayoutParams(params_text_error);
        
        textError.setTextColor(ContextCompat.getColor(ContactInfoActivityLollipop.this, R.color.red_600_red_300));
        
        error_layout.setVisibility(View.GONE);
        
        input.getBackground().mutate().clearColorFilter();
        input.getBackground().mutate().setColorFilter(ContextCompat.getColor(this, R.color.accentColor), PorterDuff.Mode.SRC_ATOP);
        input.addTextChangedListener(new TextWatcher() {
            @Override
            public void beforeTextChanged(CharSequence charSequence, int i, int i1, int i2) {
            
            }
            
            @Override
            public void onTextChanged(CharSequence charSequence, int i, int i1, int i2) {
            
            }
            
            @Override
            public void afterTextChanged(Editable editable) {
                if(error_layout.getVisibility() == View.VISIBLE){
                    error_layout.setVisibility(View.GONE);
                    input.getBackground().mutate().clearColorFilter();
                    input.getBackground().mutate().setColorFilter(ContextCompat.getColor(ContactInfoActivityLollipop.this, R.color.accentColor), PorterDuff.Mode.SRC_ATOP);
                }
            }
        });
        
        input.setImeOptions(EditorInfo.IME_ACTION_DONE);
        input.setOnEditorActionListener(new TextView.OnEditorActionListener() {
            @Override
            public boolean onEditorAction(TextView v, int actionId,
                                          KeyEvent event) {
                if (actionId == EditorInfo.IME_ACTION_DONE) {
					logDebug("actionId is IME_ACTION_DONE");
                    String value = v.getText().toString().trim();
                    if (value.length() == 0) {
                        input.getBackground().mutate().setColorFilter(ContextCompat.getColor(ContactInfoActivityLollipop.this, R.color.red_600_red_300), PorterDuff.Mode.SRC_ATOP);
                        textError.setText(getString(R.string.invalid_string));
                        error_layout.setVisibility(View.VISIBLE);
                        input.requestFocus();
                    }
                    else{
                        rename(document, value);
                        renameDialog.dismiss();
                    }
                    return true;
                }
                return false;
            }
        });
        
        androidx.appcompat.app.AlertDialog.Builder builder = new androidx.appcompat.app.AlertDialog.Builder(this, R.style.AppCompatAlertDialogStyle);
        builder.setTitle(getString(R.string.context_rename) + " "	+ new String(document.getName()));
        builder.setPositiveButton(getString(R.string.context_rename),
                new DialogInterface.OnClickListener() {
                    public void onClick(DialogInterface dialog, int whichButton) {
                        String value = input.getText().toString().trim();
                        if (value.length() == 0) {
                            return;
                        }
                        rename(document, value);
                    }
                });
        builder.setNegativeButton(getString(android.R.string.cancel), new DialogInterface.OnClickListener() {
            @Override
            public void onClick(DialogInterface dialogInterface, int i) {
                input.getBackground().clearColorFilter();
            }
        });
        builder.setView(layout);
        renameDialog = builder.create();
        renameDialog.show();
        renameDialog.getButton(androidx.appcompat.app.AlertDialog.BUTTON_POSITIVE).setOnClickListener(new   View.OnClickListener()
        {
            @Override
            public void onClick(View v)
            {
                String value = input.getText().toString().trim();
                if (value.length() == 0) {
                    input.getBackground().mutate().setColorFilter(ContextCompat.getColor(ContactInfoActivityLollipop.this, R.color.red_600_red_300), PorterDuff.Mode.SRC_ATOP);
                    textError.setText(getString(R.string.invalid_string));
                    error_layout.setVisibility(View.VISIBLE);
                    input.requestFocus();
                }
                else{
                    rename(document, value);
                    renameDialog.dismiss();
                }
            }
        });
    }

    private void rename(MegaNode document, String newName) {
        if (newName.equals(document.getName())) {
            return;
        }
        
        if (!isOnline(this)) {
            showSnackbar(SNACKBAR_TYPE, getString(R.string.error_server_connection_problem), -1);
            return;
        }
        
        if (isFinishing()) {
            return;
        }
        
        ProgressDialog temp = null;
        try {
            temp = new ProgressDialog(this);
            temp.setMessage(getString(R.string.context_renaming));
            temp.show();
        } catch (Exception e) {
            return;
        }
        statusDialog = temp;

		logDebug("Renaming " + document.getName() + " to " + newName);
        
        megaApi.renameNode(document, newName, this);
    }
    
    public void setParentHandle(long parentHandle) {
        this.parentHandle = parentHandle;
    }
    
    private void setFoldersButtonText(ArrayList<MegaNode> nodes){
		if (nodes != null) {
			sharedFoldersButton.setText(getDescription(nodes));
			if (nodes.size() == 0) {
				sharedFoldersButton.setClickable(false);
				sharedFoldersLayout.setClickable(false);
			}
		}
    }
    
    public void askSizeConfirmationBeforeDownload(String parentPath, String url, long size, long [] hashes, final boolean highPriority){
        logDebug("askSizeConfirmationBeforeDownload");
        
        final String parentPathC = parentPath;
        final String urlC = url;
        final long [] hashesC = hashes;
        final long sizeC=size;
        
        androidx.appcompat.app.AlertDialog.Builder builder = new androidx.appcompat.app.AlertDialog.Builder(this);
        LinearLayout confirmationLayout = new LinearLayout(this);
        confirmationLayout.setOrientation(LinearLayout.VERTICAL);
        LinearLayout.LayoutParams params = new LinearLayout.LayoutParams(LinearLayout.LayoutParams.MATCH_PARENT, LinearLayout.LayoutParams.WRAP_CONTENT);
        params.setMargins(scaleWidthPx(20, outMetrics), scaleHeightPx(10, outMetrics), scaleWidthPx(17, outMetrics), 0);
        
        final CheckBox dontShowAgain =new CheckBox(this);
        dontShowAgain.setText(getString(R.string.checkbox_not_show_again));
        dontShowAgain.setTextColor(ContextCompat.getColor(this, R.color.text_secondary));
        
        confirmationLayout.addView(dontShowAgain, params);
        
        builder.setView(confirmationLayout);
        
        builder.setMessage(getString(R.string.alert_larger_file, getSizeString(sizeC)));
        builder.setPositiveButton(getString(R.string.general_save_to_device),
                new DialogInterface.OnClickListener() {
                    public void onClick(DialogInterface dialog, int whichButton) {
                        if(dontShowAgain.isChecked()){
                            dbH.setAttrAskSizeDownload("false");
                        }
                        nC.checkInstalledAppBeforeDownload(parentPathC, urlC, sizeC, hashesC, highPriority);
                    }
                });
        builder.setNegativeButton(getString(android.R.string.cancel), new DialogInterface.OnClickListener() {
            public void onClick(DialogInterface dialog, int whichButton) {
                if(dontShowAgain.isChecked()){
                    dbH.setAttrAskSizeDownload("false");
                }
            }
        });
        
        downloadConfirmationDialog = builder.create();
        downloadConfirmationDialog.show();
    }
    
    public void askConfirmationNoAppInstaledBeforeDownload (String parentPath, String url, long size, long [] hashes, String nodeToDownload, final boolean highPriority){
        logDebug("askConfirmationNoAppInstaledBeforeDownload");
        
        final String parentPathC = parentPath;
        final String urlC = url;
        final long [] hashesC = hashes;
        final long sizeC=size;
        
        androidx.appcompat.app.AlertDialog.Builder builder = new androidx.appcompat.app.AlertDialog.Builder(this);
        LinearLayout confirmationLayout = new LinearLayout(this);
        confirmationLayout.setOrientation(LinearLayout.VERTICAL);
        LinearLayout.LayoutParams params = new LinearLayout.LayoutParams(LinearLayout.LayoutParams.MATCH_PARENT, LinearLayout.LayoutParams.WRAP_CONTENT);
        params.setMargins(scaleWidthPx(20, outMetrics), scaleHeightPx(10, outMetrics), scaleWidthPx(17, outMetrics), 0);
        
        final CheckBox dontShowAgain =new CheckBox(this);
        dontShowAgain.setText(getString(R.string.checkbox_not_show_again));
        dontShowAgain.setTextColor(ContextCompat.getColor(this, R.color.text_secondary));
        
        confirmationLayout.addView(dontShowAgain, params);
        
        builder.setView(confirmationLayout);
        
        builder.setMessage(getString(R.string.alert_no_app, nodeToDownload));
        builder.setPositiveButton(getString(R.string.general_save_to_device),
                new DialogInterface.OnClickListener() {
                    public void onClick(DialogInterface dialog, int whichButton) {
                        if(dontShowAgain.isChecked()){
                            dbH.setAttrAskNoAppDownload("false");
                        }
                        nC.download(parentPathC, urlC, sizeC, hashesC, highPriority);
                    }
                });
        builder.setNegativeButton(getString(android.R.string.cancel), new DialogInterface.OnClickListener() {
            public void onClick(DialogInterface dialog, int whichButton) {
                if(dontShowAgain.isChecked()){
                    dbH.setAttrAskNoAppDownload("false");
                }
            }
        });
        downloadConfirmationDialog = builder.create();
        downloadConfirmationDialog.show();
    }

	@Override
	public void onUsersUpdate(MegaApiJava api, ArrayList<MegaUser> users) {
		if (users != null && !users.isEmpty()) {
			for (MegaUser updatedUser : users) {
				if (updatedUser.getHandle() == user.getHandle()) {
					user = updatedUser;
					emailText.setText(user.getEmail());
					break;
				}
			}
		}
	}

	@Override
	public void onUserAlertsUpdate(MegaApiJava api, ArrayList<MegaUserAlert> userAlerts) {
		logDebug("onUserAlertsUpdate");
	}
    
    @Override
    public void onNodesUpdate(MegaApiJava api,ArrayList<MegaNode> nodeList) {
        if (sharedFoldersFragment != null){
            if (sharedFoldersFragment.isVisible()){
                sharedFoldersFragment.setNodes(parentHandle);
            }
        }
        ArrayList<MegaNode> nodes = megaApi.getInShares(user);
        setFoldersButtonText(nodes);
    }
    
    @Override
    public void onReloadNeeded(MegaApiJava api) {
    
    }
    
    @Override
    public void onAccountUpdate(MegaApiJava api) {
    
    }
    
    @Override
    public void onContactRequestsUpdate(MegaApiJava api,ArrayList<MegaContactRequest> requests) {
    
    }
    
    @Override
    public void onEvent(MegaApiJava api,MegaEvent event) {
    
    }

	@Override
	public void onChatListItemUpdate(MegaChatApiJava api, MegaChatListItem item) {

	}

	@Override
	public void onChatInitStateUpdate(MegaChatApiJava api, int newState) {

	}

	@Override
	public void onChatOnlineStatusUpdate(MegaChatApiJava api, long userhandle, int status, boolean inProgress) {
		logDebug("userhandle: " + userhandle + ", status: " + status + ", inProgress: " + inProgress);
		setContactPresenceStatus();
		requestLastGreen(status);
	}

	@Override
	public void onChatPresenceConfigUpdate(MegaChatApiJava api, MegaChatPresenceConfig config) {

	}

	@Override
	public void onChatConnectionStateUpdate(MegaChatApiJava api, long chatid, int newState) {
		MegaChatRoom chatRoom = api.getChatRoom(chatid);

		if (MegaApplication.isWaitingForCall() && newState == MegaChatApi.CHAT_CONNECTION_ONLINE
				&& chatRoom != null && chatRoom.getPeerHandle(0) == user.getHandle()) {
			startCallWithChatOnline(api.getChatRoom(chatid));
		}
	}

	@Override
	public void onChatPresenceLastGreen(MegaChatApiJava api, long userhandle, int lastGreen) {
		if(userhandle == user.getHandle()){
			logDebug("Update last green");

			int state = megaChatApi.getUserOnlineStatus(user.getHandle());

			if(state != MegaChatApi.STATUS_ONLINE && state != MegaChatApi.STATUS_BUSY && state != MegaChatApi.STATUS_INVALID){
				String formattedDate = lastGreenDate(this, lastGreen);
				secondLineTextToolbar.setVisibility(View.VISIBLE);
				secondLineTextToolbar.setText(formattedDate);
				secondLineTextToolbar.isMarqueeIsNecessary(this);
				logDebug("Date last green: " + formattedDate);
			}
		}
	}

	private void startCallWithChatOnline(MegaChatRoom chatRoom) {
		addChecksForACall(chatRoom.getChatId(), startVideo);
		megaChatApi.startChatCall(chatRoom.getChatId(), startVideo, this);
		MegaApplication.setIsWaitingForCall(false);
	}

	/**
	 * Updates the "Verify credentials" view.
	 */
	public void updateVerifyCredentialsLayout() {
		if (user != null) {
			verifyCredentialsLayout.setVisibility(View.VISIBLE);

			if (megaApi.areCredentialsVerified(user)) {
				verifiedText.setText(R.string.label_verified);
				verifiedImage.setVisibility(View.VISIBLE);
			} else {
				verifiedText.setText(R.string.label_not_verified);
				verifiedImage.setVisibility(View.GONE);
			}
		} else {
			verifyCredentialsLayout.setVisibility(View.GONE);
		}
	}

	/**
	 * This method is used to change the elevation of the toolbar.
	 */
	public void changeToolbarLayoutElevation() {
		appBarLayout.setElevation(callInProgressLayout.getVisibility() == View.VISIBLE ?
				dp2px(16, outMetrics) : 0);

		if (callInProgressLayout.getVisibility() == View.VISIBLE) {
			appBarLayout.setExpanded(false);
		}
	}

	/**
	 * Method to check the rotation of the screen to display the call properly.
	 */
	private void checkScreenRotationToShowCall() {
		if (isScreenInPortrait(ContactInfoActivityLollipop.this)) {
			setCallWidget();
		} else {
			supportInvalidateOptionsMenu();
		}
	}

	/**
	 * This method sets "Tap to return to call" banner when there is a call in progress.
	 */
	private void setCallWidget() {
		if (!isScreenInPortrait(this)) {
			hideCallWidget(this, callInProgressChrono, callInProgressLayout);
			return;
		}

		showCallLayout(this, callInProgressLayout, callInProgressChrono, callInProgressText);
	}
}<|MERGE_RESOLUTION|>--- conflicted
+++ resolved
@@ -291,7 +291,7 @@
 
 
 	private BroadcastReceiver chatCallUpdateReceiver = new BroadcastReceiver() {
-<<<<<<< HEAD
+
 		@Override
 		public void onReceive(Context context, Intent intent) {
 			if (intent == null || intent.getAction() == null)
@@ -329,85 +329,33 @@
 	};
 
 	private BroadcastReceiver chatSessionUpdateReceiver = new BroadcastReceiver() {
-=======
->>>>>>> d3615d1e
 		@Override
 		public void onReceive(Context context, Intent intent) {
 			if (intent == null || intent.getAction() == null)
 				return;
 
-<<<<<<< HEAD
 			long chatIdReceived = intent.getLongExtra(UPDATE_CHAT_CALL_ID, MEGACHAT_INVALID_HANDLE);
 
 			if (chatIdReceived == MEGACHAT_INVALID_HANDLE)
 				return;
 
 			if (intent.getAction().equals(ACTION_CHANGE_SESSION_ON_HOLD)) {
-=======
-			if (intent.getAction().equals(ACTION_CALL_STATUS_UPDATE)) {
-				long chatIdReceived = intent.getLongExtra(UPDATE_CHAT_CALL_ID, MEGACHAT_INVALID_HANDLE);
-
-				if (chatIdReceived == MEGACHAT_INVALID_HANDLE)
-					return;
-
-				int callStatus = intent.getIntExtra(UPDATE_CALL_STATUS, INVALID_CALL_STATUS);
-				switch (callStatus) {
-					case MegaChatCall.CALL_STATUS_RING_IN:
-					case MegaChatCall.CALL_STATUS_IN_PROGRESS:
-					case MegaChatCall.CALL_STATUS_RECONNECTING:
-					case MegaChatCall.CALL_STATUS_JOINING:
-					case MegaChatCall.CALL_STATUS_DESTROYED:
-					case MegaChatCall.CALL_STATUS_USER_NO_PRESENT:
-						if (MegaApplication.getCallLayoutStatus(chatIdReceived)) {
-							checkScreenRotationToShowCall();
-						}
-						break;
-				}
-			}
-
-			if (intent.getAction().equals(ACTION_CHANGE_CALL_ON_HOLD)) {
-				long chatIdReceived = intent.getLongExtra(UPDATE_CHAT_CALL_ID, INVALID_HANDLE);
-				if (chatIdReceived == MEGACHAT_INVALID_HANDLE)
-					return;
-
->>>>>>> d3615d1e
 				checkScreenRotationToShowCall();
 			}
 		}
 	};
 
-<<<<<<< HEAD
-=======
-	private BroadcastReceiver chatSessionUpdateReceiver = new BroadcastReceiver() {
+	private BroadcastReceiver chatRoomMuteUpdateReceiver = new BroadcastReceiver() {
 		@Override
 		public void onReceive(Context context, Intent intent) {
 			if (intent == null || intent.getAction() == null)
 				return;
 
-			long chatIdReceived = intent.getLongExtra(UPDATE_CHAT_CALL_ID, MEGACHAT_INVALID_HANDLE);
-
-			if (chatIdReceived == MEGACHAT_INVALID_HANDLE)
-				return;
-
-			if (intent.getAction().equals(ACTION_CHANGE_SESSION_ON_HOLD)) {
-				checkScreenRotationToShowCall();
+			if (intent.getAction().equals(ACTION_UPDATE_PUSH_NOTIFICATION_SETTING)) {
+				checkSpecificChatNotifications(chatHandle, notificationsSwitch, notificationsSubTitle);
 			}
 		}
 	};
-
->>>>>>> d3615d1e
-
-		private BroadcastReceiver chatRoomMuteUpdateReceiver = new BroadcastReceiver() {
-			@Override
-			public void onReceive(Context context, Intent intent) {
-				if (intent == null || intent.getAction() == null)
-					return;
-
-				if (intent.getAction().equals(ACTION_UPDATE_PUSH_NOTIFICATION_SETTING)) {
-					checkSpecificChatNotifications(chatHandle, notificationsSwitch, notificationsSubTitle);
-				}
-			}
-		};
 
 	private BroadcastReceiver destroyActionModeReceiver = new BroadcastReceiver() {
 		@Override
@@ -886,10 +834,7 @@
 
 		shareMenuItem = menu.findItem(R.id.cab_menu_share_folder);
 		sendFileMenuItem = menu.findItem(R.id.cab_menu_send_file);
-<<<<<<< HEAD
-
-=======
->>>>>>> d3615d1e
+
 		returnCallMenuItem = menu.findItem(R.id.action_return_call);
 		RelativeLayout rootView = (RelativeLayout) returnCallMenuItem.getActionView();
 		layoutCallMenuItem = rootView.findViewById(R.id.layout_menu_call);
