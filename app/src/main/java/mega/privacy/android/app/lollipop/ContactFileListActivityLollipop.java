--- conflicted
+++ resolved
@@ -10,23 +10,14 @@
 import android.content.Intent;
 import android.content.IntentFilter;
 import android.content.pm.PackageManager;
-<<<<<<< HEAD
-import android.content.res.Resources;
-=======
-import android.graphics.PorterDuff;
->>>>>>> 6895f4f0
 import android.os.Bundle;
 import android.os.Environment;
 import android.os.Handler;
 import com.google.android.material.bottomsheet.BottomSheetDialogFragment;
-<<<<<<< HEAD
-=======
 import com.google.android.material.dialog.MaterialAlertDialogBuilder;
->>>>>>> 6895f4f0
 
 import androidx.appcompat.app.AlertDialog;
 import androidx.coordinatorlayout.widget.CoordinatorLayout;
-import androidx.core.content.ContextCompat;
 import androidx.appcompat.app.ActionBar;
 import androidx.appcompat.widget.Toolbar;
 import android.util.DisplayMetrics;
@@ -41,7 +32,6 @@
 import android.widget.FrameLayout;
 import android.widget.ImageView;
 import android.widget.LinearLayout;
-import android.widget.TextView;
 import android.widget.Toast;
 
 import org.jetbrains.annotations.NotNull;
@@ -64,11 +54,8 @@
 import mega.privacy.android.app.lollipop.tasks.FilePrepareTask;
 import mega.privacy.android.app.modalbottomsheet.ContactFileListBottomSheetDialogFragment;
 import mega.privacy.android.app.modalbottomsheet.UploadBottomSheetDialogFragment;
-<<<<<<< HEAD
 import mega.privacy.android.app.utils.MegaNodeDialogUtil;
-=======
 import mega.privacy.android.app.utils.ColorUtils;
->>>>>>> 6895f4f0
 import mega.privacy.android.app.utils.StringResourcesUtils;
 import mega.privacy.android.app.utils.Util;
 import nz.mega.documentscanner.DocumentScannerActivity;
@@ -260,145 +247,7 @@
 
 	@Override
 	public void showNewFolderDialog() {
-<<<<<<< HEAD
 		newFolderDialog = MegaNodeDialogUtil.showNewFolderDialog(this, this);
-=======
-		logDebug("showNewFolderDialog");
-
-		LinearLayout layout = new LinearLayout(this);
-		layout.setOrientation(LinearLayout.VERTICAL);
-		LinearLayout.LayoutParams params = new LinearLayout.LayoutParams(LinearLayout.LayoutParams.MATCH_PARENT, LinearLayout.LayoutParams.WRAP_CONTENT);
-		params.setMargins(scaleWidthPx(20, outMetrics), scaleWidthPx(20, outMetrics), scaleWidthPx(17, outMetrics), 0);
-
-		final EditText input = new EditText(this);
-		layout.addView(input, params);
-
-		LinearLayout.LayoutParams params1 = new LinearLayout.LayoutParams(LinearLayout.LayoutParams.MATCH_PARENT, LinearLayout.LayoutParams.WRAP_CONTENT);
-		params1.setMargins(scaleWidthPx(20, outMetrics), 0, scaleWidthPx(17, outMetrics), 0);
-
-		final RelativeLayout error_layout = new RelativeLayout(ContactFileListActivityLollipop.this);
-		layout.addView(error_layout, params1);
-
-		final ImageView error_icon = new ImageView(ContactFileListActivityLollipop.this);
-		error_icon.setImageDrawable(ContextCompat.getDrawable(this, R.drawable.ic_input_warning));
-		error_layout.addView(error_icon);
-		RelativeLayout.LayoutParams params_icon = (RelativeLayout.LayoutParams) error_icon.getLayoutParams();
-
-
-		params_icon.addRule(RelativeLayout.ALIGN_PARENT_RIGHT);
-		error_icon.setLayoutParams(params_icon);
-
-		error_icon.setColorFilter(ContextCompat.getColor(ContactFileListActivityLollipop.this, R.color.red_600_red_300));
-
-		final TextView textError = new TextView(ContactFileListActivityLollipop.this);
-		error_layout.addView(textError);
-		RelativeLayout.LayoutParams params_text_error = (RelativeLayout.LayoutParams) textError.getLayoutParams();
-		params_text_error.height = ViewGroup.LayoutParams.WRAP_CONTENT;
-		params_text_error.width = ViewGroup.LayoutParams.WRAP_CONTENT;
-		params_text_error.addRule(RelativeLayout.CENTER_VERTICAL);
-		params_text_error.addRule(RelativeLayout.ALIGN_PARENT_LEFT);
-		params_text_error.setMargins(scaleWidthPx(3, outMetrics), 0, 0, 0);
-		textError.setLayoutParams(params_text_error);
-
-		textError.setTextColor(ContextCompat.getColor(ContactFileListActivityLollipop.this, R.color.red_600_red_300));
-
-		error_layout.setVisibility(View.GONE);
-
-		input.getBackground().mutate().clearColorFilter();
-		input.getBackground().mutate().setColorFilter(ColorUtils.getThemeColor(this, R.attr.colorSecondary)
-				, PorterDuff.Mode.SRC_ATOP);
-		input.addTextChangedListener(new TextWatcher() {
-			@Override
-			public void beforeTextChanged(CharSequence charSequence, int i, int i1, int i2) {
-
-			}
-
-			@Override
-			public void onTextChanged(CharSequence charSequence, int i, int i1, int i2) {
-
-			}
-
-			@Override
-			public void afterTextChanged(Editable editable) {
-				if (error_layout.getVisibility() == View.VISIBLE) {
-					error_layout.setVisibility(View.GONE);
-					input.getBackground().mutate().clearColorFilter();
-					input.getBackground().mutate().setColorFilter(ColorUtils.getThemeColor(contactPropertiesMainActivity, R.attr.colorSecondary)
-							, PorterDuff.Mode.SRC_ATOP);
-				}
-			}
-		});
-
-		input.setSingleLine();
-		input.setTextColor(ColorUtils.getThemeColor(contactPropertiesMainActivity, android.R.attr.textColorSecondary));
-		input.setHint(getString(R.string.context_new_folder_name));
-		input.setImeOptions(EditorInfo.IME_ACTION_DONE);
-		input.setOnEditorActionListener(new OnEditorActionListener() {
-			@Override
-			public boolean onEditorAction(TextView v, int actionId, KeyEvent event) {
-				if (actionId == EditorInfo.IME_ACTION_DONE) {
-					String value = v.getText().toString().trim();
-					if (value.length() == 0) {
-						input.getBackground().mutate().setColorFilter(ContextCompat.getColor(contactPropertiesMainActivity, R.color.red_600_red_300), PorterDuff.Mode.SRC_ATOP);
-						textError.setText(getString(R.string.invalid_string));
-						error_layout.setVisibility(View.VISIBLE);
-						input.requestFocus();
-						return true;
-					}
-					createFolder(value);
-					newFolderDialog.dismiss();
-					return true;
-				}
-				return false;
-			}
-		});
-		input.setImeActionLabel(getString(R.string.general_create), EditorInfo.IME_ACTION_DONE);
-		input.setOnFocusChangeListener(new View.OnFocusChangeListener() {
-			@Override
-			public void onFocusChange(View v, boolean hasFocus) {
-				if (hasFocus) {
-					showKeyboardDelayed(v);
-				}
-			}
-		});
-
-		MaterialAlertDialogBuilder builder = new MaterialAlertDialogBuilder(this);
-		builder.setTitle(getString(R.string.menu_new_folder));
-		builder.setPositiveButton(getString(R.string.general_create),
-				new DialogInterface.OnClickListener() {
-					public void onClick(DialogInterface dialog, int whichButton) {
-						String value = input.getText().toString().trim();
-						if (value.length() == 0) {
-							return;
-						}
-						createFolder(value);
-					}
-				});
-		builder.setNegativeButton(getString(android.R.string.cancel), new DialogInterface.OnClickListener() {
-			@Override
-			public void onClick(DialogInterface dialogInterface, int i) {
-				input.getBackground().clearColorFilter();
-			}
-		});
-		builder.setView(layout);
-		newFolderDialog = builder.create();
-		newFolderDialog.show();
-		newFolderDialog.getButton(androidx.appcompat.app.AlertDialog.BUTTON_POSITIVE).setOnClickListener(new View.OnClickListener() {
-			@Override
-			public void onClick(View v) {
-				String value = input.getText().toString().trim();
-				if (value.length() == 0) {
-					input.getBackground().mutate().setColorFilter(ContextCompat.getColor(contactPropertiesMainActivity, R.color.red_600_red_300), PorterDuff.Mode.SRC_ATOP);
-					textError.setText(getString(R.string.invalid_string));
-					error_layout.setVisibility(View.VISIBLE);
-					input.requestFocus();
-				} else {
-					createFolder(value);
-					newFolderDialog.dismiss();
-				}
-			}
-		});
->>>>>>> 6895f4f0
 	}
 
 	@Override
@@ -784,199 +633,6 @@
 		}
 	}
 
-<<<<<<< HEAD
-=======
-	public void showRenameDialog(final MegaNode document, String text) {
-		logDebug("showRenameDialog");
-
-		LinearLayout layout = new LinearLayout(this);
-		layout.setOrientation(LinearLayout.VERTICAL);
-		LinearLayout.LayoutParams params = new LinearLayout.LayoutParams(LinearLayout.LayoutParams.MATCH_PARENT, LinearLayout.LayoutParams.WRAP_CONTENT);
-		params.setMargins(scaleWidthPx(20, outMetrics), scaleHeightPx(20, outMetrics), scaleWidthPx(17, outMetrics), 0);
-
-		final EditTextCursorWatcher input = new EditTextCursorWatcher(this, document.isFolder());
-		input.setSingleLine();
-		input.setTextColor(ColorUtils.getThemeColor(this, android.R.attr.textColorSecondary));
-		input.setImeOptions(EditorInfo.IME_ACTION_DONE);
-
-		input.setImeActionLabel(getString(R.string.context_rename), EditorInfo.IME_ACTION_DONE);
-		input.setText(text);
-		input.setOnFocusChangeListener(new View.OnFocusChangeListener() {
-			@Override
-			public void onFocusChange(final View v, boolean hasFocus) {
-				if (hasFocus) {
-					if (document.isFolder()) {
-						input.setSelection(0, input.getText().length());
-					} else {
-						String[] s = document.getName().split("\\.");
-						if (s != null) {
-							int numParts = s.length;
-							int lastSelectedPos = 0;
-							if (numParts == 1) {
-								input.setSelection(0, input.getText().length());
-							} else if (numParts > 1) {
-								for (int i = 0; i < (numParts - 1); i++) {
-									lastSelectedPos += s[i].length();
-									lastSelectedPos++;
-								}
-								lastSelectedPos--; //The last point should not be selected)
-								input.setSelection(0, lastSelectedPos);
-							}
-						}
-						showKeyboardDelayed(v);
-					}
-				}
-			}
-		});
-
-		layout.addView(input, params);
-
-		LinearLayout.LayoutParams params1 = new LinearLayout.LayoutParams(LinearLayout.LayoutParams.MATCH_PARENT, LinearLayout.LayoutParams.WRAP_CONTENT);
-		params1.setMargins(scaleWidthPx(20, outMetrics), 0, scaleWidthPx(17, outMetrics), 0);
-
-		final RelativeLayout error_layout = new RelativeLayout(ContactFileListActivityLollipop.this);
-		layout.addView(error_layout, params1);
-
-		final ImageView error_icon = new ImageView(ContactFileListActivityLollipop.this);
-		error_icon.setImageDrawable(ContextCompat.getDrawable(this, R.drawable.ic_input_warning));
-		error_layout.addView(error_icon);
-		RelativeLayout.LayoutParams params_icon = (RelativeLayout.LayoutParams) error_icon.getLayoutParams();
-
-
-		params_icon.addRule(RelativeLayout.ALIGN_PARENT_RIGHT);
-		error_icon.setLayoutParams(params_icon);
-
-		error_icon.setColorFilter(ContextCompat.getColor(ContactFileListActivityLollipop.this, R.color.red_600_red_300));
-
-		final TextView textError = new TextView(ContactFileListActivityLollipop.this);
-		error_layout.addView(textError);
-		RelativeLayout.LayoutParams params_text_error = (RelativeLayout.LayoutParams) textError.getLayoutParams();
-		params_text_error.height = ViewGroup.LayoutParams.WRAP_CONTENT;
-		params_text_error.width = ViewGroup.LayoutParams.WRAP_CONTENT;
-		params_text_error.addRule(RelativeLayout.CENTER_VERTICAL);
-		params_text_error.addRule(RelativeLayout.ALIGN_PARENT_LEFT);
-		params_text_error.setMargins(scaleWidthPx(3, outMetrics), 0, 0, 0);
-		textError.setLayoutParams(params_text_error);
-
-		textError.setTextColor(ContextCompat.getColor(ContactFileListActivityLollipop.this, R.color.red_600_red_300));
-
-		error_layout.setVisibility(View.GONE);
-
-		input.getBackground().mutate().clearColorFilter();
-		input.getBackground().mutate().setColorFilter(ColorUtils.getThemeColor(this, R.attr.colorSecondary), PorterDuff.Mode.SRC_ATOP);
-		input.addTextChangedListener(new TextWatcher() {
-			@Override
-			public void beforeTextChanged(CharSequence charSequence, int i, int i1, int i2) {
-
-			}
-
-			@Override
-			public void onTextChanged(CharSequence charSequence, int i, int i1, int i2) {
-
-			}
-
-			@Override
-			public void afterTextChanged(Editable editable) {
-				if (error_layout.getVisibility() == View.VISIBLE) {
-					error_layout.setVisibility(View.GONE);
-					input.getBackground().mutate().clearColorFilter();
-					input.getBackground().mutate().setColorFilter(ColorUtils.getThemeColor(contactPropertiesMainActivity, R.attr.colorSecondary),
-							PorterDuff.Mode.SRC_ATOP);
-				}
-			}
-		});
-
-		input.setImeOptions(EditorInfo.IME_ACTION_DONE);
-		input.setOnEditorActionListener(new OnEditorActionListener() {
-			@Override
-			public boolean onEditorAction(TextView v, int actionId,
-					KeyEvent event) {
-				if (actionId == EditorInfo.IME_ACTION_DONE) {
-					logDebug("actionId is IME_ACTION_DONE");
-					String value = v.getText().toString().trim();
-					if (value.length() == 0) {
-						input.getBackground().mutate().setColorFilter(ContextCompat.getColor(contactPropertiesMainActivity, R.color.red_600_red_300), PorterDuff.Mode.SRC_ATOP);
-						textError.setText(getString(R.string.invalid_string));
-						error_layout.setVisibility(View.VISIBLE);
-						input.requestFocus();
-					} else {
-						rename(document, value);
-						renameDialog.dismiss();
-					}
-					return true;
-				}
-				return false;
-			}
-		});
-
-		MaterialAlertDialogBuilder builder = new MaterialAlertDialogBuilder(this, R.style.ThemeOverlay_Mega_MaterialAlertDialog);
-		builder.setTitle(getString(R.string.context_rename) + " " + new String(document.getName()));
-		builder.setPositiveButton(getString(R.string.context_rename),
-				new DialogInterface.OnClickListener() {
-					public void onClick(DialogInterface dialog, int whichButton) {
-						String value = input.getText().toString().trim();
-						if (value.length() == 0) {
-							return;
-						}
-						rename(document, value);
-					}
-				});
-		builder.setNegativeButton(getString(android.R.string.cancel), new DialogInterface.OnClickListener() {
-			@Override
-			public void onClick(DialogInterface dialogInterface, int i) {
-				input.getBackground().clearColorFilter();
-			}
-		});
-		builder.setView(layout);
-		renameDialog = builder.create();
-		renameDialog.show();
-		renameDialog.getButton(androidx.appcompat.app.AlertDialog.BUTTON_POSITIVE).setOnClickListener(new View.OnClickListener() {
-			@Override
-			public void onClick(View v) {
-				String value = input.getText().toString().trim();
-				if (value.length() == 0) {
-					input.getBackground().mutate().setColorFilter(ContextCompat.getColor(contactPropertiesMainActivity, R.color.red_600_red_300), PorterDuff.Mode.SRC_ATOP);
-					textError.setText(getString(R.string.invalid_string));
-					error_layout.setVisibility(View.VISIBLE);
-					input.requestFocus();
-				} else {
-					rename(document, value);
-					renameDialog.dismiss();
-				}
-			}
-		});
-	}
-
-	private void rename(MegaNode document, String newName) {
-		if (newName.equals(document.getName())) {
-			return;
-		}
-
-		if (!isOnline(this)) {
-			showSnackbar(SNACKBAR_TYPE, getString(R.string.error_server_connection_problem));
-			return;
-		}
-
-		if (isFinishing()) {
-			return;
-		}
-
-		ProgressDialog temp = null;
-		try {
-			temp = new ProgressDialog(this);
-			temp.setMessage(getString(R.string.context_renaming));
-			temp.show();
-		} catch (Exception e) {
-			return;
-		}
-		statusDialog = temp;
-
-		logDebug("Renaming " + document.getName() + " to " + newName);
-
-		megaApi.renameNode(document, newName, this);
-	}
-
->>>>>>> 6895f4f0
 	public void showMoveLollipop(ArrayList<Long> handleList) {
 		moveToRubbish = false;
 		Intent intent = new Intent(this, FileExplorerActivityLollipop.class);
