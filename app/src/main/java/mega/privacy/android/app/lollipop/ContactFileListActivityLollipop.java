package mega.privacy.android.app.lollipop;

import android.Manifest;
import android.annotation.SuppressLint;
import android.app.Activity;
import android.app.AlertDialog;
import android.app.ProgressDialog;
import android.content.BroadcastReceiver;
import android.content.Context;
import android.content.DialogInterface;
import android.content.Intent;
import android.content.IntentFilter;
import android.content.pm.PackageManager;
import android.content.res.Resources;
import android.graphics.PorterDuff;
import android.graphics.Rect;
import android.os.Bundle;
import android.os.Environment;
import android.os.Handler;
import android.support.design.widget.BottomSheetDialogFragment;
import android.support.design.widget.CoordinatorLayout;
import android.support.v4.content.ContextCompat;
import android.support.v4.content.LocalBroadcastManager;
import android.support.v7.app.ActionBar;
import android.support.v7.widget.Toolbar;
import android.text.Editable;
import android.text.TextWatcher;
import android.util.DisplayMetrics;
import android.view.Display;
import android.view.KeyEvent;
import android.view.Menu;
import android.view.MenuInflater;
import android.view.MenuItem;
import android.view.View;
import android.view.ViewGroup;
import android.view.Window;
import android.view.inputmethod.EditorInfo;
import android.view.inputmethod.InputMethodManager;
import android.widget.CheckBox;
import android.widget.EditText;
import android.widget.FrameLayout;
import android.widget.ImageView;
import android.widget.LinearLayout;
import android.widget.RelativeLayout;
import android.widget.TextView;
import android.widget.TextView.OnEditorActionListener;
import android.widget.Toast;

import java.io.File;
import java.util.ArrayList;
import java.util.List;

import mega.privacy.android.app.DatabaseHandler;
import mega.privacy.android.app.MegaApplication;
import mega.privacy.android.app.MegaPreferences;
import mega.privacy.android.app.MimeTypeList;
import mega.privacy.android.app.R;
import mega.privacy.android.app.ShareInfo;
import mega.privacy.android.app.UploadService;
import mega.privacy.android.app.components.EditTextCursorWatcher;
import mega.privacy.android.app.interfaces.UploadBottomSheetDialogActionListener;
import mega.privacy.android.app.lollipop.controllers.ContactController;
import mega.privacy.android.app.lollipop.controllers.NodeController;
import mega.privacy.android.app.lollipop.listeners.MultipleRequestListener;
import mega.privacy.android.app.lollipop.tasks.FilePrepareTask;
import mega.privacy.android.app.modalbottomsheet.ContactFileListBottomSheetDialogFragment;
import mega.privacy.android.app.modalbottomsheet.UploadBottomSheetDialogFragment;
<<<<<<< HEAD
import mega.privacy.android.app.utils.Constants;
import mega.privacy.android.app.utils.UploadUtil;
import mega.privacy.android.app.utils.Util;
=======
>>>>>>> 393a7df3
import nz.mega.sdk.MegaApiAndroid;
import nz.mega.sdk.MegaApiJava;
import nz.mega.sdk.MegaChatApi;
import nz.mega.sdk.MegaChatApiAndroid;
import nz.mega.sdk.MegaContactRequest;
import nz.mega.sdk.MegaError;
import nz.mega.sdk.MegaEvent;
import nz.mega.sdk.MegaGlobalListenerInterface;
import nz.mega.sdk.MegaNode;
import nz.mega.sdk.MegaRequest;
import nz.mega.sdk.MegaRequestListenerInterface;
import nz.mega.sdk.MegaShare;
import nz.mega.sdk.MegaUser;
import nz.mega.sdk.MegaUserAlert;

import static mega.privacy.android.app.utils.Constants.*;
import static mega.privacy.android.app.utils.LogUtil.*;
import static mega.privacy.android.app.utils.Util.*;


public class ContactFileListActivityLollipop extends PinActivityLollipop implements MegaGlobalListenerInterface, MegaRequestListenerInterface, ContactFileListBottomSheetDialogFragment.CustomHeight, UploadBottomSheetDialogActionListener {

	FrameLayout fragmentContainer;

	String userEmail;
	MegaUser contact;
	String fullName = "";

	MegaApiAndroid megaApi;
	MegaChatApiAndroid megaChatApi;
	AlertDialog permissionsDialog;

	ContactFileListFragmentLollipop cflF;

	NodeController nC;
	private android.support.v7.app.AlertDialog downloadConfirmationDialog;

	CoordinatorLayout coordinatorLayout;
	Handler handler;

	MenuItem shareMenuItem;
	MenuItem viewSharedItem;

	boolean moveToRubbish = false;

	public static int REQUEST_CODE_GET = 1000;
	public static int REQUEST_CODE_SELECT_MOVE_FOLDER = 1001;
	public static int REQUEST_CODE_SELECT_COPY_FOLDER = 1002;
	public static int REQUEST_CODE_GET_LOCAL = 1003;
	public static final int REQUEST_CODE_SELECT_LOCAL_FOLDER = 1004;
	public static int REQUEST_CODE_SELECT_FOLDER = 1008;

	private final static String PARENT_HANDLE = "parentHandle";
	static ContactFileListActivityLollipop contactPropertiesMainActivity;

	long parentHandle = -1;

	DatabaseHandler dbH = null;
	MegaPreferences prefs = null;

	MenuItem createFolderMenuItem;
	MenuItem startConversation;
	private AlertDialog newFolderDialog;
	DisplayMetrics outMetrics;

	private android.support.v7.app.AlertDialog renameDialog;
	ProgressDialog statusDialog;

	long lastTimeOnTransferUpdate = -1;

	MegaNode selectedNode = null;

	Toolbar tB;
	ActionBar aB;

	@Override
	public void onSaveInstanceState(Bundle outState) {
		log("onSaveInstanceState");
		super.onSaveInstanceState(outState);
		outState.putLong(PARENT_HANDLE, parentHandle);
	}

	@Override
	public boolean onCreateOptionsMenu(Menu menu) {
		logDebug("onCreateOptionsMenuLollipop");

		// Inflate the menu items for use in the action bar
		MenuInflater inflater = getMenuInflater();
		inflater.inflate(R.menu.file_explorer_action, menu);

		createFolderMenuItem = menu.findItem(R.id.cab_menu_create_folder);
		startConversation = menu.findItem(R.id.cab_menu_new_chat);
		startConversation.setVisible(false);

		if (cflF != null && cflF.isVisible()) {
			if (cflF.getFabVisibility() == View.VISIBLE) {
				createFolderMenuItem.setVisible(true);
			} else {
				createFolderMenuItem.setVisible(false);
			}
		} else {
			createFolderMenuItem.setVisible(false);
		}
		return super.onCreateOptionsMenu(menu);
	}

	@Override
	public boolean onOptionsItemSelected(MenuItem item) {
		logDebug("onOptionsItemSelected");
		int id = item.getItemId();
		switch (id) {
			case android.R.id.home: {
				onBackPressed();
				break;
			}
			case R.id.cab_menu_create_folder: {
				showNewFolderDialog();
				break;
			}
		}
		return true;
	}

<<<<<<< HEAD
	@Override
	public void uploadFromDevice() {
		UploadUtil.chooseFromDevice(this);
	}

	@Override
	public void uploadFromSystem() {
		UploadUtil.uploadFromSystem(this);
	}

	@Override
	public void takePictureAndUpload() {
		if (!Util.hasPermissions(this, Manifest.permission.CAMERA)) {
			Util.requestPermission(this, Constants.REQUEST_CAMERA, Manifest.permission.CAMERA);
			return;
		}
		if (!Util.hasPermissions(this, Manifest.permission.WRITE_EXTERNAL_STORAGE)) {
			Util.requestPermission(this, Constants.REQUEST_WRITE_STORAGE, Manifest.permission.WRITE_EXTERNAL_STORAGE);
			return;
		}
		Util.takePicture(this);
	}

	@Override
	public void showNewFolderDialog() {
		log("showNewFolderDialog");
=======
	public void showNewFolderDialog(){
		logDebug("showNewFolderDialog");
>>>>>>> 393a7df3

		LinearLayout layout = new LinearLayout(this);
		layout.setOrientation(LinearLayout.VERTICAL);
		LinearLayout.LayoutParams params = new LinearLayout.LayoutParams(LinearLayout.LayoutParams.MATCH_PARENT, LinearLayout.LayoutParams.WRAP_CONTENT);
		params.setMargins(scaleWidthPx(20, outMetrics), scaleWidthPx(20, outMetrics), scaleWidthPx(17, outMetrics), 0);

		final EditText input = new EditText(this);
		layout.addView(input, params);

		LinearLayout.LayoutParams params1 = new LinearLayout.LayoutParams(LinearLayout.LayoutParams.MATCH_PARENT, LinearLayout.LayoutParams.WRAP_CONTENT);
		params1.setMargins(scaleWidthPx(20, outMetrics), 0, scaleWidthPx(17, outMetrics), 0);

		final RelativeLayout error_layout = new RelativeLayout(ContactFileListActivityLollipop.this);
		layout.addView(error_layout, params1);

		final ImageView error_icon = new ImageView(ContactFileListActivityLollipop.this);
		error_icon.setImageDrawable(ContextCompat.getDrawable(this, R.drawable.ic_input_warning));
		error_layout.addView(error_icon);
		RelativeLayout.LayoutParams params_icon = (RelativeLayout.LayoutParams) error_icon.getLayoutParams();


		params_icon.addRule(RelativeLayout.ALIGN_PARENT_RIGHT);
		error_icon.setLayoutParams(params_icon);

		error_icon.setColorFilter(ContextCompat.getColor(ContactFileListActivityLollipop.this, R.color.login_warning));

		final TextView textError = new TextView(ContactFileListActivityLollipop.this);
		error_layout.addView(textError);
		RelativeLayout.LayoutParams params_text_error = (RelativeLayout.LayoutParams) textError.getLayoutParams();
		params_text_error.height = ViewGroup.LayoutParams.WRAP_CONTENT;
		params_text_error.width = ViewGroup.LayoutParams.WRAP_CONTENT;
		params_text_error.addRule(RelativeLayout.CENTER_VERTICAL);
		params_text_error.addRule(RelativeLayout.ALIGN_PARENT_LEFT);
<<<<<<< HEAD
		params_text_error.setMargins(Util.scaleWidthPx(3, outMetrics), 0, 0, 0);
=======
		params_text_error.setMargins(scaleWidthPx(3, outMetrics), 0,0,0);
>>>>>>> 393a7df3
		textError.setLayoutParams(params_text_error);

		textError.setTextColor(ContextCompat.getColor(ContactFileListActivityLollipop.this, R.color.login_warning));

		error_layout.setVisibility(View.GONE);

		input.getBackground().mutate().clearColorFilter();
		input.getBackground().mutate().setColorFilter(ContextCompat.getColor(this, R.color.accentColor), PorterDuff.Mode.SRC_ATOP);
		input.addTextChangedListener(new TextWatcher() {
			@Override
			public void beforeTextChanged(CharSequence charSequence, int i, int i1, int i2) {

			}

			@Override
			public void onTextChanged(CharSequence charSequence, int i, int i1, int i2) {

			}

			@Override
			public void afterTextChanged(Editable editable) {
				if (error_layout.getVisibility() == View.VISIBLE) {
					error_layout.setVisibility(View.GONE);
					input.getBackground().mutate().clearColorFilter();
					input.getBackground().mutate().setColorFilter(ContextCompat.getColor(contactPropertiesMainActivity, R.color.accentColor), PorterDuff.Mode.SRC_ATOP);
				}
			}
		});

		input.setSingleLine();
		input.setTextColor(ContextCompat.getColor(contactPropertiesMainActivity, R.color.text_secondary));
		input.setHint(getString(R.string.context_new_folder_name));
		input.setImeOptions(EditorInfo.IME_ACTION_DONE);
		input.setOnEditorActionListener(new OnEditorActionListener() {
			@Override
			public boolean onEditorAction(TextView v, int actionId, KeyEvent event) {
				if (actionId == EditorInfo.IME_ACTION_DONE) {
					String value = v.getText().toString().trim();
					if (value.length() == 0) {
						input.getBackground().mutate().setColorFilter(ContextCompat.getColor(contactPropertiesMainActivity, R.color.login_warning), PorterDuff.Mode.SRC_ATOP);
						textError.setText(getString(R.string.invalid_string));
						error_layout.setVisibility(View.VISIBLE);
						input.requestFocus();
						return true;
					}
					createFolder(value);
					newFolderDialog.dismiss();
					return true;
				}
				return false;
			}
		});
		input.setImeActionLabel(getString(R.string.general_create), EditorInfo.IME_ACTION_DONE);
		input.setOnFocusChangeListener(new View.OnFocusChangeListener() {
			@Override
			public void onFocusChange(View v, boolean hasFocus) {
				if (hasFocus) {
					showKeyboardDelayed(v);
				}
			}
		});

		AlertDialog.Builder builder = new AlertDialog.Builder(this, R.style.AppCompatAlertDialogStyle);
		builder.setTitle(getString(R.string.menu_new_folder));
		builder.setPositiveButton(getString(R.string.general_create),
				new DialogInterface.OnClickListener() {
					public void onClick(DialogInterface dialog, int whichButton) {
						String value = input.getText().toString().trim();
						if (value.length() == 0) {
							return;
						}
						createFolder(value);
					}
				});
		builder.setNegativeButton(getString(android.R.string.cancel), new DialogInterface.OnClickListener() {
			@Override
			public void onClick(DialogInterface dialogInterface, int i) {
				input.getBackground().clearColorFilter();
			}
		});
		builder.setView(layout);
		newFolderDialog = builder.create();
		newFolderDialog.show();
		newFolderDialog.getButton(android.support.v7.app.AlertDialog.BUTTON_POSITIVE).setOnClickListener(new View.OnClickListener() {
			@Override
			public void onClick(View v) {
				String value = input.getText().toString().trim();
				if (value.length() == 0) {
					input.getBackground().mutate().setColorFilter(ContextCompat.getColor(contactPropertiesMainActivity, R.color.login_warning), PorterDuff.Mode.SRC_ATOP);
					textError.setText(getString(R.string.invalid_string));
					error_layout.setVisibility(View.VISIBLE);
					input.requestFocus();
				} else {
					createFolder(value);
					newFolderDialog.dismiss();
				}
			}
		});
	}

	private void createFolder(String title) {

		logDebug("createFolder");
		if (!isOnline(this)) {
			showSnackbar(SNACKBAR_TYPE, getString(R.string.error_server_connection_problem));
			return;
		}

		if (isFinishing()) {
			return;
		}

		long parentHandle = cflF.getParentHandle();

		MegaNode parentNode = megaApi.getNodeByHandle(parentHandle);

<<<<<<< HEAD
		if (parentNode != null) {
			log("parentNode != null: " + parentNode.getName());
=======
		if (parentNode != null){
			logDebug("parentNode != null: " + parentNode.getName());
>>>>>>> 393a7df3
			boolean exists = false;
			ArrayList<MegaNode> nL = megaApi.getChildren(parentNode);
			for (int i = 0; i < nL.size(); i++) {
				if (title.compareTo(nL.get(i).getName()) == 0) {
					exists = true;
				}
			}

			if (!exists) {
				statusDialog = null;
				try {
					statusDialog = new ProgressDialog(this);
					statusDialog.setMessage(getString(R.string.context_creating_folder));
					statusDialog.show();
				} catch (Exception e) {
					return;
				}

				megaApi.createFolder(title, parentNode, this);
<<<<<<< HEAD
			} else {
				showSnackbar(Constants.SNACKBAR_TYPE, getString(R.string.context_folder_already_exists));
			}
		} else {
			log("parentNode == null: " + parentHandle);
			parentNode = megaApi.getRootNode();
			if (parentNode != null) {
				log("megaApi.getRootNode() != null");
=======
			}
			else{
				showSnackbar(SNACKBAR_TYPE, getString(R.string.context_folder_already_exists));
			}
		}
		else{
			logWarning("parentNode == null: " + parentHandle);
			parentNode = megaApi.getRootNode();
			if (parentNode != null){
				logDebug("megaApi.getRootNode() != null");
>>>>>>> 393a7df3
				boolean exists = false;
				ArrayList<MegaNode> nL = megaApi.getChildren(parentNode);
				for (int i = 0; i < nL.size(); i++) {
					if (title.compareTo(nL.get(i).getName()) == 0) {
						exists = true;
					}
				}

				if (!exists) {
					statusDialog = null;
					try {
						statusDialog = new ProgressDialog(this);
						statusDialog.setMessage(getString(R.string.context_creating_folder));
						statusDialog.show();
					} catch (Exception e) {
						return;
					}

					megaApi.createFolder(title, parentNode, this);
<<<<<<< HEAD
				} else {
					showSnackbar(Constants.SNACKBAR_TYPE, getString(R.string.context_folder_already_exists));
=======
				}
				else{
					showSnackbar(SNACKBAR_TYPE, getString(R.string.context_folder_already_exists));
>>>>>>> 393a7df3
				}
			} else {
				return;
			}
		}
	}

	private void showKeyboardDelayed(final View view) {
		handler.postDelayed(new Runnable() {
			@Override
			public void run() {
				InputMethodManager imm = (InputMethodManager) getSystemService(Context.INPUT_METHOD_SERVICE);
				imm.showSoftInput(view, InputMethodManager.SHOW_IMPLICIT);
			}
		}, 50);
	}

	private BroadcastReceiver receiver = new BroadcastReceiver() {
		@Override
		public void onReceive(Context context, Intent intent) {
			int position;
			int adapterType;
			int actionType;
			ImageView imageDrag = null;

			if (intent != null) {
				position = intent.getIntExtra("position", -1);
				adapterType = intent.getIntExtra("adapterType", 0);
				actionType = intent.getIntExtra("actionType", -1);

				if (position != -1) {
					if (adapterType == CONTACT_FILE_ADAPTER) {
						if (cflF != null && cflF.isAdded()) {
							if (actionType == UPDATE_IMAGE_DRAG) {
								imageDrag = cflF.getImageDrag(position);
								if (cflF.imageDrag != null) {
									cflF.imageDrag.setVisibility(View.VISIBLE);
								}
								if (imageDrag != null) {
									cflF.imageDrag = imageDrag;
									cflF.imageDrag.setVisibility(View.GONE);
								}
							} else if (actionType == SCROLL_TO_POSITION) {
								cflF.updateScrollPosition(position);
							}
						}
					}
				}

				if (imageDrag != null) {
					int[] positionDrag = new int[2];
					int[] screenPosition = new int[4];
					imageDrag.getLocationOnScreen(positionDrag);

					screenPosition[0] = (imageDrag.getWidth() / 2) + positionDrag[0];
					screenPosition[1] = (imageDrag.getHeight() / 2) + positionDrag[1];
					screenPosition[2] = imageDrag.getWidth();
					screenPosition[3] = imageDrag.getHeight();

<<<<<<< HEAD
					Intent intent1 = new Intent(Constants.BROADCAST_ACTION_INTENT_FILTER_UPDATE_IMAGE_DRAG);
=======
					Intent intent1 =  new Intent(BROADCAST_ACTION_INTENT_FILTER_UPDATE_IMAGE_DRAG);
>>>>>>> 393a7df3
					intent1.putExtra("screenPosition", screenPosition);
					LocalBroadcastManager.getInstance(contactPropertiesMainActivity).sendBroadcast(intent1);
				}
			}
		}
	};

	@Override
	protected void onCreate(Bundle savedInstanceState) {
		requestWindowFeature(Window.FEATURE_NO_TITLE);
		logDebug("onCreate first");
		super.onCreate(savedInstanceState);
		if (savedInstanceState == null) {
			this.setParentHandle(-1);
		} else {
			this.setParentHandle(savedInstanceState.getLong(PARENT_HANDLE, -1));
		}
		getWindow().setStatusBarColor(ContextCompat.getColor(this, R.color.status_bar_search));

		if (megaApi == null) {
			megaApi = ((MegaApplication) getApplication()).getMegaApi();
		}

<<<<<<< HEAD
		if (megaApi == null || megaApi.getRootNode() == null) {
			log("Refresh session - sdk");
			Intent intent = new Intent(this, LoginActivityLollipop.class);
			intent.putExtra("visibleFragment", Constants.LOGIN_FRAGMENT);
=======
		if(megaApi==null||megaApi.getRootNode()==null){
			logDebug("Refresh session - sdk");
			Intent intent = new Intent(this, LoginActivityLollipop.class);
			intent.putExtra("visibleFragment",  LOGIN_FRAGMENT);
>>>>>>> 393a7df3
			intent.setFlags(Intent.FLAG_ACTIVITY_CLEAR_TOP);
			startActivity(intent);
			finish();
			return;
		}

<<<<<<< HEAD
		if (Util.isChatEnabled()) {
			if (megaChatApi == null) {
				megaChatApi = ((MegaApplication) getApplication()).getMegaChatApi();
			}

			if (megaChatApi == null || megaChatApi.getInitState() == MegaChatApi.INIT_ERROR) {
				log("Refresh session - karere");
				Intent intent = new Intent(this, LoginActivityLollipop.class);
				intent.putExtra("visibleFragment", Constants.LOGIN_FRAGMENT);
=======
		if(isChatEnabled()){
			if (megaChatApi == null){
				megaChatApi = ((MegaApplication) getApplication()).getMegaChatApi();
			}

			if(megaChatApi==null||megaChatApi.getInitState()== MegaChatApi.INIT_ERROR){
				logDebug("Refresh session - karere");
				Intent intent = new Intent(this, LoginActivityLollipop.class);
				intent.putExtra("visibleFragment",  LOGIN_FRAGMENT);
>>>>>>> 393a7df3
				intent.setFlags(Intent.FLAG_ACTIVITY_CLEAR_TOP);
				startActivity(intent);
				finish();
				return;
			}
		}

		megaApi.addGlobalListener(this);

		contactPropertiesMainActivity = this;

		LocalBroadcastManager.getInstance(this).registerReceiver(receiver, new IntentFilter(BROADCAST_ACTION_INTENT_FILTER_UPDATE_POSITION));

		handler = new Handler();

		Display display = getWindowManager().getDefaultDisplay();
		outMetrics = new DisplayMetrics();
		display.getMetrics(outMetrics);
		float density = getResources().getDisplayMetrics().density;

		float scaleW = getScaleW(outMetrics, density);
		float scaleH = getScaleH(outMetrics, density);

		Bundle extras = getIntent().getExtras();
		if (extras != null) {
			userEmail = extras.getString("name");
			int currNodePosition = extras.getInt("node_position", -1);

			setContentView(R.layout.activity_main_contact_properties);

			coordinatorLayout = (CoordinatorLayout) findViewById(R.id.contact_properties_main_activity_layout);
			coordinatorLayout.setFitsSystemWindows(false);

			//Set toolbar
			tB = (Toolbar) findViewById(R.id.toolbar_main_contact_properties);
<<<<<<< HEAD
			if (tB == null) {
				log("Toolbar is NULL");
=======
			if(tB==null){
				logWarning("Toolbar is NULL");
>>>>>>> 393a7df3
			}

			setSupportActionBar(tB);
			aB = getSupportActionBar();

			contact = megaApi.getContact(userEmail);
			if (contact == null) {
				finish();
			}

			ContactController cC = new ContactController(this);
			fullName = cC.getContactFullName(contact.getHandle());

			if (aB != null) {
				aB.setDisplayHomeAsUpEnabled(true);
				aB.setDisplayShowHomeEnabled(true);
				setTitleActionBar(null);
<<<<<<< HEAD
			} else {
				log("aB is NULL!!!!");
=======
			}
			else{
				logWarning("aB is NULL!!!!");
>>>>>>> 393a7df3
			}

			fragmentContainer = (FrameLayout) findViewById(R.id.fragment_container_contact_properties);

			logDebug("Shared Folders are:");
			coordinatorLayout.setFitsSystemWindows(true);

			cflF = (ContactFileListFragmentLollipop) getSupportFragmentManager().findFragmentByTag("cflF");

			if (cflF == null) {
				cflF = new ContactFileListFragmentLollipop();
			}
			cflF.setUserEmail(userEmail);
			cflF.setCurrNodePosition(currNodePosition);
			cflF.setParentHandle(parentHandle);

			getSupportFragmentManager().beginTransaction().replace(R.id.fragment_container_contact_properties, cflF, "cflF").commitNow();
			coordinatorLayout.invalidate();
		}
	}

	public void showUploadPanel() {
<<<<<<< HEAD
		log("showUploadPanel");
		if (!Util.hasPermissions(this, Manifest.permission.WRITE_EXTERNAL_STORAGE)) {
			Util.requestPermission(this, Constants.REQUEST_READ_WRITE_STORAGE, Manifest.permission.WRITE_EXTERNAL_STORAGE, Manifest.permission.READ_EXTERNAL_STORAGE);
		} else {
			onGetReadWritePermission();
=======
		logDebug("showUploadPanel");

		if (Build.VERSION.SDK_INT >= Build.VERSION_CODES.M) {
			boolean hasStoragePermission = (ContextCompat.checkSelfPermission(this, Manifest.permission.WRITE_EXTERNAL_STORAGE) == PackageManager.PERMISSION_GRANTED);
			if (!hasStoragePermission) {
				ActivityCompat.requestPermissions(this, new String[]{Manifest.permission.WRITE_EXTERNAL_STORAGE},
						REQUEST_WRITE_STORAGE);
			}
>>>>>>> 393a7df3
		}
	}

	private void onGetReadWritePermission() {
		UploadBottomSheetDialogFragment bottomSheetDialogFragment = new UploadBottomSheetDialogFragment();
		bottomSheetDialogFragment.show(getSupportFragmentManager(), bottomSheetDialogFragment.getTag());
	}

	@Override
	protected void onResume() {
		logDebug("onResume");
		super.onResume();

		Intent intent = getIntent();

		if (intent != null) {
			intent.setAction(null);
			setIntent(null);
		}
	}

	@Override
<<<<<<< HEAD
	public void onRequestPermissionsResult(int requestCode, String[] permissions, int[] grantResults) {
		log("onRequestPermissionsResult");
		super.onRequestPermissionsResult(requestCode, permissions, grantResults);
		if (grantResults.length <= 0 || grantResults[0] != PackageManager.PERMISSION_GRANTED) {
			return;
		}
		switch (requestCode) {
			case Constants.REQUEST_CAMERA: {
				if (!Util.hasPermissions(this, Manifest.permission.WRITE_EXTERNAL_STORAGE)) {
					Util.requestPermission(this, Constants.REQUEST_WRITE_STORAGE, Manifest.permission.WRITE_EXTERNAL_STORAGE);
				} else {
					takePictureAndUpload();
				}
				break;
			}
			case Constants.REQUEST_READ_WRITE_STORAGE: {
				log("REQUEST_READ_WRITE_STORAGE");
				onGetReadWritePermission();
				break;
			}
		}
	}

	@Override
	protected void onNewIntent(Intent intent) {
		log("onNewIntent");
=======
	protected void onNewIntent(Intent intent){
		logDebug("onNewIntent");
>>>>>>> 393a7df3
		super.onNewIntent(intent);
		setIntent(intent);
	}

<<<<<<< HEAD
	public void showConfirmationLeaveIncomingShare(final MegaNode n) {
		log("showConfirmationLeaveIncomingShare");
=======
//	public void selectContactFragment(int currentFragment){
//		log("selectContactFragment: "+currentFragment);
//		switch(currentFragment){
//			case CONTACT_PROPERTIES:{
//				if (cpF == null){
//					cpF = new ContactPropertiesFragmentLollipop();
//				}
//				cpF.setUserEmail(userEmail);
//				coordinatorLayout.setFitsSystemWindows(false);
//				getSupportFragmentManager().beginTransaction().replace(R.id.fragment_container_contact_properties, cpF, "cpF").commit();
//
//				break;
//			}
//			case CONTACT_FILE_LIST:{
//
//				break;
//			}
//		}
//	}

	public void showConfirmationLeaveIncomingShare (final MegaNode n){
		logDebug("showConfirmationLeaveIncomingShare");
>>>>>>> 393a7df3

		DialogInterface.OnClickListener dialogClickListener = new DialogInterface.OnClickListener() {
			@Override
			public void onClick(DialogInterface dialog, int which) {
				switch (which) {
					case DialogInterface.BUTTON_POSITIVE: {
						//TODO remove the incoming shares
						megaApi.remove(n);
						break;
					}
					case DialogInterface.BUTTON_NEGATIVE:
						//No button clicked
						break;
				}
			}
		};

		android.support.v7.app.AlertDialog.Builder builder = new android.support.v7.app.AlertDialog.Builder(this, R.style.AppCompatAlertDialogStyle);
		String message = getResources().getString(R.string.confirmation_leave_share_folder);
		builder.setMessage(message).setPositiveButton(R.string.general_leave, dialogClickListener)
			   .setNegativeButton(R.string.general_cancel, dialogClickListener).show();
	}

<<<<<<< HEAD
	public void showConfirmationLeaveIncomingShare(final ArrayList<Long> handleList) {
		log("showConfirmationLeaveIncomingShare");
=======
	public void showConfirmationLeaveIncomingShare (final ArrayList<Long> handleList){
		logDebug("showConfirmationLeaveIncomingShare");
>>>>>>> 393a7df3

		DialogInterface.OnClickListener dialogClickListener = new DialogInterface.OnClickListener() {
			@Override
			public void onClick(DialogInterface dialog, int which) {
				switch (which) {
					case DialogInterface.BUTTON_POSITIVE: {
						//TODO remove the incoming shares
						contactPropertiesMainActivity.leaveMultipleShares(handleList);
						break;
					}
					case DialogInterface.BUTTON_NEGATIVE:
						//No button clicked
						break;
				}
			}
		};

		android.support.v7.app.AlertDialog.Builder builder = new android.support.v7.app.AlertDialog.Builder(this, R.style.AppCompatAlertDialogStyle);
		String message = getResources().getString(R.string.confirmation_leave_share_folder);
		builder.setMessage(message).setPositiveButton(R.string.general_leave, dialogClickListener)
			   .setNegativeButton(R.string.general_cancel, dialogClickListener).show();
	}

	public void leaveMultipleShares(ArrayList<Long> handleList) {

		for (int i = 0; i < handleList.size(); i++) {
			MegaNode node = megaApi.getNodeByHandle(handleList.get(i));
			megaApi.remove(node);
		}
	}

	public String getDescription(ArrayList<MegaNode> nodes) {
		int numFolders = 0;
		int numFiles = 0;

		for (int i = 0; i < nodes.size(); i++) {
			MegaNode c = nodes.get(i);
			if (c.isFolder()) {
				numFolders++;
			} else {
				numFiles++;
			}
		}

		String info = "";
		if (numFolders > 0) {
			info = numFolders + " " + getResources().getQuantityString(R.plurals.general_num_folders, numFolders);
			if (numFiles > 0) {
				info = info + ", " + numFiles + " " + getResources().getQuantityString(R.plurals.general_num_files, numFiles);
			}
		} else {
			if (numFiles == 0) {
				info = numFiles + " " + getResources().getQuantityString(R.plurals.general_num_folders, numFolders);
			} else {
				info = numFiles + " " + getResources().getQuantityString(R.plurals.general_num_files, numFiles);
			}
		}

		return info;
	}

	@Override
<<<<<<< HEAD
	protected void onDestroy() {
		log("onDestroy()");
=======
	protected void onDestroy(){
		logDebug("onDestroy()");
>>>>>>> 393a7df3

		super.onDestroy();

		if (megaApi != null) {
			megaApi.removeGlobalListener(this);
			megaApi.removeRequestListener(this);
		}

		LocalBroadcastManager.getInstance(this).unregisterReceiver(receiver);
	}

	@Override
	public boolean onPrepareOptionsMenu(Menu menu) {
		logDebug("onPrepareOptionsMenu----------------------------------");

<<<<<<< HEAD
		if (cflF != null) {
			if (cflF.isVisible()) {
				log("visible ContacFileListProperties");
				if (shareMenuItem != null) {
=======
		if(cflF!=null){
			if(cflF.isVisible()){
				logDebug("visible ContacFileListProperties");
				if(shareMenuItem!=null){
>>>>>>> 393a7df3
					shareMenuItem.setVisible(true);
					viewSharedItem.setVisible(false);
				}
			}
		}

		super.onPrepareOptionsMenu(menu);
		return true;

	}

	public void setParentHandle(long parentHandle) {
		this.parentHandle = parentHandle;
	}

	@SuppressLint("NewApi")
	public void onFileClick(ArrayList<Long> handleList) {

		if (nC == null) {
			nC = new NodeController(this);
		}
		nC.prepareForDownload(handleList, true);
	}

<<<<<<< HEAD
	public void moveToTrash(final ArrayList<Long> handleList) {
		log("moveToTrash: ");
		moveToRubbish = true;
		if (!Util.isOnline(this)) {
			showSnackbar(Constants.SNACKBAR_TYPE, getString(R.string.error_server_connection_problem));
=======
	public void moveToTrash(final ArrayList<Long> handleList){
		logDebug("moveToTrash: ");
		moveToRubbish=true;
		if (!isOnline(this)) {
			showSnackbar(SNACKBAR_TYPE, getString(R.string.error_server_connection_problem));
>>>>>>> 393a7df3
			return;
		}

		MultipleRequestListener moveMultipleListener = null;
		MegaNode parent;
		//Check if the node is not yet in the rubbish bin (if so, remove it)
<<<<<<< HEAD
		if (handleList != null) {
			if (handleList.size() > 1) {
				log("MOVE multiple: " + handleList.size());
				moveMultipleListener = new MultipleRequestListener(Constants.MULTIPLE_SEND_RUBBISH, this);
				for (int i = 0;
					 i < handleList.size();
					 i++) {
					megaApi.moveNode(megaApi.getNodeByHandle(handleList.get(i)), megaApi.getRubbishNode(), moveMultipleListener);
				}
			} else {
				log("MOVE single");
				megaApi.moveNode(megaApi.getNodeByHandle(handleList.get(0)), megaApi.getRubbishNode(), this);

			}
		} else {
			log("handleList NULL");
=======
		if(handleList!=null){
			if(handleList.size()>1){
				logDebug("MOVE multiple: " + handleList.size());
				moveMultipleListener = new MultipleRequestListener(MULTIPLE_SEND_RUBBISH, this);
				for (int i=0;i<handleList.size();i++){
					megaApi.moveNode(megaApi.getNodeByHandle(handleList.get(i)), megaApi.getRubbishNode(), moveMultipleListener);
				}
			}
			else{
				logDebug("MOVE single");
				megaApi.moveNode(megaApi.getNodeByHandle(handleList.get(0)), megaApi.getRubbishNode(), this);

			}
		}
		else{
			logWarning("handleList NULL");
>>>>>>> 393a7df3
			return;
		}
	}

<<<<<<< HEAD
	public void showRenameDialog(final MegaNode document, String text) {
		log("showRenameDialog");
=======
	public void showRenameDialog(final MegaNode document, String text){
		logDebug("showRenameDialog");
>>>>>>> 393a7df3

		LinearLayout layout = new LinearLayout(this);
		layout.setOrientation(LinearLayout.VERTICAL);
		LinearLayout.LayoutParams params = new LinearLayout.LayoutParams(LinearLayout.LayoutParams.MATCH_PARENT, LinearLayout.LayoutParams.WRAP_CONTENT);
<<<<<<< HEAD
		params.setMargins(Util.scaleWidthPx(20, outMetrics), Util.scaleHeightPx(20, outMetrics), Util.scaleWidthPx(17, outMetrics), 0);
=======
		params.setMargins(scaleWidthPx(20, outMetrics), scaleHeightPx(20, outMetrics), scaleWidthPx(17, outMetrics), 0);
//	    layout.setLayoutParams(params);
>>>>>>> 393a7df3

		final EditTextCursorWatcher input = new EditTextCursorWatcher(this, document.isFolder());
		input.setSingleLine();
		input.setTextColor(ContextCompat.getColor(this, R.color.text_secondary));
		input.setImeOptions(EditorInfo.IME_ACTION_DONE);

		input.setImeActionLabel(getString(R.string.context_rename), EditorInfo.IME_ACTION_DONE);
		input.setText(text);
		input.setOnFocusChangeListener(new View.OnFocusChangeListener() {
			@Override
			public void onFocusChange(final View v, boolean hasFocus) {
				if (hasFocus) {
					if (document.isFolder()) {
						input.setSelection(0, input.getText().length());
					} else {
						String[] s = document.getName().split("\\.");
						if (s != null) {
							int numParts = s.length;
							int lastSelectedPos = 0;
							if (numParts == 1) {
								input.setSelection(0, input.getText().length());
							} else if (numParts > 1) {
								for (int i = 0; i < (numParts - 1); i++) {
									lastSelectedPos += s[i].length();
									lastSelectedPos++;
								}
								lastSelectedPos--; //The last point should not be selected)
								input.setSelection(0, lastSelectedPos);
							}
						}
						showKeyboardDelayed(v);
					}
				}
			}
		});

		layout.addView(input, params);

		LinearLayout.LayoutParams params1 = new LinearLayout.LayoutParams(LinearLayout.LayoutParams.MATCH_PARENT, LinearLayout.LayoutParams.WRAP_CONTENT);
		params1.setMargins(scaleWidthPx(20, outMetrics), 0, scaleWidthPx(17, outMetrics), 0);

		final RelativeLayout error_layout = new RelativeLayout(ContactFileListActivityLollipop.this);
		layout.addView(error_layout, params1);

		final ImageView error_icon = new ImageView(ContactFileListActivityLollipop.this);
		error_icon.setImageDrawable(ContextCompat.getDrawable(this, R.drawable.ic_input_warning));
		error_layout.addView(error_icon);
		RelativeLayout.LayoutParams params_icon = (RelativeLayout.LayoutParams) error_icon.getLayoutParams();


		params_icon.addRule(RelativeLayout.ALIGN_PARENT_RIGHT);
		error_icon.setLayoutParams(params_icon);

		error_icon.setColorFilter(ContextCompat.getColor(ContactFileListActivityLollipop.this, R.color.login_warning));

		final TextView textError = new TextView(ContactFileListActivityLollipop.this);
		error_layout.addView(textError);
		RelativeLayout.LayoutParams params_text_error = (RelativeLayout.LayoutParams) textError.getLayoutParams();
		params_text_error.height = ViewGroup.LayoutParams.WRAP_CONTENT;
		params_text_error.width = ViewGroup.LayoutParams.WRAP_CONTENT;
		params_text_error.addRule(RelativeLayout.CENTER_VERTICAL);
		params_text_error.addRule(RelativeLayout.ALIGN_PARENT_LEFT);
<<<<<<< HEAD
		params_text_error.setMargins(Util.scaleWidthPx(3, outMetrics), 0, 0, 0);
=======
		params_text_error.setMargins(scaleWidthPx(3, outMetrics), 0,0,0);
>>>>>>> 393a7df3
		textError.setLayoutParams(params_text_error);

		textError.setTextColor(ContextCompat.getColor(ContactFileListActivityLollipop.this, R.color.login_warning));

		error_layout.setVisibility(View.GONE);

		input.getBackground().mutate().clearColorFilter();
		input.getBackground().mutate().setColorFilter(ContextCompat.getColor(this, R.color.accentColor), PorterDuff.Mode.SRC_ATOP);
		input.addTextChangedListener(new TextWatcher() {
			@Override
			public void beforeTextChanged(CharSequence charSequence, int i, int i1, int i2) {

			}

			@Override
			public void onTextChanged(CharSequence charSequence, int i, int i1, int i2) {

			}

			@Override
			public void afterTextChanged(Editable editable) {
				if (error_layout.getVisibility() == View.VISIBLE) {
					error_layout.setVisibility(View.GONE);
					input.getBackground().mutate().clearColorFilter();
					input.getBackground().mutate().setColorFilter(ContextCompat.getColor(contactPropertiesMainActivity, R.color.accentColor), PorterDuff.Mode.SRC_ATOP);
				}
			}
		});

		input.setImeOptions(EditorInfo.IME_ACTION_DONE);
		input.setOnEditorActionListener(new OnEditorActionListener() {
			@Override
			public boolean onEditorAction(TextView v, int actionId,
					KeyEvent event) {
				if (actionId == EditorInfo.IME_ACTION_DONE) {
					logDebug("actionId is IME_ACTION_DONE");
					String value = v.getText().toString().trim();
					if (value.length() == 0) {
						input.getBackground().mutate().setColorFilter(ContextCompat.getColor(contactPropertiesMainActivity, R.color.login_warning), PorterDuff.Mode.SRC_ATOP);
						textError.setText(getString(R.string.invalid_string));
						error_layout.setVisibility(View.VISIBLE);
						input.requestFocus();
					} else {
						rename(document, value);
						renameDialog.dismiss();
					}
					return true;
				}
				return false;
			}
		});

		android.support.v7.app.AlertDialog.Builder builder = new android.support.v7.app.AlertDialog.Builder(this, R.style.AppCompatAlertDialogStyle);
		builder.setTitle(getString(R.string.context_rename) + " " + new String(document.getName()));
		builder.setPositiveButton(getString(R.string.context_rename),
				new DialogInterface.OnClickListener() {
					public void onClick(DialogInterface dialog, int whichButton) {
						String value = input.getText().toString().trim();
						if (value.length() == 0) {
							return;
						}
						rename(document, value);
					}
				});
		builder.setNegativeButton(getString(android.R.string.cancel), new DialogInterface.OnClickListener() {
			@Override
			public void onClick(DialogInterface dialogInterface, int i) {
				input.getBackground().clearColorFilter();
			}
		});
		builder.setView(layout);
		renameDialog = builder.create();
		renameDialog.show();
		renameDialog.getButton(android.support.v7.app.AlertDialog.BUTTON_POSITIVE).setOnClickListener(new View.OnClickListener() {
			@Override
			public void onClick(View v) {
				String value = input.getText().toString().trim();
				if (value.length() == 0) {
					input.getBackground().mutate().setColorFilter(ContextCompat.getColor(contactPropertiesMainActivity, R.color.login_warning), PorterDuff.Mode.SRC_ATOP);
					textError.setText(getString(R.string.invalid_string));
					error_layout.setVisibility(View.VISIBLE);
					input.requestFocus();
				} else {
					rename(document, value);
					renameDialog.dismiss();
				}
			}
		});
	}

	private void rename(MegaNode document, String newName) {
		if (newName.equals(document.getName())) {
			return;
		}

		if (!isOnline(this)) {
			showSnackbar(SNACKBAR_TYPE, getString(R.string.error_server_connection_problem));
			return;
		}

		if (isFinishing()) {
			return;
		}

		ProgressDialog temp = null;
		try {
			temp = new ProgressDialog(this);
			temp.setMessage(getString(R.string.context_renaming));
			temp.show();
		} catch (Exception e) {
			return;
		}
		statusDialog = temp;

		logDebug("Renaming " + document.getName() + " to " + newName);

		megaApi.renameNode(document, newName, this);
	}

	public void showMoveLollipop(ArrayList<Long> handleList) {
		moveToRubbish = false;
		Intent intent = new Intent(this, FileExplorerActivityLollipop.class);
		intent.setAction(FileExplorerActivityLollipop.ACTION_PICK_MOVE_FOLDER);
		long[] longArray = new long[handleList.size()];
		for (int i = 0; i < handleList.size(); i++) {
			longArray[i] = handleList.get(i);
		}
		intent.putExtra("MOVE_FROM", longArray);
		startActivityForResult(intent, REQUEST_CODE_SELECT_MOVE_FOLDER);
	}

	public void showCopyLollipop(ArrayList<Long> handleList) {

		Intent intent = new Intent(this, FileExplorerActivityLollipop.class);
		intent.setAction(FileExplorerActivityLollipop.ACTION_PICK_COPY_FOLDER);
		long[] longArray = new long[handleList.size()];
		for (int i = 0; i < handleList.size(); i++) {
			longArray[i] = handleList.get(i);
		}
		intent.putExtra("COPY_FROM", longArray);
		startActivityForResult(intent, REQUEST_CODE_SELECT_COPY_FOLDER);
	}

	@Override
	protected void onActivityResult(int requestCode, int resultCode,
			Intent intent) {
<<<<<<< HEAD
		if (requestCode == REQUEST_CODE_SELECT_LOCAL_FOLDER && resultCode == RESULT_OK) {
			if (intent == null) {
				return;
			}
			log("local folder selected");
=======
		if (intent == null) {
			return;
		}

		if (requestCode == REQUEST_CODE_SELECT_LOCAL_FOLDER	&& resultCode == RESULT_OK) {
			logDebug("Local folder selected");
>>>>>>> 393a7df3
			String parentPath = intent
					.getStringExtra(FileStorageActivityLollipop.EXTRA_PATH);
			String url = intent.getStringExtra(FileStorageActivityLollipop.EXTRA_URL);
			long size = intent.getLongExtra(FileStorageActivityLollipop.EXTRA_SIZE, 0);
			long[] hashes = intent.getLongArrayExtra(FileStorageActivityLollipop.EXTRA_DOCUMENT_HASHES);
			logDebug("URL: " + url + "___SIZE: " + size);

			if (nC == null) {
				nC = new NodeController(this);
			}
			nC.checkSizeBeforeDownload(parentPath, url, size, hashes, false);
<<<<<<< HEAD
		} else if (requestCode == REQUEST_CODE_SELECT_COPY_FOLDER && resultCode == RESULT_OK) {
			if (intent == null) {
				return;
			}
			if (!Util.isOnline(this)) {
				showSnackbar(Constants.SNACKBAR_TYPE, getString(R.string.error_server_connection_problem));
=======
		} 
		else if (requestCode == REQUEST_CODE_SELECT_COPY_FOLDER	&& resultCode == RESULT_OK) {
			if (!isOnline(this)) {
				showSnackbar(SNACKBAR_TYPE, getString(R.string.error_server_connection_problem));
>>>>>>> 393a7df3
				return;
			}

			ProgressDialog temp = null;
			try {
				temp = new ProgressDialog(this);
				temp.setMessage(getString(R.string.context_copying));
				temp.show();
			} catch (Exception e) {
				return;
			}
			statusDialog = temp;

			final long[] copyHandles = intent.getLongArrayExtra("COPY_HANDLES");
			final long toHandle = intent.getLongExtra("COPY_TO", 0);
			final int totalCopy = copyHandles.length;

			MegaNode parent = megaApi.getNodeByHandle(toHandle);
<<<<<<< HEAD
			for (int i = 0;
				 i < copyHandles.length;
				 i++) {
				log("NODO A COPIAR: " + megaApi.getNodeByHandle(copyHandles[i]).getName());
				log("DONDE: " + parent.getName());
				log("NODOS: " + copyHandles[i] + "_" + parent.getHandle());
				MegaNode cN = megaApi.getNodeByHandle(copyHandles[i]);
				if (cN != null) {
					log("cN != null");
					megaApi.copyNode(cN, parent, this);
				} else {
					log("cN == null");
					try {
						statusDialog.dismiss();
						if (cflF != null && cflF.isVisible()) {
							showSnackbar(Constants.SNACKBAR_TYPE, getString(R.string.context_no_sent_node));
=======
			for (int i = 0; i < copyHandles.length; i++) {
				logDebug("NODE TO COPY: " + megaApi.getNodeByHandle(copyHandles[i]).getName());
				logDebug("WHERE: " + parent.getName());
				logDebug("NODES: " + copyHandles[i] + "_" + parent.getHandle());
				MegaNode cN = megaApi.getNodeByHandle(copyHandles[i]);
				if (cN != null){
					logDebug("cN != null");
					megaApi.copyNode(cN, parent, this);
				}
				else{
					logWarning("cN == null");
					try {
						statusDialog.dismiss();
						if(cflF!=null && cflF.isVisible()){
							showSnackbar(SNACKBAR_TYPE, getString(R.string.context_no_sent_node));
>>>>>>> 393a7df3
						}
					} catch (Exception ex) {
					}
				}
			}
<<<<<<< HEAD
		} else if (requestCode == REQUEST_CODE_SELECT_MOVE_FOLDER && resultCode == RESULT_OK) {
			if (intent == null) {
				return;
			}
			if (!Util.isOnline(this)) {
				showSnackbar(Constants.SNACKBAR_TYPE, getString(R.string.error_server_connection_problem));
=======
		}
		else if (requestCode == REQUEST_CODE_SELECT_MOVE_FOLDER && resultCode == RESULT_OK) {

			if (!isOnline(this)) {
				showSnackbar(SNACKBAR_TYPE, getString(R.string.error_server_connection_problem));
>>>>>>> 393a7df3
				return;
			}

			final long[] moveHandles = intent.getLongArrayExtra("MOVE_HANDLES");
			final long toHandle = intent.getLongExtra("MOVE_TO", 0);
			moveToRubbish = false;
			MegaNode parent = megaApi.getNodeByHandle(toHandle);

			ProgressDialog temp = null;
			try {
				temp = new ProgressDialog(this);
				temp.setMessage(getString(R.string.context_moving));
				temp.show();
			} catch (Exception e) {
				return;
			}
			statusDialog = temp;

			for (int i = 0; i < moveHandles.length; i++) {
				megaApi.moveNode(megaApi.getNodeByHandle(moveHandles[i]), parent, this);
			}
		} else if (requestCode == REQUEST_CODE_GET && resultCode == RESULT_OK) {
			if (intent == null) {
				return;
			}
			intent.setAction(Intent.ACTION_GET_CONTENT);
			FilePrepareTask filePrepareTask = new FilePrepareTask(this);
			filePrepareTask.execute(intent);
			ProgressDialog temp = null;
			try {
				temp = new ProgressDialog(this);
				temp.setMessage(getString(R.string.upload_prepare));
				temp.show();
			} catch (Exception e) {
				return;
			}
			statusDialog = temp;
<<<<<<< HEAD
		} else if (requestCode == REQUEST_CODE_SELECT_FOLDER && resultCode == RESULT_OK) {
			if (intent == null) {
				return;
			}
			if (!Util.isOnline(this)) {
				showSnackbar(Constants.SNACKBAR_TYPE, getString(R.string.error_server_connection_problem));
=======
		} 
		else if (requestCode == REQUEST_CODE_SELECT_FOLDER && resultCode == RESULT_OK) {

			if (!isOnline(this)) {
				showSnackbar(SNACKBAR_TYPE, getString(R.string.error_server_connection_problem));
>>>>>>> 393a7df3
				return;
			}

			final ArrayList<String> selectedContacts = intent.getStringArrayListExtra("SELECTED_CONTACTS");
			final long folderHandle = intent.getLongExtra("SELECT", 0);

			final MegaNode parent = megaApi.getNodeByHandle(folderHandle);

			if (parent.isFolder()) {
				AlertDialog.Builder dialogBuilder = new AlertDialog.Builder(this, R.style.AppCompatAlertDialogStyleAddContacts);
				dialogBuilder.setTitle(getString(R.string.file_properties_shared_folder_permissions));
				final CharSequence[] items = {getString(R.string.file_properties_shared_folder_read_only), getString(R.string.file_properties_shared_folder_read_write), getString(R.string.file_properties_shared_folder_full_access)};
				dialogBuilder.setSingleChoiceItems(items, -1, new DialogInterface.OnClickListener() {
					public void onClick(DialogInterface dialog, int item) {

						ProgressDialog temp = null;
						try {
							temp = new ProgressDialog(contactPropertiesMainActivity);
							temp.setMessage(getString(R.string.context_sharing_folder));
							temp.show();
						} catch (Exception e) {
							return;
						}
						statusDialog = temp;
						permissionsDialog.dismiss();

<<<<<<< HEAD
						log("item " + item);

						switch (item) {
							case 0: {
								for (int i = 0; i < selectedContacts.size(); i++) {
									MegaUser user = megaApi.getContact(selectedContacts.get(i));
									log("user: " + user);
									log("useremail: " + userEmail);
									log("parentNode: " + parent.getName() + "_" + parent.getHandle());
									megaApi.share(parent, user, MegaShare.ACCESS_READ, contactPropertiesMainActivity);
								}
								break;
=======
						logDebug("item "+item);

						switch(item) {
						case 0:{
							for (int i=0;i<selectedContacts.size();i++){
								MegaUser user= megaApi.getContact(selectedContacts.get(i));
								logDebug("user: " + user);
								logDebug("useremail: " + userEmail);
								logDebug("parentNode: " + parent.getName() + "_" + parent.getHandle());
								megaApi.share(parent, user, MegaShare.ACCESS_READ,contactPropertiesMainActivity);
>>>>>>> 393a7df3
							}
							case 1: {
								for (int i = 0;
									 i < selectedContacts.size();
									 i++) {
									MegaUser user = megaApi.getContact(selectedContacts.get(i));
									megaApi.share(parent, user, MegaShare.ACCESS_READWRITE, contactPropertiesMainActivity);
								}
								break;
							}
							case 2: {
								for (int i = 0;
									 i < selectedContacts.size();
									 i++) {
									MegaUser user = megaApi.getContact(selectedContacts.get(i));
									megaApi.share(parent, user, MegaShare.ACCESS_FULL, contactPropertiesMainActivity);
								}
								break;
							}
						}
					}
				});
				permissionsDialog = dialogBuilder.create();
				permissionsDialog.show();
				Resources resources = permissionsDialog.getContext().getResources();
				int alertTitleId = resources.getIdentifier("alertTitle", "id", "android");
				TextView alertTitle = (TextView) permissionsDialog.getWindow().getDecorView().findViewById(alertTitleId);
				alertTitle.setTextColor(ContextCompat.getColor(this, R.color.black));
			}
		} else if (requestCode == REQUEST_CODE_GET_LOCAL && resultCode == RESULT_OK) {
			if (intent == null) {
				return;
			}
			String folderPath = intent.getStringExtra(FileStorageActivityLollipop.EXTRA_PATH);
			ArrayList<String> paths = intent.getStringArrayListExtra(FileStorageActivityLollipop.EXTRA_FILES);

			int i = 0;

			MegaNode parentNode = megaApi.getNodeByHandle(parentHandle);
			if (parentNode == null) {
				parentNode = megaApi.getRootNode();
			}

			for (String path : paths) {
				Intent uploadServiceIntent = new Intent(this, UploadService.class);
				File file = new File(path);
				if (file.isDirectory()) {
					uploadServiceIntent.putExtra(UploadService.EXTRA_FILEPATH, file.getAbsolutePath());
					uploadServiceIntent.putExtra(UploadService.EXTRA_NAME, file.getName());
					logDebug("FOLDER: EXTRA_FILEPATH: " + file.getAbsolutePath());
					logDebug("FOLDER: EXTRA_NAME: " + file.getName());
				} else {
					ShareInfo info = ShareInfo.infoFromFile(file);
					if (info == null) {
						continue;
					}
					uploadServiceIntent.putExtra(UploadService.EXTRA_FILEPATH, info.getFileAbsolutePath());
					uploadServiceIntent.putExtra(UploadService.EXTRA_NAME, info.getTitle());
					uploadServiceIntent.putExtra(UploadService.EXTRA_SIZE, info.getSize());

					logDebug("FILE: EXTRA_FILEPATH: " + info.getFileAbsolutePath());
					logDebug("FILE: EXTRA_NAME: " + info.getTitle());
					logDebug("FILE: EXTRA_SIZE: " + info.getSize());
				}

				uploadServiceIntent.putExtra(UploadService.EXTRA_FOLDERPATH, folderPath);
				uploadServiceIntent.putExtra(UploadService.EXTRA_PARENT_HASH, parentNode.getHandle());
				logDebug("PARENTNODE: " + parentNode.getHandle() + "___" + parentNode.getName());
				showSnackbar(SNACKBAR_TYPE, getString(R.string.upload_began));
				startService(uploadServiceIntent);
				i++;
			}
		} else if (requestCode == Constants.TAKE_PHOTO_CODE) {
			log("TAKE_PHOTO_CODE");
			if (resultCode == Activity.RESULT_OK) {
				long parentHandle = cflF.getParentHandle();
				UploadUtil.uploadTakePicture(this, parentHandle, megaApi);
			} else {
				log("TAKE_PHOTO_CODE--->ERROR!");
			}

		}
	}

	public void onIntentProcessed(List<ShareInfo> infos) {
		if (statusDialog != null) {
			try {
				statusDialog.dismiss();
			} catch (Exception ex) {
			}
		}

		MegaNode parentNode = megaApi.getNodeByHandle(parentHandle);
		if (parentNode == null) {
			showErrorAlertDialog(
					getString(R.string.error_temporary_unavaible), false, this);
			return;
		}

		if (infos == null) {
			showErrorAlertDialog(getString(R.string.upload_can_not_open),
					false, this);
		} else {
			showSnackbar(SNACKBAR_TYPE, getString(R.string.upload_began));
			for (ShareInfo info : infos) {
				Intent intent = new Intent(this, UploadService.class);
				intent.putExtra(UploadService.EXTRA_FILEPATH, info.getFileAbsolutePath());
				intent.putExtra(UploadService.EXTRA_NAME, info.getTitle());
				intent.putExtra(UploadService.EXTRA_PARENT_HASH, parentNode.getHandle());
				intent.putExtra(UploadService.EXTRA_SIZE, info.getSize());
				startService(intent);
			}
		}
	}

	@Override
	public void onBackPressed() {
		retryConnectionsAndSignalPresence();

		if (cflF != null && cflF.isVisible() && cflF.onBackPressed() == 0) {
			super.onBackPressed();
		}
	}

	@Override
	public void onUsersUpdate(MegaApiJava api, ArrayList<MegaUser> users) {
		// TODO Auto-generated method stub

	}

	@Override
	public void onUserAlertsUpdate(MegaApiJava api, ArrayList<MegaUserAlert> userAlerts) {
		logDebug("onUserAlertsUpdate");
	}

	@Override
	public void onNodesUpdate(MegaApiJava api, ArrayList<MegaNode> nodes) {
		if (cflF != null) {
			if (cflF.isVisible()) {
				cflF.setNodes(parentHandle);
			}
		}
	}

	@Override
	public void onReloadNeeded(MegaApiJava api) {
		// TODO Auto-generated method stub

	}

	@Override
	public void onRequestStart(MegaApiJava api, MegaRequest request) {
		if (request.getType() == MegaRequest.TYPE_MOVE) {
<<<<<<< HEAD
			log("move request start");
		} else if (request.getType() == MegaRequest.TYPE_REMOVE) {
			log("remove request start");
		} else if (request.getType() == MegaRequest.TYPE_EXPORT) {
			log("export request start");
		} else if (request.getType() == MegaRequest.TYPE_RENAME) {
			log("rename request start");
		} else if (request.getType() == MegaRequest.TYPE_COPY) {
			log("copy request start");
		} else if (request.getType() == MegaRequest.TYPE_SHARE) {
			log("share request start");
		}
	}

	public void askConfirmationMoveToRubbish(final ArrayList<Long> handleList) {
		log("askConfirmationMoveToRubbish");
=======
			logDebug("Move request start");
		} 
		else if (request.getType() == MegaRequest.TYPE_REMOVE) {
			logDebug("Remove request start");
		} 
		else if (request.getType() == MegaRequest.TYPE_EXPORT) {
			logDebug("Export request start");
		} 
		else if (request.getType() == MegaRequest.TYPE_RENAME) {
			logDebug("Rename request start");
		} 
		else if (request.getType() == MegaRequest.TYPE_COPY) {
			logDebug("Copy request start");
		}
		else if (request.getType() == MegaRequest.TYPE_SHARE) {
			logDebug("Share request start");
		}
	}

	public void askConfirmationMoveToRubbish(final ArrayList<Long> handleList){
		logDebug("askConfirmationMoveToRubbish");
>>>>>>> 393a7df3

		DialogInterface.OnClickListener dialogClickListener = new DialogInterface.OnClickListener() {
			@Override
			public void onClick(DialogInterface dialog, int which) {
				switch (which) {
					case DialogInterface.BUTTON_POSITIVE:
						moveToTrash(handleList);
						break;

					case DialogInterface.BUTTON_NEGATIVE:
						//No button clicked
						break;
				}
			}
		};

		if (handleList != null) {

			if (handleList.size() > 0) {
				android.support.v7.app.AlertDialog.Builder builder = new android.support.v7.app.AlertDialog.Builder(this, R.style.AppCompatAlertDialogStyle);
				if (handleList.size() > 1) {
					builder.setMessage(getResources().getString(R.string.confirmation_move_to_rubbish_plural));
				} else {
					builder.setMessage(getResources().getString(R.string.confirmation_move_to_rubbish));
				}
				builder.setPositiveButton(R.string.general_move, dialogClickListener);
				builder.setNegativeButton(R.string.general_cancel, dialogClickListener);
				builder.show();
			}
<<<<<<< HEAD
		} else {
			log("handleList NULL");
=======
		}
		else{
			logWarning("handleList NULL");
>>>>>>> 393a7df3
			return;
		}
	}

	@Override
	public void onRequestUpdate(MegaApiJava api, MegaRequest request) {
<<<<<<< HEAD
		log("onRequestUpdate");
=======
		logDebug("onRequestUpdate");
>>>>>>> 393a7df3
	}

	@Override
	public void onRequestFinish(MegaApiJava api, MegaRequest request, MegaError e) {
		logDebug("onRequestFinish");

		if (request.getType() == MegaRequest.TYPE_CREATE_FOLDER) {
			try {
				statusDialog.dismiss();
			} catch (Exception ex) {
			}

<<<<<<< HEAD
			if (e.getErrorCode() == MegaError.API_OK) {
				if (cflF != null && cflF.isVisible()) {
					showSnackbar(Constants.SNACKBAR_TYPE, getString(R.string.context_folder_created));
					cflF.setNodes();
				}
			} else {
				if (cflF != null && cflF.isVisible()) {
					showSnackbar(Constants.SNACKBAR_TYPE, getString(R.string.context_folder_no_created));
=======
			if (e.getErrorCode() == MegaError.API_OK){
				if(cflF!=null && cflF.isVisible()){
					showSnackbar(SNACKBAR_TYPE, getString(R.string.context_folder_created));
					cflF.setNodes();
				}
			}
			else{
				if(cflF!=null && cflF.isVisible()){
					showSnackbar(SNACKBAR_TYPE, getString(R.string.context_folder_no_created));
>>>>>>> 393a7df3
					cflF.setNodes();
				}
			}
		} else if (request.getType() == MegaRequest.TYPE_RENAME) {

			try {
				statusDialog.dismiss();
			} catch (Exception ex) {
			}

			if (e.getErrorCode() == MegaError.API_OK) {
				if (cflF != null && cflF.isVisible()) {
					cflF.clearSelections();
					cflF.hideMultipleSelect();
					showSnackbar(SNACKBAR_TYPE, getString(R.string.context_correctly_renamed));
				}
			} else {
				if (cflF != null && cflF.isVisible()) {
					cflF.clearSelections();
					cflF.hideMultipleSelect();
					showSnackbar(SNACKBAR_TYPE, getString(R.string.context_no_renamed));
				}
			}
<<<<<<< HEAD
			log("rename nodes request finished");
		} else if (request.getType() == MegaRequest.TYPE_COPY) {
=======
			logDebug("Rename nodes request finished");
		}
		else if (request.getType() == MegaRequest.TYPE_COPY) {
>>>>>>> 393a7df3
			try {
				statusDialog.dismiss();
			} catch (Exception ex) {
			}

			if (e.getErrorCode() == MegaError.API_OK) {
				if (cflF != null && cflF.isVisible()) {
					cflF.clearSelections();
					cflF.hideMultipleSelect();
					showSnackbar(SNACKBAR_TYPE, getString(R.string.context_correctly_copied));
				}
<<<<<<< HEAD
			} else {
				if (e.getErrorCode() == MegaError.API_EOVERQUOTA) {
					log("OVERQUOTA ERROR: " + e.getErrorCode());
=======
			}
			else{
				if(e.getErrorCode()==MegaError.API_EOVERQUOTA){
					logWarning("OVERQUOTA ERROR: " + e.getErrorCode());
>>>>>>> 393a7df3
					Intent intent = new Intent(this, ManagerActivityLollipop.class);
					intent.setAction(ACTION_OVERQUOTA_STORAGE);
					startActivity(intent);
					finish();
<<<<<<< HEAD
				} else if (e.getErrorCode() == MegaError.API_EGOINGOVERQUOTA) {
					log("PRE OVERQUOTA ERROR: " + e.getErrorCode());
=======
				}
				else if(e.getErrorCode()==MegaError.API_EGOINGOVERQUOTA){
					logWarning("PRE OVERQUOTA ERROR: " + e.getErrorCode());
>>>>>>> 393a7df3
					Intent intent = new Intent(this, ManagerActivityLollipop.class);
					intent.setAction(ACTION_PRE_OVERQUOTA_STORAGE);
					startActivity(intent);
					finish();
				} else {
					if (cflF != null && cflF.isVisible()) {
						cflF.clearSelections();
						cflF.hideMultipleSelect();
						showSnackbar(SNACKBAR_TYPE, getString(R.string.context_no_copied));
					}
				}
			}

<<<<<<< HEAD
			log("copy nodes request finished");
		} else if (request.getType() == MegaRequest.TYPE_MOVE) {
			try {
				statusDialog.dismiss();
			} catch (Exception ex) {
			}

			if (moveToRubbish) {
				log("Finish move to Rubbish!");
				if (e.getErrorCode() == MegaError.API_OK) {
					if (cflF != null && cflF.isVisible()) {
=======
			logDebug("Copy nodes request finished");
		}
		else if (request.getType() == MegaRequest.TYPE_MOVE){
			try { 
				statusDialog.dismiss();	
			} 
			catch (Exception ex) {}

			if(moveToRubbish){
				logDebug("Finish move to Rubbish!");
				if (e.getErrorCode() == MegaError.API_OK){
					if(cflF!=null && cflF.isVisible()){
>>>>>>> 393a7df3
						cflF.clearSelections();
						cflF.hideMultipleSelect();
						showSnackbar(SNACKBAR_TYPE, getString(R.string.context_correctly_moved_to_rubbish));
					}
				} else {
					if (cflF != null && cflF.isVisible()) {
						cflF.clearSelections();
						cflF.hideMultipleSelect();
					}
				}
			} else {
				if (e.getErrorCode() == MegaError.API_OK) {
					if (cflF != null && cflF.isVisible()) {
						cflF.clearSelections();
						cflF.hideMultipleSelect();
						showSnackbar(SNACKBAR_TYPE, getString(R.string.context_correctly_moved));
					}
				} else {
					if (cflF != null && cflF.isVisible()) {
						cflF.clearSelections();
						cflF.hideMultipleSelect();
						showSnackbar(SNACKBAR_TYPE, getString(R.string.context_no_moved));
					}
				}
			}
<<<<<<< HEAD
			moveToRubbish = false;
			log("move request finished");
		} else if (request.getType() == MegaRequest.TYPE_SHARE) {
			try {
				statusDialog.dismiss();
			} catch (Exception ex) {
			}
=======
			moveToRubbish=false;
			logDebug("Move request finished");
		}
		else if (request.getType() == MegaRequest.TYPE_SHARE){
			try { 
				statusDialog.dismiss();	
			} 
			catch (Exception ex) {}
>>>>>>> 393a7df3

			if (e.getErrorCode() == MegaError.API_OK) {
				cflF.clearSelections();
				cflF.hideMultipleSelect();
<<<<<<< HEAD
				log("Shared folder correctly: " + request.getNodeHandle());
=======
				logDebug("Shared folder correctly: " + request.getNodeHandle());
>>>>>>> 393a7df3
				Toast.makeText(this, getString(R.string.context_correctly_shared), Toast.LENGTH_SHORT).show();
			} else {
				cflF.clearSelections();
				cflF.hideMultipleSelect();
				Toast.makeText(this, getString(R.string.context_no_shared), Toast.LENGTH_LONG).show();
			}
		}
	}

	@Override
	public void onRequestTemporaryError(MegaApiJava api, MegaRequest request,
			MegaError e) {
		logDebug("onRequestTemporaryError");
	}

	@Override
	public void onAccountUpdate(MegaApiJava api) {
		// TODO Auto-generated method stub

	}

	@Override
	public void onContactRequestsUpdate(MegaApiJava api,
			ArrayList<MegaContactRequest> requests) {
		// TODO Auto-generated method stub

	}

	@Override
	public void onEvent(MegaApiJava api, MegaEvent event) {

	}

<<<<<<< HEAD
	public void showOptionsPanel(MegaNode node) {
		log("showOptionsPanel");
		if (node != null) {
=======
	public void showOptionsPanel(MegaNode node){
		logDebug("showOptionsPanel");
		if(node!=null){
>>>>>>> 393a7df3
			this.selectedNode = node;
			ContactFileListBottomSheetDialogFragment bottomSheetDialogFragment = new ContactFileListBottomSheetDialogFragment();
			bottomSheetDialogFragment.show(getSupportFragmentManager(), bottomSheetDialogFragment.getTag());
		}
	}

	public void showSnackbar(int type, String s) {
		CoordinatorLayout coordinatorFragment = (CoordinatorLayout) findViewById(R.id.contact_file_list_coordinator_layout);
		cflF = (ContactFileListFragmentLollipop) getSupportFragmentManager().findFragmentByTag("cflF");
		if (cflF != null && cflF.isVisible()) {
			if (coordinatorFragment != null) {
				showSnackbar(type, coordinatorFragment, s);
			} else {
				showSnackbar(type, fragmentContainer, s);
			}
		}
	}

	public MegaNode getSelectedNode() {
		return selectedNode;
	}

	public void setSelectedNode(MegaNode selectedNode) {
		this.selectedNode = selectedNode;
	}

	public boolean isEmptyParentHandleStack() {
		if (cflF != null) {
			return cflF.isEmptyParentHandleStack();
		}
		logDebug("Fragment NULL");
		return true;
	}

<<<<<<< HEAD
	public void setTitleActionBar(String title) {
		if (aB != null) {
			if (title == null) {
				log("reset title and subtitle");
=======
	public void setTitleActionBar(String title){
		if (aB != null){
			if(title == null){
				logDebug("Reset title and subtitle");
>>>>>>> 393a7df3
				aB.setTitle(R.string.title_incoming_shares_with_explorer);
				aB.setSubtitle(fullName);

			} else {
				aB.setTitle(title);
				aB.setSubtitle(null);
			}
		}
	}

	public long getParentHandle() {

		if (cflF != null) {
			return cflF.getParentHandle();
		}
		return -1;
	}

	public void refreshAfterMovingToRubbish() {
		if (cflF != null && cflF.isVisible()) {
			cflF.clearSelections();
			cflF.hideMultipleSelect();
		}
	}

	@Override
	public int getHeightToPanel(BottomSheetDialogFragment dialog) {
		if (dialog instanceof ContactFileListBottomSheetDialogFragment) {
			if (fragmentContainer != null && aB != null) {
				final Rect r = new Rect();
				fragmentContainer.getWindowVisibleDisplayFrame(r);
				return (r.height() - aB.getHeight());
			}
		}
		return -1;
	}

<<<<<<< HEAD
	public void openAdvancedDevices(long handleToDownload, boolean highPriority) {
		log("openAdvancedDevices");
		String externalPath = Util.getExternalCardPath();

		if (externalPath != null) {
			log("ExternalPath for advancedDevices: " + externalPath);
=======
	public void openAdvancedDevices (long handleToDownload, boolean highPriority){
		logDebug("handleToDownload: " + handleToDownload + ", highPriority: " + highPriority);
		String externalPath = getExternalCardPath();

		if(externalPath!=null){
			logDebug("ExternalPath for advancedDevices: " + externalPath);
>>>>>>> 393a7df3
			MegaNode node = megaApi.getNodeByHandle(handleToDownload);
			if (node != null) {

<<<<<<< HEAD
				File newFile = new File(node.getName());
				log("File: " + newFile.getPath());
=======
				File newFile =  new File(node.getName());
				logDebug("File: " + newFile.getPath());
>>>>>>> 393a7df3
				Intent intent = new Intent(Intent.ACTION_CREATE_DOCUMENT);

				// Filter to only show results that can be "opened", such as
				// a file (as opposed to a list of contacts or timezones).
				intent.addCategory(Intent.CATEGORY_OPENABLE);

				// Create a file with the requested MIME type.
				String mimeType = MimeTypeList.getMimeType(newFile);
<<<<<<< HEAD
				log("Mimetype: " + mimeType);
				intent.setType(mimeType);
				intent.putExtra(Intent.EXTRA_TITLE, node.getName());
				intent.putExtra("handleToDownload", handleToDownload);
				intent.putExtra(Constants.HIGH_PRIORITY_TRANSFER, highPriority);
				try {
					startActivityForResult(intent, Constants.WRITE_SD_CARD_REQUEST_CODE);
				} catch (Exception e) {
					log("Exception in External SDCARD");
=======
				logDebug("Mimetype: " + mimeType);
				intent.setType(mimeType);
				intent.putExtra(Intent.EXTRA_TITLE, node.getName());
				intent.putExtra("handleToDownload", handleToDownload);
				intent.putExtra(HIGH_PRIORITY_TRANSFER, highPriority);
				try{
					startActivityForResult(intent, WRITE_SD_CARD_REQUEST_CODE);
				}
				catch(Exception e){
					logError("Exception in External SDCARD", e);
>>>>>>> 393a7df3
					Environment.getExternalStorageDirectory();
					Toast toast = Toast.makeText(this, getString(R.string.no_external_SD_card_detected), Toast.LENGTH_LONG);
					toast.show();
				}
			}
<<<<<<< HEAD
		} else {
			log("No external SD card");
=======
		}
		else{
			logWarning("No external SD card");
>>>>>>> 393a7df3
			Environment.getExternalStorageDirectory();
			Toast toast = Toast.makeText(this, getString(R.string.no_external_SD_card_detected), Toast.LENGTH_LONG);
			toast.show();
		}
	}

<<<<<<< HEAD
	public void askSizeConfirmationBeforeDownload(String parentPath, String url, long size, long[] hashes, final boolean highPriority) {
		log("askSizeConfirmationBeforeDownload");
=======
	public void askSizeConfirmationBeforeDownload(String parentPath, String url, long size, long [] hashes, final boolean highPriority){
		logDebug("askSizeConfirmationBeforeDownload");
>>>>>>> 393a7df3

		final String parentPathC = parentPath;
		final String urlC = url;
		final long[] hashesC = hashes;
		final long sizeC = size;

		android.support.v7.app.AlertDialog.Builder builder = new android.support.v7.app.AlertDialog.Builder(this);
		LinearLayout confirmationLayout = new LinearLayout(this);
		confirmationLayout.setOrientation(LinearLayout.VERTICAL);
		LinearLayout.LayoutParams params = new LinearLayout.LayoutParams(LinearLayout.LayoutParams.MATCH_PARENT, LinearLayout.LayoutParams.WRAP_CONTENT);
		params.setMargins(scaleWidthPx(20, outMetrics), scaleHeightPx(10, outMetrics), scaleWidthPx(17, outMetrics), 0);

		final CheckBox dontShowAgain = new CheckBox(this);
		dontShowAgain.setText(getString(R.string.checkbox_not_show_again));
		dontShowAgain.setTextColor(ContextCompat.getColor(this, R.color.text_secondary));

		confirmationLayout.addView(dontShowAgain, params);

		builder.setView(confirmationLayout);

		builder.setMessage(getString(R.string.alert_larger_file, getSizeString(sizeC)));
		builder.setPositiveButton(getString(R.string.general_save_to_device),
				new DialogInterface.OnClickListener() {
					public void onClick(DialogInterface dialog, int whichButton) {
						if (dontShowAgain.isChecked()) {
							dbH.setAttrAskSizeDownload("false");
						}
						if (nC == null) {
							nC = new NodeController(contactPropertiesMainActivity);
						}
						nC.checkInstalledAppBeforeDownload(parentPathC, urlC, sizeC, hashesC, highPriority);
					}
				});
		builder.setNegativeButton(getString(android.R.string.cancel), new DialogInterface.OnClickListener() {
			public void onClick(DialogInterface dialog, int whichButton) {
				if (dontShowAgain.isChecked()) {
					dbH.setAttrAskSizeDownload("false");
				}
			}
		});

		downloadConfirmationDialog = builder.create();
		downloadConfirmationDialog.show();
	}

<<<<<<< HEAD
	public void askConfirmationNoAppInstaledBeforeDownload(String parentPath, String url, long size, long[] hashes, String nodeToDownload, final boolean highPriority) {
		log("askConfirmationNoAppInstaledBeforeDownload");
=======
	public void askConfirmationNoAppInstaledBeforeDownload (String parentPath, String url, long size, long [] hashes, String nodeToDownload, final boolean highPriority){
		logDebug("askConfirmationNoAppInstaledBeforeDownload");
>>>>>>> 393a7df3

		final String parentPathC = parentPath;
		final String urlC = url;
		final long[] hashesC = hashes;
		final long sizeC = size;

		android.support.v7.app.AlertDialog.Builder builder = new android.support.v7.app.AlertDialog.Builder(this);
		LinearLayout confirmationLayout = new LinearLayout(this);
		confirmationLayout.setOrientation(LinearLayout.VERTICAL);
		LinearLayout.LayoutParams params = new LinearLayout.LayoutParams(LinearLayout.LayoutParams.MATCH_PARENT, LinearLayout.LayoutParams.WRAP_CONTENT);
		params.setMargins(scaleWidthPx(20, outMetrics), scaleHeightPx(10, outMetrics), scaleWidthPx(17, outMetrics), 0);

		final CheckBox dontShowAgain = new CheckBox(this);
		dontShowAgain.setText(getString(R.string.checkbox_not_show_again));
		dontShowAgain.setTextColor(ContextCompat.getColor(this, R.color.text_secondary));

		confirmationLayout.addView(dontShowAgain, params);

		builder.setView(confirmationLayout);

		builder.setMessage(getString(R.string.alert_no_app, nodeToDownload));
		builder.setPositiveButton(getString(R.string.general_save_to_device),
				new DialogInterface.OnClickListener() {
					public void onClick(DialogInterface dialog, int whichButton) {
						if (dontShowAgain.isChecked()) {
							dbH.setAttrAskNoAppDownload("false");
						}
						if (nC == null) {
							nC = new NodeController(contactPropertiesMainActivity);
						}
						nC.download(parentPathC, urlC, sizeC, hashesC, highPriority);
					}
				});
		builder.setNegativeButton(getString(android.R.string.cancel), new DialogInterface.OnClickListener() {
			public void onClick(DialogInterface dialog, int whichButton) {
				if (dontShowAgain.isChecked()) {
					dbH.setAttrAskNoAppDownload("false");
				}
			}
		});
		downloadConfirmationDialog = builder.create();
		downloadConfirmationDialog.show();
	}
}<|MERGE_RESOLUTION|>--- conflicted
+++ resolved
@@ -65,12 +65,9 @@
 import mega.privacy.android.app.lollipop.tasks.FilePrepareTask;
 import mega.privacy.android.app.modalbottomsheet.ContactFileListBottomSheetDialogFragment;
 import mega.privacy.android.app.modalbottomsheet.UploadBottomSheetDialogFragment;
-<<<<<<< HEAD
 import mega.privacy.android.app.utils.Constants;
 import mega.privacy.android.app.utils.UploadUtil;
 import mega.privacy.android.app.utils.Util;
-=======
->>>>>>> 393a7df3
 import nz.mega.sdk.MegaApiAndroid;
 import nz.mega.sdk.MegaApiJava;
 import nz.mega.sdk.MegaChatApi;
@@ -148,7 +145,7 @@
 
 	@Override
 	public void onSaveInstanceState(Bundle outState) {
-		log("onSaveInstanceState");
+		logDebug("onSaveInstanceState");
 		super.onSaveInstanceState(outState);
 		outState.putLong(PARENT_HANDLE, parentHandle);
 	}
@@ -194,7 +191,6 @@
 		return true;
 	}
 
-<<<<<<< HEAD
 	@Override
 	public void uploadFromDevice() {
 		UploadUtil.chooseFromDevice(this);
@@ -220,11 +216,7 @@
 
 	@Override
 	public void showNewFolderDialog() {
-		log("showNewFolderDialog");
-=======
-	public void showNewFolderDialog(){
 		logDebug("showNewFolderDialog");
->>>>>>> 393a7df3
 
 		LinearLayout layout = new LinearLayout(this);
 		layout.setOrientation(LinearLayout.VERTICAL);
@@ -258,11 +250,7 @@
 		params_text_error.width = ViewGroup.LayoutParams.WRAP_CONTENT;
 		params_text_error.addRule(RelativeLayout.CENTER_VERTICAL);
 		params_text_error.addRule(RelativeLayout.ALIGN_PARENT_LEFT);
-<<<<<<< HEAD
-		params_text_error.setMargins(Util.scaleWidthPx(3, outMetrics), 0, 0, 0);
-=======
-		params_text_error.setMargins(scaleWidthPx(3, outMetrics), 0,0,0);
->>>>>>> 393a7df3
+		params_text_error.setMargins(scaleWidthPx(3, outMetrics), 0, 0, 0);
 		textError.setLayoutParams(params_text_error);
 
 		textError.setTextColor(ContextCompat.getColor(ContactFileListActivityLollipop.this, R.color.login_warning));
@@ -379,13 +367,8 @@
 
 		MegaNode parentNode = megaApi.getNodeByHandle(parentHandle);
 
-<<<<<<< HEAD
 		if (parentNode != null) {
-			log("parentNode != null: " + parentNode.getName());
-=======
-		if (parentNode != null){
 			logDebug("parentNode != null: " + parentNode.getName());
->>>>>>> 393a7df3
 			boolean exists = false;
 			ArrayList<MegaNode> nL = megaApi.getChildren(parentNode);
 			for (int i = 0; i < nL.size(); i++) {
@@ -405,27 +388,14 @@
 				}
 
 				megaApi.createFolder(title, parentNode, this);
-<<<<<<< HEAD
 			} else {
-				showSnackbar(Constants.SNACKBAR_TYPE, getString(R.string.context_folder_already_exists));
+				showSnackbar(SNACKBAR_TYPE, getString(R.string.context_folder_already_exists));
 			}
 		} else {
-			log("parentNode == null: " + parentHandle);
+			logWarning("parentNode == null: " + parentHandle);
 			parentNode = megaApi.getRootNode();
 			if (parentNode != null) {
-				log("megaApi.getRootNode() != null");
-=======
-			}
-			else{
-				showSnackbar(SNACKBAR_TYPE, getString(R.string.context_folder_already_exists));
-			}
-		}
-		else{
-			logWarning("parentNode == null: " + parentHandle);
-			parentNode = megaApi.getRootNode();
-			if (parentNode != null){
 				logDebug("megaApi.getRootNode() != null");
->>>>>>> 393a7df3
 				boolean exists = false;
 				ArrayList<MegaNode> nL = megaApi.getChildren(parentNode);
 				for (int i = 0; i < nL.size(); i++) {
@@ -445,14 +415,8 @@
 					}
 
 					megaApi.createFolder(title, parentNode, this);
-<<<<<<< HEAD
 				} else {
-					showSnackbar(Constants.SNACKBAR_TYPE, getString(R.string.context_folder_already_exists));
-=======
-				}
-				else{
 					showSnackbar(SNACKBAR_TYPE, getString(R.string.context_folder_already_exists));
->>>>>>> 393a7df3
 				}
 			} else {
 				return;
@@ -512,11 +476,7 @@
 					screenPosition[2] = imageDrag.getWidth();
 					screenPosition[3] = imageDrag.getHeight();
 
-<<<<<<< HEAD
-					Intent intent1 = new Intent(Constants.BROADCAST_ACTION_INTENT_FILTER_UPDATE_IMAGE_DRAG);
-=======
-					Intent intent1 =  new Intent(BROADCAST_ACTION_INTENT_FILTER_UPDATE_IMAGE_DRAG);
->>>>>>> 393a7df3
+					Intent intent1 = new Intent(BROADCAST_ACTION_INTENT_FILTER_UPDATE_IMAGE_DRAG);
 					intent1.putExtra("screenPosition", screenPosition);
 					LocalBroadcastManager.getInstance(contactPropertiesMainActivity).sendBroadcast(intent1);
 				}
@@ -540,44 +500,25 @@
 			megaApi = ((MegaApplication) getApplication()).getMegaApi();
 		}
 
-<<<<<<< HEAD
 		if (megaApi == null || megaApi.getRootNode() == null) {
-			log("Refresh session - sdk");
-			Intent intent = new Intent(this, LoginActivityLollipop.class);
-			intent.putExtra("visibleFragment", Constants.LOGIN_FRAGMENT);
-=======
-		if(megaApi==null||megaApi.getRootNode()==null){
 			logDebug("Refresh session - sdk");
 			Intent intent = new Intent(this, LoginActivityLollipop.class);
 			intent.putExtra("visibleFragment",  LOGIN_FRAGMENT);
->>>>>>> 393a7df3
 			intent.setFlags(Intent.FLAG_ACTIVITY_CLEAR_TOP);
 			startActivity(intent);
 			finish();
 			return;
 		}
 
-<<<<<<< HEAD
-		if (Util.isChatEnabled()) {
+		if (isChatEnabled()) {
 			if (megaChatApi == null) {
 				megaChatApi = ((MegaApplication) getApplication()).getMegaChatApi();
 			}
 
 			if (megaChatApi == null || megaChatApi.getInitState() == MegaChatApi.INIT_ERROR) {
-				log("Refresh session - karere");
-				Intent intent = new Intent(this, LoginActivityLollipop.class);
-				intent.putExtra("visibleFragment", Constants.LOGIN_FRAGMENT);
-=======
-		if(isChatEnabled()){
-			if (megaChatApi == null){
-				megaChatApi = ((MegaApplication) getApplication()).getMegaChatApi();
-			}
-
-			if(megaChatApi==null||megaChatApi.getInitState()== MegaChatApi.INIT_ERROR){
 				logDebug("Refresh session - karere");
 				Intent intent = new Intent(this, LoginActivityLollipop.class);
 				intent.putExtra("visibleFragment",  LOGIN_FRAGMENT);
->>>>>>> 393a7df3
 				intent.setFlags(Intent.FLAG_ACTIVITY_CLEAR_TOP);
 				startActivity(intent);
 				finish();
@@ -613,13 +554,8 @@
 
 			//Set toolbar
 			tB = (Toolbar) findViewById(R.id.toolbar_main_contact_properties);
-<<<<<<< HEAD
 			if (tB == null) {
-				log("Toolbar is NULL");
-=======
-			if(tB==null){
 				logWarning("Toolbar is NULL");
->>>>>>> 393a7df3
 			}
 
 			setSupportActionBar(tB);
@@ -637,14 +573,8 @@
 				aB.setDisplayHomeAsUpEnabled(true);
 				aB.setDisplayShowHomeEnabled(true);
 				setTitleActionBar(null);
-<<<<<<< HEAD
 			} else {
-				log("aB is NULL!!!!");
-=======
-			}
-			else{
 				logWarning("aB is NULL!!!!");
->>>>>>> 393a7df3
 			}
 
 			fragmentContainer = (FrameLayout) findViewById(R.id.fragment_container_contact_properties);
@@ -667,22 +597,11 @@
 	}
 
 	public void showUploadPanel() {
-<<<<<<< HEAD
-		log("showUploadPanel");
+		logDebug("showUploadPanel");
 		if (!Util.hasPermissions(this, Manifest.permission.WRITE_EXTERNAL_STORAGE)) {
 			Util.requestPermission(this, Constants.REQUEST_READ_WRITE_STORAGE, Manifest.permission.WRITE_EXTERNAL_STORAGE, Manifest.permission.READ_EXTERNAL_STORAGE);
 		} else {
 			onGetReadWritePermission();
-=======
-		logDebug("showUploadPanel");
-
-		if (Build.VERSION.SDK_INT >= Build.VERSION_CODES.M) {
-			boolean hasStoragePermission = (ContextCompat.checkSelfPermission(this, Manifest.permission.WRITE_EXTERNAL_STORAGE) == PackageManager.PERMISSION_GRANTED);
-			if (!hasStoragePermission) {
-				ActivityCompat.requestPermissions(this, new String[]{Manifest.permission.WRITE_EXTERNAL_STORAGE},
-						REQUEST_WRITE_STORAGE);
-			}
->>>>>>> 393a7df3
 		}
 	}
 
@@ -705,9 +624,8 @@
 	}
 
 	@Override
-<<<<<<< HEAD
 	public void onRequestPermissionsResult(int requestCode, String[] permissions, int[] grantResults) {
-		log("onRequestPermissionsResult");
+		logDebug("onRequestPermissionsResult");
 		super.onRequestPermissionsResult(requestCode, permissions, grantResults);
 		if (grantResults.length <= 0 || grantResults[0] != PackageManager.PERMISSION_GRANTED) {
 			return;
@@ -722,7 +640,7 @@
 				break;
 			}
 			case Constants.REQUEST_READ_WRITE_STORAGE: {
-				log("REQUEST_READ_WRITE_STORAGE");
+				logDebug("REQUEST_READ_WRITE_STORAGE");
 				onGetReadWritePermission();
 				break;
 			}
@@ -731,42 +649,13 @@
 
 	@Override
 	protected void onNewIntent(Intent intent) {
-		log("onNewIntent");
-=======
-	protected void onNewIntent(Intent intent){
 		logDebug("onNewIntent");
->>>>>>> 393a7df3
 		super.onNewIntent(intent);
 		setIntent(intent);
 	}
 
-<<<<<<< HEAD
 	public void showConfirmationLeaveIncomingShare(final MegaNode n) {
-		log("showConfirmationLeaveIncomingShare");
-=======
-//	public void selectContactFragment(int currentFragment){
-//		log("selectContactFragment: "+currentFragment);
-//		switch(currentFragment){
-//			case CONTACT_PROPERTIES:{
-//				if (cpF == null){
-//					cpF = new ContactPropertiesFragmentLollipop();
-//				}
-//				cpF.setUserEmail(userEmail);
-//				coordinatorLayout.setFitsSystemWindows(false);
-//				getSupportFragmentManager().beginTransaction().replace(R.id.fragment_container_contact_properties, cpF, "cpF").commit();
-//
-//				break;
-//			}
-//			case CONTACT_FILE_LIST:{
-//
-//				break;
-//			}
-//		}
-//	}
-
-	public void showConfirmationLeaveIncomingShare (final MegaNode n){
 		logDebug("showConfirmationLeaveIncomingShare");
->>>>>>> 393a7df3
 
 		DialogInterface.OnClickListener dialogClickListener = new DialogInterface.OnClickListener() {
 			@Override
@@ -790,13 +679,8 @@
 			   .setNegativeButton(R.string.general_cancel, dialogClickListener).show();
 	}
 
-<<<<<<< HEAD
 	public void showConfirmationLeaveIncomingShare(final ArrayList<Long> handleList) {
-		log("showConfirmationLeaveIncomingShare");
-=======
-	public void showConfirmationLeaveIncomingShare (final ArrayList<Long> handleList){
 		logDebug("showConfirmationLeaveIncomingShare");
->>>>>>> 393a7df3
 
 		DialogInterface.OnClickListener dialogClickListener = new DialogInterface.OnClickListener() {
 			@Override
@@ -859,13 +743,8 @@
 	}
 
 	@Override
-<<<<<<< HEAD
 	protected void onDestroy() {
-		log("onDestroy()");
-=======
-	protected void onDestroy(){
 		logDebug("onDestroy()");
->>>>>>> 393a7df3
 
 		super.onDestroy();
 
@@ -881,17 +760,10 @@
 	public boolean onPrepareOptionsMenu(Menu menu) {
 		logDebug("onPrepareOptionsMenu----------------------------------");
 
-<<<<<<< HEAD
 		if (cflF != null) {
 			if (cflF.isVisible()) {
-				log("visible ContacFileListProperties");
+				logDebug("visible ContacFileListProperties");
 				if (shareMenuItem != null) {
-=======
-		if(cflF!=null){
-			if(cflF.isVisible()){
-				logDebug("visible ContacFileListProperties");
-				if(shareMenuItem!=null){
->>>>>>> 393a7df3
 					shareMenuItem.setVisible(true);
 					viewSharedItem.setVisible(false);
 				}
@@ -916,81 +788,44 @@
 		nC.prepareForDownload(handleList, true);
 	}
 
-<<<<<<< HEAD
 	public void moveToTrash(final ArrayList<Long> handleList) {
-		log("moveToTrash: ");
+		logDebug("moveToTrash: ");
 		moveToRubbish = true;
-		if (!Util.isOnline(this)) {
-			showSnackbar(Constants.SNACKBAR_TYPE, getString(R.string.error_server_connection_problem));
-=======
-	public void moveToTrash(final ArrayList<Long> handleList){
-		logDebug("moveToTrash: ");
-		moveToRubbish=true;
 		if (!isOnline(this)) {
 			showSnackbar(SNACKBAR_TYPE, getString(R.string.error_server_connection_problem));
->>>>>>> 393a7df3
 			return;
 		}
 
 		MultipleRequestListener moveMultipleListener = null;
 		MegaNode parent;
 		//Check if the node is not yet in the rubbish bin (if so, remove it)
-<<<<<<< HEAD
 		if (handleList != null) {
 			if (handleList.size() > 1) {
-				log("MOVE multiple: " + handleList.size());
-				moveMultipleListener = new MultipleRequestListener(Constants.MULTIPLE_SEND_RUBBISH, this);
+				logDebug("MOVE multiple: " + handleList.size());
+				moveMultipleListener = new MultipleRequestListener(MULTIPLE_SEND_RUBBISH, this);
 				for (int i = 0;
 					 i < handleList.size();
 					 i++) {
 					megaApi.moveNode(megaApi.getNodeByHandle(handleList.get(i)), megaApi.getRubbishNode(), moveMultipleListener);
 				}
 			} else {
-				log("MOVE single");
-				megaApi.moveNode(megaApi.getNodeByHandle(handleList.get(0)), megaApi.getRubbishNode(), this);
-
-			}
-		} else {
-			log("handleList NULL");
-=======
-		if(handleList!=null){
-			if(handleList.size()>1){
-				logDebug("MOVE multiple: " + handleList.size());
-				moveMultipleListener = new MultipleRequestListener(MULTIPLE_SEND_RUBBISH, this);
-				for (int i=0;i<handleList.size();i++){
-					megaApi.moveNode(megaApi.getNodeByHandle(handleList.get(i)), megaApi.getRubbishNode(), moveMultipleListener);
-				}
-			}
-			else{
 				logDebug("MOVE single");
 				megaApi.moveNode(megaApi.getNodeByHandle(handleList.get(0)), megaApi.getRubbishNode(), this);
 
 			}
-		}
-		else{
+		} else {
 			logWarning("handleList NULL");
->>>>>>> 393a7df3
 			return;
 		}
 	}
 
-<<<<<<< HEAD
 	public void showRenameDialog(final MegaNode document, String text) {
-		log("showRenameDialog");
-=======
-	public void showRenameDialog(final MegaNode document, String text){
 		logDebug("showRenameDialog");
->>>>>>> 393a7df3
 
 		LinearLayout layout = new LinearLayout(this);
 		layout.setOrientation(LinearLayout.VERTICAL);
 		LinearLayout.LayoutParams params = new LinearLayout.LayoutParams(LinearLayout.LayoutParams.MATCH_PARENT, LinearLayout.LayoutParams.WRAP_CONTENT);
-<<<<<<< HEAD
-		params.setMargins(Util.scaleWidthPx(20, outMetrics), Util.scaleHeightPx(20, outMetrics), Util.scaleWidthPx(17, outMetrics), 0);
-=======
 		params.setMargins(scaleWidthPx(20, outMetrics), scaleHeightPx(20, outMetrics), scaleWidthPx(17, outMetrics), 0);
-//	    layout.setLayoutParams(params);
->>>>>>> 393a7df3
 
 		final EditTextCursorWatcher input = new EditTextCursorWatcher(this, document.isFolder());
 		input.setSingleLine();
@@ -1053,11 +888,7 @@
 		params_text_error.width = ViewGroup.LayoutParams.WRAP_CONTENT;
 		params_text_error.addRule(RelativeLayout.CENTER_VERTICAL);
 		params_text_error.addRule(RelativeLayout.ALIGN_PARENT_LEFT);
-<<<<<<< HEAD
-		params_text_error.setMargins(Util.scaleWidthPx(3, outMetrics), 0, 0, 0);
-=======
-		params_text_error.setMargins(scaleWidthPx(3, outMetrics), 0,0,0);
->>>>>>> 393a7df3
+		params_text_error.setMargins(scaleWidthPx(3, outMetrics), 0, 0, 0);
 		textError.setLayoutParams(params_text_error);
 
 		textError.setTextColor(ContextCompat.getColor(ContactFileListActivityLollipop.this, R.color.login_warning));
@@ -1204,20 +1035,11 @@
 	@Override
 	protected void onActivityResult(int requestCode, int resultCode,
 			Intent intent) {
-<<<<<<< HEAD
 		if (requestCode == REQUEST_CODE_SELECT_LOCAL_FOLDER && resultCode == RESULT_OK) {
 			if (intent == null) {
 				return;
 			}
-			log("local folder selected");
-=======
-		if (intent == null) {
-			return;
-		}
-
-		if (requestCode == REQUEST_CODE_SELECT_LOCAL_FOLDER	&& resultCode == RESULT_OK) {
 			logDebug("Local folder selected");
->>>>>>> 393a7df3
 			String parentPath = intent
 					.getStringExtra(FileStorageActivityLollipop.EXTRA_PATH);
 			String url = intent.getStringExtra(FileStorageActivityLollipop.EXTRA_URL);
@@ -1229,19 +1051,12 @@
 				nC = new NodeController(this);
 			}
 			nC.checkSizeBeforeDownload(parentPath, url, size, hashes, false);
-<<<<<<< HEAD
 		} else if (requestCode == REQUEST_CODE_SELECT_COPY_FOLDER && resultCode == RESULT_OK) {
 			if (intent == null) {
 				return;
 			}
-			if (!Util.isOnline(this)) {
-				showSnackbar(Constants.SNACKBAR_TYPE, getString(R.string.error_server_connection_problem));
-=======
-		} 
-		else if (requestCode == REQUEST_CODE_SELECT_COPY_FOLDER	&& resultCode == RESULT_OK) {
 			if (!isOnline(this)) {
 				showSnackbar(SNACKBAR_TYPE, getString(R.string.error_server_connection_problem));
->>>>>>> 393a7df3
 				return;
 			}
 
@@ -1260,59 +1075,33 @@
 			final int totalCopy = copyHandles.length;
 
 			MegaNode parent = megaApi.getNodeByHandle(toHandle);
-<<<<<<< HEAD
 			for (int i = 0;
 				 i < copyHandles.length;
 				 i++) {
-				log("NODO A COPIAR: " + megaApi.getNodeByHandle(copyHandles[i]).getName());
-				log("DONDE: " + parent.getName());
-				log("NODOS: " + copyHandles[i] + "_" + parent.getHandle());
-				MegaNode cN = megaApi.getNodeByHandle(copyHandles[i]);
-				if (cN != null) {
-					log("cN != null");
-					megaApi.copyNode(cN, parent, this);
-				} else {
-					log("cN == null");
-					try {
-						statusDialog.dismiss();
-						if (cflF != null && cflF.isVisible()) {
-							showSnackbar(Constants.SNACKBAR_TYPE, getString(R.string.context_no_sent_node));
-=======
-			for (int i = 0; i < copyHandles.length; i++) {
 				logDebug("NODE TO COPY: " + megaApi.getNodeByHandle(copyHandles[i]).getName());
 				logDebug("WHERE: " + parent.getName());
 				logDebug("NODES: " + copyHandles[i] + "_" + parent.getHandle());
 				MegaNode cN = megaApi.getNodeByHandle(copyHandles[i]);
-				if (cN != null){
+				if (cN != null) {
 					logDebug("cN != null");
 					megaApi.copyNode(cN, parent, this);
-				}
-				else{
+				} else {
 					logWarning("cN == null");
 					try {
 						statusDialog.dismiss();
-						if(cflF!=null && cflF.isVisible()){
+						if (cflF != null && cflF.isVisible()) {
 							showSnackbar(SNACKBAR_TYPE, getString(R.string.context_no_sent_node));
->>>>>>> 393a7df3
 						}
 					} catch (Exception ex) {
 					}
 				}
 			}
-<<<<<<< HEAD
 		} else if (requestCode == REQUEST_CODE_SELECT_MOVE_FOLDER && resultCode == RESULT_OK) {
 			if (intent == null) {
 				return;
 			}
-			if (!Util.isOnline(this)) {
-				showSnackbar(Constants.SNACKBAR_TYPE, getString(R.string.error_server_connection_problem));
-=======
-		}
-		else if (requestCode == REQUEST_CODE_SELECT_MOVE_FOLDER && resultCode == RESULT_OK) {
-
 			if (!isOnline(this)) {
 				showSnackbar(SNACKBAR_TYPE, getString(R.string.error_server_connection_problem));
->>>>>>> 393a7df3
 				return;
 			}
 
@@ -1350,20 +1139,12 @@
 				return;
 			}
 			statusDialog = temp;
-<<<<<<< HEAD
 		} else if (requestCode == REQUEST_CODE_SELECT_FOLDER && resultCode == RESULT_OK) {
 			if (intent == null) {
 				return;
 			}
-			if (!Util.isOnline(this)) {
-				showSnackbar(Constants.SNACKBAR_TYPE, getString(R.string.error_server_connection_problem));
-=======
-		} 
-		else if (requestCode == REQUEST_CODE_SELECT_FOLDER && resultCode == RESULT_OK) {
-
 			if (!isOnline(this)) {
 				showSnackbar(SNACKBAR_TYPE, getString(R.string.error_server_connection_problem));
->>>>>>> 393a7df3
 				return;
 			}
 
@@ -1390,31 +1171,18 @@
 						statusDialog = temp;
 						permissionsDialog.dismiss();
 
-<<<<<<< HEAD
-						log("item " + item);
+						logDebug("item " + item);
 
 						switch (item) {
 							case 0: {
 								for (int i = 0; i < selectedContacts.size(); i++) {
 									MegaUser user = megaApi.getContact(selectedContacts.get(i));
-									log("user: " + user);
-									log("useremail: " + userEmail);
-									log("parentNode: " + parent.getName() + "_" + parent.getHandle());
+									logDebug("user: " + user);
+									logDebug("useremail: " + userEmail);
+									logDebug("parentNode: " + parent.getName() + "_" + parent.getHandle());
 									megaApi.share(parent, user, MegaShare.ACCESS_READ, contactPropertiesMainActivity);
 								}
 								break;
-=======
-						logDebug("item "+item);
-
-						switch(item) {
-						case 0:{
-							for (int i=0;i<selectedContacts.size();i++){
-								MegaUser user= megaApi.getContact(selectedContacts.get(i));
-								logDebug("user: " + user);
-								logDebug("useremail: " + userEmail);
-								logDebug("parentNode: " + parent.getName() + "_" + parent.getHandle());
-								megaApi.share(parent, user, MegaShare.ACCESS_READ,contactPropertiesMainActivity);
->>>>>>> 393a7df3
 							}
 							case 1: {
 								for (int i = 0;
@@ -1488,12 +1256,12 @@
 				i++;
 			}
 		} else if (requestCode == Constants.TAKE_PHOTO_CODE) {
-			log("TAKE_PHOTO_CODE");
+			logDebug("TAKE_PHOTO_CODE");
 			if (resultCode == Activity.RESULT_OK) {
 				long parentHandle = cflF.getParentHandle();
 				UploadUtil.uploadTakePicture(this, parentHandle, megaApi);
 			} else {
-				log("TAKE_PHOTO_CODE--->ERROR!");
+				logWarning("TAKE_PHOTO_CODE--->ERROR!");
 			}
 
 		}
@@ -1568,46 +1336,22 @@
 	@Override
 	public void onRequestStart(MegaApiJava api, MegaRequest request) {
 		if (request.getType() == MegaRequest.TYPE_MOVE) {
-<<<<<<< HEAD
-			log("move request start");
+			logDebug("Move request start");
 		} else if (request.getType() == MegaRequest.TYPE_REMOVE) {
-			log("remove request start");
+			logDebug("Remove request start");
 		} else if (request.getType() == MegaRequest.TYPE_EXPORT) {
-			log("export request start");
+			logDebug("Export request start");
 		} else if (request.getType() == MegaRequest.TYPE_RENAME) {
-			log("rename request start");
+			logDebug("Rename request start");
 		} else if (request.getType() == MegaRequest.TYPE_COPY) {
-			log("copy request start");
+			logDebug("Copy request start");
 		} else if (request.getType() == MegaRequest.TYPE_SHARE) {
-			log("share request start");
+			logDebug("Share request start");
 		}
 	}
 
 	public void askConfirmationMoveToRubbish(final ArrayList<Long> handleList) {
-		log("askConfirmationMoveToRubbish");
-=======
-			logDebug("Move request start");
-		} 
-		else if (request.getType() == MegaRequest.TYPE_REMOVE) {
-			logDebug("Remove request start");
-		} 
-		else if (request.getType() == MegaRequest.TYPE_EXPORT) {
-			logDebug("Export request start");
-		} 
-		else if (request.getType() == MegaRequest.TYPE_RENAME) {
-			logDebug("Rename request start");
-		} 
-		else if (request.getType() == MegaRequest.TYPE_COPY) {
-			logDebug("Copy request start");
-		}
-		else if (request.getType() == MegaRequest.TYPE_SHARE) {
-			logDebug("Share request start");
-		}
-	}
-
-	public void askConfirmationMoveToRubbish(final ArrayList<Long> handleList){
 		logDebug("askConfirmationMoveToRubbish");
->>>>>>> 393a7df3
 
 		DialogInterface.OnClickListener dialogClickListener = new DialogInterface.OnClickListener() {
 			@Override
@@ -1637,25 +1381,15 @@
 				builder.setNegativeButton(R.string.general_cancel, dialogClickListener);
 				builder.show();
 			}
-<<<<<<< HEAD
 		} else {
-			log("handleList NULL");
-=======
-		}
-		else{
 			logWarning("handleList NULL");
->>>>>>> 393a7df3
 			return;
 		}
 	}
 
 	@Override
 	public void onRequestUpdate(MegaApiJava api, MegaRequest request) {
-<<<<<<< HEAD
-		log("onRequestUpdate");
-=======
 		logDebug("onRequestUpdate");
->>>>>>> 393a7df3
 	}
 
 	@Override
@@ -1668,26 +1402,14 @@
 			} catch (Exception ex) {
 			}
 
-<<<<<<< HEAD
 			if (e.getErrorCode() == MegaError.API_OK) {
 				if (cflF != null && cflF.isVisible()) {
-					showSnackbar(Constants.SNACKBAR_TYPE, getString(R.string.context_folder_created));
+					showSnackbar(SNACKBAR_TYPE, getString(R.string.context_folder_created));
 					cflF.setNodes();
 				}
 			} else {
 				if (cflF != null && cflF.isVisible()) {
-					showSnackbar(Constants.SNACKBAR_TYPE, getString(R.string.context_folder_no_created));
-=======
-			if (e.getErrorCode() == MegaError.API_OK){
-				if(cflF!=null && cflF.isVisible()){
-					showSnackbar(SNACKBAR_TYPE, getString(R.string.context_folder_created));
-					cflF.setNodes();
-				}
-			}
-			else{
-				if(cflF!=null && cflF.isVisible()){
 					showSnackbar(SNACKBAR_TYPE, getString(R.string.context_folder_no_created));
->>>>>>> 393a7df3
 					cflF.setNodes();
 				}
 			}
@@ -1711,14 +1433,8 @@
 					showSnackbar(SNACKBAR_TYPE, getString(R.string.context_no_renamed));
 				}
 			}
-<<<<<<< HEAD
-			log("rename nodes request finished");
+			logDebug("Rename nodes request finished");
 		} else if (request.getType() == MegaRequest.TYPE_COPY) {
-=======
-			logDebug("Rename nodes request finished");
-		}
-		else if (request.getType() == MegaRequest.TYPE_COPY) {
->>>>>>> 393a7df3
 			try {
 				statusDialog.dismiss();
 			} catch (Exception ex) {
@@ -1730,28 +1446,15 @@
 					cflF.hideMultipleSelect();
 					showSnackbar(SNACKBAR_TYPE, getString(R.string.context_correctly_copied));
 				}
-<<<<<<< HEAD
 			} else {
 				if (e.getErrorCode() == MegaError.API_EOVERQUOTA) {
-					log("OVERQUOTA ERROR: " + e.getErrorCode());
-=======
-			}
-			else{
-				if(e.getErrorCode()==MegaError.API_EOVERQUOTA){
 					logWarning("OVERQUOTA ERROR: " + e.getErrorCode());
->>>>>>> 393a7df3
 					Intent intent = new Intent(this, ManagerActivityLollipop.class);
 					intent.setAction(ACTION_OVERQUOTA_STORAGE);
 					startActivity(intent);
 					finish();
-<<<<<<< HEAD
 				} else if (e.getErrorCode() == MegaError.API_EGOINGOVERQUOTA) {
-					log("PRE OVERQUOTA ERROR: " + e.getErrorCode());
-=======
-				}
-				else if(e.getErrorCode()==MegaError.API_EGOINGOVERQUOTA){
 					logWarning("PRE OVERQUOTA ERROR: " + e.getErrorCode());
->>>>>>> 393a7df3
 					Intent intent = new Intent(this, ManagerActivityLollipop.class);
 					intent.setAction(ACTION_PRE_OVERQUOTA_STORAGE);
 					startActivity(intent);
@@ -1765,8 +1468,7 @@
 				}
 			}
 
-<<<<<<< HEAD
-			log("copy nodes request finished");
+			logDebug("Copy nodes request finished");
 		} else if (request.getType() == MegaRequest.TYPE_MOVE) {
 			try {
 				statusDialog.dismiss();
@@ -1774,23 +1476,9 @@
 			}
 
 			if (moveToRubbish) {
-				log("Finish move to Rubbish!");
+				logDebug("Finish move to Rubbish!");
 				if (e.getErrorCode() == MegaError.API_OK) {
 					if (cflF != null && cflF.isVisible()) {
-=======
-			logDebug("Copy nodes request finished");
-		}
-		else if (request.getType() == MegaRequest.TYPE_MOVE){
-			try { 
-				statusDialog.dismiss();	
-			} 
-			catch (Exception ex) {}
-
-			if(moveToRubbish){
-				logDebug("Finish move to Rubbish!");
-				if (e.getErrorCode() == MegaError.API_OK){
-					if(cflF!=null && cflF.isVisible()){
->>>>>>> 393a7df3
 						cflF.clearSelections();
 						cflF.hideMultipleSelect();
 						showSnackbar(SNACKBAR_TYPE, getString(R.string.context_correctly_moved_to_rubbish));
@@ -1816,33 +1504,18 @@
 					}
 				}
 			}
-<<<<<<< HEAD
 			moveToRubbish = false;
-			log("move request finished");
+			logDebug("Move request finished");
 		} else if (request.getType() == MegaRequest.TYPE_SHARE) {
 			try {
 				statusDialog.dismiss();
 			} catch (Exception ex) {
 			}
-=======
-			moveToRubbish=false;
-			logDebug("Move request finished");
-		}
-		else if (request.getType() == MegaRequest.TYPE_SHARE){
-			try { 
-				statusDialog.dismiss();	
-			} 
-			catch (Exception ex) {}
->>>>>>> 393a7df3
 
 			if (e.getErrorCode() == MegaError.API_OK) {
 				cflF.clearSelections();
 				cflF.hideMultipleSelect();
-<<<<<<< HEAD
-				log("Shared folder correctly: " + request.getNodeHandle());
-=======
 				logDebug("Shared folder correctly: " + request.getNodeHandle());
->>>>>>> 393a7df3
 				Toast.makeText(this, getString(R.string.context_correctly_shared), Toast.LENGTH_SHORT).show();
 			} else {
 				cflF.clearSelections();
@@ -1876,15 +1549,9 @@
 
 	}
 
-<<<<<<< HEAD
 	public void showOptionsPanel(MegaNode node) {
-		log("showOptionsPanel");
+		logDebug("showOptionsPanel");
 		if (node != null) {
-=======
-	public void showOptionsPanel(MegaNode node){
-		logDebug("showOptionsPanel");
-		if(node!=null){
->>>>>>> 393a7df3
 			this.selectedNode = node;
 			ContactFileListBottomSheetDialogFragment bottomSheetDialogFragment = new ContactFileListBottomSheetDialogFragment();
 			bottomSheetDialogFragment.show(getSupportFragmentManager(), bottomSheetDialogFragment.getTag());
@@ -1919,17 +1586,10 @@
 		return true;
 	}
 
-<<<<<<< HEAD
 	public void setTitleActionBar(String title) {
 		if (aB != null) {
 			if (title == null) {
-				log("reset title and subtitle");
-=======
-	public void setTitleActionBar(String title){
-		if (aB != null){
-			if(title == null){
 				logDebug("Reset title and subtitle");
->>>>>>> 393a7df3
 				aB.setTitle(R.string.title_incoming_shares_with_explorer);
 				aB.setSubtitle(fullName);
 
@@ -1967,31 +1627,17 @@
 		return -1;
 	}
 
-<<<<<<< HEAD
 	public void openAdvancedDevices(long handleToDownload, boolean highPriority) {
-		log("openAdvancedDevices");
-		String externalPath = Util.getExternalCardPath();
-
-		if (externalPath != null) {
-			log("ExternalPath for advancedDevices: " + externalPath);
-=======
-	public void openAdvancedDevices (long handleToDownload, boolean highPriority){
 		logDebug("handleToDownload: " + handleToDownload + ", highPriority: " + highPriority);
 		String externalPath = getExternalCardPath();
 
-		if(externalPath!=null){
+		if (externalPath != null) {
 			logDebug("ExternalPath for advancedDevices: " + externalPath);
->>>>>>> 393a7df3
 			MegaNode node = megaApi.getNodeByHandle(handleToDownload);
 			if (node != null) {
 
-<<<<<<< HEAD
 				File newFile = new File(node.getName());
-				log("File: " + newFile.getPath());
-=======
-				File newFile =  new File(node.getName());
 				logDebug("File: " + newFile.getPath());
->>>>>>> 393a7df3
 				Intent intent = new Intent(Intent.ACTION_CREATE_DOCUMENT);
 
 				// Filter to only show results that can be "opened", such as
@@ -2000,54 +1646,30 @@
 
 				// Create a file with the requested MIME type.
 				String mimeType = MimeTypeList.getMimeType(newFile);
-<<<<<<< HEAD
-				log("Mimetype: " + mimeType);
-				intent.setType(mimeType);
-				intent.putExtra(Intent.EXTRA_TITLE, node.getName());
-				intent.putExtra("handleToDownload", handleToDownload);
-				intent.putExtra(Constants.HIGH_PRIORITY_TRANSFER, highPriority);
-				try {
-					startActivityForResult(intent, Constants.WRITE_SD_CARD_REQUEST_CODE);
-				} catch (Exception e) {
-					log("Exception in External SDCARD");
-=======
 				logDebug("Mimetype: " + mimeType);
 				intent.setType(mimeType);
 				intent.putExtra(Intent.EXTRA_TITLE, node.getName());
 				intent.putExtra("handleToDownload", handleToDownload);
 				intent.putExtra(HIGH_PRIORITY_TRANSFER, highPriority);
-				try{
+				try {
 					startActivityForResult(intent, WRITE_SD_CARD_REQUEST_CODE);
-				}
-				catch(Exception e){
+				} catch (Exception e) {
 					logError("Exception in External SDCARD", e);
->>>>>>> 393a7df3
 					Environment.getExternalStorageDirectory();
 					Toast toast = Toast.makeText(this, getString(R.string.no_external_SD_card_detected), Toast.LENGTH_LONG);
 					toast.show();
 				}
 			}
-<<<<<<< HEAD
 		} else {
-			log("No external SD card");
-=======
-		}
-		else{
 			logWarning("No external SD card");
->>>>>>> 393a7df3
 			Environment.getExternalStorageDirectory();
 			Toast toast = Toast.makeText(this, getString(R.string.no_external_SD_card_detected), Toast.LENGTH_LONG);
 			toast.show();
 		}
 	}
 
-<<<<<<< HEAD
 	public void askSizeConfirmationBeforeDownload(String parentPath, String url, long size, long[] hashes, final boolean highPriority) {
-		log("askSizeConfirmationBeforeDownload");
-=======
-	public void askSizeConfirmationBeforeDownload(String parentPath, String url, long size, long [] hashes, final boolean highPriority){
 		logDebug("askSizeConfirmationBeforeDownload");
->>>>>>> 393a7df3
 
 		final String parentPathC = parentPath;
 		final String urlC = url;
@@ -2093,13 +1715,8 @@
 		downloadConfirmationDialog.show();
 	}
 
-<<<<<<< HEAD
 	public void askConfirmationNoAppInstaledBeforeDownload(String parentPath, String url, long size, long[] hashes, String nodeToDownload, final boolean highPriority) {
-		log("askConfirmationNoAppInstaledBeforeDownload");
-=======
-	public void askConfirmationNoAppInstaledBeforeDownload (String parentPath, String url, long size, long [] hashes, String nodeToDownload, final boolean highPriority){
 		logDebug("askConfirmationNoAppInstaledBeforeDownload");
->>>>>>> 393a7df3
 
 		final String parentPathC = parentPath;
 		final String urlC = url;
