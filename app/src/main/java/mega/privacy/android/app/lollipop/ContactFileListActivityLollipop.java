--- conflicted
+++ resolved
@@ -84,12 +84,8 @@
 import static mega.privacy.android.app.utils.Constants.*;
 import static mega.privacy.android.app.utils.LogUtil.*;
 import static mega.privacy.android.app.utils.Util.*;
-<<<<<<< HEAD
 import static mega.privacy.android.app.utils.ContactUtil.*;
-=======
 import static mega.privacy.android.app.utils.UploadUtil.*;
-
->>>>>>> d55b0d9b
 
 public class ContactFileListActivityLollipop extends DownloadableActivity implements MegaGlobalListenerInterface, MegaRequestListenerInterface, ContactFileListBottomSheetDialogFragment.CustomHeight, UploadBottomSheetDialogActionListener {
 
@@ -566,13 +562,7 @@
 			if (contact == null) {
 				finish();
 			}
-<<<<<<< HEAD
 			fullName =  getMegaUserNameDB(megaApi, this, contact);
-=======
-
-			ContactController cC = new ContactController(this);
-			fullName = cC.getContactFullName(contact.getHandle());
->>>>>>> d55b0d9b
 
 			if (aB != null) {
 				aB.setDisplayHomeAsUpEnabled(true);
