--- conflicted
+++ resolved
@@ -598,10 +598,6 @@
                 if (megaChatApi == null) {
                     megaChatApi = ((MegaApplication) getApplication()).getMegaChatApi();
                 }
-
-<<<<<<< HEAD
-                    megaChatApi.addChatCallListener(callListener);
-=======
                 if (megaChatApi == null || megaChatApi.getInitState() == MegaChatApi.INIT_ERROR) {
                     logDebug("Refresh session - karere");
                     Intent intentLogin = new Intent(this, LoginActivityLollipop.class);
@@ -610,10 +606,9 @@
                     startActivity(intentLogin);
                     finish();
                     return;
->>>>>>> c55097b0
-                }
-
-                megaChatApi.addChatCallListener(this);
+                }
+
+                megaChatApi.addChatCallListener(callListener);
 
                 if (isFolderLink) {
                     megaApiFolder = app.getMegaApiFolder();
