--- conflicted
+++ resolved
@@ -1112,13 +1112,8 @@
 
             player.addListener(new Player.EventListener() {
                 @Override
-<<<<<<< HEAD
-                public void onTimelineChanged(Timeline timeline, Object manifest) {
+                public void onTimelineChanged(Timeline timeline, Object manifest, int reason) {
                     LogUtil.logDebug("playerListener: onTimelineChanged");
-=======
-                public void onTimelineChanged(Timeline timeline, Object manifest, int reason) {
-                    log("playerListener: onTimelineChanged");
->>>>>>> 5a867b53
                     updateContainers();
                     enableNextButton();
                 }
@@ -3317,26 +3312,7 @@
                 nC.downloadTo(currentDocument, parentPath, uri.toString());
             }
             else if (adapterType == Constants.FROM_CHAT) {
-<<<<<<< HEAD
-                long[] hashes = intent.getLongArrayExtra(FileStorageActivityLollipop.EXTRA_DOCUMENT_HASHES);
-                if (hashes != null) {
-                    ArrayList<MegaNode> megaNodes = new ArrayList<>();
-                    for (int i=0; i<hashes.length; i++) {
-                        MegaNode node = megaApi.getNodeByHandle(hashes[i]);
-                        if (node != null) {
-                            megaNodes.add(node);
-                        }
-                        else {
-                            LogUtil.logWarning("Node NULL, not added");
-                        }
-                    }
-                    if (megaNodes.size() > 0) {
-                        chatC.checkSizeBeforeDownload(parentPath, megaNodes);
-                    }
-                }
-=======
                 chatC.prepareForDownload(intent, parentPath);
->>>>>>> 5a867b53
             }
             else {
                 String url = intent.getStringExtra(FileStorageActivityLollipop.EXTRA_URL);
