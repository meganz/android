package mega.privacy.android.app.lollipop;

import android.Manifest;
import android.app.ActivityManager;
import android.app.Notification;
import android.app.NotificationManager;
import android.app.ProgressDialog;
import android.app.SearchManager;
import android.content.BroadcastReceiver;
import android.content.Context;
import android.content.DialogInterface;
import android.content.Intent;
import android.content.IntentFilter;
import android.content.pm.PackageManager;
import android.content.res.Configuration;
import android.database.Cursor;
import android.graphics.PorterDuff;
import android.media.AudioFocusRequest;
import android.media.AudioManager;
import android.net.Uri;
import android.os.AsyncTask;
import android.os.Build;
import android.os.Bundle;
import android.os.Environment;
import android.os.Handler;
import android.provider.OpenableColumns;
import androidx.annotation.NonNull;
import com.google.android.material.appbar.AppBarLayout;
import androidx.core.app.ActivityCompat;
import androidx.fragment.app.Fragment;
import androidx.fragment.app.FragmentTransaction;
import androidx.core.content.ContextCompat;
import androidx.core.content.FileProvider;
import androidx.core.view.MenuItemCompat;
import androidx.appcompat.app.ActionBar;
import androidx.appcompat.app.AlertDialog;
import androidx.appcompat.widget.SearchView;
import androidx.appcompat.widget.Toolbar;
import android.text.Editable;
import android.text.TextWatcher;
import android.util.DisplayMetrics;
import android.util.Pair;
import android.util.TypedValue;
import android.view.Display;
import android.view.KeyEvent;
import android.view.LayoutInflater;
import android.view.Menu;
import android.view.MenuInflater;
import android.view.MenuItem;
import android.view.MotionEvent;
import android.view.Surface;
import android.view.View;
import android.view.ViewGroup;
import android.view.ViewTreeObserver;
import android.view.Window;
import android.view.WindowManager;
import android.view.animation.DecelerateInterpolator;
import android.view.inputmethod.EditorInfo;
import android.view.inputmethod.InputMethodManager;
import android.widget.CheckBox;
import android.widget.FrameLayout;
import android.widget.ImageButton;
import android.widget.ImageView;
import android.widget.LinearLayout;
import android.widget.ProgressBar;
import android.widget.RelativeLayout;
import android.widget.TextView;
import android.widget.Toast;

import com.google.android.exoplayer2.DefaultRenderersFactory;
import com.google.android.exoplayer2.ExoPlaybackException;
import com.google.android.exoplayer2.Format;
import com.google.android.exoplayer2.PlaybackParameters;
import com.google.android.exoplayer2.Player;
import com.google.android.exoplayer2.SimpleExoPlayer;
import com.google.android.exoplayer2.Timeline;
import com.google.android.exoplayer2.decoder.DecoderCounters;
import com.google.android.exoplayer2.extractor.DefaultExtractorsFactory;
import com.google.android.exoplayer2.extractor.ExtractorsFactory;
import com.google.android.exoplayer2.source.ConcatenatingMediaSource;
import com.google.android.exoplayer2.source.ExtractorMediaSource;
import com.google.android.exoplayer2.source.MediaSource;
import com.google.android.exoplayer2.source.TrackGroupArray;
import com.google.android.exoplayer2.trackselection.DefaultTrackSelector;
import com.google.android.exoplayer2.trackselection.MappingTrackSelector;
import com.google.android.exoplayer2.trackselection.TrackSelectionArray;
import com.google.android.exoplayer2.ui.PlayerView;
import com.google.android.exoplayer2.upstream.DefaultBandwidthMeter;
import com.google.android.exoplayer2.upstream.DefaultDataSourceFactory;
import com.google.android.exoplayer2.util.Util;
import com.google.android.exoplayer2.video.VideoRendererEventListener;

import java.io.File;
import java.util.ArrayList;
import java.util.Collections;
import java.util.Comparator;
import java.util.HashMap;
import java.util.List;
import java.util.Map;
import java.util.regex.Matcher;
import java.util.regex.Pattern;

import mega.privacy.android.app.DatabaseHandler;
import mega.privacy.android.app.MegaApplication;
import mega.privacy.android.app.MegaOffline;
import mega.privacy.android.app.MegaPreferences;
import mega.privacy.android.app.MimeTypeList;
import mega.privacy.android.app.R;
import mega.privacy.android.app.components.EditTextCursorWatcher;
import mega.privacy.android.app.components.dragger.DraggableView;
import mega.privacy.android.app.components.dragger.ExitViewAnimator;
import mega.privacy.android.app.fragments.homepage.audio.AudioFragment;
import mega.privacy.android.app.fragments.homepage.video.VideoFragment;
import mega.privacy.android.app.fragments.managerFragments.LinksFragment;
import mega.privacy.android.app.fragments.offline.OfflineFragment;
import mega.privacy.android.app.fragments.managerFragments.cu.CameraUploadsFragment;
import mega.privacy.android.app.fragments.recent.RecentsBucketFragment;
import mega.privacy.android.app.lollipop.controllers.ChatController;
import mega.privacy.android.app.lollipop.controllers.NodeController;
import mega.privacy.android.app.listeners.CreateChatListener;
import mega.privacy.android.app.lollipop.listeners.AudioFocusListener;
import mega.privacy.android.app.lollipop.managerSections.FileBrowserFragmentLollipop;
import mega.privacy.android.app.lollipop.managerSections.InboxFragmentLollipop;
import mega.privacy.android.app.lollipop.managerSections.IncomingSharesFragmentLollipop;
import mega.privacy.android.app.lollipop.managerSections.OutgoingSharesFragmentLollipop;
import mega.privacy.android.app.lollipop.managerSections.RecentsFragment;
import mega.privacy.android.app.lollipop.managerSections.RubbishBinFragmentLollipop;
import mega.privacy.android.app.lollipop.managerSections.SearchFragmentLollipop;
import mega.privacy.android.app.utils.DraggingThumbnailCallback;
import nz.mega.sdk.MegaApiAndroid;
import nz.mega.sdk.MegaApiJava;
import nz.mega.sdk.MegaChatApi;
import nz.mega.sdk.MegaChatApiAndroid;
import nz.mega.sdk.MegaChatApiJava;
import nz.mega.sdk.MegaChatCall;
import nz.mega.sdk.MegaChatError;
import nz.mega.sdk.MegaChatMessage;
import nz.mega.sdk.MegaChatPeerList;
import nz.mega.sdk.MegaChatRequest;
import nz.mega.sdk.MegaChatRequestListenerInterface;
import nz.mega.sdk.MegaChatRoom;
import nz.mega.sdk.MegaContactRequest;
import nz.mega.sdk.MegaError;
import nz.mega.sdk.MegaEvent;
import nz.mega.sdk.MegaGlobalListenerInterface;
import nz.mega.sdk.MegaNode;
import nz.mega.sdk.MegaRequest;
import nz.mega.sdk.MegaRequestListenerInterface;
import nz.mega.sdk.MegaShare;
import nz.mega.sdk.MegaTransfer;
import nz.mega.sdk.MegaTransferListenerInterface;
import nz.mega.sdk.MegaUser;
import nz.mega.sdk.MegaUserAlert;

import static mega.privacy.android.app.SearchNodesTask.getSearchedNodes;
import static mega.privacy.android.app.components.transferWidget.TransfersManagement.*;
import static mega.privacy.android.app.lollipop.FileInfoActivityLollipop.TYPE_EXPORT_REMOVE;
import static mega.privacy.android.app.lollipop.managerSections.SearchFragmentLollipop.ARRAY_SEARCH;
import static mega.privacy.android.app.utils.AlertsAndWarnings.showOverDiskQuotaPaywallWarning;
import static mega.privacy.android.app.utils.CallUtil.*;
import static mega.privacy.android.app.utils.ChatUtil.*;
import static mega.privacy.android.app.utils.Constants.*;
import static mega.privacy.android.app.utils.MegaNodeUtil.NodeTakenDownAlertHandler.showTakenDownAlert;
import static mega.privacy.android.app.utils.LogUtil.*;
import static mega.privacy.android.app.utils.MegaNodeUtil.*;
import static android.graphics.Color.*;
import static mega.privacy.android.app.utils.FileUtil.*;
import static mega.privacy.android.app.utils.OfflineUtils.*;
import static mega.privacy.android.app.constants.BroadcastConstants.*;
import static mega.privacy.android.app.utils.Util.*;
import static nz.mega.sdk.MegaApiJava.STORAGE_STATE_PAYWALL;

public class AudioVideoPlayerLollipop extends PinActivityLollipop implements View.OnClickListener, View.OnTouchListener, MegaGlobalListenerInterface, VideoRendererEventListener, MegaRequestListenerInterface,
        MegaChatRequestListenerInterface, MegaTransferListenerInterface, DraggableView.DraggableListener {

    public static final String PLAY_WHEN_READY = "PLAY_WHEN_READY";
    public static final String IS_PLAYLIST = "IS_PLAYLIST";

    private static final Map<Class<?>, DraggingThumbnailCallback> DRAGGING_THUMBNAIL_CALLBACKS
            = new HashMap<>(DraggingThumbnailCallback.DRAGGING_THUMBNAIL_CALLBACKS_SIZE);

    private static final int DIALOG_VIEW_MARGIN_LEFT_DP = 20;
    private static final int DIALOG_VIEW_MARGIN_RIGHT_DP = 17;
    private static final int DIALOG_VIEW_MARGIN_TOP_DP = 10;
    private static final int DIALOG_VIEW_MARGIN_TOP_LARGE_DP = 20;
    private static final int FILE_NAME_MAX_WIDTH_DP = 300;
    private static final int RENAME_DIALOG_ERROR_TEXT_MARGIN_LEFT_DP = 3;
    private static final int REMOVE_LINK_DIALOG_REMOVE_TEXT_MARGIN_LEFT_DP = 25;
    private static final int REMOVE_LINK_DIALOG_REMOVE_TEXT_MARGIN_TOP_DP = 20;
    private static final int REMOVE_LINK_DIALOG_REMOVE_TEXT_MARGIN_RIGHT_DP = 10;

    private boolean fromChatSavedInstance = false;
    private int[] screenPosition;
    private int mLeftDelta;
    private int mTopDelta;
    private float mWidthScale;
    private float mHeightScale;
    private int screenWidth;
    private int screenHeight;
    private int placeholderCount;

    private AudioVideoPlayerLollipop audioVideoPlayerLollipop;

    private MegaApiAndroid megaApi;
    private MegaApiAndroid megaApiFolder;
    private MegaChatApiAndroid megaChatApi;
    private DatabaseHandler dbH = null;
    private MegaPreferences prefs = null;

    private AlertDialog alertDialogTransferOverquota;

    private Handler handler;
    private Runnable runnableActionStatusBar = new Runnable() {
        @Override
        public void run() {
            hideActionStatusBar(400L);
        }
    };
    private boolean isFolderLink = false;
    private PlayerView playerView;
    private SimpleExoPlayer player;
    private Uri uri;
    private TextView exoPlayerName;
    private ProgressBar progressBar;
    private RelativeLayout containerControls;
    private RelativeLayout controlsButtonsLayout;

    private AppBarLayout appBarLayout;
    private Toolbar tB;
    private ActionBar aB;

    private MenuItem shareMenuItem;
    private MenuItem downloadMenuItem;
    private MenuItem propertiesMenuItem;
    private MenuItem chatMenuItem;
    private MenuItem getlinkMenuItem;
    private MenuItem renameMenuItem;
    private MenuItem moveMenuItem;
    private MenuItem copyMenuItem;
    private MenuItem moveToTrashMenuItem;
    private MenuItem removeMenuItem;
    private MenuItem removelinkMenuItem;
    private MenuItem loopMenuItem;
    private MenuItem searchMenuItem;
    private MenuItem importMenuItem;
    private MenuItem saveForOfflineMenuItem;
    private MenuItem chatRemoveMenuItem;

    private RelativeLayout playerLayout;

    private RelativeLayout audioContainer;
    private long handle = -1;
    private int countChat = 0;
    private int successSent = 0;
    private int errorSent = 0;
    private boolean transferOverquota = false;

    private boolean video = false;
    private ProgressDialog statusDialog = null;
    private String fileName = null;
    private long currentTime;

    private RelativeLayout containerAudioVideoPlayer;

    private Notification.Builder mBuilder;
    private NotificationManager mNotificationManager;

    private boolean isUrl;

    private ArrayList<Long> handleListM = new ArrayList<Long>();

    private int currentPosition = 0;
    private int orderGetChildren = MegaApiJava.ORDER_DEFAULT_ASC;
    private long parentNodeHandle = -1;
    private int adapterType = 0;
    private ArrayList<Long> mediaHandles;
    private ArrayList<MegaOffline> offList;
    private ArrayList<MegaOffline> mediaOffList;
    private ArrayList<Uri> mediaUris;
    private boolean isPlayList;
    private int size = 0;

    private String downloadLocationDefaultPath = "";
    private boolean renamed = false;
    private boolean isOffline = false;
    private String path;
    private String pathNavigation;

    private DraggableView draggableView;
    private ImageView ivShadow;
    private NodeController nC;
    private androidx.appcompat.app.AlertDialog downloadConfirmationDialog;
    private DisplayMetrics outMetrics;

    private boolean fromShared = false;
    private int typeExport = -1;
    private AlertDialog renameDialog;
    private String regex = "[*|\\?:\"<>\\\\\\\\/]";
    boolean moveToRubbish = false;
    private ProgressDialog moveToTrashStatusDialog;
    private boolean loop = false;
    private boolean isVideo = true;
    private boolean isMP4 = false;

    private ImageButton nextButton;
    private ImageButton previousButton;
    private ImageButton playList;
    private int numErrors = 0;

    private FrameLayout fragmentContainer;
    private boolean onPlaylist = false;
//    public LoopingMediaSource loopingMediaSource;
    public ConcatenatingMediaSource concatenatingMediaSource = null;
    private PlaylistFragment playlistFragment;
    private ProgressBar playlistProgressBar;
    private int currentWindowIndex;
    private String querySearch = "";

    boolean playWhenReady = true;
    boolean searchExpand = false;
    boolean fromChat = false;
    boolean isDeleteDialogShow = false;
    boolean isAbHide = false;
    boolean fromDownload = false;

    private ChatController chatC;
    private long msgId = -1;
    private long chatId = -1;
    private MegaNode nodeChat;
    private MegaChatMessage msgChat;

    private MegaNode currentDocument;
    private int playbackStateSaved;

    private ProgressBar createPlaylistProgressBar;
    private DefaultBandwidthMeter defaultBandwidthMeter;
    private DefaultDataSourceFactory dataSourceFactory;
    private ExtractorsFactory extractorsFactory;
    private MediaSource mediaSource = null;
    private boolean creatingPlaylist = false;
    private boolean playListCreated = false;
    private CreatePlayListTask createPlayListTask;
    private List<MediaSource> mediaSourcePlaylist = new ArrayList<>();
    private int createPlayListErrorCounter = 0;

    private String query;
    private File zipFile;
    private ArrayList<File> zipFiles = new ArrayList<>();
    private ArrayList<File> zipMediaFiles = new ArrayList<>();
    private boolean isZip = false;
    private GetMediaFilesTask getMediaFilesTask;
    private long [] nodeHandles;

    private AudioFocusRequest request;
    private AudioManager mAudioManager;
    private AudioFocusListener audioFocusListener;

    private BroadcastReceiver receiver = new BroadcastReceiver() {
        @Override
        public void onReceive(Context context, Intent intent) {
            if (intent != null){
                screenPosition = intent.getIntArrayExtra("screenPosition");
                draggableView.setScreenPosition(screenPosition);
            }
        }
    };

    private BroadcastReceiver receiverToFinish = new BroadcastReceiver() {
        @Override
        public void onReceive(Context context, Intent intent) {
            if (intent != null) {
                finish();
            }
        }
    };

    private BroadcastReceiver chatCallUpdateReceiver = new BroadcastReceiver() {
        @Override
        public void onReceive(Context context, Intent intent) {
            if (intent == null || intent.getAction() == null)
                return;

            if (intent.getAction().equals(ACTION_CALL_STATUS_UPDATE)) {
                int callStatus = intent.getIntExtra(UPDATE_CALL_STATUS, -1);
                if ((callStatus == MegaChatCall.CALL_STATUS_REQUEST_SENT || callStatus == MegaChatCall.CALL_STATUS_RING_IN)
                        && player != null && player.getPlayWhenReady()) {
                    stopPlayback();
                }
            }
        }
    };

    public static void addDraggingThumbnailCallback(Class<?> clazz, DraggingThumbnailCallback cb) {
        DRAGGING_THUMBNAIL_CALLBACKS.put(clazz, cb);
    }

    public static void removeDraggingThumbnailCallback(Class<?> clazz) {
        DRAGGING_THUMBNAIL_CALLBACKS.remove(clazz);
    }

    @Override
    protected void onCreate(Bundle savedInstanceState) {
        super.onCreate(savedInstanceState);

        getWindow().addFlags(WindowManager.LayoutParams.FLAG_FULLSCREEN);

        setContentView(R.layout.activity_audiovideoplayer);

        audioVideoPlayerLollipop = this;

        registerReceiver(chatCallUpdateReceiver, new IntentFilter(ACTION_CALL_STATUS_UPDATE));
        registerReceiver(receiver, new IntentFilter(BROADCAST_ACTION_INTENT_FILTER_UPDATE_IMAGE_DRAG));
        registerReceiver(receiverToFinish, new IntentFilter(BROADCAST_ACTION_INTENT_FILTER_UPDATE_FULL_SCREEN));

        downloadLocationDefaultPath = getDownloadLocation();

        draggableView.setViewAnimator(new ExitViewAnimator<>());

        getWindow().addFlags(WindowManager.LayoutParams.FLAG_KEEP_SCREEN_ON);

        Intent intent = getIntent();
        if (intent == null){
            logWarning("intent null");
            finish();
            return;
        }

        mAudioManager = (AudioManager) getSystemService(Context.AUDIO_SERVICE);

        if (savedInstanceState != null) {
            logDebug("savedInstanceState NOT null");
            currentTime = savedInstanceState.getLong("currentTime");
            fileName = savedInstanceState.getString("fileName");
            handle = savedInstanceState.getLong("handle");
            uri = Uri.parse(savedInstanceState.getString("uri"));
            logDebug("savedInstanceState uri: " + uri);

            renamed = savedInstanceState.getBoolean("renamed");
            loop = savedInstanceState.getBoolean("loop");
            currentPosition = savedInstanceState.getInt("currentPosition");
            onPlaylist = savedInstanceState.getBoolean("onPlaylist");
            size = savedInstanceState.getInt("size");
            currentWindowIndex = savedInstanceState.getInt("currentWindowIndex");
            querySearch = savedInstanceState.getString("querySearch");
            playWhenReady = savedInstanceState.getBoolean("playWhenReady", true);
            isDeleteDialogShow = savedInstanceState.getBoolean("isDeleteDialogShow", false);
            isAbHide = savedInstanceState.getBoolean("isAbHide", false);
            placeholderCount = savedInstanceState.getInt("placeholder", 0);
        }
        else {
            logDebug("savedInstanceState null");

            isDeleteDialogShow = false;
            onPlaylist = false;
            currentTime = 0;
            currentWindowIndex = 0;
            handle = getIntent().getLongExtra("HANDLE", -1);
            fileName = getIntent().getStringExtra("FILENAME");
            currentPosition = intent.getIntExtra("position", 0);
            placeholderCount = intent.getIntExtra("placeholder", 0);
            playWhenReady = intent.getBooleanExtra(PLAY_WHEN_READY,true);
        }
        if (!renamed) {
            uri = intent.getData();
            if (uri == null) {
                logWarning("uri null");
                finish();
                return;
            }
        }
        fromDownload = intent.getBooleanExtra("fromDownloadService", false);
        fromShared = intent.getBooleanExtra("fromShared", false);
        path = intent.getStringExtra("path");
        adapterType = getIntent().getIntExtra("adapterType", 0);
        isPlayList = intent.getBooleanExtra(IS_PLAYLIST, true);

        if (adapterType == OFFLINE_ADAPTER){
            isOffline = true;
            pathNavigation = intent.getStringExtra("pathNavigation");
        }
        else if (adapterType == FILE_LINK_ADAPTER) {
            String serialize = intent.getStringExtra(EXTRA_SERIALIZE_STRING);
            if(serialize!=null) {
                currentDocument = MegaNode.unserialize(serialize);
                if (currentDocument != null) {
                    logDebug("currentDocument NOT NULL");
                }
                else {
                    logDebug("currentDocument is NULL");
                }
            }
        }
        else if (adapterType == ZIP_ADAPTER) {
            isZip = true;
            pathNavigation = intent.getStringExtra("offlinePathDirectory");
            if (pathNavigation != null) {
                zipFile = new File(pathNavigation);
                if (zipFile != null || !zipFile.exists() || !zipFile.isDirectory()) {
                    pathNavigation = zipFile.getParent();
                }
                else {
                    return;
                }
            }
        }
        else if (adapterType == SEARCH_ADAPTER) {
            query = intent.getStringExtra("searchQuery");
        }
        else if (adapterType == FROM_CHAT){
            fromChat = true;
            chatC = new ChatController(this);
            msgId = intent.getLongExtra("msgId", -1);
            chatId = intent.getLongExtra("chatId", -1);
        }
        else if (adapterType == RECENTS_ADAPTER || adapterType == RECENTS_BUCKET_ADAPTER) {
            nodeHandles = intent.getLongArrayExtra(NODE_HANDLES);
            if (nodeHandles == null || nodeHandles.length <= 0) isPlayList = false;
        }

        isFolderLink = intent.getBooleanExtra("isFolderLink", false);
        orderGetChildren = intent.getIntExtra("orderGetChildren", MegaApiJava.ORDER_DEFAULT_ASC);
        parentNodeHandle = intent.getLongExtra("parentNodeHandle", -1);

        Display display = getWindowManager().getDefaultDisplay();
        outMetrics = new DisplayMetrics();
        display.getMetrics(outMetrics);
        screenHeight = outMetrics.heightPixels;
        screenWidth = outMetrics.widthPixels;

        appBarLayout = (AppBarLayout) findViewById(R.id.app_bar);

        Window window = this.getWindow();
        window.addFlags(WindowManager.LayoutParams.FLAG_DRAWS_SYSTEM_BAR_BACKGROUNDS);
        window.clearFlags(WindowManager.LayoutParams.FLAG_TRANSLUCENT_STATUS);
        window.setStatusBarColor(ContextCompat.getColor(this, R.color.black));

        tB = (Toolbar) findViewById(R.id.call_toolbar);
        if (tB == null) {
            logWarning("Tb is Null");
            return;
        }

        tB.setVisibility(View.VISIBLE);
        setSupportActionBar(tB);
        aB = getSupportActionBar();
        logDebug("aB.setHomeAsUpIndicator");
        aB.setHomeAsUpIndicator(R.drawable.ic_arrow_back_white);
        aB.setHomeButtonEnabled(true);
        aB.setDisplayHomeAsUpEnabled(true);

        exoPlayerName = (TextView) findViewById(R.id.exo_name_file);

        exoPlayerName.setMaxWidth(scaleWidthPx(FILE_NAME_MAX_WIDTH_DP, outMetrics));

        if (fileName == null) {
            fileName = getFileName(uri);
        }
        if (fileName != null) {
            aB.setTitle(" ");
            exoPlayerName.setText(fileName);
            setTitle(fileName);
            isVideo = MimeTypeList.typeForName(fileName).isVideoReproducible();
            String extension = fileName.substring(fileName.length() - 3, fileName.length());
            logDebug("Extension: " + extension);
            if (extension.equals("mp4")) {
                isMP4 = true;
            } else {
                isMP4 = false;
            }
        }
        containerAudioVideoPlayer = (RelativeLayout) findViewById(R.id.audiovideoplayer_container);
        playerLayout = (RelativeLayout) findViewById(R.id.player_layout);

        audioContainer = (RelativeLayout) findViewById(R.id.audio_container);
        audioContainer.setVisibility(View.GONE);

        progressBar = (ProgressBar) findViewById(R.id.full_video_viewer_progress_bar);
        containerControls = (RelativeLayout) findViewById(R.id.container_exo_controls);
        controlsButtonsLayout = (RelativeLayout) findViewById(R.id.container_control_buttons);

        setControllerLayoutParam();

        previousButton = (ImageButton) findViewById(R.id.exo_prev);
        previousButton.setOnTouchListener(this);
        nextButton = (ImageButton) findViewById(R.id.exo_next);
        nextButton.setOnTouchListener(this);
        ImageButton pauseButton = findViewById(R.id.exo_pause);
        pauseButton.setOnTouchListener(this);
        ImageButton playButton = findViewById(R.id.exo_play);
        playButton.setOnTouchListener(this);
        playList = (ImageButton) findViewById(R.id.exo_play_list);
        playList.setVisibility(View.GONE);
        playList.setOnClickListener(this);
        fragmentContainer = (FrameLayout) findViewById(R.id.fragment_container);
        fragmentContainer.setVisibility(View.GONE);
        createPlaylistProgressBar = (ProgressBar) findViewById(R.id.create_playlist_progress_bar);
        createPlaylistProgressBar.setVisibility(View.GONE);
        playerView = findViewById(R.id.player_view);

        handler = new Handler();

        if (dbH == null){
            dbH = DatabaseHandler.getDbHandler(getApplicationContext());
        }

        if (!isOffline && !isZip){
            MegaApplication app = (MegaApplication)getApplication();
            megaApi = app.getMegaApi();

            logDebug("Add transfer listener");
            megaApi.addTransferListener(this);
            megaApi.addGlobalListener(this);

            if (isOnline(this)){
                if(megaApi==null){
                    logDebug("Refresh session - sdk");
                    Intent intentLogin = new Intent(this, LoginActivityLollipop.class);
                    intentLogin.putExtra(VISIBLE_FRAGMENT,  LOGIN_FRAGMENT);
                    intentLogin.setFlags(Intent.FLAG_ACTIVITY_CLEAR_TOP);
                    startActivity(intentLogin);
                    finish();
                    return;
                }
                else{
                    if(megaApi.isLoggedIn()>0){
                        if(megaApi.getRootNode()==null){
                            logDebug("Refresh session logged in but no fetch - sdk");
                            Intent intentLogin = new Intent(this, LoginActivityLollipop.class);
                            intentLogin.putExtra(VISIBLE_FRAGMENT,  LOGIN_FRAGMENT);
                            intentLogin.setFlags(Intent.FLAG_ACTIVITY_CLEAR_TOP);
                            startActivity(intentLogin);
                            finish();
                            return;
                        }
                    }
                }

                if (megaChatApi == null) {
                    megaChatApi = ((MegaApplication) getApplication()).getMegaChatApi();
                }
                if (megaChatApi == null || megaChatApi.getInitState() == MegaChatApi.INIT_ERROR) {
                    logDebug("Refresh session - karere");
                    Intent intentLogin = new Intent(this, LoginActivityLollipop.class);
                    intentLogin.putExtra(VISIBLE_FRAGMENT, LOGIN_FRAGMENT);
                    intentLogin.setFlags(Intent.FLAG_ACTIVITY_CLEAR_TOP);
                    startActivity(intentLogin);
                    finish();
                    return;
                }

                if (isFolderLink) {
                    megaApiFolder = app.getMegaApiFolder();
                }

                if (dbH != null && dbH.getCredentials() != null) {
                    if (megaApi.httpServerIsRunning() == 0) {
                        megaApi.httpServerStart();
                    }

                    ActivityManager.MemoryInfo mi = new ActivityManager.MemoryInfo();
                    ActivityManager activityManager = (ActivityManager) this.getSystemService(Context.ACTIVITY_SERVICE);
                    activityManager.getMemoryInfo(mi);

                    if(mi.totalMem>BUFFER_COMP){
                        logDebug("Total mem: " + mi.totalMem + " allocate 32 MB");
                        megaApi.httpServerSetMaxBufferSize(MAX_BUFFER_32MB);
                    }
                    else{
                        logDebug("Total mem: " + mi.totalMem + " allocate 16 MB");
                        megaApi.httpServerSetMaxBufferSize(MAX_BUFFER_16MB);
                    }
                }
                else if (isFolderLink) {
                    if (megaApiFolder.httpServerIsRunning() == 0) {
                        megaApiFolder.httpServerStart();
                    }

                    ActivityManager.MemoryInfo mi = new ActivityManager.MemoryInfo();
                    ActivityManager activityManager = (ActivityManager) this.getSystemService(Context.ACTIVITY_SERVICE);
                    activityManager.getMemoryInfo(mi);

                    if(mi.totalMem>BUFFER_COMP){
                        logDebug("Total mem: " + mi.totalMem + " allocate 32 MB");
                        megaApiFolder.httpServerSetMaxBufferSize(MAX_BUFFER_32MB);
                    }
                    else{
                        logDebug("Total mem: " + mi.totalMem + " allocate 16 MB");
                        megaApiFolder.httpServerSetMaxBufferSize(MAX_BUFFER_16MB);
                    }
                }

                if (megaChatApi != null){
                    if (msgId != -1 && chatId != -1){
                        msgChat = megaChatApi.getMessage(chatId, msgId);
                        if(msgChat==null){
                            msgChat = megaChatApi.getMessageFromNodeHistory(chatId, msgId);
                        }
                        if (msgChat != null){
                            nodeChat = chatC.authorizeNodeIfPreview(msgChat.getMegaNodeList().get(0), megaChatApi.getChatRoom(chatId));
                            if (isDeleteDialogShow) {
                                showConfirmationDeleteNode(chatId, msgChat);
                            }
                        }
                    }
                    else {
                        logWarning("msgId or chatId null");
                    }
                }

                if (savedInstanceState != null && uri.toString().contains("http://") && !isFolderLink){
                    MegaNode node = null;
                    if (fromChat) {
                        node = nodeChat;
                    }
                    else if (adapterType == FILE_LINK_ADAPTER) {
                        node = currentDocument;
                    }
                    else {
                        node = megaApi.getNodeByHandle(handle);
                    }
                    if (node != null){
                        String url = megaApi.httpServerGetLocalLink(node);
                        if (url != null) {
                            uri = Uri.parse(url);
                        }
                    }
                    else {
                        showSnackbar(SNACKBAR_TYPE, getString(R.string.error_streaming), -1);
                    }

                }

                if (isFolderLink){
                    logDebug("Folder link node");
                    MegaNode currentDocumentAuth = megaApiFolder.authorizeNode(megaApiFolder.getNodeByHandle(handle));
                    if (dbH == null){
                        dbH = DatabaseHandler.getDbHandler(getApplicationContext());
                    }
                    if (currentDocumentAuth == null){
                        logDebug("CurrentDocumentAuth is null");
                        showSnackbar(SNACKBAR_TYPE, getString(R.string.error_streaming) + ": node not authorized", -1);
                    }
                    else{
                        logDebug("CurrentDocumentAuth is not null");
                        String url;
                        if (dbH != null && dbH.getCredentials() != null) {
                            url = megaApi.httpServerGetLocalLink(currentDocumentAuth);
                        }
                        else {
                            url = megaApiFolder.httpServerGetLocalLink(currentDocumentAuth);
                        }
                        if (url != null) {
                            uri = Uri.parse(url);
                        }
                    }
                }

                if (isOnTransferOverQuota()) {
                    showGeneralTransferOverQuotaWarning();
                }
            }
        }
        logDebug("uri: " + uri);

        if (uri.toString().contains("http://")){
            isUrl = true;
        }
        else {
            isUrl = false;
        }

        if (isAbHide) {
            hideActionStatusBar(0);
        }

        if (isPlayList) {
            getMediaFilesTask = new GetMediaFilesTask();
            getMediaFilesTask.execute();
        }
        else {
            createPlayer();
        }

        if (savedInstanceState == null){
            ViewTreeObserver observer = playerView.getViewTreeObserver();
            observer.addOnPreDrawListener(new ViewTreeObserver.OnPreDrawListener() {
                @Override
                public boolean onPreDraw() {

                    playerView.getViewTreeObserver().removeOnPreDrawListener(this);
                    int[] location = new int[2];
                    playerView.getLocationOnScreen(location);
                    int[] getlocation = new int[2];
                    getLocationOnScreen(getlocation);
                    if (screenPosition != null){
                        if (fromChat) {
                            mLeftDelta = screenPosition[0] - (screenPosition[2]/2) - location[0];
                            mTopDelta = screenPosition[1] - (screenPosition[3]/2) - location[1];
                        }
                        else {
                            mLeftDelta = getlocation[0] - location[0];
                            mTopDelta = getlocation[1] - location[1];
                        }

                        mWidthScale = (float) screenPosition[2] / playerView.getWidth();
                        mHeightScale = (float) screenPosition[3] / playerView.getHeight();
                    }
                    else {
                        mLeftDelta = (screenWidth/2) - location[0];
                        mTopDelta = (screenHeight/2) - location[1];

                        mWidthScale = (float) (screenWidth/4) / playerView.getWidth();
                        mHeightScale = (float) (screenHeight/4) / playerView.getHeight();
                    }

                    runEnterAnimation();

                    return true;
                }
            });
        }
        else {
            if (fromChat) {
                fromChatSavedInstance = true;
            }
        }
    }

    @Override
    public void onConfigurationChanged(@NonNull Configuration newConfig) {
        super.onConfigurationChanged(newConfig);

        setControllerLayoutParam();
    }

    /**
     * Update controller layout parameters according to screen orientation.
     */
    private void setControllerLayoutParam() {
        RelativeLayout.LayoutParams paramsName = (RelativeLayout.LayoutParams) exoPlayerName.getLayoutParams();
        RelativeLayout.LayoutParams paramsControlButtons = (RelativeLayout.LayoutParams) controlsButtonsLayout.getLayoutParams();
        RelativeLayout.LayoutParams paramsAudioContainer = (RelativeLayout.LayoutParams) audioContainer.getLayoutParams();
        if (getResources().getConfiguration().orientation == Configuration.ORIENTATION_LANDSCAPE) {
            paramsName.setMargins(0, 0, 0,
                    getResources().getDimensionPixelSize(R.dimen.av_player_file_name_margin_bottom_landscape));
            paramsControlButtons.setMargins(0, 0, 0,
                    getResources().getDimensionPixelSize(R.dimen.av_player_control_buttons_margin_bottom_landscape));
            paramsAudioContainer.addRule(RelativeLayout.ABOVE, containerControls.getId());
        } else {
            paramsName.setMargins(0,
                    getResources().getDimensionPixelSize(R.dimen.av_player_file_name_margin_top_portrait),
                    0,
                    getResources().getDimensionPixelSize(R.dimen.av_player_file_name_margin_bottom_portrait));
            paramsControlButtons.setMargins(0,
                    getResources().getDimensionPixelSize(R.dimen.av_player_control_buttons_margin_top_portrait),
                    0,
                    getResources().getDimensionPixelSize(R.dimen.av_player_control_buttons_margin_bottom_portrait));
            paramsAudioContainer.removeRule(RelativeLayout.ABOVE);
        }
        exoPlayerName.setLayoutParams(paramsName);
        controlsButtonsLayout.setLayoutParams(paramsControlButtons);
        audioContainer.setLayoutParams(paramsAudioContainer);
    }

    class GetMediaFilesTask extends AsyncTask<Void, Void, Void> {

        @Override
        protected Void doInBackground(Void... voids) {
            logDebug("GetMediaFilesTask");
            MegaNode parentNode;

            if (adapterType == OFFLINE_ADAPTER){
                offList = getIntent().getParcelableArrayListExtra(INTENT_EXTRA_KEY_ARRAY_OFFLINE);
                logDebug ("offList.size() = " + offList.size());

                for(int i=0; i<offList.size();i++){
                    MegaOffline checkOffline = offList.get(i);
                    File offlineFile = getOfflineFile(audioVideoPlayerLollipop, checkOffline);
                    if (!isFileAvailable(offlineFile)) {
                        offList.remove(i);
                        i--;
                    }
                }

                if (offList.size() > 0){

                    mediaOffList = new ArrayList<>();
                    int mediaPosition = -1;
                    for (int i=0;i<offList.size();i++){
                        if ((MimeTypeList.typeForName(offList.get(i).getName()).isVideoReproducible() && !MimeTypeList.typeForName(offList.get(i).getName()).isVideoNotSupported())
                                || (MimeTypeList.typeForName(offList.get(i).getName()).isAudio() && !MimeTypeList.typeForName(offList.get(i).getName()).isAudioNotSupported())){
                            mediaOffList.add(offList.get(i));
                            mediaPosition++;
                            if (i == currentPosition){
                                currentPosition = mediaPosition;
                            }
                        }
                    }

                    if (currentPosition >= mediaOffList.size()){
                        currentPosition = 0;
                    }
                }
                size = mediaOffList.size();
            }
            else if(adapterType == SEARCH_ADAPTER){
                mediaHandles = new ArrayList<>();
                ArrayList<String> handles = getIntent().getStringArrayListExtra(ARRAY_SEARCH);
                getMediaHandles(getSearchedNodes(handles));
            } else if (adapterType == SEARCH_BY_ADAPTER || adapterType == AUDIO_SEARCH_ADAPTER || adapterType  == VIDEO_SEARCH_ADAPTER) {
                long[] handles = getIntent().getLongArrayExtra(INTENT_EXTRA_KEY_HANDLES_NODES_SEARCH);
                getMediaHandles(getSearchedNodes(handles));
            } else if (adapterType == AUDIO_BROWSE_ADAPTER) {
                getMediaHandles(megaApi.searchByType(orderGetChildren, MegaApiJava.FILE_TYPE_AUDIO, MegaApiJava.SEARCH_TARGET_ROOTNODE));
            } else if (adapterType == VIDEO_BROWSE_ADAPTER) {
                getMediaHandles(megaApi.searchByType(orderGetChildren, MegaApiJava.FILE_TYPE_VIDEO, MegaApiJava.SEARCH_TARGET_ROOTNODE));
            } else if (adapterType == FILE_LINK_ADAPTER) {
                if (currentDocument != null) {
                    logDebug("File link node NOT null");
                    size = 1;
                }
                else {
                    size = 0;
                }
            }
            else if (adapterType == ZIP_ADAPTER) {
                logDebug("ZIP_ADAPTER");
                if (pathNavigation != null) {
                    File[] files = new File(zipFile.getParent()).listFiles();

                    if (files != null && files.length > 1){
                        for (int i=0; i<files.length; i++) {
                            zipFiles.add(files[i]);
                        }
                        Collections.sort(zipFiles, new Comparator<File>(){

                            public int compare(File z1, File z2) {
                                String name1 = z1.getName();
                                String name2 = z2.getName();
                                int res = String.CASE_INSENSITIVE_ORDER.compare(name1, name2);
                                if (res == 0) {
                                    res = name1.compareTo(name2);
                                }
                                return res;
                            }
                        });
                        for (int i=0; i<zipFiles.size();i++) {
                            if (zipFiles.get(i).isFile() && (MimeTypeList.typeForName(zipFiles.get(i).getName()).isVideoReproducible() && !MimeTypeList.typeForName(zipFiles.get(i).getName()).isVideoNotSupported())
                                    || (MimeTypeList.typeForName(zipFiles.get(i).getName()).isAudio() && !MimeTypeList.typeForName(zipFiles.get(i).getName()).isAudioNotSupported())) {
                                zipMediaFiles.add(zipFiles.get(i));
                            }
                        }
                        size = zipMediaFiles.size();
                    }
                    else {
                        size = 1;
                    }
                }
            }
            else if (adapterType == RECENTS_ADAPTER || adapterType == RECENTS_BUCKET_ADAPTER) {
                ArrayList<MegaNode> nodes = new ArrayList<>();
                MegaNode node;

                for (int i=0; i<nodeHandles.length; i++) {
                    if (nodeHandles[i] != -1) {
                        node = megaApi.getNodeByHandle(nodeHandles[i]);
                        if (node != null) {
                            nodes.add(node);
                        }
                    }
                }

                getMediaHandles(nodes);
            }
            else{
                ArrayList<MegaNode> nodes = null;
                if (adapterType == FOLDER_LINK_ADAPTER) {
                    if(megaApiFolder == null){
                        MegaApplication app = (MegaApplication)getApplication();
                        megaApiFolder = app.getMegaApiFolder();
                    }
                    if (parentNodeHandle == -1) {
                        parentNode = megaApiFolder.getRootNode();
                    }
                    else {
                        parentNode = megaApiFolder.getNodeByHandle(parentNodeHandle);
                    }
                    if (parentNode != null) {
                        nodes = megaApiFolder.getChildren(parentNode, orderGetChildren);
                    }
                } else if (isInRootLinksLevel(adapterType, parentNodeHandle)) {
                    nodes = megaApi.getPublicLinks(orderGetChildren);
                } else {
                    if (parentNodeHandle == -1) {
                        switch (adapterType) {
                            case FILE_BROWSER_ADAPTER: {
                                parentNode = megaApi.getRootNode();
                                break;
                            }
                            case RUBBISH_BIN_ADAPTER: {
                                parentNode = megaApi.getRubbishNode();
                                break;
                            }
                            case SHARED_WITH_ME_ADAPTER: {
                                parentNode = megaApi.getInboxNode();
                                break;
                            }
                            default: {
                                parentNode = megaApi.getRootNode();
                                break;
                            }
                        }

                    }
                    else {
                        parentNode = megaApi.getNodeByHandle(parentNodeHandle);
                    }
                    if (parentNode != null) {
                        nodes = megaApi.getChildren(parentNode, orderGetChildren);
                    }
                }

                getMediaHandles(nodes);
            }

            return null;
        }

        @Override
        protected void onPostExecute(Void aVoid) {
            if (size > 1) {
                createPlaylistProgressBar.setVisibility(View.VISIBLE);
            }

            mediaSourcePlaylist.clear();
            createPlayer();
        }

        private void getMediaHandles(ArrayList<MegaNode> nodes) {
            mediaHandles = new ArrayList<>();

            int mediaNumber = 0;
            if (nodes != null) {
                for (int i = 0; i < nodes.size(); i++) {
                    MegaNode n = nodes.get(i);
                    if (isNodeTakenDown(n)) continue;

                    if ((MimeTypeList.typeForName(n.getName()).isVideoReproducible() && !MimeTypeList.typeForName(n.getName()).isVideoNotSupported())
                            || (MimeTypeList.typeForName(n.getName()).isAudio() && !MimeTypeList.typeForName(n.getName()).isAudioNotSupported())) {
                        mediaHandles.add(n.getHandle());
                        if (i == currentPosition) {
                            currentPosition = mediaNumber;
                        }
                        mediaNumber++;
                    }
                }
            }

            if (mediaHandles.size() == 0) {
                finish();
            }

            if (currentPosition >= mediaHandles.size()) {
                currentPosition = 0;
            }

            size = mediaHandles.size();
        }
    }

    void createPlayer () {
        logDebug("createPlayer");
        createPlayListErrorCounter = 0;
        //Create the player
        MappingTrackSelector trackSelector = new DefaultTrackSelector(this);
        player = new SimpleExoPlayer.Builder(this,
                new DefaultRenderersFactory(this)
                        .setExtensionRendererMode(DefaultRenderersFactory.EXTENSION_RENDERER_MODE_ON))
                .setTrackSelector(trackSelector)
                .build();

        //Set media controller
        playerView.setUseController(true);
        playerView.requestFocus();

        if (player != null) {
            //Bind the player to the view
            playerView.setPlayer(player);
            playerView.setControllerAutoShow(false);
            playerView.setControllerShowTimeoutMs(999999999);
            playerView.setOnTouchListener(new View.OnTouchListener() {
                @Override
                public boolean onTouch(View v, MotionEvent event) {

                    if (event.getAction() == MotionEvent.ACTION_UP) {
                        if (aB.isShowing()) {
                            hideActionStatusBar(400L);
                        }
                        else {
                            showActionStatusBar();
                        }
                    }
                    return true;
                }
            });

            //Measures bandwidth during playback. Can be null if not required.
           defaultBandwidthMeter = new DefaultBandwidthMeter();
            //Produces DataSource instances through which meida data is loaded
            //DataSource.Factory dataSourceFactory = new DefaultDataSourceFactory(this, Util.getUserAgent(this, "android2"), defaultBandwidthMeter);
            dataSourceFactory = new DefaultDataSourceFactory(this, Util.getUserAgent(this, "android2"), defaultBandwidthMeter);
            //Produces Extractor instances for parsing the media data
            extractorsFactory = new DefaultExtractorsFactory();

//            MediaSource mediaSource = null;
//            loopingMediaSource = null;

            if (isPlayList && size > 1) {
                createPlayListTask = new CreatePlayListTask();
                createPlayListTask.execute();
                createPlaylistProgressBar.setVisibility(View.VISIBLE);
            }
            else {
                creatingPlaylist = false;
            }
            mediaSource = new ExtractorMediaSource(uri, dataSourceFactory, extractorsFactory, null, null);
            player.prepare(mediaSource);

    //        final LoopingMediaSource finalLoopingMediaSource = loopingMediaSource;
//            final ConcatenatingMediaSource finalConcatenatingMediaSource = concatenatingMediaSource;
//            final MediaSource finalMediaSource = mediaSource;
            //MediaSource mediaSource = new HlsMediaSource(uri, dataSourceFactory, handler, null);
            //DashMediaSource mediaSource = new DashMediaSource(uri, dataSourceFactory, new DefaultDashChunkSource.Factory(dataSourceFactory), null, null);

            player.addListener(new Player.EventListener() {
                @Override
                public void onTimelineChanged(Timeline timeline, Object manifest, int reason) {
                    logDebug("playerListener: onTimelineChanged");
                    updateContainers();
                    enableNextButton();
                }

                @Override
                public void onTracksChanged(TrackGroupArray trackGroups, TrackSelectionArray trackSelections) {
                    logDebug("playerListener: onTracksChanged");

                    updateContainers();
                    enableNextButton();
                    int newIndex = player.getCurrentWindowIndex();
                    if (currentWindowIndex != newIndex && playListCreated) {
                        updateFileProperties();
                    }
                }

                @Override
                public void onLoadingChanged(boolean isLoading) {
                    logDebug("playerListener: onLoadingChanged");
                    updateContainers();
                    enableNextButton();
                }

                @Override
                public void onPlayerStateChanged(boolean playWhenReady, int playbackState) {
                    logDebug("playbackState: " + playbackState);

                    if (playWhenReady && participatingInACall()) {
                        //Not allow to play content when a call is in progress
                        stopPlayback();
                        showSnackbar(SNACKBAR_TYPE, getString(R.string.not_allow_play_alert), -1);
                    }

                    playbackStateSaved = playbackState;
                    if (playbackState == Player.STATE_BUFFERING) {
                        audioContainer.setVisibility(View.GONE);
                        if (onPlaylist) {
                            playlistProgressBar.setVisibility(View.VISIBLE);
                            progressBar.setVisibility(View.GONE);
                        }
                        else {
                            progressBar.setVisibility(View.VISIBLE);
                        }
                    }
                    else if (playbackState == Player.STATE_ENDED) {
                        if (creatingPlaylist && playListCreated){
                           setPlaylist(currentWindowIndex + 1, 0);
                        }
                        else if (!loop && !onPlaylist && !creatingPlaylist) {
                            showActionStatusBar();
                        }
                    }
                    else {
                        if (onPlaylist) {
                            progressBar.setVisibility(View.GONE);
                            if (playlistProgressBar != null) {
                                playlistProgressBar.setVisibility(View.GONE);
                            }
                            if (playlistFragment != null && playlistFragment.isAdded()) {
                                if (playlistFragment.adapter != null) {
                                    playlistFragment.adapter.notifyDataSetChanged();
                                }
                            }
                        }
                        else {
                            progressBar.setVisibility(View.GONE);
                        }
                    }
                    enableNextButton();
                    updateContainers();
                }

                @Override
                public void onRepeatModeChanged(int repeatMode) {
                    logDebug("repeatMode: " + repeatMode);
                    updateContainers();
                    enableNextButton();
                }

                @Override
                public void onShuffleModeEnabledChanged(boolean shuffleModeEnabled) {
                    logDebug("shuffleModeEnabled: " + shuffleModeEnabled);
                    updateContainers();
                    enableNextButton();
                }

                @Override
                public void onPlayerError(ExoPlaybackException error) {
                    logWarning("Audio/Video player error", error);
                    playerError();
                }

                @Override
                public void onPositionDiscontinuity(int reason) {
                    logDebug("reason: " + reason);
                    updateContainers();
                    enableNextButton();

                    if (!creatingPlaylist) {
                        int oldWindowIndex = currentWindowIndex;
                        currentWindowIndex = player.getCurrentWindowIndex();

                        if (currentWindowIndex != oldWindowIndex && playListCreated) {
                            updateFileProperties();
                        }
                    }
                }

                @Override
                public void onPlaybackParametersChanged(PlaybackParameters playbackParameters) {
                    logDebug("playerListener: onPlaybackParametersChanged");
                    updateContainers();
                    enableNextButton();
                }

                @Override
                public void onSeekProcessed() {
                    logDebug("playerListener: onSeekProcessed");
                    updateContainers();
                    enableNextButton();
                }
            });
            numErrors = 0;
            if (playWhenReady) {
                startPlayback();
            } else {
                stopPlayback();
            }
            player.seekTo(currentTime);
            player.setVideoDebugListener(this);
        }
        else {
            logWarning("Error creating player");
        }
    }

    void setPlaylist (int index, long time) {
        boolean next = false;
        if (isOffline) {
            if (index < mediaOffList.size()) {
                next = true;
            }
        }
        else if (isZip) {
            if (index < zipMediaFiles.size()) {
                next = true;
            }
        }
        else {
            if (index < mediaHandles.size()) {
                next = true;
            }
        }
        if (next) {
            initPlaylist(index, time);
        }
    }

    void updateFileProperties () {
        logDebug("updateFileProperties");
        if (!creatingPlaylist && size > 1) {
            if (isOffline) {
                MegaOffline n = mediaOffList.get(currentWindowIndex);
                fileName = n.getName();
                handle = Long.parseLong(n.getHandle());
            }
            else if (isZip) {
                File zip = zipMediaFiles.get(currentWindowIndex);
                fileName = zip.getName();
                handle = -1;
            }
            else {
                MegaNode n;
                if (isFolderLink) {
                    n = megaApiFolder.getNodeByHandle(mediaHandles.get(currentWindowIndex));
                }
                else {
                    n = megaApi.getNodeByHandle(mediaHandles.get(currentWindowIndex));
                }
                fileName = n.getName();
                handle = n.getHandle();
            }

            isVideo = MimeTypeList.typeForName(fileName).isVideoReproducible();
            String extension = fileName.substring(fileName.length() - 3, fileName.length());
            if (extension.equals("mp4")) {
                isMP4 = true;
            } else {
                isMP4 = false;
            }
            exoPlayerName.setText(fileName);
            if (mediaUris != null && mediaUris.size() > currentWindowIndex) {
                uri = mediaUris.get(currentWindowIndex);
                if (uri.toString().contains("http://")) {
                    isUrl = true;
                } else {
                    isUrl = false;
                }
            }
            supportInvalidateOptionsMenu();
        }
        updateScrollPosition();

        if (onPlaylist) {
            if (playlistFragment != null && playlistFragment.isAdded() && playlistFragment.adapter != null) {
                if (currentWindowIndex < playlistFragment.adapter.getItemCount() && currentWindowIndex >= 0) {
                    playlistFragment.adapter.setItemChecked(currentWindowIndex);
                    playlistFragment.mLayoutManager.scrollToPosition(currentWindowIndex);
                    playlistFragment.adapter.notifyDataSetChanged();
                }
            }
        }
    }

    void enableNextButton() {
        if (playListCreated){
            if (isOffline) {
                if (currentWindowIndex == mediaOffList.size() -1)
                    return;
            }
            else if (isZip) {
                if (currentWindowIndex == zipMediaFiles.size() -1)
                    return;
            }
            else {
                if (currentWindowIndex == mediaHandles.size() -1)
                    return;
            }

            if (onPlaylist){
                if (playlistFragment != null && playlistFragment.isAdded()){
                    playlistFragment.nextButton.setEnabled(true);
                    playlistFragment.nextButton.setAlpha(1F);
                }
            }
            else {
                nextButton.setEnabled(true);
                nextButton.setAlpha(1F);
            }
            playerView.refreshDrawableState();
        }
    }

    void playerError() {
        numErrors++;
        player.stop();
        if (numErrors <= 6) {
            if (isPlayList && size > 1 && playListCreated && concatenatingMediaSource != null) {
//                player.prepare(finalLoopingMediaSource);
                player.prepare(concatenatingMediaSource);
            }
            else {
                player.prepare(mediaSource);
            }
            startPlayback();
        }
        else {
            showErrorDialog();
        }
    }

    void showErrorDialog() {
        logWarning("Error open video file");
        new AlertDialog.Builder(this, R.style.AppCompatAlertDialogStyle)
            .setCancelable(false)
            .setMessage(isOnline(this) ? R.string.unsupported_file_type
                : R.string.error_fail_to_open_file_no_network)
            .setPositiveButton(getResources().getString(R.string.general_ok).toUpperCase(),
                (dialog, which) -> finish())
            .show();

        numErrors = 0;
    }

    void updateContainers() {
        if (isVideo) {
            if ((isMP4 && video) || !isMP4) {
                audioContainer.setVisibility(View.GONE);
                if (isAbHide){
                    containerControls.animate().translationY(400).setDuration(0).withEndAction(new Runnable() {
                        @Override
                        public void run() {
                            playerView.hideController();
                        }
                    }).start();
                }
            }
            else if (playbackStateSaved != Player.STATE_BUFFERING){
                playerView.showController();
                containerControls.animate().translationY(0).setDuration(0).start();
                audioContainer.setVisibility(View.VISIBLE);
            }
        }
        else if (playbackStateSaved != Player.STATE_BUFFERING){
            playerView.showController();
            containerControls.animate().translationY(0).setDuration(0).start();
            audioContainer.setVisibility(View.VISIBLE);
        }
    }

    public void updateCurrentImage(){

        if (adapterType == OFFLINE_ADAPTER){
            for (int i=0; i<offList.size(); i++){
                logDebug("Name: "+fileName+" mOfflist name: "+offList.get(i).getName());
                if (offList.get(i).getName().equals(fileName)){
                    getImageView(i, Long.parseLong(offList.get(i).getHandle()));
                    break;
                }
            }
        }
        else if (adapterType == ZIP_ADAPTER) {
            for (int i = 0; i< zipFiles.size(); i++) {
                if (zipFiles.get(i).getName().equals(fileName)) {
                    getImageView(i, -1);
                }
            }
        }
        else if (adapterType == PHOTO_SYNC_ADAPTER || adapterType == SEARCH_BY_ADAPTER){
            getImageView(0, handle);
        }
        else if (adapterType == SEARCH_ADAPTER){
            getImageView(0, handle);
        }
        else {
            ArrayList<MegaNode> listNodes;
            if (isInRootLinksLevel(adapterType, parentNodeHandle)) {
                listNodes = megaApi.getPublicLinks(orderGetChildren);
            } else {
                MegaNode parentNode;
                if (isFolderLink) {
                    parentNode = megaApiFolder.getParentNode(megaApiFolder.getNodeByHandle(handle));
                } else {
                    parentNode = megaApi.getParentNode(megaApi.getNodeByHandle(handle));
                }
                listNodes = megaApi.getChildren(parentNode, orderGetChildren);
            }

            for (int i=0; i<listNodes.size(); i++){
                if (listNodes.get(i).getHandle() == handle){
                    getImageView(i, handle);
                    break;
                }
            }
        }
    }

    public void getImageView (int i, long handle) {
        Intent intent = new Intent(BROADCAST_ACTION_INTENT_FILTER_UPDATE_POSITION);
        intent.putExtra("position", i);
        intent.putExtra("actionType", UPDATE_IMAGE_DRAG);
        intent.putExtra("adapterType", adapterType);
        intent.putExtra("placeholder",placeholderCount);
        intent.putExtra("handle", handle);
        sendBroadcast(intent);
    }

    public void updateScrollPosition(){
        if (adapterType == OFFLINE_ADAPTER){
            for (int i=0; i<offList.size(); i++){
                logDebug("Name: " + fileName + " mOfflist name: " + offList.get(i).getName());
                if (offList.get(i).getName().equals(fileName)){
                    scrollToPosition(i, Long.parseLong(offList.get(i).getHandle()));
                    break;
                }
            }
        }
        else if (adapterType == ZIP_ADAPTER) {
            for (int i = 0; i< zipFiles.size(); i++) {
                if (zipFiles.get(i).getName().equals(fileName)) {
                    scrollToPosition(i, -1);
                }
            }
        }
        else if (adapterType == PHOTO_SYNC_ADAPTER || adapterType == SEARCH_BY_ADAPTER){
            scrollToPosition(0, handle);
        }
        else if (adapterType == SEARCH_ADAPTER){
            scrollToPosition(0, handle);
        }
        else {
            ArrayList<MegaNode> listNodes;
            if (isInRootLinksLevel(adapterType, parentNodeHandle)) {
                listNodes = megaApi.getPublicLinks(orderGetChildren);
            } else {
                MegaNode parentNode;
                if (isFolderLink) {
                    parentNode = megaApiFolder.getParentNode(megaApiFolder.getNodeByHandle(handle));
                } else {
                    parentNode = megaApi.getParentNode(megaApi.getNodeByHandle(handle));
                }
                listNodes = megaApi.getChildren(parentNode, orderGetChildren);
            }

            for (int i = 0; i < listNodes.size(); i++) {
                if (listNodes.get(i).getHandle() == handle) {
                    scrollToPosition(i, handle);
                    break;
                }
            }
        }
    }

    void scrollToPosition (int i, long handle) {
        getImageView(i, handle);
        Intent intent = new Intent(BROADCAST_ACTION_INTENT_FILTER_UPDATE_POSITION);
        intent.putExtra("position", i);
        intent.putExtra("actionType", SCROLL_TO_POSITION);
        intent.putExtra("adapterType", adapterType);
        intent.putExtra("handle", handle);
        intent.putExtra("placeholder",placeholderCount);
        sendBroadcast(intent);
    }

    public void setImageDragVisibility(int visibility){
        if (adapterType == RUBBISH_BIN_ADAPTER){
            if (RubbishBinFragmentLollipop.imageDrag != null){
                RubbishBinFragmentLollipop.imageDrag.setVisibility(visibility);
            }
        }
        else if (adapterType == INBOX_ADAPTER){
            if (InboxFragmentLollipop.imageDrag != null){
                InboxFragmentLollipop.imageDrag.setVisibility(visibility);
            }
        }
        else if (adapterType == INCOMING_SHARES_ADAPTER){
            if (IncomingSharesFragmentLollipop.imageDrag != null) {
                IncomingSharesFragmentLollipop.imageDrag.setVisibility(visibility);
            }
        }
        else if (adapterType == OUTGOING_SHARES_ADAPTER){
            if (OutgoingSharesFragmentLollipop.imageDrag != null){
                OutgoingSharesFragmentLollipop.imageDrag.setVisibility(visibility);
            }
        }
        else if (adapterType == CONTACT_FILE_ADAPTER){
            if (ContactFileListFragmentLollipop.imageDrag != null){
                ContactFileListFragmentLollipop.imageDrag.setVisibility(visibility);
            }
        }
        else if (adapterType == FOLDER_LINK_ADAPTER){
            if (FolderLinkActivityLollipop.imageDrag != null){
                FolderLinkActivityLollipop.imageDrag.setVisibility(visibility);
            }
        }
        else if (adapterType == SEARCH_ADAPTER){
            if (SearchFragmentLollipop.imageDrag != null){
                SearchFragmentLollipop.imageDrag.setVisibility(visibility);
            }
        }
        else if (adapterType == FILE_BROWSER_ADAPTER){
            if (FileBrowserFragmentLollipop.imageDrag != null){
                FileBrowserFragmentLollipop.imageDrag.setVisibility(visibility);
            }
        }
        else if (adapterType == PHOTO_SYNC_ADAPTER ||adapterType == SEARCH_BY_ADAPTER) {
            DraggingThumbnailCallback callback
                    = DRAGGING_THUMBNAIL_CALLBACKS.get(CameraUploadsFragment.class);
            if (callback != null) {
                callback.setVisibility(visibility);
            }
        } else if (adapterType == AUDIO_BROWSE_ADAPTER ||adapterType == AUDIO_SEARCH_ADAPTER) {
            DraggingThumbnailCallback callback
                    = DRAGGING_THUMBNAIL_CALLBACKS.get(AudioFragment.class);
            if (callback != null) {
                callback.setVisibility(visibility);
            }
        } else if (adapterType == VIDEO_BROWSE_ADAPTER ||adapterType == VIDEO_SEARCH_ADAPTER) {
            DraggingThumbnailCallback callback
                    = DRAGGING_THUMBNAIL_CALLBACKS.get(VideoFragment.class);
            if (callback != null) {
                callback.setVisibility(visibility);
            }
        }
        else if (adapterType == OFFLINE_ADAPTER) {
            DraggingThumbnailCallback callback
                    = DRAGGING_THUMBNAIL_CALLBACKS.get(OfflineFragment.class);
            if (callback != null) {
                callback.setVisibility(visibility);
            }
        }
        else if (adapterType == ZIP_ADAPTER) {
            if (ZipBrowserActivityLollipop.imageDrag != null){
                ZipBrowserActivityLollipop.imageDrag.setVisibility(visibility);
            }
        } else if (adapterType == LINKS_ADAPTER) {
            if (LinksFragment.imageDrag != null){
                LinksFragment.imageDrag.setVisibility(visibility);
            }
        } else if (adapterType == RECENTS_ADAPTER && RecentsFragment.imageDrag != null) {
            RecentsFragment.imageDrag.setVisibility(visibility);
        } else if (adapterType == RECENTS_BUCKET_ADAPTER) {
            DraggingThumbnailCallback callback = DRAGGING_THUMBNAIL_CALLBACKS.get(RecentsBucketFragment.class);
            if (callback != null) {
                callback.setVisibility(visibility);
            }
        }
    }

    void getLocationOnScreen(int[] location){
        if (adapterType == RUBBISH_BIN_ADAPTER){
            if (RubbishBinFragmentLollipop.imageDrag != null) {
                RubbishBinFragmentLollipop.imageDrag.getLocationOnScreen(location);
            }
        }
        else if (adapterType == INBOX_ADAPTER){
            if (InboxFragmentLollipop.imageDrag != null){
                InboxFragmentLollipop.imageDrag.getLocationOnScreen(location);
            }
        }
        else if (adapterType == INCOMING_SHARES_ADAPTER){
            if (IncomingSharesFragmentLollipop.imageDrag != null) {
                IncomingSharesFragmentLollipop.imageDrag.getLocationOnScreen(location);
            }
        }
        else if (adapterType == OUTGOING_SHARES_ADAPTER){
            if (OutgoingSharesFragmentLollipop.imageDrag != null) {
                OutgoingSharesFragmentLollipop.imageDrag.getLocationOnScreen(location);
            }
        }
        else if (adapterType == CONTACT_FILE_ADAPTER){
            if (ContactFileListFragmentLollipop.imageDrag != null) {
                ContactFileListFragmentLollipop.imageDrag.getLocationOnScreen(location);
            }
        }
        else if (adapterType == FOLDER_LINK_ADAPTER){
            if (FolderLinkActivityLollipop.imageDrag != null) {
                FolderLinkActivityLollipop.imageDrag.getLocationOnScreen(location);
            }
        }
        else if (adapterType == SEARCH_ADAPTER){
            if (SearchFragmentLollipop.imageDrag != null){
                SearchFragmentLollipop.imageDrag.getLocationOnScreen(location);
            }
        }
        else if (adapterType == FILE_BROWSER_ADAPTER){
            if (FileBrowserFragmentLollipop.imageDrag != null){
                FileBrowserFragmentLollipop.imageDrag.getLocationOnScreen(location);
            }
        }
        else if (adapterType == PHOTO_SYNC_ADAPTER || adapterType == SEARCH_BY_ADAPTER) {
            DraggingThumbnailCallback callback
                    = DRAGGING_THUMBNAIL_CALLBACKS.get(CameraUploadsFragment.class);
            if (callback != null) {
                callback.getLocationOnScreen(location);
            }
        } else if (adapterType == AUDIO_BROWSE_ADAPTER || adapterType == AUDIO_SEARCH_ADAPTER) {
            DraggingThumbnailCallback callback
                    = DRAGGING_THUMBNAIL_CALLBACKS.get(AudioFragment.class);
            if (callback != null) {
                callback.getLocationOnScreen(location);
            }
        } else if (adapterType == VIDEO_BROWSE_ADAPTER || adapterType == VIDEO_SEARCH_ADAPTER) {
            DraggingThumbnailCallback callback
                    = DRAGGING_THUMBNAIL_CALLBACKS.get(VideoFragment.class);
            if (callback != null) {
                callback.getLocationOnScreen(location);
            }
        }
        else if (adapterType == OFFLINE_ADAPTER){
            DraggingThumbnailCallback callback
                    = DRAGGING_THUMBNAIL_CALLBACKS.get(OfflineFragment.class);
            if (callback != null) {
                callback.getLocationOnScreen(location);
            }
        }
        else if (adapterType == ZIP_ADAPTER){
            if (ZipBrowserActivityLollipop.imageDrag != null){
                ZipBrowserActivityLollipop.imageDrag.getLocationOnScreen(location);
            }
        } else if (adapterType == LINKS_ADAPTER){
            if (LinksFragment.imageDrag != null){
                LinksFragment.imageDrag.getLocationOnScreen(location);
            }
        } else if (adapterType == RECENTS_ADAPTER && RecentsFragment.imageDrag != null){
            RecentsFragment.imageDrag.getLocationOnScreen(location);
        } else if(adapterType == RECENTS_BUCKET_ADAPTER) {
            DraggingThumbnailCallback callback = DRAGGING_THUMBNAIL_CALLBACKS.get(RecentsBucketFragment.class);
            if (callback != null) {
                callback.getLocationOnScreen(location);
            }
        }
    }

    public void runEnterAnimation() {
        final long duration = 600;

        if (aB != null && aB.isShowing()) {
            if(tB != null) {
                tB.animate().translationY(-220).setDuration(0)
                        .withEndAction(new Runnable() {
                            @Override
                            public void run() {
                                aB.hide();
                            }
                        }).start();
                getWindow().addFlags(WindowManager.LayoutParams.FLAG_FULLSCREEN);
                try{
                    containerControls.animate().translationY(400).setDuration(0).withEndAction(new Runnable() {
                        @Override
                        public void run() {
                            playerView.hideController();
                        }
                    }).start();
                }
                catch(Exception e){
                    logWarning("Exception" + e.getMessage());
                }

            }
            else {
                aB.hide();
            }
        }
        containerAudioVideoPlayer.setBackgroundColor(TRANSPARENT);
        playerLayout.setBackgroundColor(TRANSPARENT);
        appBarLayout.setBackgroundColor(TRANSPARENT);
        if (Build.VERSION.SDK_INT >= Build.VERSION_CODES.LOLLIPOP) {
            containerAudioVideoPlayer.setElevation(0);
            playerLayout.setElevation(0);
            appBarLayout.setElevation(0);

        }


        playerView.setPivotX(0);
        playerView.setPivotY(0);
        playerView.setScaleX(mWidthScale);
        playerView.setScaleY(mHeightScale);
        playerView.setTranslationX(mLeftDelta);
        playerView.setTranslationY(mTopDelta);

        ivShadow.setAlpha(0);

        playerView.animate().setDuration(duration).scaleX(1).scaleY(1).translationX(0).translationY(0).setInterpolator(new DecelerateInterpolator()).withEndAction(new Runnable() {
            @Override
            public void run() {
                showActionStatusBar();
                playerView.showController();
                containerControls.animate().translationY(0).setDuration(400L).start();
                containerAudioVideoPlayer.setBackgroundColor(BLACK);
                playerLayout.setBackgroundColor(BLACK);
                appBarLayout.setBackgroundColor(BLACK);
            }
        });

        ivShadow.animate().setDuration(duration).alpha(1);

        handler.postDelayed(runnableActionStatusBar, 3000);
    }

    @Override
    public void onSaveInstanceState(Bundle outState) {
        super.onSaveInstanceState(outState);
        logDebug("onSaveInstanceState");
        if (player != null) {
            playWhenReady = player.getPlayWhenReady();

            // Pause either video or audio as per UX advise
            if (playWhenReady) {
                stopPlayback();
            }

            currentTime = player.getCurrentPosition();
        }
        if (createPlayListTask != null && createPlayListTask.getStatus() == AsyncTask.Status.RUNNING){
            createPlayListTask.cancel(true);
        }
        if (getMediaFilesTask != null && getMediaFilesTask.getStatus() == AsyncTask.Status.RUNNING) {
            getMediaFilesTask.cancel(true);
        }
        outState.putLong("currentTime", currentTime);
        outState.putInt("currentPosition", currentPosition);
        outState.putInt("placeholder",placeholderCount );
        outState.putLong("handle", handle);
        outState.putString("fileName", fileName);
        outState.putString("uri", uri.toString());
        if (getIntent() != null) {
            getIntent().setData(uri);
        }
        outState.putBoolean("renamed", renamed);
        outState.putBoolean("loop", loop);
        outState.putBoolean("onPlaylist", onPlaylist);
        outState.putInt("currentWindowIndex", currentWindowIndex);
        outState.putInt("size", size);
        outState.putString("querySearch", querySearch);
        outState.putBoolean("playWhenReady", playWhenReady);
        outState.putBoolean("isDeleteDialogShow", isDeleteDialogShow);
        outState.putBoolean("isAbHide", isAbHide);
    }

    public String getFileName(Uri uri) {
        String result = null;
        if (uri.getScheme().equals("content")) {
            Cursor cursor = getContentResolver().query(uri, null, null, null, null);
            try {
                if (cursor != null && cursor.moveToFirst()) {
                    result = cursor.getString(cursor.getColumnIndex(OpenableColumns.DISPLAY_NAME));
                }
            } finally {
                if (cursor != null) {
                    cursor.close();
                }
            }
        }
        if (result == null) {
            result = uri.getLastPathSegment();
        }
        return result;
    }

    protected void hideActionStatusBar(long duration){
        isAbHide = true;
        if (aB != null && aB.isShowing()) {
            if(tB != null) {
                tB.animate().translationY(-220).setDuration(duration)
                        .withEndAction(new Runnable() {
                            @Override
                            public void run() {
                                aB.hide();
                            }
                        }).start();
                getWindow().addFlags(WindowManager.LayoutParams.FLAG_FULLSCREEN);
            }
            else {
                aB.hide();
            }
            if (video){
                containerControls.animate().translationY(400).setDuration(duration).withEndAction(new Runnable() {
                    @Override
                    public void run() {
                        playerView.hideController();
                    }
                }).start();
            }
        }
    }
    protected void showActionStatusBar(){
        isAbHide = false;
        if (aB != null && !aB.isShowing()) {
            aB.show();
            if(tB != null) {
                tB.animate().translationY(0).setDuration(400L).start();
                getWindow().clearFlags(WindowManager.LayoutParams.FLAG_FULLSCREEN);
            }
            playerView.showController();
            if (creatingPlaylist){
                enableNextButton();
            }
            containerControls.animate().translationY(0).setDuration(400L).start();
        }
    }

    public void showToolbar() {
        if (tB == null) {
            tB = (Toolbar) findViewById(R.id.call_toolbar);
            if (tB == null) {
                logWarning("Tb is Null");
                return;
            }
            tB.setVisibility(View.VISIBLE);
            setSupportActionBar(tB);
        }
        if (aB != null && !aB.isShowing()) {
            aB.show();
            if(tB != null) {
                tB.animate().translationY(0).setDuration(0).start();
                getWindow().clearFlags(WindowManager.LayoutParams.FLAG_FULLSCREEN);
            }
        }
        else {
            aB = getSupportActionBar();
            aB.setHomeAsUpIndicator(R.drawable.ic_arrow_back_white);
            aB.setHomeButtonEnabled(true);
            aB.setDisplayHomeAsUpEnabled(true);
            aB.show();
            if(tB != null) {
                tB.animate().translationY(0).setDuration(0).start();
                getWindow().clearFlags(WindowManager.LayoutParams.FLAG_FULLSCREEN);
            }
        }
    }

    @Override
    public boolean onCreateOptionsMenu(Menu menu) {
        logDebug("onCreateOptionsMenu");

        MenuInflater inflater = getMenuInflater();
        inflater.inflate(R.menu.activity_audiovideoplayer, menu);

        final SearchManager searchManager = (SearchManager) getSystemService(Context.SEARCH_SERVICE);
        searchMenuItem = menu.findItem(R.id.action_search);
        final SearchView searchView = (SearchView) MenuItemCompat.getActionView(searchMenuItem);

        if (searchView != null){
            searchView.setIconifiedByDefault(true);
        }

        MenuItemCompat.setOnActionExpandListener(searchMenuItem, new MenuItemCompat.OnActionExpandListener() {
            @Override
            public boolean onMenuItemActionExpand(MenuItem item) {
                stopPlayback();
                if (playlistFragment != null && playlistFragment.isAdded()){
                    playlistFragment.setSearchOpen(true);
                    playlistFragment.hideController();
                }
                loopMenuItem.setVisible(false);
                querySearch = "";
                searchExpand = true;
                return true;
            }

            @Override
            public boolean onMenuItemActionCollapse(MenuItem item) {
                searchExpand = false;
                if (playlistFragment != null && playlistFragment.isAdded()){
                    boolean scroll;
                    playlistFragment.setSearchOpen(false);
                    if(playlistFragment.mLayoutManager.findLastVisibleItemPosition() == playlistFragment.adapter.getItemCount()-1){
                        scroll = true;
                    }
                    else {
                        scroll = false;
                    }
                    playlistFragment.showController(scroll);
                    playlistFragment.adapter.notifyDataSetChanged();
                    if (isOffline){
                        playlistFragment.contentText.setText(""+mediaOffList.size()+" "+getResources().getQuantityString(R.plurals.general_num_files, mediaOffList.size()));
                    }
                    else if (isZip) {
                        playlistFragment.contentText.setText(""+ zipMediaFiles.size()+" "+getResources().getQuantityString(R.plurals.general_num_files, zipMediaFiles.size()));
                    }
                    else {
                        playlistFragment.contentText.setText(""+mediaHandles.size()+" "+getResources().getQuantityString(R.plurals.general_num_files, mediaHandles.size()));
                    }
                }
                loopMenuItem.setVisible(true);
                invalidateOptionsMenu();
                return true;
            }
        });
        searchView.setMaxWidth(Integer.MAX_VALUE);
        searchView.setOnQueryTextListener(new SearchView.OnQueryTextListener() {

            @Override
            public boolean onQueryTextSubmit(String query) {
                if (playlistFragment != null && playlistFragment.isAdded()){
                    playlistFragment.setNodesSearch(query);
                }
                querySearch = query;
                return true;
            }

            @Override
            public boolean onQueryTextChange(String newText) {
                logDebug("newText: " + newText);
                if (playlistFragment != null && playlistFragment.isAdded()){
                    playlistFragment.setNodesSearch(newText);
                }
                querySearch = newText;
                return true;
            }

        });

        shareMenuItem = menu.findItem(R.id.full_video_viewer_share);
        downloadMenuItem = menu.findItem(R.id.full_video_viewer_download);
        chatMenuItem = menu.findItem(R.id.full_video_viewer_chat);
<<<<<<< HEAD
=======
        chatMenuItem.setIcon(mutateIconSecondary(this, R.drawable.ic_send_to_contact, R.color.white));
>>>>>>> f9b57d26
        propertiesMenuItem = menu.findItem(R.id.full_video_viewer_properties);
        getlinkMenuItem = menu.findItem(R.id.full_video_viewer_get_link);
        renameMenuItem = menu.findItem(R.id.full_video_viewer_rename);
        moveMenuItem = menu.findItem(R.id.full_video_viewer_move);
        copyMenuItem = menu.findItem(R.id.full_video_viewer_copy);
        moveToTrashMenuItem = menu.findItem(R.id.full_video_viewer_move_to_trash);
        removeMenuItem = menu.findItem(R.id.full_video_viewer_remove);
        removelinkMenuItem = menu.findItem(R.id.full_video_viewer_remove_link);
        loopMenuItem = menu.findItem(R.id.full_video_viewer_loop);
        importMenuItem = menu.findItem(R.id.chat_full_video_viewer_import);
        saveForOfflineMenuItem = menu.findItem(R.id.chat_full_video_viewer_save_for_offline);
<<<<<<< HEAD
=======
        saveForOfflineMenuItem.setIcon(mutateIconSecondary(this, R.drawable.ic_b_save_offline, R.color.white));
>>>>>>> f9b57d26
        chatRemoveMenuItem = menu.findItem(R.id.chat_full_video_viewer_remove);

        if (nC == null) {
            nC = new NodeController(this);
        }
        boolean fromIncoming = false;
        if (adapterType == SEARCH_ADAPTER) {
            fromIncoming = nC.nodeComesFromIncoming(megaApi.getNodeByHandle(handle));
        }

        if (loop){
            loopMenuItem.setChecked(true);
            if (player != null) {
                player.setRepeatMode(Player.REPEAT_MODE_ONE);
            }
        }
        else {
            loopMenuItem.setChecked(false);
            if (player != null) {
                player.setRepeatMode(Player.REPEAT_MODE_OFF);
            }
        }

        if (!onPlaylist){
            logDebug("NOT on Playlist mode");
            searchMenuItem.setVisible(false);
            shareMenuItem.setVisible(showShareOption(adapterType, isFolderLink, handle));

            if (adapterType == OFFLINE_ADAPTER){
                logDebug("OFFLINE_ADAPTER");
                getlinkMenuItem.setVisible(false);
                removelinkMenuItem.setVisible(false);
                propertiesMenuItem.setVisible(true);
                downloadMenuItem.setVisible(false);
                renameMenuItem.setVisible(false);
                moveMenuItem.setVisible(false);
                copyMenuItem.setVisible(false);
                moveToTrashMenuItem.setVisible(false);
                removeMenuItem.setVisible(false);
                chatMenuItem.setVisible(false);
                importMenuItem.setVisible(false);
                saveForOfflineMenuItem.setVisible(false);
                chatRemoveMenuItem.setVisible(false);
            }
            else if(adapterType == SEARCH_ADAPTER && !fromIncoming){
                logDebug("SEARCH_ADAPTER");
                MegaNode node = megaApi.getNodeByHandle(handle);

                if(node.isExported()){
                    removelinkMenuItem.setVisible(true);
                    getlinkMenuItem.setVisible(false);
                }
                else{
                    removelinkMenuItem.setVisible(false);
                    getlinkMenuItem.setVisible(true);
                }

                downloadMenuItem.setVisible(true);
                propertiesMenuItem.setVisible(true);
                renameMenuItem.setVisible(true);
                moveMenuItem.setVisible(true);
                copyMenuItem.setVisible(true);
                chatMenuItem.setVisible(true);

                MegaNode parent = megaApi.getNodeByHandle(handle);
                while (megaApi.getParentNode(parent) != null){
                    parent = megaApi.getParentNode(parent);
                }

                if (parent.getHandle() != megaApi.getRubbishNode().getHandle()){
                    moveToTrashMenuItem.setVisible(true);
                    removeMenuItem.setVisible(false);
                }
                else{
                    moveToTrashMenuItem.setVisible(false);
                    removeMenuItem.setVisible(true);
                }

                importMenuItem.setVisible(false);
                saveForOfflineMenuItem.setVisible(false);
                chatRemoveMenuItem.setVisible(false);
            }
            else if (adapterType == FROM_CHAT){
                logDebug("FROM_CHAT");
                getlinkMenuItem.setVisible(false);
                removelinkMenuItem.setVisible(false);
                renameMenuItem.setVisible(false);
                moveMenuItem.setVisible(false);
                copyMenuItem.setVisible(false);
                moveToTrashMenuItem.setVisible(false);
                removeMenuItem.setVisible(false);
                chatMenuItem.setVisible(false);
                propertiesMenuItem.setVisible(false);

                if(megaApi==null || !isOnline(this)) {
                    downloadMenuItem.setVisible(false);
                    importMenuItem.setVisible(false);
                    saveForOfflineMenuItem.setVisible(false);

                    if (MegaApiJava.userHandleToBase64(msgChat.getUserHandle()).equals(megaChatApi.getMyUserHandle()) && msgChat.isDeletable()) {
                        chatRemoveMenuItem.setVisible(true);
                    }
                    else {
                        chatRemoveMenuItem.setVisible(false);
                    }
                }
                else if (nodeChat != null){
                    downloadMenuItem.setVisible(true);
                    if (chatC.isInAnonymousMode()) {
                        importMenuItem.setVisible(false);
                        saveForOfflineMenuItem.setVisible(false);
                    }
                    else {
                        importMenuItem.setVisible(true);
                        saveForOfflineMenuItem.setVisible(true);
                    }

                    if (msgChat.getUserHandle() == megaChatApi.getMyUserHandle() && msgChat.isDeletable()) {
                        chatRemoveMenuItem.setVisible(true);
                    }
                    else {
                        chatRemoveMenuItem.setVisible(false);
                    }
                }
                else {
                    downloadMenuItem.setVisible(false);
                    importMenuItem.setVisible(false);
                    saveForOfflineMenuItem.setVisible(false);
                    chatRemoveMenuItem.setVisible(false);
                }
            }
            else if (adapterType == FILE_LINK_ADAPTER) {
                logDebug("FILE_LINK_ADAPTER");
                getlinkMenuItem.setVisible(false);
                removelinkMenuItem.setVisible(false);
                propertiesMenuItem.setVisible(false);
                downloadMenuItem.setVisible(true);
                renameMenuItem.setVisible(false);
                moveMenuItem.setVisible(false);
                copyMenuItem.setVisible(false);
                moveToTrashMenuItem.setVisible(false);
                removeMenuItem.setVisible(false);
                chatMenuItem.setVisible(false);
                importMenuItem.setVisible(false);
                saveForOfflineMenuItem.setVisible(false);
                chatRemoveMenuItem.setVisible(false);
            }
            else if (adapterType == ZIP_ADAPTER) {
                propertiesMenuItem.setVisible(false);
                chatMenuItem.setVisible(false);
                downloadMenuItem.setVisible(false);
                getlinkMenuItem.setVisible(false);
                renameMenuItem.setVisible(false);
                moveMenuItem.setVisible(false);
                copyMenuItem.setVisible(false);
                moveToTrashMenuItem.setVisible(false);
                removeMenuItem.setVisible(false);
                removelinkMenuItem.setVisible(false);
                importMenuItem.setVisible(false);
                saveForOfflineMenuItem.setVisible(false);
                chatRemoveMenuItem.setVisible(false);
            }
            else if (adapterType == INCOMING_SHARES_ADAPTER || fromIncoming) {
                propertiesMenuItem.setVisible(true);
                chatMenuItem.setVisible(true);
                copyMenuItem.setVisible(true);
                removeMenuItem.setVisible(false);
                importMenuItem.setVisible(false);
                saveForOfflineMenuItem.setVisible(false);
                chatRemoveMenuItem.setVisible(false);
                getlinkMenuItem.setVisible(false);
                removelinkMenuItem.setVisible(false);
                downloadMenuItem.setVisible(true);

                MegaNode node = megaApi.getNodeByHandle(handle);
                int accessLevel = megaApi.getAccess(node);

                switch (accessLevel) {
                    case MegaShare.ACCESS_FULL: {
                        logDebug("Access FULL");
                        renameMenuItem.setVisible(true);
                        moveMenuItem.setVisible(true);
                        moveToTrashMenuItem.setVisible(true);

                        break;
                    }
                    case MegaShare.ACCESS_READ:
                        logDebug("Access read");
                    case MegaShare.ACCESS_READWRITE: {
                        logDebug("Read & Write");
                        renameMenuItem.setVisible(false);
                        moveMenuItem.setVisible(false);
                        moveToTrashMenuItem.setVisible(false);
                        break;
                    }
                }
            }
            else if (adapterType == RECENTS_ADAPTER || adapterType == RECENTS_BUCKET_ADAPTER) {
                MegaNode node = megaApi.getNodeByHandle(handle);
                chatRemoveMenuItem.setVisible(false);
                removeMenuItem.setVisible(false);
                getlinkMenuItem.setVisible(false);
                removelinkMenuItem.setVisible(false);
                importMenuItem.setVisible(false);
                saveForOfflineMenuItem.setVisible(false);

                int accessLevel = megaApi.getAccess(node);
                switch (accessLevel) {
                    case MegaShare.ACCESS_READWRITE:
                    case MegaShare.ACCESS_READ:
                    case MegaShare.ACCESS_UNKNOWN: {
                        renameMenuItem.setVisible(false);
                        moveMenuItem.setVisible(false);
                        moveToTrashMenuItem.setVisible(false);
                        break;
                    }
                    case MegaShare.ACCESS_FULL:
                    case MegaShare.ACCESS_OWNER: {
                        renameMenuItem.setVisible(true);
                        moveMenuItem.setVisible(true);
                        moveToTrashMenuItem.setVisible(true);
                        break;
                    }
                }
            }
            else {
                logDebug("else");
                boolean shareVisible = true;

                MegaNode node = megaApi.getNodeByHandle(handle);

                if (node == null){
                    getlinkMenuItem.setVisible(false);
                    removelinkMenuItem.setVisible(false);
                    propertiesMenuItem.setVisible(false);
                    downloadMenuItem.setVisible(false);
                    renameMenuItem.setVisible(false);
                    moveMenuItem.setVisible(false);
                    copyMenuItem.setVisible(false);
                    moveToTrashMenuItem.setVisible(false);
                    removeMenuItem.setVisible(false);
                    chatMenuItem.setVisible(false);
                    importMenuItem.setVisible(false);
                    saveForOfflineMenuItem.setVisible(false);
                    chatRemoveMenuItem.setVisible(false);
                }
                else {
                    copyMenuItem.setVisible(true);

                    if(node.isExported()){
                        getlinkMenuItem.setVisible(false);
                        removelinkMenuItem.setVisible(true);
                    }
                    else{
                        if(adapterType==CONTACT_FILE_ADAPTER){
                            getlinkMenuItem.setVisible(false);
                            removelinkMenuItem.setVisible(false);
                        }
                        else{
                            if(isFolderLink){
                                getlinkMenuItem.setVisible(false);
                                removelinkMenuItem.setVisible(false);

                            }
                            else{
                                getlinkMenuItem.setVisible(true);
                                removelinkMenuItem.setVisible(false);
                            }
                        }
                    }
                    if(isFolderLink){
                        propertiesMenuItem.setVisible(false);
                        moveToTrashMenuItem.setVisible(false);
                        removeMenuItem.setVisible(false);
                        renameMenuItem.setVisible(false);
                        moveMenuItem.setVisible(false);
                        copyMenuItem.setVisible(false);
                        chatMenuItem.setVisible(false);
                    }
                    else{
                        propertiesMenuItem.setVisible(true);

                        if(adapterType==CONTACT_FILE_ADAPTER){
                            removeMenuItem.setVisible(false);
                            node = megaApi.getNodeByHandle(handle);
                            int accessLevel = megaApi.getAccess(node);
                            switch(accessLevel){

                                case MegaShare.ACCESS_OWNER:
                                case MegaShare.ACCESS_FULL:{
                                    renameMenuItem.setVisible(true);
                                    moveMenuItem.setVisible(true);
                                    moveToTrashMenuItem.setVisible(true);
                                    chatMenuItem.setVisible(true);
                                    break;
                                }
                                case MegaShare.ACCESS_READWRITE:
                                case MegaShare.ACCESS_READ:{
                                    renameMenuItem.setVisible(false);
                                    moveMenuItem.setVisible(false);
                                    moveToTrashMenuItem.setVisible(false);
                                    chatMenuItem.setVisible(false);
                                    break;
                                }
                            }
                        }
                        else{
                            chatMenuItem.setVisible(true);
                            renameMenuItem.setVisible(true);
                            moveMenuItem.setVisible(true);

//                                node = megaApi.getNodeByHandle(handle);
//
//                                final long handle = node.getHandle();
                            MegaNode parent = megaApi.getNodeByHandle(handle);

                            while (megaApi.getParentNode(parent) != null){
                                parent = megaApi.getParentNode(parent);
                            }

                            if (parent.getHandle() != megaApi.getRubbishNode().getHandle()){

                                moveToTrashMenuItem.setVisible(true);
                                removeMenuItem.setVisible(false);

                            }
                            else{
                                moveToTrashMenuItem.setVisible(false);
                                removeMenuItem.setVisible(true);
                                getlinkMenuItem.setVisible(false);
                                removelinkMenuItem.setVisible(false);
                            }
                        }
                    }

                    downloadMenuItem.setVisible(true);
                    importMenuItem.setVisible(false);
                    saveForOfflineMenuItem.setVisible(false);
                    chatRemoveMenuItem.setVisible(false);
                }
            }
        }
        else {
            logDebug("On Playlist mode");
            searchMenuItem.setVisible(true);
            getlinkMenuItem.setVisible(false);
            removelinkMenuItem.setVisible(false);
            shareMenuItem.setVisible(false);
            propertiesMenuItem.setVisible(false);
            downloadMenuItem.setVisible(false);
            renameMenuItem.setVisible(false);
            moveMenuItem.setVisible(false);
            copyMenuItem.setVisible(false);
            moveToTrashMenuItem.setVisible(false);
            removeMenuItem.setVisible(false);
            chatMenuItem.setVisible(false);
            importMenuItem.setVisible(false);
            saveForOfflineMenuItem.setVisible(false);
            chatRemoveMenuItem.setVisible(false);
        }

        return super.onCreateOptionsMenu(menu);
    }

    @Override
    public boolean onPrepareOptionsMenu(Menu menu) {
        logDebug("onPrepareOptionsMenu");
        return super.onPrepareOptionsMenu(menu);
    }

    @Override
    public boolean onOptionsItemSelected(MenuItem item) {
        logDebug("onOptionsItemSelected");

        int id = item.getItemId();
        switch (id) {
            case android.R.id.home: {
                logDebug("onBackPRess");
                onBackPressed();
                break;
            }
            case R.id.full_video_viewer_chat:{
                logDebug("Chat option");

                if (app.getStorageState() == STORAGE_STATE_PAYWALL) {
                    showOverDiskQuotaPaywallWarning();
                    break;
                }

                long[] longArray = new long[1];
                longArray[0] = handle;

                if(nC ==null){
                    nC = new NodeController(this, isFolderLink);
                }

                MegaNode attachNode = megaApi.getNodeByHandle(longArray[0]);
                if (attachNode != null) {
                    nC.checkIfNodeIsMineAndSelectChatsToSendNode(attachNode);
                }

                break;
            }
            case R.id.full_video_viewer_share: {
                logDebug("Share option");
                if (adapterType == OFFLINE_ADAPTER) {
                    shareFile(this, getOfflineFile(this, mediaOffList.get(currentWindowIndex)));
                } else if (adapterType == ZIP_ADAPTER) {
                    shareFile(this, zipMediaFiles.get(currentWindowIndex));
                } else if (adapterType == FILE_LINK_ADAPTER) {
                    shareLink(this, getIntent().getStringExtra(URL_FILE_LINK));
                } else {
                    shareNode(this, megaApi.getNodeByHandle(handle));
                }
                break;
            }
            case R.id.full_video_viewer_properties: {
                logDebug("Info option");
                showPropertiesActivity();
                break;
            }
            case R.id.full_video_viewer_download: {
                logDebug("Download option");
                downloadFile();
                break;
            }
            case R.id.full_video_viewer_get_link: {
                if (showTakenDownNodeActionNotAvailableDialog(megaApi.getNodeByHandle(handle), this)){
                    break;
                }

                showGetLinkActivity();
                break;
            }
            case R.id.full_video_viewer_remove_link: {
                if (showTakenDownNodeActionNotAvailableDialog(megaApi.getNodeByHandle(handle), this)){
                    break;
                }

                showRemoveLink();
                break;
            }
            case R.id.full_video_viewer_rename: {
                showRenameDialog();
                break;
            }
            case R.id.full_video_viewer_move: {
                showMove();
                break;
            }
            case R.id.full_video_viewer_copy: {
                showCopy();
                break;
            }
            case R.id.full_video_viewer_move_to_trash: {
                moveToTrash();
                break;
            }
            case R.id.full_video_viewer_remove: {
                moveToTrash();
                break;
            }
            case R.id.full_video_viewer_loop: {
                if (loopMenuItem.isChecked()){
                    logDebug("Loop NOT checked");
                    loopMenuItem.setChecked(false);
                    if (player != null) {
                        player.setRepeatMode(Player.REPEAT_MODE_OFF);
                    }
                    loop = false;
                }
                else {
                    loopMenuItem.setChecked(true);
                    if (player != null) {
                        player.setRepeatMode(Player.REPEAT_MODE_ONE);
                    }
                    logDebug("Loop checked");
                    loop = true;
                }
                break;
            }
            case R.id.chat_full_video_viewer_import:{
                if (nodeChat != null){
                    importNode();
                }
                break;
            }
            case R.id.chat_full_video_viewer_save_for_offline:{
                if (chatC == null){
                    chatC = new ChatController(this);
                }
                if (msgChat != null){
                    chatC.saveForOffline(msgChat.getMegaNodeList(), megaChatApi.getChatRoom(chatId));
                }
                break;
            }
            case R.id.chat_full_video_viewer_remove:{
                if (msgChat != null && chatId != -1){
                    showConfirmationDeleteNode(chatId, msgChat);
                }
                break;
            }
        }
        return super.onOptionsItemSelected(item);
    }

    public void importNode(){
        logDebug("importNode");

        Intent intent = new Intent(this, FileExplorerActivityLollipop.class);
        intent.setAction(FileExplorerActivityLollipop.ACTION_PICK_IMPORT_FOLDER);
        startActivityForResult(intent, REQUEST_CODE_SELECT_IMPORT_FOLDER);
    }

     public void showConfirmationDeleteNode(final long chatId, final MegaChatMessage message){
         logDebug("Chat ID: " + chatId + ", Message ID: " + message.getMsgId());

         DialogInterface.OnClickListener dialogClickListener = new DialogInterface.OnClickListener() {
             @Override
             public void onClick(DialogInterface dialog, int which) {
                 switch (which){
                     case DialogInterface.BUTTON_POSITIVE:
                         if (chatC == null){
                             chatC = new ChatController(audioVideoPlayerLollipop);
                         }
                         chatC.deleteMessage(message, chatId);
                         isDeleteDialogShow = false;
                         finish();
                         break;

                     case DialogInterface.BUTTON_NEGATIVE:
                         //No button clicked
                         isDeleteDialogShow = false;
                         break;
                 }
             }
         };

         androidx.appcompat.app.AlertDialog.Builder builder;
         if (Build.VERSION.SDK_INT >= Build.VERSION_CODES.HONEYCOMB) {
             builder = new androidx.appcompat.app.AlertDialog.Builder(this, R.style.AppCompatAlertDialogStyle);
         }
         else{
             builder = new androidx.appcompat.app.AlertDialog.Builder(this);
         }

         builder.setMessage(R.string.confirmation_delete_one_attachment);

         builder.setPositiveButton(R.string.context_remove, dialogClickListener)
                 .setNegativeButton(R.string.general_cancel, dialogClickListener).show();

         isDeleteDialogShow = true;

         builder.setOnDismissListener(new DialogInterface.OnDismissListener() {
             @Override
             public void onDismiss(DialogInterface dialog) {
                 isDeleteDialogShow = false;
             }
         });
     }

     public void askSizeConfirmationBeforeChatDownload(String parentPath, ArrayList<MegaNode> nodeList, long size){
         logDebug("Nodes: " + nodeList.size() + ", Size: " + size);

         final String parentPathC = parentPath;
         final ArrayList<MegaNode> nodeListC = nodeList;
         final long sizeC = size;
         final ChatController chatC = new ChatController(this);

         Pair<AlertDialog.Builder, CheckBox> pair = confirmationDialog();
         AlertDialog.Builder builder = pair.first;
         CheckBox dontShowAgain = pair.second;

         builder.setMessage(getString(R.string.alert_larger_file, getSizeString(sizeC)));
         builder.setPositiveButton(getString(R.string.general_save_to_device),
                 new DialogInterface.OnClickListener() {
                    public void onClick(DialogInterface dialog, int whichButton) {
                        if(dontShowAgain.isChecked()){
                            dbH.setAttrAskSizeDownload("false");
                        }
                        chatC.download(parentPathC, nodeListC);
                    }
         });
         builder.setNegativeButton(getString(android.R.string.cancel), new DialogInterface.OnClickListener() {
             public void onClick(DialogInterface dialog, int whichButton) {
                 if(dontShowAgain.isChecked()){
                     dbH.setAttrAskSizeDownload("false");
                 }
             }
         });

         downloadConfirmationDialog = builder.create();
         downloadConfirmationDialog.show();
    }

    /**
     * Create an AlertDialog.Builder with a "Do not show again" CheckBox.
     *
     * @return the first is AlertDialog.Builder, the second is CheckBox
     */
    private Pair<AlertDialog.Builder, CheckBox> confirmationDialog() {
        AlertDialog.Builder builder = new AlertDialog.Builder(this, R.style.AppCompatAlertDialogStyle);
        LinearLayout confirmationLayout = new LinearLayout(this);
        confirmationLayout.setOrientation(LinearLayout.VERTICAL);
        LinearLayout.LayoutParams params = new LinearLayout.LayoutParams(
                LinearLayout.LayoutParams.MATCH_PARENT, LinearLayout.LayoutParams.WRAP_CONTENT);
        params.setMargins(
                scaleWidthPx(DIALOG_VIEW_MARGIN_LEFT_DP, outMetrics),
                scaleHeightPx(DIALOG_VIEW_MARGIN_TOP_DP, outMetrics),
                scaleWidthPx(DIALOG_VIEW_MARGIN_RIGHT_DP, outMetrics),
                0);

        CheckBox dontShowAgain =new CheckBox(this);
        dontShowAgain.setText(getString(R.string.checkbox_not_show_again));
        dontShowAgain.setTextColor(ContextCompat.getColor(this, R.color.text_secondary));

        confirmationLayout.addView(dontShowAgain, params);

        builder.setView(confirmationLayout);

        return Pair.create(builder, dontShowAgain);
    }

    void releasePlaylist(){
        onPlaylist = false;
        if (player != null){
            playWhenReady = player.getPlayWhenReady();
            currentTime = player.getCurrentPosition();
            player.release();
        }
        playerLayout.setVisibility(View.VISIBLE);
        progressBar.setVisibility(View.VISIBLE);
        fragmentContainer.setVisibility(View.GONE);
        draggableView.setDraggable(true);

        getSupportFragmentManager().beginTransaction().remove(getSupportFragmentManager().findFragmentById(R.id.fragment_container)).commitNowAllowingStateLoss();

        if (Build.VERSION.SDK_INT >= Build.VERSION_CODES.LOLLIPOP) {
            Window window = this.getWindow();
            window.addFlags(WindowManager.LayoutParams.FLAG_DRAWS_SYSTEM_BAR_BACKGROUNDS);
            window.clearFlags(WindowManager.LayoutParams.FLAG_TRANSLUCENT_STATUS);
            window.setStatusBarColor(ContextCompat.getColor(this, R.color.black));
        }
        if (Build.VERSION.SDK_INT <= Build.VERSION_CODES.GINGERBREAD){
            requestWindowFeature(Window.FEATURE_NO_TITLE);
            this.getWindow().setFlags(WindowManager.LayoutParams.FLAG_FULLSCREEN, WindowManager.LayoutParams.FLAG_FULLSCREEN);
        }

        tB.setBackgroundColor(ContextCompat.getColor(this, R.color.transparent_black));
        aB.setTitle(" ");

        supportInvalidateOptionsMenu();
        showActionStatusBar();
        createPlayer();
    }

    private boolean checkNoNetwork() {
        if (!isOnline(this)) {
            showSnackbar(SNACKBAR_TYPE, getString(R.string.error_server_connection_problem), -1);
            return true;
        }
        return false;
    }

    public void moveToTrash(){
        logDebug("moveToTrash");

        moveToRubbish = false;
        if (checkNoNetwork()) {
            return;
        }

        if(isFinishing()){

            return;
        }

        final MegaNode rubbishNode = megaApi.getRubbishNode();

        MegaNode parent = megaApi.getNodeByHandle(handle);
        while (megaApi.getParentNode(parent) != null){
            parent = megaApi.getParentNode(parent);
        }

        if (parent.getHandle() != megaApi.getRubbishNode().getHandle()){
            moveToRubbish = true;
        }
        else{
            moveToRubbish = false;
        }

        DialogInterface.OnClickListener dialogClickListener = new DialogInterface.OnClickListener() {
            @Override
            public void onClick(DialogInterface dialog, int which) {
                switch (which){
                    case DialogInterface.BUTTON_POSITIVE:
                        //Check if the node is not yet in the rubbish bin (if so, remove it)

                        if (moveToRubbish){
                            megaApi.moveNode(megaApi.getNodeByHandle(handle), rubbishNode, AudioVideoPlayerLollipop.this);
                            ProgressDialog temp = null;
                            try{
                                temp = new ProgressDialog(AudioVideoPlayerLollipop.this);
                                temp.setMessage(getString(R.string.context_move_to_trash));
                                temp.show();
                            }
                            catch(Exception e){
                                return;
                            }
                            moveToTrashStatusDialog = temp;
                        }
                        else{
                            megaApi.remove(megaApi.getNodeByHandle(handle), AudioVideoPlayerLollipop.this);
                            ProgressDialog temp = null;
                            try{
                                temp = new ProgressDialog(AudioVideoPlayerLollipop.this);
                                temp.setMessage(getString(R.string.context_delete_from_mega));
                                temp.show();
                            }
                            catch(Exception e){
                                return;
                            }
                            moveToTrashStatusDialog = temp;
                        }


                        break;

                    case DialogInterface.BUTTON_NEGATIVE:
                        //No button clicked
                        break;
                }
            }
        };

        if (moveToRubbish){
            AlertDialog.Builder builder = new AlertDialog.Builder(this, R.style.AppCompatAlertDialogStyle);
            String message= getResources().getString(R.string.confirmation_move_to_rubbish);
            builder.setMessage(message).setPositiveButton(R.string.general_move, dialogClickListener)
                    .setNegativeButton(R.string.general_cancel, dialogClickListener).show();
        }
        else{
            AlertDialog.Builder builder = new AlertDialog.Builder(this, R.style.AppCompatAlertDialogStyle);
            String message= getResources().getString(R.string.confirmation_delete_from_mega);
            builder.setMessage(message).setPositiveButton(R.string.general_remove, dialogClickListener)
                    .setNegativeButton(R.string.general_cancel, dialogClickListener).show();
        }
    }


    public void showCopy(){
        logDebug("showCopy");

        ArrayList<Long> handleList = new ArrayList<Long>();
        handleList.add(handle);

        Intent intent = new Intent(this, FileExplorerActivityLollipop.class);
        intent.setAction(FileExplorerActivityLollipop.ACTION_PICK_COPY_FOLDER);
        long[] longArray = new long[handleList.size()];
        for (int i=0; i<handleList.size(); i++){
            longArray[i] = handleList.get(i);
        }
        intent.putExtra("COPY_FROM", longArray);
        startActivityForResult(intent, REQUEST_CODE_SELECT_COPY_FOLDER);
    }

    public void showMove(){
        logDebug("showMove");

        ArrayList<Long> handleList = new ArrayList<Long>();
        handleList.add(handle);

        Intent intent = new Intent(this, FileExplorerActivityLollipop.class);
        intent.setAction(FileExplorerActivityLollipop.ACTION_PICK_MOVE_FOLDER);
        long[] longArray = new long[handleList.size()];
        for (int i=0; i<handleList.size(); i++){
            longArray[i] = handleList.get(i);
        }
        intent.putExtra("MOVE_FROM", longArray);
        startActivityForResult(intent, REQUEST_CODE_SELECT_MOVE_FOLDER);
    }

    private void showKeyboardDelayed(final View view) {
        handler.postDelayed(new Runnable() {
            @Override
            public void run() {
                InputMethodManager imm = (InputMethodManager) getSystemService(Context.INPUT_METHOD_SERVICE);
                imm.showSoftInput(view, InputMethodManager.SHOW_IMPLICIT);
            }
        }, 50);
    }

    public void showRenameDialog() {
        logDebug("showRenameDialog");
        final MegaNode node = megaApi.getNodeByHandle(handle);

        LinearLayout layout = new LinearLayout(this);
        layout.setOrientation(LinearLayout.VERTICAL);
        LinearLayout.LayoutParams params = new LinearLayout.LayoutParams(LinearLayout.LayoutParams.MATCH_PARENT, LinearLayout.LayoutParams.WRAP_CONTENT);
        params.setMargins(
                scaleWidthPx(DIALOG_VIEW_MARGIN_LEFT_DP, outMetrics),
                scaleHeightPx(DIALOG_VIEW_MARGIN_TOP_LARGE_DP, outMetrics),
                scaleWidthPx(DIALOG_VIEW_MARGIN_RIGHT_DP, outMetrics),
                0);

        final EditTextCursorWatcher input = new EditTextCursorWatcher(this, node.isFolder());
        input.setSingleLine();
        input.setTextColor(ContextCompat.getColor(this, R.color.text_secondary));
        input.setImeOptions(EditorInfo.IME_ACTION_DONE);

        input.setImeActionLabel(getString(R.string.context_rename), EditorInfo.IME_ACTION_DONE);
        input.setText(node.getName());


        input.setOnFocusChangeListener(new View.OnFocusChangeListener() {
            @Override
            public void onFocusChange(final View v, boolean hasFocus) {
                if (hasFocus) {
                    if (node.isFolder()) {
                        input.setSelection(0, input.getText().length());
                    } else {
                        String[] s = node.getName().split("\\.");
                        if (s != null) {
                            int numParts = s.length;
                            int lastSelectedPos = 0;
                            if (numParts == 1) {
                                input.setSelection(0, input.getText().length());
                            } else if (numParts > 1) {
                                for (int i = 0; i < (numParts - 1); i++) {
                                    lastSelectedPos += s[i].length();
                                    lastSelectedPos++;
                                }
                                lastSelectedPos--; //The last point should not be selected)
                                input.setSelection(0, lastSelectedPos);
                            }
                        }
                        showKeyboardDelayed(v);
                    }
                }
            }
        });


        layout.addView(input, params);

        LinearLayout.LayoutParams params1 = new LinearLayout.LayoutParams(LinearLayout.LayoutParams.MATCH_PARENT, LinearLayout.LayoutParams.WRAP_CONTENT);
        params1.setMargins(scaleWidthPx(DIALOG_VIEW_MARGIN_LEFT_DP, outMetrics), 0,
                scaleWidthPx(DIALOG_VIEW_MARGIN_RIGHT_DP, outMetrics), 0);

        final RelativeLayout error_layout = new RelativeLayout(AudioVideoPlayerLollipop.this);
        layout.addView(error_layout, params1);

        final ImageView error_icon = new ImageView(AudioVideoPlayerLollipop.this);
        error_icon.setImageDrawable(ContextCompat.getDrawable(this, R.drawable.ic_input_warning));
        error_layout.addView(error_icon);
        RelativeLayout.LayoutParams params_icon = (RelativeLayout.LayoutParams) error_icon.getLayoutParams();

        params_icon.addRule(RelativeLayout.ALIGN_PARENT_RIGHT);
        error_icon.setLayoutParams(params_icon);

        error_icon.setColorFilter(ContextCompat.getColor(AudioVideoPlayerLollipop.this, R.color.red_600_red_300));

        final TextView textError = new TextView(AudioVideoPlayerLollipop.this);
        error_layout.addView(textError);
        RelativeLayout.LayoutParams params_text_error = (RelativeLayout.LayoutParams) textError.getLayoutParams();
        params_text_error.height = ViewGroup.LayoutParams.WRAP_CONTENT;
        params_text_error.width = ViewGroup.LayoutParams.WRAP_CONTENT;
        params_text_error.addRule(RelativeLayout.CENTER_VERTICAL);
        params_text_error.addRule(RelativeLayout.ALIGN_PARENT_LEFT);
        params_text_error.setMargins(scaleWidthPx(RENAME_DIALOG_ERROR_TEXT_MARGIN_LEFT_DP, outMetrics),
                0, 0, 0);
        textError.setLayoutParams(params_text_error);

        textError.setTextColor(ContextCompat.getColor(AudioVideoPlayerLollipop.this, R.color.red_600_red_300));

        error_layout.setVisibility(View.GONE);

        input.getBackground().mutate().clearColorFilter();
        input.getBackground().mutate().setColorFilter(ContextCompat.getColor(this, R.color.accentColor), PorterDuff.Mode.SRC_ATOP);
        input.addTextChangedListener(new TextWatcher() {
            @Override
            public void beforeTextChanged(CharSequence charSequence, int i, int i1, int i2) {

            }

            @Override
            public void onTextChanged(CharSequence charSequence, int i, int i1, int i2) {

            }

            @Override
            public void afterTextChanged(Editable editable) {
                if (error_layout.getVisibility() == View.VISIBLE) {
                    error_layout.setVisibility(View.GONE);
                    input.getBackground().mutate().clearColorFilter();
                    input.getBackground().mutate().setColorFilter(ContextCompat.getColor(audioVideoPlayerLollipop, R.color.accentColor), PorterDuff.Mode.SRC_ATOP);
                }
            }
        });

        input.setOnEditorActionListener(new TextView.OnEditorActionListener() {
            @Override
            public boolean onEditorAction(TextView v, int actionId,
                                          KeyEvent event) {
                if (actionId == EditorInfo.IME_ACTION_DONE) {

                    String value = v.getText().toString().trim();
                    if (value.length() == 0) {
                        input.getBackground().mutate().setColorFilter(ContextCompat.getColor(audioVideoPlayerLollipop, R.color.red_600_red_300), PorterDuff.Mode.SRC_ATOP);
                        textError.setText(getString(R.string.invalid_string));
                        error_layout.setVisibility(View.VISIBLE);
                        input.requestFocus();

                    } else {
                        boolean result = matches(regex, value);
                        if (result) {
                            input.getBackground().mutate().setColorFilter(ContextCompat.getColor(audioVideoPlayerLollipop, R.color.red_600_red_300), PorterDuff.Mode.SRC_ATOP);
                            textError.setText(getString(R.string.invalid_characters));
                            error_layout.setVisibility(View.VISIBLE);
                            input.requestFocus();

                        } else {
                            //						nC.renameNode(node, value);
                            renameDialog.dismiss();
                            rename(value, node);
                        }
                    }
                    return true;
                }
                return false;
            }
        });
        androidx.appcompat.app.AlertDialog.Builder builder = new androidx.appcompat.app.AlertDialog.Builder(this);
        builder.setTitle(getString(R.string.context_rename) + " "	+ new String(node.getName()));
        builder.setPositiveButton(getString(R.string.context_rename),
                new DialogInterface.OnClickListener() {
                    public void onClick(DialogInterface dialog, int whichButton) {
                        String value = input.getText().toString().trim();
                        if (value.length() == 0) {
                            return;
                        }
                        rename(value, node);
                    }
                });
        builder.setNegativeButton(getString(android.R.string.cancel), new DialogInterface.OnClickListener() {
            @Override
            public void onClick(DialogInterface dialogInterface, int i) {
                input.getBackground().clearColorFilter();
            }
        });
        builder.setView(layout);
        renameDialog = builder.create();
        renameDialog.show();
        renameDialog.getButton(androidx.appcompat.app.AlertDialog.BUTTON_POSITIVE).setOnClickListener(new   View.OnClickListener()
        {
            @Override
            public void onClick(View v)
            {
                String value = input.getText().toString().trim();

                if (value.length() == 0) {
                    input.getBackground().mutate().setColorFilter(ContextCompat.getColor(audioVideoPlayerLollipop, R.color.red_600_red_300), PorterDuff.Mode.SRC_ATOP);
                    textError.setText(getString(R.string.invalid_string));
                    error_layout.setVisibility(View.VISIBLE);
                    input.requestFocus();
                }
                else{
                    boolean result=matches(regex, value);
                    if(result){
                        input.getBackground().mutate().setColorFilter(ContextCompat.getColor(audioVideoPlayerLollipop, R.color.red_600_red_300), PorterDuff.Mode.SRC_ATOP);
                        textError.setText(getString(R.string.invalid_characters));
                        error_layout.setVisibility(View.VISIBLE);
                        input.requestFocus();

                    }else{
                        //nC.renameNode(node, value);
                        renameDialog.dismiss();
                        rename(value, node);
                    }
                }
            }
        });
    }

    private void rename(String newName, MegaNode node){
        if (newName.equals(node.getName())) {
            return;
        }

        if (checkNoNetwork()) {
            return;
        }

        if (isFinishing()){
            return;
        }

        ProgressDialog temp = null;
        try{
            temp = new ProgressDialog(this);
            temp.setMessage(getString(R.string.context_renaming));
            temp.show();
        }
        catch(Exception e){
            return;
        }
        statusDialog = temp;

        logDebug("Renaming " + node.getName() + " to " + newName);

        megaApi.renameNode(node, newName, this);
    }

    public static boolean matches(String regex, CharSequence input) {
        Pattern p = Pattern.compile(regex);
        Matcher m = p.matcher(input);
        return m.find();
    }

    public void showRemoveLink(){
        androidx.appcompat.app.AlertDialog removeLinkDialog;
        androidx.appcompat.app.AlertDialog.Builder builder = new androidx.appcompat.app.AlertDialog.Builder(this, R.style.AppCompatAlertDialogStyle);

        LayoutInflater inflater = getLayoutInflater();
        View dialoglayout = inflater.inflate(R.layout.dialog_link, null);
        TextView url = (TextView) dialoglayout.findViewById(R.id.dialog_link_link_url);
        TextView key = (TextView) dialoglayout.findViewById(R.id.dialog_link_link_key);
        TextView symbol = (TextView) dialoglayout.findViewById(R.id.dialog_link_symbol);
        TextView removeText = (TextView) dialoglayout.findViewById(R.id.dialog_link_text_remove);

        ((RelativeLayout.LayoutParams) removeText.getLayoutParams()).setMargins(
                scaleWidthPx(REMOVE_LINK_DIALOG_REMOVE_TEXT_MARGIN_LEFT_DP, outMetrics),
                scaleHeightPx(REMOVE_LINK_DIALOG_REMOVE_TEXT_MARGIN_TOP_DP, outMetrics),
                scaleWidthPx(REMOVE_LINK_DIALOG_REMOVE_TEXT_MARGIN_RIGHT_DP, outMetrics), 0);

        url.setVisibility(View.GONE);
        key.setVisibility(View.GONE);
        symbol.setVisibility(View.GONE);
        removeText.setVisibility(View.VISIBLE);

        removeText.setText(getString(R.string.context_remove_link_warning_text));

        Display display = getWindowManager().getDefaultDisplay();
        DisplayMetrics outMetrics = new DisplayMetrics();
        display.getMetrics(outMetrics);
        float density = getResources().getDisplayMetrics().density;

        float scaleW = getScaleW(outMetrics, density);
        if(getResources().getConfiguration().orientation == Configuration.ORIENTATION_LANDSCAPE){
            removeText.setTextSize(TypedValue.COMPLEX_UNIT_SP, (10*scaleW));
        }else{
            removeText.setTextSize(TypedValue.COMPLEX_UNIT_SP, (15*scaleW));

        }

        builder.setView(dialoglayout);

        builder.setPositiveButton(getString(R.string.context_remove), new DialogInterface.OnClickListener() {

            @Override
            public void onClick(DialogInterface dialog, int which) {
                typeExport=TYPE_EXPORT_REMOVE;
                megaApi.disableExport(megaApi.getNodeByHandle(handle), audioVideoPlayerLollipop);
            }
        });

        builder.setNegativeButton(getString(R.string.general_cancel), new DialogInterface.OnClickListener() {

            @Override
            public void onClick(DialogInterface dialog, int which) {

            }
        });

        removeLinkDialog = builder.create();
        removeLinkDialog.show();
    }

    public void showGetLinkActivity(){
        logDebug("showGetLinkActivity");
        Intent linkIntent = new Intent(this, GetLinkActivityLollipop.class);
        linkIntent.putExtra("handle", handle);
        startActivity(linkIntent);
    }

    public void showPropertiesActivity(){
        Intent i = new Intent(this, FileInfoActivityLollipop.class);
        if (isOffline){
            i.putExtra(NAME, fileName);
            i.putExtra("adapterType", OFFLINE_ADAPTER);
            i.putExtra("path", path);
            if (pathNavigation != null){
                i.putExtra("pathNavigation", pathNavigation);
            }
            if (Build.VERSION.SDK_INT >= Build.VERSION_CODES.N) {
                i.setDataAndType(uri, MimeTypeList.typeForName(fileName).getType());
            }
            else{
                i.setDataAndType(uri, MimeTypeList.typeForName(fileName).getType());
            }
            i.addFlags(Intent.FLAG_GRANT_READ_URI_PERMISSION);
        }
        else {
            MegaNode node = megaApi.getNodeByHandle(handle);
            i.putExtra("handle", node.getHandle());
            if (nC == null) {
                nC = new NodeController(this);
            }
            boolean fromIncoming = false;

            if (adapterType == SEARCH_ADAPTER || adapterType == RECENTS_ADAPTER) {
                fromIncoming = nC.nodeComesFromIncoming(node);
            }
            if (adapterType == INCOMING_SHARES_ADAPTER || fromIncoming) {
                i.putExtra("from", FROM_INCOMING_SHARES);
                i.putExtra("firstLevel", false);
            }
            else if(adapterType == INBOX_ADAPTER){
                i.putExtra("from", FROM_INBOX);
            }
            i.putExtra(NAME, node.getName());
        }
        startActivity(i);
        renamed = false;
    }

    public void downloadFile() {

        if (adapterType == FILE_LINK_ADAPTER){
            if (nC == null) {
                nC = new NodeController(this);
            }
            nC.downloadFileLink(currentDocument, uri.toString());
        }
        else if (fromChat){
            if (Build.VERSION.SDK_INT >= Build.VERSION_CODES.M) {
                boolean hasStoragePermission = (ContextCompat.checkSelfPermission(this, Manifest.permission.WRITE_EXTERNAL_STORAGE) == PackageManager.PERMISSION_GRANTED);
                if (!hasStoragePermission) {
                    ActivityCompat.requestPermissions(this,
                            new String[]{Manifest.permission.WRITE_EXTERNAL_STORAGE},
                            REQUEST_WRITE_STORAGE);
                    handleListM.add(nodeChat.getHandle());
                    return;
                }
            }

            if (chatC == null){
                chatC = new ChatController(this);
            }
            if (nodeChat != null){
                chatC.prepareForChatDownload(nodeChat);
            }
        }
        else {
            MegaNode node = megaApi.getNodeByHandle(handle);
            if (Build.VERSION.SDK_INT >= Build.VERSION_CODES.M) {
                boolean hasStoragePermission = (ContextCompat.checkSelfPermission(this, Manifest.permission.WRITE_EXTERNAL_STORAGE) == PackageManager.PERMISSION_GRANTED);
                if (!hasStoragePermission) {
                    ActivityCompat.requestPermissions(this,
                            new String[]{Manifest.permission.WRITE_EXTERNAL_STORAGE},
                            REQUEST_WRITE_STORAGE);

                    handleListM.add(node.getHandle());
                    return;
                }
            }

            ArrayList<Long> handleList = new ArrayList<Long>();
            handleList.add(node.getHandle());

            if(nC==null){
                nC = new NodeController(this, isFolderLink);
            }
            nC.prepareForDownload(handleList, false);
        }
    }

    @Override
    public void onRequestPermissionsResult(int requestCode, @NonNull String[] permissions, @NonNull int[] grantResults) {
        super.onRequestPermissionsResult(requestCode, permissions, grantResults);
        switch(requestCode){
            case REQUEST_WRITE_STORAGE:{
                boolean hasStoragePermission = (ContextCompat.checkSelfPermission(this, Manifest.permission.WRITE_EXTERNAL_STORAGE) == PackageManager.PERMISSION_GRANTED);
                if (hasStoragePermission) {
                    if (adapterType == FILE_LINK_ADAPTER) {
                        if(nC==null){
                        nC = new NodeController(this, isFolderLink);
                    }
                        nC.downloadFileLink(currentDocument, uri.toString());
                    }
                    else if (fromChat) {
                        if (chatC == null){
                            chatC = new ChatController(this);
                        }
                        if (nodeChat != null){
                            chatC.prepareForChatDownload(nodeChat);
                        }
                    }
                    else{
                        if(nC==null){
                            nC = new NodeController(this, isFolderLink);
                        }
                        nC.prepareForDownload(handleListM, false);
                    }
                }
                break;
            }
        }
    }

    @Override
    protected void onActivityResult(int requestCode, int resultCode, Intent intent) {
        super.onActivityResult(requestCode, resultCode, intent);

        if (intent == null) {
            return;
        }

        if (requestCode == REQUEST_CODE_SELECT_CHAT && resultCode == RESULT_OK){
            long[] chatHandles = intent.getLongArrayExtra(SELECTED_CHATS);
            long[] contactHandles = intent.getLongArrayExtra(SELECTED_USERS);
            long[] nodeHandles = intent.getLongArrayExtra(NODE_HANDLES);

            if ((chatHandles != null && chatHandles.length > 0) || (contactHandles != null && contactHandles.length > 0)) {
                if (contactHandles != null && contactHandles.length > 0) {
                    ArrayList<MegaChatRoom> chats = new ArrayList<>();
                    ArrayList<MegaUser> users = new ArrayList<>();

                    for (int i=0; i<contactHandles.length; i++) {
                        MegaUser user = megaApi.getContact(MegaApiAndroid.userHandleToBase64(contactHandles[i]));
                        if (user != null) {
                            users.add(user);
                        }
                    }

                    if (chatHandles != null) {
                        for (int i = 0; i < chatHandles.length; i++) {
                            MegaChatRoom chatRoom = megaChatApi.getChatRoom(chatHandles[i]);
                            if (chatRoom != null) {
                                chats.add(chatRoom);
                            }
                        }
                    }

                    if(nodeHandles!=null){
                        CreateChatListener listener = new CreateChatListener(chats, users, nodeHandles[0], this, CreateChatListener.SEND_FILE);
                        for (MegaUser user : users) {
                            MegaChatPeerList peers = MegaChatPeerList.createInstance();
                            peers.addPeer(user.getHandle(), MegaChatPeerList.PRIV_STANDARD);
                            megaChatApi.createChat(false, peers, listener);
                        }
                    }
                    else{
                        logWarning("Error on sending to chat");
                    }
                }
                else {
                    countChat = chatHandles.length;
                    for (int i = 0; i < chatHandles.length; i++) {
                        megaChatApi.attachNode(chatHandles[i], nodeHandles[0], this);
                    }
                }
            }
        }
        else if (requestCode == REQUEST_CODE_SELECT_LOCAL_FOLDER && resultCode == RESULT_OK) {
            logDebug("Local folder selected");
            String parentPath = intent.getStringExtra(FileStorageActivityLollipop.EXTRA_PATH);
            if (adapterType == FILE_LINK_ADAPTER){
                if (nC == null) {
                    nC = new NodeController(this);
                }
                nC.downloadTo(currentDocument, parentPath, uri.toString());
            }
            else if (adapterType == FROM_CHAT) {
                chatC.prepareForDownload(intent, parentPath);
            }
            else {
                String url = intent.getStringExtra(FileStorageActivityLollipop.EXTRA_URL);
                long size = intent.getLongExtra(FileStorageActivityLollipop.EXTRA_SIZE, 0);
                long[] hashes = intent.getLongArrayExtra(FileStorageActivityLollipop.EXTRA_DOCUMENT_HASHES);
                logDebug("URL: " + url + ", SIZE: " + size);

                if(nC==null){
                    nC = new NodeController(this, isFolderLink);
                }
                nC.checkSizeBeforeDownload(parentPath,url, size, hashes, false);
            }
        }
        else if (requestCode == REQUEST_CODE_SELECT_MOVE_FOLDER && resultCode == RESULT_OK) {
            if (checkNoNetwork()) {
                return;
            }

            final long[] moveHandles = intent.getLongArrayExtra("MOVE_HANDLES");
            final long toHandle = intent.getLongExtra("MOVE_TO", 0);
            final int totalMoves = moveHandles.length;

            MegaNode parent = megaApi.getNodeByHandle(toHandle);
            moveToRubbish = false;

            ProgressDialog temp = null;
            try{
                temp = new ProgressDialog(this);
                temp.setMessage(getString(R.string.context_moving));
                temp.show();
            }
            catch(Exception e){
                return;
            }
            statusDialog = temp;

            for(int i=0; i<moveHandles.length;i++){
                megaApi.moveNode(megaApi.getNodeByHandle(moveHandles[i]), parent, this);
            }
        }
        else if (requestCode == REQUEST_CODE_SELECT_COPY_FOLDER && resultCode == RESULT_OK){
            if (checkNoNetwork()) {
                return;
            }

            final long[] copyHandles = intent.getLongArrayExtra("COPY_HANDLES");
            final long toHandle = intent.getLongExtra("COPY_TO", 0);
            final int totalCopy = copyHandles.length;

            ProgressDialog temp = null;
            try{
                temp = new ProgressDialog(this);
                temp.setMessage(getString(R.string.context_copying));
                temp.show();
            }
            catch(Exception e){
                return;
            }
            statusDialog = temp;

            MegaNode parent = megaApi.getNodeByHandle(toHandle);
            for(int i=0; i<copyHandles.length;i++){
                MegaNode cN = megaApi.getNodeByHandle(copyHandles[i]);
                if (cN != null){
                    logDebug("cN != null, i = " + i + " of " + copyHandles.length);
                    megaApi.copyNode(cN, parent, this);
                }
                else{
                    logDebug("cN == null, i = " + i + " of " + copyHandles.length);
                    try {
                        statusDialog.dismiss();
                        showSnackbar(SNACKBAR_TYPE, getString(R.string.context_no_copied), -1);
                    }
                    catch (Exception ex) {}
                }
            }
        }
        else if (requestCode == REQUEST_CODE_SELECT_IMPORT_FOLDER && resultCode == RESULT_OK){
            logDebug("REQUEST_CODE_SELECT_IMPORT_FOLDER OK");

            if(!isOnline(this)||megaApi==null) {
                try{
                    statusDialog.dismiss();
                } catch(Exception ex) {};
                showSnackbar(SNACKBAR_TYPE, getString(R.string.error_server_connection_problem), -1);
                return;
            }

            final long toHandle = intent.getLongExtra("IMPORT_TO", 0);

            MegaNode target = null;
            target = megaApi.getNodeByHandle(toHandle);
            if(target == null){
                target = megaApi.getRootNode();
            }
            logDebug("TARGET: " + target.getName() + "and handle: " + target.getHandle());
            if (nodeChat != null) {
                logDebug("DOCUMENT: " + nodeChat.getName() + "_" + nodeChat.getHandle());
                if (target != null) {
                    megaApi.copyNode(nodeChat, target, this);
                }
                else {
                    logWarning("TARGET: null");
                    showSnackbar(SNACKBAR_TYPE, getString(R.string.import_success_error), -1);
                }
            }
            else{
                logWarning("DOCUMENT: null");
                showSnackbar(SNACKBAR_TYPE, getString(R.string.import_success_error), -1);
            }
        }
    }

    @Override
    public void onVideoEnabled(DecoderCounters counters) {
        logDebug("onVideoEnabled");
        video = true;
        updateContainers();
    }

    @Override
    public void onVideoDecoderInitialized(String decoderName, long initializedTimestampMs, long initializationDurationMs) {
        logDebug("decoderName: " + decoderName + ", initializedTimestampMs:" +
                initializedTimestampMs + ", initializationDurationMs:" + initializationDurationMs);
        video = true;
        updateContainers();
    }

    @Override
    public void onVideoInputFormatChanged(Format format) {
        logDebug("onVideoInputFormatChanged");
        video = true;
        updateContainers();
    }

    @Override
    public void onDroppedFrames(int count, long elapsedMs) {
        logDebug("count: " + count + ", elapsedMs: " + elapsedMs);
    }

    @Override
    public void onVideoSizeChanged(int width, int height, int unappliedRotationDegrees, float pixelWidthHeightRatio) {
        logDebug("width: " + width + ", height: " + height + ", unappliedRotationDegrees: " +
                unappliedRotationDegrees + ", pixelWidthHeightRatio" + pixelWidthHeightRatio);
        video = true;
        updateContainers();
    }

    @Override
    public void onRenderedFirstFrame(Surface surface) {
        logDebug("onRenderedFirstFrame");
        video = true;
        updateContainers();
    }

    @Override
    public void onVideoDisabled(DecoderCounters counters) {
        logDebug("onVideoDisabled");
        video = false;
        updateContainers();
    }

    @Override
    protected void onStop() {
        super.onStop();
        logDebug("onStop");
    }

    @Override
    protected void onStart() {
        super.onStart();
        logDebug("onStart");
    }

    @Override
    protected void onResume() {
        super.onResume();
        logDebug("onResume");
        if (!isOffline && !fromChat && !isFolderLink
                && adapterType != FILE_LINK_ADAPTER
                && !isZip && !fromDownload) {
            if (megaApi.getNodeByHandle(handle) == null) {
                finish();
            }
            updateFile();
        }
    }

    @Override
    protected void onPause() {
        super.onPause();
        logDebug("onPause");
        abandonAudioFocus(audioFocusListener, mAudioManager, request);
    }

    @Override
    protected void onDestroy() {
        logDebug("onDestroy()");

        setImageDragVisibility(View.VISIBLE);

        if (megaApi != null) {
            megaApi.removeTransferListener(this);
            megaApi.removeGlobalListener(this);
            megaApi.httpServerStop();
        }

        if (megaApiFolder != null) {
            megaApiFolder.httpServerStop();
        }
        abandonAudioFocus(audioFocusListener, mAudioManager, request);

        if (player != null){
            player.release();
        }

        if (handler != null) {
            handler.removeCallbacksAndMessages(null);
        }

        unregisterReceiver(receiver);
        unregisterReceiver(receiverToFinish);
        unregisterReceiver(chatCallUpdateReceiver);

        DRAGGING_THUMBNAIL_CALLBACKS.clear();

        super.onDestroy();
    }

    public void updateFile (){
        logDebug("updateFile");

        MegaNode file = null;

        if (fileName != null){
            file = megaApi.getNodeByHandle(handle);
            if (file != null){
                if (!fileName.equals(file.getName())) {
                    fileName = file.getName();
                    if (aB != null){
                        tB = (Toolbar) findViewById(R.id.call_toolbar);
                        if(tB==null){
                            logWarning("Tb is Null");
                            return;
                        }
                        tB.setVisibility(View.VISIBLE);
                        setSupportActionBar(tB);
                        aB = getSupportActionBar();
                    }
                    aB.setTitle(" ");
                    exoPlayerName.setText(fileName);
                    setTitle(fileName);

                    boolean isOnMegaDownloads = false;
                    String localPath = getLocalFile(this, file.getName(), file.getSize());
                    File f = new File(downloadLocationDefaultPath, file.getName());
                    if(f.exists() && (f.length() == file.getSize())){
                        isOnMegaDownloads = true;
                    }
                    if (localPath != null && (isOnMegaDownloads || (megaApi.getFingerprint(file) != null && megaApi.getFingerprint(file).equals(megaApi.getFingerprint(localPath))))){
                        File mediaFile = new File(localPath);
                        if (Build.VERSION.SDK_INT >= Build.VERSION_CODES.N && localPath.contains(Environment.getExternalStorageDirectory().getPath())) {
                            uri = FileProvider.getUriForFile(this, "mega.privacy.android.app.providers.fileprovider", mediaFile);
                        }
                        else{
                            uri = Uri.fromFile(mediaFile);
                        }
                    }
                    else {
                        if (megaApi == null){
                            MegaApplication app = (MegaApplication)getApplication();
                            megaApi = app.getMegaApi();
                            megaApi.addTransferListener(this);
                            megaApi.addGlobalListener(this);
                        }
                        if (megaApi.httpServerIsRunning() == 0) {
                            megaApi.httpServerStart();
                        }

                        ActivityManager.MemoryInfo mi = new ActivityManager.MemoryInfo();
                        ActivityManager activityManager = (ActivityManager) getSystemService(Context.ACTIVITY_SERVICE);
                        activityManager.getMemoryInfo(mi);

                        if(mi.totalMem>BUFFER_COMP){
                            logDebug("Total mem: " + mi.totalMem + " allocate 32 MB");
                            megaApi.httpServerSetMaxBufferSize(MAX_BUFFER_32MB);
                        }
                        else{
                            logDebug("Total mem: " + mi.totalMem + " allocate 16 MB");
                            megaApi.httpServerSetMaxBufferSize(MAX_BUFFER_16MB);
                        }

                        String url = megaApi.httpServerGetLocalLink(file);
                        if (url != null){
                            uri = Uri.parse(url);
                        }
                    }
                    if (uri.toString().contains("http://")){
                        isUrl = true;
                    }
                    else {
                        isUrl = false;
                    }
                    supportInvalidateOptionsMenu();
                    renamed = true;
                }
            }
        }
    }

    @Override
    public void onRequestStart(MegaChatApiJava api, MegaChatRequest request) {

    }

    @Override
    public void onRequestUpdate(MegaChatApiJava api, MegaChatRequest request) {

    }

    @Override
    public void onRequestFinish(MegaChatApiJava api, MegaChatRequest request, MegaChatError e) {
        logDebug("onRequestFinish");
        if(request.getType() == MegaChatRequest.TYPE_ATTACH_NODE_MESSAGE){

            if(e.getErrorCode()==MegaChatError.ERROR_OK){
                logDebug("File sent correctly");
                successSent++;

            }
            else{
                logWarning("File NOT sent: "+e.getErrorCode()+"___"+e.getErrorString());
                errorSent++;
            }

            if(countChat==errorSent+successSent){
                if(successSent==countChat){
                    if(countChat==1){
                        showSnackbar(MESSAGE_SNACKBAR_TYPE, getString(R.string.sent_as_message), request.getChatHandle());
                    }
                    else{
                        showSnackbar(MESSAGE_SNACKBAR_TYPE, getString(R.string.sent_as_message), -1);
                    }
                }
                else if(errorSent==countChat){
                    showSnackbar(SNACKBAR_TYPE, getString(R.string.error_attaching_node_from_cloud), -1);
                }
                else{
                    showSnackbar(MESSAGE_SNACKBAR_TYPE, getString(R.string.error_sent_as_message), -1);
                }
            }
        }
    }

    @Override
    public void onRequestTemporaryError(MegaChatApiJava api, MegaChatRequest request, MegaChatError e) {

    }

    public void showSnackbar(int type, String s, long idChat){
        showSnackbar(type, containerAudioVideoPlayer, s, idChat);
    }

    @Override
    public void onTransferStart(MegaApiJava api, MegaTransfer transfer) {

    }

    @Override
    public void onTransferFinish(MegaApiJava api, MegaTransfer transfer, MegaError e) {

    }

    @Override
    public void onTransferUpdate(MegaApiJava api, MegaTransfer transfer) {

    }

    @Override
    public void onTransferTemporaryError(MegaApiJava api, MegaTransfer transfer, MegaError e) {
        logDebug("onTransferTemporaryError");

        if(e.getErrorCode() == MegaError.API_EOVERQUOTA){
            if (e.getValue() != 0) {
                logWarning("TRANSFER OVERQUOTA ERROR: " + e.getErrorCode());
                showGeneralTransferOverQuotaWarning();
            }
        } else if (e.getErrorCode() == MegaError.API_EBLOCKED) {
            showTakenDownAlert(this);
        }
    }

    @Override
    public boolean onTransferData(MegaApiJava api, MegaTransfer transfer, byte[] buffer) {
        return false;
    }

    @Override
    public void onViewPositionChanged(float fractionScreen) {
        ivShadow.setAlpha(1 - fractionScreen);
    }

    @Override
    public void onBackPressed() {
        retryConnectionsAndSignalPresence();
        abandonAudioFocus(audioFocusListener, mAudioManager, request);

        if (!onPlaylist){
            super.onBackPressed();
            if (megaApi != null) {
                megaApi.removeTransferListener(this);
                megaApi.removeGlobalListener(this);
                megaApi.httpServerStop();
            }

            if (player != null){
                player.release();
            }

            if (handler != null) {
                handler.removeCallbacksAndMessages(null);
            }

            unregisterReceiver(receiver);
            unregisterReceiver(receiverToFinish);

            setImageDragVisibility(View.VISIBLE);
        }
        else {
            if (querySearch.equals("")){
                releasePlaylist();
            }
            else{
                querySearch  = "";
                aB.setTitle(getString(R.string.section_playlist));
                if (playlistFragment != null && playlistFragment.isAdded()){
                    playlistFragment.setNodesSearch("");

                }
                invalidateOptionsMenu();
            }
        }
    }

    @Override
    public void setContentView(int layoutResID) {
        super.setContentView(getContainer());
        View view = LayoutInflater.from(this).inflate(layoutResID, null);
        draggableView.addView(view);
    }

    private View getContainer() {
        RelativeLayout container = new RelativeLayout(this);
        draggableView = new DraggableView(this);
        if (getIntent() != null) {
            screenPosition = getIntent().getIntArrayExtra("screenPosition");
            draggableView.setScreenPosition(screenPosition);
            int[] screenPositionForSwipeDismiss = getIntent().getIntArrayExtra(INTENT_EXTRA_KEY_SCREEN_POSITION_FOR_SWIPE_DISMISS);
            if (screenPositionForSwipeDismiss != null) {
                screenPosition = screenPositionForSwipeDismiss;
                draggableView.setScreenPosition(screenPosition);
            }
        }
        draggableView.setDraggableListener(this);
        ivShadow = new ImageView(this);
        ivShadow.setBackgroundColor(ContextCompat.getColor(this, R.color.black_p50));
        LinearLayout.LayoutParams params = new LinearLayout.LayoutParams(LinearLayout.LayoutParams.MATCH_PARENT, LinearLayout.LayoutParams.MATCH_PARENT);
        container.addView(ivShadow, params);
        container.addView(draggableView);
        return container;
    }

    @Override
    public void onDragActivated(boolean activated) {
        if (activated) {
            ivShadow.setBackgroundColor(ContextCompat.getColor(this, R.color.black_p50));
            updateCurrentImage();
            if (aB != null && aB.isShowing()) {
                if(tB != null) {
                    tB.animate().translationY(-220).setDuration(0)
                            .withEndAction(new Runnable() {
                                @Override
                                public void run() {
                                    aB.hide();
                                }
                            }).start();
                    getWindow().addFlags(WindowManager.LayoutParams.FLAG_FULLSCREEN);
                }
                else {
                    aB.hide();
                }
                playerView.hideController();
            }
            containerAudioVideoPlayer.setBackgroundColor(TRANSPARENT);

            playerLayout.setBackgroundColor(TRANSPARENT);
            appBarLayout.setBackgroundColor(TRANSPARENT);
            if (fromChatSavedInstance) {
                draggableView.setCurrentView(null);
            }
            else {
                draggableView.setCurrentView(playerView.getVideoSurfaceView());
            }
            if (Build.VERSION.SDK_INT >= Build.VERSION_CODES.LOLLIPOP) {
                containerAudioVideoPlayer.setElevation(0);
                playerLayout.setElevation(0);
                appBarLayout.setElevation(0);
            }
        }
        else {
            handler.postDelayed(new Runnable() {
                @Override
                public void run() {
                    ivShadow.setBackgroundColor(TRANSPARENT);
                    if (!isAbHide) {
                        showActionStatusBar();
                    }
                    containerAudioVideoPlayer.setBackgroundColor(BLACK);
                    playerLayout.setBackgroundColor(BLACK);
                    appBarLayout.setBackgroundColor(BLACK);
                }
            }, 300);
        }
    }

    public void openAdvancedDevices (long handleToDownload, boolean highPriority){
        logDebug("handleToDownload: " + handleToDownload + ", highPriority: " + highPriority);
        String externalPath = getExternalCardPath();

        if(externalPath!=null){
            logDebug("ExternalPath for advancedDevices: " + externalPath);
            MegaNode node = megaApi.getNodeByHandle(handleToDownload);
            if(node!=null){

                File newFile =  new File(node.getName());
                logDebug("File: " + newFile.getPath());
                Intent intent = new Intent(Intent.ACTION_CREATE_DOCUMENT);

                // Filter to only show results that can be "opened", such as
                // a file (as opposed to a list of contacts or timezones).
                intent.addCategory(Intent.CATEGORY_OPENABLE);

                // Create a file with the requested MIME type.
                String mimeType = MimeTypeList.getMimeType(newFile);
                logDebug("Mimetype: " + mimeType);
                intent.setType(mimeType);
                intent.putExtra(Intent.EXTRA_TITLE, node.getName());
                intent.putExtra("handleToDownload", handleToDownload);
                intent.putExtra(HIGH_PRIORITY_TRANSFER, highPriority);
                try{
                    startActivityForResult(intent, WRITE_SD_CARD_REQUEST_CODE);
                }
                catch(Exception e){
                    logWarning("Exception in External SDCARD", e);
                    Environment.getExternalStorageDirectory();
                    Toast toast = Toast.makeText(this, getString(R.string.no_external_SD_card_detected), Toast.LENGTH_LONG);
                    toast.show();
                }
            }
        }
        else{
            logWarning("No external SD card");
            Environment.getExternalStorageDirectory();
            Toast toast = Toast.makeText(this, getString(R.string.no_external_SD_card_detected), Toast.LENGTH_LONG);
            toast.show();
        }
    }

    public void askSizeConfirmationBeforeDownload(String parentPath, String url, long size, long [] hashes, final boolean highPriority){
        logDebug("askSizeConfirmationBeforeDownload");

        final String parentPathC = parentPath;
        final String urlC = url;
        final long [] hashesC = hashes;
        final long sizeC=size;


        Pair<AlertDialog.Builder, CheckBox> pair = confirmationDialog();
        AlertDialog.Builder builder = pair.first;
        CheckBox dontShowAgain = pair.second;

        builder.setMessage(getString(R.string.alert_larger_file, getSizeString(sizeC)));
        builder.setPositiveButton(getString(R.string.general_save_to_device),
                new DialogInterface.OnClickListener() {
                    public void onClick(DialogInterface dialog, int whichButton) {
                        if(dontShowAgain.isChecked()){
                            dbH.setAttrAskSizeDownload("false");
                        }
                        if(nC==null){
                            nC = new NodeController(audioVideoPlayerLollipop, isFolderLink);
                        }
                        nC.checkInstalledAppBeforeDownload(parentPathC, urlC, sizeC, hashesC, highPriority);
                    }
                });
        builder.setNegativeButton(getString(android.R.string.cancel), new DialogInterface.OnClickListener() {
            public void onClick(DialogInterface dialog, int whichButton) {
                if(dontShowAgain.isChecked()){
                    dbH.setAttrAskSizeDownload("false");
                }
            }
        });

        downloadConfirmationDialog = builder.create();
        downloadConfirmationDialog.show();
    }

    private void startPlayback() {
        audioFocusListener = new AudioFocusListener(this);
        request = getRequest(audioFocusListener, AUDIOFOCUS_DEFAULT);
        if (getAudioFocus(mAudioManager, audioFocusListener, request, AUDIOFOCUS_DEFAULT, STREAM_MUSIC_DEFAULT) && player != null) {
            player.setPlayWhenReady(true);
        }
    }

    public void stopPlayback() {
        if (player != null) {
            player.setPlayWhenReady(false);
        }
        abandonAudioFocus(audioFocusListener, mAudioManager, request);
    }

    public void askConfirmationNoAppInstaledBeforeDownload (String parentPath,String url, long size, long [] hashes, String nodeToDownload, final boolean highPriority){
        logDebug("askConfirmationNoAppInstaledBeforeDownload");

        final String parentPathC = parentPath;
        final String urlC = url;
        final long [] hashesC = hashes;
        final long sizeC=size;

        Pair<AlertDialog.Builder, CheckBox> pair = confirmationDialog();
        AlertDialog.Builder builder = pair.first;
        CheckBox dontShowAgain = pair.second;

        builder.setMessage(getString(R.string.alert_no_app, nodeToDownload));
        builder.setPositiveButton(getString(R.string.general_save_to_device),
                new DialogInterface.OnClickListener() {
                    public void onClick(DialogInterface dialog, int whichButton) {
                        if(dontShowAgain.isChecked()){
                            dbH.setAttrAskNoAppDownload("false");
                        }
                        if(nC==null){
                            nC = new NodeController(audioVideoPlayerLollipop, isFolderLink);
                        }
                        nC.download(parentPathC, urlC, sizeC, hashesC, highPriority);
                    }
                });
        builder.setNegativeButton(getString(android.R.string.cancel), new DialogInterface.OnClickListener() {
            public void onClick(DialogInterface dialog, int whichButton) {
                if(dontShowAgain.isChecked()){
                    dbH.setAttrAskNoAppDownload("false");
                }
            }
        });
        downloadConfirmationDialog = builder.create();
        downloadConfirmationDialog.show();
    }

    @Override
    public void onRequestStart(MegaApiJava api, MegaRequest request) {

    }

    @Override
    public void onRequestUpdate(MegaApiJava api, MegaRequest request) {

    }

    @Override
    public void onRequestFinish(MegaApiJava api, MegaRequest request, MegaError e) {
        logDebug("onRequestFinish");

        if (request.getType() == MegaRequest.TYPE_RENAME){

            try {
                statusDialog.dismiss();
            }
            catch (Exception ex) {}

            if (e.getErrorCode() == MegaError.API_OK){
                showSnackbar(SNACKBAR_TYPE, getString(R.string.context_correctly_renamed), -1);
                updateFile();
            }
            else{
                showSnackbar(SNACKBAR_TYPE, getString(R.string.context_no_renamed), -1);
            }
        }
        else if (request.getType() == MegaRequest.TYPE_MOVE){
            try {
                statusDialog.dismiss();
            }
            catch (Exception ex) {}

            if (moveToRubbish){
                if (e.getErrorCode() == MegaError.API_OK){
                    this.finish();
                }
                else{
                    showSnackbar(SNACKBAR_TYPE, getString(R.string.context_no_moved), -1);
                }
                moveToRubbish = false;
                logDebug("Move to rubbish request finished");
            }
            else{
                if (e.getErrorCode() == MegaError.API_OK){
                    showSnackbar(SNACKBAR_TYPE, getString(R.string.context_correctly_moved), -1);
                    finish();
                }
                else{
                    showSnackbar(SNACKBAR_TYPE, getString(R.string.context_no_moved), -1);
                }
                logDebug("Move nodes request finished");
            }
        }
        else if (request.getType() == MegaRequest.TYPE_REMOVE){


            if (e.getErrorCode() == MegaError.API_OK){
                if (moveToTrashStatusDialog.isShowing()){
                    try {
                        moveToTrashStatusDialog.dismiss();
                    }
                    catch (Exception ex) {}
                    showSnackbar(SNACKBAR_TYPE, getString(R.string.context_correctly_removed), -1);
                }
                finish();
            }
            else{
                showSnackbar(SNACKBAR_TYPE, getString(R.string.context_no_removed), -1);
            }
            logDebug("Remove request finished");
        }
        else if (request.getType() == MegaRequest.TYPE_COPY){
            try {
                statusDialog.dismiss();
            }
            catch (Exception ex) {}

            if (e.getErrorCode() == MegaError.API_OK){
                showSnackbar(SNACKBAR_TYPE, getString(R.string.context_correctly_copied), -1);
            }
            else if(e.getErrorCode()==MegaError.API_EOVERQUOTA){
                logWarning("OVERQUOTA ERROR: " + e.getErrorCode());
                Intent intent = new Intent(this, ManagerActivityLollipop.class);
                intent.setAction(ACTION_OVERQUOTA_STORAGE);
                startActivity(intent);
                finish();
            }
            else if(e.getErrorCode()==MegaError.API_EGOINGOVERQUOTA){
                logWarning("PRE OVERQUOTA ERROR: " + e.getErrorCode());
                Intent intent = new Intent(this, ManagerActivityLollipop.class);
                intent.setAction(ACTION_PRE_OVERQUOTA_STORAGE);
                startActivity(intent);
                finish();
            }
            else{
                showSnackbar(SNACKBAR_TYPE, getString(R.string.context_no_copied), -1);
            }
            logDebug("copy nodes request finished");
        }
    }

    @Override
    public void onRequestTemporaryError(MegaApiJava api, MegaRequest request, MegaError e) {
        logWarning("onRequestTemporaryError");
    }

    @Override
    public void onUsersUpdate(MegaApiJava api, ArrayList<MegaUser> users) {

    }

    @Override
    public void onUserAlertsUpdate(MegaApiJava api, ArrayList<MegaUserAlert> userAlerts) {
        logDebug("onUserAlertsUpdate");
    }

    @Override
    public void onNodesUpdate(MegaApiJava api, ArrayList<MegaNode> nodeList) {
        logDebug("onNodesUpdate");
        if (megaApi.getNodeByHandle(handle) == null){
            return;
        }
        supportInvalidateOptionsMenu();
    }

    @Override
    public void onReloadNeeded(MegaApiJava api) {

    }

    @Override
    public void onAccountUpdate(MegaApiJava api) {

    }

    @Override
    public void onContactRequestsUpdate(MegaApiJava api, ArrayList<MegaContactRequest> requests) {

    }

    @Override
    public void onEvent(MegaApiJava api, MegaEvent event) {

    }

    @Override
    public boolean onTouch(View v, MotionEvent event) {

        switch (event.getAction()) {
            case MotionEvent.ACTION_DOWN:
                if (v.getId() == R.id.exo_play) {
                    getAudioFocus(mAudioManager, audioFocusListener, request, AUDIOFOCUS_DEFAULT, STREAM_MUSIC_DEFAULT);

                } else if (v.getId() == R.id.exo_pause) {
                    abandonAudioFocus(audioFocusListener, mAudioManager, request);

                }else if (loop && player != null){
                    player.setRepeatMode(Player.REPEAT_MODE_OFF);
                }
                break;

            case MotionEvent.ACTION_UP:
                if(v.getId() != R.id.exo_play && v.getId() != R.id.exo_pause && creatingPlaylist && player != null) {
                    if (v.getId() == R.id.exo_next) {
                        currentWindowIndex++;
                    }
                    setPlaylist(currentWindowIndex, 0);
                }
                break;

        }
        return false;
    }

    @Override
    public void onClick(View v) {
        switch (v.getId()){
            case R.id.exo_play_list:{
//              Ignore click before instantiate playlist if something was wrong obtaining the files
                if (!canProceedWithPlayList()) {
                    break;
                }
                handler.removeCallbacks(runnableActionStatusBar);
                instantiatePlaylist();
                break;
            }
        }
    }

    private boolean canProceedWithPlayList() {
        switch (adapterType)  {
            case OFFLINE_ADAPTER:
                return getMediaOffList() != null && !getMediaOffList().isEmpty();
            case ZIP_ADAPTER:
                return getZipMediaFiles() != null && !getZipMediaFiles().isEmpty();
            default:
                return getMediaHandles() != null && !getMediaHandles().isEmpty();
        }
    }

    void initPlaylist (int index, long time) {
        if (concatenatingMediaSource == null) return;

        creatingPlaylist = false;
        player.prepare(concatenatingMediaSource);
        player.seekTo(index, time);
    }

    void instantiatePlaylist(){
        if (player != null) {
            playWhenReady = player.getPlayWhenReady();
            if (creatingPlaylist){
                currentTime = player.getCurrentPosition();
                setPlaylist(currentWindowIndex, currentTime);
            }
        }
        onPlaylist = true;
        progressBar.setVisibility(View.GONE);
        playerLayout.setVisibility(View.GONE);
        fragmentContainer.setVisibility(View.VISIBLE);
        draggableView.setDraggable(false);
        tB.setBackgroundColor(ContextCompat.getColor(this, R.color.dark_primary_color));
        aB.setTitle(getString(R.string.section_playlist));
        supportInvalidateOptionsMenu();

        Fragment currentFragment = getSupportFragmentManager().findFragmentById(R.id.fragment_container);
        if (currentFragment != null){
            getSupportFragmentManager().beginTransaction().remove(currentFragment).commitNow();
        }
        if (playlistFragment == null){
            playlistFragment = new PlaylistFragment();
        }
        FragmentTransaction ft = getSupportFragmentManager().beginTransaction();
        ft.replace(R.id.fragment_container, playlistFragment, "playlistFragment");
        ft.commitNowAllowingStateLoss();

        if (progressBar != null) {
            progressBar.setVisibility(View.GONE);
        }
        showToolbar();
    }

    public class CreatePlayListTask extends AsyncTask<Void, Void, Void> {

        boolean errorCreatingPlaylist = false;

        @Override
        protected Void doInBackground(Void... voids) {
            logDebug("CreatePlayList doInBackground");
            playListCreated = false;
            creatingPlaylist = true;
            if (mediaSourcePlaylist == null || mediaSourcePlaylist.isEmpty() || concatenatingMediaSource == null) {
                MediaSource mSource = null;
                String localPath;
                Uri mediaUri;
                File mediaFile;
                mediaUris = new ArrayList<>();
                if (mediaSourcePlaylist == null) {
                    mediaSourcePlaylist = new ArrayList<>();
                }
                else {
                    mediaSourcePlaylist.clear();
                }
                downloadLocationDefaultPath = getDownloadLocation();
                if (isOffline) {
                    for (int i = 0; i < mediaOffList.size(); i++) {
                        MegaOffline currentNode = mediaOffList.get(i);
                        mSource = null;
                        mediaFile = getOfflineFile(audioVideoPlayerLollipop, currentNode);

                        if (Build.VERSION.SDK_INT >= Build.VERSION_CODES.N && currentNode.getPath().contains(Environment.getExternalStorageDirectory().getPath())) {
                            mediaUri = FileProvider.getUriForFile(audioVideoPlayerLollipop, "mega.privacy.android.app.providers.fileprovider", mediaFile);
                        }
                        else {
                            mediaUri = Uri.fromFile(mediaFile);
                        }
                        if (mediaUri != null) {
                            mediaUris.add(mediaUri);
                            mSource = new ExtractorMediaSource(mediaUri, dataSourceFactory, extractorsFactory, null, null);
                        }
                        if(mSource != null) {
                            if (handle == Long.parseLong(mediaOffList.get(i).getHandle())) {
                                currentWindowIndex = i;
                            }
                            mediaSourcePlaylist.add(mSource);
                        }
                    }
                }
                else if (isZip) {
                    for (int i = 0; i< zipMediaFiles.size(); i++) {
                        mSource = null;
                        mediaUri = Uri.fromFile(zipMediaFiles.get(i));
                        if (mediaUri != null) {
                            mediaUris.add(mediaUri);
                            mSource = new ExtractorMediaSource(mediaUri, dataSourceFactory, extractorsFactory, null, null);
                            if (mSource != null) {
                                if (fileName.equals(zipMediaFiles.get(i).getName())) {
                                    currentWindowIndex = i;
                                }
                                mediaSourcePlaylist.add(mSource);
                            }
                        }
                    }
                }
                else {
                    MegaNode n;
                    for (int i = 0; i < mediaHandles.size(); i++) {
                        if (isFolderLink) {
                            n = megaApiFolder.authorizeNode(megaApi.getNodeByHandle(mediaHandles.get(i)));
                            if (n == null){
                                n = megaApiFolder.authorizeNode(megaApiFolder.getNodeByHandle(mediaHandles.get(i)));
                            }
                        }
                        else {
                            n = megaApi.getNodeByHandle(mediaHandles.get(i));
                        }
                        //either authorizeNode or getNodeByHandle can return null, so need to check
                        if(n == null){
                            continue;
                        }
                        mSource = null;
                        boolean isOnMegaDownloads = false;
                        localPath = getLocalFile(audioVideoPlayerLollipop, n.getName(), n.getSize());
                        File f = new File(downloadLocationDefaultPath, n.getName());
                        if (f.exists() && (f.length() == n.getSize())) {
                            isOnMegaDownloads = true;
                        }
                        String nodeFingerPrint;
                        String localPathFingerPrint;
                        if (isFolderLink) {
                            nodeFingerPrint = megaApiFolder.getFingerprint(n);
                            localPathFingerPrint = megaApiFolder.getFingerprint(localPath);
                        }
                        else {
                            nodeFingerPrint = megaApi.getFingerprint(n);
                            localPathFingerPrint = megaApi.getFingerprint(localPath);
                        }
                        if (localPath != null && (isOnMegaDownloads || (nodeFingerPrint != null && nodeFingerPrint.equals(localPathFingerPrint)))) {
                            mediaFile = new File(localPath);
                            if (Build.VERSION.SDK_INT >= Build.VERSION_CODES.N && localPath.contains(Environment.getExternalStorageDirectory().getPath())) {
                                mediaUri = FileProvider.getUriForFile(audioVideoPlayerLollipop, "mega.privacy.android.app.providers.fileprovider", mediaFile);
                            }
                            else {
                                mediaUri = Uri.fromFile(mediaFile);
                            }
                            if (mediaUri != null) {
                                mediaUris.add(mediaUri);
                                mSource = new ExtractorMediaSource(mediaUri, dataSourceFactory, extractorsFactory, null, null);
                            }
                        }
                        else {
                            String url = null;
                            if (dbH != null && dbH.getCredentials() != null) {
                                url = megaApi.httpServerGetLocalLink(n);
                            }
                            else if (isFolderLink) {
                                url = megaApiFolder.httpServerGetLocalLink(n);
                            }
                            if (url != null) {
                                mediaUri = Uri.parse(url);
                                mediaUris.add(mediaUri);
                                mSource = new ExtractorMediaSource(mediaUri, dataSourceFactory, extractorsFactory, null, null);
                            }
                        }
                        if (mSource != null) {
                            if (handle == n.getHandle()) {
                                currentWindowIndex = i;
                            }
                            mediaSourcePlaylist.add(mSource);
                        }
                    }
                }

//                concatenatingMediaSource = new ConcatenatingMediaSource(mediaSourcePlaylist.toArray(new MediaSource[mediaSourcePlaylist.size()]));

                if (!mediaSourcePlaylist.isEmpty()) {
                    MediaSource[] arrayMediaSource = mediaSourcePlaylist.toArray(new MediaSource[mediaSourcePlaylist.size()]);
                    if (arrayMediaSource != null) {
                        concatenatingMediaSource = new ConcatenatingMediaSource(arrayMediaSource);
                    }
                    else {
                        errorCreatingPlaylist = true;
                    }
                }
                else {
                    errorCreatingPlaylist = true;
                }

                //            loopingMediaSource = new LoopingMediaSource(concatenatingMediaSource);
                //            player.prepare(loopingMediaSource);
            }
            return null;
        }

        @Override
        protected void onPostExecute(Void avoid) {
            super.onPostExecute(avoid);
            logDebug("CreatePlayList onPostExecute");
            if (errorCreatingPlaylist && createPlayListErrorCounter < 2) {
                createPlayListErrorCounter++;
                logWarning("Error creating Playlist num: " + createPlayListErrorCounter);
                createPlayListTask = new CreatePlayListTask();
                createPlayListTask.execute();
            }
            else if (errorCreatingPlaylist && createPlayListErrorCounter == 2) {
                createPlaylistProgressBar.setVisibility(View.GONE);
            }
            else {
                createPlaylistProgressBar.setVisibility(View.GONE);
                playListCreated = true;
                enableNextButton();
                playList.setVisibility(View.VISIBLE);
                if (onPlaylist){
                    instantiatePlaylist();
                }
                if (playbackStateSaved == Player.STATE_ENDED){
                    setPlaylist(currentWindowIndex + 1, 0);
                }
            }
        }
    }

    public String getPathNavigation() {
        return pathNavigation;
    }

    public int[] getScreenPosition() {
        return screenPosition;
    }

    public SimpleExoPlayer getPlayer() {
        return player;
    }

    public void setPlayer (SimpleExoPlayer player){
        this.player = player;
    }

    public long getParentNodeHandle() {
        return parentNodeHandle;
    }

    public int getAdapterType() {
        return adapterType;
    }

    public ArrayList<Long> getMediaHandles() {
        return mediaHandles;
    }

    public void setPlaylistProgressBar(ProgressBar playlistProgressBar) {
        this.playlistProgressBar = playlistProgressBar;
    }

    public ArrayList<File> getZipMediaFiles() {
        return zipMediaFiles;
    }

    public int getCurrentWindowIndex (){
        return currentWindowIndex;
    }

    public ArrayList<MegaOffline> getMediaOffList(){
        return mediaOffList;
    }

    public boolean isFolderLink (){
        return isFolderLink;
    }

    public Handler getHandler () {
        return handler;
    }

    public String getQuerySearch() {
        return querySearch;
    }

    public MenuItem getSearchMenuItem() {
        return searchMenuItem;
    }
    public boolean isCreatingPlaylist () {
        return creatingPlaylist;
    }
}<|MERGE_RESOLUTION|>--- conflicted
+++ resolved
@@ -2004,10 +2004,7 @@
         shareMenuItem = menu.findItem(R.id.full_video_viewer_share);
         downloadMenuItem = menu.findItem(R.id.full_video_viewer_download);
         chatMenuItem = menu.findItem(R.id.full_video_viewer_chat);
-<<<<<<< HEAD
-=======
         chatMenuItem.setIcon(mutateIconSecondary(this, R.drawable.ic_send_to_contact, R.color.white));
->>>>>>> f9b57d26
         propertiesMenuItem = menu.findItem(R.id.full_video_viewer_properties);
         getlinkMenuItem = menu.findItem(R.id.full_video_viewer_get_link);
         renameMenuItem = menu.findItem(R.id.full_video_viewer_rename);
@@ -2019,10 +2016,7 @@
         loopMenuItem = menu.findItem(R.id.full_video_viewer_loop);
         importMenuItem = menu.findItem(R.id.chat_full_video_viewer_import);
         saveForOfflineMenuItem = menu.findItem(R.id.chat_full_video_viewer_save_for_offline);
-<<<<<<< HEAD
-=======
         saveForOfflineMenuItem.setIcon(mutateIconSecondary(this, R.drawable.ic_b_save_offline, R.color.white));
->>>>>>> f9b57d26
         chatRemoveMenuItem = menu.findItem(R.id.chat_full_video_viewer_remove);
 
         if (nC == null) {
