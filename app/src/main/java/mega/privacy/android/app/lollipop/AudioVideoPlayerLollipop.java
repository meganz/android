--- conflicted
+++ resolved
@@ -252,7 +252,6 @@
     private android.support.v7.app.AlertDialog downloadConfirmationDialog;
     private DisplayMetrics outMetrics;
 
-<<<<<<< HEAD
     private boolean fromShared = false;
     int accountType;
     int typeExport = -1;
@@ -267,9 +266,7 @@
     private ImageButton nextButton;
     private ImageButton previousButton;
     private ImageButton playList;
-=======
     private int numErrors = 0;
->>>>>>> 0558d093
 
     @Override
     protected void onCreate(Bundle savedInstanceState) {
@@ -309,15 +306,15 @@
                 handle = bundle.getLong("HANDLE");
                 fileName = bundle.getString("FILENAME");
             }
-            if (!renamed) {
-                uri = intent.getData();
-                if (uri == null) {
-                    log("uri null");
-                    finish();
-                    return;
-                }
-            }
             currentPosition = intent.getIntExtra("position", 0);
+        }
+        if (!renamed) {
+            uri = intent.getData();
+            if (uri == null) {
+                log("uri null");
+                finish();
+                return;
+            }
         }
         isVideo = MimeTypeList.typeForName(fileName).isVideoReproducible();
         fromShared = intent.getBooleanExtra("fromShared", false);
@@ -909,23 +906,19 @@
                 log("onPlayerError");
                 numErrors++;
                 player.stop();
-<<<<<<< HEAD
-                if (isPlayList && size > 1){
-                    player.prepare(finalLoopingMediaSource);
-                }
-                else {
-                    player.prepare(finalMediaSource);
-                }
-                player.setPlayWhenReady(true);
-=======
-                if (numErrors<=2){
-                    player.prepare(loopingMediaSource);
+                if (numErrors <= 2){
+                    if (isPlayList && size > 1){
+                        player.prepare(finalLoopingMediaSource);
+                    }
+                    else {
+                        player.prepare(finalMediaSource);
+                    }
                     player.setPlayWhenReady(true);
                 }
                 else {
                     showErrorDialog();
                 }
->>>>>>> 0558d093
+
             }
 
             @Override
@@ -949,7 +942,6 @@
         player.setVideoDebugListener(this);
         player.setAudioDebugListener(this);
 
-<<<<<<< HEAD
         if (savedInstanceState == null){
             ViewTreeObserver observer = simpleExoPlayerView.getViewTreeObserver();
             observer.addOnPreDrawListener(new ViewTreeObserver.OnPreDrawListener() {
@@ -971,8 +963,20 @@
                     else {
                         mLeftDelta = (screenWidth/2) - location[0];
                         mTopDelta = (screenHeight/2) - location[1];
-=======
-    void showErrorDialog(){
+
+                        mWidthScale = (float) (screenWidth/4) / simpleExoPlayerView.getWidth();
+                        mHeightScale = (float) (screenHeight/4) / simpleExoPlayerView.getHeight();
+                    }
+
+                    runEnterAnimation();
+
+                    return true;
+                }
+            });
+        }
+    }
+
+    void showErrorDialog() {
         log("showErrorDialog: Error open video file");
         AlertDialog.Builder builder;
         if (Build.VERSION.SDK_INT >= Build.VERSION_CODES.LOLLIPOP) {
@@ -990,23 +994,6 @@
                 })
                 .show();
         numErrors = 0;
-    }
-
-    @Override
-    public void onSaveInstanceState(Bundle outState) {
-        super.onSaveInstanceState(outState);
->>>>>>> 0558d093
-
-                        mWidthScale = (float) (screenWidth/4) / simpleExoPlayerView.getWidth();
-                        mHeightScale = (float) (screenHeight/4) / simpleExoPlayerView.getHeight();
-                    }
-
-                    runEnterAnimation();
-
-                    return true;
-                }
-            });
-        }
     }
 
     public void updateCurrentImage(){
@@ -1652,7 +1639,7 @@
             copyMenuItem.setVisible(false);
             moveToTrashMenuItem.setVisible(false);
             removeMenuItem.setVisible(false);
-            chatMenuItem.setVisible(true);
+            chatMenuItem.setVisible(false);
         }
         else if(adapterType == Constants.SEARCH_ADAPTER){
             MegaNode node = megaApi.getNodeByHandle(handle);
@@ -2287,7 +2274,6 @@
             return;
         }
 
-<<<<<<< HEAD
         ProgressDialog temp = null;
         try{
             temp = new ProgressDialog(this);
@@ -2302,24 +2288,6 @@
         log("renaming " + node.getName() + " to " + newName);
 
         megaApi.renameNode(node, newName, this);
-=======
-        propertiesIcon = menu.findItem(R.id.full_video_viewer_properties);
-        chatIcon = menu.findItem(R.id.full_video_viewer_chat);
-
-        if (isOffline){
-            chatIcon.setVisible(false);
-        }
-        else {
-            if (mega.privacy.android.app.utils.Util.isChatEnabled()){
-                chatIcon.setVisible(true);
-            }
-            else {
-                chatIcon.setVisible(false);
-            }
-        }
-
-        return super.onCreateOptionsMenu(menu);
->>>>>>> 0558d093
     }
 
     public static boolean matches(String regex, CharSequence input) {
