package mega.privacy.android.app.lollipop;

import android.Manifest;
import android.app.ActivityManager;
import android.app.Dialog;
import android.app.Notification;
import android.app.NotificationManager;
import android.app.ProgressDialog;
import android.app.SearchManager;
import android.content.BroadcastReceiver;
import android.content.Context;
import android.content.DialogInterface;
import android.content.Intent;
import android.content.IntentFilter;
import android.content.pm.PackageManager;
import android.content.res.Configuration;
import android.database.Cursor;
import android.graphics.PorterDuff;
import android.net.Uri;
import android.os.AsyncTask;
import android.os.Build;
import android.os.Bundle;
import android.os.Environment;
import android.os.Handler;
import android.os.StatFs;
import android.provider.OpenableColumns;
import android.support.design.widget.AppBarLayout;
import android.support.design.widget.Snackbar;
import android.support.v4.app.ActivityCompat;
import android.support.v4.app.Fragment;
import android.support.v4.app.FragmentTransaction;
import android.support.v4.content.ContextCompat;
import android.support.v4.content.FileProvider;
import android.support.v4.content.LocalBroadcastManager;
import android.support.v4.view.MenuItemCompat;
import android.support.v7.app.ActionBar;
import android.support.v7.app.AlertDialog;
import android.support.v7.widget.SearchView;
import android.support.v7.widget.Toolbar;
import android.text.Editable;
import android.text.TextWatcher;
import android.util.DisplayMetrics;
import android.util.TypedValue;
import android.view.Display;
import android.view.KeyEvent;
import android.view.LayoutInflater;
import android.view.Menu;
import android.view.MenuInflater;
import android.view.MenuItem;
import android.view.MotionEvent;
import android.view.Surface;
import android.view.View;
import android.view.ViewGroup;
import android.view.ViewTreeObserver;
import android.view.Window;
import android.view.WindowManager;
import android.view.animation.DecelerateInterpolator;
import android.view.inputmethod.EditorInfo;
import android.view.inputmethod.InputMethodManager;
import android.widget.Button;
import android.widget.CheckBox;
import android.widget.FrameLayout;
import android.widget.ImageButton;
import android.widget.ImageView;
import android.widget.LinearLayout;
import android.widget.ProgressBar;
import android.widget.RelativeLayout;
import android.widget.TextView;
import android.widget.Toast;

import com.google.android.exoplayer2.DefaultLoadControl;
import com.google.android.exoplayer2.ExoPlaybackException;
import com.google.android.exoplayer2.ExoPlayerFactory;
import com.google.android.exoplayer2.Format;
import com.google.android.exoplayer2.LoadControl;
import com.google.android.exoplayer2.PlaybackParameters;
import com.google.android.exoplayer2.Player;
import com.google.android.exoplayer2.SimpleExoPlayer;
import com.google.android.exoplayer2.Timeline;
import com.google.android.exoplayer2.decoder.DecoderCounters;
import com.google.android.exoplayer2.extractor.DefaultExtractorsFactory;
import com.google.android.exoplayer2.extractor.ExtractorsFactory;
import com.google.android.exoplayer2.source.ConcatenatingMediaSource;
import com.google.android.exoplayer2.source.ExtractorMediaSource;
import com.google.android.exoplayer2.source.MediaSource;
import com.google.android.exoplayer2.source.TrackGroupArray;
import com.google.android.exoplayer2.trackselection.AdaptiveTrackSelection;
import com.google.android.exoplayer2.trackselection.DefaultTrackSelector;
import com.google.android.exoplayer2.trackselection.TrackSelection;
import com.google.android.exoplayer2.trackselection.TrackSelectionArray;
import com.google.android.exoplayer2.trackselection.TrackSelector;
import com.google.android.exoplayer2.ui.SimpleExoPlayerView;
import com.google.android.exoplayer2.upstream.BandwidthMeter;
import com.google.android.exoplayer2.upstream.DefaultBandwidthMeter;
import com.google.android.exoplayer2.upstream.DefaultDataSourceFactory;
import com.google.android.exoplayer2.util.Util;
import com.google.android.exoplayer2.video.VideoRendererEventListener;

import java.io.File;
import java.util.ArrayList;
import java.util.Collections;
import java.util.HashMap;
import java.util.List;
import java.util.Map;
import java.util.regex.Matcher;
import java.util.regex.Pattern;

import mega.privacy.android.app.DatabaseHandler;
import mega.privacy.android.app.DownloadService;
import mega.privacy.android.app.MegaApplication;
import mega.privacy.android.app.MegaOffline;
import mega.privacy.android.app.MegaPreferences;
import mega.privacy.android.app.MimeTypeList;
import mega.privacy.android.app.MimeTypeThumbnail;
import mega.privacy.android.app.R;
import mega.privacy.android.app.components.EditTextCursorWatcher;
import mega.privacy.android.app.components.dragger.DraggableView;
import mega.privacy.android.app.components.dragger.ExitViewAnimator;
import mega.privacy.android.app.lollipop.controllers.ChatController;
import mega.privacy.android.app.lollipop.controllers.NodeController;
import mega.privacy.android.app.lollipop.managerSections.CameraUploadFragmentLollipop;
import mega.privacy.android.app.lollipop.managerSections.FileBrowserFragmentLollipop;
import mega.privacy.android.app.lollipop.managerSections.InboxFragmentLollipop;
import mega.privacy.android.app.lollipop.managerSections.IncomingSharesFragmentLollipop;
import mega.privacy.android.app.lollipop.managerSections.OfflineFragmentLollipop;
import mega.privacy.android.app.lollipop.managerSections.OutgoingSharesFragmentLollipop;
import mega.privacy.android.app.lollipop.managerSections.RubbishBinFragmentLollipop;
import mega.privacy.android.app.lollipop.managerSections.SearchFragmentLollipop;
import mega.privacy.android.app.snackbarListeners.SnackbarNavigateOption;
import mega.privacy.android.app.utils.Constants;
import nz.mega.sdk.MegaApiAndroid;
import nz.mega.sdk.MegaApiJava;
import nz.mega.sdk.MegaChatApi;
import nz.mega.sdk.MegaChatApiAndroid;
import nz.mega.sdk.MegaChatApiJava;
import nz.mega.sdk.MegaChatError;
import nz.mega.sdk.MegaChatListItem;
import nz.mega.sdk.MegaChatMessage;
import nz.mega.sdk.MegaChatRequest;
import nz.mega.sdk.MegaChatRequestListenerInterface;
import nz.mega.sdk.MegaContactRequest;
import nz.mega.sdk.MegaError;
import nz.mega.sdk.MegaEvent;
import nz.mega.sdk.MegaGlobalListenerInterface;
import nz.mega.sdk.MegaNode;
import nz.mega.sdk.MegaRequest;
import nz.mega.sdk.MegaRequestListenerInterface;
import nz.mega.sdk.MegaShare;
import nz.mega.sdk.MegaTransfer;
import nz.mega.sdk.MegaTransferListenerInterface;
import nz.mega.sdk.MegaUser;

import static android.graphics.Color.BLACK;
import static android.graphics.Color.TRANSPARENT;
import static mega.privacy.android.app.lollipop.FileInfoActivityLollipop.TYPE_EXPORT_REMOVE;

public class AudioVideoPlayerLollipop extends PinActivityLollipop implements View.OnClickListener, View.OnTouchListener, MegaGlobalListenerInterface, VideoRendererEventListener, MegaRequestListenerInterface, MegaChatRequestListenerInterface, MegaTransferListenerInterface, DraggableView.DraggableListener{

    int[] screenPosition;
    int mLeftDelta;
    int mTopDelta;
    float mWidthScale;
    float mHeightScale;
    int screenWidth;
    int screenHeight;

    private final String offLineDIR = mega.privacy.android.app.utils.Util.offlineDIR;
    private final String oldMKFile = mega.privacy.android.app.utils.Util.oldMKFile;

    static AudioVideoPlayerLollipop audioVideoPlayerLollipop;
    
    private MegaApiAndroid megaApi;
    private MegaChatApiAndroid megaChatApi;
    DatabaseHandler dbH = null;
    MegaPreferences prefs = null;

    private AlertDialog alertDialogTransferOverquota;

    Handler handler;
    Runnable runnableActionStatusBar = new Runnable() {
        @Override
        public void run() {
            hideActionStatusBar(400L);
        }
    };
    boolean isFolderLink = false;
    private SimpleExoPlayerView simpleExoPlayerView;
    private SimpleExoPlayer player;
    private Uri uri;
    private TextView exoPlayerName;
    private ProgressBar progressBar;
    private RelativeLayout playPauseButton;
    private RelativeLayout containerControls;

    private AppBarLayout appBarLayout;
    private Toolbar tB;
    private ActionBar aB;

    private MenuItem shareMenuItem;
    private MenuItem downloadMenuItem;
    private MenuItem propertiesMenuItem;
    private MenuItem chatMenuItem;
    private MenuItem getlinkMenuItem;
    private MenuItem renameMenuItem;
    private MenuItem moveMenuItem;
    private MenuItem copyMenuItem;
    private MenuItem moveToTrashMenuItem;
    private MenuItem removeMenuItem;
    private MenuItem removelinkMenuItem;
    private MenuItem loopMenuItem;
    public MenuItem searchMenuItem;
    private MenuItem importMenuItem;
    private MenuItem saveForOfflineMenuItem;
    private MenuItem chatRemoveMenuItem;

    private RelativeLayout audioVideoPlayerContainer;
    private RelativeLayout playerLayout;
    
    private RelativeLayout audioContainer;
    private long handle = -1;
    int countChat = 0;
    int successSent = 0;
    int errorSent = 0;
    boolean transferOverquota = false;

    private boolean video = false;
    private ProgressDialog statusDialog = null;
    private String fileName = null;
    private long currentTime;

    private RelativeLayout containerAudioVideoPlayer;

    private Notification.Builder mBuilder;
    private NotificationManager mNotificationManager;

    private boolean isUrl;

    ArrayList<Long> handleListM = new ArrayList<Long>();
    
    private int currentPosition = 0;
    private int orderGetChildren = MegaApiJava.ORDER_DEFAULT_ASC;
    private long parentNodeHandle = -1;
    private int adapterType = 0;
    private ArrayList<Long> mediaHandles;
    private ArrayList<MegaOffline> offList;
    private ArrayList<MegaOffline> mediaOffList;
    private ArrayList<Uri> mediaUris;
    private boolean isOffLine = false;
    private boolean isPlayList;
    private int size = 0;

    private String downloadLocationDefaultPath = "";
    private boolean renamed = false;
    private boolean isOffline;
    private String path;
    private String pathNavigation;

    private DraggableView draggableView;
    private ImageView ivShadow;
    NodeController nC;
    private android.support.v7.app.AlertDialog downloadConfirmationDialog;
    private DisplayMetrics outMetrics;

    private boolean fromShared = false;
    int typeExport = -1;
    private AlertDialog renameDialog;
    String regex = "[*|\\?:\"<>\\\\\\\\/]";
    boolean moveToRubbish = false;
    ProgressDialog moveToTrashStatusDialog;
    private boolean loop = false;
    private boolean isVideo = true;
    private boolean isMP4 = false;

    private ImageButton nextButton;
    private ImageButton previousButton;
    private ImageButton playList;
    private int numErrors = 0;

    private FrameLayout fragmentContainer;
    private boolean onPlaylist = false;
//    public LoopingMediaSource loopingMediaSource;
    public ConcatenatingMediaSource concatenatingMediaSource;
    PlaylistFragment playlistFragment;
    private ProgressBar playlistProgressBar;
    int currentWindowIndex;
    boolean onTracksChange = false;
    public String querySearch = "";

    boolean playWhenReady = true;
    boolean searchExpand = false;
    boolean fromChat = false;
    boolean isDeleteDialogShow = false;
    boolean isAbHide = false;
    boolean fromDownload = false;

    ChatController chatC;
    private long msgId = -1;
    private long chatId = -1;
    MegaNode nodeChat;
    MegaChatMessage msgChat;

    MegaNode currentDocument;
    int playbackStateSaved;

    ProgressBar createPlaylistProgressBar;
    DefaultBandwidthMeter defaultBandwidthMeter;
    DefaultDataSourceFactory dataSourceFactory;
    ExtractorsFactory extractorsFactory;
    MediaSource mediaSource = null;
    boolean creatingPlaylist = true;

    private BroadcastReceiver receiver = new BroadcastReceiver() {
        @Override
        public void onReceive(Context context, Intent intent) {
            if (intent != null){
                screenPosition = intent.getIntArrayExtra("screenPosition");
                draggableView.setScreenPosition(screenPosition);
            }
        }
    };

    @Override
    protected void onCreate(Bundle savedInstanceState) {
        super.onCreate(savedInstanceState);
        log("onCreate");

        setContentView(R.layout.activity_audiovideoplayer);

        audioVideoPlayerLollipop = this;

        LocalBroadcastManager.getInstance(this).registerReceiver(receiver, new IntentFilter(Constants.BROADCAST_ACTION_INTENT_FILTER_UPDATE_IMAGE_DRAG));

        getDownloadLocation();

        draggableView.setViewAnimator(new ExitViewAnimator());

        getWindow().addFlags(WindowManager.LayoutParams.FLAG_KEEP_SCREEN_ON);

        Intent intent = getIntent();
        if (intent == null){
            log("intent null");
            finish();
            return;
        }

        if (savedInstanceState != null) {
            log("savedInstanceState NOT null");
            currentTime = savedInstanceState.getLong("currentTime");
            fileName = savedInstanceState.getString("fileName");
            handle = savedInstanceState.getLong("handle");
            uri = Uri.parse(savedInstanceState.getString("uri"));
            renamed = savedInstanceState.getBoolean("renamed");
            loop = savedInstanceState.getBoolean("loop");
            currentPosition = savedInstanceState.getInt("currentPosition");
            onPlaylist = savedInstanceState.getBoolean("onPlaylist");
            size = savedInstanceState.getInt("size");
            currentWindowIndex = savedInstanceState.getInt("currentWindowIndex");
            querySearch = savedInstanceState.getString("querySearch");
            playWhenReady = savedInstanceState.getBoolean("playWhenReady", true);
            isDeleteDialogShow = savedInstanceState.getBoolean("isDeleteDialogShow", false);
            isAbHide = savedInstanceState.getBoolean("isAbHide", false);
        }
        else {
            isDeleteDialogShow = false;
            onPlaylist = false;
            currentTime = 0;
            currentWindowIndex = 0;

            Bundle bundle = intent.getExtras();
            if (bundle != null) {
                handle = bundle.getLong("HANDLE");
                fileName = bundle.getString("FILENAME");
            }
            currentPosition = intent.getIntExtra("position", 0);
            playWhenReady = true;
        }
        if (!renamed) {
            uri = intent.getData();
            if (uri == null) {
                log("uri null");
                finish();
                return;
            }
        }
        fromDownload = intent.getBooleanExtra("fromDownloadService", false);
        isVideo = MimeTypeList.typeForName(fileName).isVideoReproducible();
        fromShared = intent.getBooleanExtra("fromShared", false);
        path = intent.getStringExtra("path");
        adapterType = getIntent().getIntExtra("adapterType", 0);
        if (adapterType == Constants.OFFLINE_ADAPTER){
            isOffline = true;
            pathNavigation = intent.getStringExtra("pathNavigation");
        }
        else if (adapterType == Constants.FILE_LINK_ADAPTER) {
            String serialize = intent.getStringExtra(Constants.EXTRA_SERIALIZE_STRING);
            if(serialize!=null) {
                currentDocument = MegaNode.unserialize(serialize);
                if (currentDocument != null) {
                    log("currentDocument NOT NULL");
                }
                else {
                    log("currentDocument is NULL");
                }
            }
            isOffline = false;
            fromChat = false;
        }
        else {
            isOffline = false;
            pathNavigation = null;
            if (adapterType == Constants.FROM_CHAT){
                fromChat = true;
                draggableView.setDraggable(false);
                chatC = new ChatController(this);
                msgId = intent.getLongExtra("msgId", -1);
                chatId = intent.getLongExtra("chatId", -1);
            }
            else {
                fromChat = false;
            }
        }

        isFolderLink = intent.getBooleanExtra("isFolderLink", false);
        isPlayList = intent.getBooleanExtra("isPlayList", true);
        orderGetChildren = intent.getIntExtra("orderGetChildren", MegaApiJava.ORDER_DEFAULT_ASC);
        parentNodeHandle = intent.getLongExtra("parentNodeHandle", -1);

        Display display = getWindowManager().getDefaultDisplay();
        outMetrics = new DisplayMetrics();
        display.getMetrics(outMetrics);
        screenHeight = outMetrics.heightPixels;
        screenWidth = outMetrics.widthPixels;

        appBarLayout = (AppBarLayout) findViewById(R.id.app_bar);

        if (Build.VERSION.SDK_INT >= Build.VERSION_CODES.LOLLIPOP) {
            Window window = this.getWindow();
            window.addFlags(WindowManager.LayoutParams.FLAG_DRAWS_SYSTEM_BAR_BACKGROUNDS);
            window.clearFlags(WindowManager.LayoutParams.FLAG_TRANSLUCENT_STATUS);
            window.setStatusBarColor(ContextCompat.getColor(this, R.color.black));
        }
        if (Build.VERSION.SDK_INT <= Build.VERSION_CODES.GINGERBREAD){
            requestWindowFeature(Window.FEATURE_NO_TITLE);
            this.getWindow().setFlags(WindowManager.LayoutParams.FLAG_FULLSCREEN, WindowManager.LayoutParams.FLAG_FULLSCREEN);
        }

        tB = (Toolbar) findViewById(R.id.call_toolbar);
        if (tB == null) {
            log("Tb is Null");
            return;
        }

        tB.setVisibility(View.VISIBLE);
        setSupportActionBar(tB);
        aB = getSupportActionBar();
        log("aB.setHomeAsUpIndicator_1");
        aB.setHomeAsUpIndicator(R.drawable.ic_arrow_back_white);
        aB.setHomeButtonEnabled(true);
        aB.setDisplayHomeAsUpEnabled(true);

        exoPlayerName = (TextView) findViewById(R.id.exo_name_file);


        if(getResources().getConfiguration().orientation == Configuration.ORIENTATION_LANDSCAPE){
            exoPlayerName.setMaxWidth(mega.privacy.android.app.utils.Util.scaleWidthPx(300, outMetrics));
        }
        else{
            exoPlayerName.setMaxWidth(mega.privacy.android.app.utils.Util.scaleWidthPx(300, outMetrics));
        }

        if (fileName != null) {
            aB.setTitle(" ");
            exoPlayerName.setText(fileName);
            setTitle(fileName);
        }
        else {
            aB.setTitle(" ");
            exoPlayerName.setText(fileName);
            setTitle(getFileName(uri));
        }

        containerAudioVideoPlayer = (RelativeLayout) findViewById(R.id.audiovideoplayer_container);
        playerLayout = (RelativeLayout) findViewById(R.id.player_layout);

        audioContainer = (RelativeLayout) findViewById(R.id.audio_container);
        audioContainer.setVisibility(View.GONE);
        
        audioVideoPlayerContainer = (RelativeLayout) findViewById(R.id.audiovideoplayer_container);
        progressBar = (ProgressBar) findViewById(R.id.full_video_viewer_progress_bar);
        playPauseButton = (RelativeLayout) findViewById(R.id.play_pause_button);
        containerControls = (RelativeLayout) findViewById(R.id.container_exo_controls);
        previousButton = (ImageButton) findViewById(R.id.exo_prev);
        previousButton.setOnTouchListener(this);
        nextButton = (ImageButton) findViewById(R.id.exo_next);
        nextButton.setOnTouchListener(this);
        playList = (ImageButton) findViewById(R.id.exo_play_list);
        playList.setOnClickListener(this);
        fragmentContainer = (FrameLayout) findViewById(R.id.fragment_container);
        fragmentContainer.setVisibility(View.GONE);
        createPlaylistProgressBar = (ProgressBar) findViewById(R.id.create_playlist_progress_bar);
        createPlaylistProgressBar.setVisibility(View.GONE);

        handler = new Handler();

        if (!isOffline){
            MegaApplication app = (MegaApplication)getApplication();
            if (isFolderLink){
                log("isFolderLink");
                megaApi = app.getMegaApiFolder();
            }
            else{
                log("NOT isFolderLink");
                megaApi = app.getMegaApi();
            }

            log("Add transfer listener");
            megaApi.addTransferListener(this);
            megaApi.addGlobalListener(this);

            if (mega.privacy.android.app.utils.Util.isOnline(this)){
                if(megaApi==null){
                    log("Refresh session - sdk");
                    Intent intentLogin = new Intent(this, LoginActivityLollipop.class);
                    intentLogin.putExtra("visibleFragment", Constants. LOGIN_FRAGMENT);
                    intentLogin.setFlags(Intent.FLAG_ACTIVITY_CLEAR_TOP);
                    startActivity(intentLogin);
                    finish();
                    return;
                }
                else{
                    if(megaApi.isLoggedIn()>0){
                        if(megaApi.getRootNode()==null){
                            log("Refresh session logged in but no fetch - sdk");
                            Intent intentLogin = new Intent(this, LoginActivityLollipop.class);
                            intentLogin.putExtra("visibleFragment", Constants. LOGIN_FRAGMENT);
                            intentLogin.setFlags(Intent.FLAG_ACTIVITY_CLEAR_TOP);
                            startActivity(intentLogin);
                            finish();
                            return;
                        }
                    }
                }

                if(mega.privacy.android.app.utils.Util.isChatEnabled()){
                    if (megaChatApi == null){
                        megaChatApi = ((MegaApplication) getApplication()).getMegaChatApi();
                    }

                    if(megaChatApi==null||megaChatApi.getInitState()== MegaChatApi.INIT_ERROR){
                        log("Refresh session - karere");
                        Intent intentLogin = new Intent(this, LoginActivityLollipop.class);
                        intentLogin.putExtra("visibleFragment", Constants. LOGIN_FRAGMENT);
                        intentLogin.setFlags(Intent.FLAG_ACTIVITY_CLEAR_TOP);
                        startActivity(intentLogin);
                        finish();
                        return;
                    }
                }

                if (megaApi.httpServerIsRunning() == 0) {
                    megaApi.httpServerStart();
                }

                ActivityManager.MemoryInfo mi = new ActivityManager.MemoryInfo();
                ActivityManager activityManager = (ActivityManager) this.getSystemService(Context.ACTIVITY_SERVICE);
                activityManager.getMemoryInfo(mi);

                if(mi.totalMem>Constants.BUFFER_COMP){
                    log("Total mem: "+mi.totalMem+" allocate 32 MB");
                    megaApi.httpServerSetMaxBufferSize(Constants.MAX_BUFFER_32MB);
                }
                else{
                    log("Total mem: "+mi.totalMem+" allocate 16 MB");
                    megaApi.httpServerSetMaxBufferSize(Constants.MAX_BUFFER_16MB);
                }

                if (megaChatApi != null){
                    if (msgId != -1 && chatId != -1){
                        msgChat = megaChatApi.getMessage(chatId, msgId);
                        if (msgChat != null){
                            nodeChat = msgChat.getMegaNodeList().get(0);
                            if (isDeleteDialogShow) {
                                showConfirmationDeleteNode(chatId, msgChat);
                            }
                        }
                    }
                    else {
                        log("msgId or chatId null");
                    }
                }

                if (savedInstanceState != null && uri.toString().contains("http://")){
                    MegaNode node = null;
                    if (fromChat) {
                        node = nodeChat;
                    }
                    else if (adapterType == Constants.FILE_LINK_ADAPTER){
                        node = currentDocument;
                    }
                    else {
                        node = megaApi.getNodeByHandle(handle);
                    }
                    if (node != null){
                        uri = Uri.parse(megaApi.httpServerGetLocalLink(node));
                    }
                    else {
                        showSnackbar(getString(R.string.error_streaming));
                    }
                }
            }

            log("Overquota delay: "+megaApi.getBandwidthOverquotaDelay());
            if(megaApi.getBandwidthOverquotaDelay()>0){
                if(alertDialogTransferOverquota==null){
                    showTransferOverquotaDialog();
                }
                else if (!(alertDialogTransferOverquota.isShowing())) {
                    showTransferOverquotaDialog();
                }
            }
        }
        log("uri: "+uri);

        if (uri.toString().contains("http://")){
            isUrl = true;
        }
        else {
            isUrl = false;
        }

        if (dbH == null){
            dbH = DatabaseHandler.getDbHandler(getApplicationContext());
        }

        MegaNode parentNode;

        if (isPlayList){
            if (adapterType == Constants.OFFLINE_ADAPTER){
                //OFFLINE
                log("OFFLINE_ADAPTER");
                isOffLine = true;
                offList = new ArrayList<>();
                String pathNavigation = intent.getStringExtra("pathNavigation");
                log("PATHNAVIGATION: " + pathNavigation);
                offList=dbH.findByPath(pathNavigation);
                log ("offList.size() = " + offList.size());

                for(int i=0; i<offList.size();i++){
                    MegaOffline checkOffline = offList.get(i);
                    File offlineDirectory = null;
                    if(checkOffline.getOrigin()==MegaOffline.INCOMING){
                        log("isIncomingOffline");

                        if (Environment.getExternalStorageDirectory() != null){
                            offlineDirectory = new File(Environment.getExternalStorageDirectory().getAbsolutePath() + "/" + offLineDIR + "/" +checkOffline.getHandleIncoming() + "/" + checkOffline.getPath()+checkOffline.getName());
                            log("offlineDirectory: "+offlineDirectory);
                        }
                        else{
                            offlineDirectory = getFilesDir();
                        }
                    }
                    else if(checkOffline.getOrigin()==MegaOffline.INBOX){
                        if (Environment.getExternalStorageDirectory() != null){
                            offlineDirectory = new File(Environment.getExternalStorageDirectory().getAbsolutePath() + "/" + offLineDIR + "/in/" + checkOffline.getPath()+checkOffline.getName());
                            log("offlineDirectory: "+offlineDirectory);
                        }
                        else{
                            offlineDirectory = getFilesDir();
                        }
                    }
                    else{
                        log("NOT isIncomingOffline");
                        if (Environment.getExternalStorageDirectory() != null){
                            offlineDirectory = new File(Environment.getExternalStorageDirectory().getAbsolutePath() + "/" + offLineDIR + checkOffline.getPath()+checkOffline.getName());
                        }
                        else{
                            offlineDirectory = getFilesDir();
                        }
                    }

                    if(offlineDirectory!=null){
                        if (!offlineDirectory.exists()){
                            log("Path to remove B: "+(offList.get(i).getPath()+offList.get(i).getName()));
                            //dbH.removeById(offList.get(i).getId());
                            offList.remove(i);
                            i--;
                        }
                    }
                }

                if (offList != null){
                    if(!offList.isEmpty()) {
                        MegaOffline lastItem = offList.get(offList.size()-1);
                        if(!(lastItem.getHandle().equals("0"))){
                            String path = Environment.getExternalStorageDirectory().getAbsolutePath()+oldMKFile;
                            log("Export in: "+path);
                            File file= new File(path);
                            if(file.exists()){
                                MegaOffline masterKeyFile = new MegaOffline("0", path, "MEGARecoveryKey.txt", 0, "0", 0, "0");
                                offList.add(masterKeyFile);
                            }
                        }
                    }
                    else{
                        String path = Environment.getExternalStorageDirectory().getAbsolutePath()+oldMKFile;
                        log("Export in: "+path);
                        File file= new File(path);
                        if(file.exists()){
                            MegaOffline masterKeyFile = new MegaOffline("0", path, "MEGARecoveryKey.txt", 0, "0", 0, "0");
                            offList.add(masterKeyFile);
                        }
                    }
                }

                if(orderGetChildren == MegaApiJava.ORDER_DEFAULT_DESC){
                    sortByNameDescending();
                }
                else{
                    sortByNameAscending();
                }

                if (offList.size() > 0){

                    mediaOffList = new ArrayList<>();
                    int mediaPosition = -1;
                    for (int i=0;i<offList.size();i++){
                        if ((MimeTypeList.typeForName(offList.get(i).getName()).isVideoReproducible() && !MimeTypeList.typeForName(offList.get(i).getName()).isVideoNotSupported())
                                || (MimeTypeList.typeForName(offList.get(i).getName()).isAudio() && !MimeTypeList.typeForName(offList.get(i).getName()).isAudioNotSupported())){
                            mediaOffList.add(offList.get(i));
                            mediaPosition++;
                            if (i == currentPosition){
                                currentPosition = mediaPosition;
                            }
                        }
                    }

                    if (currentPosition >= mediaOffList.size()){
                        currentPosition = 0;
                    }
                }
                size = mediaOffList.size();
            }
            else if(adapterType == Constants.SEARCH_ADAPTER){
                isOffLine = false;
                mediaHandles = new ArrayList<>();

                ArrayList<MegaNode> nodes = null;
                if (parentNodeHandle == -1){
                    String query = intent.getStringExtra("searchQuery");
                    nodes = megaApi.search(query);
                }
                else{
                    parentNode =  megaApi.getNodeByHandle(parentNodeHandle);
                    nodes = megaApi.getChildren(parentNode, orderGetChildren);
                }

                int mediaNumber = 0;
                for (int i=0;i<nodes.size();i++){
                    MegaNode n = nodes.get(i);
                    if ((MimeTypeList.typeForName(n.getName()).isVideoReproducible() && !MimeTypeList.typeForName(n.getName()).isVideoNotSupported())
                            || (MimeTypeList.typeForName(n.getName()).isAudio() && !MimeTypeList.typeForName(n.getName()).isAudioNotSupported())){
                        mediaHandles.add(n.getHandle());
                        if (i == currentPosition){
                            currentPosition = mediaNumber;
                        }
                        mediaNumber++;
                    }
                }

                if(mediaHandles.size() == 0){
                    finish();
                    return;
                }

                if(currentPosition >= mediaHandles.size()){
                    currentPosition = 0;
                }

                size = mediaHandles.size();
            }
            else if(adapterType == Constants.FILE_LINK_ADAPTER){
                if (currentDocument != null) {
                    log("File link node NOT null");
                    size = 1;
                }
                else {
                    size = 0;
                }
            }
            else{
                isOffLine = false;
                if (parentNodeHandle == -1){

                    switch(adapterType){
                        case Constants.FILE_BROWSER_ADAPTER:{
                            parentNode = megaApi.getRootNode();
                            break;
                        }
                        case Constants.RUBBISH_BIN_ADAPTER:{
                            parentNode = megaApi.getRubbishNode();
                            break;
                        }
                        case Constants.SHARED_WITH_ME_ADAPTER:{
                            parentNode = megaApi.getInboxNode();
                            break;
                        }
                        case Constants.FOLDER_LINK_ADAPTER:{
                            parentNode = megaApi.getRootNode();
                            break;
                        }
                        default:{
                            parentNode = megaApi.getRootNode();
                            break;
                        }
                    }

                }
                else{
                    parentNode = megaApi.getNodeByHandle(parentNodeHandle);
                }

                mediaHandles = new ArrayList<>();
                ArrayList<MegaNode> nodes = megaApi.getChildren(parentNode, orderGetChildren);

                int mediaNumber = 0;
                for (int i=0;i<nodes.size();i++){
                    MegaNode n = nodes.get(i);
                    if ((MimeTypeList.typeForName(n.getName()).isVideoReproducible() && !MimeTypeList.typeForName(n.getName()).isVideoNotSupported())
                            || (MimeTypeList.typeForName(n.getName()).isAudio() && !MimeTypeList.typeForName(n.getName()).isAudioNotSupported())){
                        mediaHandles.add(n.getHandle());
                        if (i == currentPosition){
                            currentPosition = mediaNumber;
                        }
                        mediaNumber++;
                    }
                }

                if(mediaHandles.size() == 0)
                {
                    finish();
                    return;
                }

                if(currentPosition >= mediaHandles.size())
                {
                    currentPosition = 0;
                }

                ((MegaApplication) getApplication()).sendSignalPresenceActivity();
                size = mediaHandles.size();
            }

            if (size > 1) {
                findSelected();
//                playList.setVisibility(View.VISIBLE);
                playList.setVisibility(View.GONE);
                createPlaylistProgressBar.setVisibility(View.VISIBLE);
            }
            else {
                playList.setVisibility(View.GONE);
            }
        }
        else {
            playList.setVisibility(View.GONE);
        }

        if (onPlaylist){
            instantiatePlaylist();
        }

        createPlayer();

        if (isAbHide) {
            hideActionStatusBar(0);
        }

        if (savedInstanceState == null){
            ViewTreeObserver observer = simpleExoPlayerView.getViewTreeObserver();
            observer.addOnPreDrawListener(new ViewTreeObserver.OnPreDrawListener() {
                @Override
                public boolean onPreDraw() {

                    simpleExoPlayerView.getViewTreeObserver().removeOnPreDrawListener(this);
                    int[] location = new int[2];
                    simpleExoPlayerView.getLocationOnScreen(location);
                    int[] getlocation = new int[2];
                    getLocationOnScreen(getlocation);
                    if (screenPosition != null){
                        mLeftDelta = getlocation[0] - location[0];
                        mTopDelta = getlocation[1] - location[1];

                        mWidthScale = (float) screenPosition[2] / simpleExoPlayerView.getWidth();
                        mHeightScale = (float) screenPosition[3] / simpleExoPlayerView.getHeight();
                    }
                    else {
                        mLeftDelta = (screenWidth/2) - location[0];
                        mTopDelta = (screenHeight/2) - location[1];

                        mWidthScale = (float) (screenWidth/4) / simpleExoPlayerView.getWidth();
                        mHeightScale = (float) (screenHeight/4) / simpleExoPlayerView.getHeight();
                    }

                    runEnterAnimation();

                    return true;
                }
            });
        }
    }

    void createPlayer () {
        log("createPlayer");
        //Create a default TrackSelector
        BandwidthMeter bandwidthMeter = new DefaultBandwidthMeter();
        TrackSelection.Factory videoTrackSelectionFactory = new AdaptiveTrackSelection.Factory(bandwidthMeter);
        TrackSelector trackSelector = new DefaultTrackSelector(videoTrackSelectionFactory);

        //Create a default LoadControl
        LoadControl loadControl = new DefaultLoadControl();

        //Create the player
        player = ExoPlayerFactory.newSimpleInstance(this, trackSelector, loadControl);
        simpleExoPlayerView = (SimpleExoPlayerView) findViewById(R.id.player_view);

        //Set media controller
        simpleExoPlayerView.setUseController(true);
        simpleExoPlayerView.requestFocus();

        if (player != null) {
            //Bind the player to the view
            simpleExoPlayerView.setPlayer(player);
            simpleExoPlayerView.setControllerAutoShow(false);
            simpleExoPlayerView.setControllerShowTimeoutMs(999999999);
            simpleExoPlayerView.setOnTouchListener(new View.OnTouchListener() {
                @Override
                public boolean onTouch(View v, MotionEvent event) {

                    if (event.getAction() == MotionEvent.ACTION_UP) {
                        if (aB.isShowing()) {
                            hideActionStatusBar(400L);
                        }
                        else {
                            showActionStatusBar();
                        }
                    }
                    return true;
                }
            });

            //Measures bandwidth during playback. Can be null if not required.
           defaultBandwidthMeter = new DefaultBandwidthMeter();
            //Produces DataSource instances through which meida data is loaded
            //DataSource.Factory dataSourceFactory = new DefaultDataSourceFactory(this, Util.getUserAgent(this, "android2"), defaultBandwidthMeter);
            dataSourceFactory = new DefaultDataSourceFactory(this, Util.getUserAgent(this, "android2"), defaultBandwidthMeter);
            //Produces Extractor instances for parsing the media data
            extractorsFactory = new DefaultExtractorsFactory();

<<<<<<< HEAD
            MediaSource mediaSource = null;

//            loopingMediaSource = null;

            if (isPlayList && size > 1) {
                final List<MediaSource> playlist = new ArrayList<>();
                MediaSource mSource = null;
                String localPath;
                Uri mediaUri;
                File mediaFile;
                mediaUris = new ArrayList<>();
                if (isOffLine) {
                    for (int i = 0; i < mediaOffList.size(); i++) {
                        MegaOffline currentNode = mediaOffList.get(i);
                        if (currentNode.getOrigin() == MegaOffline.INCOMING) {
                            String handleString = currentNode.getHandleIncoming();
                            mediaFile = new File(Environment.getExternalStorageDirectory().getAbsolutePath() + "/" + offLineDIR + "/" + handleString + "/" + currentNode.getPath() + "/" + currentNode.getName());
                        }
                        else if (currentNode.getOrigin() == MegaOffline.INBOX) {
                            String handleString = currentNode.getHandleIncoming();
                            mediaFile = new File(Environment.getExternalStorageDirectory().getAbsolutePath() + "/" + offLineDIR + "/in/" + currentNode.getPath() + "/" + currentNode.getName());
                        }
                        else {
                            mediaFile = new File(Environment.getExternalStorageDirectory().getAbsolutePath() + "/" + offLineDIR + currentNode.getPath() + "/" + currentNode.getName());
                        }
                        if (Build.VERSION.SDK_INT >= Build.VERSION_CODES.N && prefs.getStorageDownloadLocation().contains(Environment.getExternalStorageDirectory().getPath())
                                && currentNode.getPath().contains(Environment.getExternalStorageDirectory().getPath())) {
                            mediaUri = FileProvider.getUriForFile(this, "mega.privacy.android.app.providers.fileprovider", mediaFile);
                        }
                        else{
                            mediaUri = Uri.fromFile(mediaFile);
                        }
                        if (mediaUri != null) {
                            mediaUris.add(mediaUri);
                            mSource = new ExtractorMediaSource(mediaUri, dataSourceFactory, extractorsFactory, null, null);
                        }
                        playlist.add(mSource);
                    }
                }
                else {
                    MegaNode n;
                    for (int i = 0; i < mediaHandles.size(); i++) {
                        n = megaApi.getNodeByHandle(mediaHandles.get(i));
                        boolean isOnMegaDownloads = false;
                        localPath = mega.privacy.android.app.utils.Util.getLocalFile(this, n.getName(), n.getSize(), downloadLocationDefaultPath);
                        File f = new File(downloadLocationDefaultPath, n.getName());
                        if (f.exists() && (f.length() == n.getSize())) {
                            isOnMegaDownloads = true;
                        }

                        if (localPath != null && (isOnMegaDownloads || (megaApi.getFingerprint(n).equals(megaApi.getFingerprint(localPath))))){
                            mediaFile = new File(localPath);
                            if (Build.VERSION.SDK_INT >= Build.VERSION_CODES.N && prefs.getStorageDownloadLocation().contains(Environment.getExternalStorageDirectory().getPath())
                                    && localPath.contains(Environment.getExternalStorageDirectory().getPath())) {
                                mediaUri = FileProvider.getUriForFile(this, "mega.privacy.android.app.providers.fileprovider", mediaFile);
                            }
                            else{
                                mediaUri = Uri.fromFile(mediaFile);
                            }
                            if (mediaUri != null) {
                                mediaUris.add(mediaUri);
                                mSource = new ExtractorMediaSource(mediaUri, dataSourceFactory, extractorsFactory, null, null);
                            }
                        }
                        else {
                            String url = megaApi.httpServerGetLocalLink(n);
                            if (url != null) {
                                mediaUri = Uri.parse(url);
                                mediaUris.add(mediaUri);
                                mSource = new ExtractorMediaSource(mediaUri, dataSourceFactory, extractorsFactory, null, null);
                            }
                        }
                        playlist.add(mSource);
                    }
                }

                concatenatingMediaSource = new ConcatenatingMediaSource(playlist.toArray(new MediaSource[playlist.size()]));
                player.prepare(concatenatingMediaSource);
//                loopingMediaSource = new LoopingMediaSource(concatenatingMediaSource);
//                player.prepare(loopingMediaSource);


=======
//            MediaSource mediaSource = null;
    //        loopingMediaSource = null;

            if (isPlayList && size > 1) {
                new CreatePlayList().execute();
                creatingPlaylist = true;
>>>>>>> e17834fb
            }
            else {
                creatingPlaylist = false;
            }
            mediaSource = new ExtractorMediaSource(uri, dataSourceFactory, extractorsFactory, null, null);
            player.prepare(mediaSource);

<<<<<<< HEAD
//            final LoopingMediaSource finalLoopingMediaSource = loopingMediaSource;
            final ConcatenatingMediaSource finalConcatenatingMediaSource = concatenatingMediaSource;
            final MediaSource finalMediaSource = mediaSource;
=======
    //        final LoopingMediaSource finalLoopingMediaSource = loopingMediaSource;
//            final ConcatenatingMediaSource finalConcatenatingMediaSource = concatenatingMediaSource;
//            final MediaSource finalMediaSource = mediaSource;
>>>>>>> e17834fb
            //MediaSource mediaSource = new HlsMediaSource(uri, dataSourceFactory, handler, null);
            //DashMediaSource mediaSource = new DashMediaSource(uri, dataSourceFactory, new DefaultDashChunkSource.Factory(dataSourceFactory), null, null);

            player.addListener(new Player.EventListener() {
                @Override
                public void onTimelineChanged(Timeline timeline, Object manifest) {
                    log("onTimelineChanged");
                }

                @Override
                public void onTracksChanged(TrackGroupArray trackGroups, TrackSelectionArray trackSelections) {
                    log("onTracksChanged");
                    if (!creatingPlaylist) {
                        int previousIndex = currentWindowIndex;
                        if (size > 1) {
                            currentWindowIndex = player.getCurrentWindowIndex();
                            if (currentWindowIndex == previousIndex && onTracksChange && !loop) {
                                currentWindowIndex++;
                            }

                            if (isOffLine) {
                                MegaOffline n = mediaOffList.get(currentWindowIndex);
                                fileName = n.getName();
                                handle = Long.parseLong(n.getHandle());
                            } else {
                                MegaNode n = megaApi.getNodeByHandle(mediaHandles.get(currentWindowIndex));
                                fileName = n.getName();
                                handle = n.getHandle();
                            }

                            isVideo = MimeTypeList.typeForName(fileName).isVideoReproducible();
                            String extension = fileName.substring(fileName.length() - 3, fileName.length());
                            log("Extension: " + extension);
                            if (extension.equals("mp4")) {
                                isMP4 = true;
                            } else {
                                isMP4 = false;
                            }
                            exoPlayerName.setText(fileName);
                            uri = mediaUris.get(currentWindowIndex);
                            if (uri.toString().contains("http://")) {
                                isUrl = true;
                            } else {
                                isUrl = false;
                            }
                            supportInvalidateOptionsMenu();
                        }
                    }
                    updateScrollPosition();

                    if (onPlaylist) {
                        if (playlistFragment != null && playlistFragment.isAdded()) {
                            if (currentWindowIndex < playlistFragment.adapter.getItemCount() && currentWindowIndex >= 0) {
                                playlistFragment.adapter.setItemChecked(currentWindowIndex);
                                playlistFragment.mLayoutManager.scrollToPosition(currentWindowIndex);
                                playlistFragment.adapter.notifyDataSetChanged();
                            }
                        }
                    }
                    onTracksChange = true;
                    updateContainers();
                }

                @Override
                public void onLoadingChanged(boolean isLoading) {
                    log("onLoadingChanged");

                    updateContainers();
                }

                @Override
                public void onPlayerStateChanged(boolean playWhenReady, int playbackState) {
                    log("onPlayerStateChanged: " + playbackState);
                    playbackStateSaved = playbackState;
                    if (playbackState == Player.STATE_BUFFERING) {
                        audioContainer.setVisibility(View.GONE);
                        if (onPlaylist) {
                            playlistProgressBar.setVisibility(View.VISIBLE);
                            progressBar.setVisibility(View.GONE);
                        }
                        else {
                            progressBar.setVisibility(View.VISIBLE);
                        }
                    }
                    else if (playbackState == Player.STATE_ENDED && !loop && !onPlaylist) {
                        showActionStatusBar();
                    }
                    else {
                        if (onPlaylist) {
                            progressBar.setVisibility(View.GONE);
                            if (playlistProgressBar != null) {
                                playlistProgressBar.setVisibility(View.GONE);
                            }
                            if (playlistFragment != null && playlistFragment.isAdded()) {
                                if (playlistFragment.adapter != null) {
                                    playlistFragment.adapter.notifyDataSetChanged();
                                }
                            }
                        }
                        else {
                            progressBar.setVisibility(View.GONE);
                        }
                        updateContainers();
                    }
                }

                @Override
                public void onRepeatModeChanged(int repeatMode) {
                    log("onRepeatModeChanged");
                }

                @Override
                public void onShuffleModeEnabledChanged(boolean shuffleModeEnabled) {
                    log("onShuffleModeEnabledChanged");
                }

                @Override
                public void onPlayerError(ExoPlaybackException error) {
                    log("onPlayerError");
<<<<<<< HEAD
                    numErrors++;
                    player.stop();
                    if (numErrors <= 2) {
                        if (isPlayList && size > 1) {

//                            player.prepare(finalLoopingMediaSource);
                            player.prepare(finalConcatenatingMediaSource);
                        }
                        else {
                            player.prepare(finalMediaSource);
                        }
                        player.setPlayWhenReady(true);
                    }
                    else {
                        showErrorDialog();
                    }

=======
                    playerError();
>>>>>>> e17834fb
                }

                @Override
                public void onPositionDiscontinuity(int reason) {
                    log("onPositionDiscontinuity");
                }

                @Override
                public void onPlaybackParametersChanged(PlaybackParameters playbackParameters) {
                    log("onPlaybackParametersChanged");
                }

                @Override
                public void onSeekProcessed() {
                    log("onSeekProcessed");
                }
            });
            numErrors = 0;
            player.setPlayWhenReady(playWhenReady);
//            if (isPlayList) {
//                player.seekTo(currentWindowIndex, currentTime);
//            }
//            else {
                player.seekTo(currentTime);
//            }
            player.setVideoDebugListener(this);
            onTracksChange = false;
        }
        else {
            log("Error creating player");
        }
    }

    void playerError() {
        numErrors++;
        player.stop();
        if (numErrors <= 2) {
            if (isPlayList && size > 1) {
                //                        player.prepare(finalLoopingMediaSource);
                player.prepare(concatenatingMediaSource);
            }
            else {
                player.prepare(mediaSource);
            }
            player.setPlayWhenReady(true);
        }
        else {
            showErrorDialog();
        }
    }

    void showErrorDialog() {
        log("showErrorDialog: Error open video file");
        AlertDialog.Builder builder;
        if (Build.VERSION.SDK_INT >= Build.VERSION_CODES.LOLLIPOP) {
            builder = new AlertDialog.Builder(this, R.style.AppCompatAlertDialogStyle);
        }
        else {
            builder = new AlertDialog.Builder(this);
        }
        builder.setCancelable(false);
        String accept = getResources().getString(R.string.cam_sync_ok).toUpperCase();
        builder.setMessage(R.string.corrupt_video_dialog_text)
                .setPositiveButton(accept, new DialogInterface.OnClickListener() {
                    public void onClick(DialogInterface dialog, int which) {
                        finish();
                    }
                })
                .show();
        numErrors = 0;
    }

    void updateContainers() {
        if (isVideo) {
            if ((isMP4 && video) || !isMP4) {
                audioContainer.setVisibility(View.GONE);
                if (isAbHide){
                    containerControls.animate().translationY(400).setDuration(0).withEndAction(new Runnable() {
                        @Override
                        public void run() {
                            simpleExoPlayerView.hideController();
                        }
                    }).start();
                }
            }
            else if (playbackStateSaved != Player.STATE_BUFFERING){
                audioContainer.setVisibility(View.VISIBLE);
            }
        }
        else if (playbackStateSaved != Player.STATE_BUFFERING){
            audioContainer.setVisibility(View.VISIBLE);
        }
    }

    public void updateCurrentImage(){

        if (adapterType == Constants.OFFLINE_ADAPTER){
            for (int i=0; i<offList.size(); i++){
                log("Name: "+fileName+" mOfflist name: "+offList.get(i).getName());
                if (offList.get(i).getName().equals(fileName)){
                    getImageView(i, -1);
                    break;
                }
            }
        }
        else if (adapterType == Constants.PHOTO_SYNC_ADAPTER || adapterType == Constants.SEARCH_BY_ADAPTER){
            getImageView(0, handle);
        }
        else if (adapterType == Constants.SEARCH_ADAPTER){
            getImageView(0, handle);
        }
        else {
            MegaNode parentNode = megaApi.getParentNode(megaApi.getNodeByHandle(handle));
            ArrayList<MegaNode> listNodes = megaApi.getChildren(parentNode);
            for (int i=0; i<listNodes.size(); i++){
                if (listNodes.get(i).getHandle() == handle){
                    getImageView(i, -1);
                    break;
                }
            }
        }
    }

    public void getImageView (int i, long handle) {
        Intent intent = new Intent(Constants.BROADCAST_ACTION_INTENT_FILTER_UPDATE_POSITION);
        intent.putExtra("position", i);
        intent.putExtra("actionType", Constants.UPDATE_IMAGE_DRAG);
        intent.putExtra("adapterType", adapterType);
        intent.putExtra("handle", handle);
        LocalBroadcastManager.getInstance(this).sendBroadcast(intent);
    }

    public void updateScrollPosition(){
        if (adapterType == Constants.OFFLINE_ADAPTER){
            for (int i=0; i<offList.size(); i++){
                log("Name: "+fileName+" mOfflist name: "+offList.get(i).getName());
                if (offList.get(i).getName().equals(fileName)){
                    scrollToPosition(i, -1);
                    break;
                }
            }
        }
        else if (adapterType == Constants.PHOTO_SYNC_ADAPTER || adapterType == Constants.SEARCH_BY_ADAPTER){
            scrollToPosition(0, handle);
        }
        else if (adapterType == Constants.SEARCH_ADAPTER){
            scrollToPosition(0, handle);
        }
        else {
            MegaNode parentNode = megaApi.getParentNode(megaApi.getNodeByHandle(handle));
            ArrayList<MegaNode> listNodes = megaApi.getChildren(parentNode);

            for (int i=0; i<listNodes.size(); i++){
                if (listNodes.get(i).getHandle() == handle){
                    scrollToPosition(i, -1);
                    break;
                }
            }
        }
    }

    void scrollToPosition (int i, long handle) {
        getImageView(i, handle);
        Intent intent = new Intent(Constants.BROADCAST_ACTION_INTENT_FILTER_UPDATE_POSITION);
        intent.putExtra("position", i);
        intent.putExtra("actionType", Constants.SCROLL_TO_POSITION);
        intent.putExtra("adapterType", adapterType);
        intent.putExtra("handle", handle);
        LocalBroadcastManager.getInstance(this).sendBroadcast(intent);
    }

    public void setImageDragVisibility(int visibility){
        if (adapterType == Constants.RUBBISH_BIN_ADAPTER){
            if (RubbishBinFragmentLollipop.imageDrag != null){
                RubbishBinFragmentLollipop.imageDrag.setVisibility(visibility);
            }
        }
        else if (adapterType == Constants.INBOX_ADAPTER){
            if (InboxFragmentLollipop.imageDrag != null){
                InboxFragmentLollipop.imageDrag.setVisibility(visibility);
            }
        }
        else if (adapterType == Constants.INCOMING_SHARES_ADAPTER){
            if (IncomingSharesFragmentLollipop.imageDrag != null) {
                IncomingSharesFragmentLollipop.imageDrag.setVisibility(visibility);
            }
        }
        else if (adapterType == Constants.OUTGOING_SHARES_ADAPTER){
            if (OutgoingSharesFragmentLollipop.imageDrag != null){
                OutgoingSharesFragmentLollipop.imageDrag.setVisibility(visibility);
            }
        }
        else if (adapterType == Constants.CONTACT_FILE_ADAPTER){
            if (ContactFileListFragmentLollipop.imageDrag != null){
                ContactFileListFragmentLollipop.imageDrag.setVisibility(visibility);
            }
        }
        else if (adapterType == Constants.FOLDER_LINK_ADAPTER){
            if (FolderLinkActivityLollipop.imageDrag != null){
                FolderLinkActivityLollipop.imageDrag.setVisibility(visibility);
            }
        }
        else if (adapterType == Constants.SEARCH_ADAPTER){
            if (SearchFragmentLollipop.imageDrag != null){
                SearchFragmentLollipop.imageDrag.setVisibility(visibility);
            }
        }
        else if (adapterType == Constants.FILE_BROWSER_ADAPTER){
            if (FileBrowserFragmentLollipop.imageDrag != null){
                FileBrowserFragmentLollipop.imageDrag.setVisibility(visibility);
            }
        }
        else if (adapterType == Constants.PHOTO_SYNC_ADAPTER ||adapterType == Constants.SEARCH_BY_ADAPTER) {
            if (CameraUploadFragmentLollipop.imageDrag != null){
                CameraUploadFragmentLollipop.imageDrag.setVisibility(visibility);
            }
        }
        else if (adapterType == Constants.OFFLINE_ADAPTER) {
            if (OfflineFragmentLollipop.imageDrag != null){
                OfflineFragmentLollipop.imageDrag.setVisibility(visibility);
            }
        }
    }

    void getLocationOnScreen(int[] location){
        if (adapterType == Constants.RUBBISH_BIN_ADAPTER){
            if (RubbishBinFragmentLollipop.imageDrag != null) {
                RubbishBinFragmentLollipop.imageDrag.getLocationOnScreen(location);
            }
        }
        else if (adapterType == Constants.INBOX_ADAPTER){
            if (InboxFragmentLollipop.imageDrag != null){
                InboxFragmentLollipop.imageDrag.getLocationOnScreen(location);
            }
        }
        else if (adapterType == Constants.INCOMING_SHARES_ADAPTER){
            if (IncomingSharesFragmentLollipop.imageDrag != null) {
                IncomingSharesFragmentLollipop.imageDrag.getLocationOnScreen(location);
            }
        }
        else if (adapterType == Constants.OUTGOING_SHARES_ADAPTER){
            if (OutgoingSharesFragmentLollipop.imageDrag != null) {
                OutgoingSharesFragmentLollipop.imageDrag.getLocationOnScreen(location);
            }
        }
        else if (adapterType == Constants.CONTACT_FILE_ADAPTER){
            if (ContactFileListFragmentLollipop.imageDrag != null) {
                ContactFileListFragmentLollipop.imageDrag.getLocationOnScreen(location);
            }
        }
        else if (adapterType == Constants.FOLDER_LINK_ADAPTER){
            if (FolderLinkActivityLollipop.imageDrag != null) {
                FolderLinkActivityLollipop.imageDrag.getLocationOnScreen(location);
            }
        }
        else if (adapterType == Constants.SEARCH_ADAPTER){
            if (SearchFragmentLollipop.imageDrag != null){
                SearchFragmentLollipop.imageDrag.getLocationOnScreen(location);
            }
        }
        else if (adapterType == Constants.FILE_BROWSER_ADAPTER){
            if (FileBrowserFragmentLollipop.imageDrag != null){
                FileBrowserFragmentLollipop.imageDrag.getLocationOnScreen(location);
            }
        }
        else if (adapterType == Constants.PHOTO_SYNC_ADAPTER || adapterType == Constants.SEARCH_BY_ADAPTER){
            if (CameraUploadFragmentLollipop.imageDrag != null) {
                CameraUploadFragmentLollipop.imageDrag.getLocationOnScreen(location);
            }
        }
        else if (adapterType == Constants.OFFLINE_ADAPTER){
            if (OfflineFragmentLollipop.imageDrag != null){
                OfflineFragmentLollipop.imageDrag.getLocationOnScreen(location);
            }
        }
    }

    public void runEnterAnimation() {
        final long duration = 400;
        if (aB != null && aB.isShowing()) {
            if(tB != null) {
                tB.animate().translationY(-220).setDuration(0)
                        .withEndAction(new Runnable() {
                            @Override
                            public void run() {
                                aB.hide();
                            }
                        }).start();
                getWindow().addFlags(WindowManager.LayoutParams.FLAG_FULLSCREEN);
                try{
                    containerControls.animate().translationY(400).setDuration(0).withEndAction(new Runnable() {
                        @Override
                        public void run() {
                            simpleExoPlayerView.hideController();
                        }
                    }).start();
                }
                catch(Exception e){
                    log("Exception: "+e.getMessage());
                }

            }
            else {
                aB.hide();
            }
        }
        containerAudioVideoPlayer.setBackgroundColor(TRANSPARENT);
        playerLayout.setBackgroundColor(TRANSPARENT);
        appBarLayout.setBackgroundColor(TRANSPARENT);
        if (Build.VERSION.SDK_INT >= Build.VERSION_CODES.LOLLIPOP) {
            containerAudioVideoPlayer.setElevation(0);
            playerLayout.setElevation(0);
            appBarLayout.setElevation(0);

        }


        simpleExoPlayerView.setPivotX(0);
        simpleExoPlayerView.setPivotY(0);
        simpleExoPlayerView.setScaleX(mWidthScale);
        simpleExoPlayerView.setScaleY(mHeightScale);
        simpleExoPlayerView.setTranslationX(mLeftDelta);
        simpleExoPlayerView.setTranslationY(mTopDelta);

        ivShadow.setAlpha(0);

        simpleExoPlayerView.animate().setDuration(duration).scaleX(1).scaleY(1).translationX(0).translationY(0).setInterpolator(new DecelerateInterpolator()).withEndAction(new Runnable() {
            @Override
            public void run() {
                showActionStatusBar();
                simpleExoPlayerView.showController();
                containerControls.animate().translationY(0).setDuration(400L).start();
                containerAudioVideoPlayer.setBackgroundColor(BLACK);
                playerLayout.setBackgroundColor(BLACK);
                appBarLayout.setBackgroundColor(BLACK);
            }
        });

        ivShadow.animate().setDuration(duration).alpha(1);

        handler.postDelayed(runnableActionStatusBar, 3000);
    }

    public void findSelected() {

        if (isOffLine){
            for (int i=0; i<mediaOffList.size(); i++) {
                if (handle == Long.parseLong(mediaOffList.get(i).getHandle())) {
                    currentWindowIndex = i;
                    break;
                }
            }
        }
        else {
            for (int i=0; i<mediaHandles.size(); i++) {
                if (handle == mediaHandles.get(i)) {
                    currentWindowIndex = i;
                    break;
                }
            }
        }
        if (player != null){
            currentTime = player.getCurrentPosition();
        }
    }

    public void sortByNameDescending(){

        ArrayList<String> foldersOrder = new ArrayList<String>();
        ArrayList<String> filesOrder = new ArrayList<String>();
        ArrayList<MegaOffline> tempOffline = new ArrayList<MegaOffline>();


        for(int k = 0; k < offList.size() ; k++) {
            MegaOffline node = offList.get(k);
            if(node.getType().equals("1")){
                foldersOrder.add(node.getName());
            }
            else{
                filesOrder.add(node.getName());
            }
        }


        Collections.sort(foldersOrder, String.CASE_INSENSITIVE_ORDER);
        Collections.reverse(foldersOrder);
        Collections.sort(filesOrder, String.CASE_INSENSITIVE_ORDER);
        Collections.reverse(filesOrder);

        for(int k = 0; k < foldersOrder.size() ; k++) {
            for(int j = 0; j < offList.size() ; j++) {
                String name = foldersOrder.get(k);
                String nameOffline = offList.get(j).getName();
                if(name.equals(nameOffline)){
                    tempOffline.add(offList.get(j));
                }
            }

        }

        for(int k = 0; k < filesOrder.size() ; k++) {
            for(int j = 0; j < offList.size() ; j++) {
                String name = filesOrder.get(k);
                String nameOffline = offList.get(j).getName();
                if(name.equals(nameOffline)){
                    tempOffline.add(offList.get(j));
                }
            }

        }

        offList.clear();
        offList.addAll(tempOffline);
    }


    public void sortByNameAscending(){
        log("sortByNameAscending");
        ArrayList<String> foldersOrder = new ArrayList<String>();
        ArrayList<String> filesOrder = new ArrayList<String>();
        ArrayList<MegaOffline> tempOffline = new ArrayList<MegaOffline>();

        for(int k = 0; k < offList.size() ; k++) {
            MegaOffline node = offList.get(k);
            if(node.getType().equals("1")){
                foldersOrder.add(node.getName());
            }
            else{
                filesOrder.add(node.getName());
            }
        }

        Collections.sort(foldersOrder, String.CASE_INSENSITIVE_ORDER);
        Collections.sort(filesOrder, String.CASE_INSENSITIVE_ORDER);

        for(int k = 0; k < foldersOrder.size() ; k++) {
            for(int j = 0; j < offList.size() ; j++) {
                String name = foldersOrder.get(k);
                String nameOffline = offList.get(j).getName();
                if(name.equals(nameOffline)){
                    tempOffline.add(offList.get(j));
                }
            }
        }

        for(int k = 0; k < filesOrder.size() ; k++) {
            for(int j = 0; j < offList.size() ; j++) {
                String name = filesOrder.get(k);
                String nameOffline = offList.get(j).getName();
                if(name.equals(nameOffline)){
                    tempOffline.add(offList.get(j));
                }
            }

        }

        offList.clear();
        offList.addAll(tempOffline);
    }

    @Override
    public void onSaveInstanceState(Bundle outState) {
        super.onSaveInstanceState(outState);
        log("onSaveInstanceState");
        if (player != null) {
            playWhenReady = player.getPlayWhenReady();
            currentTime = player.getCurrentPosition();
        }
        outState.putLong("currentTime", currentTime);
        outState.putInt("currentPosition", currentPosition);
        outState.putLong("handle", handle);
        outState.putString("fileName", fileName);
        outState.putString("uri", uri.toString());
        outState.putBoolean("renamed", renamed);
        outState.putBoolean("loop", loop);
        outState.putBoolean("onPlaylist", onPlaylist);
        outState.putInt("currentWindowIndex", currentWindowIndex);
        outState.putInt("size", size);
        outState.putString("querySearch", querySearch);
        outState.putBoolean("playWhenReady", playWhenReady);
        outState.putBoolean("isDeleteDialogShow", isDeleteDialogShow);
        outState.putBoolean("isAbHide", isAbHide);
    }

    public String getFileName(Uri uri) {
        String result = null;
        if (uri.getScheme().equals("content")) {
            Cursor cursor = getContentResolver().query(uri, null, null, null, null);
            try {
                if (cursor != null && cursor.moveToFirst()) {
                    result = cursor.getString(cursor.getColumnIndex(OpenableColumns.DISPLAY_NAME));
                }
            } finally {
                if (cursor != null) {
                    cursor.close();
                }
            }
        }
        if (result == null) {
            result = uri.getLastPathSegment();
        }
        return result;
    }

    protected void hideActionStatusBar(long duration){
        isAbHide = true;
        if (aB != null && aB.isShowing()) {
            if(tB != null) {
                tB.animate().translationY(-220).setDuration(duration)
                        .withEndAction(new Runnable() {
                            @Override
                            public void run() {
                                aB.hide();
                            }
                        }).start();
                getWindow().addFlags(WindowManager.LayoutParams.FLAG_FULLSCREEN);
            }
            else {
                aB.hide();
            }
            if (video){
                containerControls.animate().translationY(400).setDuration(duration).withEndAction(new Runnable() {
                    @Override
                    public void run() {
                        simpleExoPlayerView.hideController();
                    }
                }).start();
            }
        }
    }
    protected void showActionStatusBar(){
        isAbHide = false;
        if (aB != null && !aB.isShowing()) {
            aB.show();
            if(tB != null) {
                tB.animate().translationY(0).setDuration(400L).start();
                getWindow().clearFlags(WindowManager.LayoutParams.FLAG_FULLSCREEN);
            }
            if (video){
                simpleExoPlayerView.showController();
                containerControls.animate().translationY(0).setDuration(400L).start();
            }
        }
    }

    public void showToolbar() {
        if (aB != null && !aB.isShowing()) {
            aB.show();
            if(tB != null) {
                tB.animate().translationY(0).setDuration(0).start();
                getWindow().clearFlags(WindowManager.LayoutParams.FLAG_FULLSCREEN);
            }
        }
    }

    @Override
    public boolean onCreateOptionsMenu(Menu menu) {
        log("onCreateOptionsMenu");

        MenuInflater inflater = getMenuInflater();
        inflater.inflate(R.menu.activity_audiovideoplayer, menu);

        final SearchManager searchManager = (SearchManager) getSystemService(Context.SEARCH_SERVICE);
        searchMenuItem = menu.findItem(R.id.action_search);
        final SearchView searchView = (SearchView) MenuItemCompat.getActionView(searchMenuItem);

        if (searchView != null){
            searchView.setIconifiedByDefault(true);
        }

        MenuItemCompat.setOnActionExpandListener(searchMenuItem, new MenuItemCompat.OnActionExpandListener() {
            @Override
            public boolean onMenuItemActionExpand(MenuItem item) {
                if (player != null) {
                    player.setPlayWhenReady(false);
                }
                if (playlistFragment != null && playlistFragment.isAdded()){
                    playlistFragment.setSearchOpen(true);
                    playlistFragment.hideController();
                }
                loopMenuItem.setVisible(false);
                querySearch = "";
                searchExpand = true;
                return true;
            }

            @Override
            public boolean onMenuItemActionCollapse(MenuItem item) {
                searchExpand = false;
                if (playlistFragment != null && playlistFragment.isAdded()){
                    boolean scroll;
                    playlistFragment.setSearchOpen(false);
                    if(playlistFragment.mLayoutManager.findLastVisibleItemPosition() == playlistFragment.adapter.getItemCount()-1){
                        scroll = true;
                    }
                    else {
                        scroll = false;
                    }
                    playlistFragment.showController(scroll);
                    playlistFragment.adapter.notifyDataSetChanged();
                    if (isOffLine){
                        playlistFragment.contentText.setText(""+mediaOffList.size()+" "+getResources().getQuantityString(R.plurals.general_num_files, mediaOffList.size()));
                    }
                    else {
                        playlistFragment.contentText.setText(""+mediaHandles.size()+" "+getResources().getQuantityString(R.plurals.general_num_files, mediaHandles.size()));
                    }
                }
                loopMenuItem.setVisible(true);
                invalidateOptionsMenu();
                return true;
            }
        });
        searchView.setMaxWidth(Integer.MAX_VALUE);
        searchView.setOnQueryTextListener(new SearchView.OnQueryTextListener() {

            @Override
            public boolean onQueryTextSubmit(String query) {
                if (playlistFragment != null && playlistFragment.isAdded()){
                    playlistFragment.setNodesSearch(query);
                }
                querySearch = query;
                return true;
            }

            @Override
            public boolean onQueryTextChange(String newText) {
                log("Searching by text: "+newText);
                if (playlistFragment != null && playlistFragment.isAdded()){
                    playlistFragment.setNodesSearch(newText);
                }
                querySearch = newText;
                return true;
            }

        });

        shareMenuItem = menu.findItem(R.id.full_video_viewer_share);
        downloadMenuItem = menu.findItem(R.id.full_video_viewer_download);
        chatMenuItem = menu.findItem(R.id.full_video_viewer_chat);
        propertiesMenuItem = menu.findItem(R.id.full_video_viewer_properties);
        getlinkMenuItem = menu.findItem(R.id.full_video_viewer_get_link);
        renameMenuItem = menu.findItem(R.id.full_video_viewer_rename);
        moveMenuItem = menu.findItem(R.id.full_video_viewer_move);
        copyMenuItem = menu.findItem(R.id.full_video_viewer_copy);
        moveToTrashMenuItem = menu.findItem(R.id.full_video_viewer_move_to_trash);
        removeMenuItem = menu.findItem(R.id.full_video_viewer_remove);
        removelinkMenuItem = menu.findItem(R.id.full_video_viewer_remove_link);
        loopMenuItem = menu.findItem(R.id.full_video_viewer_loop);
        importMenuItem = menu.findItem(R.id.chat_full_video_viewer_import);
        saveForOfflineMenuItem = menu.findItem(R.id.chat_full_video_viewer_save_for_offline);
        chatRemoveMenuItem = menu.findItem(R.id.chat_full_video_viewer_remove);

        if (loop){
            loopMenuItem.setChecked(true);
            if (player != null) {
                player.setRepeatMode(Player.REPEAT_MODE_ONE);
            }
        }
        else {
            loopMenuItem.setChecked(false);
            if (player != null) {
                player.setRepeatMode(Player.REPEAT_MODE_OFF);
            }
        }

        if (!onPlaylist){
            log("onCreateOptionsMenu NOT on Playlist mode");
            searchMenuItem.setVisible(false);

            if (adapterType == Constants.OFFLINE_ADAPTER){
                log("onCreateOptionsMenu OFFLINE_ADAPTER");
                getlinkMenuItem.setVisible(false);
                removelinkMenuItem.setVisible(false);
                shareMenuItem.setVisible(true);
                propertiesMenuItem.setVisible(true);
                downloadMenuItem.setVisible(false);
                renameMenuItem.setVisible(false);
                moveMenuItem.setVisible(false);
                copyMenuItem.setVisible(false);
                moveToTrashMenuItem.setVisible(false);
                removeMenuItem.setVisible(false);
                chatMenuItem.setVisible(false);
                importMenuItem.setVisible(false);
                saveForOfflineMenuItem.setVisible(false);
                chatRemoveMenuItem.setVisible(false);
            }
            else if(adapterType == Constants.SEARCH_ADAPTER){
                log("onCreateOptionsMenu SEARCH_ADAPTER");
                MegaNode node = megaApi.getNodeByHandle(handle);

                if (isUrl){
                    shareMenuItem.setVisible(false);
                    downloadMenuItem.setVisible(true);
                }
                else {
                    downloadMenuItem.setVisible(false);
                    shareMenuItem.setVisible(true);
                }
                if(node.isExported()){
                    removelinkMenuItem.setVisible(true);
                    getlinkMenuItem.setVisible(false);
                }
                else{
                    removelinkMenuItem.setVisible(false);
                    getlinkMenuItem.setVisible(true);
                }

                propertiesMenuItem.setVisible(true);
                renameMenuItem.setVisible(true);
                moveMenuItem.setVisible(true);
                copyMenuItem.setVisible(true);

                if(mega.privacy.android.app.utils.Util.isChatEnabled()){
                    chatMenuItem.setVisible(true);
                }
                else{
                    chatMenuItem.setVisible(false);
                }

                MegaNode parent = megaApi.getNodeByHandle(handle);
                while (megaApi.getParentNode(parent) != null){
                    parent = megaApi.getParentNode(parent);
                }

                if (parent.getHandle() != megaApi.getRubbishNode().getHandle()){
                    moveToTrashMenuItem.setVisible(true);
                    removeMenuItem.setVisible(false);
                }
                else{
                    moveToTrashMenuItem.setVisible(false);
                    removeMenuItem.setVisible(true);
                }

                importMenuItem.setVisible(false);
                saveForOfflineMenuItem.setVisible(false);
                chatRemoveMenuItem.setVisible(false);
            }
            else if (adapterType == Constants.FROM_CHAT){
                log("onCreateOptionsMenu FROM_CHAT");
                getlinkMenuItem.setVisible(false);
                removelinkMenuItem.setVisible(false);
                shareMenuItem.setVisible(false);
                renameMenuItem.setVisible(false);
                moveMenuItem.setVisible(false);
                copyMenuItem.setVisible(false);
                moveToTrashMenuItem.setVisible(false);
                removeMenuItem.setVisible(false);
                chatMenuItem.setVisible(false);
                propertiesMenuItem.setVisible(false);

                if(megaApi==null || !mega.privacy.android.app.utils.Util.isOnline(this)) {
                    downloadMenuItem.setVisible(false);
                    importMenuItem.setVisible(false);
                    saveForOfflineMenuItem.setVisible(false);

                    if (MegaApiJava.userHandleToBase64(msgChat.getUserHandle()).equals(megaChatApi.getMyUserHandle())) {
                        if (msgChat.isDeletable()){
                            chatRemoveMenuItem.setVisible(true);
                        }
                        else {
                            chatRemoveMenuItem.setVisible(false);
                        }
                    }
                    else {
                        log("The message is not mine");
                        chatRemoveMenuItem.setVisible(false);
                    }
                }
                else {
                    if (nodeChat != null){
                        downloadMenuItem.setVisible(true);
                        importMenuItem.setVisible(true);
                        saveForOfflineMenuItem.setVisible(true);

                        if (msgChat.getUserHandle() == megaChatApi.getMyUserHandle()) {
                            if((megaApi.getNodeByHandle(nodeChat.getHandle()))==null){
                                log("The node is not mine");
                                chatRemoveMenuItem.setVisible(false);
                            }
                            else{
                                if(msgChat.isDeletable()){
                                    chatRemoveMenuItem.setVisible(true);
                                }
                                else{
                                    chatRemoveMenuItem.setVisible(false);
                                }
                            }
                        }
                        else {
                            log("The message is not mine");
                            chatRemoveMenuItem.setVisible(false);
                        }
                    }
                    else {
                        downloadMenuItem.setVisible(false);
                        importMenuItem.setVisible(false);
                        saveForOfflineMenuItem.setVisible(false);
                        chatRemoveMenuItem.setVisible(false);
                    }
                }
            }
            else if (adapterType == Constants.FILE_LINK_ADAPTER) {
                log("onCreateOptionsMenu FILE_LINK_ADAPTER");
                getlinkMenuItem.setVisible(false);
                removelinkMenuItem.setVisible(false);
                shareMenuItem.setVisible(false);
                propertiesMenuItem.setVisible(false);
                downloadMenuItem.setVisible(true);
                renameMenuItem.setVisible(false);
                moveMenuItem.setVisible(false);
                copyMenuItem.setVisible(false);
                moveToTrashMenuItem.setVisible(false);
                removeMenuItem.setVisible(false);
                chatMenuItem.setVisible(false);
                importMenuItem.setVisible(false);
                saveForOfflineMenuItem.setVisible(false);
                chatRemoveMenuItem.setVisible(false);
            }
            else {
                log("onCreateOptionsMenu else");
                boolean shareVisible = true;
                shareMenuItem.setVisible(true);

                MegaNode node = megaApi.getNodeByHandle(handle);

                if (node == null){
                    getlinkMenuItem.setVisible(false);
                    removelinkMenuItem.setVisible(false);
                    shareMenuItem.setVisible(false);
                    propertiesMenuItem.setVisible(false);
                    downloadMenuItem.setVisible(false);
                    renameMenuItem.setVisible(false);
                    moveMenuItem.setVisible(false);
                    copyMenuItem.setVisible(false);
                    moveToTrashMenuItem.setVisible(false);
                    removeMenuItem.setVisible(false);
                    chatMenuItem.setVisible(false);
                    importMenuItem.setVisible(false);
                    saveForOfflineMenuItem.setVisible(false);
                    chatRemoveMenuItem.setVisible(false);
                }
                else {
                    if(adapterType==Constants.CONTACT_FILE_ADAPTER){
                        shareMenuItem.setVisible(false);
                        shareVisible = false;
                    }
                    else{
                        if(fromShared){
                            shareMenuItem.setVisible(false);
                            shareVisible = false;
                        }
                        if(isFolderLink){
                            shareMenuItem.setVisible(false);
                            shareVisible = false;
                        }
                    }
                    copyMenuItem.setVisible(true);

                    if(node.isExported()){
                        getlinkMenuItem.setVisible(false);
                        removelinkMenuItem.setVisible(true);
                    }
                    else{
                        if(adapterType==Constants.CONTACT_FILE_ADAPTER){
                            getlinkMenuItem.setVisible(false);
                            removelinkMenuItem.setVisible(false);
                        }
                        else{
                            if(fromShared){
                                removelinkMenuItem.setVisible(false);
                                getlinkMenuItem.setVisible(false);
                            }
                            else{
                                if(isFolderLink){
                                    getlinkMenuItem.setVisible(false);
                                    removelinkMenuItem.setVisible(false);

                                }
                                else{
                                    getlinkMenuItem.setVisible(true);
                                    removelinkMenuItem.setVisible(false);
                                }
                            }
                        }
                    }
                    if(fromShared){
                        removeMenuItem.setVisible(false);
                        chatMenuItem.setVisible(false);

                        node = megaApi.getNodeByHandle(handle);
                        int accessLevel = megaApi.getAccess(node);

                        switch(accessLevel){
                            case MegaShare.ACCESS_OWNER:
                            case MegaShare.ACCESS_FULL:{
                                renameMenuItem.setVisible(true);
                                moveMenuItem.setVisible(true);
                                moveToTrashMenuItem.setVisible(true);
                                break;
                            }
                            case MegaShare.ACCESS_READWRITE:
                            case MegaShare.ACCESS_READ:{
                                renameMenuItem.setVisible(false);
                                moveMenuItem.setVisible(false);
                                moveToTrashMenuItem.setVisible(false);
                                break;
                            }
                        }
                    }
                    else{
                        if(isFolderLink){
                            propertiesMenuItem.setVisible(false);
                            moveToTrashMenuItem.setVisible(false);
                            removeMenuItem.setVisible(false);
                            renameMenuItem.setVisible(false);
                            moveMenuItem.setVisible(false);
                            copyMenuItem.setVisible(false);
                            chatMenuItem.setVisible(false);
                        }
                        else{
                            propertiesMenuItem.setVisible(true);

                            if(adapterType==Constants.CONTACT_FILE_ADAPTER){
                                removeMenuItem.setVisible(false);
                                node = megaApi.getNodeByHandle(handle);
                                int accessLevel = megaApi.getAccess(node);
                                switch(accessLevel){

                                    case MegaShare.ACCESS_OWNER:
                                    case MegaShare.ACCESS_FULL:{
                                        renameMenuItem.setVisible(true);
                                        moveMenuItem.setVisible(true);
                                        moveToTrashMenuItem.setVisible(true);
                                        if(mega.privacy.android.app.utils.Util.isChatEnabled()){
                                            chatMenuItem.setVisible(true);
                                        }
                                        else{
                                            chatMenuItem.setVisible(false);
                                        }
                                        break;
                                    }
                                    case MegaShare.ACCESS_READWRITE:
                                    case MegaShare.ACCESS_READ:{
                                        renameMenuItem.setVisible(false);
                                        moveMenuItem.setVisible(false);
                                        moveToTrashMenuItem.setVisible(false);
                                        chatMenuItem.setVisible(false);
                                        break;
                                    }
                                }
                            }
                            else{
                                if(mega.privacy.android.app.utils.Util.isChatEnabled()){
                                    chatMenuItem.setVisible(true);
                                }
                                else{
                                    chatMenuItem.setVisible(false);
                                }
                                renameMenuItem.setVisible(true);
                                moveMenuItem.setVisible(true);

//                                node = megaApi.getNodeByHandle(handle);
//
//                                final long handle = node.getHandle();
                                MegaNode parent = megaApi.getNodeByHandle(handle);

                                while (megaApi.getParentNode(parent) != null){
                                    parent = megaApi.getParentNode(parent);
                                }

                                if (parent.getHandle() != megaApi.getRubbishNode().getHandle()){

                                    moveToTrashMenuItem.setVisible(true);
                                    removeMenuItem.setVisible(false);

                                }
                                else{
                                    moveToTrashMenuItem.setVisible(false);
                                    removeMenuItem.setVisible(true);
                                    getlinkMenuItem.setVisible(false);
                                    removelinkMenuItem.setVisible(false);
                                }
                            }
                        }
                    }
                    if (isUrl){
                        downloadMenuItem.setVisible(true);
                        shareMenuItem.setVisible(false);
                    }
                    else {
                        downloadMenuItem.setVisible(false);
                        if (shareVisible){
                            shareMenuItem.setVisible(true);
                        }
                    }
                    importMenuItem.setVisible(false);
                    saveForOfflineMenuItem.setVisible(false);
                    chatRemoveMenuItem.setVisible(false);
                }
            }
        }
        else {
            log ("onCreateOptionsMenu on Playlist mode");
            searchMenuItem.setVisible(true);
            getlinkMenuItem.setVisible(false);
            removelinkMenuItem.setVisible(false);
            shareMenuItem.setVisible(false);
            propertiesMenuItem.setVisible(false);
            downloadMenuItem.setVisible(false);
            renameMenuItem.setVisible(false);
            moveMenuItem.setVisible(false);
            copyMenuItem.setVisible(false);
            moveToTrashMenuItem.setVisible(false);
            removeMenuItem.setVisible(false);
            chatMenuItem.setVisible(false);
            importMenuItem.setVisible(false);
            saveForOfflineMenuItem.setVisible(false);
            chatRemoveMenuItem.setVisible(false);
        }

        return super.onCreateOptionsMenu(menu);
    }

    @Override
    public boolean onPrepareOptionsMenu(Menu menu) {
        log("onPrepareOptionsMenu");
        return super.onPrepareOptionsMenu(menu);
    }

    @Override
    public boolean onOptionsItemSelected(MenuItem item) {
        log("onOptionsItemSelected");
        ((MegaApplication) getApplication()).sendSignalPresenceActivity();

        int id = item.getItemId();
        switch (id) {
            case android.R.id.home: {
                log("onBackPRess");
                onBackPressed();
                break;
            }
            case R.id.full_video_viewer_chat:{
                log("Chat option");
                long[] longArray = new long[1];
                longArray[0] = handle;

                if(nC ==null){
                    nC = new NodeController(this);
                }
                nC.selectChatsToSendNodes(longArray);

                break;
            }
            case R.id.full_video_viewer_share: {
                log("Share option");
                intentToSendFile(uri);
                break;
            }
            case R.id.full_video_viewer_properties: {
                log("Info option");
                showPropertiesActivity();
                break;
            }
            case R.id.full_video_viewer_download: {
                log("Download option");
                downloadFile();
                break;
            }
            case R.id.full_video_viewer_get_link: {
                showGetLinkActivity();
                break;
            }
            case R.id.full_video_viewer_remove_link: {
                showRemoveLink();
                break;
            }
            case R.id.full_video_viewer_rename: {
                showRenameDialog();
                break;
            }
            case R.id.full_video_viewer_move: {
                showMove();
                break;
            }
            case R.id.full_video_viewer_copy: {
                showCopy();
                break;
            }
            case R.id.full_video_viewer_move_to_trash: {
                moveToTrash();
                break;
            }
            case R.id.full_video_viewer_remove: {
                moveToTrash();
                break;
            }
            case R.id.full_video_viewer_loop: {
                if (loopMenuItem.isChecked()){
                    log("Loop NOT checked");
                    loopMenuItem.setChecked(false);
                    if (player != null) {
                        player.setRepeatMode(Player.REPEAT_MODE_OFF);
                    }
                    loop = false;
                }
                else {
                    loopMenuItem.setChecked(true);
                    if (player != null) {
                        player.setRepeatMode(Player.REPEAT_MODE_ONE);
                    }
                    log("Loop checked");
                    loop = true;
                }
                break;
            }
            case R.id.chat_full_video_viewer_import:{
                if (nodeChat != null){
                    importNode();
                }
                break;
            }
            case R.id.chat_full_video_viewer_save_for_offline:{
                if (chatC == null){
                    chatC = new ChatController(this);
                }
                if (msgChat != null){
                    chatC.saveForOffline(msgChat.getMegaNodeList());
                }
                break;
            }
            case R.id.chat_full_video_viewer_remove:{
                if (msgChat != null && chatId != -1){
                    showConfirmationDeleteNode(chatId, msgChat);
                }
                break;
            }
        }
        return super.onOptionsItemSelected(item);
    }

    public void importNode(){
        log("importNode");

        Intent intent = new Intent(this, FileExplorerActivityLollipop.class);
        intent.setAction(FileExplorerActivityLollipop.ACTION_PICK_IMPORT_FOLDER);
        startActivityForResult(intent, Constants.REQUEST_CODE_SELECT_IMPORT_FOLDER);
    }

     public void showConfirmationDeleteNode(final long chatId, final MegaChatMessage message){
        log("showConfirmationDeleteNode");

         DialogInterface.OnClickListener dialogClickListener = new DialogInterface.OnClickListener() {
             @Override
             public void onClick(DialogInterface dialog, int which) {
                 switch (which){
                     case DialogInterface.BUTTON_POSITIVE:
                         if (chatC == null){
                             chatC = new ChatController(audioVideoPlayerLollipop);
                         }
                         chatC.deleteMessage(message, chatId);
                         isDeleteDialogShow = false;
                         finish();
                         break;
            
                     case DialogInterface.BUTTON_NEGATIVE:
                         //No button clicked
                         isDeleteDialogShow = false;
                         break;
                 }
             }
         };

         android.support.v7.app.AlertDialog.Builder builder;
         if (Build.VERSION.SDK_INT >= Build.VERSION_CODES.HONEYCOMB) {
             builder = new android.support.v7.app.AlertDialog.Builder(this, R.style.AppCompatAlertDialogStyle);
         }
         else{
             builder = new android.support.v7.app.AlertDialog.Builder(this);
         }

         builder.setMessage(R.string.confirmation_delete_one_attachment);

         builder.setPositiveButton(R.string.context_remove, dialogClickListener)
                 .setNegativeButton(R.string.general_cancel, dialogClickListener).show();

         isDeleteDialogShow = true;

         builder.setOnDismissListener(new DialogInterface.OnDismissListener() {
             @Override
             public void onDismiss(DialogInterface dialog) {
                 isDeleteDialogShow = false;
             }
         });
     }

     public void askSizeConfirmationBeforeChatDownload(String parentPath, ArrayList<MegaNode> nodeList, long size){
         log("askSizeConfirmationBeforeChatDownload");

         final String parentPathC = parentPath;
         final ArrayList<MegaNode> nodeListC = nodeList;
         final long sizeC = size;
         final ChatController chatC = new ChatController(this);

         android.support.v7.app.AlertDialog.Builder builder = new android.support.v7.app.AlertDialog.Builder(this, R.style.AppCompatAlertDialogStyle);
         LinearLayout confirmationLayout = new LinearLayout(this);
         confirmationLayout.setOrientation(LinearLayout.VERTICAL);
         LinearLayout.LayoutParams params = new LinearLayout.LayoutParams(LinearLayout.LayoutParams.MATCH_PARENT, LinearLayout.LayoutParams.WRAP_CONTENT);
         params.setMargins(mega.privacy.android.app.utils.Util.scaleWidthPx(20, outMetrics), mega.privacy.android.app.utils.Util.scaleHeightPx(10, outMetrics), mega.privacy.android.app.utils.Util.scaleWidthPx(17, outMetrics), 0);

         final CheckBox dontShowAgain =new CheckBox(this);
         dontShowAgain.setText(getString(R.string.checkbox_not_show_again));
         dontShowAgain.setTextColor(getResources().getColor(R.color.text_secondary));

         confirmationLayout.addView(dontShowAgain, params);

         builder.setView(confirmationLayout);

         builder.setMessage(getString(R.string.alert_larger_file, mega.privacy.android.app.utils.Util.getSizeString(sizeC)));
         builder.setPositiveButton(getString(R.string.general_download),
                 new DialogInterface.OnClickListener() {
                    public void onClick(DialogInterface dialog, int whichButton) {
                        if(dontShowAgain.isChecked()){
                            dbH.setAttrAskSizeDownload("false");
                        }
                        chatC.download(parentPathC, nodeListC);
                    }
         });
         builder.setNegativeButton(getString(android.R.string.cancel), new DialogInterface.OnClickListener() {
             public void onClick(DialogInterface dialog, int whichButton) {
                 if(dontShowAgain.isChecked()){
                     dbH.setAttrAskSizeDownload("false");
                 }
             }
         });

         downloadConfirmationDialog = builder.create();
         downloadConfirmationDialog.show();
    }

    void releasePlaylist(){
//        sortBySelected();
        findSelected();
        onPlaylist = false;
        if (player != null){
            playWhenReady = player.getPlayWhenReady();
            player.release();
        }
        playerLayout.setVisibility(View.VISIBLE);
        progressBar.setVisibility(View.VISIBLE);
        fragmentContainer.setVisibility(View.GONE);
        draggableView.setDraggable(true);

        getSupportFragmentManager().beginTransaction().remove(getSupportFragmentManager().findFragmentById(R.id.fragment_container)).commit();

        if (Build.VERSION.SDK_INT >= Build.VERSION_CODES.LOLLIPOP) {
            Window window = this.getWindow();
            window.addFlags(WindowManager.LayoutParams.FLAG_DRAWS_SYSTEM_BAR_BACKGROUNDS);
            window.clearFlags(WindowManager.LayoutParams.FLAG_TRANSLUCENT_STATUS);
            window.setStatusBarColor(ContextCompat.getColor(this, R.color.black));
        }
        if (Build.VERSION.SDK_INT <= Build.VERSION_CODES.GINGERBREAD){
            requestWindowFeature(Window.FEATURE_NO_TITLE);
            this.getWindow().setFlags(WindowManager.LayoutParams.FLAG_FULLSCREEN, WindowManager.LayoutParams.FLAG_FULLSCREEN);
        }

        tB.setBackgroundColor(ContextCompat.getColor(this, R.color.transparent_black));
        aB.setTitle(" ");

        supportInvalidateOptionsMenu();
        showActionStatusBar();
        createPlayer();
    }

    public void moveToTrash(){
        log("moveToTrash");

        moveToRubbish = false;
        if (!mega.privacy.android.app.utils.Util.isOnline(this)){
            Snackbar.make(containerAudioVideoPlayer, getString(R.string.error_server_connection_problem), Snackbar.LENGTH_LONG).show();
            return;
        }

        if(isFinishing()){
            return;
        }

        final MegaNode rubbishNode = megaApi.getRubbishNode();

        MegaNode parent = megaApi.getNodeByHandle(handle);
        while (megaApi.getParentNode(parent) != null){
            parent = megaApi.getParentNode(parent);
        }

        if (parent.getHandle() != megaApi.getRubbishNode().getHandle()){
            moveToRubbish = true;
        }
        else{
            moveToRubbish = false;
        }

        DialogInterface.OnClickListener dialogClickListener = new DialogInterface.OnClickListener() {
            @Override
            public void onClick(DialogInterface dialog, int which) {
                switch (which){
                    case DialogInterface.BUTTON_POSITIVE:
                        //Check if the node is not yet in the rubbish bin (if so, remove it)

                        if (moveToRubbish){
                            megaApi.moveNode(megaApi.getNodeByHandle(handle), rubbishNode, AudioVideoPlayerLollipop.this);
                            ProgressDialog temp = null;
                            try{
                                temp = new ProgressDialog(AudioVideoPlayerLollipop.this);
                                temp.setMessage(getString(R.string.context_move_to_trash));
                                temp.show();
                            }
                            catch(Exception e){
                                return;
                            }
                            moveToTrashStatusDialog = temp;
                        }
                        else{
                            megaApi.remove(megaApi.getNodeByHandle(handle), AudioVideoPlayerLollipop.this);
                            ProgressDialog temp = null;
                            try{
                                temp = new ProgressDialog(AudioVideoPlayerLollipop.this);
                                temp.setMessage(getString(R.string.context_delete_from_mega));
                                temp.show();
                            }
                            catch(Exception e){
                                return;
                            }
                            moveToTrashStatusDialog = temp;
                        }


                        break;

                    case DialogInterface.BUTTON_NEGATIVE:
                        //No button clicked
                        break;
                }
            }
        };

        if (moveToRubbish){
            AlertDialog.Builder builder = new AlertDialog.Builder(this, R.style.AppCompatAlertDialogStyle);
            String message= getResources().getString(R.string.confirmation_move_to_rubbish);
            builder.setMessage(message).setPositiveButton(R.string.general_move, dialogClickListener)
                    .setNegativeButton(R.string.general_cancel, dialogClickListener).show();
        }
        else{
            AlertDialog.Builder builder = new AlertDialog.Builder(this, R.style.AppCompatAlertDialogStyle);
            String message= getResources().getString(R.string.confirmation_delete_from_mega);
            builder.setMessage(message).setPositiveButton(R.string.general_remove, dialogClickListener)
                    .setNegativeButton(R.string.general_cancel, dialogClickListener).show();
        }
    }


    public void showCopy(){
        log("showCopy");

        ArrayList<Long> handleList = new ArrayList<Long>();
        handleList.add(handle);

        Intent intent = new Intent(this, FileExplorerActivityLollipop.class);
        intent.setAction(FileExplorerActivityLollipop.ACTION_PICK_COPY_FOLDER);
        long[] longArray = new long[handleList.size()];
        for (int i=0; i<handleList.size(); i++){
            longArray[i] = handleList.get(i);
        }
        intent.putExtra("COPY_FROM", longArray);
        startActivityForResult(intent, Constants.REQUEST_CODE_SELECT_COPY_FOLDER);
    }

    public void showMove(){
        log("showMove");

        ArrayList<Long> handleList = new ArrayList<Long>();
        handleList.add(handle);

        Intent intent = new Intent(this, FileExplorerActivityLollipop.class);
        intent.setAction(FileExplorerActivityLollipop.ACTION_PICK_MOVE_FOLDER);
        long[] longArray = new long[handleList.size()];
        for (int i=0; i<handleList.size(); i++){
            longArray[i] = handleList.get(i);
        }
        intent.putExtra("MOVE_FROM", longArray);
        startActivityForResult(intent, Constants.REQUEST_CODE_SELECT_MOVE_FOLDER);
    }

    private void showKeyboardDelayed(final View view) {
        handler.postDelayed(new Runnable() {
            @Override
            public void run() {
                InputMethodManager imm = (InputMethodManager) getSystemService(Context.INPUT_METHOD_SERVICE);
                imm.showSoftInput(view, InputMethodManager.SHOW_IMPLICIT);
            }
        }, 50);
    }

    public void showRenameDialog() {
        log("showRenameDialog");
        final MegaNode node = megaApi.getNodeByHandle(handle);

        LinearLayout layout = new LinearLayout(this);
        layout.setOrientation(LinearLayout.VERTICAL);
        LinearLayout.LayoutParams params = new LinearLayout.LayoutParams(LinearLayout.LayoutParams.MATCH_PARENT, LinearLayout.LayoutParams.WRAP_CONTENT);
        params.setMargins(mega.privacy.android.app.utils.Util.scaleWidthPx(20, outMetrics), mega.privacy.android.app.utils.Util.scaleHeightPx(20, outMetrics), mega.privacy.android.app.utils.Util.scaleWidthPx(17, outMetrics), 0);
        //	    layout.setLayoutParams(params);

        final EditTextCursorWatcher input = new EditTextCursorWatcher(this, node.isFolder());
        input.setSingleLine();
        input.setTextColor(ContextCompat.getColor(this, R.color.text_secondary));
        input.setImeOptions(EditorInfo.IME_ACTION_DONE);

        input.setImeActionLabel(getString(R.string.context_rename), EditorInfo.IME_ACTION_DONE);
        input.setText(node.getName());


        input.setOnFocusChangeListener(new View.OnFocusChangeListener() {
            @Override
            public void onFocusChange(final View v, boolean hasFocus) {
                if (hasFocus) {
                    if (node.isFolder()) {
                        input.setSelection(0, input.getText().length());
                    } else {
                        String[] s = node.getName().split("\\.");
                        if (s != null) {
                            int numParts = s.length;
                            int lastSelectedPos = 0;
                            if (numParts == 1) {
                                input.setSelection(0, input.getText().length());
                            } else if (numParts > 1) {
                                for (int i = 0; i < (numParts - 1); i++) {
                                    lastSelectedPos += s[i].length();
                                    lastSelectedPos++;
                                }
                                lastSelectedPos--; //The last point should not be selected)
                                input.setSelection(0, lastSelectedPos);
                            }
                        }
                        showKeyboardDelayed(v);
                    }
                }
            }
        });


        layout.addView(input, params);

        LinearLayout.LayoutParams params1 = new LinearLayout.LayoutParams(LinearLayout.LayoutParams.MATCH_PARENT, LinearLayout.LayoutParams.WRAP_CONTENT);
        params1.setMargins(mega.privacy.android.app.utils.Util.scaleWidthPx(20, outMetrics), 0, mega.privacy.android.app.utils.Util.scaleWidthPx(17, outMetrics), 0);

        final RelativeLayout error_layout = new RelativeLayout(AudioVideoPlayerLollipop.this);
        layout.addView(error_layout, params1);

        final ImageView error_icon = new ImageView(AudioVideoPlayerLollipop.this);
        error_icon.setImageDrawable(getResources().getDrawable(R.drawable.ic_input_warning));
        error_layout.addView(error_icon);
        RelativeLayout.LayoutParams params_icon = (RelativeLayout.LayoutParams) error_icon.getLayoutParams();

        params_icon.addRule(RelativeLayout.ALIGN_PARENT_RIGHT);
        error_icon.setLayoutParams(params_icon);

        error_icon.setColorFilter(ContextCompat.getColor(AudioVideoPlayerLollipop.this, R.color.login_warning));

        final TextView textError = new TextView(AudioVideoPlayerLollipop.this);
        error_layout.addView(textError);
        RelativeLayout.LayoutParams params_text_error = (RelativeLayout.LayoutParams) textError.getLayoutParams();
        params_text_error.height = ViewGroup.LayoutParams.WRAP_CONTENT;
        params_text_error.width = ViewGroup.LayoutParams.WRAP_CONTENT;
        params_text_error.addRule(RelativeLayout.CENTER_VERTICAL);
        params_text_error.addRule(RelativeLayout.ALIGN_PARENT_LEFT);
        params_text_error.setMargins(mega.privacy.android.app.utils.Util.scaleWidthPx(3, outMetrics), 0, 0, 0);
        textError.setLayoutParams(params_text_error);

        textError.setTextColor(ContextCompat.getColor(AudioVideoPlayerLollipop.this, R.color.login_warning));

        error_layout.setVisibility(View.GONE);

        input.getBackground().mutate().clearColorFilter();
        input.getBackground().mutate().setColorFilter(ContextCompat.getColor(this, R.color.accentColor), PorterDuff.Mode.SRC_ATOP);
        input.addTextChangedListener(new TextWatcher() {
            @Override
            public void beforeTextChanged(CharSequence charSequence, int i, int i1, int i2) {

            }

            @Override
            public void onTextChanged(CharSequence charSequence, int i, int i1, int i2) {

            }

            @Override
            public void afterTextChanged(Editable editable) {
                if (error_layout.getVisibility() == View.VISIBLE) {
                    error_layout.setVisibility(View.GONE);
                    input.getBackground().mutate().clearColorFilter();
                    input.getBackground().mutate().setColorFilter(ContextCompat.getColor(audioVideoPlayerLollipop, R.color.accentColor), PorterDuff.Mode.SRC_ATOP);
                }
            }
        });

        input.setOnEditorActionListener(new TextView.OnEditorActionListener() {
            @Override
            public boolean onEditorAction(TextView v, int actionId,
                                          KeyEvent event) {
                if (actionId == EditorInfo.IME_ACTION_DONE) {

                    String value = v.getText().toString().trim();
                    if (value.length() == 0) {
                        input.getBackground().mutate().setColorFilter(ContextCompat.getColor(audioVideoPlayerLollipop, R.color.login_warning), PorterDuff.Mode.SRC_ATOP);
                        textError.setText(getString(R.string.invalid_string));
                        error_layout.setVisibility(View.VISIBLE);
                        input.requestFocus();

                    } else {
                        boolean result = matches(regex, value);
                        if (result) {
                            input.getBackground().mutate().setColorFilter(ContextCompat.getColor(audioVideoPlayerLollipop, R.color.login_warning), PorterDuff.Mode.SRC_ATOP);
                            textError.setText(getString(R.string.invalid_characters));
                            error_layout.setVisibility(View.VISIBLE);
                            input.requestFocus();

                        } else {
                            //						nC.renameNode(node, value);
                            renameDialog.dismiss();
                            rename(value, node);
                        }
                    }
                    return true;
                }
                return false;
            }
        });
        android.support.v7.app.AlertDialog.Builder builder = new android.support.v7.app.AlertDialog.Builder(this);
        builder.setTitle(getString(R.string.context_rename) + " "	+ new String(node.getName()));
        builder.setPositiveButton(getString(R.string.context_rename),
                new DialogInterface.OnClickListener() {
                    public void onClick(DialogInterface dialog, int whichButton) {
                        String value = input.getText().toString().trim();
                        if (value.length() == 0) {
                            return;
                        }
                        rename(value, node);
                    }
                });
        builder.setNegativeButton(getString(android.R.string.cancel), new DialogInterface.OnClickListener() {
            @Override
            public void onClick(DialogInterface dialogInterface, int i) {
                input.getBackground().clearColorFilter();
            }
        });
        builder.setView(layout);
        renameDialog = builder.create();
        renameDialog.show();
        renameDialog.getButton(android.support.v7.app.AlertDialog.BUTTON_POSITIVE).setOnClickListener(new   View.OnClickListener()
        {
            @Override
            public void onClick(View v)
            {
                String value = input.getText().toString().trim();

                if (value.length() == 0) {
                    input.getBackground().mutate().setColorFilter(ContextCompat.getColor(audioVideoPlayerLollipop, R.color.login_warning), PorterDuff.Mode.SRC_ATOP);
                    textError.setText(getString(R.string.invalid_string));
                    error_layout.setVisibility(View.VISIBLE);
                    input.requestFocus();
                }
                else{
                    boolean result=matches(regex, value);
                    if(result){
                        input.getBackground().mutate().setColorFilter(ContextCompat.getColor(audioVideoPlayerLollipop, R.color.login_warning), PorterDuff.Mode.SRC_ATOP);
                        textError.setText(getString(R.string.invalid_characters));
                        error_layout.setVisibility(View.VISIBLE);
                        input.requestFocus();

                    }else{
                        //nC.renameNode(node, value);
                        renameDialog.dismiss();
                        rename(value, node);
                    }
                }
            }
        });
    }

    private void rename(String newName, MegaNode node){
        if (newName.equals(node.getName())) {
            return;
        }

        if(!mega.privacy.android.app.utils.Util.isOnline(this)){
            Snackbar.make(containerAudioVideoPlayer, getString(R.string.error_server_connection_problem), Snackbar.LENGTH_LONG).show();
            return;
        }

        if (isFinishing()){
            return;
        }

        ProgressDialog temp = null;
        try{
            temp = new ProgressDialog(this);
            temp.setMessage(getString(R.string.context_renaming));
            temp.show();
        }
        catch(Exception e){
            return;
        }
        statusDialog = temp;

        log("renaming " + node.getName() + " to " + newName);

        megaApi.renameNode(node, newName, this);
    }

    public static boolean matches(String regex, CharSequence input) {
        Pattern p = Pattern.compile(regex);
        Matcher m = p.matcher(input);
        return m.find();
    }

    public void showRemoveLink(){
        android.support.v7.app.AlertDialog removeLinkDialog;
        android.support.v7.app.AlertDialog.Builder builder = new android.support.v7.app.AlertDialog.Builder(this, R.style.AppCompatAlertDialogStyle);

        LayoutInflater inflater = getLayoutInflater();
        View dialoglayout = inflater.inflate(R.layout.dialog_link, null);
        TextView url = (TextView) dialoglayout.findViewById(R.id.dialog_link_link_url);
        TextView key = (TextView) dialoglayout.findViewById(R.id.dialog_link_link_key);
        TextView symbol = (TextView) dialoglayout.findViewById(R.id.dialog_link_symbol);
        TextView removeText = (TextView) dialoglayout.findViewById(R.id.dialog_link_text_remove);

        ((RelativeLayout.LayoutParams) removeText.getLayoutParams()).setMargins(mega.privacy.android.app.utils.Util.scaleWidthPx(25, outMetrics), mega.privacy.android.app.utils.Util.scaleHeightPx(20, outMetrics), mega.privacy.android.app.utils.Util.scaleWidthPx(10, outMetrics), 0);

        url.setVisibility(View.GONE);
        key.setVisibility(View.GONE);
        symbol.setVisibility(View.GONE);
        removeText.setVisibility(View.VISIBLE);

        removeText.setText(getString(R.string.context_remove_link_warning_text));

        Display display = getWindowManager().getDefaultDisplay();
        DisplayMetrics outMetrics = new DisplayMetrics();
        display.getMetrics(outMetrics);
        float density = getResources().getDisplayMetrics().density;

        float scaleW = mega.privacy.android.app.utils.Util.getScaleW(outMetrics, density);
        float scaleH = mega.privacy.android.app.utils.Util.getScaleH(outMetrics, density);
        if(getResources().getConfiguration().orientation == Configuration.ORIENTATION_LANDSCAPE){
            removeText.setTextSize(TypedValue.COMPLEX_UNIT_SP, (10*scaleW));
        }else{
            removeText.setTextSize(TypedValue.COMPLEX_UNIT_SP, (15*scaleW));

        }

        builder.setView(dialoglayout);

        builder.setPositiveButton(getString(R.string.context_remove), new DialogInterface.OnClickListener() {

            @Override
            public void onClick(DialogInterface dialog, int which) {
                typeExport=TYPE_EXPORT_REMOVE;
                megaApi.disableExport(megaApi.getNodeByHandle(handle), audioVideoPlayerLollipop);
            }
        });

        builder.setNegativeButton(getString(R.string.general_cancel), new DialogInterface.OnClickListener() {

            @Override
            public void onClick(DialogInterface dialog, int which) {

            }
        });

        removeLinkDialog = builder.create();
        removeLinkDialog.show();
    }

    public void showGetLinkActivity(){
        log("showGetLinkActivity");
        Intent linkIntent = new Intent(this, GetLinkActivityLollipop.class);
        linkIntent.putExtra("handle", handle);
        startActivity(linkIntent);
    }

    public void showPropertiesActivity(){
        Intent i = new Intent(this, FileInfoActivityLollipop.class);
        if (isOffline){
            i.putExtra("name", fileName);
            i.putExtra("imageId", MimeTypeThumbnail.typeForName(fileName).getIconResourceId());
            i.putExtra("adapterType", Constants.OFFLINE_ADAPTER);
            i.putExtra("path", path);
            if (pathNavigation != null){
                i.putExtra("pathNavigation", pathNavigation);
            }
            if (Build.VERSION.SDK_INT >= Build.VERSION_CODES.N) {
                i.setDataAndType(uri, MimeTypeList.typeForName(fileName).getType());
            }
            else{
                i.setDataAndType(uri, MimeTypeList.typeForName(fileName).getType());
            }
            i.addFlags(Intent.FLAG_GRANT_READ_URI_PERMISSION);
        }
        else {
            MegaNode node = megaApi.getNodeByHandle(handle);
            i.putExtra("handle", node.getHandle());
            i.putExtra("imageId", MimeTypeThumbnail.typeForName(node.getName()).getIconResourceId());
            i.putExtra("name", node.getName());
        }
        startActivity(i);
        renamed = false;
    }

    public void downloadFile() {

        if (adapterType == Constants.FILE_LINK_ADAPTER){
            MegaNode node = megaApi.getNodeByHandle(currentDocument.getHandle());
            if (Build.VERSION.SDK_INT >= Build.VERSION_CODES.M) {
                boolean hasStoragePermission = (ContextCompat.checkSelfPermission(this, Manifest.permission.WRITE_EXTERNAL_STORAGE) == PackageManager.PERMISSION_GRANTED);
                if (!hasStoragePermission) {
                    ActivityCompat.requestPermissions(this,
                            new String[]{Manifest.permission.WRITE_EXTERNAL_STORAGE},
                            Constants.REQUEST_WRITE_STORAGE);

                    handleListM.add(node.getHandle());
                }
            }

            downloadNode();
        }
        else if (fromChat){
            if (chatC == null){
                chatC = new ChatController(this);
            }
            if (nodeChat != null){
                chatC.prepareForChatDownload(nodeChat);
            }
        }
        else {
            MegaNode node = megaApi.getNodeByHandle(handle);
            if (Build.VERSION.SDK_INT >= Build.VERSION_CODES.M) {
                boolean hasStoragePermission = (ContextCompat.checkSelfPermission(this, Manifest.permission.WRITE_EXTERNAL_STORAGE) == PackageManager.PERMISSION_GRANTED);
                if (!hasStoragePermission) {
                    ActivityCompat.requestPermissions(this,
                            new String[]{Manifest.permission.WRITE_EXTERNAL_STORAGE},
                            Constants.REQUEST_WRITE_STORAGE);

                    handleListM.add(node.getHandle());
                }
            }

            ArrayList<Long> handleList = new ArrayList<Long>();
            handleList.add(node.getHandle());

            if(nC==null){
                nC = new NodeController(this);
            }
            nC.prepareForDownload(handleList);
        }
    }

    public void downloadNode(){
        log("downloadNode()");
        if (currentDocument == null){
            return;
        }

        if (Build.VERSION.SDK_INT >= Build.VERSION_CODES.M) {
            boolean hasStoragePermission = (ContextCompat.checkSelfPermission(this, Manifest.permission.WRITE_EXTERNAL_STORAGE) == PackageManager.PERMISSION_GRANTED);
            if (!hasStoragePermission) {
                ActivityCompat.requestPermissions(this, new String[]{Manifest.permission.WRITE_EXTERNAL_STORAGE}, Constants.REQUEST_WRITE_STORAGE);
                return;
            }
        }


        if (dbH == null){
            dbH = DatabaseHandler.getDbHandler(getApplicationContext());
        }

        if (dbH.getCredentials() == null || dbH.getPreferences() == null){

            if (Build.VERSION.SDK_INT >= Build.VERSION_CODES.LOLLIPOP) {
                File[] fs = getExternalFilesDirs(null);
                if (fs.length > 1){
                    if (fs[1] == null){

                        Intent intent = new Intent(FileStorageActivityLollipop.Mode.PICK_FOLDER.getAction());
                        intent.putExtra(FileStorageActivityLollipop.EXTRA_BUTTON_PREFIX, getString(R.string.context_download_to));
                        intent.setClass(this, FileStorageActivityLollipop.class);
                        intent.putExtra(FileStorageActivityLollipop.EXTRA_URL, uri.toString());
                        intent.putExtra(FileStorageActivityLollipop.EXTRA_SIZE, currentDocument.getSize());
                        startActivityForResult(intent, Constants.REQUEST_CODE_SELECT_LOCAL_FOLDER);
                    }else{
                        Dialog downloadLocationDialog;
                        String[] sdCardOptions = getResources().getStringArray(R.array.settings_storage_download_location_array);
                        android.app.AlertDialog.Builder b=new android.app.AlertDialog.Builder(this);

                        b.setTitle(getResources().getString(R.string.settings_storage_download_location));
                        b.setItems(sdCardOptions, new DialogInterface.OnClickListener() {

                            @Override
                            public void onClick(DialogInterface dialog, int which) {
                                switch(which){
                                    case 0:{
                                        Intent intent = new Intent(FileStorageActivityLollipop.Mode.PICK_FOLDER.getAction());
                                        intent.putExtra(FileStorageActivityLollipop.EXTRA_BUTTON_PREFIX, getString(R.string.context_download_to));
                                        intent.setClass(getApplicationContext(), FileStorageActivityLollipop.class);
                                        intent.putExtra(FileStorageActivityLollipop.EXTRA_URL, uri.toString());
                                        intent.putExtra(FileStorageActivityLollipop.EXTRA_SIZE, currentDocument.getSize());
                                        startActivityForResult(intent, Constants.REQUEST_CODE_SELECT_LOCAL_FOLDER);
                                        break;
                                    }
                                    case 1:{
                                        File[] fs = getExternalFilesDirs(null);
                                        if (fs.length > 1){
                                            String path = fs[1].getAbsolutePath();
                                            File defaultPathF = new File(path);
                                            defaultPathF.mkdirs();
                                            Toast.makeText(getApplicationContext(), getString(R.string.general_download) + ": "  + defaultPathF.getAbsolutePath() , Toast.LENGTH_LONG).show();
                                            downloadTo(path, uri.toString(), currentDocument.getSize(), currentDocument.getHandle());
                                        }
                                        break;
                                    }
                                }
                            }
                        });
                        b.setNegativeButton(getResources().getString(R.string.general_cancel), new DialogInterface.OnClickListener() {

                            @Override
                            public void onClick(DialogInterface dialog, int which) {
                                dialog.cancel();
                            }
                        });
                        downloadLocationDialog = b.create();
                        downloadLocationDialog.show();
                    }
                }
                else{
                    Intent intent = new Intent(FileStorageActivityLollipop.Mode.PICK_FOLDER.getAction());
                    intent.putExtra(FileStorageActivityLollipop.EXTRA_BUTTON_PREFIX, getString(R.string.context_download_to));
                    intent.setClass(this, FileStorageActivityLollipop.class);
                    intent.putExtra(FileStorageActivityLollipop.EXTRA_URL, uri.toString());
                    intent.putExtra(FileStorageActivityLollipop.EXTRA_SIZE, currentDocument.getSize());
                    startActivityForResult(intent, Constants.REQUEST_CODE_SELECT_LOCAL_FOLDER);
                }
            }
            else{
                Intent intent = new Intent(FileStorageActivityLollipop.Mode.PICK_FOLDER.getAction());
                intent.putExtra(FileStorageActivityLollipop.EXTRA_BUTTON_PREFIX, getString(R.string.context_download_to));
                intent.setClass(this, FileStorageActivityLollipop.class);
                intent.putExtra(FileStorageActivityLollipop.EXTRA_URL, uri.toString());
                intent.putExtra(FileStorageActivityLollipop.EXTRA_SIZE, currentDocument.getSize());
                startActivityForResult(intent, Constants.REQUEST_CODE_SELECT_LOCAL_FOLDER);
            }
            return;
        }

        boolean askMe = true;
        String downloadLocationDefaultPath = "";
        prefs = dbH.getPreferences();
        if (prefs != null){
            if (prefs.getStorageAskAlways() != null){
                if (!Boolean.parseBoolean(prefs.getStorageAskAlways())){
                    if (prefs.getStorageDownloadLocation() != null){
                        if (prefs.getStorageDownloadLocation().compareTo("") != 0){
                            askMe = false;
                            downloadLocationDefaultPath = prefs.getStorageDownloadLocation();
                            log("downloadLocationDefaultPath = "+downloadLocationDefaultPath);

                        }
                    }
                }
            }
        }

        if (askMe){
            if (Build.VERSION.SDK_INT >= Build.VERSION_CODES.LOLLIPOP) {
                File[] fs = getExternalFilesDirs(null);
                if (fs.length > 1){
                    if (fs[1] == null){
                        Intent intent = new Intent(FileStorageActivityLollipop.Mode.PICK_FOLDER.getAction());
                        intent.putExtra(FileStorageActivityLollipop.EXTRA_BUTTON_PREFIX, getString(R.string.context_download_to));
                        intent.setClass(this, FileStorageActivityLollipop.class);
                        intent.putExtra(FileStorageActivityLollipop.EXTRA_URL, uri.toString());
                        intent.putExtra(FileStorageActivityLollipop.EXTRA_SIZE, currentDocument.getSize());
                        startActivityForResult(intent, Constants.REQUEST_CODE_SELECT_LOCAL_FOLDER);
                    }
                    else{
                        Dialog downloadLocationDialog;
                        String[] sdCardOptions = getResources().getStringArray(R.array.settings_storage_download_location_array);
                        android.app.AlertDialog.Builder b=new android.app.AlertDialog.Builder(this);

                        b.setTitle(getResources().getString(R.string.settings_storage_download_location));
//						final long sizeFinal = size;
//						final long[] hashesFinal = new long[hashes.length];
//						for (int i=0; i< hashes.length; i++){
//							hashesFinal[i] = hashes[i];
//						}

                        b.setItems(sdCardOptions, new DialogInterface.OnClickListener() {

                            @Override
                            public void onClick(DialogInterface dialog, int which) {
                                switch(which){
                                    case 0:{
                                        Intent intent = new Intent(FileStorageActivityLollipop.Mode.PICK_FOLDER.getAction());
                                        intent.putExtra(FileStorageActivityLollipop.EXTRA_BUTTON_PREFIX, getString(R.string.context_download_to));
                                        intent.setClass(getApplicationContext(), FileStorageActivityLollipop.class);
                                        intent.putExtra(FileStorageActivityLollipop.EXTRA_URL, uri.toString());
                                        intent.putExtra(FileStorageActivityLollipop.EXTRA_SIZE, currentDocument.getSize());
                                        startActivityForResult(intent, Constants.REQUEST_CODE_SELECT_LOCAL_FOLDER);
                                        break;
                                    }
                                    case 1:{
                                        File[] fs = getExternalFilesDirs(null);
                                        if (fs.length > 1){
                                            String path = fs[1].getAbsolutePath();
                                            File defaultPathF = new File(path);
                                            defaultPathF.mkdirs();
                                            Toast.makeText(getApplicationContext(), getString(R.string.general_download) + ": "  + defaultPathF.getAbsolutePath() , Toast.LENGTH_LONG).show();
                                            downloadTo(path, uri.toString(), currentDocument.getSize(), currentDocument.getHandle());
                                        }
                                        break;
                                    }
                                }
                            }
                        });
                        b.setNegativeButton(getResources().getString(R.string.general_cancel), new DialogInterface.OnClickListener() {

                            @Override
                            public void onClick(DialogInterface dialog, int which) {
                                dialog.cancel();
                            }
                        });
                        downloadLocationDialog = b.create();
                        downloadLocationDialog.show();
                    }
                }
                else{
                    Intent intent = new Intent(FileStorageActivityLollipop.Mode.PICK_FOLDER.getAction());
                    intent.putExtra(FileStorageActivityLollipop.EXTRA_BUTTON_PREFIX, getString(R.string.context_download_to));
                    intent.setClass(this, FileStorageActivityLollipop.class);
                    intent.putExtra(FileStorageActivityLollipop.EXTRA_URL, uri.toString());
                    intent.putExtra(FileStorageActivityLollipop.EXTRA_SIZE, currentDocument.getSize());
                    startActivityForResult(intent, Constants.REQUEST_CODE_SELECT_LOCAL_FOLDER);
                }
            }
            else{
                Intent intent = new Intent(FileStorageActivityLollipop.Mode.PICK_FOLDER.getAction());
                intent.putExtra(FileStorageActivityLollipop.EXTRA_BUTTON_PREFIX, getString(R.string.context_download_to));
                intent.setClass(this, FileStorageActivityLollipop.class);
                intent.putExtra(FileStorageActivityLollipop.EXTRA_URL, uri.toString());
                intent.putExtra(FileStorageActivityLollipop.EXTRA_SIZE, currentDocument.getSize());
                startActivityForResult(intent, Constants.REQUEST_CODE_SELECT_LOCAL_FOLDER);
            }
        }
        else{
            downloadTo(downloadLocationDefaultPath, null, currentDocument.getSize(), currentDocument.getHandle());
        }
    }

    public void downloadTo(String parentPath, String url, long size, long hash){
        log("downloadTo");
        double availableFreeSpace = Double.MAX_VALUE;
        try{
            StatFs stat = new StatFs(parentPath);
            availableFreeSpace = (double)stat.getAvailableBlocks() * (double)stat.getBlockSize();
        }
        catch(Exception ex){}

        MegaNode tempNode = currentDocument;
        if((tempNode != null) && tempNode.getType() == MegaNode.TYPE_FILE){
            log("is file");
            String localPath = mega.privacy.android.app.utils.Util.getLocalFile(this, tempNode.getName(), tempNode.getSize(), parentPath);
            if(localPath != null){
                try {
                    mega.privacy.android.app.utils.Util.copyFile(new File(localPath), new File(parentPath, tempNode.getName()));
                }catch(Exception e) {}

                showSnackbar(getString(R.string.general_already_downloaded));
            }else{
                log("LocalPath is NULL");
            }

            MegaNode node = currentDocument;
            if(node != null){
                log("Node!=null: "+node.getName());
                Map<MegaNode, String> dlFiles = new HashMap<MegaNode, String>();
                dlFiles.put(node, parentPath);

                for (MegaNode document : dlFiles.keySet()) {
                    String path = dlFiles.get(document);

                    if(availableFreeSpace < document.getSize()){
                        showSnackbarNotSpace();
                        continue;
                    }

                    Intent service = new Intent(this, DownloadService.class);
                    service.putExtra(DownloadService.EXTRA_HASH, document.getHandle());
//                    service.putExtra(DownloadService.EXTRA_URL, url);
                    service.putExtra(Constants.EXTRA_SERIALIZE_STRING, currentDocument.serialize());
                    service.putExtra(DownloadService.EXTRA_SIZE, document.getSize());
                    service.putExtra(DownloadService.EXTRA_PATH, path);
                    service.putExtra("fromMV", true);
                    log("intent to DownloadService");
                    startService(service);
                }
            }else if(url != null) {
                if(availableFreeSpace < size) {
                    showSnackbarNotSpace();
                }

                Intent service = new Intent(this, DownloadService.class);
                service.putExtra(DownloadService.EXTRA_HASH, hash);
//                service.putExtra(DownloadService.EXTRA_URL, url);
                service.putExtra(Constants.EXTRA_SERIALIZE_STRING, currentDocument.serialize());
                service.putExtra(DownloadService.EXTRA_SIZE, size);
                service.putExtra(DownloadService.EXTRA_PATH, parentPath);
                service.putExtra("fromMV", true);
                startService(service);
            }else {
                log("node not found. Let's try the document");
            }
        }
    }

    public void intentToSendFile(Uri uri){
        log("intentToSendFile");

        if(uri!=null){
            if (!isUrl) {
                Intent share = new Intent(android.content.Intent.ACTION_SEND);
                share.setType(MimeTypeList.typeForName(fileName).getType()+"/*");
                if (Build.VERSION.SDK_INT >= Build.VERSION_CODES.N) {
                    log("Use provider to share");
                    share.putExtra(Intent.EXTRA_STREAM, Uri.parse(uri.toString()));
                    share.addFlags(Intent.FLAG_GRANT_READ_URI_PERMISSION);
                } else {
                    share.putExtra(Intent.EXTRA_STREAM, uri);
                }
                startActivity(Intent.createChooser(share, getString(R.string.context_share)));
            }
            else{
                Snackbar.make(audioVideoPlayerContainer, getString(R.string.not_download), Snackbar.LENGTH_LONG).show();
            }
        }
    }

    @Override
    protected void onActivityResult(int requestCode, int resultCode, Intent intent) {

        if (intent == null) {
            return;
        }

        if (requestCode == Constants.REQUEST_CODE_SELECT_CHAT && resultCode == RESULT_OK){
            long[] chatHandles = intent.getLongArrayExtra("SELECTED_CHATS");
            log("Send to "+chatHandles.length+" chats");

            long[] nodeHandles = intent.getLongArrayExtra("NODE_HANDLES");
            log("Send "+nodeHandles.length+" nodes");

            countChat = chatHandles.length;
            if(countChat==1){
                megaChatApi.attachNode(chatHandles[0], nodeHandles[0], this);
            }
            else if(countChat>1){

                for(int i=0; i<chatHandles.length; i++){
                    megaChatApi.attachNode(chatHandles[i], nodeHandles[0], this);
                }
            }
        }
        else if (requestCode == Constants.REQUEST_CODE_SELECT_LOCAL_FOLDER && resultCode == RESULT_OK) {
            log("local folder selected");
            String parentPath = intent.getStringExtra(FileStorageActivityLollipop.EXTRA_PATH);
            if (adapterType == Constants.FILE_LINK_ADAPTER){
                downloadTo(parentPath, uri.toString(), currentDocument.getSize(), currentDocument.getHandle());
            }
            else {

                String url = intent.getStringExtra(FileStorageActivityLollipop.EXTRA_URL);
                long size = intent.getLongExtra(FileStorageActivityLollipop.EXTRA_SIZE, 0);
                long[] hashes = intent.getLongArrayExtra(FileStorageActivityLollipop.EXTRA_DOCUMENT_HASHES);
                log("URL: " + url + "___SIZE: " + size);

                if(nC==null){
                    nC = new NodeController(this);
                }
                nC.checkSizeBeforeDownload(parentPath, url, size, hashes);
            }
        }
        else if (requestCode == Constants.REQUEST_CODE_SELECT_MOVE_FOLDER && resultCode == RESULT_OK) {

            if(!mega.privacy.android.app.utils.Util.isOnline(this)){
                Snackbar.make(containerAudioVideoPlayer, getString(R.string.error_server_connection_problem), Snackbar.LENGTH_LONG).show();
                return;
            }

            final long[] moveHandles = intent.getLongArrayExtra("MOVE_HANDLES");
            final long toHandle = intent.getLongExtra("MOVE_TO", 0);
            final int totalMoves = moveHandles.length;

            MegaNode parent = megaApi.getNodeByHandle(toHandle);
            moveToRubbish = false;

            ProgressDialog temp = null;
            try{
                temp = new ProgressDialog(this);
                temp.setMessage(getString(R.string.context_moving));
                temp.show();
            }
            catch(Exception e){
                return;
            }
            statusDialog = temp;

            for(int i=0; i<moveHandles.length;i++){
                megaApi.moveNode(megaApi.getNodeByHandle(moveHandles[i]), parent, this);
            }
        }
        else if (requestCode == Constants.REQUEST_CODE_SELECT_COPY_FOLDER && resultCode == RESULT_OK){
            if(!mega.privacy.android.app.utils.Util.isOnline(this)){
                Snackbar.make(containerAudioVideoPlayer, getString(R.string.error_server_connection_problem), Snackbar.LENGTH_LONG).show();
                return;
            }

            final long[] copyHandles = intent.getLongArrayExtra("COPY_HANDLES");
            final long toHandle = intent.getLongExtra("COPY_TO", 0);
            final int totalCopy = copyHandles.length;

            ProgressDialog temp = null;
            try{
                temp = new ProgressDialog(this);
                temp.setMessage(getString(R.string.context_copying));
                temp.show();
            }
            catch(Exception e){
                return;
            }
            statusDialog = temp;

            MegaNode parent = megaApi.getNodeByHandle(toHandle);
            for(int i=0; i<copyHandles.length;i++){
                MegaNode cN = megaApi.getNodeByHandle(copyHandles[i]);
                if (cN != null){
                    log("cN != null, i = " + i + " of " + copyHandles.length);
                    megaApi.copyNode(cN, parent, this);
                }
                else{
                    log("cN == null, i = " + i + " of " + copyHandles.length);
                    try {
                        statusDialog.dismiss();
                        Snackbar.make(containerAudioVideoPlayer, getString(R.string.context_no_copied), Snackbar.LENGTH_LONG).show();
                    }
                    catch (Exception ex) {}
                }
            }
        }
        else if (requestCode == Constants.REQUEST_CODE_SELECT_IMPORT_FOLDER && resultCode == RESULT_OK){
            log("onActivityResult REQUEST_CODE_SELECT_IMPORT_FOLDER OK");

            if(!mega.privacy.android.app.utils.Util.isOnline(this)||megaApi==null) {
                try{
                    statusDialog.dismiss();
                } catch(Exception ex) {};
                Snackbar.make(audioVideoPlayerContainer, getString(R.string.error_server_connection_problem), Snackbar.LENGTH_LONG).show();
                return;
            }

            final long toHandle = intent.getLongExtra("IMPORT_TO", 0);

            MegaNode target = null;
            target = megaApi.getNodeByHandle(toHandle);
            if(target == null){
                target = megaApi.getRootNode();
            }
            log("TARGET: " + target.getName() + "and handle: " + target.getHandle());
            if (nodeChat != null) {
                log("DOCUMENT: " + nodeChat.getName() + "_" + nodeChat.getHandle());
                if (target != null) {
                    megaApi.copyNode(nodeChat, target, this);
                }
                else {
                    log("TARGET: null");
                    Snackbar.make(audioVideoPlayerContainer, getString(R.string.import_success_error), Snackbar.LENGTH_LONG).show();
                }
            }
            else{
                log("DOCUMENT: null");
                Snackbar.make(audioVideoPlayerContainer, getString(R.string.import_success_error), Snackbar.LENGTH_LONG).show();
            }
        }
    }

    @Override
    public void onVideoEnabled(DecoderCounters counters) {
        log("onVideoEnabled");
        video = true;
        updateContainers();
    }

    @Override
    public void onVideoDecoderInitialized(String decoderName, long initializedTimestampMs, long initializationDurationMs) {
        log("onVideoDecoderInitialized");
        video = true;
        updateContainers();
    }

    @Override
    public void onVideoInputFormatChanged(Format format) {
        log("onVideoInputFormatChanged");
        video = true;
        updateContainers();
    }

    @Override
    public void onDroppedFrames(int count, long elapsedMs) {
        log("onDroppedFrames");
    }

    @Override
    public void onVideoSizeChanged(int width, int height, int unappliedRotationDegrees, float pixelWidthHeightRatio) {
        log("onVideoSizeChanged");
        video = true;
        updateContainers();
    }

    @Override
    public void onRenderedFirstFrame(Surface surface) {
        log("onRenderedFirstFrame");
        video = true;
        updateContainers();
    }

    @Override
    public void onVideoDisabled(DecoderCounters counters) {
        log("onVideoDisabled");
        video = false;
        updateContainers();
    }

    @Override
    protected void onStop() {
        super.onStop();
        log("onStop");
    }

    @Override
    protected void onStart() {
        super.onStart();
        log("onStart");
    }

    @Override
    protected void onResume() {
        super.onResume();
        log("onResume");
        if (!isOffline && !fromChat && !isFolderLink
                && adapterType != Constants.FILE_LINK_ADAPTER) {
            if (megaApi.getNodeByHandle(handle) == null && !fromDownload) {
                finish();
            }
            updateFile();
        }
    }

    @Override
    protected void onPause() {
        super.onPause();
        log("onPause");
    }

    @Override
    protected void onDestroy() {
        log("onDestroy()");

        setImageDragVisibility(View.VISIBLE);

        if (megaApi != null) {
            megaApi.removeTransferListener(this);
            megaApi.removeGlobalListener(this);
            megaApi.httpServerStop();
        }
        if (player != null){
            player.release();
        }

        if (handler != null) {
            handler.removeCallbacksAndMessages(null);
        }

        LocalBroadcastManager.getInstance(this).unregisterReceiver(receiver);

        super.onDestroy();
    }

    public void updateFile (){
        log("updateFile");

        MegaNode file = null;

        if (fileName != null){
            file = megaApi.getNodeByHandle(handle);
            if (file != null){
                if (!fileName.equals(file.getName())) {
                    fileName = file.getName();
                    if (aB != null){
                        tB = (Toolbar) findViewById(R.id.call_toolbar);
                        if(tB==null){
                            log("Tb is Null");
                            return;
                        }
                        tB.setVisibility(View.VISIBLE);
                        setSupportActionBar(tB);
                        aB = getSupportActionBar();
                    }
                    aB.setTitle(" ");
                    exoPlayerName.setText(fileName);
                    setTitle(fileName);

                    boolean isOnMegaDownloads = false;
                    String localPath = mega.privacy.android.app.utils.Util.getLocalFile(this, file.getName(), file.getSize(), downloadLocationDefaultPath);
                    File f = new File(downloadLocationDefaultPath, file.getName());
                    if(f.exists() && (f.length() == file.getSize())){
                        isOnMegaDownloads = true;
                    }
                    if (localPath != null && (isOnMegaDownloads || (megaApi.getFingerprint(file).equals(megaApi.getFingerprint(localPath))))){
                        File mediaFile = new File(localPath);
                        if (Build.VERSION.SDK_INT >= Build.VERSION_CODES.N && prefs.getStorageDownloadLocation().contains(Environment.getExternalStorageDirectory().getPath())
                                && localPath.contains(Environment.getExternalStorageDirectory().getPath())) {
                            uri = FileProvider.getUriForFile(this, "mega.privacy.android.app.providers.fileprovider", mediaFile);
                        }
                        else{
                            uri = Uri.fromFile(mediaFile);
                        }
                    }
                    else {
                        if (megaApi == null){
                            MegaApplication app = (MegaApplication)getApplication();
                            megaApi = app.getMegaApi();
                            megaApi.addTransferListener(this);
                            megaApi.addGlobalListener(this);
                        }
                        if (megaApi.httpServerIsRunning() == 0) {
                            megaApi.httpServerStart();
                        }

                        ActivityManager.MemoryInfo mi = new ActivityManager.MemoryInfo();
                        ActivityManager activityManager = (ActivityManager) getSystemService(Context.ACTIVITY_SERVICE);
                        activityManager.getMemoryInfo(mi);

                        if(mi.totalMem>Constants.BUFFER_COMP){
                            log("Total mem: "+mi.totalMem+" allocate 32 MB");
                            megaApi.httpServerSetMaxBufferSize(Constants.MAX_BUFFER_32MB);
                        }
                        else{
                            log("Total mem: "+mi.totalMem+" allocate 16 MB");
                            megaApi.httpServerSetMaxBufferSize(Constants.MAX_BUFFER_16MB);
                        }

                        String url = megaApi.httpServerGetLocalLink(file);
                        if (url != null){
                            uri = Uri.parse(url);
                        }
                    }
                    if (uri.toString().contains("http://")){
                        isUrl = true;
                    }
                    else {
                        isUrl = false;
                    }
                    supportInvalidateOptionsMenu();
                    renamed = true;
                }
            }
        }
    }

    public void getDownloadLocation(){
        if (dbH == null){
            dbH = DatabaseHandler.getDbHandler(getApplicationContext());
        }

        prefs = dbH.getPreferences();
        if (prefs != null){
            if (prefs.getStorageAskAlways() != null){
                if (!Boolean.parseBoolean(prefs.getStorageAskAlways())){
                    if (prefs.getStorageDownloadLocation() != null){
                        if (prefs.getStorageDownloadLocation().compareTo("") != 0){
                            downloadLocationDefaultPath = prefs.getStorageDownloadLocation();
                        }
                    }
                }
            }
        }
    }

    public static void log(String message) {
        mega.privacy.android.app.utils.Util.log("AudioVideoPlayerLollipop", message);
    }

    @Override
    public void onRequestStart(MegaChatApiJava api, MegaChatRequest request) {

    }

    @Override
    public void onRequestUpdate(MegaChatApiJava api, MegaChatRequest request) {

    }

    @Override
    public void onRequestFinish(MegaChatApiJava api, MegaChatRequest request, MegaChatError e) {
        log("onRequestFinish");
        if(request.getType() == MegaChatRequest.TYPE_ATTACH_NODE_MESSAGE){

            if(e.getErrorCode()==MegaChatError.ERROR_OK){
                log("File sent correctly");
                successSent++;

            }
            else{
                log("File NOT sent: "+e.getErrorCode()+"___"+e.getErrorString());
                errorSent++;
            }

            if(countChat==errorSent+successSent){
                if(successSent==countChat){
                    if(countChat==1){
                        long handle = request.getChatHandle();
                        MegaChatListItem chatItem = megaChatApi.getChatListItem(handle);
                        if(chatItem!=null){
                            Intent intent = new Intent(this, ManagerActivityLollipop.class);
                            intent.addFlags(Intent.FLAG_ACTIVITY_CLEAR_TOP);
                            intent.setAction(Constants.ACTION_CHAT_NOTIFICATION_MESSAGE);
                            intent.putExtra("CHAT_ID", handle);
                            startActivity(intent);
                            finish();
                        }
                    }
                    else{
                        showSnackbar(getString(R.string.success_attaching_node_from_cloud_chats, countChat));
                    }
                }
                else if(errorSent==countChat){
                    showSnackbar(getString(R.string.error_attaching_node_from_cloud));
                }
                else{
                    showSnackbar(getString(R.string.error_attaching_node_from_cloud_chats));
                }
            }
        }
    }

    @Override
    public void onRequestTemporaryError(MegaChatApiJava api, MegaChatRequest request, MegaChatError e) {

    }

    public void showSnackbar(String s){
        log("showSnackbar");
        Snackbar snackbar = Snackbar.make(containerAudioVideoPlayer, s, Snackbar.LENGTH_LONG);
        TextView snackbarTextView = (TextView)snackbar.getView().findViewById(android.support.design.R.id.snackbar_text);
        snackbarTextView.setMaxLines(5);
        snackbar.show();
    }

    @Override
    public void onTransferStart(MegaApiJava api, MegaTransfer transfer) {

    }

    @Override
    public void onTransferFinish(MegaApiJava api, MegaTransfer transfer, MegaError e) {

    }

    @Override
    public void onTransferUpdate(MegaApiJava api, MegaTransfer transfer) {

    }

    @Override
    public void onTransferTemporaryError(MegaApiJava api, MegaTransfer transfer, MegaError e) {
        log("onTransferTemporaryError");

        if(e.getErrorCode() == MegaError.API_EOVERQUOTA){
            log("API_EOVERQUOTA error!!");

            if(alertDialogTransferOverquota==null){
                showTransferOverquotaDialog();
            }
            else {
                if (!(alertDialogTransferOverquota.isShowing())) {
                    showTransferOverquotaDialog();
                }
            }
        }
    }

    @Override
    public boolean onTransferData(MegaApiJava api, MegaTransfer transfer, byte[] buffer) {
        return false;
    }


    public void showTransferOverquotaDialog(){
        log("showTransferOverquotaDialog");

        AlertDialog.Builder dialogBuilder = new AlertDialog.Builder(this);

        LayoutInflater inflater = this.getLayoutInflater();
        View dialogView = inflater.inflate(R.layout.transfer_overquota_layout, null);
        dialogBuilder.setView(dialogView);

        TextView title = (TextView) dialogView.findViewById(R.id.transfer_overquota_title);
        title.setText(getString(R.string.title_depleted_transfer_overquota));

        ImageView icon = (ImageView) dialogView.findViewById(R.id.image_transfer_overquota);
        icon.setImageDrawable(ContextCompat.getDrawable(this, R.drawable.transfer_quota_empty));

        TextView text = (TextView) dialogView.findViewById(R.id.text_transfer_overquota);
        text.setText(getString(R.string.text_depleted_transfer_overquota));

        Button continueButton = (Button) dialogView.findViewById(R.id.transfer_overquota_button_dissmiss);

        Button paymentButton = (Button) dialogView.findViewById(R.id.transfer_overquota_button_payment);
        paymentButton.setText(getString(R.string.action_upgrade_account));

        alertDialogTransferOverquota = dialogBuilder.create();

        alertDialogTransferOverquota.setOnShowListener(new DialogInterface.OnShowListener() {
            @Override
            public void onShow(DialogInterface dialog) {
                transferOverquota = true;
                showActionStatusBar();
            }
        });

        continueButton.setOnClickListener(new View.OnClickListener(){
            public void onClick(View v) {
                alertDialogTransferOverquota.dismiss();
                transferOverquota = false;
            }

        });

        paymentButton.setOnClickListener(new View.OnClickListener(){
            public void onClick(View v) {
                alertDialogTransferOverquota.dismiss();
                transferOverquota = false;
                showUpgradeAccount();
            }
        });

        alertDialogTransferOverquota.setCancelable(false);
        alertDialogTransferOverquota.setCanceledOnTouchOutside(false);
        alertDialogTransferOverquota.show();
    }

    public void showUpgradeAccount(){
        log("showUpgradeAccount");
        Intent upgradeIntent = new Intent(this, ManagerActivityLollipop.class);
        upgradeIntent.setAction(Constants.ACTION_SHOW_UPGRADE_ACCOUNT);
        startActivity(upgradeIntent);
    }

    @Override
    public void onViewPositionChanged(float fractionScreen) {
        ivShadow.setAlpha(1 - fractionScreen);
    }

    @Override
    public void onBackPressed() {
        if (!onPlaylist){
            super.onBackPressed();
            if (megaApi != null) {
                megaApi.removeTransferListener(this);
                megaApi.removeGlobalListener(this);
                megaApi.httpServerStop();
            }
            if (player != null){
                player.release();
            }

            if (handler != null) {
                handler.removeCallbacksAndMessages(null);
            }

            LocalBroadcastManager.getInstance(this).unregisterReceiver(receiver);
            setImageDragVisibility(View.VISIBLE);
        }
        else {
            if (querySearch.equals("")){
                releasePlaylist();
            }
            else{
                querySearch  = "";
                aB.setTitle(getString(R.string.section_playlist));
                if (playlistFragment != null && playlistFragment.isAdded()){
                    playlistFragment.setNodesSearch("");

                }
                invalidateOptionsMenu();
            }
        }
    }

    @Override
    public void setContentView(int layoutResID) {
        super.setContentView(getContainer());
        View view = LayoutInflater.from(this).inflate(layoutResID, null);
        draggableView.addView(view);
    }

    private View getContainer() {
        RelativeLayout container = new RelativeLayout(this);
        draggableView = new DraggableView(this);
        if (getIntent() != null) {
            screenPosition = getIntent().getIntArrayExtra("screenPosition");
            draggableView.setScreenPosition(screenPosition);
        }
        draggableView.setDraggableListener(this);
        ivShadow = new ImageView(this);
        ivShadow.setBackgroundColor(ContextCompat.getColor(this, R.color.black_p50));
        LinearLayout.LayoutParams params = new LinearLayout.LayoutParams(LinearLayout.LayoutParams.MATCH_PARENT, LinearLayout.LayoutParams.MATCH_PARENT);
        container.addView(ivShadow, params);
        container.addView(draggableView);
        return container;
    }

    @Override
    public void onDragActivated(boolean activated) {
        if (activated) {
            ivShadow.setBackgroundColor(ContextCompat.getColor(this, R.color.black_p50));
            updateCurrentImage();
            if (aB != null && aB.isShowing()) {
                if(tB != null) {
                    tB.animate().translationY(-220).setDuration(0)
                            .withEndAction(new Runnable() {
                                @Override
                                public void run() {
                                    aB.hide();
                                }
                            }).start();
                    getWindow().addFlags(WindowManager.LayoutParams.FLAG_FULLSCREEN);
                }
                else {
                    aB.hide();
                }
                simpleExoPlayerView.hideController();
            }
            containerAudioVideoPlayer.setBackgroundColor(TRANSPARENT);

            playerLayout.setBackgroundColor(TRANSPARENT);
            appBarLayout.setBackgroundColor(TRANSPARENT);
            draggableView.setCurrentView(simpleExoPlayerView.getVideoSurfaceView());
            if (Build.VERSION.SDK_INT >= Build.VERSION_CODES.LOLLIPOP) {
                containerAudioVideoPlayer.setElevation(0);
                playerLayout.setElevation(0);
                appBarLayout.setElevation(0);
            }
        }
        else {
            handler.postDelayed(new Runnable() {
                @Override
                public void run() {
                    ivShadow.setBackgroundColor(TRANSPARENT);
                    if (!isAbHide) {
                        showActionStatusBar();
                    }
                    containerAudioVideoPlayer.setBackgroundColor(BLACK);
                    playerLayout.setBackgroundColor(BLACK);
                    appBarLayout.setBackgroundColor(BLACK);
                }
            }, 300);
        }
    }

    public void openAdvancedDevices (long handleToDownload){
        log("openAdvancedDevices");
//		handleToDownload = handle;
        String externalPath = mega.privacy.android.app.utils.Util.getExternalCardPath();

        if(externalPath!=null){
            log("ExternalPath for advancedDevices: "+externalPath);
            MegaNode node = megaApi.getNodeByHandle(handleToDownload);
            if(node!=null){

//				File newFile =  new File(externalPath+"/"+node.getName());
                File newFile =  new File(node.getName());
                log("File: "+newFile.getPath());
                Intent intent = new Intent(Intent.ACTION_CREATE_DOCUMENT);

                // Filter to only show results that can be "opened", such as
                // a file (as opposed to a list of contacts or timezones).
                intent.addCategory(Intent.CATEGORY_OPENABLE);

                // Create a file with the requested MIME type.
                String mimeType = MimeTypeList.getMimeType(newFile);
                log("Mimetype: "+mimeType);
                intent.setType(mimeType);
                intent.putExtra(Intent.EXTRA_TITLE, node.getName());
                intent.putExtra("handleToDownload", handleToDownload);
                try{
                    startActivityForResult(intent, Constants.WRITE_SD_CARD_REQUEST_CODE);
                }
                catch(Exception e){
                    log("Exception in External SDCARD");
                    Environment.getExternalStorageDirectory();
                    Toast toast = Toast.makeText(this, getString(R.string.no_external_SD_card_detected), Toast.LENGTH_LONG);
                    toast.show();
                }
            }
        }
        else{
            log("No external SD card");
            Environment.getExternalStorageDirectory();
            Toast toast = Toast.makeText(this, getString(R.string.no_external_SD_card_detected), Toast.LENGTH_LONG);
            toast.show();
        }
    }

    public void showSnackbarNotSpace(){
        log("showSnackbarNotSpace");
        Snackbar mySnackbar = Snackbar.make(containerAudioVideoPlayer, R.string.error_not_enough_free_space, Snackbar.LENGTH_LONG);
        mySnackbar.setAction("Settings", new SnackbarNavigateOption(this));
        mySnackbar.show();
    }

    public void askSizeConfirmationBeforeDownload(String parentPath, String url, long size, long [] hashes){
        log("askSizeConfirmationBeforeDownload");

        final String parentPathC = parentPath;
        final String urlC = url;
        final long [] hashesC = hashes;
        final long sizeC=size;

        android.support.v7.app.AlertDialog.Builder builder = new android.support.v7.app.AlertDialog.Builder(this);
        LinearLayout confirmationLayout = new LinearLayout(this);
        confirmationLayout.setOrientation(LinearLayout.VERTICAL);
        LinearLayout.LayoutParams params = new LinearLayout.LayoutParams(LinearLayout.LayoutParams.MATCH_PARENT, LinearLayout.LayoutParams.WRAP_CONTENT);
        params.setMargins(mega.privacy.android.app.utils.Util.scaleWidthPx(20, outMetrics), mega.privacy.android.app.utils.Util.scaleHeightPx(10, outMetrics), mega.privacy.android.app.utils.Util.scaleWidthPx(17, outMetrics), 0);

        final CheckBox dontShowAgain =new CheckBox(this);
        dontShowAgain.setText(getString(R.string.checkbox_not_show_again));
        dontShowAgain.setTextColor(ContextCompat.getColor(this, R.color.text_secondary));

        confirmationLayout.addView(dontShowAgain, params);

        builder.setView(confirmationLayout);

//				builder.setTitle(getString(R.string.confirmation_required));

        builder.setMessage(getString(R.string.alert_larger_file, mega.privacy.android.app.utils.Util.getSizeString(sizeC)));
        builder.setPositiveButton(getString(R.string.general_download),
                new DialogInterface.OnClickListener() {
                    public void onClick(DialogInterface dialog, int whichButton) {
                        if(dontShowAgain.isChecked()){
                            dbH.setAttrAskSizeDownload("false");
                        }
                        if(nC==null){
                            nC = new NodeController(AudioVideoPlayerLollipop.this);
                        }
                        nC.checkInstalledAppBeforeDownload(parentPathC, urlC, sizeC, hashesC);
                    }
                });
        builder.setNegativeButton(getString(android.R.string.cancel), new DialogInterface.OnClickListener() {
            public void onClick(DialogInterface dialog, int whichButton) {
                if(dontShowAgain.isChecked()){
                    dbH.setAttrAskSizeDownload("false");
                }
            }
        });

        downloadConfirmationDialog = builder.create();
        downloadConfirmationDialog.show();
    }

    public void askConfirmationNoAppInstaledBeforeDownload (String parentPath, String url, long size, long [] hashes, String nodeToDownload){
        log("askConfirmationNoAppInstaledBeforeDownload");

        final String parentPathC = parentPath;
        final String urlC = url;
        final long [] hashesC = hashes;
        final long sizeC=size;

        android.support.v7.app.AlertDialog.Builder builder = new android.support.v7.app.AlertDialog.Builder(this);
        LinearLayout confirmationLayout = new LinearLayout(this);
        confirmationLayout.setOrientation(LinearLayout.VERTICAL);
        LinearLayout.LayoutParams params = new LinearLayout.LayoutParams(LinearLayout.LayoutParams.MATCH_PARENT, LinearLayout.LayoutParams.WRAP_CONTENT);
        params.setMargins(mega.privacy.android.app.utils.Util.scaleWidthPx(20, outMetrics), mega.privacy.android.app.utils.Util.scaleHeightPx(10, outMetrics), mega.privacy.android.app.utils.Util.scaleWidthPx(17, outMetrics), 0);

        final CheckBox dontShowAgain =new CheckBox(this);
        dontShowAgain.setText(getString(R.string.checkbox_not_show_again));
        dontShowAgain.setTextColor(ContextCompat.getColor(this, R.color.text_secondary));

        confirmationLayout.addView(dontShowAgain, params);

        builder.setView(confirmationLayout);

//				builder.setTitle(getString(R.string.confirmation_required));
        builder.setMessage(getString(R.string.alert_no_app, nodeToDownload));
        builder.setPositiveButton(getString(R.string.general_download),
                new DialogInterface.OnClickListener() {
                    public void onClick(DialogInterface dialog, int whichButton) {
                        if(dontShowAgain.isChecked()){
                            dbH.setAttrAskNoAppDownload("false");
                        }
                        if(nC==null){
                            nC = new NodeController(AudioVideoPlayerLollipop.this);
                        }
                        nC.download(parentPathC, urlC, sizeC, hashesC);
                    }
                });
        builder.setNegativeButton(getString(android.R.string.cancel), new DialogInterface.OnClickListener() {
            public void onClick(DialogInterface dialog, int whichButton) {
                if(dontShowAgain.isChecked()){
                    dbH.setAttrAskNoAppDownload("false");
                }
            }
        });
        downloadConfirmationDialog = builder.create();
        downloadConfirmationDialog.show();
    }

    @Override
    public void onRequestStart(MegaApiJava api, MegaRequest request) {

    }

    @Override
    public void onRequestUpdate(MegaApiJava api, MegaRequest request) {

    }

    @Override
    public void onRequestFinish(MegaApiJava api, MegaRequest request, MegaError e) {
        log("onRequestFinish");

        if (request.getType() == MegaRequest.TYPE_RENAME){

            try {
                statusDialog.dismiss();
            }
            catch (Exception ex) {}

            if (e.getErrorCode() == MegaError.API_OK){
                Snackbar.make(containerAudioVideoPlayer, getString(R.string.context_correctly_renamed), Snackbar.LENGTH_LONG).show();
                updateFile();
            }
            else{
                Snackbar.make(containerAudioVideoPlayer, getString(R.string.context_no_renamed), Snackbar.LENGTH_LONG).show();
            }
        }
        else if (request.getType() == MegaRequest.TYPE_MOVE){
            try {
                statusDialog.dismiss();
            }
            catch (Exception ex) {}

            if (moveToRubbish){
                if (e.getErrorCode() == MegaError.API_OK){
                    this.finish();
                }
                else{
                    Snackbar.make(containerAudioVideoPlayer, getString(R.string.context_no_moved), Snackbar.LENGTH_LONG).show();
                }
                moveToRubbish = false;
                log("move to rubbish request finished");
            }
            else{
                if (e.getErrorCode() == MegaError.API_OK){
                    Snackbar.make(containerAudioVideoPlayer, getString(R.string.context_correctly_moved), Snackbar.LENGTH_LONG).show();
                    finish();
                }
                else{
                    Snackbar.make(containerAudioVideoPlayer, getString(R.string.context_no_moved), Snackbar.LENGTH_LONG).show();
                }
                log("move nodes request finished");
            }
        }
        else if (request.getType() == MegaRequest.TYPE_REMOVE){


            if (e.getErrorCode() == MegaError.API_OK){
                if (moveToTrashStatusDialog.isShowing()){
                    try {
                        moveToTrashStatusDialog.dismiss();
                    }
                    catch (Exception ex) {}
                    Snackbar.make(containerAudioVideoPlayer, getString(R.string.context_correctly_removed), Snackbar.LENGTH_LONG).show();
                }
                finish();
            }
            else{
                Snackbar.make(containerAudioVideoPlayer, getString(R.string.context_no_removed), Snackbar.LENGTH_LONG).show();
            }
            log("remove request finished");
        }
        else if (request.getType() == MegaRequest.TYPE_COPY){
            try {
                statusDialog.dismiss();
            }
            catch (Exception ex) {}

            if (e.getErrorCode() == MegaError.API_OK){
                Snackbar.make(containerAudioVideoPlayer, getString(R.string.context_correctly_copied), Snackbar.LENGTH_LONG).show();
            }
            else{
                Snackbar.make(containerAudioVideoPlayer, getString(R.string.context_no_copied), Snackbar.LENGTH_LONG).show();
            }
            log("copy nodes request finished");
        }
    }

    @Override
    public void onRequestTemporaryError(MegaApiJava api, MegaRequest request, MegaError e) {
        log("onRequestTemporaryError");
    }

    @Override
    public void onUsersUpdate(MegaApiJava api, ArrayList<MegaUser> users) {

    }

    @Override
    public void onNodesUpdate(MegaApiJava api, ArrayList<MegaNode> nodeList) {
        log("onNodesUpdate");
        if (megaApi.getNodeByHandle(handle) == null){
            return;
        }
        supportInvalidateOptionsMenu();
    }

    @Override
    public void onReloadNeeded(MegaApiJava api) {

    }

    @Override
    public void onAccountUpdate(MegaApiJava api) {

    }

    @Override
    public void onContactRequestsUpdate(MegaApiJava api, ArrayList<MegaContactRequest> requests) {

    }

    @Override
    public void onEvent(MegaApiJava api, MegaEvent event) {

    }

    @Override
    public boolean onTouch(View v, MotionEvent event) {

        if (event.getAction() == MotionEvent.ACTION_DOWN){
            if (loop && player != null){
                player.setRepeatMode(Player.REPEAT_MODE_OFF);
            }
        }

        return false;
    }

    @Override
    public void onClick(View v) {
        switch (v.getId()){
            case R.id.exo_play_list:{
                handler.removeCallbacks(runnableActionStatusBar);
                instantiatePlaylist();
                break;
            }
        }
    }

    void instantiatePlaylist(){
        if (player != null) {
//            player.setPlayWhenReady(false);
            playWhenReady = player.getPlayWhenReady();
        }
        onPlaylist = true;
        progressBar.setVisibility(View.GONE);
        playerLayout.setVisibility(View.GONE);
        fragmentContainer.setVisibility(View.VISIBLE);
        draggableView.setDraggable(false);
        tB.setBackgroundColor(ContextCompat.getColor(this, R.color.lollipop_primary_color));
        aB.setTitle(getString(R.string.section_playlist));
        supportInvalidateOptionsMenu();

        Fragment currentFragment = getSupportFragmentManager().findFragmentById(R.id.fragment_container);
        if (currentFragment != null){
            getSupportFragmentManager().beginTransaction().remove(currentFragment).commitNow();
        }
        if (playlistFragment == null){
            playlistFragment = new PlaylistFragment();
        }
        FragmentTransaction ft = getSupportFragmentManager().beginTransaction();
        ft.replace(R.id.fragment_container, playlistFragment, "playlistFragment");
        ft.commitNowAllowingStateLoss();

        if (playlistProgressBar != null){
            playlistProgressBar.setVisibility(View.GONE);
        }
        if (progressBar != null) {
            progressBar.setVisibility(View.GONE);
        }
    }

    public class CreatePlayList extends AsyncTask<Void, Void, Void> {

        @Override
        protected Void doInBackground(Void... voids) {
            log("CreatePlayList doInBackground");
            final List<MediaSource> playlist = new ArrayList<>();
            MediaSource mSource = null;
            String localPath;
            Uri mediaUri;
            File mediaFile;
            mediaUris = new ArrayList<>();
            if (isOffLine) {
                for (int i = 0; i < mediaOffList.size(); i++) {
                    MegaOffline currentNode = mediaOffList.get(i);
                    if (currentNode.getOrigin() == MegaOffline.INCOMING) {
                        String handleString = currentNode.getHandleIncoming();
                        mediaFile = new File(Environment.getExternalStorageDirectory().getAbsolutePath() + "/" + offLineDIR + "/" + handleString + "/" + currentNode.getPath() + "/" + currentNode.getName());
                    }
                    else if (currentNode.getOrigin() == MegaOffline.INBOX) {
                        String handleString = currentNode.getHandleIncoming();
                        mediaFile = new File(Environment.getExternalStorageDirectory().getAbsolutePath() + "/" + offLineDIR + "/in/" + currentNode.getPath() + "/" + currentNode.getName());
                    }
                    else {
                        mediaFile = new File(Environment.getExternalStorageDirectory().getAbsolutePath() + "/" + offLineDIR + currentNode.getPath() + "/" + currentNode.getName());
                    }
                    if (Build.VERSION.SDK_INT >= Build.VERSION_CODES.N && prefs.getStorageDownloadLocation().contains(Environment.getExternalStorageDirectory().getPath())
                            && currentNode.getPath().contains(Environment.getExternalStorageDirectory().getPath())) {
                        mediaUri = FileProvider.getUriForFile(audioVideoPlayerLollipop, "mega.privacy.android.app.providers.fileprovider", mediaFile);
                    }
                    else{
                        mediaUri = Uri.fromFile(mediaFile);
                    }
                    if (mediaUri != null) {
                        mediaUris.add(mediaUri);
                        mSource = new ExtractorMediaSource(mediaUri, dataSourceFactory, extractorsFactory, null, null);
                    }
                    playlist.add(mSource);
                }
            }
            else {
                MegaNode n;
                for (int i = 0; i < mediaHandles.size(); i++) {
                    n = megaApi.getNodeByHandle(mediaHandles.get(i));
                    boolean isOnMegaDownloads = false;
                    localPath = mega.privacy.android.app.utils.Util.getLocalFile(audioVideoPlayerLollipop, n.getName(), n.getSize(), downloadLocationDefaultPath);
                    File f = new File(downloadLocationDefaultPath, n.getName());
                    if (f.exists() && (f.length() == n.getSize())) {
                        isOnMegaDownloads = true;
                    }
                    if (localPath != null && (isOnMegaDownloads || (megaApi.getFingerprint(n).equals(megaApi.getFingerprint(localPath))))){
                        mediaFile = new File(localPath);
                        if (Build.VERSION.SDK_INT >= Build.VERSION_CODES.N && prefs.getStorageDownloadLocation().contains(Environment.getExternalStorageDirectory().getPath())
                                && localPath.contains(Environment.getExternalStorageDirectory().getPath())) {
                            mediaUri = FileProvider.getUriForFile(audioVideoPlayerLollipop, "mega.privacy.android.app.providers.fileprovider", mediaFile);
                        }
                        else{
                            mediaUri = Uri.fromFile(mediaFile);
                        }
                        if (mediaUri != null) {
                            mediaUris.add(mediaUri);
                            mSource = new ExtractorMediaSource(mediaUri, dataSourceFactory, extractorsFactory, null, null);
                        }
                    }
                    else {
                        String url = megaApi.httpServerGetLocalLink(n);
                        if (url != null) {
                            mediaUri = Uri.parse(url);
                            mediaUris.add(mediaUri);
                            mSource = new ExtractorMediaSource(mediaUri, dataSourceFactory, extractorsFactory, null, null);
                        }
                    }
                    playlist.add(mSource);
                }
            }

            concatenatingMediaSource = new ConcatenatingMediaSource(playlist.toArray(new MediaSource[playlist.size()]));
            //            loopingMediaSource = new LoopingMediaSource(concatenatingMediaSource);
            //            player.prepare(loopingMediaSource);

            findSelected();
            return null;
        }

        @Override
        protected void onPostExecute(Void avoid) {
            super.onPostExecute(avoid);
            log("CreatePlayList onPostExecute");
            player.prepare(concatenatingMediaSource);
            createPlaylistProgressBar.setVisibility(View.GONE);
            playList.setVisibility(View.VISIBLE);
            player.seekTo(currentWindowIndex, currentTime);
            creatingPlaylist = false;
        }
    }

    public String getPathNavigation() {
        return pathNavigation;
    }

    public int[] getScreenPosition() {
        return screenPosition;
    }

    public SimpleExoPlayer getPlayer() {
        return player;
    }

    public void setPlayer (SimpleExoPlayer player){
        this.player = player;
    }

    public long getParentNodeHandle() {
        return parentNodeHandle;
    }

    public int getAdapterType() {
        return adapterType;
    }

    public ArrayList<Long> getMediaHandles() {
        return mediaHandles;
    }

    public void setPlaylistProgressBar(ProgressBar playlistProgressBar) {
        this.playlistProgressBar = playlistProgressBar;
    }

    public void setCurrentTime (long currentTime){
        this.currentTime = currentTime;
    }

    public int getCurrentWindowIndex (){
        return currentWindowIndex;
    }

    public ArrayList<MegaOffline> getMediaOffList(){
        return mediaOffList;
    }

    public boolean isFolderLink (){
        return isFolderLink;
    }

    public Handler getHandler () {
        return handler;
    }
}<|MERGE_RESOLUTION|>--- conflicted
+++ resolved
@@ -955,97 +955,12 @@
             //Produces Extractor instances for parsing the media data
             extractorsFactory = new DefaultExtractorsFactory();
 
-<<<<<<< HEAD
-            MediaSource mediaSource = null;
-
+//            MediaSource mediaSource = null;
 //            loopingMediaSource = null;
-
-            if (isPlayList && size > 1) {
-                final List<MediaSource> playlist = new ArrayList<>();
-                MediaSource mSource = null;
-                String localPath;
-                Uri mediaUri;
-                File mediaFile;
-                mediaUris = new ArrayList<>();
-                if (isOffLine) {
-                    for (int i = 0; i < mediaOffList.size(); i++) {
-                        MegaOffline currentNode = mediaOffList.get(i);
-                        if (currentNode.getOrigin() == MegaOffline.INCOMING) {
-                            String handleString = currentNode.getHandleIncoming();
-                            mediaFile = new File(Environment.getExternalStorageDirectory().getAbsolutePath() + "/" + offLineDIR + "/" + handleString + "/" + currentNode.getPath() + "/" + currentNode.getName());
-                        }
-                        else if (currentNode.getOrigin() == MegaOffline.INBOX) {
-                            String handleString = currentNode.getHandleIncoming();
-                            mediaFile = new File(Environment.getExternalStorageDirectory().getAbsolutePath() + "/" + offLineDIR + "/in/" + currentNode.getPath() + "/" + currentNode.getName());
-                        }
-                        else {
-                            mediaFile = new File(Environment.getExternalStorageDirectory().getAbsolutePath() + "/" + offLineDIR + currentNode.getPath() + "/" + currentNode.getName());
-                        }
-                        if (Build.VERSION.SDK_INT >= Build.VERSION_CODES.N && prefs.getStorageDownloadLocation().contains(Environment.getExternalStorageDirectory().getPath())
-                                && currentNode.getPath().contains(Environment.getExternalStorageDirectory().getPath())) {
-                            mediaUri = FileProvider.getUriForFile(this, "mega.privacy.android.app.providers.fileprovider", mediaFile);
-                        }
-                        else{
-                            mediaUri = Uri.fromFile(mediaFile);
-                        }
-                        if (mediaUri != null) {
-                            mediaUris.add(mediaUri);
-                            mSource = new ExtractorMediaSource(mediaUri, dataSourceFactory, extractorsFactory, null, null);
-                        }
-                        playlist.add(mSource);
-                    }
-                }
-                else {
-                    MegaNode n;
-                    for (int i = 0; i < mediaHandles.size(); i++) {
-                        n = megaApi.getNodeByHandle(mediaHandles.get(i));
-                        boolean isOnMegaDownloads = false;
-                        localPath = mega.privacy.android.app.utils.Util.getLocalFile(this, n.getName(), n.getSize(), downloadLocationDefaultPath);
-                        File f = new File(downloadLocationDefaultPath, n.getName());
-                        if (f.exists() && (f.length() == n.getSize())) {
-                            isOnMegaDownloads = true;
-                        }
-
-                        if (localPath != null && (isOnMegaDownloads || (megaApi.getFingerprint(n).equals(megaApi.getFingerprint(localPath))))){
-                            mediaFile = new File(localPath);
-                            if (Build.VERSION.SDK_INT >= Build.VERSION_CODES.N && prefs.getStorageDownloadLocation().contains(Environment.getExternalStorageDirectory().getPath())
-                                    && localPath.contains(Environment.getExternalStorageDirectory().getPath())) {
-                                mediaUri = FileProvider.getUriForFile(this, "mega.privacy.android.app.providers.fileprovider", mediaFile);
-                            }
-                            else{
-                                mediaUri = Uri.fromFile(mediaFile);
-                            }
-                            if (mediaUri != null) {
-                                mediaUris.add(mediaUri);
-                                mSource = new ExtractorMediaSource(mediaUri, dataSourceFactory, extractorsFactory, null, null);
-                            }
-                        }
-                        else {
-                            String url = megaApi.httpServerGetLocalLink(n);
-                            if (url != null) {
-                                mediaUri = Uri.parse(url);
-                                mediaUris.add(mediaUri);
-                                mSource = new ExtractorMediaSource(mediaUri, dataSourceFactory, extractorsFactory, null, null);
-                            }
-                        }
-                        playlist.add(mSource);
-                    }
-                }
-
-                concatenatingMediaSource = new ConcatenatingMediaSource(playlist.toArray(new MediaSource[playlist.size()]));
-                player.prepare(concatenatingMediaSource);
-//                loopingMediaSource = new LoopingMediaSource(concatenatingMediaSource);
-//                player.prepare(loopingMediaSource);
-
-
-=======
-//            MediaSource mediaSource = null;
-    //        loopingMediaSource = null;
 
             if (isPlayList && size > 1) {
                 new CreatePlayList().execute();
                 creatingPlaylist = true;
->>>>>>> e17834fb
             }
             else {
                 creatingPlaylist = false;
@@ -1053,15 +968,9 @@
             mediaSource = new ExtractorMediaSource(uri, dataSourceFactory, extractorsFactory, null, null);
             player.prepare(mediaSource);
 
-<<<<<<< HEAD
-//            final LoopingMediaSource finalLoopingMediaSource = loopingMediaSource;
-            final ConcatenatingMediaSource finalConcatenatingMediaSource = concatenatingMediaSource;
-            final MediaSource finalMediaSource = mediaSource;
-=======
     //        final LoopingMediaSource finalLoopingMediaSource = loopingMediaSource;
 //            final ConcatenatingMediaSource finalConcatenatingMediaSource = concatenatingMediaSource;
 //            final MediaSource finalMediaSource = mediaSource;
->>>>>>> e17834fb
             //MediaSource mediaSource = new HlsMediaSource(uri, dataSourceFactory, handler, null);
             //DashMediaSource mediaSource = new DashMediaSource(uri, dataSourceFactory, new DefaultDashChunkSource.Factory(dataSourceFactory), null, null);
 
@@ -1181,27 +1090,7 @@
                 @Override
                 public void onPlayerError(ExoPlaybackException error) {
                     log("onPlayerError");
-<<<<<<< HEAD
-                    numErrors++;
-                    player.stop();
-                    if (numErrors <= 2) {
-                        if (isPlayList && size > 1) {
-
-//                            player.prepare(finalLoopingMediaSource);
-                            player.prepare(finalConcatenatingMediaSource);
-                        }
-                        else {
-                            player.prepare(finalMediaSource);
-                        }
-                        player.setPlayWhenReady(true);
-                    }
-                    else {
-                        showErrorDialog();
-                    }
-
-=======
                     playerError();
->>>>>>> e17834fb
                 }
 
                 @Override
