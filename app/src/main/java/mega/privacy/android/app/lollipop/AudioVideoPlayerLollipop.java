package mega.privacy.android.app.lollipop;

import android.Manifest;
import android.app.ActivityManager;
import android.app.Notification;
import android.app.NotificationManager;
import android.app.ProgressDialog;
import android.app.SearchManager;
import android.content.BroadcastReceiver;
import android.content.Context;
import android.content.DialogInterface;
import android.content.Intent;
import android.content.IntentFilter;
import android.content.pm.PackageManager;
import android.content.res.Configuration;
import android.database.Cursor;
import android.graphics.PorterDuff;
import android.net.Uri;
import android.os.Build;
import android.os.Bundle;
import android.os.Environment;
import android.os.Handler;
import android.provider.OpenableColumns;
import android.support.design.widget.AppBarLayout;
import android.support.design.widget.Snackbar;
import android.support.v4.app.ActivityCompat;
import android.support.v4.app.Fragment;
import android.support.v4.app.FragmentTransaction;
import android.support.v4.content.ContextCompat;
import android.support.v4.content.FileProvider;
import android.support.v4.content.LocalBroadcastManager;
import android.support.v4.view.MenuItemCompat;
import android.support.v7.app.ActionBar;
import android.support.v7.app.AlertDialog;
import android.support.v7.widget.SearchView;
import android.support.v7.widget.Toolbar;
import android.text.Editable;
import android.text.TextWatcher;
import android.util.DisplayMetrics;
import android.util.TypedValue;
import android.view.Display;
import android.view.KeyEvent;
import android.view.LayoutInflater;
import android.view.Menu;
import android.view.MenuInflater;
import android.view.MenuItem;
import android.view.MotionEvent;
import android.view.Surface;
import android.view.View;
import android.view.ViewGroup;
import android.view.ViewTreeObserver;
import android.view.Window;
import android.view.WindowManager;
import android.view.animation.DecelerateInterpolator;
import android.view.inputmethod.EditorInfo;
import android.view.inputmethod.InputMethodManager;
import android.widget.Button;
import android.widget.CheckBox;
import android.widget.FrameLayout;
import android.widget.ImageButton;
import android.widget.ImageView;
import android.widget.LinearLayout;
import android.widget.ProgressBar;
import android.widget.RelativeLayout;
import android.widget.TextView;
import android.widget.Toast;

import com.google.android.exoplayer2.DefaultLoadControl;
import com.google.android.exoplayer2.ExoPlaybackException;
import com.google.android.exoplayer2.ExoPlayerFactory;
import com.google.android.exoplayer2.Format;
import com.google.android.exoplayer2.LoadControl;
import com.google.android.exoplayer2.PlaybackParameters;
import com.google.android.exoplayer2.Player;
import com.google.android.exoplayer2.SimpleExoPlayer;
import com.google.android.exoplayer2.Timeline;
import com.google.android.exoplayer2.decoder.DecoderCounters;
import com.google.android.exoplayer2.extractor.DefaultExtractorsFactory;
import com.google.android.exoplayer2.extractor.ExtractorsFactory;
import com.google.android.exoplayer2.source.ConcatenatingMediaSource;
import com.google.android.exoplayer2.source.ExtractorMediaSource;
import com.google.android.exoplayer2.source.MediaSource;
import com.google.android.exoplayer2.source.TrackGroupArray;
import com.google.android.exoplayer2.trackselection.AdaptiveTrackSelection;
import com.google.android.exoplayer2.trackselection.DefaultTrackSelector;
import com.google.android.exoplayer2.trackselection.TrackSelection;
import com.google.android.exoplayer2.trackselection.TrackSelectionArray;
import com.google.android.exoplayer2.trackselection.TrackSelector;
import com.google.android.exoplayer2.ui.SimpleExoPlayerView;
import com.google.android.exoplayer2.upstream.BandwidthMeter;
import com.google.android.exoplayer2.upstream.DefaultBandwidthMeter;
import com.google.android.exoplayer2.upstream.DefaultDataSourceFactory;
import com.google.android.exoplayer2.util.Util;
import com.google.android.exoplayer2.video.VideoRendererEventListener;

import java.io.File;
import java.util.ArrayList;
import java.util.Collections;
import java.util.List;
import java.util.regex.Matcher;
import java.util.regex.Pattern;

import mega.privacy.android.app.DatabaseHandler;
import mega.privacy.android.app.MegaApplication;
import mega.privacy.android.app.MegaOffline;
import mega.privacy.android.app.MegaPreferences;
import mega.privacy.android.app.MimeTypeList;
import mega.privacy.android.app.MimeTypeThumbnail;
import mega.privacy.android.app.R;
import mega.privacy.android.app.components.EditTextCursorWatcher;
import mega.privacy.android.app.components.dragger.DraggableView;
import mega.privacy.android.app.components.dragger.ExitViewAnimator;
import mega.privacy.android.app.lollipop.controllers.ChatController;
import mega.privacy.android.app.lollipop.controllers.NodeController;
import mega.privacy.android.app.lollipop.managerSections.CameraUploadFragmentLollipop;
import mega.privacy.android.app.lollipop.managerSections.FileBrowserFragmentLollipop;
import mega.privacy.android.app.lollipop.managerSections.InboxFragmentLollipop;
import mega.privacy.android.app.lollipop.managerSections.IncomingSharesFragmentLollipop;
import mega.privacy.android.app.lollipop.managerSections.OfflineFragmentLollipop;
import mega.privacy.android.app.lollipop.managerSections.OutgoingSharesFragmentLollipop;
import mega.privacy.android.app.lollipop.managerSections.RubbishBinFragmentLollipop;
import mega.privacy.android.app.lollipop.managerSections.SearchFragmentLollipop;
import mega.privacy.android.app.snackbarListeners.SnackbarNavigateOption;
import mega.privacy.android.app.utils.Constants;
import nz.mega.sdk.MegaAccountDetails;
import nz.mega.sdk.MegaApiAndroid;
import nz.mega.sdk.MegaApiJava;
import nz.mega.sdk.MegaChatApi;
import nz.mega.sdk.MegaChatApiAndroid;
import nz.mega.sdk.MegaChatApiJava;
import nz.mega.sdk.MegaChatError;
import nz.mega.sdk.MegaChatListItem;
import nz.mega.sdk.MegaChatMessage;
import nz.mega.sdk.MegaChatRequest;
import nz.mega.sdk.MegaChatRequestListenerInterface;
import nz.mega.sdk.MegaContactRequest;
import nz.mega.sdk.MegaError;
import nz.mega.sdk.MegaEvent;
import nz.mega.sdk.MegaGlobalListenerInterface;
import nz.mega.sdk.MegaNode;
import nz.mega.sdk.MegaRequest;
import nz.mega.sdk.MegaRequestListenerInterface;
import nz.mega.sdk.MegaShare;
import nz.mega.sdk.MegaTransfer;
import nz.mega.sdk.MegaTransferListenerInterface;
import nz.mega.sdk.MegaUser;

import static android.graphics.Color.BLACK;
import static android.graphics.Color.TRANSPARENT;
import static mega.privacy.android.app.lollipop.FileInfoActivityLollipop.TYPE_EXPORT_REMOVE;

public class AudioVideoPlayerLollipop extends PinActivityLollipop implements View.OnClickListener, View.OnTouchListener, MegaGlobalListenerInterface, VideoRendererEventListener, MegaRequestListenerInterface, MegaChatRequestListenerInterface, MegaTransferListenerInterface, DraggableView.DraggableListener{

    int[] screenPosition;
    int mLeftDelta;
    int mTopDelta;
    float mWidthScale;
    float mHeightScale;
    int screenWidth;
    int screenHeight;

    private final String offLineDIR = mega.privacy.android.app.utils.Util.offlineDIR;
    private final String oldMKFile = mega.privacy.android.app.utils.Util.oldMKFile;

    static AudioVideoPlayerLollipop audioVideoPlayerLollipop;
    
    private MegaApiAndroid megaApi;
    private MegaChatApiAndroid megaChatApi;
    DatabaseHandler dbH = null;
    MegaPreferences prefs = null;

    private AlertDialog alertDialogTransferOverquota;

    Handler handler;
    Runnable runnableActionStatusBar = new Runnable() {
        @Override
        public void run() {
            hideActionStatusBar(400L);
        }
    };
    boolean isFolderLink = false;
    private SimpleExoPlayerView simpleExoPlayerView;
    private SimpleExoPlayer player;
    private Uri uri;
    private TextView exoPlayerName;
    private ProgressBar progressBar;
    private RelativeLayout playPauseButton;
    private RelativeLayout containerControls;

    private AppBarLayout appBarLayout;
    private Toolbar tB;
    private ActionBar aB;

    private MenuItem shareMenuItem;
    private MenuItem downloadMenuItem;
    private MenuItem propertiesMenuItem;
    private MenuItem chatMenuItem;
    private MenuItem getlinkMenuItem;
    private MenuItem renameMenuItem;
    private MenuItem moveMenuItem;
    private MenuItem copyMenuItem;
    private MenuItem moveToTrashMenuItem;
    private MenuItem removeMenuItem;
    private MenuItem removelinkMenuItem;
    private MenuItem loopMenuItem;
    public MenuItem searchMenuItem;
    private MenuItem importMenuItem;
    private MenuItem saveForOfflineMenuItem;
    private MenuItem chatRemoveMenuItem;

    private RelativeLayout audioVideoPlayerContainer;
    private RelativeLayout playerLayout;
    
    private RelativeLayout audioContainer;
    private long handle = -1;
    int countChat = 0;
    int successSent = 0;
    int errorSent = 0;
    boolean transferOverquota = false;

    private boolean video = false;
    private ProgressDialog statusDialog = null;
    private String fileName = null;
    private long currentTime;

    private RelativeLayout containerAudioVideoPlayer;

    private Notification.Builder mBuilder;
    private NotificationManager mNotificationManager;

    private boolean isUrl;

    ArrayList<Long> handleListM = new ArrayList<Long>();
    
    private int currentPosition = 0;
    private int orderGetChildren = MegaApiJava.ORDER_DEFAULT_ASC;
    private long parentNodeHandle = -1;
    private int adapterType = 0;
    private ArrayList<Long> mediaHandles;
    private ArrayList<MegaOffline> offList;
    private ArrayList<MegaOffline> mediaOffList;
    private ArrayList<Uri> mediaUris;
    private boolean isOffLine = false;
    private boolean isPlayList;
    private int size = 0;

    private String downloadLocationDefaultPath = "";
    private boolean renamed = false;
    private boolean isOffline;
    private String path;
    private String pathNavigation;

    private DraggableView draggableView;
    private ImageView ivShadow;
    NodeController nC;
    private android.support.v7.app.AlertDialog downloadConfirmationDialog;
    private DisplayMetrics outMetrics;

    private boolean fromShared = false;
    int accountType;
    int typeExport = -1;
    private AlertDialog renameDialog;
    String regex = "[*|\\?:\"<>\\\\\\\\/]";
    boolean moveToRubbish = false;
    ProgressDialog moveToTrashStatusDialog;
    private boolean loop = false;
    private boolean isVideo = true;
    private boolean isMP4 = false;

    private ImageButton nextButton;
    private ImageButton previousButton;
    private ImageButton playList;
    private int numErrors = 0;

    private FrameLayout fragmentContainer;
    private boolean onPlaylist = false;
//    public LoopingMediaSource loopingMediaSource;
    public ConcatenatingMediaSource concatenatingMediaSource;
    PlaylistFragment playlistFragment;
    private ProgressBar playlistProgressBar;
    int currentWindowIndex;
    boolean onTracksChange = false;
    public String querySearch = "";

    boolean playWhenReady = true;
    boolean searchExpand = false;
    boolean fromChat = false;
    boolean isDeleteDialogShow = false;
    boolean isAbHide = false;

    ChatController chatC;
    private long msgId = -1;
    private long chatId = -1;
    MegaNode nodeChat;
    MegaChatMessage msgChat;

    private BroadcastReceiver receiver = new BroadcastReceiver() {
        @Override
        public void onReceive(Context context, Intent intent) {
            if (intent != null){
                screenPosition = intent.getIntArrayExtra("screenPosition");
                draggableView.setScreenPosition(screenPosition);
            }
        }
    };

    @Override
    protected void onCreate(Bundle savedInstanceState) {
        super.onCreate(savedInstanceState);
        log("onCreate");

        setContentView(R.layout.activity_audiovideoplayer);

        audioVideoPlayerLollipop = this;

        LocalBroadcastManager.getInstance(this).registerReceiver(receiver, new IntentFilter(Constants.ACTION_INTENT_FILTER_UPDATE_IMAGE_DRAG));

        getDownloadLocation();

        draggableView.setViewAnimator(new ExitViewAnimator());

        getWindow().addFlags(WindowManager.LayoutParams.FLAG_KEEP_SCREEN_ON);

        Intent intent = getIntent();
        if (intent == null){
            log("intent null");
            finish();
            return;
        }

        if (savedInstanceState != null) {
            log("savedInstanceState NOT null");
            currentTime = savedInstanceState.getLong("currentTime");
            fileName = savedInstanceState.getString("fileName");
            handle = savedInstanceState.getLong("handle");
            uri = Uri.parse(savedInstanceState.getString("uri"));
            renamed = savedInstanceState.getBoolean("renamed");
            loop = savedInstanceState.getBoolean("loop");
            currentPosition = savedInstanceState.getInt("currentPosition");
            onPlaylist = savedInstanceState.getBoolean("onPlaylist");
            size = savedInstanceState.getInt("size");
            currentWindowIndex = savedInstanceState.getInt("currentWindowIndex");
            querySearch = savedInstanceState.getString("querySearch");
            playWhenReady = savedInstanceState.getBoolean("playWhenReady", true);
            accountType = savedInstanceState.getInt("typeAccount", MegaAccountDetails.ACCOUNT_TYPE_FREE);
            isDeleteDialogShow = savedInstanceState.getBoolean("isDeleteDialogShow", false);
            isAbHide = savedInstanceState.getBoolean("isAbHide", false);
        }
        else {
            isDeleteDialogShow = false;
            onPlaylist = false;
            currentTime = 0;
            currentWindowIndex = 0;
            accountType = intent.getIntExtra("typeAccount", MegaAccountDetails.ACCOUNT_TYPE_FREE);
            Bundle bundle = intent.getExtras();
            if (bundle != null) {
                handle = bundle.getLong("HANDLE");
                fileName = bundle.getString("FILENAME");
            }
            currentPosition = intent.getIntExtra("position", 0);
            playWhenReady = true;
        }
        if (!renamed) {
            uri = intent.getData();
            if (uri == null) {
                log("uri null");
                finish();
                return;
            }
        }
        isVideo = MimeTypeList.typeForName(fileName).isVideoReproducible();
        fromShared = intent.getBooleanExtra("fromShared", false);
        path = intent.getStringExtra("path");
        adapterType = getIntent().getIntExtra("adapterType", 0);
        if (adapterType == Constants.OFFLINE_ADAPTER){
            isOffline = true;
            pathNavigation = intent.getStringExtra("pathNavigation");
        }
        else {
            isOffline = false;
            pathNavigation = null;
            if (adapterType == Constants.FROM_CHAT){
                fromChat = true;
                draggableView.setDraggable(false);
                chatC = new ChatController(this);
                msgId = intent.getLongExtra("msgId", -1);
                chatId = intent.getLongExtra("chatId", -1);
            }
            else {
                fromChat = false;
            }
        }

        isFolderLink = intent.getBooleanExtra("isFolderLink", false);
        isPlayList = intent.getBooleanExtra("isPlayList", true);
        orderGetChildren = intent.getIntExtra("orderGetChildren", MegaApiJava.ORDER_DEFAULT_ASC);
        parentNodeHandle = intent.getLongExtra("parentNodeHandle", -1);

        Display display = getWindowManager().getDefaultDisplay();
        outMetrics = new DisplayMetrics();
        display.getMetrics(outMetrics);
        screenHeight = outMetrics.heightPixels;
        screenWidth = outMetrics.widthPixels;

        appBarLayout = (AppBarLayout) findViewById(R.id.app_bar);

        if (Build.VERSION.SDK_INT >= Build.VERSION_CODES.LOLLIPOP) {
            Window window = this.getWindow();
            window.addFlags(WindowManager.LayoutParams.FLAG_DRAWS_SYSTEM_BAR_BACKGROUNDS);
            window.clearFlags(WindowManager.LayoutParams.FLAG_TRANSLUCENT_STATUS);
            window.setStatusBarColor(ContextCompat.getColor(this, R.color.black));
        }
        if (Build.VERSION.SDK_INT <= Build.VERSION_CODES.GINGERBREAD){
            requestWindowFeature(Window.FEATURE_NO_TITLE);
            this.getWindow().setFlags(WindowManager.LayoutParams.FLAG_FULLSCREEN, WindowManager.LayoutParams.FLAG_FULLSCREEN);
        }

        tB = (Toolbar) findViewById(R.id.call_toolbar);
        if (tB == null) {
            log("Tb is Null");
            return;
        }

        tB.setVisibility(View.VISIBLE);
        setSupportActionBar(tB);
        aB = getSupportActionBar();
        log("aB.setHomeAsUpIndicator_1");
        aB.setHomeAsUpIndicator(R.drawable.ic_arrow_back_white);
        aB.setHomeButtonEnabled(true);
        aB.setDisplayHomeAsUpEnabled(true);

        exoPlayerName = (TextView) findViewById(R.id.exo_name_file);


        if(getResources().getConfiguration().orientation == Configuration.ORIENTATION_LANDSCAPE){
            exoPlayerName.setMaxWidth(mega.privacy.android.app.utils.Util.scaleWidthPx(300, outMetrics));
        }
        else{
            exoPlayerName.setMaxWidth(mega.privacy.android.app.utils.Util.scaleWidthPx(300, outMetrics));
        }

        if (fileName != null) {
            aB.setTitle(" ");
            exoPlayerName.setText(fileName);
            setTitle(fileName);
        }
        else {
            aB.setTitle(" ");
            exoPlayerName.setText(fileName);
            setTitle(getFileName(uri));
        }

        containerAudioVideoPlayer = (RelativeLayout) findViewById(R.id.audiovideoplayer_container);
        playerLayout = (RelativeLayout) findViewById(R.id.player_layout);

        audioContainer = (RelativeLayout) findViewById(R.id.audio_container);
        audioContainer.setVisibility(View.GONE);
        
        audioVideoPlayerContainer = (RelativeLayout) findViewById(R.id.audiovideoplayer_container);
        progressBar = (ProgressBar) findViewById(R.id.full_video_viewer_progress_bar);
        playPauseButton = (RelativeLayout) findViewById(R.id.play_pause_button);
        containerControls = (RelativeLayout) findViewById(R.id.container_exo_controls);
        previousButton = (ImageButton) findViewById(R.id.exo_prev);
        previousButton.setOnTouchListener(this);
        nextButton = (ImageButton) findViewById(R.id.exo_next);
        nextButton.setOnTouchListener(this);
        playList = (ImageButton) findViewById(R.id.exo_play_list);
        playList.setOnClickListener(this);
        fragmentContainer = (FrameLayout) findViewById(R.id.fragment_container);
        fragmentContainer.setVisibility(View.GONE);

        handler = new Handler();

        if (!isOffline){
            MegaApplication app = (MegaApplication)getApplication();
            if (isFolderLink){
                log("isFolderLink");
                megaApi = app.getMegaApiFolder();
            }
            else{
                log("NOT isFolderLink");
                megaApi = app.getMegaApi();
            }

            log("Add transfer listener");
            megaApi.addTransferListener(this);
            megaApi.addGlobalListener(this);

            if (mega.privacy.android.app.utils.Util.isOnline(this)){
                if(megaApi==null||megaApi.getRootNode()==null){
                    log("Refresh session - sdk");
                    Intent intentLogin = new Intent(this, LoginActivityLollipop.class);
                    intentLogin.putExtra("visibleFragment", Constants. LOGIN_FRAGMENT);
                    intentLogin.setFlags(Intent.FLAG_ACTIVITY_CLEAR_TOP);
                    startActivity(intentLogin);
                    finish();
                    return;
                }

                if(mega.privacy.android.app.utils.Util.isChatEnabled()){
                    if (megaChatApi == null){
                        megaChatApi = ((MegaApplication) getApplication()).getMegaChatApi();
                    }

                    if(megaChatApi==null||megaChatApi.getInitState()== MegaChatApi.INIT_ERROR){
                        log("Refresh session - karere");
                        Intent intentLogin = new Intent(this, LoginActivityLollipop.class);
                        intentLogin.putExtra("visibleFragment", Constants. LOGIN_FRAGMENT);
                        intentLogin.setFlags(Intent.FLAG_ACTIVITY_CLEAR_TOP);
                        startActivity(intentLogin);
                        finish();
                        return;
                    }
                }

                if (megaApi.httpServerIsRunning() == 0) {
                    megaApi.httpServerStart();
                }

                ActivityManager.MemoryInfo mi = new ActivityManager.MemoryInfo();
                ActivityManager activityManager = (ActivityManager) this.getSystemService(Context.ACTIVITY_SERVICE);
                activityManager.getMemoryInfo(mi);

                if(mi.totalMem>Constants.BUFFER_COMP){
                    log("Total mem: "+mi.totalMem+" allocate 32 MB");
                    megaApi.httpServerSetMaxBufferSize(Constants.MAX_BUFFER_32MB);
                }
                else{
                    log("Total mem: "+mi.totalMem+" allocate 16 MB");
                    megaApi.httpServerSetMaxBufferSize(Constants.MAX_BUFFER_16MB);
                }

                if (megaChatApi != null){
                    if (msgId != -1 && chatId != -1){
                        msgChat = megaChatApi.getMessage(chatId, msgId);
                        if (msgChat != null){
                            nodeChat = msgChat.getMegaNodeList().get(0);
                            if (isDeleteDialogShow) {
                                showConfirmationDeleteNode(chatId, msgChat);
                            }
                        }
                    }
                    else {
                        log("msgId or chatId null");
                    }
                }

                if (savedInstanceState != null && uri.toString().contains("http://")){
                    MegaNode node = null;
                    if (fromChat) {
                        node = nodeChat;
                    }
                    else {
                        node = megaApi.getNodeByHandle(handle);
                    }
                    if (node != null){
                        uri = Uri.parse(megaApi.httpServerGetLocalLink(node));
                    }
<<<<<<< HEAD
=======
                    else {
                        showSnackbar(getString(R.string.error_streaming));
                    }
>>>>>>> 62a6c13f
                }
            }

            log("Overquota delay: "+megaApi.getBandwidthOverquotaDelay());
            if(megaApi.getBandwidthOverquotaDelay()>0){
                if(alertDialogTransferOverquota==null){
                    showTransferOverquotaDialog();
                }
                else if (!(alertDialogTransferOverquota.isShowing())) {
                    showTransferOverquotaDialog();
                }
            }
        }
        log("uri: "+uri);

        if (uri.toString().contains("http://")){
            isUrl = true;
        }
        else {
            isUrl = false;
        }

        if (dbH == null){
            dbH = DatabaseHandler.getDbHandler(getApplicationContext());
        }

        MegaNode parentNode;

        if (isPlayList){
            if (adapterType == Constants.OFFLINE_ADAPTER){
                //OFFLINE
                log("OFFLINE_ADAPTER");
                isOffLine = true;
                offList = new ArrayList<>();
                String pathNavigation = intent.getStringExtra("pathNavigation");
                log("PATHNAVIGATION: " + pathNavigation);
                offList=dbH.findByPath(pathNavigation);
                log ("offList.size() = " + offList.size());

                for(int i=0; i<offList.size();i++){
                    MegaOffline checkOffline = offList.get(i);
                    File offlineDirectory = null;
                    if(checkOffline.getOrigin()==MegaOffline.INCOMING){
                        log("isIncomingOffline");

                        if (Environment.getExternalStorageDirectory() != null){
                            offlineDirectory = new File(Environment.getExternalStorageDirectory().getAbsolutePath() + "/" + offLineDIR + "/" +checkOffline.getHandleIncoming() + "/" + checkOffline.getPath()+checkOffline.getName());
                            log("offlineDirectory: "+offlineDirectory);
                        }
                        else{
                            offlineDirectory = getFilesDir();
                        }
                    }
                    else if(checkOffline.getOrigin()==MegaOffline.INBOX){
                        if (Environment.getExternalStorageDirectory() != null){
                            offlineDirectory = new File(Environment.getExternalStorageDirectory().getAbsolutePath() + "/" + offLineDIR + "/in/" + checkOffline.getPath()+checkOffline.getName());
                            log("offlineDirectory: "+offlineDirectory);
                        }
                        else{
                            offlineDirectory = getFilesDir();
                        }
                    }
                    else{
                        log("NOT isIncomingOffline");
                        if (Environment.getExternalStorageDirectory() != null){
                            offlineDirectory = new File(Environment.getExternalStorageDirectory().getAbsolutePath() + "/" + offLineDIR + checkOffline.getPath()+checkOffline.getName());
                        }
                        else{
                            offlineDirectory = getFilesDir();
                        }
                    }

                    if(offlineDirectory!=null){
                        if (!offlineDirectory.exists()){
                            log("Path to remove B: "+(offList.get(i).getPath()+offList.get(i).getName()));
                            //dbH.removeById(offList.get(i).getId());
                            offList.remove(i);
                            i--;
                        }
                    }
                }

                if (offList != null){
                    if(!offList.isEmpty()) {
                        MegaOffline lastItem = offList.get(offList.size()-1);
                        if(!(lastItem.getHandle().equals("0"))){
                            String path = Environment.getExternalStorageDirectory().getAbsolutePath()+oldMKFile;
                            log("Export in: "+path);
                            File file= new File(path);
                            if(file.exists()){
                                MegaOffline masterKeyFile = new MegaOffline("0", path, "MEGARecoveryKey.txt", 0, "0", 0, "0");
                                offList.add(masterKeyFile);
                            }
                        }
                    }
                    else{
                        String path = Environment.getExternalStorageDirectory().getAbsolutePath()+oldMKFile;
                        log("Export in: "+path);
                        File file= new File(path);
                        if(file.exists()){
                            MegaOffline masterKeyFile = new MegaOffline("0", path, "MEGARecoveryKey.txt", 0, "0", 0, "0");
                            offList.add(masterKeyFile);
                        }
                    }
                }

                if(orderGetChildren == MegaApiJava.ORDER_DEFAULT_DESC){
                    sortByNameDescending();
                }
                else{
                    sortByNameAscending();
                }

                if (offList.size() > 0){

                    mediaOffList = new ArrayList<>();
                    int mediaPosition = -1;
                    for (int i=0;i<offList.size();i++){
                        if ((MimeTypeList.typeForName(offList.get(i).getName()).isVideoReproducible() && !MimeTypeList.typeForName(offList.get(i).getName()).isVideoNotSupported())
                                || (MimeTypeList.typeForName(offList.get(i).getName()).isAudio() && !MimeTypeList.typeForName(offList.get(i).getName()).isAudioNotSupported())){
                            mediaOffList.add(offList.get(i));
                            mediaPosition++;
                            if (i == currentPosition){
                                currentPosition = mediaPosition;
                            }
                        }
                    }

                    if (currentPosition >= mediaOffList.size()){
                        currentPosition = 0;
                    }
                }
                size = mediaOffList.size();
            }
            else if(adapterType == Constants.SEARCH_ADAPTER){
                isOffLine = false;
                mediaHandles = new ArrayList<>();

                ArrayList<MegaNode> nodes = null;
                if (parentNodeHandle == -1){
                    String query = intent.getStringExtra("searchQuery");
                    nodes = megaApi.search(query);
                }
                else{
                    parentNode =  megaApi.getNodeByHandle(parentNodeHandle);
                    nodes = megaApi.getChildren(parentNode, orderGetChildren);
                }

                int mediaNumber = 0;
                for (int i=0;i<nodes.size();i++){
                    MegaNode n = nodes.get(i);
                    if ((MimeTypeList.typeForName(n.getName()).isVideoReproducible() && !MimeTypeList.typeForName(n.getName()).isVideoNotSupported())
                            || (MimeTypeList.typeForName(n.getName()).isAudio() && !MimeTypeList.typeForName(n.getName()).isAudioNotSupported())){
                        mediaHandles.add(n.getHandle());
                        if (i == currentPosition){
                            currentPosition = mediaNumber;
                        }
                        mediaNumber++;
                    }
                }

                if(mediaHandles.size() == 0){
                    finish();
                    return;
                }

                if(currentPosition >= mediaHandles.size()){
                    currentPosition = 0;
                }

                size = mediaHandles.size();
            }
            else{
                isOffLine = false;
                if (parentNodeHandle == -1){

                    switch(adapterType){
                        case Constants.FILE_BROWSER_ADAPTER:{
                            parentNode = megaApi.getRootNode();
                            break;
                        }
                        case Constants.RUBBISH_BIN_ADAPTER:{
                            parentNode = megaApi.getRubbishNode();
                            break;
                        }
                        case Constants.SHARED_WITH_ME_ADAPTER:{
                            parentNode = megaApi.getInboxNode();
                            break;
                        }
                        case Constants.FOLDER_LINK_ADAPTER:{
                            parentNode = megaApi.getRootNode();
                            break;
                        }
                        default:{
                            parentNode = megaApi.getRootNode();
                            break;
                        }
                    }

                }
                else{
                    parentNode = megaApi.getNodeByHandle(parentNodeHandle);
                }

                mediaHandles = new ArrayList<>();
                ArrayList<MegaNode> nodes = megaApi.getChildren(parentNode, orderGetChildren);

                int mediaNumber = 0;
                for (int i=0;i<nodes.size();i++){
                    MegaNode n = nodes.get(i);
                    if ((MimeTypeList.typeForName(n.getName()).isVideoReproducible() && !MimeTypeList.typeForName(n.getName()).isVideoNotSupported())
                            || (MimeTypeList.typeForName(n.getName()).isAudio() && !MimeTypeList.typeForName(n.getName()).isAudioNotSupported())){
                        mediaHandles.add(n.getHandle());
                        if (i == currentPosition){
                            currentPosition = mediaNumber;
                        }
                        mediaNumber++;
                    }
                }

                if(mediaHandles.size() == 0)
                {
                    finish();
                    return;
                }

                if(currentPosition >= mediaHandles.size())
                {
                    currentPosition = 0;
                }

                ((MegaApplication) getApplication()).sendSignalPresenceActivity();
                size = mediaHandles.size();
            }

            if (size > 1) {
                findSelected();
                playList.setVisibility(View.VISIBLE);
            }
            else {
                playList.setVisibility(View.GONE);
            }
        }
        else {
            playList.setVisibility(View.GONE);
        }

        if (onPlaylist){
            instantiatePlaylist();
        }

        createPlayer();

        if (isAbHide) {
            hideActionStatusBar(0);
        }

        if (savedInstanceState == null){
            ViewTreeObserver observer = simpleExoPlayerView.getViewTreeObserver();
            observer.addOnPreDrawListener(new ViewTreeObserver.OnPreDrawListener() {
                @Override
                public boolean onPreDraw() {

                    simpleExoPlayerView.getViewTreeObserver().removeOnPreDrawListener(this);
                    int[] location = new int[2];
                    simpleExoPlayerView.getLocationOnScreen(location);
                    int[] getlocation = new int[2];
                    getLocationOnScreen(getlocation);
                    if (screenPosition != null){
                        mLeftDelta = getlocation[0] - location[0];
                        mTopDelta = getlocation[1] - location[1];

                        mWidthScale = (float) screenPosition[2] / simpleExoPlayerView.getWidth();
                        mHeightScale = (float) screenPosition[3] / simpleExoPlayerView.getHeight();
                    }
                    else {
                        mLeftDelta = (screenWidth/2) - location[0];
                        mTopDelta = (screenHeight/2) - location[1];

                        mWidthScale = (float) (screenWidth/4) / simpleExoPlayerView.getWidth();
                        mHeightScale = (float) (screenHeight/4) / simpleExoPlayerView.getHeight();
                    }

                    runEnterAnimation();

                    return true;
                }
            });
        }
    }

    void createPlayer () {
        log("createPlayer");
        //Create a default TrackSelector
        BandwidthMeter bandwidthMeter = new DefaultBandwidthMeter();
        TrackSelection.Factory videoTrackSelectionFactory = new AdaptiveTrackSelection.Factory(bandwidthMeter);
        TrackSelector trackSelector = new DefaultTrackSelector(videoTrackSelectionFactory);

        //Create a default LoadControl
        LoadControl loadControl = new DefaultLoadControl();

        //Create the player
        player = ExoPlayerFactory.newSimpleInstance(this, trackSelector, loadControl);
        simpleExoPlayerView = (SimpleExoPlayerView) findViewById(R.id.player_view);

        //Set media controller
        simpleExoPlayerView.setUseController(true);
        simpleExoPlayerView.requestFocus();

<<<<<<< HEAD
        //Bind the player to the view
        if (player != null) {
=======
        if (player != null) {
            //Bind the player to the view
>>>>>>> 62a6c13f
            simpleExoPlayerView.setPlayer(player);
            simpleExoPlayerView.setControllerAutoShow(false);
            simpleExoPlayerView.setControllerShowTimeoutMs(999999999);
            simpleExoPlayerView.setOnTouchListener(new View.OnTouchListener() {
                @Override
                public boolean onTouch(View v, MotionEvent event) {

                    if (event.getAction() == MotionEvent.ACTION_UP) {
                        if (aB.isShowing()) {
<<<<<<< HEAD
                            hideActionStatusBar(400L);
=======
                            hideActionStatusBar();
>>>>>>> 62a6c13f
                        }
                        else {
                            showActionStatusBar();
                        }
                    }
                    return true;
                }
            });

            //Measures bandwidth during playback. Can be null if not required.
            DefaultBandwidthMeter defaultBandwidthMeter = new DefaultBandwidthMeter();
            //Produces DataSource instances through which meida data is loaded
            //DataSource.Factory dataSourceFactory = new DefaultDataSourceFactory(this, Util.getUserAgent(this, "android2"), defaultBandwidthMeter);
            DefaultDataSourceFactory dataSourceFactory = new DefaultDataSourceFactory(this, Util.getUserAgent(this, "android2"), defaultBandwidthMeter);
            //Produces Extractor instances for parsing the media data
            ExtractorsFactory extractorsFactory = new DefaultExtractorsFactory();

            MediaSource mediaSource = null;
<<<<<<< HEAD
            //        loopingMediaSource = null;
=======
    //        loopingMediaSource = null;
>>>>>>> 62a6c13f

            if (isPlayList && size > 1) {
                final List<MediaSource> playlist = new ArrayList<>();
                MediaSource mSource = null;
                String localPath;
                Uri mediaUri;
                File mediaFile;
                mediaUris = new ArrayList<>();
                if (isOffLine) {
                    for (int i = 0; i < mediaOffList.size(); i++) {
                        MegaOffline currentNode = mediaOffList.get(i);
                        if (currentNode.getOrigin() == MegaOffline.INCOMING) {
                            String handleString = currentNode.getHandleIncoming();
                            mediaFile = new File(Environment.getExternalStorageDirectory().getAbsolutePath() + "/" + offLineDIR + "/" + handleString + "/" + currentNode.getPath() + "/" + currentNode.getName());
                        }
                        else if (currentNode.getOrigin() == MegaOffline.INBOX) {
                            String handleString = currentNode.getHandleIncoming();
                            mediaFile = new File(Environment.getExternalStorageDirectory().getAbsolutePath() + "/" + offLineDIR + "/in/" + currentNode.getPath() + "/" + currentNode.getName());
                        }
                        else {
                            mediaFile = new File(Environment.getExternalStorageDirectory().getAbsolutePath() + "/" + offLineDIR + currentNode.getPath() + "/" + currentNode.getName());
                        }
                        if (Build.VERSION.SDK_INT >= Build.VERSION_CODES.N && prefs.getStorageDownloadLocation().contains(Environment.getExternalStorageDirectory().getPath())
                                && currentNode.getPath().contains(Environment.getExternalStorageDirectory().getPath())) {
                            mediaUri = FileProvider.getUriForFile(this, "mega.privacy.android.app.providers.fileprovider", mediaFile);
                        }
                        else{
                            mediaUri = Uri.fromFile(mediaFile);
                        }
<<<<<<< HEAD
                        mediaUris.add(mediaUri);
                        mSource = new ExtractorMediaSource(mediaUri, dataSourceFactory, extractorsFactory, null, null);
=======
                        if (mediaUri != null) {
                            mediaUris.add(mediaUri);
                            mSource = new ExtractorMediaSource(mediaUri, dataSourceFactory, extractorsFactory, null, null);
                        }
>>>>>>> 62a6c13f
                        playlist.add(mSource);
                    }
                }
                else {
                    MegaNode n;
                    for (int i = 0; i < mediaHandles.size(); i++) {
                        n = megaApi.getNodeByHandle(mediaHandles.get(i));
                        boolean isOnMegaDownloads = false;
                        localPath = mega.privacy.android.app.utils.Util.getLocalFile(this, n.getName(), n.getSize(), downloadLocationDefaultPath);
                        File f = new File(downloadLocationDefaultPath, n.getName());
                        if (f.exists() && (f.length() == n.getSize())) {
                            isOnMegaDownloads = true;
                        }
<<<<<<< HEAD
                        if (localPath != null && (isOnMegaDownloads || (megaApi.getFingerprint(n).equals(megaApi.getFingerprint(localPath))))) {
=======
                        if (localPath != null && (isOnMegaDownloads || (megaApi.getFingerprint(n).equals(megaApi.getFingerprint(localPath))))){
>>>>>>> 62a6c13f
                            mediaFile = new File(localPath);
                            if (Build.VERSION.SDK_INT >= Build.VERSION_CODES.N && prefs.getStorageDownloadLocation().contains(Environment.getExternalStorageDirectory().getPath())
                                    && localPath.contains(Environment.getExternalStorageDirectory().getPath())) {
                                mediaUri = FileProvider.getUriForFile(this, "mega.privacy.android.app.providers.fileprovider", mediaFile);
                            }
                            else{
                                mediaUri = Uri.fromFile(mediaFile);
                            }
<<<<<<< HEAD
                            mediaUris.add(mediaUri);
                            mSource = new ExtractorMediaSource(mediaUri, dataSourceFactory, extractorsFactory, null, null);
=======
                            if (mediaUri != null) {
                                mediaUris.add(mediaUri);
                                mSource = new ExtractorMediaSource(mediaUri, dataSourceFactory, extractorsFactory, null, null);
                            }
>>>>>>> 62a6c13f
                        }
                        else {
                            String url = megaApi.httpServerGetLocalLink(n);
                            if (url != null) {
                                mediaUri = Uri.parse(url);
                                mediaUris.add(mediaUri);
                                mSource = new ExtractorMediaSource(mediaUri, dataSourceFactory, extractorsFactory, null, null);
                            }
                        }
                        playlist.add(mSource);
                    }
                }

                concatenatingMediaSource = new ConcatenatingMediaSource(playlist.toArray(new MediaSource[playlist.size()]));
                player.prepare(concatenatingMediaSource);
<<<<<<< HEAD
                //            loopingMediaSource = new LoopingMediaSource(concatenatingMediaSource);
                //            player.prepare(loopingMediaSource);
=======
    //            loopingMediaSource = new LoopingMediaSource(concatenatingMediaSource);
    //            player.prepare(loopingMediaSource);
>>>>>>> 62a6c13f


            }
            else {
                mediaSource = new ExtractorMediaSource(uri, dataSourceFactory, extractorsFactory, null, null);
                player.prepare(mediaSource);
            }

<<<<<<< HEAD
            //        final LoopingMediaSource finalLoopingMediaSource = loopingMediaSource;
=======
    //        final LoopingMediaSource finalLoopingMediaSource = loopingMediaSource;
>>>>>>> 62a6c13f
            final ConcatenatingMediaSource finalConcatenatingMediaSource = concatenatingMediaSource;
            final MediaSource finalMediaSource = mediaSource;
            //MediaSource mediaSource = new HlsMediaSource(uri, dataSourceFactory, handler, null);
            //DashMediaSource mediaSource = new DashMediaSource(uri, dataSourceFactory, new DefaultDashChunkSource.Factory(dataSourceFactory), null, null);

            player.addListener(new Player.EventListener() {
                @Override
                public void onTimelineChanged(Timeline timeline, Object manifest) {
                    log("onTimelineChanged");
                }

                @Override
                public void onTracksChanged(TrackGroupArray trackGroups, TrackSelectionArray trackSelections) {
                    log("onTracksChanged");

                    int previousIndex = currentWindowIndex;
                    if (size > 1) {
                        currentWindowIndex = player.getCurrentWindowIndex();
                        if (currentWindowIndex == previousIndex && onTracksChange && !loop) {
                            currentWindowIndex++;
                        }

                        if (isOffLine) {
                            MegaOffline n = mediaOffList.get(currentWindowIndex);
                            fileName = n.getName();
                            handle = Long.parseLong(n.getHandle());
                        }
                        else {
                            MegaNode n = megaApi.getNodeByHandle(mediaHandles.get(currentWindowIndex));
                            fileName = n.getName();
                            handle = n.getHandle();
                        }

                        isVideo = MimeTypeList.typeForName(fileName).isVideoReproducible();
                        String extension = fileName.substring(fileName.length() - 3, fileName.length());
                        log("Extension: " + extension);
                        if (extension.equals("mp4")) {
                            isMP4 = true;
<<<<<<< HEAD
                        }
                        else {
                            isMP4 = false;
                        }
                        exoPlayerName.setText(fileName);
                        uri = mediaUris.get(currentWindowIndex);
                        if (uri.toString().contains("http://")) {
                            isUrl = true;
                        }
                        else {
                            isUrl = false;
                        }
=======
                        }
                        else {
                            isMP4 = false;
                        }
                        exoPlayerName.setText(fileName);
                        uri = mediaUris.get(currentWindowIndex);
                        if (uri.toString().contains("http://")) {
                            isUrl = true;
                        }
                        else {
                            isUrl = false;
                        }
>>>>>>> 62a6c13f
                        supportInvalidateOptionsMenu();
                    }
                    updateScrollPosition();

                    if (onPlaylist) {
                        if (playlistFragment != null && playlistFragment.isAdded()) {
                            if (currentWindowIndex < playlistFragment.adapter.getItemCount() && currentWindowIndex >= 0) {
                                playlistFragment.adapter.setItemChecked(currentWindowIndex);
                                playlistFragment.mLayoutManager.scrollToPosition(currentWindowIndex);
                                playlistFragment.adapter.notifyDataSetChanged();
                            }
                        }
                    }
                    onTracksChange = true;
                }

                @Override
                public void onLoadingChanged(boolean isLoading) {
                    log("onLoadingChanged");

                    if (video) {
                        audioContainer.setVisibility(View.GONE);
<<<<<<< HEAD
                        if (isAbHide){
                            containerControls.animate().translationY(400).setDuration(0).withEndAction(new Runnable() {
                                @Override
                                public void run() {
                                    simpleExoPlayerView.hideController();
                                }
                            }).start();
                        }
=======
>>>>>>> 62a6c13f
                    }
                }

                @Override
                public void onPlayerStateChanged(boolean playWhenReady, int playbackState) {
                    log("onPlayerStateChanged: " + playbackState);

                    if (playbackState == Player.STATE_BUFFERING) {
                        audioContainer.setVisibility(View.GONE);
                        if (onPlaylist) {
                            playlistProgressBar.setVisibility(View.VISIBLE);
                            progressBar.setVisibility(View.GONE);
                        }
                        else {
                            progressBar.setVisibility(View.VISIBLE);
                        }
                    }
<<<<<<< HEAD
                    else if (playbackState == Player.STATE_ENDED && !loop && !onPlaylist) {
                        showActionStatusBar();
                    }
=======
>>>>>>> 62a6c13f
                    else {
                        if (onPlaylist) {
                            progressBar.setVisibility(View.GONE);
                            if (playlistProgressBar != null) {
                                playlistProgressBar.setVisibility(View.GONE);
                            }
                            if (playlistFragment != null && playlistFragment.isAdded()) {
                                if (playlistFragment.adapter != null) {
                                    playlistFragment.adapter.notifyDataSetChanged();
                                }
                            }
                        }
                        else {
                            progressBar.setVisibility(View.GONE);
                        }
                        if (isVideo) {
                            if ((isMP4 && video) || !isMP4) {
                                audioContainer.setVisibility(View.GONE);
<<<<<<< HEAD
                                if (isAbHide){
                                    containerControls.animate().translationY(400).setDuration(0).withEndAction(new Runnable() {
                                        @Override
                                        public void run() {
                                            simpleExoPlayerView.hideController();
                                        }
                                    }).start();
                                }
=======
>>>>>>> 62a6c13f
                            }
                            else {
                                audioContainer.setVisibility(View.VISIBLE);
                            }
                        }
                        else {
                            audioContainer.setVisibility(View.VISIBLE);
                        }
                    }
                }

                @Override
                public void onRepeatModeChanged(int repeatMode) {
                    log("onRepeatModeChanged");
                }

                @Override
                public void onShuffleModeEnabledChanged(boolean shuffleModeEnabled) {
                    log("onShuffleModeEnabledChanged");
                }

                @Override
                public void onPlayerError(ExoPlaybackException error) {
                    log("onPlayerError");
                    numErrors++;
                    player.stop();
                    if (numErrors <= 2) {
                        if (isPlayList && size > 1) {
<<<<<<< HEAD
                            //player.prepare(finalLoopingMediaSource);
=======
    //                        player.prepare(finalLoopingMediaSource);
>>>>>>> 62a6c13f
                            player.prepare(finalConcatenatingMediaSource);
                        }
                        else {
                            player.prepare(finalMediaSource);
                        }
                        player.setPlayWhenReady(true);
                    }
                    else {
                        showErrorDialog();
                    }

                }

                @Override
                public void onPositionDiscontinuity(int reason) {
                    log("onPositionDiscontinuity");
                }

                @Override
                public void onPlaybackParametersChanged(PlaybackParameters playbackParameters) {
                    log("onPlaybackParametersChanged");
                }

                @Override
                public void onSeekProcessed() {
                    log("onSeekProcessed");
                }
            });
            numErrors = 0;
            player.setPlayWhenReady(playWhenReady);
            if (isPlayList) {
                player.seekTo(currentWindowIndex, currentTime);
            }
            else {
                player.seekTo(currentTime);
            }
            player.setVideoDebugListener(this);
            onTracksChange = false;
        }
<<<<<<< HEAD
=======
        else {
            log("Error creating player");
        }
>>>>>>> 62a6c13f
    }

    void showErrorDialog() {
        log("showErrorDialog: Error open video file");
        AlertDialog.Builder builder;
        if (Build.VERSION.SDK_INT >= Build.VERSION_CODES.LOLLIPOP) {
            builder = new AlertDialog.Builder(this, R.style.AppCompatAlertDialogStyle);
        }
        else {
            builder = new AlertDialog.Builder(this);
        }
        builder.setCancelable(false);
        String accept = getResources().getString(R.string.cam_sync_ok).toUpperCase();
        builder.setMessage(R.string.corrupt_video_dialog_text)
                .setPositiveButton(accept, new DialogInterface.OnClickListener() {
                    public void onClick(DialogInterface dialog, int which) {
                        finish();
                    }
                })
                .show();
        numErrors = 0;
    }

    public void updateCurrentImage(){

        if (adapterType == Constants.OFFLINE_ADAPTER){
            for (int i=0; i<offList.size(); i++){
                log("Name: "+fileName+" mOfflist name: "+offList.get(i).getName());
                if (offList.get(i).getName().equals(fileName)){
                    getImageView(i, -1);
                    break;
                }
            }
        }
        else if (adapterType == Constants.PHOTO_SYNC_ADAPTER || adapterType == Constants.SEARCH_BY_ADAPTER){
            getImageView(0, handle);
        }
        else if (adapterType == Constants.SEARCH_ADAPTER){
            getImageView(0, handle);
        }
        else {
            MegaNode parentNode = megaApi.getParentNode(megaApi.getNodeByHandle(handle));
            ArrayList<MegaNode> listNodes = megaApi.getChildren(parentNode);
            for (int i=0; i<listNodes.size(); i++){
                if (listNodes.get(i).getHandle() == handle){
                    getImageView(i, -1);
                    break;
                }
            }
        }
    }

    public void getImageView (int i, long handle) {
        Intent intent = new Intent(Constants.ACTION_INTENT_FILTER_UPDATE_POSITION);
        intent.putExtra("position", i);
        intent.putExtra("actionType", Constants.UPDATE_IMAGE_DRAG);
        intent.putExtra("adapterType", adapterType);
        intent.putExtra("handle", handle);
        LocalBroadcastManager.getInstance(this).sendBroadcast(intent);
    }

    public void updateScrollPosition(){
        if (adapterType == Constants.OFFLINE_ADAPTER){
            for (int i=0; i<offList.size(); i++){
                log("Name: "+fileName+" mOfflist name: "+offList.get(i).getName());
                if (offList.get(i).getName().equals(fileName)){
                    scrollToPosition(i, -1);
                    break;
                }
            }
        }
        else if (adapterType == Constants.PHOTO_SYNC_ADAPTER || adapterType == Constants.SEARCH_BY_ADAPTER){
            scrollToPosition(0, handle);
        }
        else if (adapterType == Constants.SEARCH_ADAPTER){
            scrollToPosition(0, handle);
        }
        else {
            MegaNode parentNode = megaApi.getParentNode(megaApi.getNodeByHandle(handle));
            ArrayList<MegaNode> listNodes = megaApi.getChildren(parentNode);

            for (int i=0; i<listNodes.size(); i++){
                if (listNodes.get(i).getHandle() == handle){
                    scrollToPosition(i, -1);
                    break;
                }
            }
        }
    }

    void scrollToPosition (int i, long handle) {
        getImageView(i, handle);
        Intent intent = new Intent(Constants.ACTION_INTENT_FILTER_UPDATE_POSITION);
        intent.putExtra("position", i);
        intent.putExtra("actionType", Constants.SCROLL_TO_POSITION);
        intent.putExtra("adapterType", adapterType);
        intent.putExtra("handle", handle);
        LocalBroadcastManager.getInstance(this).sendBroadcast(intent);
    }

    public void setImageDragVisibility(int visibility){
        if (adapterType == Constants.RUBBISH_BIN_ADAPTER){
            if (RubbishBinFragmentLollipop.imageDrag != null){
                RubbishBinFragmentLollipop.imageDrag.setVisibility(visibility);
            }
        }
        else if (adapterType == Constants.INBOX_ADAPTER){
            if (InboxFragmentLollipop.imageDrag != null){
                InboxFragmentLollipop.imageDrag.setVisibility(visibility);
            }
        }
        else if (adapterType == Constants.INCOMING_SHARES_ADAPTER){
            if (IncomingSharesFragmentLollipop.imageDrag != null) {
                IncomingSharesFragmentLollipop.imageDrag.setVisibility(visibility);
            }
        }
        else if (adapterType == Constants.OUTGOING_SHARES_ADAPTER){
            if (OutgoingSharesFragmentLollipop.imageDrag != null){
                OutgoingSharesFragmentLollipop.imageDrag.setVisibility(visibility);
            }
        }
        else if (adapterType == Constants.CONTACT_FILE_ADAPTER){
            if (ContactFileListFragmentLollipop.imageDrag != null){
                ContactFileListFragmentLollipop.imageDrag.setVisibility(visibility);
            }
        }
        else if (adapterType == Constants.FOLDER_LINK_ADAPTER){
            if (FolderLinkActivityLollipop.imageDrag != null){
                FolderLinkActivityLollipop.imageDrag.setVisibility(visibility);
            }
        }
        else if (adapterType == Constants.SEARCH_ADAPTER){
            if (SearchFragmentLollipop.imageDrag != null){
                SearchFragmentLollipop.imageDrag.setVisibility(visibility);
            }
        }
        else if (adapterType == Constants.FILE_BROWSER_ADAPTER){
            if (FileBrowserFragmentLollipop.imageDrag != null){
                FileBrowserFragmentLollipop.imageDrag.setVisibility(visibility);
            }
        }
        else if (adapterType == Constants.PHOTO_SYNC_ADAPTER ||adapterType == Constants.SEARCH_BY_ADAPTER) {
            if (CameraUploadFragmentLollipop.imageDrag != null){
                CameraUploadFragmentLollipop.imageDrag.setVisibility(visibility);
            }
        }
        else if (adapterType == Constants.OFFLINE_ADAPTER) {
            if (OfflineFragmentLollipop.imageDrag != null){
                OfflineFragmentLollipop.imageDrag.setVisibility(visibility);
            }
        }
    }

    void getLocationOnScreen(int[] location){
        if (adapterType == Constants.RUBBISH_BIN_ADAPTER){
            if (RubbishBinFragmentLollipop.imageDrag != null) {
                RubbishBinFragmentLollipop.imageDrag.getLocationOnScreen(location);
            }
        }
        else if (adapterType == Constants.INBOX_ADAPTER){
            if (InboxFragmentLollipop.imageDrag != null){
                InboxFragmentLollipop.imageDrag.getLocationOnScreen(location);
            }
        }
        else if (adapterType == Constants.INCOMING_SHARES_ADAPTER){
            if (IncomingSharesFragmentLollipop.imageDrag != null) {
                IncomingSharesFragmentLollipop.imageDrag.getLocationOnScreen(location);
            }
        }
        else if (adapterType == Constants.OUTGOING_SHARES_ADAPTER){
            if (OutgoingSharesFragmentLollipop.imageDrag != null) {
                OutgoingSharesFragmentLollipop.imageDrag.getLocationOnScreen(location);
            }
        }
        else if (adapterType == Constants.CONTACT_FILE_ADAPTER){
            if (ContactFileListFragmentLollipop.imageDrag != null) {
                ContactFileListFragmentLollipop.imageDrag.getLocationOnScreen(location);
            }
        }
        else if (adapterType == Constants.FOLDER_LINK_ADAPTER){
            if (FolderLinkActivityLollipop.imageDrag != null) {
                FolderLinkActivityLollipop.imageDrag.getLocationOnScreen(location);
            }
        }
        else if (adapterType == Constants.SEARCH_ADAPTER){
            if (SearchFragmentLollipop.imageDrag != null){
                SearchFragmentLollipop.imageDrag.getLocationOnScreen(location);
            }
        }
        else if (adapterType == Constants.FILE_BROWSER_ADAPTER){
            if (FileBrowserFragmentLollipop.imageDrag != null){
                FileBrowserFragmentLollipop.imageDrag.getLocationOnScreen(location);
            }
        }
        else if (adapterType == Constants.PHOTO_SYNC_ADAPTER || adapterType == Constants.SEARCH_BY_ADAPTER){
            if (CameraUploadFragmentLollipop.imageDrag != null) {
                CameraUploadFragmentLollipop.imageDrag.getLocationOnScreen(location);
            }
        }
        else if (adapterType == Constants.OFFLINE_ADAPTER){
            if (OfflineFragmentLollipop.imageDrag != null){
                OfflineFragmentLollipop.imageDrag.getLocationOnScreen(location);
            }
        }
    }

    public void runEnterAnimation() {
        final long duration = 400;
        if (aB != null && aB.isShowing()) {
            if(tB != null) {
                tB.animate().translationY(-220).setDuration(0)
                        .withEndAction(new Runnable() {
                            @Override
                            public void run() {
                                aB.hide();
                            }
                        }).start();
                getWindow().addFlags(WindowManager.LayoutParams.FLAG_FULLSCREEN);
                try{
                    containerControls.animate().translationY(400).setDuration(0).withEndAction(new Runnable() {
                        @Override
                        public void run() {
                            simpleExoPlayerView.hideController();
                        }
                    }).start();
                }
                catch(Exception e){
                    log("Exception: "+e.getMessage());
                }

            }
            else {
                aB.hide();
            }
        }
        containerAudioVideoPlayer.setBackgroundColor(TRANSPARENT);
        playerLayout.setBackgroundColor(TRANSPARENT);
        appBarLayout.setBackgroundColor(TRANSPARENT);
        if (Build.VERSION.SDK_INT >= Build.VERSION_CODES.LOLLIPOP) {
            containerAudioVideoPlayer.setElevation(0);
            playerLayout.setElevation(0);
            appBarLayout.setElevation(0);

        }


        simpleExoPlayerView.setPivotX(0);
        simpleExoPlayerView.setPivotY(0);
        simpleExoPlayerView.setScaleX(mWidthScale);
        simpleExoPlayerView.setScaleY(mHeightScale);
        simpleExoPlayerView.setTranslationX(mLeftDelta);
        simpleExoPlayerView.setTranslationY(mTopDelta);

        ivShadow.setAlpha(0);

        simpleExoPlayerView.animate().setDuration(duration).scaleX(1).scaleY(1).translationX(0).translationY(0).setInterpolator(new DecelerateInterpolator()).withEndAction(new Runnable() {
            @Override
            public void run() {
                showActionStatusBar();
                simpleExoPlayerView.showController();
                containerControls.animate().translationY(0).setDuration(400L).start();
                containerAudioVideoPlayer.setBackgroundColor(BLACK);
                playerLayout.setBackgroundColor(BLACK);
                appBarLayout.setBackgroundColor(BLACK);
            }
        });

        ivShadow.animate().setDuration(duration).alpha(1);

        handler.postDelayed(runnableActionStatusBar, 3000);
    }

    public void findSelected() {

        if (isOffLine){
            for (int i=0; i<mediaOffList.size(); i++) {
                if (handle == Long.parseLong(mediaOffList.get(i).getHandle())) {
                    currentWindowIndex = i;
                    break;
                }
            }
        }
        else {
            for (int i=0; i<mediaHandles.size(); i++) {
                if (handle == mediaHandles.get(i)) {
                    currentWindowIndex = i;
                    break;
                }
            }
        }
        if (player != null){
            currentTime = player.getCurrentPosition();
        }
    }

    public void sortByNameDescending(){

        ArrayList<String> foldersOrder = new ArrayList<String>();
        ArrayList<String> filesOrder = new ArrayList<String>();
        ArrayList<MegaOffline> tempOffline = new ArrayList<MegaOffline>();


        for(int k = 0; k < offList.size() ; k++) {
            MegaOffline node = offList.get(k);
            if(node.getType().equals("1")){
                foldersOrder.add(node.getName());
            }
            else{
                filesOrder.add(node.getName());
            }
        }


        Collections.sort(foldersOrder, String.CASE_INSENSITIVE_ORDER);
        Collections.reverse(foldersOrder);
        Collections.sort(filesOrder, String.CASE_INSENSITIVE_ORDER);
        Collections.reverse(filesOrder);

        for(int k = 0; k < foldersOrder.size() ; k++) {
            for(int j = 0; j < offList.size() ; j++) {
                String name = foldersOrder.get(k);
                String nameOffline = offList.get(j).getName();
                if(name.equals(nameOffline)){
                    tempOffline.add(offList.get(j));
                }
            }

        }

        for(int k = 0; k < filesOrder.size() ; k++) {
            for(int j = 0; j < offList.size() ; j++) {
                String name = filesOrder.get(k);
                String nameOffline = offList.get(j).getName();
                if(name.equals(nameOffline)){
                    tempOffline.add(offList.get(j));
                }
            }

        }

        offList.clear();
        offList.addAll(tempOffline);
    }


    public void sortByNameAscending(){
        log("sortByNameAscending");
        ArrayList<String> foldersOrder = new ArrayList<String>();
        ArrayList<String> filesOrder = new ArrayList<String>();
        ArrayList<MegaOffline> tempOffline = new ArrayList<MegaOffline>();

        for(int k = 0; k < offList.size() ; k++) {
            MegaOffline node = offList.get(k);
            if(node.getType().equals("1")){
                foldersOrder.add(node.getName());
            }
            else{
                filesOrder.add(node.getName());
            }
        }

        Collections.sort(foldersOrder, String.CASE_INSENSITIVE_ORDER);
        Collections.sort(filesOrder, String.CASE_INSENSITIVE_ORDER);

        for(int k = 0; k < foldersOrder.size() ; k++) {
            for(int j = 0; j < offList.size() ; j++) {
                String name = foldersOrder.get(k);
                String nameOffline = offList.get(j).getName();
                if(name.equals(nameOffline)){
                    tempOffline.add(offList.get(j));
                }
            }
        }

        for(int k = 0; k < filesOrder.size() ; k++) {
            for(int j = 0; j < offList.size() ; j++) {
                String name = filesOrder.get(k);
                String nameOffline = offList.get(j).getName();
                if(name.equals(nameOffline)){
                    tempOffline.add(offList.get(j));
                }
            }

        }

        offList.clear();
        offList.addAll(tempOffline);
    }

    @Override
    public void onSaveInstanceState(Bundle outState) {
        super.onSaveInstanceState(outState);
        log("onSaveInstanceState");
        if (player != null) {
            playWhenReady = player.getPlayWhenReady();
            currentTime = player.getCurrentPosition();
        }
        outState.putLong("currentTime", currentTime);
        outState.putInt("currentPosition", currentPosition);
        outState.putLong("handle", handle);
        outState.putString("fileName", fileName);
        outState.putString("uri", uri.toString());
        outState.putBoolean("renamed", renamed);
        outState.putBoolean("loop", loop);
        outState.putBoolean("onPlaylist", onPlaylist);
        outState.putInt("currentWindowIndex", currentWindowIndex);
        outState.putInt("size", size);
        outState.putString("querySearch", querySearch);
        outState.putBoolean("playWhenReady", playWhenReady);
        outState.putInt("typeAccount", accountType);
        outState.putBoolean("isDeleteDialogShow", isDeleteDialogShow);
        outState.putBoolean("isAbHide", isAbHide);
    }

    public String getFileName(Uri uri) {
        String result = null;
        if (uri.getScheme().equals("content")) {
            Cursor cursor = getContentResolver().query(uri, null, null, null, null);
            try {
                if (cursor != null && cursor.moveToFirst()) {
                    result = cursor.getString(cursor.getColumnIndex(OpenableColumns.DISPLAY_NAME));
                }
            } finally {
                if (cursor != null) {
                    cursor.close();
                }
            }
        }
        if (result == null) {
            result = uri.getLastPathSegment();
        }
        return result;
    }

<<<<<<< HEAD
    protected void hideActionStatusBar(long duration){
=======
    protected void hideActionStatusBar(){
>>>>>>> 62a6c13f
        isAbHide = true;
        if (aB != null && aB.isShowing()) {
            if(tB != null) {
                tB.animate().translationY(-220).setDuration(duration)
                        .withEndAction(new Runnable() {
                            @Override
                            public void run() {
                                aB.hide();
                            }
                        }).start();
                getWindow().addFlags(WindowManager.LayoutParams.FLAG_FULLSCREEN);
            }
            else {
                aB.hide();
            }
            if (video){
                containerControls.animate().translationY(400).setDuration(duration).withEndAction(new Runnable() {
                    @Override
                    public void run() {
                        simpleExoPlayerView.hideController();
                    }
                }).start();
            }
        }
    }
    protected void showActionStatusBar(){
        isAbHide = false;
        if (aB != null && !aB.isShowing()) {
            aB.show();
            if(tB != null) {
                tB.animate().translationY(0).setDuration(400L).start();
                getWindow().clearFlags(WindowManager.LayoutParams.FLAG_FULLSCREEN);
            }
            if (video){
                simpleExoPlayerView.showController();
                containerControls.animate().translationY(0).setDuration(400L).start();
            }
        }
    }

    @Override
    public boolean onCreateOptionsMenu(Menu menu) {
        log("onCreateOptionsMenu");

        MenuInflater inflater = getMenuInflater();
        inflater.inflate(R.menu.activity_audiovideoplayer, menu);

        final SearchManager searchManager = (SearchManager) getSystemService(Context.SEARCH_SERVICE);
        searchMenuItem = menu.findItem(R.id.action_search);
        final SearchView searchView = (SearchView) MenuItemCompat.getActionView(searchMenuItem);

        if (searchView != null){
            searchView.setIconifiedByDefault(true);
        }

        MenuItemCompat.setOnActionExpandListener(searchMenuItem, new MenuItemCompat.OnActionExpandListener() {
            @Override
            public boolean onMenuItemActionExpand(MenuItem item) {
                if (player != null) {
                    player.setPlayWhenReady(false);
                }
                if (playlistFragment != null && playlistFragment.isAdded()){
                    playlistFragment.setSearchOpen(true);
                    playlistFragment.hideController();
                }
                loopMenuItem.setVisible(false);
                querySearch = "";
                searchExpand = true;
                return true;
            }

            @Override
            public boolean onMenuItemActionCollapse(MenuItem item) {
                searchExpand = false;
                if (playlistFragment != null && playlistFragment.isAdded()){
                    boolean scroll;
                    playlistFragment.setSearchOpen(false);
                    if(playlistFragment.mLayoutManager.findLastVisibleItemPosition() == playlistFragment.adapter.getItemCount()-1){
                        scroll = true;
                    }
                    else {
                        scroll = false;
                    }
                    playlistFragment.showController(scroll);
                    playlistFragment.adapter.notifyDataSetChanged();
                    if (isOffLine){
                        playlistFragment.contentText.setText(""+mediaOffList.size()+" "+getResources().getQuantityString(R.plurals.general_num_files, mediaOffList.size()));
                    }
                    else {
                        playlistFragment.contentText.setText(""+mediaHandles.size()+" "+getResources().getQuantityString(R.plurals.general_num_files, mediaHandles.size()));
                    }
                }
                loopMenuItem.setVisible(true);
                invalidateOptionsMenu();
                return true;
            }
        });
        searchView.setMaxWidth(Integer.MAX_VALUE);
        searchView.setOnQueryTextListener(new SearchView.OnQueryTextListener() {

            @Override
            public boolean onQueryTextSubmit(String query) {
                if (playlistFragment != null && playlistFragment.isAdded()){
                    playlistFragment.setNodesSearch(query);
                }
                querySearch = query;
                return true;
            }

            @Override
            public boolean onQueryTextChange(String newText) {
                log("Searching by text: "+newText);
                if (playlistFragment != null && playlistFragment.isAdded()){
                    playlistFragment.setNodesSearch(newText);
                }
                querySearch = newText;
                return true;
            }

        });

        shareMenuItem = menu.findItem(R.id.full_video_viewer_share);
        downloadMenuItem = menu.findItem(R.id.full_video_viewer_download);
        chatMenuItem = menu.findItem(R.id.full_video_viewer_chat);
        propertiesMenuItem = menu.findItem(R.id.full_video_viewer_properties);
        getlinkMenuItem = menu.findItem(R.id.full_video_viewer_get_link);
        renameMenuItem = menu.findItem(R.id.full_video_viewer_rename);
        moveMenuItem = menu.findItem(R.id.full_video_viewer_move);
        copyMenuItem = menu.findItem(R.id.full_video_viewer_copy);
        moveToTrashMenuItem = menu.findItem(R.id.full_video_viewer_move_to_trash);
        removeMenuItem = menu.findItem(R.id.full_video_viewer_remove);
        removelinkMenuItem = menu.findItem(R.id.full_video_viewer_remove_link);
        loopMenuItem = menu.findItem(R.id.full_video_viewer_loop);
        importMenuItem = menu.findItem(R.id.chat_full_video_viewer_import);
        saveForOfflineMenuItem = menu.findItem(R.id.chat_full_video_viewer_save_for_offline);
        chatRemoveMenuItem = menu.findItem(R.id.chat_full_video_viewer_remove);

        if (loop){
            loopMenuItem.setChecked(true);
            if (player != null) {
                player.setRepeatMode(Player.REPEAT_MODE_ONE);
            }
        }
        else {
            loopMenuItem.setChecked(false);
            if (player != null) {
                player.setRepeatMode(Player.REPEAT_MODE_OFF);
            }
        }

        if (!onPlaylist){
            searchMenuItem.setVisible(false);

            if (adapterType == Constants.OFFLINE_ADAPTER){
                getlinkMenuItem.setVisible(false);
                removelinkMenuItem.setVisible(false);
                shareMenuItem.setVisible(true);
                propertiesMenuItem.setVisible(true);
                downloadMenuItem.setVisible(false);
                renameMenuItem.setVisible(false);
                moveMenuItem.setVisible(false);
                copyMenuItem.setVisible(false);
                moveToTrashMenuItem.setVisible(false);
                removeMenuItem.setVisible(false);
                chatMenuItem.setVisible(false);
                importMenuItem.setVisible(false);
                saveForOfflineMenuItem.setVisible(false);
                chatRemoveMenuItem.setVisible(false);
            }
            else if(adapterType == Constants.SEARCH_ADAPTER){
                MegaNode node = megaApi.getNodeByHandle(handle);

                if (isUrl){
                    shareMenuItem.setVisible(false);
                    downloadMenuItem.setVisible(true);
                }
                else {
                    downloadMenuItem.setVisible(false);
                    shareMenuItem.setVisible(true);
                }
                if(node.isExported()){
                    removelinkMenuItem.setVisible(true);
                    getlinkMenuItem.setVisible(false);
                }
                else{
                    removelinkMenuItem.setVisible(false);
                    getlinkMenuItem.setVisible(true);
                }

                propertiesMenuItem.setVisible(true);
                renameMenuItem.setVisible(true);
                moveMenuItem.setVisible(true);
                copyMenuItem.setVisible(true);

                if(mega.privacy.android.app.utils.Util.isChatEnabled()){
                    chatMenuItem.setVisible(true);
                }
                else{
                    chatMenuItem.setVisible(false);
                }

                MegaNode parent = megaApi.getNodeByHandle(handle);
                while (megaApi.getParentNode(parent) != null){
                    parent = megaApi.getParentNode(parent);
                }

                if (parent.getHandle() != megaApi.getRubbishNode().getHandle()){
                    moveToTrashMenuItem.setVisible(true);
                    removeMenuItem.setVisible(false);
                }
                else{
                    moveToTrashMenuItem.setVisible(false);
                    removeMenuItem.setVisible(true);
                }

                importMenuItem.setVisible(false);
                saveForOfflineMenuItem.setVisible(false);
                chatRemoveMenuItem.setVisible(false);
            }
            else if (adapterType == Constants.FROM_CHAT){
                getlinkMenuItem.setVisible(false);
                removelinkMenuItem.setVisible(false);
                shareMenuItem.setVisible(false);
                renameMenuItem.setVisible(false);
                moveMenuItem.setVisible(false);
                copyMenuItem.setVisible(false);
                moveToTrashMenuItem.setVisible(false);
                removeMenuItem.setVisible(false);
                chatMenuItem.setVisible(false);
                propertiesMenuItem.setVisible(false);

                if(megaApi==null || !mega.privacy.android.app.utils.Util.isOnline(this)) {
                    downloadMenuItem.setVisible(false);
                    importMenuItem.setVisible(false);
                    saveForOfflineMenuItem.setVisible(false);

                    if (MegaApiJava.userHandleToBase64(msgChat.getUserHandle()).equals(megaChatApi.getMyUserHandle())) {
                        if (msgChat.isDeletable()){
                            chatRemoveMenuItem.setVisible(true);
                        }
                        else {
                            chatRemoveMenuItem.setVisible(false);
                        }
                    }
                    else {
                        log("The message is not mine");
                        chatRemoveMenuItem.setVisible(false);
                    }
                }
                else {
                    if (nodeChat != null){
                        downloadMenuItem.setVisible(true);
                        importMenuItem.setVisible(true);
                        saveForOfflineMenuItem.setVisible(true);

                        if (msgChat.getUserHandle() == megaChatApi.getMyUserHandle()) {
                            if((megaApi.getNodeByHandle(nodeChat.getHandle()))==null){
                                log("The node is not mine");
                                chatRemoveMenuItem.setVisible(false);
                            }
                            else{
                                if(msgChat.isDeletable()){
                                    chatRemoveMenuItem.setVisible(true);
                                }
                                else{
                                    chatRemoveMenuItem.setVisible(false);
                                }
                            }
                        }
                        else {
                            log("The message is not mine");
                            chatRemoveMenuItem.setVisible(false);
                        }
                    }
                    else {
                        downloadMenuItem.setVisible(false);
                        importMenuItem.setVisible(false);
                        saveForOfflineMenuItem.setVisible(false);
                        chatRemoveMenuItem.setVisible(false);
                    }
                }
            }
            else {
                boolean shareVisible = true;
                shareMenuItem.setVisible(true);

                MegaNode node = megaApi.getNodeByHandle(handle);

                if(adapterType==Constants.CONTACT_FILE_ADAPTER){
                    shareMenuItem.setVisible(false);
                    shareVisible = false;
                }
                else{
                    if(fromShared){
                        shareMenuItem.setVisible(false);
                        shareVisible = false;
                    }
                    if(isFolderLink){
                        shareMenuItem.setVisible(false);
                        shareVisible = false;
                    }
                }
                copyMenuItem.setVisible(true);

                if(node.isExported()){
                    getlinkMenuItem.setVisible(false);
                    removelinkMenuItem.setVisible(true);
                }
                else{
                    if(adapterType==Constants.CONTACT_FILE_ADAPTER){
                        getlinkMenuItem.setVisible(false);
                        removelinkMenuItem.setVisible(false);
                    }
                    else{
                        if(fromShared){
                            removelinkMenuItem.setVisible(false);
                            getlinkMenuItem.setVisible(false);
                        }
                        else{
                            if(isFolderLink){
                                getlinkMenuItem.setVisible(false);
                                removelinkMenuItem.setVisible(false);

                            }
                            else{
                                getlinkMenuItem.setVisible(true);
                                removelinkMenuItem.setVisible(false);
                            }
                        }
                    }
                }
                if(fromShared){
                    removeMenuItem.setVisible(false);
                    chatMenuItem.setVisible(false);

                    node = megaApi.getNodeByHandle(handle);
                    int accessLevel = megaApi.getAccess(node);

                    switch(accessLevel){
                        case MegaShare.ACCESS_OWNER:
                        case MegaShare.ACCESS_FULL:{
                            renameMenuItem.setVisible(true);
                            moveMenuItem.setVisible(true);
                            moveToTrashMenuItem.setVisible(true);
                            break;
                        }
                        case MegaShare.ACCESS_READWRITE:
                        case MegaShare.ACCESS_READ:{
                            renameMenuItem.setVisible(false);
                            moveMenuItem.setVisible(false);
                            moveToTrashMenuItem.setVisible(false);
                            break;
                        }
                    }
                }
                else{
                    if(isFolderLink){
                        propertiesMenuItem.setVisible(false);
                        moveToTrashMenuItem.setVisible(false);
                        removeMenuItem.setVisible(false);
                        renameMenuItem.setVisible(false);
                        moveMenuItem.setVisible(false);
                        copyMenuItem.setVisible(false);
                        chatMenuItem.setVisible(false);
                    }
                    else{
                        propertiesMenuItem.setVisible(true);

                        if(adapterType==Constants.CONTACT_FILE_ADAPTER){
                            removeMenuItem.setVisible(false);
                            node = megaApi.getNodeByHandle(handle);
                            int accessLevel = megaApi.getAccess(node);
                            switch(accessLevel){

                                case MegaShare.ACCESS_OWNER:
                                case MegaShare.ACCESS_FULL:{
                                    renameMenuItem.setVisible(true);
                                    moveMenuItem.setVisible(true);
                                    moveToTrashMenuItem.setVisible(true);
                                    if(mega.privacy.android.app.utils.Util.isChatEnabled()){
                                        chatMenuItem.setVisible(true);
                                    }
                                    else{
                                        chatMenuItem.setVisible(false);
                                    }
                                    break;
                                }
                                case MegaShare.ACCESS_READWRITE:
                                case MegaShare.ACCESS_READ:{
                                    renameMenuItem.setVisible(false);
                                    moveMenuItem.setVisible(false);
                                    moveToTrashMenuItem.setVisible(false);
                                    chatMenuItem.setVisible(false);
                                    break;
                                }
                            }
                        }
                        else{
                            if(mega.privacy.android.app.utils.Util.isChatEnabled()){
                                chatMenuItem.setVisible(true);
                            }
                            else{
                                chatMenuItem.setVisible(false);
                            }
                            renameMenuItem.setVisible(true);
                            moveMenuItem.setVisible(true);

                            node = megaApi.getNodeByHandle(handle);

                            final long handle = node.getHandle();
                            MegaNode parent = megaApi.getNodeByHandle(handle);

                            while (megaApi.getParentNode(parent) != null){
                                parent = megaApi.getParentNode(parent);
                            }

                            if (parent.getHandle() != megaApi.getRubbishNode().getHandle()){

                                moveToTrashMenuItem.setVisible(true);
                                removeMenuItem.setVisible(false);

                            }
                            else{
                                moveToTrashMenuItem.setVisible(false);
                                removeMenuItem.setVisible(true);
                                getlinkMenuItem.setVisible(false);
                                removelinkMenuItem.setVisible(false);
                            }
                        }
                    }
                }
                if (isUrl){
                    downloadMenuItem.setVisible(true);
                    shareMenuItem.setVisible(false);
                }
                else {
                    downloadMenuItem.setVisible(false);
                    if (shareVisible){
                        shareMenuItem.setVisible(true);
                    }
                }
                importMenuItem.setVisible(false);
                saveForOfflineMenuItem.setVisible(false);
                chatRemoveMenuItem.setVisible(false);
            }
        }
        else {
            searchMenuItem.setVisible(true);
            getlinkMenuItem.setVisible(false);
            removelinkMenuItem.setVisible(false);
            shareMenuItem.setVisible(false);
            propertiesMenuItem.setVisible(false);
            downloadMenuItem.setVisible(false);
            renameMenuItem.setVisible(false);
            moveMenuItem.setVisible(false);
            copyMenuItem.setVisible(false);
            moveToTrashMenuItem.setVisible(false);
            removeMenuItem.setVisible(false);
            chatMenuItem.setVisible(false);
            importMenuItem.setVisible(false);
            saveForOfflineMenuItem.setVisible(false);
            chatRemoveMenuItem.setVisible(false);
        }

        return super.onCreateOptionsMenu(menu);
    }

    @Override
    public boolean onPrepareOptionsMenu(Menu menu) {
        log("onPrepareOptionsMenu");
        return super.onPrepareOptionsMenu(menu);
    }

    @Override
    public boolean onOptionsItemSelected(MenuItem item) {
        log("onOptionsItemSelected");
        ((MegaApplication) getApplication()).sendSignalPresenceActivity();

        int id = item.getItemId();
        switch (id) {
            case android.R.id.home: {
                log("onBackPRess");
                onBackPressed();
                break;
            }
            case R.id.full_video_viewer_chat:{
                log("Chat option");
                long[] longArray = new long[1];
                longArray[0] = handle;

                if(nC ==null){
                    nC = new NodeController(this);
                }
                nC.selectChatsToSendNodes(longArray);

                break;
            }
            case R.id.full_video_viewer_share: {
                log("Share option");
                intentToSendFile(uri);
                break;
            }
            case R.id.full_video_viewer_properties: {
                log("Info option");
                showPropertiesActivity();
                break;
            }
            case R.id.full_video_viewer_download: {
                log("Download option");
                if (fromChat){
                    if (chatC == null){
                        chatC = new ChatController(this);
                    }
                    if (nodeChat != null){
                        chatC.prepareForChatDownload(nodeChat);
                    }
                }
                else {
                    downloadFile();
                }
                break;
            }
            case R.id.full_video_viewer_get_link: {
                showGetLinkActivity();
                break;
            }
            case R.id.full_video_viewer_remove_link: {
                showRemoveLink();
                break;
            }
            case R.id.full_video_viewer_rename: {
                showRenameDialog();
                break;
            }
            case R.id.full_video_viewer_move: {
                showMove();
                break;
            }
            case R.id.full_video_viewer_copy: {
                showCopy();
                break;
            }
            case R.id.full_video_viewer_move_to_trash: {
                moveToTrash();
                break;
            }
            case R.id.full_video_viewer_remove: {
                moveToTrash();
                break;
            }
            case R.id.full_video_viewer_loop: {
                if (loopMenuItem.isChecked()){
                    log("Loop NOT checked");
                    loopMenuItem.setChecked(false);
                    if (player != null) {
                        player.setRepeatMode(Player.REPEAT_MODE_OFF);
                    }
                    loop = false;
                }
                else {
                    loopMenuItem.setChecked(true);
                    if (player != null) {
                        player.setRepeatMode(Player.REPEAT_MODE_ONE);
                    }
                    log("Loop checked");
                    loop = true;
                }
                break;
            }
            case R.id.chat_full_video_viewer_import:{
                if (nodeChat != null){
                    importNode();
                }
                break;
            }
            case R.id.chat_full_video_viewer_save_for_offline:{
                if (chatC == null){
                    chatC = new ChatController(this);
                }
                if (msgChat != null){
                    chatC.saveForOffline(msgChat.getMegaNodeList());
                }
                break;
            }
            case R.id.chat_full_video_viewer_remove:{
                if (msgChat != null && chatId != -1){
                    showConfirmationDeleteNode(chatId, msgChat);
                }
                break;
            }
        }
        return super.onOptionsItemSelected(item);
    }

    public void importNode(){
        log("importNode");

        Intent intent = new Intent(this, FileExplorerActivityLollipop.class);
        intent.setAction(FileExplorerActivityLollipop.ACTION_PICK_IMPORT_FOLDER);
        startActivityForResult(intent, Constants.REQUEST_CODE_SELECT_IMPORT_FOLDER);
    }

     public void showConfirmationDeleteNode(final long chatId, final MegaChatMessage message){
        log("showConfirmationDeleteNode");

         DialogInterface.OnClickListener dialogClickListener = new DialogInterface.OnClickListener() {
             @Override
             public void onClick(DialogInterface dialog, int which) {
                 switch (which){
                     case DialogInterface.BUTTON_POSITIVE:
                         if (chatC == null){
                             chatC = new ChatController(audioVideoPlayerLollipop);
                         }
                         chatC.deleteMessage(message, chatId);
                         isDeleteDialogShow = false;
                         finish();
                         break;
            
                     case DialogInterface.BUTTON_NEGATIVE:
                         //No button clicked
                         isDeleteDialogShow = false;
                         break;
                 }
             }
         };

         android.support.v7.app.AlertDialog.Builder builder;
         if (Build.VERSION.SDK_INT >= Build.VERSION_CODES.HONEYCOMB) {
             builder = new android.support.v7.app.AlertDialog.Builder(this, R.style.AppCompatAlertDialogStyle);
         }
         else{
             builder = new android.support.v7.app.AlertDialog.Builder(this);
         }

         builder.setMessage(R.string.confirmation_delete_one_attachment);

         builder.setPositiveButton(R.string.context_remove, dialogClickListener)
                 .setNegativeButton(R.string.general_cancel, dialogClickListener).show();

         isDeleteDialogShow = true;

         builder.setOnDismissListener(new DialogInterface.OnDismissListener() {
             @Override
             public void onDismiss(DialogInterface dialog) {
                 isDeleteDialogShow = false;
             }
         });
     }

     public void askSizeConfirmationBeforeChatDownload(String parentPath, ArrayList<MegaNode> nodeList, long size){
         log("askSizeConfirmationBeforeChatDownload");

         final String parentPathC = parentPath;
         final ArrayList<MegaNode> nodeListC = nodeList;
         final long sizeC = size;
         final ChatController chatC = new ChatController(this);

         android.support.v7.app.AlertDialog.Builder builder = new android.support.v7.app.AlertDialog.Builder(this, R.style.AppCompatAlertDialogStyle);
         LinearLayout confirmationLayout = new LinearLayout(this);
         confirmationLayout.setOrientation(LinearLayout.VERTICAL);
         LinearLayout.LayoutParams params = new LinearLayout.LayoutParams(LinearLayout.LayoutParams.MATCH_PARENT, LinearLayout.LayoutParams.WRAP_CONTENT);
         params.setMargins(mega.privacy.android.app.utils.Util.scaleWidthPx(20, outMetrics), mega.privacy.android.app.utils.Util.scaleHeightPx(10, outMetrics), mega.privacy.android.app.utils.Util.scaleWidthPx(17, outMetrics), 0);

         final CheckBox dontShowAgain =new CheckBox(this);
         dontShowAgain.setText(getString(R.string.checkbox_not_show_again));
         dontShowAgain.setTextColor(getResources().getColor(R.color.text_secondary));

         confirmationLayout.addView(dontShowAgain, params);

         builder.setView(confirmationLayout);

         builder.setMessage(getString(R.string.alert_larger_file, mega.privacy.android.app.utils.Util.getSizeString(sizeC)));
         builder.setPositiveButton(getString(R.string.general_download),
                 new DialogInterface.OnClickListener() {
                    public void onClick(DialogInterface dialog, int whichButton) {
                        if(dontShowAgain.isChecked()){
                            dbH.setAttrAskSizeDownload("false");
                        }
                        chatC.download(parentPathC, nodeListC);
                    }
         });
         builder.setNegativeButton(getString(android.R.string.cancel), new DialogInterface.OnClickListener() {
             public void onClick(DialogInterface dialog, int whichButton) {
                 if(dontShowAgain.isChecked()){
                     dbH.setAttrAskSizeDownload("false");
                 }
             }
         });

         downloadConfirmationDialog = builder.create();
         downloadConfirmationDialog.show();
    }

    void releasePlaylist(){
//        sortBySelected();
        findSelected();
        onPlaylist = false;
        if (player != null){
            playWhenReady = player.getPlayWhenReady();
            player.release();
        }
        playerLayout.setVisibility(View.VISIBLE);
        progressBar.setVisibility(View.VISIBLE);
        fragmentContainer.setVisibility(View.GONE);
        draggableView.setDraggable(true);

        getSupportFragmentManager().beginTransaction().remove(getSupportFragmentManager().findFragmentById(R.id.fragment_container)).commit();

        if (Build.VERSION.SDK_INT >= Build.VERSION_CODES.LOLLIPOP) {
            Window window = this.getWindow();
            window.addFlags(WindowManager.LayoutParams.FLAG_DRAWS_SYSTEM_BAR_BACKGROUNDS);
            window.clearFlags(WindowManager.LayoutParams.FLAG_TRANSLUCENT_STATUS);
            window.setStatusBarColor(ContextCompat.getColor(this, R.color.black));
        }
        if (Build.VERSION.SDK_INT <= Build.VERSION_CODES.GINGERBREAD){
            requestWindowFeature(Window.FEATURE_NO_TITLE);
            this.getWindow().setFlags(WindowManager.LayoutParams.FLAG_FULLSCREEN, WindowManager.LayoutParams.FLAG_FULLSCREEN);
        }

        tB.setBackgroundColor(ContextCompat.getColor(this, R.color.transparent_black));
        aB.setTitle(" ");

        supportInvalidateOptionsMenu();
        showActionStatusBar();
        createPlayer();
    }

    public void moveToTrash(){
        log("moveToTrash");

        moveToRubbish = false;
        if (!mega.privacy.android.app.utils.Util.isOnline(this)){
            Snackbar.make(containerAudioVideoPlayer, getString(R.string.error_server_connection_problem), Snackbar.LENGTH_LONG).show();
            return;
        }

        if(isFinishing()){
            return;
        }

        final MegaNode rubbishNode = megaApi.getRubbishNode();

        MegaNode parent = megaApi.getNodeByHandle(handle);
        while (megaApi.getParentNode(parent) != null){
            parent = megaApi.getParentNode(parent);
        }

        if (parent.getHandle() != megaApi.getRubbishNode().getHandle()){
            moveToRubbish = true;
        }
        else{
            moveToRubbish = false;
        }

        DialogInterface.OnClickListener dialogClickListener = new DialogInterface.OnClickListener() {
            @Override
            public void onClick(DialogInterface dialog, int which) {
                switch (which){
                    case DialogInterface.BUTTON_POSITIVE:
                        //Check if the node is not yet in the rubbish bin (if so, remove it)

                        if (moveToRubbish){
                            megaApi.moveNode(megaApi.getNodeByHandle(handle), rubbishNode, AudioVideoPlayerLollipop.this);
                            ProgressDialog temp = null;
                            try{
                                temp = new ProgressDialog(AudioVideoPlayerLollipop.this);
                                temp.setMessage(getString(R.string.context_move_to_trash));
                                temp.show();
                            }
                            catch(Exception e){
                                return;
                            }
                            moveToTrashStatusDialog = temp;
                        }
                        else{
                            megaApi.remove(megaApi.getNodeByHandle(handle), AudioVideoPlayerLollipop.this);
                            ProgressDialog temp = null;
                            try{
                                temp = new ProgressDialog(AudioVideoPlayerLollipop.this);
                                temp.setMessage(getString(R.string.context_delete_from_mega));
                                temp.show();
                            }
                            catch(Exception e){
                                return;
                            }
                            moveToTrashStatusDialog = temp;
                        }


                        break;

                    case DialogInterface.BUTTON_NEGATIVE:
                        //No button clicked
                        break;
                }
            }
        };

        if (moveToRubbish){
            AlertDialog.Builder builder = new AlertDialog.Builder(this, R.style.AppCompatAlertDialogStyle);
            String message= getResources().getString(R.string.confirmation_move_to_rubbish);
            builder.setMessage(message).setPositiveButton(R.string.general_move, dialogClickListener)
                    .setNegativeButton(R.string.general_cancel, dialogClickListener).show();
        }
        else{
            AlertDialog.Builder builder = new AlertDialog.Builder(this, R.style.AppCompatAlertDialogStyle);
            String message= getResources().getString(R.string.confirmation_delete_from_mega);
            builder.setMessage(message).setPositiveButton(R.string.general_remove, dialogClickListener)
                    .setNegativeButton(R.string.general_cancel, dialogClickListener).show();
        }
    }


    public void showCopy(){
        log("showCopy");

        ArrayList<Long> handleList = new ArrayList<Long>();
        handleList.add(handle);

        Intent intent = new Intent(this, FileExplorerActivityLollipop.class);
        intent.setAction(FileExplorerActivityLollipop.ACTION_PICK_COPY_FOLDER);
        long[] longArray = new long[handleList.size()];
        for (int i=0; i<handleList.size(); i++){
            longArray[i] = handleList.get(i);
        }
        intent.putExtra("COPY_FROM", longArray);
        startActivityForResult(intent, Constants.REQUEST_CODE_SELECT_COPY_FOLDER);
    }

    public void showMove(){
        log("showMove");

        ArrayList<Long> handleList = new ArrayList<Long>();
        handleList.add(handle);

        Intent intent = new Intent(this, FileExplorerActivityLollipop.class);
        intent.setAction(FileExplorerActivityLollipop.ACTION_PICK_MOVE_FOLDER);
        long[] longArray = new long[handleList.size()];
        for (int i=0; i<handleList.size(); i++){
            longArray[i] = handleList.get(i);
        }
        intent.putExtra("MOVE_FROM", longArray);
        startActivityForResult(intent, Constants.REQUEST_CODE_SELECT_MOVE_FOLDER);
    }

    private void showKeyboardDelayed(final View view) {
        handler.postDelayed(new Runnable() {
            @Override
            public void run() {
                InputMethodManager imm = (InputMethodManager) getSystemService(Context.INPUT_METHOD_SERVICE);
                imm.showSoftInput(view, InputMethodManager.SHOW_IMPLICIT);
            }
        }, 50);
    }

    public void showRenameDialog() {
        log("showRenameDialog");
        final MegaNode node = megaApi.getNodeByHandle(handle);

        LinearLayout layout = new LinearLayout(this);
        layout.setOrientation(LinearLayout.VERTICAL);
        LinearLayout.LayoutParams params = new LinearLayout.LayoutParams(LinearLayout.LayoutParams.MATCH_PARENT, LinearLayout.LayoutParams.WRAP_CONTENT);
        params.setMargins(mega.privacy.android.app.utils.Util.scaleWidthPx(20, outMetrics), mega.privacy.android.app.utils.Util.scaleHeightPx(20, outMetrics), mega.privacy.android.app.utils.Util.scaleWidthPx(17, outMetrics), 0);
        //	    layout.setLayoutParams(params);

        final EditTextCursorWatcher input = new EditTextCursorWatcher(this, node.isFolder());
        input.setSingleLine();
        input.setTextColor(ContextCompat.getColor(this, R.color.text_secondary));
        input.setImeOptions(EditorInfo.IME_ACTION_DONE);

        input.setImeActionLabel(getString(R.string.context_rename), EditorInfo.IME_ACTION_DONE);
        input.setText(node.getName());


        input.setOnFocusChangeListener(new View.OnFocusChangeListener() {
            @Override
            public void onFocusChange(final View v, boolean hasFocus) {
                if (hasFocus) {
                    if (node.isFolder()) {
                        input.setSelection(0, input.getText().length());
                    } else {
                        String[] s = node.getName().split("\\.");
                        if (s != null) {
                            int numParts = s.length;
                            int lastSelectedPos = 0;
                            if (numParts == 1) {
                                input.setSelection(0, input.getText().length());
                            } else if (numParts > 1) {
                                for (int i = 0; i < (numParts - 1); i++) {
                                    lastSelectedPos += s[i].length();
                                    lastSelectedPos++;
                                }
                                lastSelectedPos--; //The last point should not be selected)
                                input.setSelection(0, lastSelectedPos);
                            }
                        }
                        showKeyboardDelayed(v);
                    }
                }
            }
        });


        layout.addView(input, params);

        LinearLayout.LayoutParams params1 = new LinearLayout.LayoutParams(LinearLayout.LayoutParams.MATCH_PARENT, LinearLayout.LayoutParams.WRAP_CONTENT);
        params1.setMargins(mega.privacy.android.app.utils.Util.scaleWidthPx(20, outMetrics), 0, mega.privacy.android.app.utils.Util.scaleWidthPx(17, outMetrics), 0);

        final RelativeLayout error_layout = new RelativeLayout(AudioVideoPlayerLollipop.this);
        layout.addView(error_layout, params1);

        final ImageView error_icon = new ImageView(AudioVideoPlayerLollipop.this);
        error_icon.setImageDrawable(getResources().getDrawable(R.drawable.ic_input_warning));
        error_layout.addView(error_icon);
        RelativeLayout.LayoutParams params_icon = (RelativeLayout.LayoutParams) error_icon.getLayoutParams();

        params_icon.addRule(RelativeLayout.ALIGN_PARENT_RIGHT);
        error_icon.setLayoutParams(params_icon);

        error_icon.setColorFilter(ContextCompat.getColor(AudioVideoPlayerLollipop.this, R.color.login_warning));

        final TextView textError = new TextView(AudioVideoPlayerLollipop.this);
        error_layout.addView(textError);
        RelativeLayout.LayoutParams params_text_error = (RelativeLayout.LayoutParams) textError.getLayoutParams();
        params_text_error.height = ViewGroup.LayoutParams.WRAP_CONTENT;
        params_text_error.width = ViewGroup.LayoutParams.WRAP_CONTENT;
        params_text_error.addRule(RelativeLayout.CENTER_VERTICAL);
        params_text_error.addRule(RelativeLayout.ALIGN_PARENT_LEFT);
        params_text_error.setMargins(mega.privacy.android.app.utils.Util.scaleWidthPx(3, outMetrics), 0, 0, 0);
        textError.setLayoutParams(params_text_error);

        textError.setTextColor(ContextCompat.getColor(AudioVideoPlayerLollipop.this, R.color.login_warning));

        error_layout.setVisibility(View.GONE);

        input.getBackground().mutate().clearColorFilter();
        input.getBackground().mutate().setColorFilter(ContextCompat.getColor(this, R.color.accentColor), PorterDuff.Mode.SRC_ATOP);
        input.addTextChangedListener(new TextWatcher() {
            @Override
            public void beforeTextChanged(CharSequence charSequence, int i, int i1, int i2) {

            }

            @Override
            public void onTextChanged(CharSequence charSequence, int i, int i1, int i2) {

            }

            @Override
            public void afterTextChanged(Editable editable) {
                if (error_layout.getVisibility() == View.VISIBLE) {
                    error_layout.setVisibility(View.GONE);
                    input.getBackground().mutate().clearColorFilter();
                    input.getBackground().mutate().setColorFilter(ContextCompat.getColor(audioVideoPlayerLollipop, R.color.accentColor), PorterDuff.Mode.SRC_ATOP);
                }
            }
        });

        input.setOnEditorActionListener(new TextView.OnEditorActionListener() {
            @Override
            public boolean onEditorAction(TextView v, int actionId,
                                          KeyEvent event) {
                if (actionId == EditorInfo.IME_ACTION_DONE) {

                    String value = v.getText().toString().trim();
                    if (value.length() == 0) {
                        input.getBackground().mutate().setColorFilter(ContextCompat.getColor(audioVideoPlayerLollipop, R.color.login_warning), PorterDuff.Mode.SRC_ATOP);
                        textError.setText(getString(R.string.invalid_string));
                        error_layout.setVisibility(View.VISIBLE);
                        input.requestFocus();

                    } else {
                        boolean result = matches(regex, value);
                        if (result) {
                            input.getBackground().mutate().setColorFilter(ContextCompat.getColor(audioVideoPlayerLollipop, R.color.login_warning), PorterDuff.Mode.SRC_ATOP);
                            textError.setText(getString(R.string.invalid_characters));
                            error_layout.setVisibility(View.VISIBLE);
                            input.requestFocus();

                        } else {
                            //						nC.renameNode(node, value);
                            renameDialog.dismiss();
                            rename(value, node);
                        }
                    }
                    return true;
                }
                return false;
            }
        });
        android.support.v7.app.AlertDialog.Builder builder = new android.support.v7.app.AlertDialog.Builder(this);
        builder.setTitle(getString(R.string.context_rename) + " "	+ new String(node.getName()));
        builder.setPositiveButton(getString(R.string.context_rename),
                new DialogInterface.OnClickListener() {
                    public void onClick(DialogInterface dialog, int whichButton) {
                        String value = input.getText().toString().trim();
                        if (value.length() == 0) {
                            return;
                        }
                        rename(value, node);
                    }
                });
        builder.setNegativeButton(getString(android.R.string.cancel), new DialogInterface.OnClickListener() {
            @Override
            public void onClick(DialogInterface dialogInterface, int i) {
                input.getBackground().clearColorFilter();
            }
        });
        builder.setView(layout);
        renameDialog = builder.create();
        renameDialog.show();
        renameDialog.getButton(android.support.v7.app.AlertDialog.BUTTON_POSITIVE).setOnClickListener(new   View.OnClickListener()
        {
            @Override
            public void onClick(View v)
            {
                String value = input.getText().toString().trim();

                if (value.length() == 0) {
                    input.getBackground().mutate().setColorFilter(ContextCompat.getColor(audioVideoPlayerLollipop, R.color.login_warning), PorterDuff.Mode.SRC_ATOP);
                    textError.setText(getString(R.string.invalid_string));
                    error_layout.setVisibility(View.VISIBLE);
                    input.requestFocus();
                }
                else{
                    boolean result=matches(regex, value);
                    if(result){
                        input.getBackground().mutate().setColorFilter(ContextCompat.getColor(audioVideoPlayerLollipop, R.color.login_warning), PorterDuff.Mode.SRC_ATOP);
                        textError.setText(getString(R.string.invalid_characters));
                        error_layout.setVisibility(View.VISIBLE);
                        input.requestFocus();

                    }else{
                        //nC.renameNode(node, value);
                        renameDialog.dismiss();
                        rename(value, node);
                    }
                }
            }
        });
    }

    private void rename(String newName, MegaNode node){
        if (newName.equals(node.getName())) {
            return;
        }

        if(!mega.privacy.android.app.utils.Util.isOnline(this)){
            Snackbar.make(containerAudioVideoPlayer, getString(R.string.error_server_connection_problem), Snackbar.LENGTH_LONG).show();
            return;
        }

        if (isFinishing()){
            return;
        }

        ProgressDialog temp = null;
        try{
            temp = new ProgressDialog(this);
            temp.setMessage(getString(R.string.context_renaming));
            temp.show();
        }
        catch(Exception e){
            return;
        }
        statusDialog = temp;

        log("renaming " + node.getName() + " to " + newName);

        megaApi.renameNode(node, newName, this);
    }

    public static boolean matches(String regex, CharSequence input) {
        Pattern p = Pattern.compile(regex);
        Matcher m = p.matcher(input);
        return m.find();
    }

    public void showRemoveLink(){
        android.support.v7.app.AlertDialog removeLinkDialog;
        android.support.v7.app.AlertDialog.Builder builder = new android.support.v7.app.AlertDialog.Builder(this, R.style.AppCompatAlertDialogStyle);

        LayoutInflater inflater = getLayoutInflater();
        View dialoglayout = inflater.inflate(R.layout.dialog_link, null);
        TextView url = (TextView) dialoglayout.findViewById(R.id.dialog_link_link_url);
        TextView key = (TextView) dialoglayout.findViewById(R.id.dialog_link_link_key);
        TextView symbol = (TextView) dialoglayout.findViewById(R.id.dialog_link_symbol);
        TextView removeText = (TextView) dialoglayout.findViewById(R.id.dialog_link_text_remove);

        ((RelativeLayout.LayoutParams) removeText.getLayoutParams()).setMargins(mega.privacy.android.app.utils.Util.scaleWidthPx(25, outMetrics), mega.privacy.android.app.utils.Util.scaleHeightPx(20, outMetrics), mega.privacy.android.app.utils.Util.scaleWidthPx(10, outMetrics), 0);

        url.setVisibility(View.GONE);
        key.setVisibility(View.GONE);
        symbol.setVisibility(View.GONE);
        removeText.setVisibility(View.VISIBLE);

        removeText.setText(getString(R.string.context_remove_link_warning_text));

        Display display = getWindowManager().getDefaultDisplay();
        DisplayMetrics outMetrics = new DisplayMetrics();
        display.getMetrics(outMetrics);
        float density = getResources().getDisplayMetrics().density;

        float scaleW = mega.privacy.android.app.utils.Util.getScaleW(outMetrics, density);
        float scaleH = mega.privacy.android.app.utils.Util.getScaleH(outMetrics, density);
        if(getResources().getConfiguration().orientation == Configuration.ORIENTATION_LANDSCAPE){
            removeText.setTextSize(TypedValue.COMPLEX_UNIT_SP, (10*scaleW));
        }else{
            removeText.setTextSize(TypedValue.COMPLEX_UNIT_SP, (15*scaleW));

        }

        builder.setView(dialoglayout);

        builder.setPositiveButton(getString(R.string.context_remove), new DialogInterface.OnClickListener() {

            @Override
            public void onClick(DialogInterface dialog, int which) {
                typeExport=TYPE_EXPORT_REMOVE;
                megaApi.disableExport(megaApi.getNodeByHandle(handle), audioVideoPlayerLollipop);
            }
        });

        builder.setNegativeButton(getString(R.string.general_cancel), new DialogInterface.OnClickListener() {

            @Override
            public void onClick(DialogInterface dialog, int which) {

            }
        });

        removeLinkDialog = builder.create();
        removeLinkDialog.show();
    }

    public void showGetLinkActivity(){
        log("showGetLinkActivity");
        Intent linkIntent = new Intent(this, GetLinkActivityLollipop.class);
        linkIntent.putExtra("handle", handle);
        linkIntent.putExtra("account", accountType);
        startActivity(linkIntent);
    }

    public void showPropertiesActivity(){
        Intent i = new Intent(this, FileInfoActivityLollipop.class);
        if (isOffline){
            i.putExtra("name", fileName);
            i.putExtra("imageId", MimeTypeThumbnail.typeForName(fileName).getIconResourceId());
            i.putExtra("adapterType", Constants.OFFLINE_ADAPTER);
            i.putExtra("path", path);
            if (pathNavigation != null){
                i.putExtra("pathNavigation", pathNavigation);
            }
            if (Build.VERSION.SDK_INT >= Build.VERSION_CODES.N) {
                i.setDataAndType(uri, MimeTypeList.typeForName(fileName).getType());
            }
            else{
                i.setDataAndType(uri, MimeTypeList.typeForName(fileName).getType());
            }
            i.addFlags(Intent.FLAG_GRANT_READ_URI_PERMISSION);
        }
        else {
            MegaNode node = megaApi.getNodeByHandle(handle);
            i.putExtra("handle", node.getHandle());
            i.putExtra("imageId", MimeTypeThumbnail.typeForName(node.getName()).getIconResourceId());
            i.putExtra("name", node.getName());
        }
        startActivity(i);
        renamed = false;
    }

    public void downloadFile() {

        MegaNode node = megaApi.getNodeByHandle(handle);
        if (Build.VERSION.SDK_INT >= Build.VERSION_CODES.M) {
            boolean hasStoragePermission = (ContextCompat.checkSelfPermission(this, Manifest.permission.WRITE_EXTERNAL_STORAGE) == PackageManager.PERMISSION_GRANTED);
            if (!hasStoragePermission) {
                ActivityCompat.requestPermissions(this,
                        new String[]{Manifest.permission.WRITE_EXTERNAL_STORAGE},
                        Constants.REQUEST_WRITE_STORAGE);

                handleListM.add(node.getHandle());
            }
        }
        ArrayList<Long> handleList = new ArrayList<Long>();
        handleList.add(node.getHandle());

        if(nC==null){
            nC = new NodeController(this);
        }
        nC.prepareForDownload(handleList);
    }


    public void intentToSendFile(Uri uri){
        log("intentToSendFile");

        if(uri!=null){
            if (!isUrl) {
                Intent share = new Intent(android.content.Intent.ACTION_SEND);
                share.setType(MimeTypeList.typeForName(fileName).getType()+"/*");
                if (Build.VERSION.SDK_INT >= Build.VERSION_CODES.N) {
                    log("Use provider to share");
                    share.putExtra(Intent.EXTRA_STREAM, Uri.parse(uri.toString()));
                    share.addFlags(Intent.FLAG_GRANT_READ_URI_PERMISSION);
                } else {
                    share.putExtra(Intent.EXTRA_STREAM, uri);
                }
                startActivity(Intent.createChooser(share, getString(R.string.context_share)));
            }
            else{
                Snackbar.make(audioVideoPlayerContainer, getString(R.string.not_download), Snackbar.LENGTH_LONG).show();
            }
        }
    }

    @Override
    protected void onActivityResult(int requestCode, int resultCode, Intent intent) {

        if (intent == null) {
            return;
        }

        if (requestCode == Constants.REQUEST_CODE_SELECT_CHAT && resultCode == RESULT_OK){
            long[] chatHandles = intent.getLongArrayExtra("SELECTED_CHATS");
            log("Send to "+chatHandles.length+" chats");

            long[] nodeHandles = intent.getLongArrayExtra("NODE_HANDLES");
            log("Send "+nodeHandles.length+" nodes");

            countChat = chatHandles.length;
            if(countChat==1){
                megaChatApi.attachNode(chatHandles[0], nodeHandles[0], this);
            }
            else if(countChat>1){

                for(int i=0; i<chatHandles.length; i++){
                    megaChatApi.attachNode(chatHandles[i], nodeHandles[0], this);
                }
            }
        }
        else if (requestCode == Constants.REQUEST_CODE_SELECT_LOCAL_FOLDER && resultCode == RESULT_OK) {
            log("local folder selected");
            String parentPath = intent.getStringExtra(FileStorageActivityLollipop.EXTRA_PATH);
            String url = intent.getStringExtra(FileStorageActivityLollipop.EXTRA_URL);
            long size = intent.getLongExtra(FileStorageActivityLollipop.EXTRA_SIZE, 0);
            long[] hashes = intent.getLongArrayExtra(FileStorageActivityLollipop.EXTRA_DOCUMENT_HASHES);
            log("URL: " + url + "___SIZE: " + size);

            if(nC==null){
                nC = new NodeController(this);
            }
            nC.checkSizeBeforeDownload(parentPath, url, size, hashes);
        }
        else if (requestCode == Constants.REQUEST_CODE_SELECT_MOVE_FOLDER && resultCode == RESULT_OK) {

            if(!mega.privacy.android.app.utils.Util.isOnline(this)){
                Snackbar.make(containerAudioVideoPlayer, getString(R.string.error_server_connection_problem), Snackbar.LENGTH_LONG).show();
                return;
            }

            final long[] moveHandles = intent.getLongArrayExtra("MOVE_HANDLES");
            final long toHandle = intent.getLongExtra("MOVE_TO", 0);
            final int totalMoves = moveHandles.length;

            MegaNode parent = megaApi.getNodeByHandle(toHandle);
            moveToRubbish = false;

            ProgressDialog temp = null;
            try{
                temp = new ProgressDialog(this);
                temp.setMessage(getString(R.string.context_moving));
                temp.show();
            }
            catch(Exception e){
                return;
            }
            statusDialog = temp;

            for(int i=0; i<moveHandles.length;i++){
                megaApi.moveNode(megaApi.getNodeByHandle(moveHandles[i]), parent, this);
            }
        }
        else if (requestCode == Constants.REQUEST_CODE_SELECT_COPY_FOLDER && resultCode == RESULT_OK){
            if(!mega.privacy.android.app.utils.Util.isOnline(this)){
                Snackbar.make(containerAudioVideoPlayer, getString(R.string.error_server_connection_problem), Snackbar.LENGTH_LONG).show();
                return;
            }

            final long[] copyHandles = intent.getLongArrayExtra("COPY_HANDLES");
            final long toHandle = intent.getLongExtra("COPY_TO", 0);
            final int totalCopy = copyHandles.length;

            ProgressDialog temp = null;
            try{
                temp = new ProgressDialog(this);
                temp.setMessage(getString(R.string.context_copying));
                temp.show();
            }
            catch(Exception e){
                return;
            }
            statusDialog = temp;

            MegaNode parent = megaApi.getNodeByHandle(toHandle);
            for(int i=0; i<copyHandles.length;i++){
                MegaNode cN = megaApi.getNodeByHandle(copyHandles[i]);
                if (cN != null){
                    log("cN != null, i = " + i + " of " + copyHandles.length);
                    megaApi.copyNode(cN, parent, this);
                }
                else{
                    log("cN == null, i = " + i + " of " + copyHandles.length);
                    try {
                        statusDialog.dismiss();
                        Snackbar.make(containerAudioVideoPlayer, getString(R.string.context_no_copied), Snackbar.LENGTH_LONG).show();
                    }
                    catch (Exception ex) {}
                }
            }
        }
        else if (requestCode == Constants.REQUEST_CODE_SELECT_IMPORT_FOLDER && resultCode == RESULT_OK){
            log("onActivityResult REQUEST_CODE_SELECT_IMPORT_FOLDER OK");

            if(!mega.privacy.android.app.utils.Util.isOnline(this)||megaApi==null) {
                try{
                    statusDialog.dismiss();
                } catch(Exception ex) {};
                Snackbar.make(audioVideoPlayerContainer, getString(R.string.error_server_connection_problem), Snackbar.LENGTH_LONG).show();
                return;
            }

            final long toHandle = intent.getLongExtra("IMPORT_TO", 0);

            MegaNode target = null;
            target = megaApi.getNodeByHandle(toHandle);
            if(target == null){
                target = megaApi.getRootNode();
            }
            log("TARGET: " + target.getName() + "and handle: " + target.getHandle());
            if (nodeChat != null) {
                log("DOCUMENT: " + nodeChat.getName() + "_" + nodeChat.getHandle());
                if (target != null) {
                    megaApi.copyNode(nodeChat, target, this);
                }
                else {
                    log("TARGET: null");
                    Snackbar.make(audioVideoPlayerContainer, getString(R.string.import_success_error), Snackbar.LENGTH_LONG).show();
                }
            }
            else{
                log("DOCUMENT: null");
                Snackbar.make(audioVideoPlayerContainer, getString(R.string.import_success_error), Snackbar.LENGTH_LONG).show();
            }
        }
    }

    @Override
    public void onVideoEnabled(DecoderCounters counters) {
        log("onVideoEnabled");
        video = true;
    }

    @Override
    public void onVideoDecoderInitialized(String decoderName, long initializedTimestampMs, long initializationDurationMs) {
        log("onVideoDecoderInitialized");
        video = true;
    }

    @Override
    public void onVideoInputFormatChanged(Format format) {
        log("onVideoInputFormatChanged");
    }

    @Override
    public void onDroppedFrames(int count, long elapsedMs) {
        log("onDroppedFrames");
    }

    @Override
    public void onVideoSizeChanged(int width, int height, int unappliedRotationDegrees, float pixelWidthHeightRatio) {
        log("onVideoSizeChanged");
    }

    @Override
    public void onRenderedFirstFrame(Surface surface) {
        log("onRenderedFirstFrame");
    }

    @Override
    public void onVideoDisabled(DecoderCounters counters) {
        log("onVideoDisabled");
        video = false;
    }

    @Override
    protected void onStop() {
        super.onStop();
        log("onStop");
    }

    @Override
    protected void onStart() {
        super.onStart();
        log("onStart");
    }

    @Override
    protected void onResume() {
        super.onResume();
        log("onResume");
        if (!isOffline && !fromChat && !isFolderLink) {
            if (megaApi.getNodeByHandle(handle) == null) {
                finish();
            }
            updateFile();
        }
    }

    @Override
    protected void onPause() {
        super.onPause();
        log("onPause");
    }

    @Override
    protected void onDestroy() {
        log("onDestroy()");

        setImageDragVisibility(View.VISIBLE);

        if (megaApi != null) {
            megaApi.removeTransferListener(this);
            megaApi.removeGlobalListener(this);
            megaApi.httpServerStop();
        }
        if (player != null){
            player.release();
        }

        LocalBroadcastManager.getInstance(this).unregisterReceiver(receiver);

        super.onDestroy();
    }

    public void updateFile (){
        log("updateFile");

        MegaNode file = null;

        if (fileName != null){
            file = megaApi.getNodeByHandle(handle);
            if (file != null){
                if (!fileName.equals(file.getName())) {
                    fileName = file.getName();
                    if (aB != null){
                        tB = (Toolbar) findViewById(R.id.call_toolbar);
                        if(tB==null){
                            log("Tb is Null");
                            return;
                        }
                        tB.setVisibility(View.VISIBLE);
                        setSupportActionBar(tB);
                        aB = getSupportActionBar();
                    }
                    aB.setTitle(" ");
                    exoPlayerName.setText(fileName);
                    setTitle(fileName);

                    boolean isOnMegaDownloads = false;
                    String localPath = mega.privacy.android.app.utils.Util.getLocalFile(this, file.getName(), file.getSize(), downloadLocationDefaultPath);
                    File f = new File(downloadLocationDefaultPath, file.getName());
                    if(f.exists() && (f.length() == file.getSize())){
                        isOnMegaDownloads = true;
                    }
                    if (localPath != null && (isOnMegaDownloads || (megaApi.getFingerprint(file).equals(megaApi.getFingerprint(localPath))))){
                        File mediaFile = new File(localPath);
                        if (Build.VERSION.SDK_INT >= Build.VERSION_CODES.N && prefs.getStorageDownloadLocation().contains(Environment.getExternalStorageDirectory().getPath())
                                && localPath.contains(Environment.getExternalStorageDirectory().getPath())) {
                            uri = FileProvider.getUriForFile(this, "mega.privacy.android.app.providers.fileprovider", mediaFile);
                        }
                        else{
                            uri = Uri.fromFile(mediaFile);
                        }
                    }
                    else {
                        if (megaApi == null){
                            MegaApplication app = (MegaApplication)getApplication();
                            megaApi = app.getMegaApi();
                            megaApi.addTransferListener(this);
                            megaApi.addGlobalListener(this);
                        }
                        if (megaApi.httpServerIsRunning() == 0) {
                            megaApi.httpServerStart();
                        }

                        ActivityManager.MemoryInfo mi = new ActivityManager.MemoryInfo();
                        ActivityManager activityManager = (ActivityManager) getSystemService(Context.ACTIVITY_SERVICE);
                        activityManager.getMemoryInfo(mi);

                        if(mi.totalMem>Constants.BUFFER_COMP){
                            log("Total mem: "+mi.totalMem+" allocate 32 MB");
                            megaApi.httpServerSetMaxBufferSize(Constants.MAX_BUFFER_32MB);
                        }
                        else{
                            log("Total mem: "+mi.totalMem+" allocate 16 MB");
                            megaApi.httpServerSetMaxBufferSize(Constants.MAX_BUFFER_16MB);
                        }

                        String url = megaApi.httpServerGetLocalLink(file);
                        if (url != null){
                            uri = Uri.parse(url);
                        }
                    }
                    if (uri.toString().contains("http://")){
                        isUrl = true;
                    }
                    else {
                        isUrl = false;
                    }
                    supportInvalidateOptionsMenu();
                    renamed = true;
                }
            }
        }
    }

    public void getDownloadLocation(){
        if (dbH == null){
            dbH = DatabaseHandler.getDbHandler(getApplicationContext());
        }

        prefs = dbH.getPreferences();
        if (prefs != null){
            if (prefs.getStorageAskAlways() != null){
                if (!Boolean.parseBoolean(prefs.getStorageAskAlways())){
                    if (prefs.getStorageDownloadLocation() != null){
                        if (prefs.getStorageDownloadLocation().compareTo("") != 0){
                            downloadLocationDefaultPath = prefs.getStorageDownloadLocation();
                        }
                    }
                }
            }
        }
    }

    public static void log(String message) {
        mega.privacy.android.app.utils.Util.log("AudioVideoPlayerLollipop", message);
    }

    @Override
    public void onRequestStart(MegaChatApiJava api, MegaChatRequest request) {

    }

    @Override
    public void onRequestUpdate(MegaChatApiJava api, MegaChatRequest request) {

    }

    @Override
    public void onRequestFinish(MegaChatApiJava api, MegaChatRequest request, MegaChatError e) {
        log("onRequestFinish");
        if(request.getType() == MegaChatRequest.TYPE_ATTACH_NODE_MESSAGE){

            if(e.getErrorCode()==MegaChatError.ERROR_OK){
                log("File sent correctly");
                successSent++;

            }
            else{
                log("File NOT sent: "+e.getErrorCode()+"___"+e.getErrorString());
                errorSent++;
            }

            if(countChat==errorSent+successSent){
                if(successSent==countChat){
                    if(countChat==1){
                        long handle = request.getChatHandle();
                        MegaChatListItem chatItem = megaChatApi.getChatListItem(handle);
                        if(chatItem!=null){
                            Intent intent = new Intent(this, ManagerActivityLollipop.class);
                            intent.addFlags(Intent.FLAG_ACTIVITY_CLEAR_TOP);
                            intent.setAction(Constants.ACTION_CHAT_NOTIFICATION_MESSAGE);
                            intent.putExtra("CHAT_ID", handle);
                            startActivity(intent);
                            finish();
                        }
                    }
                    else{
                        showSnackbar(getString(R.string.success_attaching_node_from_cloud_chats, countChat));
                    }
                }
                else if(errorSent==countChat){
                    showSnackbar(getString(R.string.error_attaching_node_from_cloud));
                }
                else{
                    showSnackbar(getString(R.string.error_attaching_node_from_cloud_chats));
                }
            }
        }
    }

    @Override
    public void onRequestTemporaryError(MegaChatApiJava api, MegaChatRequest request, MegaChatError e) {

    }

    public void showSnackbar(String s){
        log("showSnackbar");
        Snackbar snackbar = Snackbar.make(containerAudioVideoPlayer, s, Snackbar.LENGTH_LONG);
        TextView snackbarTextView = (TextView)snackbar.getView().findViewById(android.support.design.R.id.snackbar_text);
        snackbarTextView.setMaxLines(5);
        snackbar.show();
    }

    @Override
    public void onTransferStart(MegaApiJava api, MegaTransfer transfer) {

    }

    @Override
    public void onTransferFinish(MegaApiJava api, MegaTransfer transfer, MegaError e) {

    }

    @Override
    public void onTransferUpdate(MegaApiJava api, MegaTransfer transfer) {

    }

    @Override
    public void onTransferTemporaryError(MegaApiJava api, MegaTransfer transfer, MegaError e) {
        log("onTransferTemporaryError");

        if(e.getErrorCode() == MegaError.API_EOVERQUOTA){
            log("API_EOVERQUOTA error!!");

            if(alertDialogTransferOverquota==null){
                showTransferOverquotaDialog();
            }
            else {
                if (!(alertDialogTransferOverquota.isShowing())) {
                    showTransferOverquotaDialog();
                }
            }
        }
    }

    @Override
    public boolean onTransferData(MegaApiJava api, MegaTransfer transfer, byte[] buffer) {
        return false;
    }


    public void showTransferOverquotaDialog(){
        log("showTransferOverquotaDialog");

        AlertDialog.Builder dialogBuilder = new AlertDialog.Builder(this);

        LayoutInflater inflater = this.getLayoutInflater();
        View dialogView = inflater.inflate(R.layout.transfer_overquota_layout, null);
        dialogBuilder.setView(dialogView);

        TextView title = (TextView) dialogView.findViewById(R.id.transfer_overquota_title);
        title.setText(getString(R.string.title_depleted_transfer_overquota));

        ImageView icon = (ImageView) dialogView.findViewById(R.id.image_transfer_overquota);
        icon.setImageDrawable(ContextCompat.getDrawable(this, R.drawable.transfer_quota_empty));

        TextView text = (TextView) dialogView.findViewById(R.id.text_transfer_overquota);
        text.setText(getString(R.string.text_depleted_transfer_overquota));

        Button continueButton = (Button) dialogView.findViewById(R.id.transfer_overquota_button_dissmiss);

        Button paymentButton = (Button) dialogView.findViewById(R.id.transfer_overquota_button_payment);
        paymentButton.setText(getString(R.string.action_upgrade_account));

        alertDialogTransferOverquota = dialogBuilder.create();

        alertDialogTransferOverquota.setOnShowListener(new DialogInterface.OnShowListener() {
            @Override
            public void onShow(DialogInterface dialog) {
                transferOverquota = true;
                showActionStatusBar();
            }
        });

        continueButton.setOnClickListener(new View.OnClickListener(){
            public void onClick(View v) {
                alertDialogTransferOverquota.dismiss();
                transferOverquota = false;
            }

        });

        paymentButton.setOnClickListener(new View.OnClickListener(){
            public void onClick(View v) {
                alertDialogTransferOverquota.dismiss();
                transferOverquota = false;
                showUpgradeAccount();
            }
        });

        alertDialogTransferOverquota.setCancelable(false);
        alertDialogTransferOverquota.setCanceledOnTouchOutside(false);
        alertDialogTransferOverquota.show();
    }

    public void showUpgradeAccount(){
        log("showUpgradeAccount");
        Intent upgradeIntent = new Intent(this, ManagerActivityLollipop.class);
        upgradeIntent.setAction(Constants.ACTION_SHOW_UPGRADE_ACCOUNT);
        startActivity(upgradeIntent);
    }

    @Override
    public void onViewPositionChanged(float fractionScreen) {
        ivShadow.setAlpha(1 - fractionScreen);
    }

    @Override
    public void onBackPressed() {
        if (!onPlaylist){
            super.onBackPressed();
            if (player != null) {
                player.release();
            }
            setImageDragVisibility(View.VISIBLE);
        }
        else {
            if (querySearch.equals("")){
                releasePlaylist();
            }
            else{
                querySearch  = "";
                aB.setTitle(getString(R.string.section_playlist));
                if (playlistFragment != null && playlistFragment.isAdded()){
                    playlistFragment.setNodesSearch("");

                }
                invalidateOptionsMenu();
            }
        }
    }

    @Override
    public void setContentView(int layoutResID) {
        super.setContentView(getContainer());
        View view = LayoutInflater.from(this).inflate(layoutResID, null);
        draggableView.addView(view);
    }

    private View getContainer() {
        RelativeLayout container = new RelativeLayout(this);
        draggableView = new DraggableView(this);
        if (getIntent() != null) {
            screenPosition = getIntent().getIntArrayExtra("screenPosition");
            draggableView.setScreenPosition(screenPosition);
        }
        draggableView.setDraggableListener(this);
        ivShadow = new ImageView(this);
        ivShadow.setBackgroundColor(ContextCompat.getColor(this, R.color.black_p50));
        LinearLayout.LayoutParams params = new LinearLayout.LayoutParams(LinearLayout.LayoutParams.MATCH_PARENT, LinearLayout.LayoutParams.MATCH_PARENT);
        container.addView(ivShadow, params);
        container.addView(draggableView);
        return container;
    }

    @Override
    public void onDragActivated(boolean activated) {
        if (activated) {
            ivShadow.setBackgroundColor(ContextCompat.getColor(this, R.color.black_p50));
            updateCurrentImage();
            if (aB != null && aB.isShowing()) {
                if(tB != null) {
                    tB.animate().translationY(-220).setDuration(0)
                            .withEndAction(new Runnable() {
                                @Override
                                public void run() {
                                    aB.hide();
                                }
                            }).start();
                    getWindow().addFlags(WindowManager.LayoutParams.FLAG_FULLSCREEN);
                }
                else {
                    aB.hide();
                }
                simpleExoPlayerView.hideController();
            }
            containerAudioVideoPlayer.setBackgroundColor(TRANSPARENT);

            playerLayout.setBackgroundColor(TRANSPARENT);
            appBarLayout.setBackgroundColor(TRANSPARENT);
            draggableView.setCurrentView(simpleExoPlayerView.getVideoSurfaceView());
            if (Build.VERSION.SDK_INT >= Build.VERSION_CODES.LOLLIPOP) {
                containerAudioVideoPlayer.setElevation(0);
                playerLayout.setElevation(0);
                appBarLayout.setElevation(0);
            }
        }
        else {
            handler.postDelayed(new Runnable() {
                @Override
                public void run() {
                    ivShadow.setBackgroundColor(TRANSPARENT);
                    if (!isAbHide) {
                        showActionStatusBar();
                    }
                    containerAudioVideoPlayer.setBackgroundColor(BLACK);
                    playerLayout.setBackgroundColor(BLACK);
                    appBarLayout.setBackgroundColor(BLACK);
                }
            }, 300);
        }
    }

    public void openAdvancedDevices (long handleToDownload){
        log("openAdvancedDevices");
//		handleToDownload = handle;
        String externalPath = mega.privacy.android.app.utils.Util.getExternalCardPath();

        if(externalPath!=null){
            log("ExternalPath for advancedDevices: "+externalPath);
            MegaNode node = megaApi.getNodeByHandle(handleToDownload);
            if(node!=null){

//				File newFile =  new File(externalPath+"/"+node.getName());
                File newFile =  new File(node.getName());
                log("File: "+newFile.getPath());
                Intent intent = new Intent(Intent.ACTION_CREATE_DOCUMENT);

                // Filter to only show results that can be "opened", such as
                // a file (as opposed to a list of contacts or timezones).
                intent.addCategory(Intent.CATEGORY_OPENABLE);

                // Create a file with the requested MIME type.
                String mimeType = MimeTypeList.getMimeType(newFile);
                log("Mimetype: "+mimeType);
                intent.setType(mimeType);
                intent.putExtra(Intent.EXTRA_TITLE, node.getName());
                intent.putExtra("handleToDownload", handleToDownload);
                try{
                    startActivityForResult(intent, Constants.WRITE_SD_CARD_REQUEST_CODE);
                }
                catch(Exception e){
                    log("Exception in External SDCARD");
                    Environment.getExternalStorageDirectory();
                    Toast toast = Toast.makeText(this, getString(R.string.no_external_SD_card_detected), Toast.LENGTH_LONG);
                    toast.show();
                }
            }
        }
        else{
            log("No external SD card");
            Environment.getExternalStorageDirectory();
            Toast toast = Toast.makeText(this, getString(R.string.no_external_SD_card_detected), Toast.LENGTH_LONG);
            toast.show();
        }
    }

    public void showSnackbarNotSpace(){
        log("showSnackbarNotSpace");
        Snackbar mySnackbar = Snackbar.make(containerAudioVideoPlayer, R.string.error_not_enough_free_space, Snackbar.LENGTH_LONG);
        mySnackbar.setAction("Settings", new SnackbarNavigateOption(this));
        mySnackbar.show();
    }

    public void askSizeConfirmationBeforeDownload(String parentPath, String url, long size, long [] hashes){
        log("askSizeConfirmationBeforeDownload");

        final String parentPathC = parentPath;
        final String urlC = url;
        final long [] hashesC = hashes;
        final long sizeC=size;

        android.support.v7.app.AlertDialog.Builder builder = new android.support.v7.app.AlertDialog.Builder(this);
        LinearLayout confirmationLayout = new LinearLayout(this);
        confirmationLayout.setOrientation(LinearLayout.VERTICAL);
        LinearLayout.LayoutParams params = new LinearLayout.LayoutParams(LinearLayout.LayoutParams.MATCH_PARENT, LinearLayout.LayoutParams.WRAP_CONTENT);
        params.setMargins(mega.privacy.android.app.utils.Util.scaleWidthPx(20, outMetrics), mega.privacy.android.app.utils.Util.scaleHeightPx(10, outMetrics), mega.privacy.android.app.utils.Util.scaleWidthPx(17, outMetrics), 0);

        final CheckBox dontShowAgain =new CheckBox(this);
        dontShowAgain.setText(getString(R.string.checkbox_not_show_again));
        dontShowAgain.setTextColor(ContextCompat.getColor(this, R.color.text_secondary));

        confirmationLayout.addView(dontShowAgain, params);

        builder.setView(confirmationLayout);

//				builder.setTitle(getString(R.string.confirmation_required));

        builder.setMessage(getString(R.string.alert_larger_file, mega.privacy.android.app.utils.Util.getSizeString(sizeC)));
        builder.setPositiveButton(getString(R.string.general_download),
                new DialogInterface.OnClickListener() {
                    public void onClick(DialogInterface dialog, int whichButton) {
                        if(dontShowAgain.isChecked()){
                            dbH.setAttrAskSizeDownload("false");
                        }
                        if(nC==null){
                            nC = new NodeController(AudioVideoPlayerLollipop.this);
                        }
                        nC.checkInstalledAppBeforeDownload(parentPathC, urlC, sizeC, hashesC);
                    }
                });
        builder.setNegativeButton(getString(android.R.string.cancel), new DialogInterface.OnClickListener() {
            public void onClick(DialogInterface dialog, int whichButton) {
                if(dontShowAgain.isChecked()){
                    dbH.setAttrAskSizeDownload("false");
                }
            }
        });

        downloadConfirmationDialog = builder.create();
        downloadConfirmationDialog.show();
    }

    public void askConfirmationNoAppInstaledBeforeDownload (String parentPath, String url, long size, long [] hashes, String nodeToDownload){
        log("askConfirmationNoAppInstaledBeforeDownload");

        final String parentPathC = parentPath;
        final String urlC = url;
        final long [] hashesC = hashes;
        final long sizeC=size;

        android.support.v7.app.AlertDialog.Builder builder = new android.support.v7.app.AlertDialog.Builder(this);
        LinearLayout confirmationLayout = new LinearLayout(this);
        confirmationLayout.setOrientation(LinearLayout.VERTICAL);
        LinearLayout.LayoutParams params = new LinearLayout.LayoutParams(LinearLayout.LayoutParams.MATCH_PARENT, LinearLayout.LayoutParams.WRAP_CONTENT);
        params.setMargins(mega.privacy.android.app.utils.Util.scaleWidthPx(20, outMetrics), mega.privacy.android.app.utils.Util.scaleHeightPx(10, outMetrics), mega.privacy.android.app.utils.Util.scaleWidthPx(17, outMetrics), 0);

        final CheckBox dontShowAgain =new CheckBox(this);
        dontShowAgain.setText(getString(R.string.checkbox_not_show_again));
        dontShowAgain.setTextColor(ContextCompat.getColor(this, R.color.text_secondary));

        confirmationLayout.addView(dontShowAgain, params);

        builder.setView(confirmationLayout);

//				builder.setTitle(getString(R.string.confirmation_required));
        builder.setMessage(getString(R.string.alert_no_app, nodeToDownload));
        builder.setPositiveButton(getString(R.string.general_download),
                new DialogInterface.OnClickListener() {
                    public void onClick(DialogInterface dialog, int whichButton) {
                        if(dontShowAgain.isChecked()){
                            dbH.setAttrAskNoAppDownload("false");
                        }
                        if(nC==null){
                            nC = new NodeController(AudioVideoPlayerLollipop.this);
                        }
                        nC.download(parentPathC, urlC, sizeC, hashesC);
                    }
                });
        builder.setNegativeButton(getString(android.R.string.cancel), new DialogInterface.OnClickListener() {
            public void onClick(DialogInterface dialog, int whichButton) {
                if(dontShowAgain.isChecked()){
                    dbH.setAttrAskNoAppDownload("false");
                }
            }
        });
        downloadConfirmationDialog = builder.create();
        downloadConfirmationDialog.show();
    }

    @Override
    public void onRequestStart(MegaApiJava api, MegaRequest request) {

    }

    @Override
    public void onRequestUpdate(MegaApiJava api, MegaRequest request) {

    }

    @Override
    public void onRequestFinish(MegaApiJava api, MegaRequest request, MegaError e) {
        log("onRequestFinish");

        if (request.getType() == MegaRequest.TYPE_RENAME){

            try {
                statusDialog.dismiss();
            }
            catch (Exception ex) {}

            if (e.getErrorCode() == MegaError.API_OK){
                Snackbar.make(containerAudioVideoPlayer, getString(R.string.context_correctly_renamed), Snackbar.LENGTH_LONG).show();
                updateFile();
            }
            else{
                Snackbar.make(containerAudioVideoPlayer, getString(R.string.context_no_renamed), Snackbar.LENGTH_LONG).show();
            }
        }
        else if (request.getType() == MegaRequest.TYPE_MOVE){
            try {
                statusDialog.dismiss();
            }
            catch (Exception ex) {}

            if (moveToRubbish){
                if (e.getErrorCode() == MegaError.API_OK){
                    this.finish();
                }
                else{
                    Snackbar.make(containerAudioVideoPlayer, getString(R.string.context_no_moved), Snackbar.LENGTH_LONG).show();
                }
                moveToRubbish = false;
                log("move to rubbish request finished");
            }
            else{
                if (e.getErrorCode() == MegaError.API_OK){
                    Snackbar.make(containerAudioVideoPlayer, getString(R.string.context_correctly_moved), Snackbar.LENGTH_LONG).show();
                    finish();
                }
                else{
                    Snackbar.make(containerAudioVideoPlayer, getString(R.string.context_no_moved), Snackbar.LENGTH_LONG).show();
                }
                log("move nodes request finished");
            }
        }
        else if (request.getType() == MegaRequest.TYPE_REMOVE){


            if (e.getErrorCode() == MegaError.API_OK){
                if (moveToTrashStatusDialog.isShowing()){
                    try {
                        moveToTrashStatusDialog.dismiss();
                    }
                    catch (Exception ex) {}
                    Snackbar.make(containerAudioVideoPlayer, getString(R.string.context_correctly_removed), Snackbar.LENGTH_LONG).show();
                }
                finish();
            }
            else{
                Snackbar.make(containerAudioVideoPlayer, getString(R.string.context_no_removed), Snackbar.LENGTH_LONG).show();
            }
            log("remove request finished");
        }
        else if (request.getType() == MegaRequest.TYPE_COPY){
            try {
                statusDialog.dismiss();
            }
            catch (Exception ex) {}

            if (e.getErrorCode() == MegaError.API_OK){
                Snackbar.make(containerAudioVideoPlayer, getString(R.string.context_correctly_copied), Snackbar.LENGTH_LONG).show();
            }
            else{
                Snackbar.make(containerAudioVideoPlayer, getString(R.string.context_no_copied), Snackbar.LENGTH_LONG).show();
            }
            log("copy nodes request finished");
        }
    }

    @Override
    public void onRequestTemporaryError(MegaApiJava api, MegaRequest request, MegaError e) {
        log("onRequestTemporaryError");
    }

    @Override
    public void onUsersUpdate(MegaApiJava api, ArrayList<MegaUser> users) {

    }

    @Override
    public void onNodesUpdate(MegaApiJava api, ArrayList<MegaNode> nodeList) {
        log("onNodesUpdate");
        if (megaApi.getNodeByHandle(handle) == null){
            return;
        }
        supportInvalidateOptionsMenu();
    }

    @Override
    public void onReloadNeeded(MegaApiJava api) {

    }

    @Override
    public void onAccountUpdate(MegaApiJava api) {

    }

    @Override
    public void onContactRequestsUpdate(MegaApiJava api, ArrayList<MegaContactRequest> requests) {

    }

    @Override
    public void onEvent(MegaApiJava api, MegaEvent event) {

    }

    @Override
    public boolean onTouch(View v, MotionEvent event) {

        if (event.getAction() == MotionEvent.ACTION_DOWN){
            if (loop && player != null){
                player.setRepeatMode(Player.REPEAT_MODE_OFF);
            }
        }

        return false;
    }

    @Override
    public void onClick(View v) {
        switch (v.getId()){
            case R.id.exo_play_list:{
                handler.removeCallbacks(runnableActionStatusBar);
                instantiatePlaylist();
                break;
            }
        }
    }

    void instantiatePlaylist(){
        if (player != null) {
//            player.setPlayWhenReady(false);
            playWhenReady = player.getPlayWhenReady();
        }
        onPlaylist = true;
        progressBar.setVisibility(View.GONE);
        playerLayout.setVisibility(View.GONE);
        fragmentContainer.setVisibility(View.VISIBLE);
        draggableView.setDraggable(false);
        tB.setBackgroundColor(ContextCompat.getColor(this, R.color.lollipop_primary_color));
        aB.setTitle(getString(R.string.section_playlist));
        supportInvalidateOptionsMenu();

        Fragment currentFragment = getSupportFragmentManager().findFragmentById(R.id.fragment_container);
        if (currentFragment != null){
            getSupportFragmentManager().beginTransaction().remove(currentFragment).commitNow();
        }
        if (playlistFragment == null){
            playlistFragment = new PlaylistFragment();
        }
        FragmentTransaction ft = getSupportFragmentManager().beginTransaction();
        ft.replace(R.id.fragment_container, playlistFragment, "playlistFragment");
        ft.commitNowAllowingStateLoss();

        if (playlistProgressBar != null){
            playlistProgressBar.setVisibility(View.GONE);
        }
        if (progressBar != null) {
            progressBar.setVisibility(View.GONE);
        }
    }

    public String getPathNavigation() {
        return pathNavigation;
    }

    public int[] getScreenPosition() {
        return screenPosition;
    }

    public SimpleExoPlayer getPlayer() {
        return player;
    }

    public void setPlayer (SimpleExoPlayer player){
        this.player = player;
    }

    public long getParentNodeHandle() {
        return parentNodeHandle;
    }

    public int getAdapterType() {
        return adapterType;
    }

    public ArrayList<Long> getMediaHandles() {
        return mediaHandles;
    }

    public ProgressBar getPlaylistProgressBar() {
        return playlistProgressBar;
    }

    public void setPlaylistProgressBar(ProgressBar playlistProgressBar) {
        this.playlistProgressBar = playlistProgressBar;
    }

    public void setCurrentTime (long currentTime){
        this.currentTime = currentTime;
    }

    public int getCurrentWindowIndex (){
        return currentWindowIndex;
    }

    public ArrayList<MegaOffline> getMediaOffList(){
        return mediaOffList;
    }

    public int getAccountType() {
        return accountType;
    }

    public boolean isFolderLink (){
        return isFolderLink;
    }
}<|MERGE_RESOLUTION|>--- conflicted
+++ resolved
@@ -556,12 +556,9 @@
                     if (node != null){
                         uri = Uri.parse(megaApi.httpServerGetLocalLink(node));
                     }
-<<<<<<< HEAD
-=======
                     else {
                         showSnackbar(getString(R.string.error_streaming));
                     }
->>>>>>> 62a6c13f
                 }
             }
 
@@ -871,13 +868,8 @@
         simpleExoPlayerView.setUseController(true);
         simpleExoPlayerView.requestFocus();
 
-<<<<<<< HEAD
-        //Bind the player to the view
-        if (player != null) {
-=======
         if (player != null) {
             //Bind the player to the view
->>>>>>> 62a6c13f
             simpleExoPlayerView.setPlayer(player);
             simpleExoPlayerView.setControllerAutoShow(false);
             simpleExoPlayerView.setControllerShowTimeoutMs(999999999);
@@ -887,11 +879,7 @@
 
                     if (event.getAction() == MotionEvent.ACTION_UP) {
                         if (aB.isShowing()) {
-<<<<<<< HEAD
                             hideActionStatusBar(400L);
-=======
-                            hideActionStatusBar();
->>>>>>> 62a6c13f
                         }
                         else {
                             showActionStatusBar();
@@ -910,11 +898,8 @@
             ExtractorsFactory extractorsFactory = new DefaultExtractorsFactory();
 
             MediaSource mediaSource = null;
-<<<<<<< HEAD
-            //        loopingMediaSource = null;
-=======
-    //        loopingMediaSource = null;
->>>>>>> 62a6c13f
+
+//            loopingMediaSource = null;
 
             if (isPlayList && size > 1) {
                 final List<MediaSource> playlist = new ArrayList<>();
@@ -944,15 +929,10 @@
                         else{
                             mediaUri = Uri.fromFile(mediaFile);
                         }
-<<<<<<< HEAD
-                        mediaUris.add(mediaUri);
-                        mSource = new ExtractorMediaSource(mediaUri, dataSourceFactory, extractorsFactory, null, null);
-=======
                         if (mediaUri != null) {
                             mediaUris.add(mediaUri);
                             mSource = new ExtractorMediaSource(mediaUri, dataSourceFactory, extractorsFactory, null, null);
                         }
->>>>>>> 62a6c13f
                         playlist.add(mSource);
                     }
                 }
@@ -966,11 +946,8 @@
                         if (f.exists() && (f.length() == n.getSize())) {
                             isOnMegaDownloads = true;
                         }
-<<<<<<< HEAD
-                        if (localPath != null && (isOnMegaDownloads || (megaApi.getFingerprint(n).equals(megaApi.getFingerprint(localPath))))) {
-=======
+
                         if (localPath != null && (isOnMegaDownloads || (megaApi.getFingerprint(n).equals(megaApi.getFingerprint(localPath))))){
->>>>>>> 62a6c13f
                             mediaFile = new File(localPath);
                             if (Build.VERSION.SDK_INT >= Build.VERSION_CODES.N && prefs.getStorageDownloadLocation().contains(Environment.getExternalStorageDirectory().getPath())
                                     && localPath.contains(Environment.getExternalStorageDirectory().getPath())) {
@@ -979,15 +956,10 @@
                             else{
                                 mediaUri = Uri.fromFile(mediaFile);
                             }
-<<<<<<< HEAD
-                            mediaUris.add(mediaUri);
-                            mSource = new ExtractorMediaSource(mediaUri, dataSourceFactory, extractorsFactory, null, null);
-=======
                             if (mediaUri != null) {
                                 mediaUris.add(mediaUri);
                                 mSource = new ExtractorMediaSource(mediaUri, dataSourceFactory, extractorsFactory, null, null);
                             }
->>>>>>> 62a6c13f
                         }
                         else {
                             String url = megaApi.httpServerGetLocalLink(n);
@@ -1003,13 +975,8 @@
 
                 concatenatingMediaSource = new ConcatenatingMediaSource(playlist.toArray(new MediaSource[playlist.size()]));
                 player.prepare(concatenatingMediaSource);
-<<<<<<< HEAD
-                //            loopingMediaSource = new LoopingMediaSource(concatenatingMediaSource);
-                //            player.prepare(loopingMediaSource);
-=======
-    //            loopingMediaSource = new LoopingMediaSource(concatenatingMediaSource);
-    //            player.prepare(loopingMediaSource);
->>>>>>> 62a6c13f
+//                loopingMediaSource = new LoopingMediaSource(concatenatingMediaSource);
+//                player.prepare(loopingMediaSource);
 
 
             }
@@ -1018,11 +985,7 @@
                 player.prepare(mediaSource);
             }
 
-<<<<<<< HEAD
-            //        final LoopingMediaSource finalLoopingMediaSource = loopingMediaSource;
-=======
-    //        final LoopingMediaSource finalLoopingMediaSource = loopingMediaSource;
->>>>>>> 62a6c13f
+//            final LoopingMediaSource finalLoopingMediaSource = loopingMediaSource;
             final ConcatenatingMediaSource finalConcatenatingMediaSource = concatenatingMediaSource;
             final MediaSource finalMediaSource = mediaSource;
             //MediaSource mediaSource = new HlsMediaSource(uri, dataSourceFactory, handler, null);
@@ -1061,7 +1024,6 @@
                         log("Extension: " + extension);
                         if (extension.equals("mp4")) {
                             isMP4 = true;
-<<<<<<< HEAD
                         }
                         else {
                             isMP4 = false;
@@ -1074,20 +1036,6 @@
                         else {
                             isUrl = false;
                         }
-=======
-                        }
-                        else {
-                            isMP4 = false;
-                        }
-                        exoPlayerName.setText(fileName);
-                        uri = mediaUris.get(currentWindowIndex);
-                        if (uri.toString().contains("http://")) {
-                            isUrl = true;
-                        }
-                        else {
-                            isUrl = false;
-                        }
->>>>>>> 62a6c13f
                         supportInvalidateOptionsMenu();
                     }
                     updateScrollPosition();
@@ -1110,7 +1058,6 @@
 
                     if (video) {
                         audioContainer.setVisibility(View.GONE);
-<<<<<<< HEAD
                         if (isAbHide){
                             containerControls.animate().translationY(400).setDuration(0).withEndAction(new Runnable() {
                                 @Override
@@ -1119,8 +1066,6 @@
                                 }
                             }).start();
                         }
-=======
->>>>>>> 62a6c13f
                     }
                 }
 
@@ -1138,12 +1083,9 @@
                             progressBar.setVisibility(View.VISIBLE);
                         }
                     }
-<<<<<<< HEAD
                     else if (playbackState == Player.STATE_ENDED && !loop && !onPlaylist) {
                         showActionStatusBar();
                     }
-=======
->>>>>>> 62a6c13f
                     else {
                         if (onPlaylist) {
                             progressBar.setVisibility(View.GONE);
@@ -1162,7 +1104,6 @@
                         if (isVideo) {
                             if ((isMP4 && video) || !isMP4) {
                                 audioContainer.setVisibility(View.GONE);
-<<<<<<< HEAD
                                 if (isAbHide){
                                     containerControls.animate().translationY(400).setDuration(0).withEndAction(new Runnable() {
                                         @Override
@@ -1171,8 +1112,6 @@
                                         }
                                     }).start();
                                 }
-=======
->>>>>>> 62a6c13f
                             }
                             else {
                                 audioContainer.setVisibility(View.VISIBLE);
@@ -1201,11 +1140,8 @@
                     player.stop();
                     if (numErrors <= 2) {
                         if (isPlayList && size > 1) {
-<<<<<<< HEAD
-                            //player.prepare(finalLoopingMediaSource);
-=======
-    //                        player.prepare(finalLoopingMediaSource);
->>>>>>> 62a6c13f
+
+//                            player.prepare(finalLoopingMediaSource);
                             player.prepare(finalConcatenatingMediaSource);
                         }
                         else {
@@ -1245,12 +1181,9 @@
             player.setVideoDebugListener(this);
             onTracksChange = false;
         }
-<<<<<<< HEAD
-=======
         else {
             log("Error creating player");
         }
->>>>>>> 62a6c13f
     }
 
     void showErrorDialog() {
@@ -1685,11 +1618,7 @@
         return result;
     }
 
-<<<<<<< HEAD
     protected void hideActionStatusBar(long duration){
-=======
-    protected void hideActionStatusBar(){
->>>>>>> 62a6c13f
         isAbHide = true;
         if (aB != null && aB.isShowing()) {
             if(tB != null) {
