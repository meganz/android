package mega.privacy.android.app.lollipop;

import android.Manifest;
import android.app.ActivityManager;
import android.app.Dialog;
import android.app.Notification;
import android.app.NotificationManager;
import android.app.ProgressDialog;
import android.app.SearchManager;
import android.content.BroadcastReceiver;
import android.content.Context;
import android.content.DialogInterface;
import android.content.Intent;
import android.content.IntentFilter;
import android.content.pm.PackageManager;
import android.content.res.Configuration;
import android.database.Cursor;
import android.graphics.PorterDuff;
import android.net.Uri;
import android.os.AsyncTask;
import android.os.Build;
import android.os.Bundle;
import android.os.Environment;
import android.os.Handler;
import android.os.StatFs;
import android.provider.OpenableColumns;
import android.support.design.widget.AppBarLayout;
import android.support.design.widget.Snackbar;
import android.support.v4.app.ActivityCompat;
import android.support.v4.app.Fragment;
import android.support.v4.app.FragmentTransaction;
import android.support.v4.content.ContextCompat;
import android.support.v4.content.FileProvider;
import android.support.v4.content.LocalBroadcastManager;
import android.support.v4.view.MenuItemCompat;
import android.support.v7.app.ActionBar;
import android.support.v7.app.AlertDialog;
import android.support.v7.widget.SearchView;
import android.support.v7.widget.Toolbar;
import android.text.Editable;
import android.text.TextWatcher;
import android.util.DisplayMetrics;
import android.util.TypedValue;
import android.view.Display;
import android.view.KeyEvent;
import android.view.LayoutInflater;
import android.view.Menu;
import android.view.MenuInflater;
import android.view.MenuItem;
import android.view.MotionEvent;
import android.view.Surface;
import android.view.View;
import android.view.ViewGroup;
import android.view.ViewTreeObserver;
import android.view.Window;
import android.view.WindowManager;
import android.view.animation.DecelerateInterpolator;
import android.view.inputmethod.EditorInfo;
import android.view.inputmethod.InputMethodManager;
import android.widget.Button;
import android.widget.CheckBox;
import android.widget.FrameLayout;
import android.widget.ImageButton;
import android.widget.ImageView;
import android.widget.LinearLayout;
import android.widget.ProgressBar;
import android.widget.RelativeLayout;
import android.widget.TextView;
import android.widget.Toast;

import com.google.android.exoplayer2.DefaultLoadControl;
import com.google.android.exoplayer2.ExoPlaybackException;
import com.google.android.exoplayer2.ExoPlayerFactory;
import com.google.android.exoplayer2.Format;
import com.google.android.exoplayer2.LoadControl;
import com.google.android.exoplayer2.PlaybackParameters;
import com.google.android.exoplayer2.Player;
import com.google.android.exoplayer2.SimpleExoPlayer;
import com.google.android.exoplayer2.Timeline;
import com.google.android.exoplayer2.decoder.DecoderCounters;
import com.google.android.exoplayer2.extractor.DefaultExtractorsFactory;
import com.google.android.exoplayer2.extractor.ExtractorsFactory;
import com.google.android.exoplayer2.source.ConcatenatingMediaSource;
import com.google.android.exoplayer2.source.ExtractorMediaSource;
import com.google.android.exoplayer2.source.MediaSource;
import com.google.android.exoplayer2.source.TrackGroupArray;
import com.google.android.exoplayer2.trackselection.AdaptiveTrackSelection;
import com.google.android.exoplayer2.trackselection.DefaultTrackSelector;
import com.google.android.exoplayer2.trackselection.TrackSelection;
import com.google.android.exoplayer2.trackselection.TrackSelectionArray;
import com.google.android.exoplayer2.trackselection.TrackSelector;
import com.google.android.exoplayer2.ui.SimpleExoPlayerView;
import com.google.android.exoplayer2.upstream.BandwidthMeter;
import com.google.android.exoplayer2.upstream.DefaultBandwidthMeter;
import com.google.android.exoplayer2.upstream.DefaultDataSourceFactory;
import com.google.android.exoplayer2.util.Util;
import com.google.android.exoplayer2.video.VideoRendererEventListener;

import java.io.File;
import java.util.ArrayList;
import java.util.Collections;
import java.util.Comparator;
import java.util.HashMap;
import java.util.List;
import java.util.Map;
import java.util.regex.Matcher;
import java.util.regex.Pattern;

import mega.privacy.android.app.DatabaseHandler;
import mega.privacy.android.app.DownloadService;
import mega.privacy.android.app.MegaApplication;
import mega.privacy.android.app.MegaOffline;
import mega.privacy.android.app.MegaPreferences;
import mega.privacy.android.app.MimeTypeList;
import mega.privacy.android.app.MimeTypeThumbnail;
import mega.privacy.android.app.R;
import mega.privacy.android.app.components.EditTextCursorWatcher;
import mega.privacy.android.app.components.dragger.DraggableView;
import mega.privacy.android.app.components.dragger.ExitViewAnimator;
import mega.privacy.android.app.lollipop.controllers.ChatController;
import mega.privacy.android.app.lollipop.controllers.NodeController;
import mega.privacy.android.app.lollipop.managerSections.CameraUploadFragmentLollipop;
import mega.privacy.android.app.lollipop.managerSections.FileBrowserFragmentLollipop;
import mega.privacy.android.app.lollipop.managerSections.InboxFragmentLollipop;
import mega.privacy.android.app.lollipop.managerSections.IncomingSharesFragmentLollipop;
import mega.privacy.android.app.lollipop.managerSections.OfflineFragmentLollipop;
import mega.privacy.android.app.lollipop.managerSections.OutgoingSharesFragmentLollipop;
import mega.privacy.android.app.lollipop.managerSections.RubbishBinFragmentLollipop;
import mega.privacy.android.app.lollipop.managerSections.SearchFragmentLollipop;
import mega.privacy.android.app.snackbarListeners.SnackbarNavigateOption;
import mega.privacy.android.app.utils.Constants;
import nz.mega.sdk.MegaApiAndroid;
import nz.mega.sdk.MegaApiJava;
import nz.mega.sdk.MegaChatApi;
import nz.mega.sdk.MegaChatApiAndroid;
import nz.mega.sdk.MegaChatApiJava;
import nz.mega.sdk.MegaChatError;
import nz.mega.sdk.MegaChatListItem;
import nz.mega.sdk.MegaChatMessage;
import nz.mega.sdk.MegaChatRequest;
import nz.mega.sdk.MegaChatRequestListenerInterface;
import nz.mega.sdk.MegaContactRequest;
import nz.mega.sdk.MegaError;
import nz.mega.sdk.MegaEvent;
import nz.mega.sdk.MegaGlobalListenerInterface;
import nz.mega.sdk.MegaNode;
import nz.mega.sdk.MegaRequest;
import nz.mega.sdk.MegaRequestListenerInterface;
import nz.mega.sdk.MegaShare;
import nz.mega.sdk.MegaTransfer;
import nz.mega.sdk.MegaTransferListenerInterface;
import nz.mega.sdk.MegaUser;

import static android.graphics.Color.BLACK;
import static android.graphics.Color.TRANSPARENT;
import static mega.privacy.android.app.lollipop.FileInfoActivityLollipop.TYPE_EXPORT_REMOVE;

public class AudioVideoPlayerLollipop extends PinActivityLollipop implements View.OnClickListener, View.OnTouchListener, MegaGlobalListenerInterface, VideoRendererEventListener, MegaRequestListenerInterface, MegaChatRequestListenerInterface, MegaTransferListenerInterface, DraggableView.DraggableListener{

    int[] screenPosition;
    int mLeftDelta;
    int mTopDelta;
    float mWidthScale;
    float mHeightScale;
    int screenWidth;
    int screenHeight;

    private final String offLineDIR = mega.privacy.android.app.utils.Util.offlineDIR;
    private final String oldMKFile = mega.privacy.android.app.utils.Util.oldMKFile;

    static AudioVideoPlayerLollipop audioVideoPlayerLollipop;
    
    private MegaApiAndroid megaApi;
    private MegaChatApiAndroid megaChatApi;
    DatabaseHandler dbH = null;
    MegaPreferences prefs = null;

    private AlertDialog alertDialogTransferOverquota;

    Handler handler;
    Runnable runnableActionStatusBar = new Runnable() {
        @Override
        public void run() {
            hideActionStatusBar(400L);
        }
    };
    boolean isFolderLink = false;
    private SimpleExoPlayerView simpleExoPlayerView;
    private SimpleExoPlayer player;
    private Uri uri;
    private TextView exoPlayerName;
    private ProgressBar progressBar;
    private RelativeLayout containerControls;
    private RelativeLayout controlsButtonsLayout;

    private AppBarLayout appBarLayout;
    private Toolbar tB;
    private ActionBar aB;

    private MenuItem shareMenuItem;
    private MenuItem downloadMenuItem;
    private MenuItem propertiesMenuItem;
    private MenuItem chatMenuItem;
    private MenuItem getlinkMenuItem;
    private MenuItem renameMenuItem;
    private MenuItem moveMenuItem;
    private MenuItem copyMenuItem;
    private MenuItem moveToTrashMenuItem;
    private MenuItem removeMenuItem;
    private MenuItem removelinkMenuItem;
    private MenuItem loopMenuItem;
    public MenuItem searchMenuItem;
    private MenuItem importMenuItem;
    private MenuItem saveForOfflineMenuItem;
    private MenuItem chatRemoveMenuItem;

    private RelativeLayout playerLayout;
    
    private RelativeLayout audioContainer;
    private long handle = -1;
    int countChat = 0;
    int successSent = 0;
    int errorSent = 0;
    boolean transferOverquota = false;

    private boolean video = false;
    private ProgressDialog statusDialog = null;
    private String fileName = null;
    private long currentTime;

    private RelativeLayout containerAudioVideoPlayer;

    private Notification.Builder mBuilder;
    private NotificationManager mNotificationManager;

    private boolean isUrl;

    ArrayList<Long> handleListM = new ArrayList<Long>();
    
    private int currentPosition = 0;
    private int orderGetChildren = MegaApiJava.ORDER_DEFAULT_ASC;
    private long parentNodeHandle = -1;
    private int adapterType = 0;
    private ArrayList<Long> mediaHandles;
    private ArrayList<MegaOffline> offList;
    private ArrayList<MegaOffline> mediaOffList;
    private ArrayList<Uri> mediaUris;
    private boolean isPlayList;
    private int size = 0;

    private String downloadLocationDefaultPath = "";
    private boolean renamed = false;
    private boolean isOffline = false;
    private String path;
    private String pathNavigation;

    private DraggableView draggableView;
    private ImageView ivShadow;
    NodeController nC;
    private android.support.v7.app.AlertDialog downloadConfirmationDialog;
    private DisplayMetrics outMetrics;

    private boolean fromShared = false;
    int typeExport = -1;
    private AlertDialog renameDialog;
    String regex = "[*|\\?:\"<>\\\\\\\\/]";
    boolean moveToRubbish = false;
    ProgressDialog moveToTrashStatusDialog;
    private boolean loop = false;
    private boolean isVideo = true;
    private boolean isMP4 = false;

    private ImageButton nextButton;
    private ImageButton previousButton;
    private ImageButton playList;
    private int numErrors = 0;

    private FrameLayout fragmentContainer;
    private boolean onPlaylist = false;
//    public LoopingMediaSource loopingMediaSource;
    public ConcatenatingMediaSource concatenatingMediaSource = null;
    PlaylistFragment playlistFragment;
    private ProgressBar playlistProgressBar;
    int currentWindowIndex;
    public String querySearch = "";

    boolean playWhenReady = true;
    boolean searchExpand = false;
    boolean fromChat = false;
    boolean isDeleteDialogShow = false;
    boolean isAbHide = false;
    boolean fromDownload = false;

    ChatController chatC;
    private long msgId = -1;
    private long chatId = -1;
    MegaNode nodeChat;
    MegaChatMessage msgChat;

    MegaNode currentDocument;
    int playbackStateSaved;

    ProgressBar createPlaylistProgressBar;
    DefaultBandwidthMeter defaultBandwidthMeter;
    DefaultDataSourceFactory dataSourceFactory;
    ExtractorsFactory extractorsFactory;
    MediaSource mediaSource = null;
    boolean creatingPlaylist = false;
    boolean playListCreated = false;
    CreatePlayListTask createPlayListTask;
    List<MediaSource> mediaSourcePlaylist = new ArrayList<>();
    int createPlayListErrorCounter = 0;

    String query;
    File zipFile;
    ArrayList<File> zipFiles = new ArrayList<>();
    ArrayList<File> zipMediaFiles = new ArrayList<>();
    boolean isZip = false;
    GetMediaFilesTask getMediaFilesTask;

    boolean sendToChat = false;

    private BroadcastReceiver receiver = new BroadcastReceiver() {
        @Override
        public void onReceive(Context context, Intent intent) {
            if (intent != null){
                screenPosition = intent.getIntArrayExtra("screenPosition");
                draggableView.setScreenPosition(screenPosition);
            }
        }
    };

    @Override
    protected void onCreate(Bundle savedInstanceState) {
        super.onCreate(savedInstanceState);
        log("onCreate");

        setContentView(R.layout.activity_audiovideoplayer);

        audioVideoPlayerLollipop = this;

        LocalBroadcastManager.getInstance(this).registerReceiver(receiver, new IntentFilter(Constants.BROADCAST_ACTION_INTENT_FILTER_UPDATE_IMAGE_DRAG));

        getDownloadLocation();

        draggableView.setViewAnimator(new ExitViewAnimator());

        getWindow().addFlags(WindowManager.LayoutParams.FLAG_KEEP_SCREEN_ON);

        Intent intent = getIntent();
        if (intent == null){
            log("intent null");
            finish();
            return;
        }

        if (savedInstanceState != null) {
            log("savedInstanceState NOT null");
            currentTime = savedInstanceState.getLong("currentTime");
            fileName = savedInstanceState.getString("fileName");
            handle = savedInstanceState.getLong("handle");
            uri = Uri.parse(savedInstanceState.getString("uri"));
            renamed = savedInstanceState.getBoolean("renamed");
            loop = savedInstanceState.getBoolean("loop");
            currentPosition = savedInstanceState.getInt("currentPosition");
            onPlaylist = savedInstanceState.getBoolean("onPlaylist");
            size = savedInstanceState.getInt("size");
            currentWindowIndex = savedInstanceState.getInt("currentWindowIndex");
            querySearch = savedInstanceState.getString("querySearch");
            playWhenReady = savedInstanceState.getBoolean("playWhenReady", true);
            isDeleteDialogShow = savedInstanceState.getBoolean("isDeleteDialogShow", false);
            isAbHide = savedInstanceState.getBoolean("isAbHide", false);
        }
        else {
            isDeleteDialogShow = false;
            onPlaylist = false;
            currentTime = 0;
            currentWindowIndex = 0;
            handle = getIntent().getLongExtra("HANDLE", -1);
            fileName = getIntent().getStringExtra("FILENAME");
            currentPosition = intent.getIntExtra("position", 0);
            playWhenReady = true;
        }
        if (!renamed) {
            uri = intent.getData();
            if (uri == null) {
                log("uri null");
                finish();
                return;
            }
        }
        fromDownload = intent.getBooleanExtra("fromDownloadService", false);
        fromShared = intent.getBooleanExtra("fromShared", false);
        path = intent.getStringExtra("path");
        adapterType = getIntent().getIntExtra("adapterType", 0);
        if (adapterType == Constants.OFFLINE_ADAPTER){
            isOffline = true;
            pathNavigation = intent.getStringExtra("pathNavigation");
        }
        else if (adapterType == Constants.FILE_LINK_ADAPTER) {
            String serialize = intent.getStringExtra(Constants.EXTRA_SERIALIZE_STRING);
            if(serialize!=null) {
                currentDocument = MegaNode.unserialize(serialize);
                if (currentDocument != null) {
                    log("currentDocument NOT NULL");
                }
                else {
                    log("currentDocument is NULL");
                }
            }
        }
<<<<<<< HEAD
        else {
            isOffline = false;
            pathNavigation = null;
            if (adapterType == Constants.FROM_CHAT){
                fromChat = true;
//                draggableView.setDraggable(false);
                chatC = new ChatController(this);
                msgId = intent.getLongExtra("msgId", -1);
                chatId = intent.getLongExtra("chatId", -1);
            }
            else {
                fromChat = false;
=======
        else if (adapterType == Constants.ZIP_ADAPTER) {
            isZip = true;
            pathNavigation = intent.getStringExtra("offlinePathDirectory");
            if (pathNavigation != null) {
                zipFile = new File(pathNavigation);
                if (zipFile != null || !zipFile.exists() || !zipFile.isDirectory()) {
                    pathNavigation = zipFile.getParent();
                }
                else {
                    return;
                }
>>>>>>> 7e98525d
            }
        }
        else if (adapterType == Constants.SEARCH_ADAPTER) {
            query = intent.getStringExtra("searchQuery");
        }
        else if (adapterType == Constants.FROM_CHAT){
            fromChat = true;
            draggableView.setDraggable(false);
            chatC = new ChatController(this);
            msgId = intent.getLongExtra("msgId", -1);
            chatId = intent.getLongExtra("chatId", -1);
        }

        isFolderLink = intent.getBooleanExtra("isFolderLink", false);
        isPlayList = intent.getBooleanExtra("isPlayList", true);
        orderGetChildren = intent.getIntExtra("orderGetChildren", MegaApiJava.ORDER_DEFAULT_ASC);
        parentNodeHandle = intent.getLongExtra("parentNodeHandle", -1);

        Display display = getWindowManager().getDefaultDisplay();
        outMetrics = new DisplayMetrics();
        display.getMetrics(outMetrics);
        screenHeight = outMetrics.heightPixels;
        screenWidth = outMetrics.widthPixels;

        appBarLayout = (AppBarLayout) findViewById(R.id.app_bar);

        if (Build.VERSION.SDK_INT >= Build.VERSION_CODES.LOLLIPOP) {
            Window window = this.getWindow();
            window.addFlags(WindowManager.LayoutParams.FLAG_DRAWS_SYSTEM_BAR_BACKGROUNDS);
            window.clearFlags(WindowManager.LayoutParams.FLAG_TRANSLUCENT_STATUS);
            window.setStatusBarColor(ContextCompat.getColor(this, R.color.black));
        }
        if (Build.VERSION.SDK_INT <= Build.VERSION_CODES.GINGERBREAD){
            requestWindowFeature(Window.FEATURE_NO_TITLE);
            this.getWindow().setFlags(WindowManager.LayoutParams.FLAG_FULLSCREEN, WindowManager.LayoutParams.FLAG_FULLSCREEN);
        }

        tB = (Toolbar) findViewById(R.id.call_toolbar);
        if (tB == null) {
            log("Tb is Null");
            return;
        }

        tB.setVisibility(View.VISIBLE);
        setSupportActionBar(tB);
        aB = getSupportActionBar();
        log("aB.setHomeAsUpIndicator_1");
        aB.setHomeAsUpIndicator(R.drawable.ic_arrow_back_white);
        aB.setHomeButtonEnabled(true);
        aB.setDisplayHomeAsUpEnabled(true);

        exoPlayerName = (TextView) findViewById(R.id.exo_name_file);

        if(getResources().getConfiguration().orientation == Configuration.ORIENTATION_LANDSCAPE){
            exoPlayerName.setMaxWidth(mega.privacy.android.app.utils.Util.scaleWidthPx(300, outMetrics));
        }
        else{
            exoPlayerName.setMaxWidth(mega.privacy.android.app.utils.Util.scaleWidthPx(300, outMetrics));
        }

        if (fileName == null) {
            fileName = getFileName(uri);
        }
        if (fileName != null) {
            aB.setTitle(" ");
            exoPlayerName.setText(fileName);
            setTitle(fileName);
            isVideo = MimeTypeList.typeForName(fileName).isVideoReproducible();
            String extension = fileName.substring(fileName.length() - 3, fileName.length());
            log("Extension: " + extension);
            if (extension.equals("mp4")) {
                isMP4 = true;
            } else {
                isMP4 = false;
            }
        }
        containerAudioVideoPlayer = (RelativeLayout) findViewById(R.id.audiovideoplayer_container);
        playerLayout = (RelativeLayout) findViewById(R.id.player_layout);

        audioContainer = (RelativeLayout) findViewById(R.id.audio_container);
        audioContainer.setVisibility(View.GONE);

        progressBar = (ProgressBar) findViewById(R.id.full_video_viewer_progress_bar);
        containerControls = (RelativeLayout) findViewById(R.id.container_exo_controls);
        controlsButtonsLayout = (RelativeLayout) findViewById(R.id.container_control_buttons);

        if (getResources().getConfiguration().orientation == Configuration.ORIENTATION_LANDSCAPE) {
            RelativeLayout.LayoutParams params1 = (RelativeLayout.LayoutParams) exoPlayerName.getLayoutParams();
            RelativeLayout.LayoutParams params2 = (RelativeLayout.LayoutParams) controlsButtonsLayout.getLayoutParams();
            RelativeLayout.LayoutParams params3 = (RelativeLayout.LayoutParams) audioContainer.getLayoutParams();
            params1.setMargins(0, 0, 0, mega.privacy.android.app.utils.Util.px2dp(5, outMetrics));
            params2.setMargins(0,0,0, mega.privacy.android.app.utils.Util.px2dp(5, outMetrics));
            params3.addRule(RelativeLayout.ABOVE, containerControls.getId());
            exoPlayerName.setLayoutParams(params1);
            controlsButtonsLayout.setLayoutParams(params2);
            audioContainer.setLayoutParams(params3);
        }

        previousButton = (ImageButton) findViewById(R.id.exo_prev);
        previousButton.setOnTouchListener(this);
        nextButton = (ImageButton) findViewById(R.id.exo_next);
        nextButton.setOnTouchListener(this);
        playList = (ImageButton) findViewById(R.id.exo_play_list);
        playList.setOnClickListener(this);
        fragmentContainer = (FrameLayout) findViewById(R.id.fragment_container);
        fragmentContainer.setVisibility(View.GONE);
        createPlaylistProgressBar = (ProgressBar) findViewById(R.id.create_playlist_progress_bar);
        createPlaylistProgressBar.setVisibility(View.GONE);
        simpleExoPlayerView = (SimpleExoPlayerView) findViewById(R.id.player_view);

        handler = new Handler();

        if (!isOffline && !isZip){
            MegaApplication app = (MegaApplication)getApplication();
            if (isFolderLink){
                log("isFolderLink");
                megaApi = app.getMegaApiFolder();
            }
            else{
                log("NOT isFolderLink");
                megaApi = app.getMegaApi();
            }

            log("Add transfer listener");
            megaApi.addTransferListener(this);
            megaApi.addGlobalListener(this);

            if (mega.privacy.android.app.utils.Util.isOnline(this)){
                if(megaApi==null){
                    log("Refresh session - sdk");
                    Intent intentLogin = new Intent(this, LoginActivityLollipop.class);
                    intentLogin.putExtra("visibleFragment", Constants. LOGIN_FRAGMENT);
                    intentLogin.setFlags(Intent.FLAG_ACTIVITY_CLEAR_TOP);
                    startActivity(intentLogin);
                    finish();
                    return;
                }
                else{
                    if(megaApi.isLoggedIn()>0){
                        if(megaApi.getRootNode()==null){
                            log("Refresh session logged in but no fetch - sdk");
                            Intent intentLogin = new Intent(this, LoginActivityLollipop.class);
                            intentLogin.putExtra("visibleFragment", Constants. LOGIN_FRAGMENT);
                            intentLogin.setFlags(Intent.FLAG_ACTIVITY_CLEAR_TOP);
                            startActivity(intentLogin);
                            finish();
                            return;
                        }
                    }
                }

                if(mega.privacy.android.app.utils.Util.isChatEnabled()){
                    if (megaChatApi == null){
                        megaChatApi = ((MegaApplication) getApplication()).getMegaChatApi();
                    }

                    if(megaChatApi==null||megaChatApi.getInitState()== MegaChatApi.INIT_ERROR){
                        log("Refresh session - karere");
                        Intent intentLogin = new Intent(this, LoginActivityLollipop.class);
                        intentLogin.putExtra("visibleFragment", Constants. LOGIN_FRAGMENT);
                        intentLogin.setFlags(Intent.FLAG_ACTIVITY_CLEAR_TOP);
                        startActivity(intentLogin);
                        finish();
                        return;
                    }
                }

                if (megaApi.httpServerIsRunning() == 0) {
                    megaApi.httpServerStart();
                }

                ActivityManager.MemoryInfo mi = new ActivityManager.MemoryInfo();
                ActivityManager activityManager = (ActivityManager) this.getSystemService(Context.ACTIVITY_SERVICE);
                activityManager.getMemoryInfo(mi);

                if(mi.totalMem>Constants.BUFFER_COMP){
                    log("Total mem: "+mi.totalMem+" allocate 32 MB");
                    megaApi.httpServerSetMaxBufferSize(Constants.MAX_BUFFER_32MB);
                }
                else{
                    log("Total mem: "+mi.totalMem+" allocate 16 MB");
                    megaApi.httpServerSetMaxBufferSize(Constants.MAX_BUFFER_16MB);
                }

                if (megaChatApi != null){
                    if (msgId != -1 && chatId != -1){
                        msgChat = megaChatApi.getMessage(chatId, msgId);
                        if (msgChat != null){
                            nodeChat = msgChat.getMegaNodeList().get(0);
                            if (isDeleteDialogShow) {
                                showConfirmationDeleteNode(chatId, msgChat);
                            }
                        }
                    }
                    else {
                        log("msgId or chatId null");
                    }
                }

                if (savedInstanceState != null && uri.toString().contains("http://")){
                    MegaNode node = null;
                    if (fromChat) {
                        node = nodeChat;
                    }
                    else if (adapterType == Constants.FILE_LINK_ADAPTER){
                        node = currentDocument;
                    }
                    else {
                        node = megaApi.getNodeByHandle(handle);
                    }
                    if (node != null){
                        uri = Uri.parse(megaApi.httpServerGetLocalLink(node));
                    }
                    else {
                        showSnackbar(getString(R.string.error_streaming));
                    }
                }
            }

            log("Overquota delay: "+megaApi.getBandwidthOverquotaDelay());
            if(megaApi.getBandwidthOverquotaDelay()>0){
                if(alertDialogTransferOverquota==null){
                    showTransferOverquotaDialog();
                }
                else if (!(alertDialogTransferOverquota.isShowing())) {
                    showTransferOverquotaDialog();
                }
            }
        }
        log("uri: "+uri);

        if (uri.toString().contains("http://")){
            isUrl = true;
        }
        else {
            isUrl = false;
        }

        if (dbH == null){
            dbH = DatabaseHandler.getDbHandler(getApplicationContext());
        }

        if (isAbHide) {
            hideActionStatusBar(0);
        }

        getMediaFilesTask = new GetMediaFilesTask();
        getMediaFilesTask.execute();

        if (savedInstanceState == null){
            ViewTreeObserver observer = simpleExoPlayerView.getViewTreeObserver();
            observer.addOnPreDrawListener(new ViewTreeObserver.OnPreDrawListener() {
                @Override
                public boolean onPreDraw() {

                    simpleExoPlayerView.getViewTreeObserver().removeOnPreDrawListener(this);
                    int[] location = new int[2];
                    simpleExoPlayerView.getLocationOnScreen(location);
                    int[] getlocation = new int[2];
                    getLocationOnScreen(getlocation);
                    if (screenPosition != null){
                        mLeftDelta = getlocation[0] - location[0];
                        mTopDelta = getlocation[1] - location[1];

                        mWidthScale = (float) screenPosition[2] / simpleExoPlayerView.getWidth();
                        mHeightScale = (float) screenPosition[3] / simpleExoPlayerView.getHeight();
                    }
                    else {
                        mLeftDelta = (screenWidth/2) - location[0];
                        mTopDelta = (screenHeight/2) - location[1];

                        mWidthScale = (float) (screenWidth/4) / simpleExoPlayerView.getWidth();
                        mHeightScale = (float) (screenHeight/4) / simpleExoPlayerView.getHeight();
                    }

                    runEnterAnimation();

                    return true;
                }
            });
        }
    }

    class GetMediaFilesTask extends AsyncTask<Void, Void, Void> {

        @Override
        protected Void doInBackground(Void... voids) {
            log("GetMediaFilesTask");
            MegaNode parentNode;

            if (isPlayList){
                if (adapterType == Constants.OFFLINE_ADAPTER){
                    //OFFLINE
                    log("OFFLINE_ADAPTER");
                    offList = new ArrayList<>();
                    log("PATHNAVIGATION: " + pathNavigation);
                    offList=dbH.findByPath(pathNavigation);
                    log ("offList.size() = " + offList.size());

                    for(int i=0; i<offList.size();i++){
                        MegaOffline checkOffline = offList.get(i);
                        File offlineDirectory = null;
                        if(checkOffline.getOrigin()==MegaOffline.INCOMING){
                            log("isIncomingOffline");

                            if (Environment.getExternalStorageDirectory() != null){
                                offlineDirectory = new File(Environment.getExternalStorageDirectory().getAbsolutePath() + "/" + offLineDIR + "/" +checkOffline.getHandleIncoming() + "/" + checkOffline.getPath()+checkOffline.getName());
                                log("offlineDirectory: "+offlineDirectory);
                            }
                            else{
                                offlineDirectory = getFilesDir();
                            }
                        }
                        else if(checkOffline.getOrigin()==MegaOffline.INBOX){
                            if (Environment.getExternalStorageDirectory() != null){
                                offlineDirectory = new File(Environment.getExternalStorageDirectory().getAbsolutePath() + "/" + offLineDIR + "/in/" + checkOffline.getPath()+checkOffline.getName());
                                log("offlineDirectory: "+offlineDirectory);
                            }
                            else{
                                offlineDirectory = getFilesDir();
                            }
                        }
                        else{
                            log("NOT isIncomingOffline");
                            if (Environment.getExternalStorageDirectory() != null){
                                offlineDirectory = new File(Environment.getExternalStorageDirectory().getAbsolutePath() + "/" + offLineDIR + checkOffline.getPath()+checkOffline.getName());
                            }
                            else{
                                offlineDirectory = getFilesDir();
                            }
                        }

                        if(offlineDirectory!=null){
                            if (!offlineDirectory.exists()){
                                log("Path to remove B: "+(offList.get(i).getPath()+offList.get(i).getName()));
                                //dbH.removeById(offList.get(i).getId());
                                offList.remove(i);
                                i--;
                            }
                        }
                    }

                    if (offList != null){
                        if(!offList.isEmpty()) {
                            MegaOffline lastItem = offList.get(offList.size()-1);
                            if(!(lastItem.getHandle().equals("0"))){
                                String path = Environment.getExternalStorageDirectory().getAbsolutePath()+oldMKFile;
                                log("Export in: "+path);
                                File file= new File(path);
                                if(file.exists()){
                                    MegaOffline masterKeyFile = new MegaOffline("0", path, "MEGARecoveryKey.txt", 0, "0", 0, "0");
                                    offList.add(masterKeyFile);
                                }
                            }
                        }
                        else{
                            String path = Environment.getExternalStorageDirectory().getAbsolutePath()+oldMKFile;
                            log("Export in: "+path);
                            File file= new File(path);
                            if(file.exists()){
                                MegaOffline masterKeyFile = new MegaOffline("0", path, "MEGARecoveryKey.txt", 0, "0", 0, "0");
                                offList.add(masterKeyFile);
                            }
                        }
                    }

                    if(orderGetChildren == MegaApiJava.ORDER_DEFAULT_DESC){
                        sortByNameDescending();
                    }
                    else{
                        sortByNameAscending();
                    }

                    if (offList.size() > 0){

                        mediaOffList = new ArrayList<>();
                        int mediaPosition = -1;
                        for (int i=0;i<offList.size();i++){
                            if ((MimeTypeList.typeForName(offList.get(i).getName()).isVideoReproducible() && !MimeTypeList.typeForName(offList.get(i).getName()).isVideoNotSupported())
                                    || (MimeTypeList.typeForName(offList.get(i).getName()).isAudio() && !MimeTypeList.typeForName(offList.get(i).getName()).isAudioNotSupported())){
                                mediaOffList.add(offList.get(i));
                                mediaPosition++;
                                if (i == currentPosition){
                                    currentPosition = mediaPosition;
                                }
                            }
                        }

                        if (currentPosition >= mediaOffList.size()){
                            currentPosition = 0;
                        }
                    }
                    size = mediaOffList.size();
                }
                else if(adapterType == Constants.SEARCH_ADAPTER){
                    mediaHandles = new ArrayList<>();

                    ArrayList<MegaNode> nodes = null;
                    if (parentNodeHandle == -1){
                        nodes = megaApi.search(query);
                    }
                    else{
                        parentNode =  megaApi.getNodeByHandle(parentNodeHandle);
                        nodes = megaApi.getChildren(parentNode, orderGetChildren);
                    }

                    int mediaNumber = 0;
                    for (int i=0;i<nodes.size();i++){
                        MegaNode n = nodes.get(i);
                        if ((MimeTypeList.typeForName(n.getName()).isVideoReproducible() && !MimeTypeList.typeForName(n.getName()).isVideoNotSupported())
                                || (MimeTypeList.typeForName(n.getName()).isAudio() && !MimeTypeList.typeForName(n.getName()).isAudioNotSupported())){
                            mediaHandles.add(n.getHandle());
                            if (i == currentPosition){
                                currentPosition = mediaNumber;
                            }
                            mediaNumber++;
                        }
                    }

                    if(mediaHandles.size() == 0){
                        finish();
                    }

                    if(currentPosition >= mediaHandles.size()){
                        currentPosition = 0;
                    }

                    size = mediaHandles.size();
                }
                else if(adapterType == Constants.FILE_LINK_ADAPTER){
                    if (currentDocument != null) {
                        log("File link node NOT null");
                        size = 1;
                    }
                    else {
                        size = 0;
                    }
                }
                else if (adapterType == Constants.ZIP_ADAPTER) {
                    log("GetMediaFilesTask ZIP_ADAPTER");
                    if (pathNavigation != null) {
                        File[] files = new File(zipFile.getParent()).listFiles();

                        if (files != null && files.length > 1){
                            for (int i=0; i<files.length; i++) {
                                zipFiles.add(files[i]);
                            }
                            Collections.sort(zipFiles, new Comparator<File>(){

                                public int compare(File z1, File z2) {
                                    String name1 = z1.getName();
                                    String name2 = z2.getName();
                                    int res = String.CASE_INSENSITIVE_ORDER.compare(name1, name2);
                                    if (res == 0) {
                                        res = name1.compareTo(name2);
                                    }
                                    return res;
                                }
                            });
                            for (int i=0; i<zipFiles.size();i++) {
                                if (zipFiles.get(i).isFile() && (MimeTypeList.typeForName(zipFiles.get(i).getName()).isVideoReproducible() && !MimeTypeList.typeForName(zipFiles.get(i).getName()).isVideoNotSupported())
                                        || (MimeTypeList.typeForName(zipFiles.get(i).getName()).isAudio() && !MimeTypeList.typeForName(zipFiles.get(i).getName()).isAudioNotSupported())) {
                                    zipMediaFiles.add(zipFiles.get(i));
                                }
                            }
                            size = zipMediaFiles.size();
                        }
                        else {
                            size = 1;
                        }
                    }
                }
                else{
                    if (parentNodeHandle == -1){

                        switch(adapterType){
                            case Constants.FILE_BROWSER_ADAPTER:{
                                parentNode = megaApi.getRootNode();
                                break;
                            }
                            case Constants.RUBBISH_BIN_ADAPTER:{
                                parentNode = megaApi.getRubbishNode();
                                break;
                            }
                            case Constants.SHARED_WITH_ME_ADAPTER:{
                                parentNode = megaApi.getInboxNode();
                                break;
                            }
                            case Constants.FOLDER_LINK_ADAPTER:{
                                parentNode = megaApi.getRootNode();
                                break;
                            }
                            default:{
                                parentNode = megaApi.getRootNode();
                                break;
                            }
                        }

                    }
                    else{
                        parentNode = megaApi.getNodeByHandle(parentNodeHandle);
                    }

                    mediaHandles = new ArrayList<>();
                    ArrayList<MegaNode> nodes = megaApi.getChildren(parentNode, orderGetChildren);

                    int mediaNumber = 0;
                    for (int i=0;i<nodes.size();i++){
                        MegaNode n = nodes.get(i);
                        if ((MimeTypeList.typeForName(n.getName()).isVideoReproducible() && !MimeTypeList.typeForName(n.getName()).isVideoNotSupported())
                                || (MimeTypeList.typeForName(n.getName()).isAudio() && !MimeTypeList.typeForName(n.getName()).isAudioNotSupported())){
                            mediaHandles.add(n.getHandle());
                            if (i == currentPosition){
                                currentPosition = mediaNumber;
                            }
                            mediaNumber++;
                        }
                    }

                    if(mediaHandles.size() == 0)                    {
                        finish();
                    }

                    if(currentPosition >= mediaHandles.size())
                    {
                        currentPosition = 0;
                    }

                    ((MegaApplication) getApplication()).sendSignalPresenceActivity();
                    size = mediaHandles.size();
                }

                if (size > 1) {
                    playList.setVisibility(View.GONE);
                    createPlaylistProgressBar.setVisibility(View.VISIBLE);
                }
                else {
                    playList.setVisibility(View.GONE);
                }
            }
            else {
                playList.setVisibility(View.GONE);
            }
            return null;
        }

<<<<<<< HEAD
        if (savedInstanceState == null){
            ViewTreeObserver observer = simpleExoPlayerView.getViewTreeObserver();
            observer.addOnPreDrawListener(new ViewTreeObserver.OnPreDrawListener() {
                @Override
                public boolean onPreDraw() {

                    simpleExoPlayerView.getViewTreeObserver().removeOnPreDrawListener(this);
                    int[] location = new int[2];
                    simpleExoPlayerView.getLocationOnScreen(location);
                    int[] getlocation = new int[2];
                    getLocationOnScreen(getlocation);
                    if (screenPosition != null){
                        if (fromChat) {
                            mLeftDelta = screenPosition[0] - (screenPosition[2]/2) - location[0];
                            mTopDelta = screenPosition[1] - (screenPosition[3]/2) - location[1];
                        }
                        else {
                            mLeftDelta = getlocation[0] - location[0];
                            mTopDelta = getlocation[1] - location[1];
                        }

                        mWidthScale = (float) screenPosition[2] / simpleExoPlayerView.getWidth();
                        mHeightScale = (float) screenPosition[3] / simpleExoPlayerView.getHeight();
                    }
                    else {
                        mLeftDelta = (screenWidth/2) - location[0];
                        mTopDelta = (screenHeight/2) - location[1];

                        mWidthScale = (float) (screenWidth/4) / simpleExoPlayerView.getWidth();
                        mHeightScale = (float) (screenHeight/4) / simpleExoPlayerView.getHeight();
                    }

                    runEnterAnimation();

                    return true;
                }
            });
=======
        @Override
        protected void onPostExecute(Void aVoid) {
            mediaSourcePlaylist.clear();
            createPlayer();
>>>>>>> 7e98525d
        }
    }

    void createPlayer () {
        log("createPlayer");
        //Create a default TrackSelector
        BandwidthMeter bandwidthMeter = new DefaultBandwidthMeter();
        TrackSelection.Factory videoTrackSelectionFactory = new AdaptiveTrackSelection.Factory(bandwidthMeter);
        TrackSelector trackSelector = new DefaultTrackSelector(videoTrackSelectionFactory);

        //Create a default LoadControl
        LoadControl loadControl = new DefaultLoadControl();

        createPlayListErrorCounter = 0;
        //Create the player
        player = ExoPlayerFactory.newSimpleInstance(this, trackSelector, loadControl);

        //Set media controller
        simpleExoPlayerView.setUseController(true);
        simpleExoPlayerView.requestFocus();

        if (player != null) {
            //Bind the player to the view
            simpleExoPlayerView.setPlayer(player);
            simpleExoPlayerView.setControllerAutoShow(false);
            simpleExoPlayerView.setControllerShowTimeoutMs(999999999);
            simpleExoPlayerView.setOnTouchListener(new View.OnTouchListener() {
                @Override
                public boolean onTouch(View v, MotionEvent event) {

                    if (event.getAction() == MotionEvent.ACTION_UP) {
                        if (aB.isShowing()) {
                            hideActionStatusBar(400L);
                        }
                        else {
                            showActionStatusBar();
                        }
                    }
                    return true;
                }
            });

            //Measures bandwidth during playback. Can be null if not required.
           defaultBandwidthMeter = new DefaultBandwidthMeter();
            //Produces DataSource instances through which meida data is loaded
            //DataSource.Factory dataSourceFactory = new DefaultDataSourceFactory(this, Util.getUserAgent(this, "android2"), defaultBandwidthMeter);
            dataSourceFactory = new DefaultDataSourceFactory(this, Util.getUserAgent(this, "android2"), defaultBandwidthMeter);
            //Produces Extractor instances for parsing the media data
            extractorsFactory = new DefaultExtractorsFactory();

//            MediaSource mediaSource = null;
//            loopingMediaSource = null;

            if (isPlayList && size > 1) {
                createPlayListTask = new CreatePlayListTask();
                createPlayListTask.execute();
                playList.setVisibility(View.GONE);
                createPlaylistProgressBar.setVisibility(View.VISIBLE);
            }
            else {
                creatingPlaylist = false;
            }
            mediaSource = new ExtractorMediaSource(uri, dataSourceFactory, extractorsFactory, null, null);
            player.prepare(mediaSource);

    //        final LoopingMediaSource finalLoopingMediaSource = loopingMediaSource;
//            final ConcatenatingMediaSource finalConcatenatingMediaSource = concatenatingMediaSource;
//            final MediaSource finalMediaSource = mediaSource;
            //MediaSource mediaSource = new HlsMediaSource(uri, dataSourceFactory, handler, null);
            //DashMediaSource mediaSource = new DashMediaSource(uri, dataSourceFactory, new DefaultDashChunkSource.Factory(dataSourceFactory), null, null);

            player.addListener(new Player.EventListener() {
                @Override
                public void onTimelineChanged(Timeline timeline, Object manifest) {
                    log("playerListener: onTimelineChanged");
                    updateContainers();
                    enableNextButton();
                }

                @Override
                public void onTracksChanged(TrackGroupArray trackGroups, TrackSelectionArray trackSelections) {
                    log("playerListener: onTracksChanged");

                    updateContainers();
                    enableNextButton();
                    int newIndex = player.getCurrentWindowIndex();
                    if (currentWindowIndex != newIndex && playListCreated) {
                        updateFileProperties();
                    }
                }

                @Override
                public void onLoadingChanged(boolean isLoading) {
                    log("playerListener: onLoadingChanged");
                    updateContainers();
                    enableNextButton();
                }

                @Override
                public void onPlayerStateChanged(boolean playWhenReady, int playbackState) {
                    log("playerListener: onPlayerStateChanged: " + playbackState);
                    playbackStateSaved = playbackState;
                    if (playbackState == Player.STATE_BUFFERING) {
                        audioContainer.setVisibility(View.GONE);
                        if (onPlaylist) {
                            playlistProgressBar.setVisibility(View.VISIBLE);
                            progressBar.setVisibility(View.GONE);
                        }
                        else {
                            progressBar.setVisibility(View.VISIBLE);
                        }
                    }
                    else if (playbackState == Player.STATE_ENDED) {
                        if (creatingPlaylist){
                           setPlaylist(currentWindowIndex + 1, 0);
                        }
                        else if (!loop && !onPlaylist && !creatingPlaylist) {
                            showActionStatusBar();
                        }
                    }
                    else {
                        if (onPlaylist) {
                            progressBar.setVisibility(View.GONE);
                            if (playlistProgressBar != null) {
                                playlistProgressBar.setVisibility(View.GONE);
                            }
                            if (playlistFragment != null && playlistFragment.isAdded()) {
                                if (playlistFragment.adapter != null) {
                                    playlistFragment.adapter.notifyDataSetChanged();
                                }
                            }
                        }
                        else {
                            progressBar.setVisibility(View.GONE);
                        }
                    }
                    enableNextButton();
                    updateContainers();
                }

                @Override
                public void onRepeatModeChanged(int repeatMode) {
                    log("playerListener: onRepeatModeChanged");
                    updateContainers();
                    enableNextButton();
                }

                @Override
                public void onShuffleModeEnabledChanged(boolean shuffleModeEnabled) {
                    log("playerListener: onShuffleModeEnabledChanged");
                    updateContainers();
                    enableNextButton();
                }

                @Override
                public void onPlayerError(ExoPlaybackException error) {
                    log("playerListener: onPlayerError");
                    playerError();
                }

                @Override
                public void onPositionDiscontinuity(int reason) {
                    log("playerListener: onPositionDiscontinuity");
                    updateContainers();
                    enableNextButton();

                    if (!creatingPlaylist) {
                        int oldWindowIndex = currentWindowIndex;
                        currentWindowIndex = player.getCurrentWindowIndex();

                        if (currentWindowIndex != oldWindowIndex && playListCreated) {
                            updateFileProperties();
                        }
                    }
                }

                @Override
                public void onPlaybackParametersChanged(PlaybackParameters playbackParameters) {
                    log("playerListener: onPlaybackParametersChanged");
                    updateContainers();
                    enableNextButton();
                }

                @Override
                public void onSeekProcessed() {
                    log("playerListener: onSeekProcessed");
                    updateContainers();
                    enableNextButton();
                }
            });
            numErrors = 0;
            player.setPlayWhenReady(playWhenReady);
            player.seekTo(currentTime);
            player.setVideoDebugListener(this);
        }
        else {
            log("Error creating player");
        }
    }

    void setPlaylist (int index, long time) {
        boolean next = false;
        if (isOffline) {
            if (index < mediaOffList.size()) {
                next = true;
            }
        }
        else if (isZip) {
            if (index < zipMediaFiles.size()) {
                next = true;
            }
        }
        else {
            if (index < mediaHandles.size()) {
                next = true;
            }
        }
        if (next) {
            initPlaylist(index, time);
        }
    }

    void updateFileProperties () {
        log("updateFileProperties");
        if (!creatingPlaylist && size > 1) {
            if (isOffline) {
                MegaOffline n = mediaOffList.get(currentWindowIndex);
                fileName = n.getName();
                handle = Long.parseLong(n.getHandle());
            }
            else if (isZip) {
                File zip = zipMediaFiles.get(currentWindowIndex);
                fileName = zip.getName();
                handle = -1;
            }
            else {
                MegaNode n = megaApi.getNodeByHandle(mediaHandles.get(currentWindowIndex));
                fileName = n.getName();
                handle = n.getHandle();
            }

            isVideo = MimeTypeList.typeForName(fileName).isVideoReproducible();
            String extension = fileName.substring(fileName.length() - 3, fileName.length());
            if (extension.equals("mp4")) {
                isMP4 = true;
            } else {
                isMP4 = false;
            }
            exoPlayerName.setText(fileName);
            if (mediaUris != null && mediaUris.size() > currentWindowIndex) {
                uri = mediaUris.get(currentWindowIndex);
                if (uri.toString().contains("http://")) {
                    isUrl = true;
                } else {
                    isUrl = false;
                }
            }
            supportInvalidateOptionsMenu();
        }
        updateScrollPosition();

        if (onPlaylist) {
            if (playlistFragment != null && playlistFragment.isAdded() && playlistFragment.adapter != null) {
                if (currentWindowIndex < playlistFragment.adapter.getItemCount() && currentWindowIndex >= 0) {
                    playlistFragment.adapter.setItemChecked(currentWindowIndex);
                    playlistFragment.mLayoutManager.scrollToPosition(currentWindowIndex);
                    playlistFragment.adapter.notifyDataSetChanged();
                }
            }
        }
    }

    void enableNextButton() {
        if (playListCreated){
            if (isOffline) {
                if (currentWindowIndex == mediaOffList.size() -1)
                    return;
            }
            else if (isZip) {
                if (currentWindowIndex == zipMediaFiles.size() -1)
                    return;
            }
            else {
                if (currentWindowIndex == mediaHandles.size() -1)
                    return;
            }

            if (onPlaylist){
                if (playlistFragment != null && playlistFragment.isAdded()){
                    playlistFragment.nextButton.setEnabled(true);
                    playlistFragment.nextButton.setAlpha(1F);
                }
            }
            else {
                nextButton.setEnabled(true);
                nextButton.setAlpha(1F);
            }
            simpleExoPlayerView.refreshDrawableState();
        }
    }

    void playerError() {
        numErrors++;
        player.stop();
        if (numErrors <= 6) {
            if (isPlayList && size > 1 && playListCreated) {
//                player.prepare(finalLoopingMediaSource);
                player.prepare(concatenatingMediaSource);
            }
            else {
                player.prepare(mediaSource);
            }
            player.setPlayWhenReady(true);
        }
        else {
            showErrorDialog();
        }
    }

    void showErrorDialog() {
        log("showErrorDialog: Error open video file");
        AlertDialog.Builder builder;
        if (Build.VERSION.SDK_INT >= Build.VERSION_CODES.LOLLIPOP) {
            builder = new AlertDialog.Builder(this, R.style.AppCompatAlertDialogStyle);
        }
        else {
            builder = new AlertDialog.Builder(this);
        }
        builder.setCancelable(false);
        String accept = getResources().getString(R.string.cam_sync_ok).toUpperCase();
        builder.setMessage(R.string.corrupt_video_dialog_text)
                .setPositiveButton(accept, new DialogInterface.OnClickListener() {
                    public void onClick(DialogInterface dialog, int which) {
                        finish();
                    }
                })
                .show();
        numErrors = 0;
    }

    void updateContainers() {
        if (isVideo) {
            if ((isMP4 && video) || !isMP4) {
                audioContainer.setVisibility(View.GONE);
                if (isAbHide){
                    containerControls.animate().translationY(400).setDuration(0).withEndAction(new Runnable() {
                        @Override
                        public void run() {
                            simpleExoPlayerView.hideController();
                        }
                    }).start();
                }
            }
            else if (playbackStateSaved != Player.STATE_BUFFERING){
                simpleExoPlayerView.showController();
                containerControls.animate().translationY(0).setDuration(0).start();
                audioContainer.setVisibility(View.VISIBLE);
            }
        }
        else if (playbackStateSaved != Player.STATE_BUFFERING){
            simpleExoPlayerView.showController();
            containerControls.animate().translationY(0).setDuration(0).start();
            audioContainer.setVisibility(View.VISIBLE);
        }
    }

    public void updateCurrentImage(){

        if (adapterType == Constants.OFFLINE_ADAPTER){
            for (int i=0; i<offList.size(); i++){
                log("Name: "+fileName+" mOfflist name: "+offList.get(i).getName());
                if (offList.get(i).getName().equals(fileName)){
                    getImageView(i, -1);
                    break;
                }
            }
        }
        else if (adapterType == Constants.ZIP_ADAPTER) {
            for (int i = 0; i< zipFiles.size(); i++) {
                if (zipFiles.get(i).getName().equals(fileName)) {
                    getImageView(i, -1);
                }
            }
        }
        else if (adapterType == Constants.PHOTO_SYNC_ADAPTER || adapterType == Constants.SEARCH_BY_ADAPTER){
            getImageView(0, handle);
        }
        else if (adapterType == Constants.SEARCH_ADAPTER){
            getImageView(0, handle);
        }
        else {
            MegaNode parentNode = megaApi.getParentNode(megaApi.getNodeByHandle(handle));
            ArrayList<MegaNode> listNodes = megaApi.getChildren(parentNode);
            for (int i=0; i<listNodes.size(); i++){
                if (listNodes.get(i).getHandle() == handle){
                    getImageView(i, -1);
                    break;
                }
            }
        }
    }

    public void getImageView (int i, long handle) {
        Intent intent = new Intent(Constants.BROADCAST_ACTION_INTENT_FILTER_UPDATE_POSITION);
        intent.putExtra("position", i);
        intent.putExtra("actionType", Constants.UPDATE_IMAGE_DRAG);
        intent.putExtra("adapterType", adapterType);
        intent.putExtra("handle", handle);
        LocalBroadcastManager.getInstance(this).sendBroadcast(intent);
    }

    public void updateScrollPosition(){
        if (adapterType == Constants.OFFLINE_ADAPTER){
            for (int i=0; i<offList.size(); i++){
                log("Name: "+fileName+" mOfflist name: "+offList.get(i).getName());
                if (offList.get(i).getName().equals(fileName)){
                    scrollToPosition(i, -1);
                    break;
                }
            }
        }
        else if (adapterType == Constants.ZIP_ADAPTER) {
            for (int i = 0; i< zipFiles.size(); i++) {
                if (zipFiles.get(i).getName().equals(fileName)) {
                    scrollToPosition(i, -1);
                }
            }
        }
        else if (adapterType == Constants.PHOTO_SYNC_ADAPTER || adapterType == Constants.SEARCH_BY_ADAPTER){
            scrollToPosition(0, handle);
        }
        else if (adapterType == Constants.SEARCH_ADAPTER){
            scrollToPosition(0, handle);
        }
        else {
            MegaNode parentNode = megaApi.getParentNode(megaApi.getNodeByHandle(handle));
            ArrayList<MegaNode> listNodes = megaApi.getChildren(parentNode);

            for (int i=0; i<listNodes.size(); i++){
                if (listNodes.get(i).getHandle() == handle){
                    scrollToPosition(i, -1);
                    break;
                }
            }
        }
    }

    void scrollToPosition (int i, long handle) {
        getImageView(i, handle);
        Intent intent = new Intent(Constants.BROADCAST_ACTION_INTENT_FILTER_UPDATE_POSITION);
        intent.putExtra("position", i);
        intent.putExtra("actionType", Constants.SCROLL_TO_POSITION);
        intent.putExtra("adapterType", adapterType);
        intent.putExtra("handle", handle);
        LocalBroadcastManager.getInstance(this).sendBroadcast(intent);
    }

    public void setImageDragVisibility(int visibility){
        if (adapterType == Constants.RUBBISH_BIN_ADAPTER){
            if (RubbishBinFragmentLollipop.imageDrag != null){
                RubbishBinFragmentLollipop.imageDrag.setVisibility(visibility);
            }
        }
        else if (adapterType == Constants.INBOX_ADAPTER){
            if (InboxFragmentLollipop.imageDrag != null){
                InboxFragmentLollipop.imageDrag.setVisibility(visibility);
            }
        }
        else if (adapterType == Constants.INCOMING_SHARES_ADAPTER){
            if (IncomingSharesFragmentLollipop.imageDrag != null) {
                IncomingSharesFragmentLollipop.imageDrag.setVisibility(visibility);
            }
        }
        else if (adapterType == Constants.OUTGOING_SHARES_ADAPTER){
            if (OutgoingSharesFragmentLollipop.imageDrag != null){
                OutgoingSharesFragmentLollipop.imageDrag.setVisibility(visibility);
            }
        }
        else if (adapterType == Constants.CONTACT_FILE_ADAPTER){
            if (ContactFileListFragmentLollipop.imageDrag != null){
                ContactFileListFragmentLollipop.imageDrag.setVisibility(visibility);
            }
        }
        else if (adapterType == Constants.FOLDER_LINK_ADAPTER){
            if (FolderLinkActivityLollipop.imageDrag != null){
                FolderLinkActivityLollipop.imageDrag.setVisibility(visibility);
            }
        }
        else if (adapterType == Constants.SEARCH_ADAPTER){
            if (SearchFragmentLollipop.imageDrag != null){
                SearchFragmentLollipop.imageDrag.setVisibility(visibility);
            }
        }
        else if (adapterType == Constants.FILE_BROWSER_ADAPTER){
            if (FileBrowserFragmentLollipop.imageDrag != null){
                FileBrowserFragmentLollipop.imageDrag.setVisibility(visibility);
            }
        }
        else if (adapterType == Constants.PHOTO_SYNC_ADAPTER ||adapterType == Constants.SEARCH_BY_ADAPTER) {
            if (CameraUploadFragmentLollipop.imageDrag != null){
                CameraUploadFragmentLollipop.imageDrag.setVisibility(visibility);
            }
        }
        else if (adapterType == Constants.OFFLINE_ADAPTER) {
            if (OfflineFragmentLollipop.imageDrag != null){
                OfflineFragmentLollipop.imageDrag.setVisibility(visibility);
            }
        }
        else if (adapterType == Constants.ZIP_ADAPTER) {
            if (ZipBrowserActivityLollipop.imageDrag != null){
                ZipBrowserActivityLollipop.imageDrag.setVisibility(visibility);
            }
        }
    }

    void getLocationOnScreen(int[] location){
        if (adapterType == Constants.RUBBISH_BIN_ADAPTER){
            if (RubbishBinFragmentLollipop.imageDrag != null) {
                RubbishBinFragmentLollipop.imageDrag.getLocationOnScreen(location);
            }
        }
        else if (adapterType == Constants.INBOX_ADAPTER){
            if (InboxFragmentLollipop.imageDrag != null){
                InboxFragmentLollipop.imageDrag.getLocationOnScreen(location);
            }
        }
        else if (adapterType == Constants.INCOMING_SHARES_ADAPTER){
            if (IncomingSharesFragmentLollipop.imageDrag != null) {
                IncomingSharesFragmentLollipop.imageDrag.getLocationOnScreen(location);
            }
        }
        else if (adapterType == Constants.OUTGOING_SHARES_ADAPTER){
            if (OutgoingSharesFragmentLollipop.imageDrag != null) {
                OutgoingSharesFragmentLollipop.imageDrag.getLocationOnScreen(location);
            }
        }
        else if (adapterType == Constants.CONTACT_FILE_ADAPTER){
            if (ContactFileListFragmentLollipop.imageDrag != null) {
                ContactFileListFragmentLollipop.imageDrag.getLocationOnScreen(location);
            }
        }
        else if (adapterType == Constants.FOLDER_LINK_ADAPTER){
            if (FolderLinkActivityLollipop.imageDrag != null) {
                FolderLinkActivityLollipop.imageDrag.getLocationOnScreen(location);
            }
        }
        else if (adapterType == Constants.SEARCH_ADAPTER){
            if (SearchFragmentLollipop.imageDrag != null){
                SearchFragmentLollipop.imageDrag.getLocationOnScreen(location);
            }
        }
        else if (adapterType == Constants.FILE_BROWSER_ADAPTER){
            if (FileBrowserFragmentLollipop.imageDrag != null){
                FileBrowserFragmentLollipop.imageDrag.getLocationOnScreen(location);
            }
        }
        else if (adapterType == Constants.PHOTO_SYNC_ADAPTER || adapterType == Constants.SEARCH_BY_ADAPTER){
            if (CameraUploadFragmentLollipop.imageDrag != null) {
                CameraUploadFragmentLollipop.imageDrag.getLocationOnScreen(location);
            }
        }
        else if (adapterType == Constants.OFFLINE_ADAPTER){
            if (OfflineFragmentLollipop.imageDrag != null){
                OfflineFragmentLollipop.imageDrag.getLocationOnScreen(location);
            }
        }
        else if (adapterType == Constants.ZIP_ADAPTER){
            if (ZipBrowserActivityLollipop.imageDrag != null){
                ZipBrowserActivityLollipop.imageDrag.getLocationOnScreen(location);
            }
        }
    }

    public void runEnterAnimation() {
        final long duration = 600;

        if (aB != null && aB.isShowing()) {
            if(tB != null) {
                tB.animate().translationY(-220).setDuration(0)
                        .withEndAction(new Runnable() {
                            @Override
                            public void run() {
                                aB.hide();
                            }
                        }).start();
                getWindow().addFlags(WindowManager.LayoutParams.FLAG_FULLSCREEN);
                try{
                    containerControls.animate().translationY(400).setDuration(0).withEndAction(new Runnable() {
                        @Override
                        public void run() {
                            simpleExoPlayerView.hideController();
                        }
                    }).start();
                }
                catch(Exception e){
                    log("Exception: "+e.getMessage());
                }

            }
            else {
                aB.hide();
            }
        }
        containerAudioVideoPlayer.setBackgroundColor(TRANSPARENT);
        playerLayout.setBackgroundColor(TRANSPARENT);
        appBarLayout.setBackgroundColor(TRANSPARENT);
        if (Build.VERSION.SDK_INT >= Build.VERSION_CODES.LOLLIPOP) {
            containerAudioVideoPlayer.setElevation(0);
            playerLayout.setElevation(0);
            appBarLayout.setElevation(0);

        }


        simpleExoPlayerView.setPivotX(0);
        simpleExoPlayerView.setPivotY(0);
        simpleExoPlayerView.setScaleX(mWidthScale);
        simpleExoPlayerView.setScaleY(mHeightScale);
        simpleExoPlayerView.setTranslationX(mLeftDelta);
        simpleExoPlayerView.setTranslationY(mTopDelta);

        ivShadow.setAlpha(0);

        simpleExoPlayerView.animate().setDuration(duration).scaleX(1).scaleY(1).translationX(0).translationY(0).setInterpolator(new DecelerateInterpolator()).withEndAction(new Runnable() {
            @Override
            public void run() {
                showActionStatusBar();
                simpleExoPlayerView.showController();
                containerControls.animate().translationY(0).setDuration(400L).start();
                containerAudioVideoPlayer.setBackgroundColor(BLACK);
                playerLayout.setBackgroundColor(BLACK);
                appBarLayout.setBackgroundColor(BLACK);
            }
        });

        ivShadow.animate().setDuration(duration).alpha(1);

        handler.postDelayed(runnableActionStatusBar, 3000);
    }

    public class FindSelected extends AsyncTask<Void, Void, Void> {

        @Override
        protected Void doInBackground(Void... voids) {
            if (isOffline){
                for (int i=0; i<mediaOffList.size(); i++) {
                    if (handle == Long.parseLong(mediaOffList.get(i).getHandle())) {
                        currentWindowIndex = i;
                        break;
                    }
                }
            }
            else if (isZip) {
                for (int i = 0; i< zipMediaFiles.size(); i++) {
                    if (fileName.equals(zipMediaFiles.get(i).getName())) {
                        currentWindowIndex = i;
                        break;
                    }
                }
            }
            else {
                for (int i=0; i<mediaHandles.size(); i++) {
                    if (handle == mediaHandles.get(i)) {
                        currentWindowIndex = i;
                        break;
                    }
                }
            }
            return null;
        }
    }

    public void sortByNameDescending(){

        ArrayList<String> foldersOrder = new ArrayList<String>();
        ArrayList<String> filesOrder = new ArrayList<String>();
        ArrayList<MegaOffline> tempOffline = new ArrayList<MegaOffline>();


        for(int k = 0; k < offList.size() ; k++) {
            MegaOffline node = offList.get(k);
            if(node.getType().equals("1")){
                foldersOrder.add(node.getName());
            }
            else{
                filesOrder.add(node.getName());
            }
        }


        Collections.sort(foldersOrder, String.CASE_INSENSITIVE_ORDER);
        Collections.reverse(foldersOrder);
        Collections.sort(filesOrder, String.CASE_INSENSITIVE_ORDER);
        Collections.reverse(filesOrder);

        for(int k = 0; k < foldersOrder.size() ; k++) {
            for(int j = 0; j < offList.size() ; j++) {
                String name = foldersOrder.get(k);
                String nameOffline = offList.get(j).getName();
                if(name.equals(nameOffline)){
                    tempOffline.add(offList.get(j));
                }
            }

        }

        for(int k = 0; k < filesOrder.size() ; k++) {
            for(int j = 0; j < offList.size() ; j++) {
                String name = filesOrder.get(k);
                String nameOffline = offList.get(j).getName();
                if(name.equals(nameOffline)){
                    tempOffline.add(offList.get(j));
                }
            }

        }

        offList.clear();
        offList.addAll(tempOffline);
    }


    public void sortByNameAscending(){
        log("sortByNameAscending");
        ArrayList<String> foldersOrder = new ArrayList<String>();
        ArrayList<String> filesOrder = new ArrayList<String>();
        ArrayList<MegaOffline> tempOffline = new ArrayList<MegaOffline>();

        for(int k = 0; k < offList.size() ; k++) {
            MegaOffline node = offList.get(k);
            if(node.getType().equals("1")){
                foldersOrder.add(node.getName());
            }
            else{
                filesOrder.add(node.getName());
            }
        }

        Collections.sort(foldersOrder, String.CASE_INSENSITIVE_ORDER);
        Collections.sort(filesOrder, String.CASE_INSENSITIVE_ORDER);

        for(int k = 0; k < foldersOrder.size() ; k++) {
            for(int j = 0; j < offList.size() ; j++) {
                String name = foldersOrder.get(k);
                String nameOffline = offList.get(j).getName();
                if(name.equals(nameOffline)){
                    tempOffline.add(offList.get(j));
                }
            }
        }

        for(int k = 0; k < filesOrder.size() ; k++) {
            for(int j = 0; j < offList.size() ; j++) {
                String name = filesOrder.get(k);
                String nameOffline = offList.get(j).getName();
                if(name.equals(nameOffline)){
                    tempOffline.add(offList.get(j));
                }
            }

        }

        offList.clear();
        offList.addAll(tempOffline);
    }

    @Override
    public void onSaveInstanceState(Bundle outState) {
        super.onSaveInstanceState(outState);
        log("onSaveInstanceState");
        if (player != null) {
            playWhenReady = player.getPlayWhenReady();
            currentTime = player.getCurrentPosition();
        }
        if (createPlayListTask != null && createPlayListTask.getStatus() == AsyncTask.Status.RUNNING){
            createPlayListTask.cancel(true);
        }
        if (getMediaFilesTask != null && getMediaFilesTask.getStatus() == AsyncTask.Status.RUNNING) {
            getMediaFilesTask.cancel(true);
        }
        outState.putLong("currentTime", currentTime);
        outState.putInt("currentPosition", currentPosition);
        outState.putLong("handle", handle);
        outState.putString("fileName", fileName);
        outState.putString("uri", uri.toString());
        if (getIntent() != null) {
            getIntent().setData(uri);
        }
        outState.putBoolean("renamed", renamed);
        outState.putBoolean("loop", loop);
        outState.putBoolean("onPlaylist", onPlaylist);
        outState.putInt("currentWindowIndex", currentWindowIndex);
        outState.putInt("size", size);
        outState.putString("querySearch", querySearch);
        outState.putBoolean("playWhenReady", playWhenReady);
        outState.putBoolean("isDeleteDialogShow", isDeleteDialogShow);
        outState.putBoolean("isAbHide", isAbHide);
    }

    public String getFileName(Uri uri) {
        String result = null;
        if (uri.getScheme().equals("content")) {
            Cursor cursor = getContentResolver().query(uri, null, null, null, null);
            try {
                if (cursor != null && cursor.moveToFirst()) {
                    result = cursor.getString(cursor.getColumnIndex(OpenableColumns.DISPLAY_NAME));
                }
            } finally {
                if (cursor != null) {
                    cursor.close();
                }
            }
        }
        if (result == null) {
            result = uri.getLastPathSegment();
        }
        return result;
    }

    protected void hideActionStatusBar(long duration){
        isAbHide = true;
        if (aB != null && aB.isShowing()) {
            if(tB != null) {
                tB.animate().translationY(-220).setDuration(duration)
                        .withEndAction(new Runnable() {
                            @Override
                            public void run() {
                                aB.hide();
                            }
                        }).start();
                getWindow().addFlags(WindowManager.LayoutParams.FLAG_FULLSCREEN);
            }
            else {
                aB.hide();
            }
            if (video){
                containerControls.animate().translationY(400).setDuration(duration).withEndAction(new Runnable() {
                    @Override
                    public void run() {
                        simpleExoPlayerView.hideController();
                    }
                }).start();
            }
        }
    }
    protected void showActionStatusBar(){
        isAbHide = false;
        if (aB != null && !aB.isShowing()) {
            aB.show();
            if(tB != null) {
                tB.animate().translationY(0).setDuration(400L).start();
                getWindow().clearFlags(WindowManager.LayoutParams.FLAG_FULLSCREEN);
            }
            simpleExoPlayerView.showController();
            if (creatingPlaylist){
                enableNextButton();
            }
            containerControls.animate().translationY(0).setDuration(400L).start();
        }
    }

    public void showToolbar() {
        if (tB == null) {
            tB = (Toolbar) findViewById(R.id.call_toolbar);
            if (tB == null) {
                log("Tb is Null");
                return;
            }
            tB.setVisibility(View.VISIBLE);
            setSupportActionBar(tB);
        }
        if (aB != null && !aB.isShowing()) {
            aB.show();
            if(tB != null) {
                tB.animate().translationY(0).setDuration(0).start();
                getWindow().clearFlags(WindowManager.LayoutParams.FLAG_FULLSCREEN);
            }
        }
        else {
            aB = getSupportActionBar();
            aB.setHomeAsUpIndicator(R.drawable.ic_arrow_back_white);
            aB.setHomeButtonEnabled(true);
            aB.setDisplayHomeAsUpEnabled(true);
            aB.show();
            if(tB != null) {
                tB.animate().translationY(0).setDuration(0).start();
                getWindow().clearFlags(WindowManager.LayoutParams.FLAG_FULLSCREEN);
            }
        }
    }

    @Override
    public boolean onCreateOptionsMenu(Menu menu) {
        log("onCreateOptionsMenu");

        MenuInflater inflater = getMenuInflater();
        inflater.inflate(R.menu.activity_audiovideoplayer, menu);

        final SearchManager searchManager = (SearchManager) getSystemService(Context.SEARCH_SERVICE);
        searchMenuItem = menu.findItem(R.id.action_search);
        final SearchView searchView = (SearchView) MenuItemCompat.getActionView(searchMenuItem);

        if (searchView != null){
            searchView.setIconifiedByDefault(true);
        }

        MenuItemCompat.setOnActionExpandListener(searchMenuItem, new MenuItemCompat.OnActionExpandListener() {
            @Override
            public boolean onMenuItemActionExpand(MenuItem item) {
                if (player != null) {
                    player.setPlayWhenReady(false);
                }
                if (playlistFragment != null && playlistFragment.isAdded()){
                    playlistFragment.setSearchOpen(true);
                    playlistFragment.hideController();
                }
                loopMenuItem.setVisible(false);
                querySearch = "";
                searchExpand = true;
                return true;
            }

            @Override
            public boolean onMenuItemActionCollapse(MenuItem item) {
                searchExpand = false;
                if (playlistFragment != null && playlistFragment.isAdded()){
                    boolean scroll;
                    playlistFragment.setSearchOpen(false);
                    if(playlistFragment.mLayoutManager.findLastVisibleItemPosition() == playlistFragment.adapter.getItemCount()-1){
                        scroll = true;
                    }
                    else {
                        scroll = false;
                    }
                    playlistFragment.showController(scroll);
                    playlistFragment.adapter.notifyDataSetChanged();
                    if (isOffline){
                        playlistFragment.contentText.setText(""+mediaOffList.size()+" "+getResources().getQuantityString(R.plurals.general_num_files, mediaOffList.size()));
                    }
                    else if (isZip) {
                        playlistFragment.contentText.setText(""+ zipMediaFiles.size()+" "+getResources().getQuantityString(R.plurals.general_num_files, zipMediaFiles.size()));
                    }
                    else {
                        playlistFragment.contentText.setText(""+mediaHandles.size()+" "+getResources().getQuantityString(R.plurals.general_num_files, mediaHandles.size()));
                    }
                }
                loopMenuItem.setVisible(true);
                invalidateOptionsMenu();
                return true;
            }
        });
        searchView.setMaxWidth(Integer.MAX_VALUE);
        searchView.setOnQueryTextListener(new SearchView.OnQueryTextListener() {

            @Override
            public boolean onQueryTextSubmit(String query) {
                if (playlistFragment != null && playlistFragment.isAdded()){
                    playlistFragment.setNodesSearch(query);
                }
                querySearch = query;
                return true;
            }

            @Override
            public boolean onQueryTextChange(String newText) {
                log("Searching by text: "+newText);
                if (playlistFragment != null && playlistFragment.isAdded()){
                    playlistFragment.setNodesSearch(newText);
                }
                querySearch = newText;
                return true;
            }

        });

        shareMenuItem = menu.findItem(R.id.full_video_viewer_share);
        downloadMenuItem = menu.findItem(R.id.full_video_viewer_download);
        chatMenuItem = menu.findItem(R.id.full_video_viewer_chat);
        propertiesMenuItem = menu.findItem(R.id.full_video_viewer_properties);
        getlinkMenuItem = menu.findItem(R.id.full_video_viewer_get_link);
        renameMenuItem = menu.findItem(R.id.full_video_viewer_rename);
        moveMenuItem = menu.findItem(R.id.full_video_viewer_move);
        copyMenuItem = menu.findItem(R.id.full_video_viewer_copy);
        moveToTrashMenuItem = menu.findItem(R.id.full_video_viewer_move_to_trash);
        removeMenuItem = menu.findItem(R.id.full_video_viewer_remove);
        removelinkMenuItem = menu.findItem(R.id.full_video_viewer_remove_link);
        loopMenuItem = menu.findItem(R.id.full_video_viewer_loop);
        importMenuItem = menu.findItem(R.id.chat_full_video_viewer_import);
        saveForOfflineMenuItem = menu.findItem(R.id.chat_full_video_viewer_save_for_offline);
        chatRemoveMenuItem = menu.findItem(R.id.chat_full_video_viewer_remove);

        if (loop){
            loopMenuItem.setChecked(true);
            if (player != null) {
                player.setRepeatMode(Player.REPEAT_MODE_ONE);
            }
        }
        else {
            loopMenuItem.setChecked(false);
            if (player != null) {
                player.setRepeatMode(Player.REPEAT_MODE_OFF);
            }
        }

        if (!onPlaylist){
            log("onCreateOptionsMenu NOT on Playlist mode");
            searchMenuItem.setVisible(false);

            if (adapterType == Constants.OFFLINE_ADAPTER){
                log("onCreateOptionsMenu OFFLINE_ADAPTER");
                getlinkMenuItem.setVisible(false);
                removelinkMenuItem.setVisible(false);
                shareMenuItem.setVisible(true);
                propertiesMenuItem.setVisible(true);
                downloadMenuItem.setVisible(false);
                renameMenuItem.setVisible(false);
                moveMenuItem.setVisible(false);
                copyMenuItem.setVisible(false);
                moveToTrashMenuItem.setVisible(false);
                removeMenuItem.setVisible(false);
                chatMenuItem.setVisible(false);
                importMenuItem.setVisible(false);
                saveForOfflineMenuItem.setVisible(false);
                chatRemoveMenuItem.setVisible(false);
            }
            else if(adapterType == Constants.SEARCH_ADAPTER){
                log("onCreateOptionsMenu SEARCH_ADAPTER");
                MegaNode node = megaApi.getNodeByHandle(handle);

                if (isUrl){
                    shareMenuItem.setVisible(false);
                    downloadMenuItem.setVisible(true);
                }
                else {
                    downloadMenuItem.setVisible(false);
                    shareMenuItem.setVisible(true);
                }
                if(node.isExported()){
                    removelinkMenuItem.setVisible(true);
                    getlinkMenuItem.setVisible(false);
                }
                else{
                    removelinkMenuItem.setVisible(false);
                    getlinkMenuItem.setVisible(true);
                }

                propertiesMenuItem.setVisible(true);
                renameMenuItem.setVisible(true);
                moveMenuItem.setVisible(true);
                copyMenuItem.setVisible(true);

                if(mega.privacy.android.app.utils.Util.isChatEnabled()){
                    chatMenuItem.setVisible(true);
                }
                else{
                    chatMenuItem.setVisible(false);
                }

                MegaNode parent = megaApi.getNodeByHandle(handle);
                while (megaApi.getParentNode(parent) != null){
                    parent = megaApi.getParentNode(parent);
                }

                if (parent.getHandle() != megaApi.getRubbishNode().getHandle()){
                    moveToTrashMenuItem.setVisible(true);
                    removeMenuItem.setVisible(false);
                }
                else{
                    moveToTrashMenuItem.setVisible(false);
                    removeMenuItem.setVisible(true);
                }

                importMenuItem.setVisible(false);
                saveForOfflineMenuItem.setVisible(false);
                chatRemoveMenuItem.setVisible(false);
            }
            else if (adapterType == Constants.FROM_CHAT){
                log("onCreateOptionsMenu FROM_CHAT");
                getlinkMenuItem.setVisible(false);
                removelinkMenuItem.setVisible(false);
                shareMenuItem.setVisible(false);
                renameMenuItem.setVisible(false);
                moveMenuItem.setVisible(false);
                copyMenuItem.setVisible(false);
                moveToTrashMenuItem.setVisible(false);
                removeMenuItem.setVisible(false);
                chatMenuItem.setVisible(false);
                propertiesMenuItem.setVisible(false);

                if(megaApi==null || !mega.privacy.android.app.utils.Util.isOnline(this)) {
                    downloadMenuItem.setVisible(false);
                    importMenuItem.setVisible(false);
                    saveForOfflineMenuItem.setVisible(false);

                    if (MegaApiJava.userHandleToBase64(msgChat.getUserHandle()).equals(megaChatApi.getMyUserHandle())) {
                        if (msgChat.isDeletable()){
                            chatRemoveMenuItem.setVisible(true);
                        }
                        else {
                            chatRemoveMenuItem.setVisible(false);
                        }
                    }
                    else {
                        log("The message is not mine");
                        chatRemoveMenuItem.setVisible(false);
                    }
                }
                else {
                    if (nodeChat != null){
                        downloadMenuItem.setVisible(true);
                        importMenuItem.setVisible(true);
                        saveForOfflineMenuItem.setVisible(true);

                        if (msgChat.getUserHandle() == megaChatApi.getMyUserHandle()) {
                            if((megaApi.getNodeByHandle(nodeChat.getHandle()))==null){
                                log("The node is not mine");
                                chatRemoveMenuItem.setVisible(false);
                            }
                            else{
                                if(msgChat.isDeletable()){
                                    chatRemoveMenuItem.setVisible(true);
                                }
                                else{
                                    chatRemoveMenuItem.setVisible(false);
                                }
                            }
                        }
                        else {
                            log("The message is not mine");
                            chatRemoveMenuItem.setVisible(false);
                        }
                    }
                    else {
                        downloadMenuItem.setVisible(false);
                        importMenuItem.setVisible(false);
                        saveForOfflineMenuItem.setVisible(false);
                        chatRemoveMenuItem.setVisible(false);
                    }
                }
            }
            else if (adapterType == Constants.FILE_LINK_ADAPTER) {
                log("onCreateOptionsMenu FILE_LINK_ADAPTER");
                getlinkMenuItem.setVisible(false);
                removelinkMenuItem.setVisible(false);
                shareMenuItem.setVisible(false);
                propertiesMenuItem.setVisible(false);
                downloadMenuItem.setVisible(true);
                renameMenuItem.setVisible(false);
                moveMenuItem.setVisible(false);
                copyMenuItem.setVisible(false);
                moveToTrashMenuItem.setVisible(false);
                removeMenuItem.setVisible(false);
                chatMenuItem.setVisible(false);
                importMenuItem.setVisible(false);
                saveForOfflineMenuItem.setVisible(false);
                chatRemoveMenuItem.setVisible(false);
            }
            else if (adapterType == Constants.ZIP_ADAPTER) {
                propertiesMenuItem.setVisible(false);
                chatMenuItem.setVisible(false);
                shareMenuItem.setVisible(true);
                downloadMenuItem.setVisible(false);
                getlinkMenuItem.setVisible(false);
                renameMenuItem.setVisible(false);
                moveMenuItem.setVisible(false);
                copyMenuItem.setVisible(false);
                moveToTrashMenuItem.setVisible(false);
                removeMenuItem.setVisible(false);
                removelinkMenuItem.setVisible(false);
                importMenuItem.setVisible(false);
                saveForOfflineMenuItem.setVisible(false);
                chatRemoveMenuItem.setVisible(false);
            }
            else if (adapterType == Constants.INCOMING_SHARES_ADAPTER) {
                propertiesMenuItem.setVisible(true);
                if(mega.privacy.android.app.utils.Util.isChatEnabled()){
                    chatMenuItem.setVisible(true);
                }
                else{
                    chatMenuItem.setVisible(false);
                }
                copyMenuItem.setVisible(true);
                removeMenuItem.setVisible(false);
                importMenuItem.setVisible(false);
                saveForOfflineMenuItem.setVisible(false);
                chatRemoveMenuItem.setVisible(false);
                getlinkMenuItem.setVisible(false);
                removelinkMenuItem.setVisible(false);

                if (isUrl){
                    downloadMenuItem.setVisible(true);
                    shareMenuItem.setVisible(false);
                }
                else {
                    downloadMenuItem.setVisible(false);
                    shareMenuItem.setVisible(true);
                }

                MegaNode node = megaApi.getNodeByHandle(handle);
                int accessLevel = megaApi.getAccess(node);
                
                switch (accessLevel) {
                    case MegaShare.ACCESS_FULL: {
                        log("access FULL");
                        renameMenuItem.setVisible(true);
                        moveMenuItem.setVisible(true);
                        moveToTrashMenuItem.setVisible(true);

                        break;
                    }
                    case MegaShare.ACCESS_READ:
                        log("access read");
                    case MegaShare.ACCESS_READWRITE: {
                        log("readwrite");
                        renameMenuItem.setVisible(false);
                        moveMenuItem.setVisible(false);
                        moveToTrashMenuItem.setVisible(false);
                        break;
                    }
                }
            }
            else {
                log("onCreateOptionsMenu else");
                boolean shareVisible = true;
                shareMenuItem.setVisible(true);

                MegaNode node = megaApi.getNodeByHandle(handle);

                if (node == null){
                    getlinkMenuItem.setVisible(false);
                    removelinkMenuItem.setVisible(false);
                    shareMenuItem.setVisible(false);
                    propertiesMenuItem.setVisible(false);
                    downloadMenuItem.setVisible(false);
                    renameMenuItem.setVisible(false);
                    moveMenuItem.setVisible(false);
                    copyMenuItem.setVisible(false);
                    moveToTrashMenuItem.setVisible(false);
                    removeMenuItem.setVisible(false);
                    chatMenuItem.setVisible(false);
                    importMenuItem.setVisible(false);
                    saveForOfflineMenuItem.setVisible(false);
                    chatRemoveMenuItem.setVisible(false);
                }
                else {
                    if(adapterType==Constants.CONTACT_FILE_ADAPTER){
                        shareMenuItem.setVisible(false);
                        shareVisible = false;
                    }
                    else{
                        if(isFolderLink){
                            shareMenuItem.setVisible(false);
                            shareVisible = false;
                        }
                    }
                    copyMenuItem.setVisible(true);

                    if(node.isExported()){
                        getlinkMenuItem.setVisible(false);
                        removelinkMenuItem.setVisible(true);
                    }
                    else{
                        if(adapterType==Constants.CONTACT_FILE_ADAPTER){
                            getlinkMenuItem.setVisible(false);
                            removelinkMenuItem.setVisible(false);
                        }
                        else{
                            if(isFolderLink){
                                getlinkMenuItem.setVisible(false);
                                removelinkMenuItem.setVisible(false);

                            }
                            else{
                                getlinkMenuItem.setVisible(true);
                                removelinkMenuItem.setVisible(false);
                            }
                        }
                    }
                    if(isFolderLink){
                        propertiesMenuItem.setVisible(false);
                        moveToTrashMenuItem.setVisible(false);
                        removeMenuItem.setVisible(false);
                        renameMenuItem.setVisible(false);
                        moveMenuItem.setVisible(false);
                        copyMenuItem.setVisible(false);
                        chatMenuItem.setVisible(false);
                    }
                    else{
                        propertiesMenuItem.setVisible(true);

                        if(adapterType==Constants.CONTACT_FILE_ADAPTER){
                            removeMenuItem.setVisible(false);
                            node = megaApi.getNodeByHandle(handle);
                            int accessLevel = megaApi.getAccess(node);
                            switch(accessLevel){

                                case MegaShare.ACCESS_OWNER:
                                case MegaShare.ACCESS_FULL:{
                                    renameMenuItem.setVisible(true);
                                    moveMenuItem.setVisible(true);
                                    moveToTrashMenuItem.setVisible(true);
                                    if(mega.privacy.android.app.utils.Util.isChatEnabled()){
                                        chatMenuItem.setVisible(true);
                                    }
                                    else{
                                        chatMenuItem.setVisible(false);
                                    }
                                    break;
                                }
                                case MegaShare.ACCESS_READWRITE:
                                case MegaShare.ACCESS_READ:{
                                    renameMenuItem.setVisible(false);
                                    moveMenuItem.setVisible(false);
                                    moveToTrashMenuItem.setVisible(false);
                                    chatMenuItem.setVisible(false);
                                    break;
                                }
                            }
                        }
                        else{
                            if(mega.privacy.android.app.utils.Util.isChatEnabled()){
                                chatMenuItem.setVisible(true);
                            }
                            else{
                                chatMenuItem.setVisible(false);
                            }
                            renameMenuItem.setVisible(true);
                            moveMenuItem.setVisible(true);

//                                node = megaApi.getNodeByHandle(handle);
//
//                                final long handle = node.getHandle();
                            MegaNode parent = megaApi.getNodeByHandle(handle);

                            while (megaApi.getParentNode(parent) != null){
                                parent = megaApi.getParentNode(parent);
                            }

                            if (parent.getHandle() != megaApi.getRubbishNode().getHandle()){

                                moveToTrashMenuItem.setVisible(true);
                                removeMenuItem.setVisible(false);

                            }
                            else{
                                moveToTrashMenuItem.setVisible(false);
                                removeMenuItem.setVisible(true);
                                getlinkMenuItem.setVisible(false);
                                removelinkMenuItem.setVisible(false);
                            }
                        }
                    }
                    if (isUrl){
                        downloadMenuItem.setVisible(true);
                        shareMenuItem.setVisible(false);
                    }
                    else {
                        downloadMenuItem.setVisible(false);
                        if (shareVisible){
                            shareMenuItem.setVisible(true);
                        }
                    }
                    importMenuItem.setVisible(false);
                    saveForOfflineMenuItem.setVisible(false);
                    chatRemoveMenuItem.setVisible(false);
                }
            }
        }
        else {
            log ("onCreateOptionsMenu on Playlist mode");
            searchMenuItem.setVisible(true);
            getlinkMenuItem.setVisible(false);
            removelinkMenuItem.setVisible(false);
            shareMenuItem.setVisible(false);
            propertiesMenuItem.setVisible(false);
            downloadMenuItem.setVisible(false);
            renameMenuItem.setVisible(false);
            moveMenuItem.setVisible(false);
            copyMenuItem.setVisible(false);
            moveToTrashMenuItem.setVisible(false);
            removeMenuItem.setVisible(false);
            chatMenuItem.setVisible(false);
            importMenuItem.setVisible(false);
            saveForOfflineMenuItem.setVisible(false);
            chatRemoveMenuItem.setVisible(false);
        }

        return super.onCreateOptionsMenu(menu);
    }

    @Override
    public boolean onPrepareOptionsMenu(Menu menu) {
        log("onPrepareOptionsMenu");
        return super.onPrepareOptionsMenu(menu);
    }

    @Override
    public boolean onOptionsItemSelected(MenuItem item) {
        log("onOptionsItemSelected");
        ((MegaApplication) getApplication()).sendSignalPresenceActivity();

        int id = item.getItemId();
        switch (id) {
            case android.R.id.home: {
                log("onBackPRess");
                onBackPressed();
                break;
            }
            case R.id.full_video_viewer_chat:{
                log("Chat option");
                long[] longArray = new long[1];
                longArray[0] = handle;

                if(nC ==null){
                    nC = new NodeController(this, isFolderLink);
                }
                if (adapterType == Constants.INCOMING_SHARES_ADAPTER) {
                    MegaNode attachNode = megaApi.getNodeByHandle(longArray[0]);
                    if (attachNode != null) {
                        nC.checkIfNodeIsMineAndSelectChatsToSendNode(attachNode);
                    }
                }
                else {
                    nC.selectChatsToSendNodes(longArray);
                }

                break;
            }
            case R.id.full_video_viewer_share: {
                log("Share option");
                intentToSendFile(uri);
                break;
            }
            case R.id.full_video_viewer_properties: {
                log("Info option");
                showPropertiesActivity();
                break;
            }
            case R.id.full_video_viewer_download: {
                log("Download option");
                downloadFile();
                break;
            }
            case R.id.full_video_viewer_get_link: {
                showGetLinkActivity();
                break;
            }
            case R.id.full_video_viewer_remove_link: {
                showRemoveLink();
                break;
            }
            case R.id.full_video_viewer_rename: {
                showRenameDialog();
                break;
            }
            case R.id.full_video_viewer_move: {
                showMove();
                break;
            }
            case R.id.full_video_viewer_copy: {
                showCopy();
                break;
            }
            case R.id.full_video_viewer_move_to_trash: {
                moveToTrash();
                break;
            }
            case R.id.full_video_viewer_remove: {
                moveToTrash();
                break;
            }
            case R.id.full_video_viewer_loop: {
                if (loopMenuItem.isChecked()){
                    log("Loop NOT checked");
                    loopMenuItem.setChecked(false);
                    if (player != null) {
                        player.setRepeatMode(Player.REPEAT_MODE_OFF);
                    }
                    loop = false;
                }
                else {
                    loopMenuItem.setChecked(true);
                    if (player != null) {
                        player.setRepeatMode(Player.REPEAT_MODE_ONE);
                    }
                    log("Loop checked");
                    loop = true;
                }
                break;
            }
            case R.id.chat_full_video_viewer_import:{
                if (nodeChat != null){
                    importNode();
                }
                break;
            }
            case R.id.chat_full_video_viewer_save_for_offline:{
                if (chatC == null){
                    chatC = new ChatController(this);
                }
                if (msgChat != null){
                    chatC.saveForOffline(msgChat.getMegaNodeList());
                }
                break;
            }
            case R.id.chat_full_video_viewer_remove:{
                if (msgChat != null && chatId != -1){
                    showConfirmationDeleteNode(chatId, msgChat);
                }
                break;
            }
        }
        return super.onOptionsItemSelected(item);
    }

    public void importNode(){
        log("importNode");

        Intent intent = new Intent(this, FileExplorerActivityLollipop.class);
        intent.setAction(FileExplorerActivityLollipop.ACTION_PICK_IMPORT_FOLDER);
        startActivityForResult(intent, Constants.REQUEST_CODE_SELECT_IMPORT_FOLDER);
    }

     public void showConfirmationDeleteNode(final long chatId, final MegaChatMessage message){
        log("showConfirmationDeleteNode");

         DialogInterface.OnClickListener dialogClickListener = new DialogInterface.OnClickListener() {
             @Override
             public void onClick(DialogInterface dialog, int which) {
                 switch (which){
                     case DialogInterface.BUTTON_POSITIVE:
                         if (chatC == null){
                             chatC = new ChatController(audioVideoPlayerLollipop);
                         }
                         chatC.deleteMessage(message, chatId);
                         isDeleteDialogShow = false;
                         finish();
                         break;
            
                     case DialogInterface.BUTTON_NEGATIVE:
                         //No button clicked
                         isDeleteDialogShow = false;
                         break;
                 }
             }
         };

         android.support.v7.app.AlertDialog.Builder builder;
         if (Build.VERSION.SDK_INT >= Build.VERSION_CODES.HONEYCOMB) {
             builder = new android.support.v7.app.AlertDialog.Builder(this, R.style.AppCompatAlertDialogStyle);
         }
         else{
             builder = new android.support.v7.app.AlertDialog.Builder(this);
         }

         builder.setMessage(R.string.confirmation_delete_one_attachment);

         builder.setPositiveButton(R.string.context_remove, dialogClickListener)
                 .setNegativeButton(R.string.general_cancel, dialogClickListener).show();

         isDeleteDialogShow = true;

         builder.setOnDismissListener(new DialogInterface.OnDismissListener() {
             @Override
             public void onDismiss(DialogInterface dialog) {
                 isDeleteDialogShow = false;
             }
         });
     }

     public void askSizeConfirmationBeforeChatDownload(String parentPath, ArrayList<MegaNode> nodeList, long size){
         log("askSizeConfirmationBeforeChatDownload");

         final String parentPathC = parentPath;
         final ArrayList<MegaNode> nodeListC = nodeList;
         final long sizeC = size;
         final ChatController chatC = new ChatController(this);

         android.support.v7.app.AlertDialog.Builder builder = new android.support.v7.app.AlertDialog.Builder(this, R.style.AppCompatAlertDialogStyle);
         LinearLayout confirmationLayout = new LinearLayout(this);
         confirmationLayout.setOrientation(LinearLayout.VERTICAL);
         LinearLayout.LayoutParams params = new LinearLayout.LayoutParams(LinearLayout.LayoutParams.MATCH_PARENT, LinearLayout.LayoutParams.WRAP_CONTENT);
         params.setMargins(mega.privacy.android.app.utils.Util.scaleWidthPx(20, outMetrics), mega.privacy.android.app.utils.Util.scaleHeightPx(10, outMetrics), mega.privacy.android.app.utils.Util.scaleWidthPx(17, outMetrics), 0);

         final CheckBox dontShowAgain =new CheckBox(this);
         dontShowAgain.setText(getString(R.string.checkbox_not_show_again));
         dontShowAgain.setTextColor(ContextCompat.getColor(this, R.color.text_secondary));

         confirmationLayout.addView(dontShowAgain, params);

         builder.setView(confirmationLayout);

         builder.setMessage(getString(R.string.alert_larger_file, mega.privacy.android.app.utils.Util.getSizeString(sizeC)));
         builder.setPositiveButton(getString(R.string.general_download),
                 new DialogInterface.OnClickListener() {
                    public void onClick(DialogInterface dialog, int whichButton) {
                        if(dontShowAgain.isChecked()){
                            dbH.setAttrAskSizeDownload("false");
                        }
                        chatC.download(parentPathC, nodeListC);
                    }
         });
         builder.setNegativeButton(getString(android.R.string.cancel), new DialogInterface.OnClickListener() {
             public void onClick(DialogInterface dialog, int whichButton) {
                 if(dontShowAgain.isChecked()){
                     dbH.setAttrAskSizeDownload("false");
                 }
             }
         });

         downloadConfirmationDialog = builder.create();
         downloadConfirmationDialog.show();
    }

    void releasePlaylist(){
//        sortBySelected();
//        findSelected();
        onPlaylist = false;
        if (player != null){
            playWhenReady = player.getPlayWhenReady();
            currentTime = player.getCurrentPosition();
            player.release();
        }
        playerLayout.setVisibility(View.VISIBLE);
        progressBar.setVisibility(View.VISIBLE);
        fragmentContainer.setVisibility(View.GONE);
        draggableView.setDraggable(true);

        getSupportFragmentManager().beginTransaction().remove(getSupportFragmentManager().findFragmentById(R.id.fragment_container)).commit();

        if (Build.VERSION.SDK_INT >= Build.VERSION_CODES.LOLLIPOP) {
            Window window = this.getWindow();
            window.addFlags(WindowManager.LayoutParams.FLAG_DRAWS_SYSTEM_BAR_BACKGROUNDS);
            window.clearFlags(WindowManager.LayoutParams.FLAG_TRANSLUCENT_STATUS);
            window.setStatusBarColor(ContextCompat.getColor(this, R.color.black));
        }
        if (Build.VERSION.SDK_INT <= Build.VERSION_CODES.GINGERBREAD){
            requestWindowFeature(Window.FEATURE_NO_TITLE);
            this.getWindow().setFlags(WindowManager.LayoutParams.FLAG_FULLSCREEN, WindowManager.LayoutParams.FLAG_FULLSCREEN);
        }

        tB.setBackgroundColor(ContextCompat.getColor(this, R.color.transparent_black));
        aB.setTitle(" ");

        supportInvalidateOptionsMenu();
        showActionStatusBar();
        createPlayer();
    }

    public void moveToTrash(){
        log("moveToTrash");

        moveToRubbish = false;
        if (!mega.privacy.android.app.utils.Util.isOnline(this)){
            Snackbar.make(containerAudioVideoPlayer, getString(R.string.error_server_connection_problem), Snackbar.LENGTH_LONG).show();
            return;
        }

        if(isFinishing()){
            return;
        }

        final MegaNode rubbishNode = megaApi.getRubbishNode();

        MegaNode parent = megaApi.getNodeByHandle(handle);
        while (megaApi.getParentNode(parent) != null){
            parent = megaApi.getParentNode(parent);
        }

        if (parent.getHandle() != megaApi.getRubbishNode().getHandle()){
            moveToRubbish = true;
        }
        else{
            moveToRubbish = false;
        }

        DialogInterface.OnClickListener dialogClickListener = new DialogInterface.OnClickListener() {
            @Override
            public void onClick(DialogInterface dialog, int which) {
                switch (which){
                    case DialogInterface.BUTTON_POSITIVE:
                        //Check if the node is not yet in the rubbish bin (if so, remove it)

                        if (moveToRubbish){
                            megaApi.moveNode(megaApi.getNodeByHandle(handle), rubbishNode, AudioVideoPlayerLollipop.this);
                            ProgressDialog temp = null;
                            try{
                                temp = new ProgressDialog(AudioVideoPlayerLollipop.this);
                                temp.setMessage(getString(R.string.context_move_to_trash));
                                temp.show();
                            }
                            catch(Exception e){
                                return;
                            }
                            moveToTrashStatusDialog = temp;
                        }
                        else{
                            megaApi.remove(megaApi.getNodeByHandle(handle), AudioVideoPlayerLollipop.this);
                            ProgressDialog temp = null;
                            try{
                                temp = new ProgressDialog(AudioVideoPlayerLollipop.this);
                                temp.setMessage(getString(R.string.context_delete_from_mega));
                                temp.show();
                            }
                            catch(Exception e){
                                return;
                            }
                            moveToTrashStatusDialog = temp;
                        }


                        break;

                    case DialogInterface.BUTTON_NEGATIVE:
                        //No button clicked
                        break;
                }
            }
        };

        if (moveToRubbish){
            AlertDialog.Builder builder = new AlertDialog.Builder(this, R.style.AppCompatAlertDialogStyle);
            String message= getResources().getString(R.string.confirmation_move_to_rubbish);
            builder.setMessage(message).setPositiveButton(R.string.general_move, dialogClickListener)
                    .setNegativeButton(R.string.general_cancel, dialogClickListener).show();
        }
        else{
            AlertDialog.Builder builder = new AlertDialog.Builder(this, R.style.AppCompatAlertDialogStyle);
            String message= getResources().getString(R.string.confirmation_delete_from_mega);
            builder.setMessage(message).setPositiveButton(R.string.general_remove, dialogClickListener)
                    .setNegativeButton(R.string.general_cancel, dialogClickListener).show();
        }
    }


    public void showCopy(){
        log("showCopy");

        ArrayList<Long> handleList = new ArrayList<Long>();
        handleList.add(handle);

        Intent intent = new Intent(this, FileExplorerActivityLollipop.class);
        intent.setAction(FileExplorerActivityLollipop.ACTION_PICK_COPY_FOLDER);
        long[] longArray = new long[handleList.size()];
        for (int i=0; i<handleList.size(); i++){
            longArray[i] = handleList.get(i);
        }
        intent.putExtra("COPY_FROM", longArray);
        startActivityForResult(intent, Constants.REQUEST_CODE_SELECT_COPY_FOLDER);
    }

    public void showMove(){
        log("showMove");

        ArrayList<Long> handleList = new ArrayList<Long>();
        handleList.add(handle);

        Intent intent = new Intent(this, FileExplorerActivityLollipop.class);
        intent.setAction(FileExplorerActivityLollipop.ACTION_PICK_MOVE_FOLDER);
        long[] longArray = new long[handleList.size()];
        for (int i=0; i<handleList.size(); i++){
            longArray[i] = handleList.get(i);
        }
        intent.putExtra("MOVE_FROM", longArray);
        startActivityForResult(intent, Constants.REQUEST_CODE_SELECT_MOVE_FOLDER);
    }

    private void showKeyboardDelayed(final View view) {
        handler.postDelayed(new Runnable() {
            @Override
            public void run() {
                InputMethodManager imm = (InputMethodManager) getSystemService(Context.INPUT_METHOD_SERVICE);
                imm.showSoftInput(view, InputMethodManager.SHOW_IMPLICIT);
            }
        }, 50);
    }

    public void showRenameDialog() {
        log("showRenameDialog");
        final MegaNode node = megaApi.getNodeByHandle(handle);

        LinearLayout layout = new LinearLayout(this);
        layout.setOrientation(LinearLayout.VERTICAL);
        LinearLayout.LayoutParams params = new LinearLayout.LayoutParams(LinearLayout.LayoutParams.MATCH_PARENT, LinearLayout.LayoutParams.WRAP_CONTENT);
        params.setMargins(mega.privacy.android.app.utils.Util.scaleWidthPx(20, outMetrics), mega.privacy.android.app.utils.Util.scaleHeightPx(20, outMetrics), mega.privacy.android.app.utils.Util.scaleWidthPx(17, outMetrics), 0);
        //	    layout.setLayoutParams(params);

        final EditTextCursorWatcher input = new EditTextCursorWatcher(this, node.isFolder());
        input.setSingleLine();
        input.setTextColor(ContextCompat.getColor(this, R.color.text_secondary));
        input.setImeOptions(EditorInfo.IME_ACTION_DONE);

        input.setImeActionLabel(getString(R.string.context_rename), EditorInfo.IME_ACTION_DONE);
        input.setText(node.getName());


        input.setOnFocusChangeListener(new View.OnFocusChangeListener() {
            @Override
            public void onFocusChange(final View v, boolean hasFocus) {
                if (hasFocus) {
                    if (node.isFolder()) {
                        input.setSelection(0, input.getText().length());
                    } else {
                        String[] s = node.getName().split("\\.");
                        if (s != null) {
                            int numParts = s.length;
                            int lastSelectedPos = 0;
                            if (numParts == 1) {
                                input.setSelection(0, input.getText().length());
                            } else if (numParts > 1) {
                                for (int i = 0; i < (numParts - 1); i++) {
                                    lastSelectedPos += s[i].length();
                                    lastSelectedPos++;
                                }
                                lastSelectedPos--; //The last point should not be selected)
                                input.setSelection(0, lastSelectedPos);
                            }
                        }
                        showKeyboardDelayed(v);
                    }
                }
            }
        });


        layout.addView(input, params);

        LinearLayout.LayoutParams params1 = new LinearLayout.LayoutParams(LinearLayout.LayoutParams.MATCH_PARENT, LinearLayout.LayoutParams.WRAP_CONTENT);
        params1.setMargins(mega.privacy.android.app.utils.Util.scaleWidthPx(20, outMetrics), 0, mega.privacy.android.app.utils.Util.scaleWidthPx(17, outMetrics), 0);

        final RelativeLayout error_layout = new RelativeLayout(AudioVideoPlayerLollipop.this);
        layout.addView(error_layout, params1);

        final ImageView error_icon = new ImageView(AudioVideoPlayerLollipop.this);
        error_icon.setImageDrawable(ContextCompat.getDrawable(this, R.drawable.ic_input_warning));
        error_layout.addView(error_icon);
        RelativeLayout.LayoutParams params_icon = (RelativeLayout.LayoutParams) error_icon.getLayoutParams();

        params_icon.addRule(RelativeLayout.ALIGN_PARENT_RIGHT);
        error_icon.setLayoutParams(params_icon);

        error_icon.setColorFilter(ContextCompat.getColor(AudioVideoPlayerLollipop.this, R.color.login_warning));

        final TextView textError = new TextView(AudioVideoPlayerLollipop.this);
        error_layout.addView(textError);
        RelativeLayout.LayoutParams params_text_error = (RelativeLayout.LayoutParams) textError.getLayoutParams();
        params_text_error.height = ViewGroup.LayoutParams.WRAP_CONTENT;
        params_text_error.width = ViewGroup.LayoutParams.WRAP_CONTENT;
        params_text_error.addRule(RelativeLayout.CENTER_VERTICAL);
        params_text_error.addRule(RelativeLayout.ALIGN_PARENT_LEFT);
        params_text_error.setMargins(mega.privacy.android.app.utils.Util.scaleWidthPx(3, outMetrics), 0, 0, 0);
        textError.setLayoutParams(params_text_error);

        textError.setTextColor(ContextCompat.getColor(AudioVideoPlayerLollipop.this, R.color.login_warning));

        error_layout.setVisibility(View.GONE);

        input.getBackground().mutate().clearColorFilter();
        input.getBackground().mutate().setColorFilter(ContextCompat.getColor(this, R.color.accentColor), PorterDuff.Mode.SRC_ATOP);
        input.addTextChangedListener(new TextWatcher() {
            @Override
            public void beforeTextChanged(CharSequence charSequence, int i, int i1, int i2) {

            }

            @Override
            public void onTextChanged(CharSequence charSequence, int i, int i1, int i2) {

            }

            @Override
            public void afterTextChanged(Editable editable) {
                if (error_layout.getVisibility() == View.VISIBLE) {
                    error_layout.setVisibility(View.GONE);
                    input.getBackground().mutate().clearColorFilter();
                    input.getBackground().mutate().setColorFilter(ContextCompat.getColor(audioVideoPlayerLollipop, R.color.accentColor), PorterDuff.Mode.SRC_ATOP);
                }
            }
        });

        input.setOnEditorActionListener(new TextView.OnEditorActionListener() {
            @Override
            public boolean onEditorAction(TextView v, int actionId,
                                          KeyEvent event) {
                if (actionId == EditorInfo.IME_ACTION_DONE) {

                    String value = v.getText().toString().trim();
                    if (value.length() == 0) {
                        input.getBackground().mutate().setColorFilter(ContextCompat.getColor(audioVideoPlayerLollipop, R.color.login_warning), PorterDuff.Mode.SRC_ATOP);
                        textError.setText(getString(R.string.invalid_string));
                        error_layout.setVisibility(View.VISIBLE);
                        input.requestFocus();

                    } else {
                        boolean result = matches(regex, value);
                        if (result) {
                            input.getBackground().mutate().setColorFilter(ContextCompat.getColor(audioVideoPlayerLollipop, R.color.login_warning), PorterDuff.Mode.SRC_ATOP);
                            textError.setText(getString(R.string.invalid_characters));
                            error_layout.setVisibility(View.VISIBLE);
                            input.requestFocus();

                        } else {
                            //						nC.renameNode(node, value);
                            renameDialog.dismiss();
                            rename(value, node);
                        }
                    }
                    return true;
                }
                return false;
            }
        });
        android.support.v7.app.AlertDialog.Builder builder = new android.support.v7.app.AlertDialog.Builder(this);
        builder.setTitle(getString(R.string.context_rename) + " "	+ new String(node.getName()));
        builder.setPositiveButton(getString(R.string.context_rename),
                new DialogInterface.OnClickListener() {
                    public void onClick(DialogInterface dialog, int whichButton) {
                        String value = input.getText().toString().trim();
                        if (value.length() == 0) {
                            return;
                        }
                        rename(value, node);
                    }
                });
        builder.setNegativeButton(getString(android.R.string.cancel), new DialogInterface.OnClickListener() {
            @Override
            public void onClick(DialogInterface dialogInterface, int i) {
                input.getBackground().clearColorFilter();
            }
        });
        builder.setView(layout);
        renameDialog = builder.create();
        renameDialog.show();
        renameDialog.getButton(android.support.v7.app.AlertDialog.BUTTON_POSITIVE).setOnClickListener(new   View.OnClickListener()
        {
            @Override
            public void onClick(View v)
            {
                String value = input.getText().toString().trim();

                if (value.length() == 0) {
                    input.getBackground().mutate().setColorFilter(ContextCompat.getColor(audioVideoPlayerLollipop, R.color.login_warning), PorterDuff.Mode.SRC_ATOP);
                    textError.setText(getString(R.string.invalid_string));
                    error_layout.setVisibility(View.VISIBLE);
                    input.requestFocus();
                }
                else{
                    boolean result=matches(regex, value);
                    if(result){
                        input.getBackground().mutate().setColorFilter(ContextCompat.getColor(audioVideoPlayerLollipop, R.color.login_warning), PorterDuff.Mode.SRC_ATOP);
                        textError.setText(getString(R.string.invalid_characters));
                        error_layout.setVisibility(View.VISIBLE);
                        input.requestFocus();

                    }else{
                        //nC.renameNode(node, value);
                        renameDialog.dismiss();
                        rename(value, node);
                    }
                }
            }
        });
    }

    private void rename(String newName, MegaNode node){
        if (newName.equals(node.getName())) {
            return;
        }

        if(!mega.privacy.android.app.utils.Util.isOnline(this)){
            Snackbar.make(containerAudioVideoPlayer, getString(R.string.error_server_connection_problem), Snackbar.LENGTH_LONG).show();
            return;
        }

        if (isFinishing()){
            return;
        }

        ProgressDialog temp = null;
        try{
            temp = new ProgressDialog(this);
            temp.setMessage(getString(R.string.context_renaming));
            temp.show();
        }
        catch(Exception e){
            return;
        }
        statusDialog = temp;

        log("renaming " + node.getName() + " to " + newName);

        megaApi.renameNode(node, newName, this);
    }

    public static boolean matches(String regex, CharSequence input) {
        Pattern p = Pattern.compile(regex);
        Matcher m = p.matcher(input);
        return m.find();
    }

    public void showRemoveLink(){
        android.support.v7.app.AlertDialog removeLinkDialog;
        android.support.v7.app.AlertDialog.Builder builder = new android.support.v7.app.AlertDialog.Builder(this, R.style.AppCompatAlertDialogStyle);

        LayoutInflater inflater = getLayoutInflater();
        View dialoglayout = inflater.inflate(R.layout.dialog_link, null);
        TextView url = (TextView) dialoglayout.findViewById(R.id.dialog_link_link_url);
        TextView key = (TextView) dialoglayout.findViewById(R.id.dialog_link_link_key);
        TextView symbol = (TextView) dialoglayout.findViewById(R.id.dialog_link_symbol);
        TextView removeText = (TextView) dialoglayout.findViewById(R.id.dialog_link_text_remove);

        ((RelativeLayout.LayoutParams) removeText.getLayoutParams()).setMargins(mega.privacy.android.app.utils.Util.scaleWidthPx(25, outMetrics), mega.privacy.android.app.utils.Util.scaleHeightPx(20, outMetrics), mega.privacy.android.app.utils.Util.scaleWidthPx(10, outMetrics), 0);

        url.setVisibility(View.GONE);
        key.setVisibility(View.GONE);
        symbol.setVisibility(View.GONE);
        removeText.setVisibility(View.VISIBLE);

        removeText.setText(getString(R.string.context_remove_link_warning_text));

        Display display = getWindowManager().getDefaultDisplay();
        DisplayMetrics outMetrics = new DisplayMetrics();
        display.getMetrics(outMetrics);
        float density = getResources().getDisplayMetrics().density;

        float scaleW = mega.privacy.android.app.utils.Util.getScaleW(outMetrics, density);
        float scaleH = mega.privacy.android.app.utils.Util.getScaleH(outMetrics, density);
        if(getResources().getConfiguration().orientation == Configuration.ORIENTATION_LANDSCAPE){
            removeText.setTextSize(TypedValue.COMPLEX_UNIT_SP, (10*scaleW));
        }else{
            removeText.setTextSize(TypedValue.COMPLEX_UNIT_SP, (15*scaleW));

        }

        builder.setView(dialoglayout);

        builder.setPositiveButton(getString(R.string.context_remove), new DialogInterface.OnClickListener() {

            @Override
            public void onClick(DialogInterface dialog, int which) {
                typeExport=TYPE_EXPORT_REMOVE;
                megaApi.disableExport(megaApi.getNodeByHandle(handle), audioVideoPlayerLollipop);
            }
        });

        builder.setNegativeButton(getString(R.string.general_cancel), new DialogInterface.OnClickListener() {

            @Override
            public void onClick(DialogInterface dialog, int which) {

            }
        });

        removeLinkDialog = builder.create();
        removeLinkDialog.show();
    }

    public void showGetLinkActivity(){
        log("showGetLinkActivity");
        Intent linkIntent = new Intent(this, GetLinkActivityLollipop.class);
        linkIntent.putExtra("handle", handle);
        startActivity(linkIntent);
    }

    public void showPropertiesActivity(){
        Intent i = new Intent(this, FileInfoActivityLollipop.class);
        if (isOffline){
            i.putExtra("name", fileName);
            i.putExtra("imageId", MimeTypeThumbnail.typeForName(fileName).getIconResourceId());
            i.putExtra("adapterType", Constants.OFFLINE_ADAPTER);
            i.putExtra("path", path);
            if (pathNavigation != null){
                i.putExtra("pathNavigation", pathNavigation);
            }
            if (Build.VERSION.SDK_INT >= Build.VERSION_CODES.N) {
                i.setDataAndType(uri, MimeTypeList.typeForName(fileName).getType());
            }
            else{
                i.setDataAndType(uri, MimeTypeList.typeForName(fileName).getType());
            }
            i.addFlags(Intent.FLAG_GRANT_READ_URI_PERMISSION);
        }
        else {
            MegaNode node = megaApi.getNodeByHandle(handle);
            i.putExtra("handle", node.getHandle());
            i.putExtra("imageId", MimeTypeThumbnail.typeForName(node.getName()).getIconResourceId());
            if (adapterType == Constants.INCOMING_SHARES_ADAPTER) {
                i.putExtra("from", FileInfoActivityLollipop.FROM_INCOMING_SHARES);
                i.putExtra("firstLevel", false);
            }
            else if(adapterType == Constants.INBOX_ADAPTER){
                i.putExtra("from", FileInfoActivityLollipop.FROM_INBOX);
            }
            i.putExtra("name", node.getName());
        }
        startActivity(i);
        renamed = false;
    }

    public void downloadFile() {

        if (adapterType == Constants.FILE_LINK_ADAPTER){
            MegaNode node = megaApi.getNodeByHandle(currentDocument.getHandle());
            if (Build.VERSION.SDK_INT >= Build.VERSION_CODES.M) {
                boolean hasStoragePermission = (ContextCompat.checkSelfPermission(this, Manifest.permission.WRITE_EXTERNAL_STORAGE) == PackageManager.PERMISSION_GRANTED);
                if (!hasStoragePermission) {
                    ActivityCompat.requestPermissions(this,
                            new String[]{Manifest.permission.WRITE_EXTERNAL_STORAGE},
                            Constants.REQUEST_WRITE_STORAGE);

                    handleListM.add(node.getHandle());
                }
            }

            downloadNode();
        }
        else if (fromChat){
            if (chatC == null){
                chatC = new ChatController(this);
            }
            if (nodeChat != null){
                chatC.prepareForChatDownload(nodeChat);
            }
        }
        else {
            MegaNode node = megaApi.getNodeByHandle(handle);
            if (Build.VERSION.SDK_INT >= Build.VERSION_CODES.M) {
                boolean hasStoragePermission = (ContextCompat.checkSelfPermission(this, Manifest.permission.WRITE_EXTERNAL_STORAGE) == PackageManager.PERMISSION_GRANTED);
                if (!hasStoragePermission) {
                    ActivityCompat.requestPermissions(this,
                            new String[]{Manifest.permission.WRITE_EXTERNAL_STORAGE},
                            Constants.REQUEST_WRITE_STORAGE);

                    handleListM.add(node.getHandle());
                }
            }

            ArrayList<Long> handleList = new ArrayList<Long>();
            handleList.add(node.getHandle());

            if(nC==null){
                nC = new NodeController(this, isFolderLink);
            }
            nC.prepareForDownload(handleList);
        }
    }

    public void downloadNode(){
        log("downloadNode()");
        if (currentDocument == null){
            return;
        }

        if (Build.VERSION.SDK_INT >= Build.VERSION_CODES.M) {
            boolean hasStoragePermission = (ContextCompat.checkSelfPermission(this, Manifest.permission.WRITE_EXTERNAL_STORAGE) == PackageManager.PERMISSION_GRANTED);
            if (!hasStoragePermission) {
                ActivityCompat.requestPermissions(this, new String[]{Manifest.permission.WRITE_EXTERNAL_STORAGE}, Constants.REQUEST_WRITE_STORAGE);
                return;
            }
        }


        if (dbH == null){
            dbH = DatabaseHandler.getDbHandler(getApplicationContext());
        }

        if (dbH.getCredentials() == null || dbH.getPreferences() == null){

            if (Build.VERSION.SDK_INT >= Build.VERSION_CODES.LOLLIPOP) {
                File[] fs = getExternalFilesDirs(null);
                if (fs.length > 1){
                    if (fs[1] == null){

                        Intent intent = new Intent(FileStorageActivityLollipop.Mode.PICK_FOLDER.getAction());
                        intent.putExtra(FileStorageActivityLollipop.EXTRA_BUTTON_PREFIX, getString(R.string.context_download_to));
                        intent.setClass(this, FileStorageActivityLollipop.class);
                        intent.putExtra(FileStorageActivityLollipop.EXTRA_URL, uri.toString());
                        intent.putExtra(FileStorageActivityLollipop.EXTRA_SIZE, currentDocument.getSize());
                        startActivityForResult(intent, Constants.REQUEST_CODE_SELECT_LOCAL_FOLDER);
                    }else{
                        Dialog downloadLocationDialog;
                        String[] sdCardOptions = getResources().getStringArray(R.array.settings_storage_download_location_array);
                        android.app.AlertDialog.Builder b=new android.app.AlertDialog.Builder(this);

                        b.setTitle(getResources().getString(R.string.settings_storage_download_location));
                        b.setItems(sdCardOptions, new DialogInterface.OnClickListener() {

                            @Override
                            public void onClick(DialogInterface dialog, int which) {
                                switch(which){
                                    case 0:{
                                        Intent intent = new Intent(FileStorageActivityLollipop.Mode.PICK_FOLDER.getAction());
                                        intent.putExtra(FileStorageActivityLollipop.EXTRA_BUTTON_PREFIX, getString(R.string.context_download_to));
                                        intent.setClass(getApplicationContext(), FileStorageActivityLollipop.class);
                                        intent.putExtra(FileStorageActivityLollipop.EXTRA_URL, uri.toString());
                                        intent.putExtra(FileStorageActivityLollipop.EXTRA_SIZE, currentDocument.getSize());
                                        startActivityForResult(intent, Constants.REQUEST_CODE_SELECT_LOCAL_FOLDER);
                                        break;
                                    }
                                    case 1:{
                                        File[] fs = getExternalFilesDirs(null);
                                        if (fs.length > 1){
                                            String path = fs[1].getAbsolutePath();
                                            File defaultPathF = new File(path);
                                            defaultPathF.mkdirs();
                                            Toast.makeText(getApplicationContext(), getString(R.string.general_download) + ": "  + defaultPathF.getAbsolutePath() , Toast.LENGTH_LONG).show();
                                            downloadTo(path, uri.toString(), currentDocument.getSize(), currentDocument.getHandle());
                                        }
                                        break;
                                    }
                                }
                            }
                        });
                        b.setNegativeButton(getResources().getString(R.string.general_cancel), new DialogInterface.OnClickListener() {

                            @Override
                            public void onClick(DialogInterface dialog, int which) {
                                dialog.cancel();
                            }
                        });
                        downloadLocationDialog = b.create();
                        downloadLocationDialog.show();
                    }
                }
                else{
                    Intent intent = new Intent(FileStorageActivityLollipop.Mode.PICK_FOLDER.getAction());
                    intent.putExtra(FileStorageActivityLollipop.EXTRA_BUTTON_PREFIX, getString(R.string.context_download_to));
                    intent.setClass(this, FileStorageActivityLollipop.class);
                    intent.putExtra(FileStorageActivityLollipop.EXTRA_URL, uri.toString());
                    intent.putExtra(FileStorageActivityLollipop.EXTRA_SIZE, currentDocument.getSize());
                    startActivityForResult(intent, Constants.REQUEST_CODE_SELECT_LOCAL_FOLDER);
                }
            }
            else{
                Intent intent = new Intent(FileStorageActivityLollipop.Mode.PICK_FOLDER.getAction());
                intent.putExtra(FileStorageActivityLollipop.EXTRA_BUTTON_PREFIX, getString(R.string.context_download_to));
                intent.setClass(this, FileStorageActivityLollipop.class);
                intent.putExtra(FileStorageActivityLollipop.EXTRA_URL, uri.toString());
                intent.putExtra(FileStorageActivityLollipop.EXTRA_SIZE, currentDocument.getSize());
                startActivityForResult(intent, Constants.REQUEST_CODE_SELECT_LOCAL_FOLDER);
            }
            return;
        }

        boolean askMe = true;
        String downloadLocationDefaultPath = "";
        prefs = dbH.getPreferences();
        if (prefs != null){
            if (prefs.getStorageAskAlways() != null){
                if (!Boolean.parseBoolean(prefs.getStorageAskAlways())){
                    if (prefs.getStorageDownloadLocation() != null){
                        if (prefs.getStorageDownloadLocation().compareTo("") != 0){
                            askMe = false;
                            downloadLocationDefaultPath = prefs.getStorageDownloadLocation();
                            log("downloadLocationDefaultPath = "+downloadLocationDefaultPath);

                        }
                    }
                }
            }
        }

        if (askMe){
            if (Build.VERSION.SDK_INT >= Build.VERSION_CODES.LOLLIPOP) {
                File[] fs = getExternalFilesDirs(null);
                if (fs.length > 1){
                    if (fs[1] == null){
                        Intent intent = new Intent(FileStorageActivityLollipop.Mode.PICK_FOLDER.getAction());
                        intent.putExtra(FileStorageActivityLollipop.EXTRA_BUTTON_PREFIX, getString(R.string.context_download_to));
                        intent.setClass(this, FileStorageActivityLollipop.class);
                        intent.putExtra(FileStorageActivityLollipop.EXTRA_URL, uri.toString());
                        intent.putExtra(FileStorageActivityLollipop.EXTRA_SIZE, currentDocument.getSize());
                        startActivityForResult(intent, Constants.REQUEST_CODE_SELECT_LOCAL_FOLDER);
                    }
                    else{
                        Dialog downloadLocationDialog;
                        String[] sdCardOptions = getResources().getStringArray(R.array.settings_storage_download_location_array);
                        android.app.AlertDialog.Builder b=new android.app.AlertDialog.Builder(this);

                        b.setTitle(getResources().getString(R.string.settings_storage_download_location));
//						final long sizeFinal = size;
//						final long[] hashesFinal = new long[hashes.length];
//						for (int i=0; i< hashes.length; i++){
//							hashesFinal[i] = hashes[i];
//						}

                        b.setItems(sdCardOptions, new DialogInterface.OnClickListener() {

                            @Override
                            public void onClick(DialogInterface dialog, int which) {
                                switch(which){
                                    case 0:{
                                        Intent intent = new Intent(FileStorageActivityLollipop.Mode.PICK_FOLDER.getAction());
                                        intent.putExtra(FileStorageActivityLollipop.EXTRA_BUTTON_PREFIX, getString(R.string.context_download_to));
                                        intent.setClass(getApplicationContext(), FileStorageActivityLollipop.class);
                                        intent.putExtra(FileStorageActivityLollipop.EXTRA_URL, uri.toString());
                                        intent.putExtra(FileStorageActivityLollipop.EXTRA_SIZE, currentDocument.getSize());
                                        startActivityForResult(intent, Constants.REQUEST_CODE_SELECT_LOCAL_FOLDER);
                                        break;
                                    }
                                    case 1:{
                                        File[] fs = getExternalFilesDirs(null);
                                        if (fs.length > 1){
                                            String path = fs[1].getAbsolutePath();
                                            File defaultPathF = new File(path);
                                            defaultPathF.mkdirs();
                                            Toast.makeText(getApplicationContext(), getString(R.string.general_download) + ": "  + defaultPathF.getAbsolutePath() , Toast.LENGTH_LONG).show();
                                            downloadTo(path, uri.toString(), currentDocument.getSize(), currentDocument.getHandle());
                                        }
                                        break;
                                    }
                                }
                            }
                        });
                        b.setNegativeButton(getResources().getString(R.string.general_cancel), new DialogInterface.OnClickListener() {

                            @Override
                            public void onClick(DialogInterface dialog, int which) {
                                dialog.cancel();
                            }
                        });
                        downloadLocationDialog = b.create();
                        downloadLocationDialog.show();
                    }
                }
                else{
                    Intent intent = new Intent(FileStorageActivityLollipop.Mode.PICK_FOLDER.getAction());
                    intent.putExtra(FileStorageActivityLollipop.EXTRA_BUTTON_PREFIX, getString(R.string.context_download_to));
                    intent.setClass(this, FileStorageActivityLollipop.class);
                    intent.putExtra(FileStorageActivityLollipop.EXTRA_URL, uri.toString());
                    intent.putExtra(FileStorageActivityLollipop.EXTRA_SIZE, currentDocument.getSize());
                    startActivityForResult(intent, Constants.REQUEST_CODE_SELECT_LOCAL_FOLDER);
                }
            }
            else{
                Intent intent = new Intent(FileStorageActivityLollipop.Mode.PICK_FOLDER.getAction());
                intent.putExtra(FileStorageActivityLollipop.EXTRA_BUTTON_PREFIX, getString(R.string.context_download_to));
                intent.setClass(this, FileStorageActivityLollipop.class);
                intent.putExtra(FileStorageActivityLollipop.EXTRA_URL, uri.toString());
                intent.putExtra(FileStorageActivityLollipop.EXTRA_SIZE, currentDocument.getSize());
                startActivityForResult(intent, Constants.REQUEST_CODE_SELECT_LOCAL_FOLDER);
            }
        }
        else{
            downloadTo(downloadLocationDefaultPath, null, currentDocument.getSize(), currentDocument.getHandle());
        }
    }

    public void downloadTo(String parentPath, String url, long size, long hash){
        log("downloadTo");
        double availableFreeSpace = Double.MAX_VALUE;
        try{
            StatFs stat = new StatFs(parentPath);
            availableFreeSpace = (double)stat.getAvailableBlocks() * (double)stat.getBlockSize();
        }
        catch(Exception ex){}

        MegaNode tempNode = currentDocument;
        if((tempNode != null) && tempNode.getType() == MegaNode.TYPE_FILE){
            log("is file");
            String localPath = mega.privacy.android.app.utils.Util.getLocalFile(this, tempNode.getName(), tempNode.getSize(), parentPath);
            if(localPath != null){
                try {
                    mega.privacy.android.app.utils.Util.copyFile(new File(localPath), new File(parentPath, tempNode.getName()));
                }catch(Exception e) {}

                showSnackbar(getString(R.string.general_already_downloaded));
            }else{
                log("LocalPath is NULL");
            }

            MegaNode node = currentDocument;
            if(node != null){
                log("Node!=null: "+node.getName());
                Map<MegaNode, String> dlFiles = new HashMap<MegaNode, String>();
                dlFiles.put(node, parentPath);

                for (MegaNode document : dlFiles.keySet()) {
                    String path = dlFiles.get(document);

                    if(availableFreeSpace < document.getSize()){
                        showSnackbarNotSpace();
                        continue;
                    }

                    Intent service = new Intent(this, DownloadService.class);
                    service.putExtra(DownloadService.EXTRA_HASH, document.getHandle());
//                    service.putExtra(DownloadService.EXTRA_URL, url);
                    service.putExtra(Constants.EXTRA_SERIALIZE_STRING, currentDocument.serialize());
                    service.putExtra(DownloadService.EXTRA_SIZE, document.getSize());
                    service.putExtra(DownloadService.EXTRA_PATH, path);
                    service.putExtra("fromMV", true);
                    log("intent to DownloadService");
                    startService(service);
                }
            }else if(url != null) {
                if(availableFreeSpace < size) {
                    showSnackbarNotSpace();
                }

                Intent service = new Intent(this, DownloadService.class);
                service.putExtra(DownloadService.EXTRA_HASH, hash);
//                service.putExtra(DownloadService.EXTRA_URL, url);
                service.putExtra(Constants.EXTRA_SERIALIZE_STRING, currentDocument.serialize());
                service.putExtra(DownloadService.EXTRA_SIZE, size);
                service.putExtra(DownloadService.EXTRA_PATH, parentPath);
                service.putExtra("fromMV", true);
                startService(service);
            }else {
                log("node not found. Let's try the document");
            }
        }
    }

    public void intentToSendFile(Uri uri){
        log("intentToSendFile");

        if(uri!=null){
            if (!isUrl) {
                Intent share = new Intent(android.content.Intent.ACTION_SEND);
                share.setType(MimeTypeList.typeForName(fileName).getType()+"/*");
                if (Build.VERSION.SDK_INT >= Build.VERSION_CODES.N) {
                    log("Use provider to share");
                    share.putExtra(Intent.EXTRA_STREAM, Uri.parse(uri.toString()));
                    share.addFlags(Intent.FLAG_GRANT_READ_URI_PERMISSION);
                } else {
                    share.putExtra(Intent.EXTRA_STREAM, uri);
                }
                startActivity(Intent.createChooser(share, getString(R.string.context_share)));
            }
            else{
                Snackbar.make(containerAudioVideoPlayer, getString(R.string.not_download), Snackbar.LENGTH_LONG).show();
            }
        }
    }

    @Override
    protected void onActivityResult(int requestCode, int resultCode, Intent intent) {

        if (intent == null) {
            return;
        }

        if (requestCode == Constants.REQUEST_CODE_SELECT_CHAT && resultCode == RESULT_OK){
            long[] chatHandles = intent.getLongArrayExtra("SELECTED_CHATS");
            log("Send to "+chatHandles.length+" chats");

            long[] nodeHandles = intent.getLongArrayExtra("NODE_HANDLES");
            log("Send "+nodeHandles.length+" nodes");

            countChat = chatHandles.length;
            if(countChat==1){
                megaChatApi.attachNode(chatHandles[0], nodeHandles[0], this);
            }
            else if(countChat>1){

                for(int i=0; i<chatHandles.length; i++){
                    megaChatApi.attachNode(chatHandles[i], nodeHandles[0], this);
                }
            }
        }
        else if (requestCode == Constants.REQUEST_CODE_SELECT_LOCAL_FOLDER && resultCode == RESULT_OK) {
            log("local folder selected");
            String parentPath = intent.getStringExtra(FileStorageActivityLollipop.EXTRA_PATH);
            if (adapterType == Constants.FILE_LINK_ADAPTER){
                downloadTo(parentPath, uri.toString(), currentDocument.getSize(), currentDocument.getHandle());
            }
            else {

                String url = intent.getStringExtra(FileStorageActivityLollipop.EXTRA_URL);
                long size = intent.getLongExtra(FileStorageActivityLollipop.EXTRA_SIZE, 0);
                long[] hashes = intent.getLongArrayExtra(FileStorageActivityLollipop.EXTRA_DOCUMENT_HASHES);
                log("URL: " + url + "___SIZE: " + size);

                if(nC==null){
                    nC = new NodeController(this, isFolderLink);
                }
                nC.checkSizeBeforeDownload(parentPath, url, size, hashes);
            }
        }
        else if (requestCode == Constants.REQUEST_CODE_SELECT_MOVE_FOLDER && resultCode == RESULT_OK) {

            if(!mega.privacy.android.app.utils.Util.isOnline(this)){
                Snackbar.make(containerAudioVideoPlayer, getString(R.string.error_server_connection_problem), Snackbar.LENGTH_LONG).show();
                return;
            }

            final long[] moveHandles = intent.getLongArrayExtra("MOVE_HANDLES");
            final long toHandle = intent.getLongExtra("MOVE_TO", 0);
            final int totalMoves = moveHandles.length;

            MegaNode parent = megaApi.getNodeByHandle(toHandle);
            moveToRubbish = false;

            ProgressDialog temp = null;
            try{
                temp = new ProgressDialog(this);
                temp.setMessage(getString(R.string.context_moving));
                temp.show();
            }
            catch(Exception e){
                return;
            }
            statusDialog = temp;

            for(int i=0; i<moveHandles.length;i++){
                megaApi.moveNode(megaApi.getNodeByHandle(moveHandles[i]), parent, this);
            }
        }
        else if (requestCode == Constants.REQUEST_CODE_SELECT_COPY_FOLDER && resultCode == RESULT_OK){
            if(!mega.privacy.android.app.utils.Util.isOnline(this)){
                Snackbar.make(containerAudioVideoPlayer, getString(R.string.error_server_connection_problem), Snackbar.LENGTH_LONG).show();
                return;
            }

            final long[] copyHandles = intent.getLongArrayExtra("COPY_HANDLES");
            final long toHandle = intent.getLongExtra("COPY_TO", 0);
            final int totalCopy = copyHandles.length;

            ProgressDialog temp = null;
            try{
                temp = new ProgressDialog(this);
                temp.setMessage(getString(R.string.context_copying));
                temp.show();
            }
            catch(Exception e){
                return;
            }
            statusDialog = temp;

            MegaNode parent = megaApi.getNodeByHandle(toHandle);
            for(int i=0; i<copyHandles.length;i++){
                MegaNode cN = megaApi.getNodeByHandle(copyHandles[i]);
                if (cN != null){
                    log("cN != null, i = " + i + " of " + copyHandles.length);
                    megaApi.copyNode(cN, parent, this);
                }
                else{
                    log("cN == null, i = " + i + " of " + copyHandles.length);
                    try {
                        statusDialog.dismiss();
                        Snackbar.make(containerAudioVideoPlayer, getString(R.string.context_no_copied), Snackbar.LENGTH_LONG).show();
                    }
                    catch (Exception ex) {}
                }
            }
        }
        else if (requestCode == Constants.REQUEST_CODE_SELECT_IMPORT_FOLDER && resultCode == RESULT_OK){
            log("onActivityResult REQUEST_CODE_SELECT_IMPORT_FOLDER OK");

            if(!mega.privacy.android.app.utils.Util.isOnline(this)||megaApi==null) {
                try{
                    statusDialog.dismiss();
                } catch(Exception ex) {};
                Snackbar.make(containerAudioVideoPlayer, getString(R.string.error_server_connection_problem), Snackbar.LENGTH_LONG).show();
                return;
            }

            final long toHandle = intent.getLongExtra("IMPORT_TO", 0);

            MegaNode target = null;
            target = megaApi.getNodeByHandle(toHandle);
            if(target == null){
                target = megaApi.getRootNode();
            }
            log("TARGET: " + target.getName() + "and handle: " + target.getHandle());
            if (nodeChat != null) {
                log("DOCUMENT: " + nodeChat.getName() + "_" + nodeChat.getHandle());
                if (target != null) {
                    megaApi.copyNode(nodeChat, target, this);
                }
                else {
                    log("TARGET: null");
                    Snackbar.make(containerAudioVideoPlayer, getString(R.string.import_success_error), Snackbar.LENGTH_LONG).show();
                }
            }
            else{
                log("DOCUMENT: null");
                Snackbar.make(containerAudioVideoPlayer, getString(R.string.import_success_error), Snackbar.LENGTH_LONG).show();
            }
        }
    }

    @Override
    public void onVideoEnabled(DecoderCounters counters) {
        log("onVideoEnabled");
        video = true;
        updateContainers();
    }

    @Override
    public void onVideoDecoderInitialized(String decoderName, long initializedTimestampMs, long initializationDurationMs) {
        log("onVideoDecoderInitialized");
        video = true;
        updateContainers();
    }

    @Override
    public void onVideoInputFormatChanged(Format format) {
        log("onVideoInputFormatChanged");
        video = true;
        updateContainers();
    }

    @Override
    public void onDroppedFrames(int count, long elapsedMs) {
        log("onDroppedFrames");
    }

    @Override
    public void onVideoSizeChanged(int width, int height, int unappliedRotationDegrees, float pixelWidthHeightRatio) {
        log("onVideoSizeChanged");
        video = true;
        updateContainers();
    }

    @Override
    public void onRenderedFirstFrame(Surface surface) {
        log("onRenderedFirstFrame");
        video = true;
        updateContainers();
    }

    @Override
    public void onVideoDisabled(DecoderCounters counters) {
        log("onVideoDisabled");
        video = false;
        updateContainers();
    }

    @Override
    protected void onStop() {
        super.onStop();
        log("onStop");
    }

    @Override
    protected void onStart() {
        super.onStart();
        log("onStart");
    }

    @Override
    protected void onResume() {
        super.onResume();
        log("onResume");
        if (!isOffline && !fromChat && !isFolderLink
                && adapterType != Constants.FILE_LINK_ADAPTER
                && !isZip) {
            if (megaApi.getNodeByHandle(handle) == null && !fromDownload) {
                finish();
            }
            updateFile();
        }
    }

    @Override
    protected void onPause() {
        super.onPause();
        log("onPause");
    }

    @Override
    protected void onDestroy() {
        log("onDestroy()");

        setImageDragVisibility(View.VISIBLE);

        if (megaApi != null) {
            megaApi.removeTransferListener(this);
            megaApi.removeGlobalListener(this);
            megaApi.httpServerStop();
        }
        if (player != null){
            player.release();
        }

        if (handler != null) {
            handler.removeCallbacksAndMessages(null);
        }

        LocalBroadcastManager.getInstance(this).unregisterReceiver(receiver);

        super.onDestroy();
    }

    public void updateFile (){
        log("updateFile");

        MegaNode file = null;

        if (fileName != null){
            file = megaApi.getNodeByHandle(handle);
            if (file != null){
                if (!fileName.equals(file.getName())) {
                    fileName = file.getName();
                    if (aB != null){
                        tB = (Toolbar) findViewById(R.id.call_toolbar);
                        if(tB==null){
                            log("Tb is Null");
                            return;
                        }
                        tB.setVisibility(View.VISIBLE);
                        setSupportActionBar(tB);
                        aB = getSupportActionBar();
                    }
                    aB.setTitle(" ");
                    exoPlayerName.setText(fileName);
                    setTitle(fileName);

                    boolean isOnMegaDownloads = false;
                    String localPath = mega.privacy.android.app.utils.Util.getLocalFile(this, file.getName(), file.getSize(), downloadLocationDefaultPath);
                    File f = new File(downloadLocationDefaultPath, file.getName());
                    if(f.exists() && (f.length() == file.getSize())){
                        isOnMegaDownloads = true;
                    }
                    if (localPath != null && (isOnMegaDownloads || (megaApi.getFingerprint(file) != null && megaApi.getFingerprint(file).equals(megaApi.getFingerprint(localPath))))){
                        File mediaFile = new File(localPath);
                        if (Build.VERSION.SDK_INT >= Build.VERSION_CODES.N && localPath.contains(Environment.getExternalStorageDirectory().getPath())) {
                            uri = FileProvider.getUriForFile(this, "mega.privacy.android.app.providers.fileprovider", mediaFile);
                        }
                        else{
                            uri = Uri.fromFile(mediaFile);
                        }
                    }
                    else {
                        if (megaApi == null){
                            MegaApplication app = (MegaApplication)getApplication();
                            megaApi = app.getMegaApi();
                            megaApi.addTransferListener(this);
                            megaApi.addGlobalListener(this);
                        }
                        if (megaApi.httpServerIsRunning() == 0) {
                            megaApi.httpServerStart();
                        }

                        ActivityManager.MemoryInfo mi = new ActivityManager.MemoryInfo();
                        ActivityManager activityManager = (ActivityManager) getSystemService(Context.ACTIVITY_SERVICE);
                        activityManager.getMemoryInfo(mi);

                        if(mi.totalMem>Constants.BUFFER_COMP){
                            log("Total mem: "+mi.totalMem+" allocate 32 MB");
                            megaApi.httpServerSetMaxBufferSize(Constants.MAX_BUFFER_32MB);
                        }
                        else{
                            log("Total mem: "+mi.totalMem+" allocate 16 MB");
                            megaApi.httpServerSetMaxBufferSize(Constants.MAX_BUFFER_16MB);
                        }

                        String url = megaApi.httpServerGetLocalLink(file);
                        if (url != null){
                            uri = Uri.parse(url);
                        }
                    }
                    if (uri.toString().contains("http://")){
                        isUrl = true;
                    }
                    else {
                        isUrl = false;
                    }
                    supportInvalidateOptionsMenu();
                    renamed = true;
                }
            }
        }
    }

    public void getDownloadLocation(){
        if (dbH == null){
            dbH = DatabaseHandler.getDbHandler(getApplicationContext());
        }

        prefs = dbH.getPreferences();
        if (prefs != null){
            if (prefs.getStorageAskAlways() != null){
                if (!Boolean.parseBoolean(prefs.getStorageAskAlways())){
                    if (prefs.getStorageDownloadLocation() != null){
                        if (prefs.getStorageDownloadLocation().compareTo("") != 0){
                            downloadLocationDefaultPath = prefs.getStorageDownloadLocation();
                        }
                    }
                }
            }
        }
    }

    public static void log(String message) {
        mega.privacy.android.app.utils.Util.log("AudioVideoPlayerLollipop", message);
    }

    @Override
    public void onRequestStart(MegaChatApiJava api, MegaChatRequest request) {

    }

    @Override
    public void onRequestUpdate(MegaChatApiJava api, MegaChatRequest request) {

    }

    @Override
    public void onRequestFinish(MegaChatApiJava api, MegaChatRequest request, MegaChatError e) {
        log("onRequestFinish");
        if(request.getType() == MegaChatRequest.TYPE_ATTACH_NODE_MESSAGE){

            if(e.getErrorCode()==MegaChatError.ERROR_OK){
                log("File sent correctly");
                successSent++;

            }
            else{
                log("File NOT sent: "+e.getErrorCode()+"___"+e.getErrorString());
                errorSent++;
            }

            if(countChat==errorSent+successSent){
                if(successSent==countChat){
                    if(countChat==1){
                        long handle = request.getChatHandle();
                        MegaChatListItem chatItem = megaChatApi.getChatListItem(handle);
                        if(chatItem!=null){
                            Intent intent = new Intent(this, ManagerActivityLollipop.class);
                            intent.addFlags(Intent.FLAG_ACTIVITY_CLEAR_TOP);
                            intent.setAction(Constants.ACTION_CHAT_NOTIFICATION_MESSAGE);
                            intent.putExtra("CHAT_ID", handle);
                            startActivity(intent);
                            finish();
                        }
                    }
                    else{
                        showSnackbar(getString(R.string.success_attaching_node_from_cloud_chats, countChat));
                    }
                }
                else if(errorSent==countChat){
                    showSnackbar(getString(R.string.error_attaching_node_from_cloud));
                }
                else{
                    showSnackbar(getString(R.string.error_attaching_node_from_cloud_chats));
                }
            }
        }
    }

    @Override
    public void onRequestTemporaryError(MegaChatApiJava api, MegaChatRequest request, MegaChatError e) {

    }

    public void showSnackbar(String s){
        log("showSnackbar");
        Snackbar snackbar = Snackbar.make(containerAudioVideoPlayer, s, Snackbar.LENGTH_LONG);
        TextView snackbarTextView = (TextView)snackbar.getView().findViewById(android.support.design.R.id.snackbar_text);
        snackbarTextView.setMaxLines(5);
        snackbar.show();
    }

    @Override
    public void onTransferStart(MegaApiJava api, MegaTransfer transfer) {

    }

    @Override
    public void onTransferFinish(MegaApiJava api, MegaTransfer transfer, MegaError e) {

    }

    @Override
    public void onTransferUpdate(MegaApiJava api, MegaTransfer transfer) {

    }

    @Override
    public void onTransferTemporaryError(MegaApiJava api, MegaTransfer transfer, MegaError e) {
        log("onTransferTemporaryError");

        if(e.getErrorCode() == MegaError.API_EOVERQUOTA){
            log("API_EOVERQUOTA error!!");

            if(alertDialogTransferOverquota==null){
                showTransferOverquotaDialog();
            }
            else {
                if (!(alertDialogTransferOverquota.isShowing())) {
                    showTransferOverquotaDialog();
                }
            }
        }
    }

    @Override
    public boolean onTransferData(MegaApiJava api, MegaTransfer transfer, byte[] buffer) {
        return false;
    }


    public void showTransferOverquotaDialog(){
        log("showTransferOverquotaDialog");

        AlertDialog.Builder dialogBuilder = new AlertDialog.Builder(this);

        LayoutInflater inflater = this.getLayoutInflater();
        View dialogView = inflater.inflate(R.layout.transfer_overquota_layout, null);
        dialogBuilder.setView(dialogView);

        TextView title = (TextView) dialogView.findViewById(R.id.transfer_overquota_title);
        title.setText(getString(R.string.title_depleted_transfer_overquota));

        ImageView icon = (ImageView) dialogView.findViewById(R.id.image_transfer_overquota);
        icon.setImageDrawable(ContextCompat.getDrawable(this, R.drawable.transfer_quota_empty));

        TextView text = (TextView) dialogView.findViewById(R.id.text_transfer_overquota);
        text.setText(getString(R.string.text_depleted_transfer_overquota));

        Button continueButton = (Button) dialogView.findViewById(R.id.transfer_overquota_button_dissmiss);

        Button paymentButton = (Button) dialogView.findViewById(R.id.transfer_overquota_button_payment);
        paymentButton.setText(getString(R.string.action_upgrade_account));

        alertDialogTransferOverquota = dialogBuilder.create();

        alertDialogTransferOverquota.setOnShowListener(new DialogInterface.OnShowListener() {
            @Override
            public void onShow(DialogInterface dialog) {
                transferOverquota = true;
                showActionStatusBar();
            }
        });

        continueButton.setOnClickListener(new View.OnClickListener(){
            public void onClick(View v) {
                alertDialogTransferOverquota.dismiss();
                transferOverquota = false;
            }

        });

        paymentButton.setOnClickListener(new View.OnClickListener(){
            public void onClick(View v) {
                alertDialogTransferOverquota.dismiss();
                transferOverquota = false;
                showUpgradeAccount();
            }
        });

        alertDialogTransferOverquota.setCancelable(false);
        alertDialogTransferOverquota.setCanceledOnTouchOutside(false);
        alertDialogTransferOverquota.show();
    }

    public void showUpgradeAccount(){
        log("showUpgradeAccount");
        Intent upgradeIntent = new Intent(this, ManagerActivityLollipop.class);
        upgradeIntent.setAction(Constants.ACTION_SHOW_UPGRADE_ACCOUNT);
        startActivity(upgradeIntent);
    }

    @Override
    public void onViewPositionChanged(float fractionScreen) {
        ivShadow.setAlpha(1 - fractionScreen);
    }

    @Override
    public void onBackPressed() {
        if (!onPlaylist){
            super.onBackPressed();
            if (megaApi != null) {
                megaApi.removeTransferListener(this);
                megaApi.removeGlobalListener(this);
                megaApi.httpServerStop();
            }
            if (player != null){
                player.release();
            }

            if (handler != null) {
                handler.removeCallbacksAndMessages(null);
            }

            LocalBroadcastManager.getInstance(this).unregisterReceiver(receiver);
            setImageDragVisibility(View.VISIBLE);
        }
        else {
            if (querySearch.equals("")){
                releasePlaylist();
            }
            else{
                querySearch  = "";
                aB.setTitle(getString(R.string.section_playlist));
                if (playlistFragment != null && playlistFragment.isAdded()){
                    playlistFragment.setNodesSearch("");

                }
                invalidateOptionsMenu();
            }
        }
    }

    @Override
    public void setContentView(int layoutResID) {
        super.setContentView(getContainer());
        View view = LayoutInflater.from(this).inflate(layoutResID, null);
        draggableView.addView(view);
    }

    private View getContainer() {
        RelativeLayout container = new RelativeLayout(this);
        draggableView = new DraggableView(this);
        if (getIntent() != null) {
            screenPosition = getIntent().getIntArrayExtra("screenPosition");
            draggableView.setScreenPosition(screenPosition);
        }
        draggableView.setDraggableListener(this);
        ivShadow = new ImageView(this);
        ivShadow.setBackgroundColor(ContextCompat.getColor(this, R.color.black_p50));
        LinearLayout.LayoutParams params = new LinearLayout.LayoutParams(LinearLayout.LayoutParams.MATCH_PARENT, LinearLayout.LayoutParams.MATCH_PARENT);
        container.addView(ivShadow, params);
        container.addView(draggableView);
        return container;
    }

    @Override
    public void onDragActivated(boolean activated) {
        if (activated) {
            ivShadow.setBackgroundColor(ContextCompat.getColor(this, R.color.black_p50));
            updateCurrentImage();
            if (aB != null && aB.isShowing()) {
                if(tB != null) {
                    tB.animate().translationY(-220).setDuration(0)
                            .withEndAction(new Runnable() {
                                @Override
                                public void run() {
                                    aB.hide();
                                }
                            }).start();
                    getWindow().addFlags(WindowManager.LayoutParams.FLAG_FULLSCREEN);
                }
                else {
                    aB.hide();
                }
                simpleExoPlayerView.hideController();
            }
            containerAudioVideoPlayer.setBackgroundColor(TRANSPARENT);

            playerLayout.setBackgroundColor(TRANSPARENT);
            appBarLayout.setBackgroundColor(TRANSPARENT);
            draggableView.setCurrentView(simpleExoPlayerView.getVideoSurfaceView());
            if (Build.VERSION.SDK_INT >= Build.VERSION_CODES.LOLLIPOP) {
                containerAudioVideoPlayer.setElevation(0);
                playerLayout.setElevation(0);
                appBarLayout.setElevation(0);
            }
        }
        else {
            handler.postDelayed(new Runnable() {
                @Override
                public void run() {
                    ivShadow.setBackgroundColor(TRANSPARENT);
                    if (!isAbHide) {
                        showActionStatusBar();
                    }
                    containerAudioVideoPlayer.setBackgroundColor(BLACK);
                    playerLayout.setBackgroundColor(BLACK);
                    appBarLayout.setBackgroundColor(BLACK);
                }
            }, 300);
        }
    }

    public void openAdvancedDevices (long handleToDownload){
        log("openAdvancedDevices");
//		handleToDownload = handle;
        String externalPath = mega.privacy.android.app.utils.Util.getExternalCardPath();

        if(externalPath!=null){
            log("ExternalPath for advancedDevices: "+externalPath);
            MegaNode node = megaApi.getNodeByHandle(handleToDownload);
            if(node!=null){

//				File newFile =  new File(externalPath+"/"+node.getName());
                File newFile =  new File(node.getName());
                log("File: "+newFile.getPath());
                Intent intent = new Intent(Intent.ACTION_CREATE_DOCUMENT);

                // Filter to only show results that can be "opened", such as
                // a file (as opposed to a list of contacts or timezones).
                intent.addCategory(Intent.CATEGORY_OPENABLE);

                // Create a file with the requested MIME type.
                String mimeType = MimeTypeList.getMimeType(newFile);
                log("Mimetype: "+mimeType);
                intent.setType(mimeType);
                intent.putExtra(Intent.EXTRA_TITLE, node.getName());
                intent.putExtra("handleToDownload", handleToDownload);
                try{
                    startActivityForResult(intent, Constants.WRITE_SD_CARD_REQUEST_CODE);
                }
                catch(Exception e){
                    log("Exception in External SDCARD");
                    Environment.getExternalStorageDirectory();
                    Toast toast = Toast.makeText(this, getString(R.string.no_external_SD_card_detected), Toast.LENGTH_LONG);
                    toast.show();
                }
            }
        }
        else{
            log("No external SD card");
            Environment.getExternalStorageDirectory();
            Toast toast = Toast.makeText(this, getString(R.string.no_external_SD_card_detected), Toast.LENGTH_LONG);
            toast.show();
        }
    }

    public void showSnackbarNotSpace(){
        log("showSnackbarNotSpace");
        Snackbar mySnackbar = Snackbar.make(containerAudioVideoPlayer, R.string.error_not_enough_free_space, Snackbar.LENGTH_LONG);
        mySnackbar.setAction("Settings", new SnackbarNavigateOption(this));
        mySnackbar.show();
    }

    public void askSizeConfirmationBeforeDownload(String parentPath, String url, long size, long [] hashes){
        log("askSizeConfirmationBeforeDownload");

        final String parentPathC = parentPath;
        final String urlC = url;
        final long [] hashesC = hashes;
        final long sizeC=size;

        android.support.v7.app.AlertDialog.Builder builder = new android.support.v7.app.AlertDialog.Builder(this);
        LinearLayout confirmationLayout = new LinearLayout(this);
        confirmationLayout.setOrientation(LinearLayout.VERTICAL);
        LinearLayout.LayoutParams params = new LinearLayout.LayoutParams(LinearLayout.LayoutParams.MATCH_PARENT, LinearLayout.LayoutParams.WRAP_CONTENT);
        params.setMargins(mega.privacy.android.app.utils.Util.scaleWidthPx(20, outMetrics), mega.privacy.android.app.utils.Util.scaleHeightPx(10, outMetrics), mega.privacy.android.app.utils.Util.scaleWidthPx(17, outMetrics), 0);

        final CheckBox dontShowAgain =new CheckBox(this);
        dontShowAgain.setText(getString(R.string.checkbox_not_show_again));
        dontShowAgain.setTextColor(ContextCompat.getColor(this, R.color.text_secondary));

        confirmationLayout.addView(dontShowAgain, params);

        builder.setView(confirmationLayout);

//				builder.setTitle(getString(R.string.confirmation_required));

        builder.setMessage(getString(R.string.alert_larger_file, mega.privacy.android.app.utils.Util.getSizeString(sizeC)));
        builder.setPositiveButton(getString(R.string.general_download),
                new DialogInterface.OnClickListener() {
                    public void onClick(DialogInterface dialog, int whichButton) {
                        if(dontShowAgain.isChecked()){
                            dbH.setAttrAskSizeDownload("false");
                        }
                        if(nC==null){
                            nC = new NodeController(audioVideoPlayerLollipop, isFolderLink);
                        }
                        nC.checkInstalledAppBeforeDownload(parentPathC, urlC, sizeC, hashesC);
                    }
                });
        builder.setNegativeButton(getString(android.R.string.cancel), new DialogInterface.OnClickListener() {
            public void onClick(DialogInterface dialog, int whichButton) {
                if(dontShowAgain.isChecked()){
                    dbH.setAttrAskSizeDownload("false");
                }
            }
        });

        downloadConfirmationDialog = builder.create();
        downloadConfirmationDialog.show();
    }

    public void askConfirmationNoAppInstaledBeforeDownload (String parentPath, String url, long size, long [] hashes, String nodeToDownload){
        log("askConfirmationNoAppInstaledBeforeDownload");

        final String parentPathC = parentPath;
        final String urlC = url;
        final long [] hashesC = hashes;
        final long sizeC=size;

        android.support.v7.app.AlertDialog.Builder builder = new android.support.v7.app.AlertDialog.Builder(this);
        LinearLayout confirmationLayout = new LinearLayout(this);
        confirmationLayout.setOrientation(LinearLayout.VERTICAL);
        LinearLayout.LayoutParams params = new LinearLayout.LayoutParams(LinearLayout.LayoutParams.MATCH_PARENT, LinearLayout.LayoutParams.WRAP_CONTENT);
        params.setMargins(mega.privacy.android.app.utils.Util.scaleWidthPx(20, outMetrics), mega.privacy.android.app.utils.Util.scaleHeightPx(10, outMetrics), mega.privacy.android.app.utils.Util.scaleWidthPx(17, outMetrics), 0);

        final CheckBox dontShowAgain =new CheckBox(this);
        dontShowAgain.setText(getString(R.string.checkbox_not_show_again));
        dontShowAgain.setTextColor(ContextCompat.getColor(this, R.color.text_secondary));

        confirmationLayout.addView(dontShowAgain, params);

        builder.setView(confirmationLayout);

//				builder.setTitle(getString(R.string.confirmation_required));
        builder.setMessage(getString(R.string.alert_no_app, nodeToDownload));
        builder.setPositiveButton(getString(R.string.general_download),
                new DialogInterface.OnClickListener() {
                    public void onClick(DialogInterface dialog, int whichButton) {
                        if(dontShowAgain.isChecked()){
                            dbH.setAttrAskNoAppDownload("false");
                        }
                        if(nC==null){
                            nC = new NodeController(audioVideoPlayerLollipop, isFolderLink);
                        }
                        nC.download(parentPathC, urlC, sizeC, hashesC);
                    }
                });
        builder.setNegativeButton(getString(android.R.string.cancel), new DialogInterface.OnClickListener() {
            public void onClick(DialogInterface dialog, int whichButton) {
                if(dontShowAgain.isChecked()){
                    dbH.setAttrAskNoAppDownload("false");
                }
            }
        });
        downloadConfirmationDialog = builder.create();
        downloadConfirmationDialog.show();
    }

    @Override
    public void onRequestStart(MegaApiJava api, MegaRequest request) {

    }

    @Override
    public void onRequestUpdate(MegaApiJava api, MegaRequest request) {

    }

    @Override
    public void onRequestFinish(MegaApiJava api, MegaRequest request, MegaError e) {
        log("onRequestFinish");

        if (request.getType() == MegaRequest.TYPE_RENAME){

            try {
                statusDialog.dismiss();
            }
            catch (Exception ex) {}

            if (e.getErrorCode() == MegaError.API_OK){
                Snackbar.make(containerAudioVideoPlayer, getString(R.string.context_correctly_renamed), Snackbar.LENGTH_LONG).show();
                updateFile();
            }
            else{
                Snackbar.make(containerAudioVideoPlayer, getString(R.string.context_no_renamed), Snackbar.LENGTH_LONG).show();
            }
        }
        else if (request.getType() == MegaRequest.TYPE_MOVE){
            try {
                statusDialog.dismiss();
            }
            catch (Exception ex) {}

            if (moveToRubbish){
                if (e.getErrorCode() == MegaError.API_OK){
                    this.finish();
                }
                else{
                    Snackbar.make(containerAudioVideoPlayer, getString(R.string.context_no_moved), Snackbar.LENGTH_LONG).show();
                }
                moveToRubbish = false;
                log("move to rubbish request finished");
            }
            else{
                if (e.getErrorCode() == MegaError.API_OK){
                    Snackbar.make(containerAudioVideoPlayer, getString(R.string.context_correctly_moved), Snackbar.LENGTH_LONG).show();
                    finish();
                }
                else{
                    Snackbar.make(containerAudioVideoPlayer, getString(R.string.context_no_moved), Snackbar.LENGTH_LONG).show();
                }
                log("move nodes request finished");
            }
        }
        else if (request.getType() == MegaRequest.TYPE_REMOVE){


            if (e.getErrorCode() == MegaError.API_OK){
                if (moveToTrashStatusDialog.isShowing()){
                    try {
                        moveToTrashStatusDialog.dismiss();
                    }
                    catch (Exception ex) {}
                    Snackbar.make(containerAudioVideoPlayer, getString(R.string.context_correctly_removed), Snackbar.LENGTH_LONG).show();
                }
                finish();
            }
            else{
                Snackbar.make(containerAudioVideoPlayer, getString(R.string.context_no_removed), Snackbar.LENGTH_LONG).show();
            }
            log("remove request finished");
        }
        else if (request.getType() == MegaRequest.TYPE_COPY){
            try {
                statusDialog.dismiss();
            }
            catch (Exception ex) {}

            if (e.getErrorCode() == MegaError.API_OK){
                if (sendToChat && megaApi.getNodeByHandle(request.getParentHandle()).getName().equals(Constants.CHAT_FOLDER)
                        && adapterType == Constants.INCOMING_SHARES_ADAPTER) {
                    log("Incoming node copied to Send to chat");
                    MegaNode attachNode = megaApi.getNodeByHandle(request.getNodeHandle());
                    if (attachNode != null) {
                        nC.selectChatsToSendNode(attachNode);
                    }
                }
                else {
                    Snackbar.make(containerAudioVideoPlayer, getString(R.string.context_correctly_copied), Snackbar.LENGTH_LONG).show();
                }
            }
            else if(e.getErrorCode()==MegaError.API_EOVERQUOTA){
                log("OVERQUOTA ERROR: "+e.getErrorCode());
                Intent intent = new Intent(this, ManagerActivityLollipop.class);
                intent.setAction(Constants.ACTION_OVERQUOTA_STORAGE);
                startActivity(intent);
                finish();
            }
            else if(e.getErrorCode()==MegaError.API_EGOINGOVERQUOTA){
                log("PRE OVERQUOTA ERROR: "+e.getErrorCode());
                Intent intent = new Intent(this, ManagerActivityLollipop.class);
                intent.setAction(Constants.ACTION_PRE_OVERQUOTA_STORAGE);
                startActivity(intent);
                finish();
            }
            else{
                Snackbar.make(containerAudioVideoPlayer, getString(R.string.context_no_copied), Snackbar.LENGTH_LONG).show();
            }
            sendToChat = false;
            log("copy nodes request finished");
        }
    }

    @Override
    public void onRequestTemporaryError(MegaApiJava api, MegaRequest request, MegaError e) {
        log("onRequestTemporaryError");
    }

    @Override
    public void onUsersUpdate(MegaApiJava api, ArrayList<MegaUser> users) {

    }

    @Override
    public void onNodesUpdate(MegaApiJava api, ArrayList<MegaNode> nodeList) {
        log("onNodesUpdate");
        if (megaApi.getNodeByHandle(handle) == null){
            return;
        }
        supportInvalidateOptionsMenu();
    }

    @Override
    public void onReloadNeeded(MegaApiJava api) {

    }

    @Override
    public void onAccountUpdate(MegaApiJava api) {

    }

    @Override
    public void onContactRequestsUpdate(MegaApiJava api, ArrayList<MegaContactRequest> requests) {

    }

    @Override
    public void onEvent(MegaApiJava api, MegaEvent event) {

    }

    @Override
    public boolean onTouch(View v, MotionEvent event) {

        switch (event.getAction()) {
            case MotionEvent.ACTION_DOWN: {
                if (loop && player != null){
                    player.setRepeatMode(Player.REPEAT_MODE_OFF);
                }
                break;
            }
            case MotionEvent.ACTION_UP: {
                if (creatingPlaylist && player != null){
                    currentWindowIndex++;
                    setPlaylist(currentWindowIndex, 0);
                }
                break;
            }
        }
        return false;
    }

    @Override
    public void onClick(View v) {
        switch (v.getId()){
            case R.id.exo_play_list:{
                handler.removeCallbacks(runnableActionStatusBar);
                instantiatePlaylist();
                break;
            }
        }
    }

    void initPlaylist (int index, long time) {
        creatingPlaylist = false;
        player.prepare(concatenatingMediaSource);
        player.seekTo(index, time);
    }

    void instantiatePlaylist(){
        if (player != null) {
            playWhenReady = player.getPlayWhenReady();
            if (creatingPlaylist){
                currentTime = player.getCurrentPosition();
                setPlaylist(currentWindowIndex, currentTime);
            }
        }
        onPlaylist = true;
        progressBar.setVisibility(View.GONE);
        playerLayout.setVisibility(View.GONE);
        fragmentContainer.setVisibility(View.VISIBLE);
        draggableView.setDraggable(false);
        tB.setBackgroundColor(ContextCompat.getColor(this, R.color.lollipop_primary_color));
        aB.setTitle(getString(R.string.section_playlist));
        supportInvalidateOptionsMenu();

        Fragment currentFragment = getSupportFragmentManager().findFragmentById(R.id.fragment_container);
        if (currentFragment != null){
            getSupportFragmentManager().beginTransaction().remove(currentFragment).commitNow();
        }
        if (playlistFragment == null){
            playlistFragment = new PlaylistFragment();
        }
        FragmentTransaction ft = getSupportFragmentManager().beginTransaction();
        ft.replace(R.id.fragment_container, playlistFragment, "playlistFragment");
        ft.commitNowAllowingStateLoss();

        if (progressBar != null) {
            progressBar.setVisibility(View.GONE);
        }
        showToolbar();
    }

    public class CreatePlayListTask extends AsyncTask<Void, Void, Void> {

        boolean errorCreatingPlaylist = false;

        @Override
        protected Void doInBackground(Void... voids) {
            log("CreatePlayList doInBackground");
            playListCreated = false;
            creatingPlaylist = true;
            if (mediaSourcePlaylist == null || mediaSourcePlaylist.isEmpty() || concatenatingMediaSource == null) {
                MediaSource mSource = null;
                String localPath;
                Uri mediaUri;
                File mediaFile;
                mediaUris = new ArrayList<>();
                if (mediaSourcePlaylist == null) {
                    mediaSourcePlaylist = new ArrayList<>();
                }
                else {
                    mediaSourcePlaylist.clear();
                }
                getDownloadLocation();
                if (isOffline) {
                    for (int i = 0; i < mediaOffList.size(); i++) {
                        MegaOffline currentNode = mediaOffList.get(i);
                        mSource = null;
                        if (currentNode.getOrigin() == MegaOffline.INCOMING) {
                            String handleString = currentNode.getHandleIncoming();
                            mediaFile = new File(Environment.getExternalStorageDirectory().getAbsolutePath() + "/" + offLineDIR + "/" + handleString + "/" + currentNode.getPath() + "/" + currentNode.getName());
                        }
                        else if (currentNode.getOrigin() == MegaOffline.INBOX) {
                            String handleString = currentNode.getHandleIncoming();
                            mediaFile = new File(Environment.getExternalStorageDirectory().getAbsolutePath() + "/" + offLineDIR + "/in/" + currentNode.getPath() + "/" + currentNode.getName());
                        }
                        else {
                            mediaFile = new File(Environment.getExternalStorageDirectory().getAbsolutePath() + "/" + offLineDIR + currentNode.getPath() + "/" + currentNode.getName());
                        }
                        if (Build.VERSION.SDK_INT >= Build.VERSION_CODES.N && currentNode.getPath().contains(Environment.getExternalStorageDirectory().getPath())) {
                            mediaUri = FileProvider.getUriForFile(audioVideoPlayerLollipop, "mega.privacy.android.app.providers.fileprovider", mediaFile);
                        }
                        else {
                            mediaUri = Uri.fromFile(mediaFile);
                        }
                        if (mediaUri != null) {
                            mediaUris.add(mediaUri);
                            mSource = new ExtractorMediaSource(mediaUri, dataSourceFactory, extractorsFactory, null, null);
                        }
                        if(mSource != null) {
                            mediaSourcePlaylist.add(mSource);
                        }
                    }
                }
                else if (isZip) {
                    for (int i = 0; i< zipMediaFiles.size(); i++) {
                        mSource = null;
                        mediaUri = Uri.fromFile(zipMediaFiles.get(i));
                        if (mediaUri != null) {
                            mediaUris.add(mediaUri);
                            mSource = new ExtractorMediaSource(mediaUri, dataSourceFactory, extractorsFactory, null, null);
                            if (mSource != null) {
                                mediaSourcePlaylist.add(mSource);
                            }
                        }
                    }
                }
                else {
                    MegaNode n;
                    for (int i = 0; i < mediaHandles.size(); i++) {
                        n = megaApi.getNodeByHandle(mediaHandles.get(i));
                        mSource = null;
                        boolean isOnMegaDownloads = false;
                        localPath = mega.privacy.android.app.utils.Util.getLocalFile(audioVideoPlayerLollipop, n.getName(), n.getSize(), downloadLocationDefaultPath);
                        File f = new File(downloadLocationDefaultPath, n.getName());
                        if (f.exists() && (f.length() == n.getSize())) {
                            isOnMegaDownloads = true;
                        }
                        if (localPath != null && (isOnMegaDownloads || (megaApi.getFingerprint(n) != null && megaApi.getFingerprint(n).equals(megaApi.getFingerprint(localPath))))) {
                            mediaFile = new File(localPath);
                            if (Build.VERSION.SDK_INT >= Build.VERSION_CODES.N && localPath.contains(Environment.getExternalStorageDirectory().getPath())) {
                                mediaUri = FileProvider.getUriForFile(audioVideoPlayerLollipop, "mega.privacy.android.app.providers.fileprovider", mediaFile);
                            }
                            else {
                                mediaUri = Uri.fromFile(mediaFile);
                            }
                            if (mediaUri != null) {
                                mediaUris.add(mediaUri);
                                mSource = new ExtractorMediaSource(mediaUri, dataSourceFactory, extractorsFactory, null, null);
                            }
                        }
                        else {
                            String url = megaApi.httpServerGetLocalLink(n);
                            if (url != null) {
                                mediaUri = Uri.parse(url);
                                mediaUris.add(mediaUri);
                                mSource = new ExtractorMediaSource(mediaUri, dataSourceFactory, extractorsFactory, null, null);
                            }
                        }
                        if (mSource != null) {
                            mediaSourcePlaylist.add(mSource);
                        }
                    }
                }

//                concatenatingMediaSource = new ConcatenatingMediaSource(mediaSourcePlaylist.toArray(new MediaSource[mediaSourcePlaylist.size()]));

                if (!mediaSourcePlaylist.isEmpty()) {
                    MediaSource[] arrayMediaSource = mediaSourcePlaylist.toArray(new MediaSource[mediaSourcePlaylist.size()]);
                    if (arrayMediaSource != null) {
                        concatenatingMediaSource = new ConcatenatingMediaSource(arrayMediaSource);
                    }
                    else {
                        errorCreatingPlaylist = true;
                    }
                }
                else {
                    errorCreatingPlaylist = true;
                }

                //            loopingMediaSource = new LoopingMediaSource(concatenatingMediaSource);
                //            player.prepare(loopingMediaSource);
            }
            return null;
        }

        @Override
        protected void onPostExecute(Void avoid) {
            super.onPostExecute(avoid);
            log("CreatePlayList onPostExecute");
            if (errorCreatingPlaylist && createPlayListErrorCounter < 2) {
                createPlayListErrorCounter++;
                log("errorCreatingPlaylist num: "+createPlayListErrorCounter);
                createPlayListTask = new CreatePlayListTask();
                createPlayListTask.execute();
            }
            else if (errorCreatingPlaylist && createPlayListErrorCounter == 2) {
                createPlaylistProgressBar.setVisibility(View.GONE);
            }
            else {
                new FindSelected().execute();
                createPlaylistProgressBar.setVisibility(View.GONE);
                playListCreated = true;
                enableNextButton();
                playList.setVisibility(View.VISIBLE);
                if (onPlaylist){
                    instantiatePlaylist();
                }
                if (playbackStateSaved == Player.STATE_ENDED){
                    setPlaylist(currentWindowIndex + 1, 0);
                }
            }
        }
    }

    public String getPathNavigation() {
        return pathNavigation;
    }

    public int[] getScreenPosition() {
        return screenPosition;
    }

    public SimpleExoPlayer getPlayer() {
        return player;
    }

    public void setPlayer (SimpleExoPlayer player){
        this.player = player;
    }

    public long getParentNodeHandle() {
        return parentNodeHandle;
    }

    public int getAdapterType() {
        return adapterType;
    }

    public ArrayList<Long> getMediaHandles() {
        return mediaHandles;
    }

    public void setPlaylistProgressBar(ProgressBar playlistProgressBar) {
        this.playlistProgressBar = playlistProgressBar;
    }

    public ArrayList<File> getZipMediaFiles() {
        return zipMediaFiles;
    }

    public int getCurrentWindowIndex (){
        return currentWindowIndex;
    }

    public ArrayList<MegaOffline> getMediaOffList(){
        return mediaOffList;
    }

    public boolean isFolderLink (){
        return isFolderLink;
    }

    public Handler getHandler () {
        return handler;
    }

    public boolean isCreatingPlaylist () {
        return creatingPlaylist;
    }

    public void setSendToChat (boolean sendToChat) {
        this.sendToChat = sendToChat;
    }
}<|MERGE_RESOLUTION|>--- conflicted
+++ resolved
@@ -409,20 +409,6 @@
                 }
             }
         }
-<<<<<<< HEAD
-        else {
-            isOffline = false;
-            pathNavigation = null;
-            if (adapterType == Constants.FROM_CHAT){
-                fromChat = true;
-//                draggableView.setDraggable(false);
-                chatC = new ChatController(this);
-                msgId = intent.getLongExtra("msgId", -1);
-                chatId = intent.getLongExtra("chatId", -1);
-            }
-            else {
-                fromChat = false;
-=======
         else if (adapterType == Constants.ZIP_ADAPTER) {
             isZip = true;
             pathNavigation = intent.getStringExtra("offlinePathDirectory");
@@ -434,7 +420,6 @@
                 else {
                     return;
                 }
->>>>>>> 7e98525d
             }
         }
         else if (adapterType == Constants.SEARCH_ADAPTER) {
@@ -442,7 +427,6 @@
         }
         else if (adapterType == Constants.FROM_CHAT){
             fromChat = true;
-            draggableView.setDraggable(false);
             chatC = new ChatController(this);
             msgId = intent.getLongExtra("msgId", -1);
             chatId = intent.getLongExtra("chatId", -1);
@@ -696,8 +680,14 @@
                     int[] getlocation = new int[2];
                     getLocationOnScreen(getlocation);
                     if (screenPosition != null){
-                        mLeftDelta = getlocation[0] - location[0];
-                        mTopDelta = getlocation[1] - location[1];
+                        if (fromChat) {
+                            mLeftDelta = screenPosition[0] - (screenPosition[2]/2) - location[0];
+                            mTopDelta = screenPosition[1] - (screenPosition[3]/2) - location[1];
+                        }
+                        else {
+                            mLeftDelta = getlocation[0] - location[0];
+                            mTopDelta = getlocation[1] - location[1];
+                        }
 
                         mWidthScale = (float) screenPosition[2] / simpleExoPlayerView.getWidth();
                         mHeightScale = (float) screenPosition[3] / simpleExoPlayerView.getHeight();
@@ -981,50 +971,10 @@
             return null;
         }
 
-<<<<<<< HEAD
-        if (savedInstanceState == null){
-            ViewTreeObserver observer = simpleExoPlayerView.getViewTreeObserver();
-            observer.addOnPreDrawListener(new ViewTreeObserver.OnPreDrawListener() {
-                @Override
-                public boolean onPreDraw() {
-
-                    simpleExoPlayerView.getViewTreeObserver().removeOnPreDrawListener(this);
-                    int[] location = new int[2];
-                    simpleExoPlayerView.getLocationOnScreen(location);
-                    int[] getlocation = new int[2];
-                    getLocationOnScreen(getlocation);
-                    if (screenPosition != null){
-                        if (fromChat) {
-                            mLeftDelta = screenPosition[0] - (screenPosition[2]/2) - location[0];
-                            mTopDelta = screenPosition[1] - (screenPosition[3]/2) - location[1];
-                        }
-                        else {
-                            mLeftDelta = getlocation[0] - location[0];
-                            mTopDelta = getlocation[1] - location[1];
-                        }
-
-                        mWidthScale = (float) screenPosition[2] / simpleExoPlayerView.getWidth();
-                        mHeightScale = (float) screenPosition[3] / simpleExoPlayerView.getHeight();
-                    }
-                    else {
-                        mLeftDelta = (screenWidth/2) - location[0];
-                        mTopDelta = (screenHeight/2) - location[1];
-
-                        mWidthScale = (float) (screenWidth/4) / simpleExoPlayerView.getWidth();
-                        mHeightScale = (float) (screenHeight/4) / simpleExoPlayerView.getHeight();
-                    }
-
-                    runEnterAnimation();
-
-                    return true;
-                }
-            });
-=======
         @Override
         protected void onPostExecute(Void aVoid) {
             mediaSourcePlaylist.clear();
             createPlayer();
->>>>>>> 7e98525d
         }
     }
 
