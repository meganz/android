--- conflicted
+++ resolved
@@ -911,13 +911,7 @@
 
         ContextUtils.initialize(getApplicationContext());
 
-<<<<<<< HEAD
-        Fresco.initialize(this, ImagePipelineConfig.newBuilder(this)
-                .setDownsampleEnabled(true)
-                .build());
-=======
         initFresco();
->>>>>>> f4830c27
 
         if (PurgeLogsToggle.INSTANCE.getEnabled() == false) {// Try to initialize the loggers again in order to avoid have them uninitialized
             // in case they failed to initialize before for some reason.
