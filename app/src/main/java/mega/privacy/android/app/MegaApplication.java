package mega.privacy.android.app;

//import com.google.android.gms.analytics.GoogleAnalytics;
//import com.google.android.gms.analytics.Logger.LogLevel;
//import com.google.android.gms.analytics.Tracker;

import android.app.Application;
import android.content.pm.PackageInfo;
import android.content.pm.PackageManager;
import android.content.pm.PackageManager.NameNotFoundException;
import android.util.Log;

import java.util.ArrayList;

import mega.privacy.android.app.lollipop.controllers.AccountController;
import mega.privacy.android.app.utils.Util;
import nz.mega.sdk.MegaApiAndroid;
import nz.mega.sdk.MegaApiJava;
import nz.mega.sdk.MegaChatApi;
import nz.mega.sdk.MegaChatApiAndroid;
import nz.mega.sdk.MegaChatApiJava;
import nz.mega.sdk.MegaChatError;
import nz.mega.sdk.MegaChatRequest;
import nz.mega.sdk.MegaChatRequestListenerInterface;
import nz.mega.sdk.MegaChatRoom;
import nz.mega.sdk.MegaChatRoomList;
import nz.mega.sdk.MegaContactRequest;
import nz.mega.sdk.MegaError;
import nz.mega.sdk.MegaListenerInterface;
import nz.mega.sdk.MegaNode;
import nz.mega.sdk.MegaRequest;
import nz.mega.sdk.MegaRequestListenerInterface;
import nz.mega.sdk.MegaTransfer;
import nz.mega.sdk.MegaUser;


public class MegaApplication extends Application implements MegaListenerInterface{
	final String TAG = "MegaApplication";
<<<<<<< HEAD
	static final String USER_AGENT = "MEGAAndroid/3.1.alfa.0";

=======
	static final String USER_AGENT = "MEGAAndroid/3.0.12.3";
>>>>>>> dcc5c0f1
	MegaApiAndroid megaApi;
	MegaApiAndroid megaApiFolder;
	String localIpAddress = "";
	BackgroundRequestListener requestListener;
	final static private String APP_KEY = "6tioyn8ka5l6hty";
	final static private String APP_SECRET = "hfzgdtrma231qdm";


	MegaChatApiAndroid megaChatApi = null;

//	static final String GA_PROPERTY_ID = "UA-59254318-1";
//	
//	/**
//	 * Enum used to identify the tracker that needs to be used for tracking.
//	 *
//	 * A single tracker is usually enough for most purposes. In case you do need multiple trackers,
//	 * storing them all in Application object helps ensure that they are created only once per
//	 * application instance.
//	 */
//	public enum TrackerName {
//	  APP_TRACKER/*, // Tracker used only in this app.
//	  GLOBAL_TRACKER, // Tracker used by all the apps from a company. eg: roll-up tracking.
//	  ECOMMERCE_TRACKER, // Tracker used by all ecommerce transactions from a company.
//	  */
//	}
//
//	HashMap<TrackerName, Tracker> mTrackers = new HashMap<TrackerName, Tracker>();
	
	class BackgroundRequestListener implements MegaRequestListenerInterface
	{

		@Override
		public void onRequestStart(MegaApiJava api, MegaRequest request) {
			log("onRequestStart: " + request.getRequestString());
		}

		@Override
		public void onRequestUpdate(MegaApiJava api, MegaRequest request) {
			log("onRequestUpdate: " + request.getRequestString());
		}

		@Override
		public void onRequestFinish(MegaApiJava api, MegaRequest request,
				MegaError e) {
			log("onRequestFinish: " + request.getRequestString() + "____" + e.getErrorCode() + "___" + request.getParamType());
			if (e.getErrorCode() == MegaError.API_ESID){
				if (request.getType() == MegaRequest.TYPE_LOGOUT){
					log("type_logout");
					AccountController.logout(getApplicationContext(), getMegaApi(), getMegaChatApi(), false);
				}
			}
			else if (request.getType() == MegaRequest.TYPE_FETCH_NODES){
				if (e.getErrorCode() == MegaError.API_OK){
					if (megaApi != null){
						log("enableTransferResumption ");
						log("enableTransferResumption - Session: " + megaApi.dumpSession());
//						megaApi.enableTransferResumption();
					}
				}
			}
		}

		@Override
		public void onRequestTemporaryError(MegaApiJava api,
				MegaRequest request, MegaError e) {
			log("onRequestTemporaryError: " + request.getRequestString());
		}
		
	}
	
	@Override
	public void onCreate() {
		super.onCreate();
		
<<<<<<< HEAD
//		MegaApiAndroid.setLoggerObject(new AndroidLogger());
//		MegaApiAndroid.setLogLevel(MegaApiAndroid.LOG_LEVEL_MAX);
=======
		MegaApiAndroid.setLoggerObject(new AndroidLogger());
		MegaApiAndroid.setLogLevel(MegaApiAndroid.LOG_LEVEL_FATAL);
>>>>>>> dcc5c0f1

		megaApi = getMegaApi();
		megaApiFolder = getMegaApiFolder();

		MegaChatApiAndroid.setLoggerObject(new AndroidChatLogger());
		MegaChatApiAndroid.setLogLevel(MegaChatApiAndroid.LOG_LEVEL_MAX);

		Util.setContext(getApplicationContext());
		DatabaseHandler dbH;
		dbH = DatabaseHandler.getDbHandler(getApplicationContext());
		boolean fileLogger = false;
		if (dbH != null) {
			MegaAttributes attrs = dbH.getAttributes();
			if (attrs != null) {
				if (attrs.getFileLogger() != null) {
					try {
						fileLogger = Boolean.parseBoolean(attrs.getFileLogger());
					} catch (Exception e) {
						fileLogger = false;
					}
				} else {
					fileLogger = false;
				}
			} else {
				fileLogger = false;
			}
		}

		if (Util.DEBUG){
			MegaApiAndroid.setLogLevel(MegaApiAndroid.LOG_LEVEL_MAX);
		}
		else {
			Util.setFileLogger(fileLogger);
			if (fileLogger) {
				MegaApiAndroid.setLogLevel(MegaApiAndroid.LOG_LEVEL_MAX);
			} else {
				MegaApiAndroid.setLogLevel(MegaApiAndroid.LOG_LEVEL_FATAL);
			}
		}
		
//		initializeGA();
		
//		new MegaTest(getMegaApi()).start();
	}	
	
//	private void initializeGA(){
//		// Set the log level to verbose.
//		GoogleAnalytics.getInstance(this).getLogger().setLogLevel(LogLevel.VERBOSE);
//	}
	
	public MegaApiAndroid getMegaApiFolder(){
		if (megaApiFolder == null){
			PackageManager m = getPackageManager();
			String s = getPackageName();
			PackageInfo p;
			String path = null;
			try
			{
				p = m.getPackageInfo(s, 0);
				path = p.applicationInfo.dataDir + "/";
			}
			catch (NameNotFoundException e)
			{
				e.printStackTrace();
			}
			
			Log.d(TAG, "Database path: " + path);
			megaApiFolder = new MegaApiAndroid(MegaApplication.APP_KEY, 
					MegaApplication.USER_AGENT, path);
			
			megaApiFolder.setDownloadMethod(MegaApiJava.TRANSFER_METHOD_AUTO_ALTERNATIVE);
			megaApiFolder.setUploadMethod(MegaApiJava.TRANSFER_METHOD_AUTO_ALTERNATIVE);
		}
		
		return megaApiFolder;
	}

	public MegaChatApiAndroid getMegaChatApi(){
		if (megaChatApi == null){
			getMegaApi();
		}

		return megaChatApi;
	}
	
	public MegaApiAndroid getMegaApi()
	{
		if(megaApi == null)
		{
			log("MEGAAPI = null");
			PackageManager m = getPackageManager();
			String s = getPackageName();
			PackageInfo p;
			String path = null;
			try
			{
				p = m.getPackageInfo(s, 0);
				path = p.applicationInfo.dataDir + "/";
			}
			catch (NameNotFoundException e)
			{
				e.printStackTrace();
			}
			
			Log.d(TAG, "Database path: " + path);
			megaApi = new MegaApiAndroid(MegaApplication.APP_KEY, 
					MegaApplication.USER_AGENT, path);
			
			megaApi.setDownloadMethod(MegaApiJava.TRANSFER_METHOD_AUTO_ALTERNATIVE);
			megaApi.setUploadMethod(MegaApiJava.TRANSFER_METHOD_AUTO_ALTERNATIVE);
			
			requestListener = new BackgroundRequestListener();
			log("ADD REQUESTLISTENER");
			megaApi.addRequestListener(requestListener);
			megaApi.addListener(this);

//			DatabaseHandler dbH = DatabaseHandler.getDbHandler(getApplicationContext());
//			if (dbH.getCredentials() != null){
//				megaChatApi = new MegaChatApiAndroid(megaApi, true);
//			}
//			else{
//				megaChatApi = new MegaChatApiAndroid(megaApi, false);
//			}

			megaChatApi = new MegaChatApiAndroid(megaApi);
		}
		
		return megaApi;
	}
	
	
//	synchronized Tracker getTracker(TrackerName trackerId) {
//		if (!mTrackers.containsKey(trackerId)) {
//
//			GoogleAnalytics analytics = GoogleAnalytics.getInstance(this);
//			Tracker t = null;
//			if (trackerId == TrackerName.APP_TRACKER){
//				t = analytics.newTracker(GA_PROPERTY_ID);
//			}
////			Tracker t = (trackerId == TrackerName.APP_TRACKER) ? analytics.newTracker(PROPERTY_ID)
////					: (trackerId == TrackerName.GLOBAL_TRACKER) ? analytics.newTracker(R.xml.global_tracker)
////							: analytics.newTracker(R.xml.ecommerce_tracker);
//					mTrackers.put(trackerId, t);
//					
//		}
//	
//		return mTrackers.get(trackerId);
//	}

	
	public String getLocalIpAddress(){
		return localIpAddress;
	}
	
	public void setLocalIpAddress(String ip){
		localIpAddress = ip;
	}
	
	public static void log(String message) {
		Util.log("MegaApplication", message);
	}



	@Override
	public void onRequestStart(MegaApiJava api, MegaRequest request) {
		// TODO Auto-generated method stub
		
	}

	@Override
	public void onRequestUpdate(MegaApiJava api, MegaRequest request) {
		// TODO Auto-generated method stub
		
	}

	@Override
	public void onRequestFinish(MegaApiJava api, MegaRequest request,
			MegaError e) {
		log("onRequestFinish: " + request.getRequestString());
		if (request.getType() == MegaRequest.TYPE_LOGOUT){
			log("type_logout: " + e.getErrorCode() + "__" + request.getParamType());
			if (e.getErrorCode() == MegaError.API_ESID){
				log("calling ManagerActivity.logout");
				AccountController.logout(getApplicationContext(), getMegaApi(), getMegaChatApi(), false);
			}
		}
	}

	@Override
	public void onRequestTemporaryError(MegaApiJava api, MegaRequest request,
			MegaError e) {
		// TODO Auto-generated method stub
	}

	@Override
	public void onUsersUpdate(MegaApiJava api, ArrayList<MegaUser> users) {
		// TODO Auto-generated method stub
	}

	@Override
	public void onNodesUpdate(MegaApiJava api, ArrayList<MegaNode> nodes) {
		// TODO Auto-generated method stub
	}
	@Override
	public void onReloadNeeded(MegaApiJava api) {
		// TODO Auto-generated method stub
	}

	@Override
	public void onTransferStart(MegaApiJava api, MegaTransfer transfer) {
		// TODO Auto-generated method stub
	}
	@Override
	public void onTransferFinish(MegaApiJava api, MegaTransfer transfer,
			MegaError e) {
		// TODO Auto-generated method stub
	}

	@Override
	public void onTransferUpdate(MegaApiJava api, MegaTransfer transfer) {
		// TODO Auto-generated method stub
	}

	@Override
	public void onTransferTemporaryError(MegaApiJava api,
			MegaTransfer transfer, MegaError e) {
		// TODO Auto-generated method stub
	}

	@Override
	public boolean onTransferData(MegaApiJava api, MegaTransfer transfer,
			byte[] buffer) {
		// TODO Auto-generated method stub
		return false;
	}

	@Override
	public void onAccountUpdate(MegaApiJava api) {
		// TODO Auto-generated method stub
	}

	@Override
	public void onContactRequestsUpdate(MegaApiJava api,
			ArrayList<MegaContactRequest> requests) {
		// TODO Auto-generated method stub
	}
}<|MERGE_RESOLUTION|>--- conflicted
+++ resolved
@@ -36,12 +36,9 @@
 
 public class MegaApplication extends Application implements MegaListenerInterface{
 	final String TAG = "MegaApplication";
-<<<<<<< HEAD
+
 	static final String USER_AGENT = "MEGAAndroid/3.1.alfa.0";
 
-=======
-	static final String USER_AGENT = "MEGAAndroid/3.0.12.3";
->>>>>>> dcc5c0f1
 	MegaApiAndroid megaApi;
 	MegaApiAndroid megaApiFolder;
 	String localIpAddress = "";
@@ -115,14 +112,9 @@
 	@Override
 	public void onCreate() {
 		super.onCreate();
-		
-<<<<<<< HEAD
-//		MegaApiAndroid.setLoggerObject(new AndroidLogger());
-//		MegaApiAndroid.setLogLevel(MegaApiAndroid.LOG_LEVEL_MAX);
-=======
+
 		MegaApiAndroid.setLoggerObject(new AndroidLogger());
 		MegaApiAndroid.setLogLevel(MegaApiAndroid.LOG_LEVEL_FATAL);
->>>>>>> dcc5c0f1
 
 		megaApi = getMegaApi();
 		megaApiFolder = getMegaApiFolder();
