--- conflicted
+++ resolved
@@ -561,20 +561,66 @@
 		}
 	};
 
-<<<<<<< HEAD
+	/**
+	 * Broadcast for controlling changes in screen.
+	 */
+	BroadcastReceiver screenOnOffReceiver = new BroadcastReceiver() {
+		@Override
+		public void onReceive(Context context, Intent intent) {
+			if (intent == null || intent.getAction() == null)
+				return;
+
+			if (intent.getAction().equals(Intent.ACTION_SCREEN_OFF)) {
+				muteOrUnmute(true);
+			}
+		}
+	};
+
+	/**
+	 * Broadcast for controlling changes in the volume.
+	 */
+	BroadcastReceiver volumeReceiver = new BroadcastReceiver() {
+		@Override
+		public void onReceive(Context context, Intent intent) {
+			if (intent == null || intent.getAction() == null)
+				return;
+
+			if (intent.getAction().equals(VOLUME_CHANGED_ACTION) && rtcAudioManagerRingInCall != null) {
+				int newVolume = (Integer) intent.getExtras().get(EXTRA_VOLUME_STREAM_VALUE);
+				if (newVolume != INVALID_VOLUME) {
+					rtcAudioManagerRingInCall.checkVolume(newVolume);
+				}
+			}
+		}
+	};
+
+	BroadcastReceiver becomingNoisyReceiver = new BroadcastReceiver() {
+		@Override
+		public void onReceive(Context context, Intent intent) {
+			if (intent == null || intent.getAction() == null)
+				return;
+
+			if (AudioManager.ACTION_AUDIO_BECOMING_NOISY.equals(intent.getAction())) {
+				muteOrUnmute(true);
+			}
+		}
+	};
+
+	public void muteOrUnmute(boolean mute){
+		if (rtcAudioManagerRingInCall != null) {
+			rtcAudioManagerRingInCall.muteOrUnmuteIncomingCall(mute);
+		}
+	}
+
 	/**
 	 * Broadcast for controlling changes in sessions.
 	 */
 	private BroadcastReceiver chatSessionUpdateReceiver = new BroadcastReceiver() {
-=======
-	BroadcastReceiver screenOnOffReceiver = new BroadcastReceiver() {
->>>>>>> e0175d96
 		@Override
 		public void onReceive(Context context, Intent intent) {
 			if (intent == null || intent.getAction() == null)
 				return;
 
-<<<<<<< HEAD
 			long chatIdReceived = intent.getLongExtra(UPDATE_CHAT_CALL_ID, MEGACHAT_INVALID_HANDLE);
 			long chatIdOfCurrentCall = getChatCallInProgress();
 			if (chatIdReceived != chatIdOfCurrentCall) {
@@ -604,43 +650,6 @@
 				} else {
 					setWasLocalVideoEnable(false);
 				}
-=======
-			if (intent.getAction().equals(Intent.ACTION_SCREEN_OFF)) {
-				muteOrUnmute(true);
-			}
-		}
-	};
-
-	BroadcastReceiver volumeReceiver = new BroadcastReceiver() {
-		@Override
-		public void onReceive(Context context, Intent intent) {
-			if (intent == null || intent.getAction() == null)
-				return;
-
-			if (intent.getAction().equals(VOLUME_CHANGED_ACTION) && rtcAudioManagerRingInCall != null) {
-				int newVolume = (Integer) intent.getExtras().get(EXTRA_VOLUME_STREAM_VALUE);
-				if (newVolume != INVALID_VOLUME) {
-					rtcAudioManagerRingInCall.checkVolume(newVolume);
-				}
-			}
-		}
-	};
-
-	public void muteOrUnmute(boolean mute){
-		if (rtcAudioManagerRingInCall != null) {
-			rtcAudioManagerRingInCall.muteOrUnmuteIncomingCall(mute);
-		}
-	}
-
-	BroadcastReceiver becomingNoisyReceiver = new BroadcastReceiver() {
-		@Override
-		public void onReceive(Context context, Intent intent) {
-			if (intent == null || intent.getAction() == null)
-				return;
-
-			if (AudioManager.ACTION_AUDIO_BECOMING_NOISY.equals(intent.getAction())) {
-				muteOrUnmute(true);
->>>>>>> e0175d96
 			}
 		}
 	};
@@ -1711,27 +1720,20 @@
 	}
 
 	public void launchCallActivity(MegaChatCall call) {
-<<<<<<< HEAD
 		logDebug("Show the call screen: " + callStatusToString(call.getStatus()));
-        openCallService(call.getChatid());
-=======
+		openCallService(call.getChatid());
+		MegaApplication.setShowPinScreen(false);
 		int callStatus = call.getStatus();
-		logDebug("Show the call " + callStatusToString(callStatus) + " screen.");
->>>>>>> e0175d96
-		MegaApplication.setShowPinScreen(false);
+
 		Intent i = new Intent(this, ChatCallActivity.class);
 		i.putExtra(CHAT_ID, call.getChatid());
 		i.putExtra(CALL_ID, call.getId());
-        i.addFlags(Intent.FLAG_ACTIVITY_NEW_TASK);
-        startActivity(i);
+		i.addFlags(Intent.FLAG_ACTIVITY_NEW_TASK);
+		startActivity(i);
 
 		MegaChatRoom chatRoom = megaChatApi.getChatRoom(call.getChatid());
 		logDebug("Launch call: " + getTitleChat(chatRoom));
-<<<<<<< HEAD
-		if (call.getStatus() == MegaChatCall.CALL_STATUS_REQUEST_SENT) {
-=======
-		if (callStatus == MegaChatCall.CALL_STATUS_REQUEST_SENT || callStatus == MegaChatCall.CALL_STATUS_RING_IN) {
->>>>>>> e0175d96
+		if (callStatus == MegaChatCall.CALL_STATUS_REQUEST_SENT) {
 			setCallLayoutStatus(call.getChatid(), true);
 		}
 	}
