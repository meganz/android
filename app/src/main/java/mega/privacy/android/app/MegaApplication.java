--- conflicted
+++ resolved
@@ -64,11 +64,7 @@
 
 public class MegaApplication extends Application implements MegaListenerInterface, MegaChatRequestListenerInterface {
 	final String TAG = "MegaApplication";
-<<<<<<< HEAD
-	static final String USER_AGENT = "MEGAAndroid/3.2.6.2_166";
-=======
 	static final String USER_AGENT = "MEGAAndroid/3.2.6.2_168";
->>>>>>> 566ef117
 
 	DatabaseHandler dbH;
 	MegaApiAndroid megaApi;
