--- conflicted
+++ resolved
@@ -273,11 +273,8 @@
 
     private static boolean isLoggingIn = false;
     private static boolean isLoggingOut = false;
-<<<<<<< HEAD
-=======
 
     private static boolean isHeartBeatAlive = false;
->>>>>>> 3999c33f
 
     private static boolean showInfoChatMessages = false;
 
@@ -468,12 +465,8 @@
                     new CUBackupInitializeChecker(megaApi).initCuSync();
 
                     //Login check resumed pending transfers
-<<<<<<< HEAD
                     transfersManagement.checkResumedPendingTransfers();
-=======
-                    TransfersManagement.checkResumedPendingTransfers();
                     scheduleCameraUploadJob(getApplicationContext());
->>>>>>> 3999c33f
                 }
             } else if (request.getType() == MegaRequest.TYPE_GET_ATTR_USER) {
                 if (request.getParamType() == MegaApiJava.USER_ATTR_PUSH_SETTINGS) {
