--- conflicted
+++ resolved
@@ -451,11 +451,7 @@
 						}
 
 						if (callStatus == MegaChatCall.CALL_STATUS_RING_IN || callStatus == MegaChatCall.CALL_STATUS_REQUEST_SENT) {
-<<<<<<< HEAD
                             createChatAudioManager();
-=======
-							createChatAudioManager();
->>>>>>> edc3cb14
 							setAudioManagerValues(callStatus);
 						}
 
@@ -1434,12 +1430,7 @@
      * @param callStatus The current call status.
      */
 	public void setAudioManagerValues(int callStatus){
-<<<<<<< HEAD
-		if(chatAudioManager != null) {
-            logDebug("Updating values of Chat Audio Manager...");
-=======
         if (chatAudioManager != null) {
->>>>>>> edc3cb14
 			MegaHandleList listCallsRequest = megaChatApi.getChatCalls(MegaChatCall.CALL_STATUS_REQUEST_SENT);
 			MegaHandleList listCallsRing = megaChatApi.getChatCalls(MegaChatCall.CALL_STATUS_RING_IN);
 			chatAudioManager.setAudioManagerValues(callStatus, listCallsRequest, listCallsRing);
