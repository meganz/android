--- conflicted
+++ resolved
@@ -748,13 +748,7 @@
 
 			megaApi.addGlobalListener(new GlobalListener());
 
-<<<<<<< HEAD
-			if(isChatEnabled()){
-				megaChatApi = getMegaChatApi();
-			}
-=======
 			megaChatApi = getMegaChatApi();
->>>>>>> 16112695
 
 			String language = Locale.getDefault().toString();
 			boolean languageString = megaApi.setLanguage(language);
