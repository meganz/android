package mega.privacy.android.app;

//import com.google.android.gms.analytics.GoogleAnalytics;
//import com.google.android.gms.analytics.Logger.LogLevel;
//import com.google.android.gms.analytics.Tracker;

import android.app.Application;
import android.content.pm.PackageInfo;
import android.content.pm.PackageManager;
import android.content.pm.PackageManager.NameNotFoundException;
import android.util.Log;

import java.util.ArrayList;

import mega.privacy.android.app.lollipop.controllers.AccountController;
import mega.privacy.android.app.utils.Util;
import nz.mega.sdk.MegaApiAndroid;
import nz.mega.sdk.MegaApiJava;
import nz.mega.sdk.MegaChatApi;
import nz.mega.sdk.MegaChatApiAndroid;
import nz.mega.sdk.MegaChatApiJava;
import nz.mega.sdk.MegaChatError;
import nz.mega.sdk.MegaChatRequest;
import nz.mega.sdk.MegaChatRequestListenerInterface;
import nz.mega.sdk.MegaChatRoom;
import nz.mega.sdk.MegaChatRoomList;
import nz.mega.sdk.MegaContactRequest;
import nz.mega.sdk.MegaError;
import nz.mega.sdk.MegaListenerInterface;
import nz.mega.sdk.MegaNode;
import nz.mega.sdk.MegaRequest;
import nz.mega.sdk.MegaRequestListenerInterface;
import nz.mega.sdk.MegaTransfer;
import nz.mega.sdk.MegaUser;


public class MegaApplication extends Application implements MegaListenerInterface{
	final String TAG = "MegaApplication";
<<<<<<< HEAD
	static final String USER_AGENT = "MEGAAndroid/3.0.12";
=======
	static final String USER_AGENT = "MEGAAndroid/3.0.12.2";
>>>>>>> 06e5c137
	MegaApiAndroid megaApi;
	MegaApiAndroid megaApiFolder;
	String localIpAddress = "";
	BackgroundRequestListener requestListener;
	final static private String APP_KEY = "6tioyn8ka5l6hty";
	final static private String APP_SECRET = "hfzgdtrma231qdm";


	MegaChatApiAndroid megaChatApi = null;

//	static final String GA_PROPERTY_ID = "UA-59254318-1";
//	
//	/**
//	 * Enum used to identify the tracker that needs to be used for tracking.
//	 *
//	 * A single tracker is usually enough for most purposes. In case you do need multiple trackers,
//	 * storing them all in Application object helps ensure that they are created only once per
//	 * application instance.
//	 */
//	public enum TrackerName {
//	  APP_TRACKER/*, // Tracker used only in this app.
//	  GLOBAL_TRACKER, // Tracker used by all the apps from a company. eg: roll-up tracking.
//	  ECOMMERCE_TRACKER, // Tracker used by all ecommerce transactions from a company.
//	  */
//	}
//
//	HashMap<TrackerName, Tracker> mTrackers = new HashMap<TrackerName, Tracker>();
	
	class BackgroundRequestListener implements MegaRequestListenerInterface
	{

		@Override
		public void onRequestStart(MegaApiJava api, MegaRequest request) {
			log("onRequestStart: " + request.getRequestString());
		}

		@Override
		public void onRequestUpdate(MegaApiJava api, MegaRequest request) {
			log("onRequestUpdate: " + request.getRequestString());
		}

		@Override
		public void onRequestFinish(MegaApiJava api, MegaRequest request,
				MegaError e) {
			log("onRequestFinish: " + request.getRequestString() + "____" + e.getErrorCode() + "___" + request.getParamType());
			if (e.getErrorCode() == MegaError.API_ESID){
				if (request.getType() == MegaRequest.TYPE_LOGOUT){
					log("type_logout");
<<<<<<< HEAD
					AccountController.logout(getApplicationContext(), getMegaApi(), getMegaChatApi(), false);
=======
					AccountController.logout(getApplicationContext(), getMegaApi(), false);
>>>>>>> 06e5c137
				}
			}
			else if (request.getType() == MegaRequest.TYPE_FETCH_NODES){
				if (e.getErrorCode() == MegaError.API_OK){
					if (megaApi != null){
						log("enableTransferResumption ");
						log("enableTransferResumption - Session: " + megaApi.dumpSession());
//						megaApi.enableTransferResumption();
					}
				}
			}
		}

		@Override
		public void onRequestTemporaryError(MegaApiJava api,
				MegaRequest request, MegaError e) {
			log("onRequestTemporaryError: " + request.getRequestString());
		}
		
	}
	
	@Override
	public void onCreate() {
		super.onCreate();
		
//		MegaApiAndroid.setLoggerObject(new AndroidLogger());
//		MegaApiAndroid.setLogLevel(MegaApiAndroid.LOG_LEVEL_MAX);

		megaApi = getMegaApi();
		megaApiFolder = getMegaApiFolder();

		MegaChatApiAndroid.setLoggerObject(new AndroidChatLogger());
		MegaChatApiAndroid.setLogLevel(MegaChatApiAndroid.LOG_LEVEL_MAX);

		Util.setContext(getApplicationContext());
		DatabaseHandler dbH;
		dbH = DatabaseHandler.getDbHandler(getApplicationContext());
		boolean fileLogger = false;
		if (dbH != null) {
			MegaAttributes attrs = dbH.getAttributes();
			if (attrs != null) {
				if (attrs.getFileLogger() != null) {
					try {
						fileLogger = Boolean.parseBoolean(attrs.getFileLogger());
					} catch (Exception e) {
						fileLogger = false;
					}
				} else {
					fileLogger = false;
				}
			} else {
				fileLogger = false;
			}
		}

		Util.setFileLogger(fileLogger);
		
//		initializeGA();
		
//		new MegaTest(getMegaApi()).start();
	}	
	
//	private void initializeGA(){
//		// Set the log level to verbose.
//		GoogleAnalytics.getInstance(this).getLogger().setLogLevel(LogLevel.VERBOSE);
//	}
	
	public MegaApiAndroid getMegaApiFolder(){
		if (megaApiFolder == null){
			PackageManager m = getPackageManager();
			String s = getPackageName();
			PackageInfo p;
			String path = null;
			try
			{
				p = m.getPackageInfo(s, 0);
				path = p.applicationInfo.dataDir + "/";
			}
			catch (NameNotFoundException e)
			{
				e.printStackTrace();
			}
			
			Log.d(TAG, "Database path: " + path);
			megaApiFolder = new MegaApiAndroid(MegaApplication.APP_KEY, 
					MegaApplication.USER_AGENT, path);
			
			megaApiFolder.setDownloadMethod(MegaApiJava.TRANSFER_METHOD_AUTO_ALTERNATIVE);
			megaApiFolder.setUploadMethod(MegaApiJava.TRANSFER_METHOD_AUTO_ALTERNATIVE);
		}
		
		return megaApiFolder;
	}

	public MegaChatApiAndroid getMegaChatApi(){
		if (megaChatApi == null){
			getMegaApi();
		}

		return megaChatApi;
	}
	
	public MegaApiAndroid getMegaApi()
	{
		if(megaApi == null)
		{
			log("MEGAAPI = null");
			PackageManager m = getPackageManager();
			String s = getPackageName();
			PackageInfo p;
			String path = null;
			try
			{
				p = m.getPackageInfo(s, 0);
				path = p.applicationInfo.dataDir + "/";
			}
			catch (NameNotFoundException e)
			{
				e.printStackTrace();
			}
			
			Log.d(TAG, "Database path: " + path);
			megaApi = new MegaApiAndroid(MegaApplication.APP_KEY, 
					MegaApplication.USER_AGENT, path);
			
			megaApi.setDownloadMethod(MegaApiJava.TRANSFER_METHOD_AUTO_ALTERNATIVE);
			megaApi.setUploadMethod(MegaApiJava.TRANSFER_METHOD_AUTO_ALTERNATIVE);
			
			requestListener = new BackgroundRequestListener();
			log("ADD REQUESTLISTENER");
			megaApi.addRequestListener(requestListener);
			megaApi.addListener(this);

//			DatabaseHandler dbH = DatabaseHandler.getDbHandler(getApplicationContext());
//			if (dbH.getCredentials() != null){
//				megaChatApi = new MegaChatApiAndroid(megaApi, true);
//			}
//			else{
//				megaChatApi = new MegaChatApiAndroid(megaApi, false);
//			}

			megaChatApi = new MegaChatApiAndroid(megaApi);
		}
		
		return megaApi;
	}
	
	
//	synchronized Tracker getTracker(TrackerName trackerId) {
//		if (!mTrackers.containsKey(trackerId)) {
//
//			GoogleAnalytics analytics = GoogleAnalytics.getInstance(this);
//			Tracker t = null;
//			if (trackerId == TrackerName.APP_TRACKER){
//				t = analytics.newTracker(GA_PROPERTY_ID);
//			}
////			Tracker t = (trackerId == TrackerName.APP_TRACKER) ? analytics.newTracker(PROPERTY_ID)
////					: (trackerId == TrackerName.GLOBAL_TRACKER) ? analytics.newTracker(R.xml.global_tracker)
////							: analytics.newTracker(R.xml.ecommerce_tracker);
//					mTrackers.put(trackerId, t);
//					
//		}
//	
//		return mTrackers.get(trackerId);
//	}

	
	public String getLocalIpAddress(){
		return localIpAddress;
	}
	
	public void setLocalIpAddress(String ip){
		localIpAddress = ip;
	}
	
	public static void log(String message) {
		Util.log("MegaApplication", message);
	}



	@Override
	public void onRequestStart(MegaApiJava api, MegaRequest request) {
		// TODO Auto-generated method stub
		
	}

	@Override
	public void onRequestUpdate(MegaApiJava api, MegaRequest request) {
		// TODO Auto-generated method stub
		
	}

	@Override
	public void onRequestFinish(MegaApiJava api, MegaRequest request,
			MegaError e) {
		log("onRequestFinish: " + request.getRequestString());
		if (request.getType() == MegaRequest.TYPE_LOGOUT){
			log("type_logout: " + e.getErrorCode() + "__" + request.getParamType());
			if (e.getErrorCode() == MegaError.API_ESID){
				log("calling ManagerActivity.logout");
<<<<<<< HEAD
				AccountController.logout(getApplicationContext(), getMegaApi(), getMegaChatApi(), false);
=======
				AccountController.logout(getApplicationContext(), getMegaApi(), false);
>>>>>>> 06e5c137
			}
		}
	}

	@Override
	public void onRequestTemporaryError(MegaApiJava api, MegaRequest request,
			MegaError e) {
		// TODO Auto-generated method stub
	}

	@Override
	public void onUsersUpdate(MegaApiJava api, ArrayList<MegaUser> users) {
		// TODO Auto-generated method stub
	}

	@Override
	public void onNodesUpdate(MegaApiJava api, ArrayList<MegaNode> nodes) {
		// TODO Auto-generated method stub
	}
	@Override
	public void onReloadNeeded(MegaApiJava api) {
		// TODO Auto-generated method stub
	}

	@Override
	public void onTransferStart(MegaApiJava api, MegaTransfer transfer) {
		// TODO Auto-generated method stub
	}
	@Override
	public void onTransferFinish(MegaApiJava api, MegaTransfer transfer,
			MegaError e) {
		// TODO Auto-generated method stub
	}

	@Override
	public void onTransferUpdate(MegaApiJava api, MegaTransfer transfer) {
		// TODO Auto-generated method stub
	}

	@Override
	public void onTransferTemporaryError(MegaApiJava api,
			MegaTransfer transfer, MegaError e) {
		// TODO Auto-generated method stub
	}

	@Override
	public boolean onTransferData(MegaApiJava api, MegaTransfer transfer,
			byte[] buffer) {
		// TODO Auto-generated method stub
		return false;
	}

	@Override
	public void onAccountUpdate(MegaApiJava api) {
		// TODO Auto-generated method stub
	}

	@Override
	public void onContactRequestsUpdate(MegaApiJava api,
			ArrayList<MegaContactRequest> requests) {
		// TODO Auto-generated method stub
	}
}<|MERGE_RESOLUTION|>--- conflicted
+++ resolved
@@ -36,11 +36,8 @@
 
 public class MegaApplication extends Application implements MegaListenerInterface{
 	final String TAG = "MegaApplication";
-<<<<<<< HEAD
-	static final String USER_AGENT = "MEGAAndroid/3.0.12";
-=======
 	static final String USER_AGENT = "MEGAAndroid/3.0.12.2";
->>>>>>> 06e5c137
+
 	MegaApiAndroid megaApi;
 	MegaApiAndroid megaApiFolder;
 	String localIpAddress = "";
@@ -89,11 +86,7 @@
 			if (e.getErrorCode() == MegaError.API_ESID){
 				if (request.getType() == MegaRequest.TYPE_LOGOUT){
 					log("type_logout");
-<<<<<<< HEAD
 					AccountController.logout(getApplicationContext(), getMegaApi(), getMegaChatApi(), false);
-=======
-					AccountController.logout(getApplicationContext(), getMegaApi(), false);
->>>>>>> 06e5c137
 				}
 			}
 			else if (request.getType() == MegaRequest.TYPE_FETCH_NODES){
@@ -295,11 +288,7 @@
 			log("type_logout: " + e.getErrorCode() + "__" + request.getParamType());
 			if (e.getErrorCode() == MegaError.API_ESID){
 				log("calling ManagerActivity.logout");
-<<<<<<< HEAD
 				AccountController.logout(getApplicationContext(), getMegaApi(), getMegaChatApi(), false);
-=======
-				AccountController.logout(getApplicationContext(), getMegaApi(), false);
->>>>>>> 06e5c137
 			}
 		}
 	}
