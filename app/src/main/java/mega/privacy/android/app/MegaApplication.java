package mega.privacy.android.app;

import android.app.Notification;
import android.app.NotificationChannel;
import android.app.NotificationManager;
import android.app.PendingIntent;
import android.content.BroadcastReceiver;
import android.content.Context;
import android.content.Intent;
import android.content.IntentFilter;
import android.content.pm.PackageInfo;
import android.content.pm.PackageManager;
import android.content.pm.PackageManager.NameNotFoundException;
import android.graphics.drawable.BitmapDrawable;
import android.graphics.drawable.Drawable;
import android.media.AudioManager;
import android.media.MediaPlayer;
import android.media.Ringtone;
import android.media.RingtoneManager;
import android.net.Uri;
import android.os.Build;
import android.os.Handler;
import android.os.Vibrator;
import android.support.annotation.Nullable;
import android.support.multidex.MultiDexApplication;
import android.support.text.emoji.EmojiCompat;
import android.support.text.emoji.FontRequestEmojiCompatConfig;
import android.support.text.emoji.bundled.BundledEmojiCompatConfig;
import android.support.v4.app.NotificationCompat;
import android.support.v4.content.ContextCompat;
import android.support.v4.content.LocalBroadcastManager;
import android.support.v4.provider.FontRequest;
import android.text.Html;
import android.text.Spanned;
import android.util.Log;

import org.webrtc.AndroidVideoTrackSourceObserver;
import org.webrtc.Camera1Enumerator;
import org.webrtc.Camera2Enumerator;
import org.webrtc.CameraEnumerator;
import org.webrtc.ContextUtils;
import org.webrtc.SurfaceTextureHelper;
import org.webrtc.VideoCapturer;

import java.util.ArrayList;
import java.util.HashMap;
import java.util.Locale;
import java.util.Timer;
import java.util.TimerTask;

import me.leolin.shortcutbadger.ShortcutBadger;
import mega.privacy.android.app.components.twemoji.EmojiManager;
import mega.privacy.android.app.components.twemoji.TwitterEmojiProvider;
import mega.privacy.android.app.fcm.ChatAdvancedNotificationBuilder;
import mega.privacy.android.app.fcm.ContactsAdvancedNotificationBuilder;
import mega.privacy.android.app.fcm.IncomingCallService;
import mega.privacy.android.app.lollipop.LoginActivityLollipop;
import mega.privacy.android.app.lollipop.ManagerActivityLollipop;
import mega.privacy.android.app.lollipop.MyAccountInfo;
import mega.privacy.android.app.lollipop.controllers.AccountController;
import mega.privacy.android.app.lollipop.megachat.BadgeIntentService;
import mega.privacy.android.app.lollipop.megachat.calls.ChatCallActivity;
import mega.privacy.android.app.receivers.NetworkStateReceiver;
import mega.privacy.android.app.utils.ChatUtil;
import nz.mega.sdk.MegaAccountSession;
import nz.mega.sdk.MegaApiAndroid;
import nz.mega.sdk.MegaApiJava;
import nz.mega.sdk.MegaChatApiAndroid;
import nz.mega.sdk.MegaChatApiJava;
import nz.mega.sdk.MegaChatCall;
import nz.mega.sdk.MegaChatCallListenerInterface;
import nz.mega.sdk.MegaChatError;
import nz.mega.sdk.MegaChatListItem;
import nz.mega.sdk.MegaChatListenerInterface;
import nz.mega.sdk.MegaChatMessage;
import nz.mega.sdk.MegaChatNotificationListenerInterface;
import nz.mega.sdk.MegaChatPresenceConfig;
import nz.mega.sdk.MegaChatRequest;
import nz.mega.sdk.MegaChatRequestListenerInterface;
import nz.mega.sdk.MegaChatRoom;
import nz.mega.sdk.MegaContactRequest;
import nz.mega.sdk.MegaError;
import nz.mega.sdk.MegaEvent;
import nz.mega.sdk.MegaGlobalListenerInterface;
import nz.mega.sdk.MegaHandleList;
import nz.mega.sdk.MegaNode;
import nz.mega.sdk.MegaPricing;
import nz.mega.sdk.MegaRequest;
import nz.mega.sdk.MegaRequestListenerInterface;
import nz.mega.sdk.MegaShare;
import nz.mega.sdk.MegaUser;
import nz.mega.sdk.MegaUserAlert;

import static mega.privacy.android.app.lollipop.LoginFragmentLollipop.NAME_USER_LOCKED;
import static android.provider.Settings.System.DEFAULT_RINGTONE_URI;
import static mega.privacy.android.app.utils.CacheFolderManager.*;
import static mega.privacy.android.app.utils.ChatUtil.*;
import static mega.privacy.android.app.utils.JobUtil.*;
import static mega.privacy.android.app.utils.LogUtil.*;
import static mega.privacy.android.app.utils.Constants.*;
import static mega.privacy.android.app.utils.TimeUtils.*;
import static mega.privacy.android.app.utils.Util.*;


public class MegaApplication extends MultiDexApplication implements MegaGlobalListenerInterface, MegaChatRequestListenerInterface, MegaChatNotificationListenerInterface, MegaChatCallListenerInterface, NetworkStateReceiver.NetworkStateReceiverListener, MegaChatListenerInterface {
	final String TAG = "MegaApplication";

	final private static int INITIAL_SOUND_LEVEL = 10;
	static final public String USER_AGENT = "MEGAAndroid/3.7.0_254";

	DatabaseHandler dbH;
	MegaApiAndroid megaApi;
	MegaApiAndroid megaApiFolder;
	String localIpAddress = "";
	BackgroundRequestListener requestListener;
	final static public String APP_KEY = "6tioyn8ka5l6hty";
	final static private String APP_SECRET = "hfzgdtrma231qdm";

	MyAccountInfo myAccountInfo;
	boolean esid = false;

	private int storageState = MegaApiJava.STORAGE_STATE_GREEN; //Default value

	private static boolean activityVisible = false;
	private static boolean isLoggingIn = false;
	private static boolean firstConnect = true;

	private static final boolean USE_BUNDLED_EMOJI = false;

	private static boolean showInfoChatMessages = false;

	private static boolean showPinScreen = true;

	private static long openChatId = -1;

	private static boolean closedChat = true;
	private static HashMap<Long, Boolean> hashMapSpeaker = new HashMap<>();
	private static HashMap<Long, Boolean> hashMapCallLayout = new HashMap<>();

	private static long openCallChatId = -1;

	private static boolean showRichLinkWarning = false;
	private static int counterNotNowRichLinkWarning = -1;
	private static boolean enabledRichLinks = false;

	private static boolean enabledGeoLocation = false;

	private static int disableFileVersions = -1;

	private static boolean recentChatVisible = false;
	private static boolean chatNotificationReceived = false;

	private static String urlConfirmationLink = null;

	private static boolean registeredChatListeners = false;

    private static boolean isVerifySMSShowed = false;

	MegaChatApiAndroid megaChatApi = null;

	private NetworkStateReceiver networkStateReceiver;
	private BroadcastReceiver logoutReceiver;

	/*A/V Calls*/
	private AudioManager audioManager;
	private MediaPlayer thePlayer;
	private Ringtone ringtone = null;
	private Vibrator vibrator = null;
	private Timer ringerTimer = null;

	private static MegaApplication singleApplicationInstance;

	@Override
	public void networkAvailable() {
		logDebug("Net available: Broadcast to ManagerActivity");
		Intent intent = new Intent(BROADCAST_ACTION_INTENT_CONNECTIVITY_CHANGE);
		intent.putExtra("actionType", GO_ONLINE);
		LocalBroadcastManager.getInstance(getApplicationContext()).sendBroadcast(intent);
	}

	@Override
	public void networkUnavailable() {
		logDebug("Net unavailable: Broadcast to ManagerActivity");
		Intent intent = new Intent(BROADCAST_ACTION_INTENT_CONNECTIVITY_CHANGE);
		intent.putExtra("actionType", GO_OFFLINE);
		LocalBroadcastManager.getInstance(getApplicationContext()).sendBroadcast(intent);
	}

    public static boolean isVerifySMSShowed() {
        return isVerifySMSShowed;
    }

    public static void smsVerifyShowed(boolean isShowed) {
	    isVerifySMSShowed = isShowed;
    }

//	static final String GA_PROPERTY_ID = "UA-59254318-1";
//	
//	/**
//	 * Enum used to identify the tracker that needs to be used for tracking.
//	 *
//	 * A single tracker is usually enough for most purposes. In case you do need multiple trackers,
//	 * storing them all in Application object helps ensure that they are created only once per
//	 * application instance.
//	 */
//	public enum TrackerName {
//	  APP_TRACKER/*, // Tracker used only in this app.
//	  GLOBAL_TRACKER, // Tracker used by all the apps from a company. eg: roll-up tracking.
//	  ECOMMERCE_TRACKER, // Tracker used by all ecommerce transactions from a company.
//	  */
//	}
//
//	HashMap<TrackerName, Tracker> mTrackers = new HashMap<TrackerName, Tracker>();
	
	class BackgroundRequestListener implements MegaRequestListenerInterface
	{

		@Override
		public void onRequestStart(MegaApiJava api, MegaRequest request) {
			logDebug("BackgroundRequestListener:onRequestStart: " + request.getRequestString());
		}

		@Override
		public void onRequestUpdate(MegaApiJava api, MegaRequest request) {
			logDebug("BackgroundRequestListener:onRequestUpdate: " + request.getRequestString());
		}

		@Override
		public void onRequestFinish(MegaApiJava api, MegaRequest request,
				MegaError e) {
			logDebug("BackgroundRequestListener:onRequestFinish: " + request.getRequestString() + "____" + e.getErrorCode() + "___" + request.getParamType());

			if (request.getType() == MegaRequest.TYPE_LOGOUT){
				if (e.getErrorCode() == MegaError.API_EINCOMPLETE){
					if (request.getParamType() == MegaError.API_ESSL) {
						logWarning("SSL verification failed");
						Intent intent = new Intent(BROADCAST_ACTION_INTENT_SSL_VERIFICATION_FAILED);
						LocalBroadcastManager.getInstance(getApplicationContext()).sendBroadcast(intent);
					}
				}
				else if (e.getErrorCode() == MegaError.API_ESID){
					logWarning("TYPE_LOGOUT:API_ESID");
					myAccountInfo = new MyAccountInfo(getApplicationContext());

					esid = true;

					if(!isChatEnabled()){
						logWarning("Chat is not enable - proceed to show login");
						if(activityVisible){
							launchExternalLogout();
						}
					}

					AccountController.localLogoutApp(getApplicationContext());
				}
			}
			else if(request.getType() == MegaRequest.TYPE_FETCH_NODES){
				logDebug("TYPE_FETCH_NODES");
				if (e.getErrorCode() == MegaError.API_OK){
					askForFullAccountInfo();
				}
			}
			else if(request.getType() == MegaRequest.TYPE_GET_ATTR_USER){
				if (e.getErrorCode() == MegaError.API_OK){

					if(request.getParamType()==MegaApiJava.USER_ATTR_FIRSTNAME||request.getParamType()==MegaApiJava.USER_ATTR_LASTNAME){
						logDebug("Name: " + request.getText());
						if (megaApi != null){
							if(request.getEmail()!=null){
								logDebug("Email: " + request.getEmail());
								MegaUser user = megaApi.getContact(request.getEmail());
								if (user != null) {
									logDebug("User handle: " + user.getHandle());
									logDebug("Visibility: " + user.getVisibility()); //If user visibity == MegaUser.VISIBILITY_UNKNOW then, non contact
									if(user.getVisibility()!=MegaUser.VISIBILITY_VISIBLE){
										logDebug("Non-contact");
										if(request.getParamType()==MegaApiJava.USER_ATTR_FIRSTNAME){
											dbH.setNonContactEmail(request.getEmail(), user.getHandle()+"");
											dbH.setNonContactFirstName(request.getText(), user.getHandle()+"");
										}
										else if(request.getParamType()==MegaApiJava.USER_ATTR_LASTNAME){
											dbH.setNonContactLastName(request.getText(), user.getHandle()+"");
										}
									}
									else{
										logDebug("The user is or was CONTACT: " + user.getEmail());
									}
								}
								else{
									logWarning("User is NULL");
								}
							}
						}
					}
				}
			}
			else if (request.getType() == MegaRequest.TYPE_GET_PRICING){
				if (e.getErrorCode() == MegaError.API_OK) {
					MegaPricing p = request.getPricing();

					dbH.setPricingTimestamp();

					if(myAccountInfo!=null){
						myAccountInfo.setProductAccounts(p);
						myAccountInfo.setPricing(p);
					}

					Intent intent = new Intent(BROADCAST_ACTION_INTENT_UPDATE_ACCOUNT_DETAILS);
					intent.putExtra("actionType", UPDATE_GET_PRICING);
					LocalBroadcastManager.getInstance(getApplicationContext()).sendBroadcast(intent);
				}
				else{
					logError("Error TYPE_GET_PRICING: " + e.getErrorCode());
				}
			}
			else if (request.getType() == MegaRequest.TYPE_GET_PAYMENT_METHODS){
				logDebug("Payment methods request");
				if(myAccountInfo!=null){
					myAccountInfo.setGetPaymentMethodsBoolean(true);
				}

				if (e.getErrorCode() == MegaError.API_OK){
					dbH.setPaymentMethodsTimeStamp();
					if(myAccountInfo!=null){
						myAccountInfo.setPaymentBitSet(convertToBitSet(request.getNumber()));
					}

					Intent intent = new Intent(BROADCAST_ACTION_INTENT_UPDATE_ACCOUNT_DETAILS);
					intent.putExtra("actionType", UPDATE_PAYMENT_METHODS);
					LocalBroadcastManager.getInstance(getApplicationContext()).sendBroadcast(intent);
				}
			}
			else if(request.getType() == MegaRequest.TYPE_CREDIT_CARD_QUERY_SUBSCRIPTIONS){
				if (e.getErrorCode() == MegaError.API_OK){
					if(myAccountInfo!=null){
						myAccountInfo.setNumberOfSubscriptions(request.getNumber());
						logDebug("NUMBER OF SUBS: " + myAccountInfo.getNumberOfSubscriptions());
					}

					Intent intent = new Intent(BROADCAST_ACTION_INTENT_UPDATE_ACCOUNT_DETAILS);
					intent.putExtra("actionType", UPDATE_CREDIT_CARD_SUBSCRIPTION);
					LocalBroadcastManager.getInstance(getApplicationContext()).sendBroadcast(intent);
				}
			}
			else if (request.getType() == MegaRequest.TYPE_ACCOUNT_DETAILS){
				logDebug ("Account details request");
				if (e.getErrorCode() == MegaError.API_OK){

					dbH.setAccountDetailsTimeStamp();

					if(myAccountInfo!=null && request.getMegaAccountDetails()!=null){
						myAccountInfo.setAccountInfo(request.getMegaAccountDetails());
						myAccountInfo.setAccountDetails(request.getNumDetails());

						boolean sessions = (request.getNumDetails() & myAccountInfo.hasSessionsDetails) != 0;
						if (sessions) {
							MegaAccountSession megaAccountSession = request.getMegaAccountDetails().getSession(0);

							if(megaAccountSession!=null){
								logDebug("getMegaAccountSESSION not Null");
								dbH.setExtendedAccountDetailsTimestamp();
								long mostRecentSession = megaAccountSession.getMostRecentUsage();

								String date = formatDateAndTime(getApplicationContext(),mostRecentSession, DATE_LONG_FORMAT);

								myAccountInfo.setLastSessionFormattedDate(date);
								myAccountInfo.setCreateSessionTimeStamp(megaAccountSession.getCreationTimestamp());
							}
						}

						logDebug("onRequest TYPE_ACCOUNT_DETAILS: " + myAccountInfo.getUsedPerc());
					}

					Intent intent = new Intent(BROADCAST_ACTION_INTENT_UPDATE_ACCOUNT_DETAILS);
					intent.putExtra("actionType", UPDATE_ACCOUNT_DETAILS);
					LocalBroadcastManager.getInstance(getApplicationContext()).sendBroadcast(intent);
				}
			}
		}

		@Override
		public void onRequestTemporaryError(MegaApiJava api,
				MegaRequest request, MegaError e) {
			logDebug("BackgroundRequestListener: onRequestTemporaryError: " + request.getRequestString());
		}
		
	}

	public void launchExternalLogout(){
		logDebug("launchExternalLogout");
		Intent loginIntent = new Intent(this, LoginActivityLollipop.class);
		loginIntent.addFlags(Intent.FLAG_ACTIVITY_NEW_TASK | Intent.FLAG_ACTIVITY_CLEAR_TASK);
		startActivity(loginIntent);
	}

	private final int interval = 3000;
	private Handler keepAliveHandler = new Handler();
	int backgroundStatus = -1;

	private Runnable keepAliveRunnable = new Runnable() {
		@Override
		public void run() {
			try {
				if (activityVisible) {
					logDebug("KEEPALIVE: " + System.currentTimeMillis());
					if (megaChatApi != null) {
						backgroundStatus = megaChatApi.getBackgroundStatus();
						logDebug("backgroundStatus_activityVisible: " + backgroundStatus);
						if (backgroundStatus != -1){
							if (backgroundStatus != 0){
								megaChatApi.setBackgroundStatus(false);
							}
						}
					}

				} else {
					logDebug("KEEPALIVEAWAY: " + System.currentTimeMillis());
					if (megaChatApi != null) {
						backgroundStatus = megaChatApi.getBackgroundStatus();
						logDebug("backgroundStatus_!activityVisible: " + backgroundStatus);
						if (backgroundStatus != -1){
							if (backgroundStatus != 1){
								megaChatApi.setBackgroundStatus(true);
							}
						}
					}
				}

				keepAliveHandler.postAtTime(keepAliveRunnable, System.currentTimeMillis() + interval);
				keepAliveHandler.postDelayed(keepAliveRunnable, interval);
			}
			catch (Exception exc) {
				logError("Exception in keepAliveRunnable", exc);
			}
		}
	};

	public void handleUncaughtException(Thread thread, Throwable e) {
		logFatal("UNCAUGHT EXCEPTION", e);
		e.printStackTrace();
	}

	public static MegaApplication getInstance() {
		return singleApplicationInstance;
	}

	@Override
	public void onCreate() {
		super.onCreate();
<<<<<<< HEAD
        isVerifySMSShowed = false;
=======

		// Setup handler for uncaught exceptions.
		Thread.setDefaultUncaughtExceptionHandler(new Thread.UncaughtExceptionHandler() {
			@Override
			public void uncaughtException(Thread thread, Throwable e) {
				handleUncaughtException(thread, e);
			}
		});

>>>>>>> 393a7df3
		singleApplicationInstance = this;

		keepAliveHandler.postAtTime(keepAliveRunnable, System.currentTimeMillis()+interval);
		keepAliveHandler.postDelayed(keepAliveRunnable, interval);
		dbH = DatabaseHandler.getDbHandler(getApplicationContext());
		megaApi = getMegaApi();
		megaApiFolder = getMegaApiFolder();
		megaChatApi = getMegaChatApi();
        scheduleCameraUploadJob(getApplicationContext());

		setContext(getApplicationContext());
		boolean fileLoggerSDK = false;
		boolean staging = false;
		if (dbH != null) {
			MegaAttributes attrs = dbH.getAttributes();
			if (attrs != null) {
				if (attrs.getFileLoggerSDK() != null) {
					try {
						fileLoggerSDK = Boolean.parseBoolean(attrs.getFileLoggerSDK());
					} catch (Exception e) {
						fileLoggerSDK = false;
					}
				} else {
					fileLoggerSDK = false;
				}

				if (attrs.getStaging() != null){
					try{
						staging = Boolean.parseBoolean(attrs.getStaging());
					} catch (Exception e){ staging = false;}
				}
			}
			else {
				fileLoggerSDK = false;
				staging = false;
			}
		}
        
        setFileLoggerSDK(fileLoggerSDK);
		MegaApiAndroid.addLoggerObject(new AndroidLogger(AndroidLogger.LOG_FILE_NAME, fileLoggerSDK));
		MegaApiAndroid.setLogLevel(MegaApiAndroid.LOG_LEVEL_MAX);

		if (staging){
			megaApi.changeApiUrl("https://staging.api.mega.co.nz/");
		}
		else{
            megaApi.changeApiUrl("https://g.api.mega.co.nz/");
		}

		if (DEBUG){
			MegaApiAndroid.setLogLevel(MegaApiAndroid.LOG_LEVEL_MAX);
		}
		else {
			if (fileLoggerSDK) {
				MegaApiAndroid.setLogLevel(MegaApiAndroid.LOG_LEVEL_MAX);
			} else {
				MegaApiAndroid.setLogLevel(MegaApiAndroid.LOG_LEVEL_FATAL);
			}
		}

		boolean fileLoggerKarere = false;
		if (dbH != null) {
			MegaAttributes attrs = dbH.getAttributes();
			if (attrs != null) {
				if (attrs.getFileLoggerKarere() != null) {
					try {
						fileLoggerKarere = Boolean.parseBoolean(attrs.getFileLoggerKarere());
					} catch (Exception e) {
						fileLoggerKarere = false;
					}
				} else {
					fileLoggerKarere = false;
				}
			} else {
				fileLoggerKarere = false;
			}
		}
        
        setFileLoggerKarere(fileLoggerKarere);
		MegaChatApiAndroid.setLoggerObject(new AndroidChatLogger(AndroidChatLogger.LOG_FILE_NAME, fileLoggerKarere));
		MegaChatApiAndroid.setLogLevel(MegaChatApiAndroid.LOG_LEVEL_MAX);

		if (DEBUG){
			MegaChatApiAndroid.setLogLevel(MegaChatApiAndroid.LOG_LEVEL_MAX);
		}
		else {
			if (fileLoggerKarere) {
				MegaChatApiAndroid.setLogLevel(MegaChatApiAndroid.LOG_LEVEL_MAX);
			} else {
				MegaChatApiAndroid.setLogLevel(MegaChatApiAndroid.LOG_LEVEL_ERROR);
			}
		}

		boolean useHttpsOnly = false;
		if (dbH != null) {
			useHttpsOnly = Boolean.parseBoolean(dbH.getUseHttpsOnly());
			logDebug("Value of useHttpsOnly: " + useHttpsOnly);
			megaApi.useHttpsOnly(useHttpsOnly);
		}

		myAccountInfo = new MyAccountInfo(this);

		if (dbH != null) {
			dbH.resetExtendedAccountDetailsTimestamp();
		}

		networkStateReceiver = new NetworkStateReceiver();
		networkStateReceiver.addListener(this);
		this.registerReceiver(networkStateReceiver, new IntentFilter(android.net.ConnectivityManager.CONNECTIVITY_ACTION));

		logoutReceiver = new BroadcastReceiver() {
            @Override
            public void onReceive(Context context,Intent intent) {
                if (intent != null) {
                    if (intent.getAction() == ACTION_LOG_OUT) {
                        storageState = MegaApiJava.STORAGE_STATE_GREEN; //Default value
                    }
                }
            }
        };
		LocalBroadcastManager.getInstance(this).registerReceiver(logoutReceiver, new IntentFilter(ACTION_LOG_OUT));
		EmojiManager.install(new TwitterEmojiProvider());

		final EmojiCompat.Config config;
		if (USE_BUNDLED_EMOJI) {
			logDebug("Use Bundle emoji");
			// Use the bundled font for EmojiCompat
			config = new BundledEmojiCompatConfig(getApplicationContext());
		} else {
			logDebug("Use downloadable font for EmojiCompat");
			// Use a downloadable font for EmojiCompat
			final FontRequest fontRequest = new FontRequest(
					"com.google.android.gms.fonts",
					"com.google.android.gms",
					"Noto Color Emoji Compat",
					R.array.com_google_android_gms_fonts_certs);
			config = new FontRequestEmojiCompatConfig(getApplicationContext(), fontRequest)
					.setReplaceAll(false)
					.registerInitCallback(new EmojiCompat.InitCallback() {
						@Override
						public  void onInitialized() {
							logDebug("EmojiCompat initialized");
						}
						@Override
						public  void onFailed(@Nullable Throwable throwable) {
							logWarning("EmojiCompat initialization failed");
						}
					});
		}
		EmojiCompat.init(config);
		// clear the cache files stored in the external cache folder.
        clearPublicCache(this);

//		initializeGA();
		
//		new MegaTest(getMegaApi()).start();
	}


	public void askForFullAccountInfo(){
		logDebug("askForFullAccountInfo");
		megaApi.getPaymentMethods(null);
		megaApi.getAccountDetails(null);
		megaApi.getPricing(null);
		megaApi.creditCardQuerySubscriptions(null);
	}

	public void askForPaymentMethods(){
		logDebug("askForPaymentMethods");
		megaApi.getPaymentMethods(null);
	}

	public void askForPricing(){

		megaApi.getPricing(null);
	}

	public void askForAccountDetails(){
		logDebug("askForAccountDetails");
		if (dbH != null) {
			dbH.resetAccountDetailsTimeStamp();
		}
		megaApi.getAccountDetails(null);
	}

	public void askForCCSubscriptions(){

		megaApi.creditCardQuerySubscriptions(null);
	}

	public void askForExtendedAccountDetails(){
		logDebug("askForExtendedAccountDetails");
		if (dbH != null) {
			dbH.resetExtendedAccountDetailsTimestamp();
		}
		megaApi.getExtendedAccountDetails(true,false, false, null);
	}

	static private VideoCapturer createCameraCapturer(CameraEnumerator enumerator) {
		logDebug("createCameraCapturer");
		final String[] deviceNames = enumerator.getDeviceNames();

		// First, try to find front facing camera
		for (String deviceName : deviceNames) {
			if (enumerator.isFrontFacing(deviceName)) {
				VideoCapturer videoCapturer = enumerator.createCapturer(deviceName, null);

				if (videoCapturer != null) {
					return videoCapturer;
				}
			}
		}
		// Front facing camera not found, try something else
		for (String deviceName : deviceNames) {
			if (!enumerator.isFrontFacing(deviceName)) {
				VideoCapturer videoCapturer = enumerator.createCapturer(deviceName, null);

				if (videoCapturer != null) {
					return videoCapturer;
				}
			}
		}
		return null;
	}

	static VideoCapturer videoCapturer = null;

	static public void stopVideoCapture() {
		logDebug("stopVideoCapture");

		if (videoCapturer != null) {
			try {
				videoCapturer.stopCapture();
			} catch (InterruptedException e) {
				e.printStackTrace();
			}
			videoCapturer = null;
		}
	}

	static public void startVideoCapture(long nativeAndroidVideoTrackSource, SurfaceTextureHelper surfaceTextureHelper) {
		logDebug("startVideoCapture");

		// Settings
		boolean useCamera2 = false;
		boolean captureToTexture = true;
		int videoWidth = 480;
		int videoHeight = 320;
		int videoFps = 15;

		stopVideoCapture();
		Context context = ContextUtils.getApplicationContext();
		if (Camera2Enumerator.isSupported(context) && useCamera2) {
			videoCapturer = createCameraCapturer(new Camera2Enumerator(context));
		} else {
			videoCapturer = createCameraCapturer(new Camera1Enumerator(captureToTexture));
		}

		if (videoCapturer == null) {
			logError("Unable to create video capturer");
			return;
		}

		// Link the capturer with the surfaceTextureHelper and the native video source
		VideoCapturer.CapturerObserver capturerObserver = new AndroidVideoTrackSourceObserver(nativeAndroidVideoTrackSource);
		videoCapturer.initialize(surfaceTextureHelper, context, capturerObserver);

		// Start the capture!
		videoCapturer.startCapture(videoWidth, videoHeight, videoFps);
	}

	static public void startVideoCaptureWithParameters(int videoWidth, int videoHeight, int videoFps, long nativeAndroidVideoTrackSource, SurfaceTextureHelper surfaceTextureHelper) {
		logDebug("startVideoCaptureWithParameters");

		// Settings
		boolean useCamera2 = false;
		boolean captureToTexture = true;

		stopVideoCapture();
		Context context = ContextUtils.getApplicationContext();
		if (Camera2Enumerator.isSupported(context) && useCamera2) {
			videoCapturer = createCameraCapturer(new Camera2Enumerator(context));
		} else {
			videoCapturer = createCameraCapturer(new Camera1Enumerator(captureToTexture));
		}

		if (videoCapturer == null) {
			logError("Unable to create video capturer");
			return;
		}

		// Link the capturer with the surfaceTextureHelper and the native video source
		VideoCapturer.CapturerObserver capturerObserver = new AndroidVideoTrackSourceObserver(nativeAndroidVideoTrackSource);
		videoCapturer.initialize(surfaceTextureHelper, context, capturerObserver);

		// Start the capture!
		videoCapturer.startCapture(videoWidth, videoHeight, videoFps);
	}

//	private void initializeGA(){
//		// Set the log level to verbose.
//		GoogleAnalytics.getInstance(this).getLogger().setLogLevel(LogLevel.VERBOSE);
//	}
	
	public MegaApiAndroid getMegaApiFolder(){
		if (megaApiFolder == null){
			PackageManager m = getPackageManager();
			String s = getPackageName();
			PackageInfo p;
			String path = null;
			try
			{
				p = m.getPackageInfo(s, 0);
				path = p.applicationInfo.dataDir + "/";
			}
			catch (NameNotFoundException e)
			{
				e.printStackTrace();
			}
			
			Log.d(TAG, "Database path: " + path);
			megaApiFolder = new MegaApiAndroid(MegaApplication.APP_KEY, 
					MegaApplication.USER_AGENT, path);

			megaApiFolder.retrySSLerrors(true);

			megaApiFolder.setDownloadMethod(MegaApiJava.TRANSFER_METHOD_AUTO_ALTERNATIVE);
			megaApiFolder.setUploadMethod(MegaApiJava.TRANSFER_METHOD_AUTO_ALTERNATIVE);
		}
		
		return megaApiFolder;
	}

	public MegaChatApiAndroid getMegaChatApi(){
		if (megaChatApi == null){
			if (megaApi == null){
				getMegaApi();
			}
			else{
				megaChatApi = new MegaChatApiAndroid(megaApi);
			}
		}

		if(megaChatApi!=null) {
			if (!registeredChatListeners) {
				logDebug("Add listeners of megaChatApi");
				megaChatApi.addChatRequestListener(this);
				megaChatApi.addChatNotificationListener(this);
				megaChatApi.addChatCallListener(this);
				megaChatApi.addChatListener(this);
				registeredChatListeners = true;
			}
		}

		return megaChatApi;
	}

	public void disableMegaChatApi(){
		try {
			if (megaChatApi != null) {
				megaChatApi.removeChatRequestListener(this);
				megaChatApi.removeChatNotificationListener(this);
				megaChatApi.removeChatCallListener(this);
				megaChatApi.removeChatListener(this);
				registeredChatListeners = false;
			}
		}
		catch (Exception e){}
	}

	public void enableChat(){
		logDebug("enableChat");
		if(isChatEnabled()){
			megaChatApi = getMegaChatApi();
		}
	}
	
	public MegaApiAndroid getMegaApi()
	{
		if(megaApi == null)
		{
			logDebug("MEGAAPI = null");
			PackageManager m = getPackageManager();
			String s = getPackageName();
			PackageInfo p;
			String path = null;
			try
			{
				p = m.getPackageInfo(s, 0);
				path = p.applicationInfo.dataDir + "/";
			}
			catch (NameNotFoundException e)
			{
				e.printStackTrace();
			}
			
			Log.d(TAG, "Database path: " + path);
			megaApi = new MegaApiAndroid(MegaApplication.APP_KEY, 
					MegaApplication.USER_AGENT, path);

			megaApi.retrySSLerrors(true);

			megaApi.setDownloadMethod(MegaApiJava.TRANSFER_METHOD_AUTO_ALTERNATIVE);
			megaApi.setUploadMethod(MegaApiJava.TRANSFER_METHOD_AUTO_ALTERNATIVE);
			
			requestListener = new BackgroundRequestListener();
			logDebug("ADD REQUESTLISTENER");
			megaApi.addRequestListener(requestListener);

			megaApi.addGlobalListener(this);

//			DatabaseHandler dbH = DatabaseHandler.getDbHandler(getApplicationContext());
//			if (dbH.getCredentials() != null){
//				megaChatApi = new MegaChatApiAndroid(megaApi, true);
//			}
//			else{
//				megaChatApi = new MegaChatApiAndroid(megaApi, false);
//			}

			if(isChatEnabled()){
				megaChatApi = getMegaChatApi();
			}

			String language = Locale.getDefault().toString();
			boolean languageString = megaApi.setLanguage(language);
			logDebug("Result: " + languageString + " Language: " + language);
			if(languageString==false){
				language = Locale.getDefault().getLanguage();
				languageString = megaApi.setLanguage(language);
				logDebug("Result: " + languageString + " Language: " + language);
			}
		}
		
		return megaApi;
	}

	public static boolean isActivityVisible() {
		logDebug("isActivityVisible() => " + activityVisible);
		return activityVisible;
	}

	public static void setFirstConnect(boolean firstConnect){
		MegaApplication.firstConnect = firstConnect;
	}

	public static boolean isFirstConnect(){
		return firstConnect;
	}

	public static boolean isShowInfoChatMessages() {
		return showInfoChatMessages;
	}

	public static void setShowInfoChatMessages(boolean showInfoChatMessages) {
		MegaApplication.showInfoChatMessages = showInfoChatMessages;
	}

	public static void activityResumed() {
		logDebug("activityResumed()");
		activityVisible = true;
	}

	public static void activityPaused() {
		logDebug("activityPaused()");
		activityVisible = false;
	}

	public static boolean isShowPinScreen() {
		return showPinScreen;
	}

	public static void setShowPinScreen(boolean showPinScreen) {
		MegaApplication.showPinScreen = showPinScreen;
	}

	public static String getUrlConfirmationLink() {
		return urlConfirmationLink;
	}

	public static void setUrlConfirmationLink(String urlConfirmationLink) {
		MegaApplication.urlConfirmationLink = urlConfirmationLink;
	}

	public static boolean isLoggingIn() {
		return isLoggingIn;
	}

	public static void setLoggingIn(boolean loggingIn) {
		isLoggingIn = loggingIn;
	}

	public static void setOpenChatId(long openChatId){
		MegaApplication.openChatId = openChatId;
	}

	public static long getOpenCallChatId() {
		return openCallChatId;
	}

	public static void setOpenCallChatId(long openCallChatId) {
		MegaApplication.openCallChatId = openCallChatId;
	}

	public static boolean isRecentChatVisible() {
		if(activityVisible){
			return recentChatVisible;
		}
		else{
			return false;
		}
	}

	public static void setRecentChatVisible(boolean recentChatVisible) {
		logDebug("setRecentChatVisible: " + recentChatVisible);
		MegaApplication.recentChatVisible = recentChatVisible;
	}

	public static boolean isChatNotificationReceived() {
		return chatNotificationReceived;
	}

	public static void setChatNotificationReceived(boolean chatNotificationReceived) {
		MegaApplication.chatNotificationReceived = chatNotificationReceived;
	}

	//	synchronized Tracker getTracker(TrackerName trackerId) {
//		if (!mTrackers.containsKey(trackerId)) {
//
//			GoogleAnalytics analytics = GoogleAnalytics.getInstance(this);
//			Tracker t = null;
//			if (trackerId == TrackerName.APP_TRACKER){
//				t = analytics.newTracker(GA_PROPERTY_ID);
//			}
////			Tracker t = (trackerId == TrackerName.APP_TRACKER) ? analytics.newTracker(PROPERTY_ID)
////					: (trackerId == TrackerName.GLOBAL_TRACKER) ? analytics.newTracker(R.xml.global_tracker)
////							: analytics.newTracker(R.xml.ecommerce_tracker);
//					mTrackers.put(trackerId, t);
//					
//		}
//	
//		return mTrackers.get(trackerId);
//	}

	public static long getOpenChatId() {
		return openChatId;
	}

	public String getLocalIpAddress(){
		return localIpAddress;
	}
	
	public void setLocalIpAddress(String ip){
		localIpAddress = ip;
	}

	@Override
	public void onUsersUpdate(MegaApiJava api, ArrayList<MegaUser> users) {
		logDebug("onUsersUpdate");
	}

	@Override
	public void onUserAlertsUpdate(MegaApiJava api, ArrayList<MegaUserAlert> userAlerts) {
		logDebug("onUserAlertsUpdate");
		updateAppBadge();
	}

	@Override
	public void onNodesUpdate(MegaApiJava api, ArrayList<MegaNode> updatedNodes) {
		logDebug("onNodesUpdate");
		if (updatedNodes != null) {
			logDebug("updatedNodes: " + updatedNodes.size());

			for (int i = 0; i < updatedNodes.size(); i++) {
				MegaNode n = updatedNodes.get(i);
				if (n.isInShare() && n.hasChanged(MegaNode.CHANGE_TYPE_INSHARE)) {
					logDebug("updatedNodes name: " + n.getName() + " isInshared: " + n.isInShare() + " getchanges: " + n.getChanges() + " haschanged(TYPE_INSHARE): " + n.hasChanged(MegaNode.CHANGE_TYPE_INSHARE));

					showSharedFolderNotification(n);
				}
			}
		}
		else{
			logWarning("Updated nodes is NULL");
		}
	}

	public void showSharedFolderNotification(MegaNode n) {
		logDebug("showSharedFolderNotification");

		try {
			ArrayList<MegaShare> sharesIncoming = megaApi.getInSharesList();
			String name = "";
			for (int j = 0; j < sharesIncoming.size(); j++) {
				MegaShare mS = sharesIncoming.get(j);
				if (mS.getNodeHandle() == n.getHandle()) {
					MegaUser user = megaApi.getContact(mS.getUser());
					if (user != null) {
						MegaContactDB contactDB = dbH.findContactByHandle(String.valueOf(user.getHandle()));

						if (contactDB != null) {
							if (!contactDB.getName().equals("")) {
								name = contactDB.getName() + " " + contactDB.getLastName();

							} else {
								name = user.getEmail();

							}
						} else {
							logWarning("The contactDB is null: ");
							name = user.getEmail();

						}
					} else {
						name = user.getEmail();
					}
				}
			}

			String source = "<b>" + n.getName() + "</b> " + getString(R.string.incoming_folder_notification) + " " + toCDATA(name);
			Spanned notificationContent;
			if (android.os.Build.VERSION.SDK_INT >= android.os.Build.VERSION_CODES.N) {
				notificationContent = Html.fromHtml(source, Html.FROM_HTML_MODE_LEGACY);
			} else {
				notificationContent = Html.fromHtml(source);
			}

			int notificationId = NOTIFICATION_PUSH_CLOUD_DRIVE;
			String notificationChannelId = NOTIFICATION_CHANNEL_CLOUDDRIVE_ID;
			String notificationChannelName = NOTIFICATION_CHANNEL_CLOUDDRIVE_NAME;

			Intent intent = new Intent(this, ManagerActivityLollipop.class);
			intent.addFlags(Intent.FLAG_ACTIVITY_CLEAR_TOP);
			intent.setAction(ACTION_INCOMING_SHARED_FOLDER_NOTIFICATION);
			PendingIntent pendingIntent = PendingIntent.getActivity(this, 0 /* Request code */, intent,
					PendingIntent.FLAG_ONE_SHOT);

			Uri defaultSoundUri = RingtoneManager.getDefaultUri(RingtoneManager.TYPE_NOTIFICATION);

			if (android.os.Build.VERSION.SDK_INT >= android.os.Build.VERSION_CODES.O) {
				NotificationChannel channel = new NotificationChannel(notificationChannelId, notificationChannelName, NotificationManager.IMPORTANCE_HIGH);
				channel.setShowBadge(true);
				NotificationManager notificationManager = (NotificationManager) getApplicationContext().getSystemService(Context.NOTIFICATION_SERVICE);
				notificationManager.createNotificationChannel(channel);

				NotificationCompat.Builder notificationBuilderO = new NotificationCompat.Builder(this, notificationChannelId);
				notificationBuilderO
						.setSmallIcon(R.drawable.ic_stat_notify)
						.setContentTitle(getString(R.string.title_incoming_folder_notification))
						.setContentText(notificationContent)
						.setStyle(new NotificationCompat.BigTextStyle()
								.bigText(notificationContent))
						.setAutoCancel(true)
						.setSound(defaultSoundUri)
						.setContentIntent(pendingIntent)
						.setColor(ContextCompat.getColor(this, R.color.mega));

				Drawable d = getResources().getDrawable(R.drawable.ic_folder_incoming, getTheme());
				notificationBuilderO.setLargeIcon(((BitmapDrawable) d).getBitmap());

				notificationManager.notify(notificationId, notificationBuilderO.build());
			}
			else {
				NotificationCompat.Builder notificationBuilder = new NotificationCompat.Builder(this)
						.setSmallIcon(R.drawable.ic_stat_notify)
						.setContentTitle(getString(R.string.title_incoming_folder_notification))
						.setContentText(notificationContent)
						.setStyle(new NotificationCompat.BigTextStyle()
								.bigText(notificationContent))
						.setAutoCancel(true)
						.setSound(defaultSoundUri)
						.setContentIntent(pendingIntent);

				if (Build.VERSION.SDK_INT >= Build.VERSION_CODES.LOLLIPOP) {
					notificationBuilder.setColor(ContextCompat.getColor(this, R.color.mega));
				}

				Drawable d;

				if (android.os.Build.VERSION.SDK_INT >= Build.VERSION_CODES.LOLLIPOP) {
					d = getResources().getDrawable(R.drawable.ic_folder_incoming, getTheme());
				} else {
					d = ContextCompat.getDrawable(this, R.drawable.ic_folder_incoming);
				}

				notificationBuilder.setLargeIcon(((BitmapDrawable) d).getBitmap());


				if (Build.VERSION.SDK_INT <= Build.VERSION_CODES.N_MR1) {
					//API 25 = Android 7.1
					notificationBuilder.setPriority(Notification.PRIORITY_HIGH);
				} else {
					notificationBuilder.setPriority(NotificationManager.IMPORTANCE_HIGH);
				}

				NotificationManager notificationManager =
						(NotificationManager) getSystemService(Context.NOTIFICATION_SERVICE);

				notificationManager.notify(notificationId, notificationBuilder.build());
			}
		} catch (Exception e) {
			logError("Exception", e);
		}

//        try{
//            String source = "Tap to get more info";
//            Spanned notificationContent;
//            if (android.os.Build.VERSION.SDK_INT >= android.os.Build.VERSION_CODES.N) {
//                notificationContent = Html.fromHtml(source,Html.FROM_HTML_MODE_LEGACY);
//            } else {
//                notificationContent = Html.fromHtml(source);
//            }
//
//            int notificationId = NOTIFICATION_PUSH_CLOUD_DRIVE;
//
//            Intent intent = new Intent(this, ManagerActivityLollipop.class);
//            intent.addFlags(Intent.FLAG_ACTIVITY_CLEAR_TOP);
//            intent.setAction(ACTION_INCOMING_SHARED_FOLDER_NOTIFICATION);
//            PendingIntent pendingIntent = PendingIntent.getActivity(this, 0 /* Request code */, intent,
//                    PendingIntent.FLAG_ONE_SHOT);
//
//            Uri defaultSoundUri = RingtoneManager.getDefaultUri(RingtoneManager.TYPE_NOTIFICATION);
//            NotificationCompat.Builder notificationBuilder = new NotificationCompat.Builder(this)
//                    .setSmallIcon(R.drawable.ic_stat_notify_download)
//                    .setContentTitle(getString(R.string.title_incoming_folder_notification))
//                    .setContentText(notificationContent)
//                    .setStyle(new NotificationCompat.BigTextStyle()
//                            .bigText(notificationContent))
//                    .setAutoCancel(true)
//                    .setSound(defaultSoundUri)
//                    .setColor(ContextCompat.getColor(this,R.color.mega))
//                    .setContentIntent(pendingIntent);
//
//            Drawable d;
//
//            if(android.os.Build.VERSION.SDK_INT >=  Build.VERSION_CODES.LOLLIPOP){
//                d = getResources().getDrawable(R.drawable.ic_folder_incoming, getTheme());
//            } else {
//                d = getResources().getDrawable(R.drawable.ic_folder_incoming);
//            }
//
//            notificationBuilder.setLargeIcon(((BitmapDrawable)d).getBitmap());
//
//            NotificationManager notificationManager =
//                    (NotificationManager) getSystemService(Context.NOTIFICATION_SERVICE);
//
//            notificationManager.notify(notificationId, notificationBuilder.build());
//        }
//        catch(Exception e){
//            log("Exception when showing shared folder notification: "+e.getMessage());
//        }
	}


	@Override
	public void onReloadNeeded(MegaApiJava api) {
		// TODO Auto-generated method stub
	}


	@Override
	public void onAccountUpdate(MegaApiJava api) {
		logDebug("onAccountUpdate");

		megaApi.getPaymentMethods(null);
		megaApi.getAccountDetails(null);
		megaApi.getPricing(null);
		megaApi.creditCardQuerySubscriptions(null);
		dbH.resetExtendedAccountDetailsTimestamp();
	}

	@Override
	public void onContactRequestsUpdate(MegaApiJava api, ArrayList<MegaContactRequest> requests) {
		logDebug("onContactRequestUpdate");

		updateAppBadge();

		if(requests!=null){
			for (int i = 0; i < requests.size(); i++) {
				MegaContactRequest cr = requests.get(i);
				if (cr != null) {
					if ((cr.getStatus() == MegaContactRequest.STATUS_UNRESOLVED) && (!cr.isOutgoing())) {

						ContactsAdvancedNotificationBuilder notificationBuilder;
						notificationBuilder =  ContactsAdvancedNotificationBuilder.newInstance(this, megaApi);

						notificationBuilder.removeAllIncomingContactNotifications();
						notificationBuilder.showIncomingContactRequestNotification();

						logDebug("IPC: " + cr.getSourceEmail() + " cr.isOutgoing: " + cr.isOutgoing() + " cr.getStatus: " + cr.getStatus());
					}
					else if ((cr.getStatus() == MegaContactRequest.STATUS_ACCEPTED) && (cr.isOutgoing())) {

						ContactsAdvancedNotificationBuilder notificationBuilder;
						notificationBuilder =  ContactsAdvancedNotificationBuilder.newInstance(this, megaApi);

						notificationBuilder.showAcceptanceContactRequestNotification(cr.getTargetEmail());

						logDebug("ACCEPT OPR: " + cr.getSourceEmail() + " cr.isOutgoing: " + cr.isOutgoing() + " cr.getStatus: " + cr.getStatus());
					}
				}
			}
		}
	}

	public void sendSignalPresenceActivity(){
		logDebug("sendSignalPresenceActivity");
		if(isChatEnabled()){
			if (megaChatApi != null){
				if(megaChatApi.isSignalActivityRequired()){
					megaChatApi.signalPresenceActivity();
				}
			}
		}
	}

	@Override
	public void onRequestStart(MegaChatApiJava api, MegaChatRequest request) {
		logDebug("onRequestStart (CHAT): " + request.getRequestString());
	}

	@Override
	public void onRequestUpdate(MegaChatApiJava api, MegaChatRequest request) {
	}

	@Override
	public void onRequestFinish(MegaChatApiJava api, MegaChatRequest request, MegaChatError e) {
		logDebug("onRequestFinish (CHAT): " + request.getRequestString() + "_"+e.getErrorCode());
		if (request.getType() == MegaChatRequest.TYPE_SET_BACKGROUND_STATUS){
			logDebug("SET_BACKGROUND_STATUS: " + request.getFlag());
		}
		else if (request.getType() == MegaChatRequest.TYPE_LOGOUT) {
			logDebug("CHAT_TYPE_LOGOUT: " + e.getErrorCode() + "__" + e.getErrorString());

			try{
				if (megaChatApi != null){
					megaChatApi.removeChatRequestListener(this);
					megaChatApi.removeChatNotificationListener(this);
					megaChatApi.removeChatCallListener(this);
					megaChatApi.removeChatListener(this);
					registeredChatListeners = false;
				}
			}
			catch (Exception exc){}

			try{
				ShortcutBadger.applyCount(getApplicationContext(), 0);

				startService(new Intent(getApplicationContext(), BadgeIntentService.class).putExtra("badgeCount", 0));
			}
			catch (Exception exc){
				logError("EXCEPTION removing badge indicator", exc);
            }

			if(megaApi!=null){
				int loggedState = megaApi.isLoggedIn();
				logDebug("Login status on " + loggedState);
				if(loggedState==0){
					AccountController aC = new AccountController(this);
					aC.logoutConfirmed(this);

					if(activityVisible){
						if(getUrlConfirmationLink()!=null){
							logDebug("Launch intent to confirmation account screen");
							Intent confirmIntent = new Intent(this, LoginActivityLollipop.class);
							confirmIntent.putExtra("visibleFragment",  LOGIN_FRAGMENT);
							confirmIntent.putExtra(EXTRA_CONFIRMATION, getUrlConfirmationLink());
							confirmIntent.setFlags(Intent.FLAG_ACTIVITY_CLEAR_TOP);
							confirmIntent.setAction(ACTION_CONFIRM);
							setUrlConfirmationLink(null);
							startActivity(confirmIntent);
						}
						else{
							logDebug("Launch intent to login activity");
							Intent tourIntent = new Intent(this, LoginActivityLollipop.class);
							tourIntent.addFlags(Intent.FLAG_ACTIVITY_NEW_TASK | Intent.FLAG_ACTIVITY_CLEAR_TASK);
							this.startActivity(tourIntent);
						}
					}
					else{
						logDebug("No activity visible on logging out chat");
						if(getUrlConfirmationLink()!=null){
							logDebug("Show confirmation account screen");
							Intent confirmIntent = new Intent(this, LoginActivityLollipop.class);
							confirmIntent.putExtra("visibleFragment",  LOGIN_FRAGMENT);
							confirmIntent.putExtra(EXTRA_CONFIRMATION, getUrlConfirmationLink());
							confirmIntent.addFlags(Intent.FLAG_ACTIVITY_NEW_TASK | Intent.FLAG_ACTIVITY_CLEAR_TASK);
							confirmIntent.setAction(ACTION_CONFIRM);
							setUrlConfirmationLink(null);
							startActivity(confirmIntent);
						}
					}
				}
				else{
					logDebug("Disable chat finish logout");
				}
			}
			else{

				AccountController aC = new AccountController(this);
				aC.logoutConfirmed(this);

				if(activityVisible){
					logDebug("Launch intent to login screen");
					Intent tourIntent = new Intent(this, LoginActivityLollipop.class);
					tourIntent.addFlags(Intent.FLAG_ACTIVITY_NEW_TASK | Intent.FLAG_ACTIVITY_CLEAR_TASK);
					this.startActivity(tourIntent);
				}
			}
		}
		else if (request.getType() == MegaChatRequest.TYPE_PUSH_RECEIVED) {
			logDebug("TYPE_PUSH_RECEIVED: " + e.getErrorCode() + "__" + e.getErrorString());

			if(e.getErrorCode()==MegaChatError.ERROR_OK){
				logDebug("OK:TYPE_PUSH_RECEIVED");
				chatNotificationReceived = true;
				ChatAdvancedNotificationBuilder notificationBuilder;
				notificationBuilder =  ChatAdvancedNotificationBuilder.newInstance(this, megaApi, megaChatApi);
				notificationBuilder.generateChatNotification(request);
			}
			else{
				logError("Error TYPE_PUSH_RECEIVED: " + e.getErrorString());
			}
		}
	}

	@Override
	public void onRequestTemporaryError(MegaChatApiJava api, MegaChatRequest request, MegaChatError e) {
		logWarning("onRequestTemporaryError (CHAT): "+e.getErrorString());
	}

	@Override
	public void onEvent(MegaApiJava api, MegaEvent event) {
		logDebug("onEvent: " + event.getText());

		if (event.getType() == MegaEvent.EVENT_STORAGE) {
			logDebug("Storage status changed");
			int state = (int) event.getNumber();
			if (state == MegaApiJava.STORAGE_STATE_CHANGE) {
				api.getAccountDetails(null);
			}
			else {
				storageState = state;
				Intent intent = new Intent(BROADCAST_ACTION_INTENT_UPDATE_ACCOUNT_DETAILS);
				intent.setAction(ACTION_STORAGE_STATE_CHANGED);
				intent.putExtra("state", state);
				LocalBroadcastManager.getInstance(getApplicationContext()).sendBroadcast(intent);
			}
        } else if (event.getType() == MegaEvent.EVENT_ACCOUNT_BLOCKED) {
            //need sms verification to unblock
            long whyAmIBlocked = event.getNumber();
            int state = api.smsAllowedState();
            log("whyAmIBlocked: " + whyAmIBlocked);
            log("state: " + state);
            if (whyAmIBlocked == 500 && state != 0) {
                if (!isVerifySMSShowed) {
                    Intent intent = new Intent(this,SMSVerificationActivity.class);
                    intent.setFlags(Intent.FLAG_ACTIVITY_SINGLE_TOP);
                    intent.putExtra(NAME_USER_LOCKED,true);
                    startActivity(intent);
                }
            }
        }
	}


	@Override
	public void onChatListItemUpdate(MegaChatApiJava api, MegaChatListItem item) {

	}

	@Override
	public void onChatInitStateUpdate(MegaChatApiJava api, int newState) {

	}

	@Override
	public void onChatOnlineStatusUpdate(MegaChatApiJava api, long userhandle, int status, boolean inProgress) {

	}

	@Override
	public void onChatPresenceConfigUpdate(MegaChatApiJava api, MegaChatPresenceConfig config) {
		if(config.isPending()==false){
			logDebug("Launch local broadcast");
			Intent intent = new Intent(BROADCAST_ACTION_INTENT_SIGNAL_PRESENCE);
			LocalBroadcastManager.getInstance(getApplicationContext()).sendBroadcast(intent);
		}
	}

	@Override
	public void onChatConnectionStateUpdate(MegaChatApiJava api, long chatid, int newState) {

	}

	@Override
	public void onChatPresenceLastGreen(MegaChatApiJava api, long userhandle, int lastGreen) {

	}


	public void updateAppBadge(){
		logDebug("updateAppBadge");

		int totalHistoric = 0;
		int totalIpc = 0;
		if(megaApi!=null && megaApi.getRootNode()!=null){
			totalHistoric = megaApi.getNumUnreadUserAlerts();
			ArrayList<MegaContactRequest> requests = megaApi.getIncomingContactRequests();
			if(requests!=null) {
				totalIpc = requests.size();
			}
		}

		int chatUnread = 0;
		if(isChatEnabled() && megaChatApi != null) {
			chatUnread = megaChatApi.getUnreadChats();
		}

		int totalNotifications = totalHistoric + totalIpc + chatUnread;
		//Add Android version check if needed
		if (totalNotifications == 0) {
			//Remove badge indicator - no unread chats
			ShortcutBadger.applyCount(getApplicationContext(), 0);
			//Xiaomi support
			startService(new Intent(getApplicationContext(), BadgeIntentService.class).putExtra("badgeCount", 0));
		} else {
			//Show badge with indicator = unread
			ShortcutBadger.applyCount(getApplicationContext(), Math.abs(totalNotifications));
			//Xiaomi support
			startService(new Intent(getApplicationContext(), BadgeIntentService.class).putExtra("badgeCount", totalNotifications));
		}
	}

	@Override
	public void onChatNotification(MegaChatApiJava api, long chatid, MegaChatMessage msg) {
		logDebug("onChatNotification");

		updateAppBadge();

		if(MegaApplication.getOpenChatId() == chatid){
			logDebug("Do not update/show notification - opened chat");
			return;
		}

		if(isRecentChatVisible()){
			logDebug("Do not show notification - recent chats shown");
			return;
		}

		if(activityVisible){

			try{
				if(msg!=null){

					NotificationManager mNotificationManager = (NotificationManager) getSystemService(NOTIFICATION_SERVICE);
					mNotificationManager.cancel(NOTIFICATION_GENERAL_PUSH_CHAT);

					if(msg.getStatus()==MegaChatMessage.STATUS_NOT_SEEN){
						if(msg.getType()==MegaChatMessage.TYPE_NORMAL||msg.getType()==MegaChatMessage.TYPE_CONTACT_ATTACHMENT||msg.getType()==MegaChatMessage.TYPE_NODE_ATTACHMENT||msg.getType()==MegaChatMessage.TYPE_REVOKE_NODE_ATTACHMENT){
							if(msg.isDeleted()){
								logDebug("Message deleted");
//								updateChatNotification(chatid, msg);

								megaChatApi.pushReceived(false);
							}
							else if(msg.isEdited()){
								logDebug("Message edited");
//								updateChatNotification(chatid, msg);
								megaChatApi.pushReceived(false);
							}
							else{
								logDebug("New normal message");
//								showChatNotification(chatid, msg);
								megaChatApi.pushReceived(true);
							}
						}
						else if(msg.getType()==MegaChatMessage.TYPE_TRUNCATE){
							logDebug("New TRUNCATE message");
//							showChatNotification(chatid, msg);
							megaChatApi.pushReceived(false);
						}
					}
					else{
						logDebug("Message SEEN");
//						removeChatSeenNotification(chatid, msg);
						megaChatApi.pushReceived(false);
					}
				}
			}
			catch (Exception e){
				logError("EXCEPTION when showing chat notification", e);
			}
		}
		else{
			logDebug("Do not notify chat messages: app in background");
		}
	}

//	public void updateChatNotification(long chatid, MegaChatMessage msg){
//		ChatAdvancedNotificationBuilder notificationBuilder;
//		notificationBuilder =  ChatAdvancedNotificationBuilder.newInstance(this, megaApi, megaChatApi);
//
//		if (Build.VERSION.SDK_INT >= Build.VERSION_CODES.N) {
//			notificationBuilder.updateNotification(chatid, msg);
//		}
//		else if (Build.VERSION.SDK_INT >= Build.VERSION_CODES.M) {
//
//			NotificationManager mNotificationManager = (NotificationManager) getSystemService(NOTIFICATION_SERVICE);
//			StatusBarNotification[] notifs = mNotificationManager.getActiveNotifications();
//			boolean shown=false;
//			for(int i = 0; i< notifs.length; i++){
//				if(notifs[i].getId()==NOTIFICATION_PRE_N_CHAT){
//					shown = true;
//					break;
//				}
//			}
//			if(shown){
//				notificationBuilder.sendBundledNotificationIPC(null, null, chatid, msg);
//			}
//		}
//		else{
//			notificationBuilder.sendBundledNotificationIPC(null, null, chatid, msg);
//		}
//	}
//
//	public void removeChatSeenNotification(long chatid, MegaChatMessage msg){
//		ChatAdvancedNotificationBuilder notificationBuilder;
//		notificationBuilder =  ChatAdvancedNotificationBuilder.newInstance(this, megaApi, megaChatApi);
//
//		if (Build.VERSION.SDK_INT >= Build.VERSION_CODES.N) {
//			notificationBuilder.removeSeenNotification(chatid, msg);
//		}
//		else if (Build.VERSION.SDK_INT >= Build.VERSION_CODES.M) {
//
//			NotificationManager mNotificationManager = (NotificationManager) getSystemService(NOTIFICATION_SERVICE);
//			StatusBarNotification[] notifs = mNotificationManager.getActiveNotifications();
//			boolean shown=false;
//			for(int i = 0; i< notifs.length; i++){
//				if(notifs[i].getId()==NOTIFICATION_PRE_N_CHAT){
//					shown = true;
//					break;
//				}
//			}
//			if(shown){
//				notificationBuilder.sendBundledNotificationIPC(null, null, chatid, msg);
//			}
//		}
//		else{
//			notificationBuilder.sendBundledNotificationIPC(null, null, chatid, msg);
//		}
//	}


	@Override
	public void onChatCallUpdate(MegaChatApiJava api, MegaChatCall call) {
		logDebug("call.getStatus " + call.getStatus());
		stopService(new Intent(this, IncomingCallService.class));

		if (call.getStatus() >= MegaChatCall.CALL_STATUS_IN_PROGRESS) {
			clearIncomingCallNotification(call.getId());
		}

		if (call.getStatus() == MegaChatCall.CALL_STATUS_JOINING || call.getStatus() == MegaChatCall.CALL_STATUS_IN_PROGRESS || call.getStatus() == MegaChatCall.CALL_STATUS_TERMINATING_USER_PARTICIPATION || call.getStatus() == MegaChatCall.CALL_STATUS_DESTROYED) {
			stopAudioSignals();
		}


		if (call.hasChanged(MegaChatCall.CHANGE_TYPE_STATUS)) {

			int callStatus = call.getStatus();
			switch (callStatus) {
				case MegaChatCall.CALL_STATUS_REQUEST_SENT:
				case MegaChatCall.CALL_STATUS_RING_IN:
				case MegaChatCall.CALL_STATUS_JOINING:
				case MegaChatCall.CALL_STATUS_IN_PROGRESS: {
					audioManagerStatus(call);

					if (megaChatApi != null) {
						MegaHandleList listAllCalls = megaChatApi.getChatCalls();
						if (listAllCalls != null) {
							if (listAllCalls.size() == 1) {
								logDebug("One call");
								long chatId = listAllCalls.get(0);
								if (openCallChatId != chatId) {
									MegaChatCall callToLaunch = megaChatApi.getChatCall(chatId);
									if (callToLaunch != null) {
										if (callToLaunch.getStatus() <= MegaChatCall.CALL_STATUS_IN_PROGRESS) {
											logDebug("One call: open call");
											launchCallActivity(callToLaunch);
										} else {
											logWarning("Launch not in correct status");
										}
									}
								} else {
									logDebug("One call: call already opened");
								}

							} else if (listAllCalls.size() > 1) {
								logDebug("Several calls = " + listAllCalls.size());

								if (call.getStatus() == MegaChatCall.CALL_STATUS_REQUEST_SENT) {
									logDebug("Several calls - REQUEST_SENT");
									MegaHandleList handleListRequestSent = megaChatApi.getChatCalls(MegaChatCall.CALL_STATUS_REQUEST_SENT);
									if ((handleListRequestSent != null) && (handleListRequestSent.size() > 0)) {
										for (int i = 0; i < handleListRequestSent.size(); i++) {
											if (openCallChatId != handleListRequestSent.get(i)) {
												MegaChatCall callToLaunch = megaChatApi.getChatCall(handleListRequestSent.get(i));
												if (callToLaunch != null) {
													logDebug("Several calls - REQUEST_SENT: open call");
													launchCallActivity(callToLaunch);
													break;
												}
											} else {
												logDebug("Several calls - REQUEST_SENT: call already opened");
											}
										}
									}
								} else if (call.getStatus() == MegaChatCall.CALL_STATUS_RING_IN) {
									logDebug("Several calls - RING_IN");
									if ((megaChatApi != null) && (participatingInACall(megaChatApi))) {
										logDebug("Several calls - RING_IN: show notification");
										checkQueuedCalls();
									} else {
										logDebug("Several calls - RING_IN: NOT participating in a call");
										MegaHandleList handleListRingIn = megaChatApi.getChatCalls(MegaChatCall.CALL_STATUS_RING_IN);
										if ((handleListRingIn != null) && (handleListRingIn.size() > 0)) {
											for (int i = 0; i < handleListRingIn.size(); i++) {
												if (openCallChatId != handleListRingIn.get(i)) {
													MegaChatCall callToLaunch = megaChatApi.getChatCall(handleListRingIn.get(i));
													if (callToLaunch != null) {
														logDebug("Several calls - RING_IN: open call");
														launchCallActivity(callToLaunch);
														break;
													}
												} else {
													logDebug("Several calls - RING_IN: call already opened");
												}
											}
										}
									}
								} else if (call.getStatus() == MegaChatCall.CALL_STATUS_IN_PROGRESS) {
									logDebug("Several calls - IN_PROGRESS");

									MegaHandleList handleListInProg = megaChatApi.getChatCalls(MegaChatCall.CALL_STATUS_IN_PROGRESS);
									if ((handleListInProg != null) && (handleListInProg.size() > 0)) {
										for (int i = 0; i < handleListInProg.size(); i++) {
											if (openCallChatId != handleListInProg.get(i)) {
												MegaChatCall callToLaunch = megaChatApi.getChatCall(handleListInProg.get(i));
												if (callToLaunch != null) {
													logDebug("Several calls - IN_PROGRESS: open call");
													launchCallActivity(callToLaunch);
													break;
												}
											} else {
												logDebug("Several calls - IN_PROGRESS: call already opened");
											}
										}
									}
								} else {
									logDebug("Several calls: show notification");
									checkQueuedCalls();
								}

							} else {
								logWarning("No calls in progress");
							}
						}
					}
					break;
				}

				case MegaChatCall.CALL_STATUS_TERMINATING_USER_PARTICIPATION: {
					logDebug("STATUS: CALL_STATUS_TERMINATING_USER_PARTICIPATION");
					hashMapSpeaker.remove(call.getChatid());
					break;
				}

				case MegaChatCall.CALL_STATUS_DESTROYED: {
					logDebug("STATUS: DESTROYED");
					hashMapSpeaker.remove(call.getChatid());

					//Show missed call if time out ringing (for incoming calls)
					try {
						if (((call.getTermCode() == MegaChatCall.TERM_CODE_ANSWER_TIMEOUT || call.getTermCode() == MegaChatCall.TERM_CODE_CALL_REQ_CANCEL) && !(call.isIgnored()))) {
							logDebug("TERM_CODE_ANSWER_TIMEOUT");
							if (call.isLocalTermCode() == false) {
								logDebug("localTermCodeNotLocal");
								try {
									ChatAdvancedNotificationBuilder notificationBuilder = ChatAdvancedNotificationBuilder.newInstance(this, megaApi, megaChatApi);
									notificationBuilder.showMissedCallNotification(call);
								} catch (Exception e) {
									logError("EXCEPTION when showing missed call notification", e);
								}
							}
						}
					} catch (Exception e) {
						logError("EXCEPTION when showing missed call notification", e);
					}

					//Register a call from Mega in the phone
//					MegaChatRoom chatRoom = megaChatApi.getChatRoom(call.getChatid());
//					if(chatRoom.isGroup()){
//						//Group call ended
//					}else{
//						//Individual call ended
//						try {
//							if (call.getTermCode() == MegaChatCall.TERM_CODE_ANSWER_TIMEOUT) {
//								//Unanswered call
//								if (call.isOutgoing()) {
//									try {
//										//I'm calling and the contact doesn't answer
//										ContentValues values = new ContentValues();
//										values.put(CallLog.Calls.NUMBER, chatRoom.getPeerFullname(0));
//										values.put(CallLog.Calls.DATE, System.currentTimeMillis());
//										values.put(CallLog.Calls.DURATION, 0);
//										values.put(CallLog.Calls.TYPE, CallLog.Calls.OUTGOING_TYPE);
//										values.put(CallLog.Calls.NEW, 1);
//
//										if (ActivityCompat.checkSelfPermission(this, android.Manifest.permission.WRITE_CALL_LOG) != PackageManager.PERMISSION_GRANTED) {
//											return;
//										}
//										this.getContentResolver().insert(CallLog.Calls.CONTENT_URI, values);
//									} catch (Exception e) {
//										log("EXCEPTION:TERM_CODE_ANSWER_TIMEOUT:call.isOutgoing " + e.getMessage());
//									}
//								}else if(call.isIncoming()){
//									try {
//										//I'm receiving a call and I don't answer
//										ContentValues values = new ContentValues();
//										values.put(CallLog.Calls.NUMBER, chatRoom.getPeerFullname(0));
//										values.put(CallLog.Calls.DATE, System.currentTimeMillis());
//										values.put(CallLog.Calls.DURATION, 0);
//										values.put(CallLog.Calls.TYPE, CallLog.Calls.MISSED_TYPE);
//										values.put(CallLog.Calls.NEW, 1);
//
//										if (ActivityCompat.checkSelfPermission(this, android.Manifest.permission.WRITE_CALL_LOG) != PackageManager.PERMISSION_GRANTED) {
//											return;
//										}
//										this.getContentResolver().insert(CallLog.Calls.CONTENT_URI, values);
//									} catch (Exception e) {
//										log("EXCEPTION:TERM_CODE_ANSWER_TIMEOUT:call.isIncoming " + e.getMessage());
//									}
//								}
//							}else if (call.getTermCode() == MegaChatCall.TERM_CODE_CALL_REJECT) {
//								//Rejected call
//								if (call.isOutgoing()) {
//									try {
//										//I'm calling and the user rejects the call
//										ContentValues values = new ContentValues();
//										values.put(CallLog.Calls.NUMBER, chatRoom.getPeerFullname(0));
//		                                values.put(CallLog.Calls.DATE, System.currentTimeMillis());
//										values.put(CallLog.Calls.DURATION, 0);
//										values.put(CallLog.Calls.TYPE, CallLog.Calls.OUTGOING_TYPE);
//										values.put(CallLog.Calls.NEW, 1);
//
//										if (ActivityCompat.checkSelfPermission(this, android.Manifest.permission.WRITE_CALL_LOG) != PackageManager.PERMISSION_GRANTED) {
//											return;
//										}
//										this.getContentResolver().insert(CallLog.Calls.CONTENT_URI, values);
//									} catch (Exception e) {
//										log("EXCEPTION:TERM_CODE_CALL_REJECT:call.isOutgoing " + e.getMessage());
//									}
//								}else if(call.isIncoming()){
//									try {
//										//I'm receiving a call and I reject it
//										ContentValues values = new ContentValues();
//										values.put(CallLog.Calls.NUMBER, chatRoom.getPeerFullname(0));
//										values.put(CallLog.Calls.DATE, System.currentTimeMillis());
//										values.put(CallLog.Calls.DURATION, 0);
//										values.put(CallLog.Calls.TYPE, CallLog.Calls.REJECTED_TYPE);
//										values.put(CallLog.Calls.NEW, 1);
//
//										if (ActivityCompat.checkSelfPermission(this, android.Manifest.permission.WRITE_CALL_LOG) != PackageManager.PERMISSION_GRANTED) {
//											return;
//										}
//										this.getContentResolver().insert(CallLog.Calls.CONTENT_URI, values);
//									} catch (Exception e) {
//										log("EXCEPTION:TERM_CODE_CALL_REJECT:call.isIncoming " + e.getMessage());
//									}
//								}
//							}else if (call.getTermCode() == MegaChatCall.TERM_CODE_USER_HANGUP) {
//								//Call answered and hung
//								if (call.isOutgoing()) {
//									try {
//										//I'm calling and the user answers it
//										ContentValues values = new ContentValues();
//										values.put(CallLog.Calls.NUMBER, chatRoom.getPeerFullname(0));
//										values.put(CallLog.Calls.DATE, System.currentTimeMillis());
//										values.put(CallLog.Calls.DURATION, call.getDuration());
//										values.put(CallLog.Calls.TYPE, CallLog.Calls.OUTGOING_TYPE);
//										values.put(CallLog.Calls.NEW, 1);
//
//										if (ActivityCompat.checkSelfPermission(this, android.Manifest.permission.WRITE_CALL_LOG) != PackageManager.PERMISSION_GRANTED) {
//											return;
//										}
//										this.getContentResolver().insert(CallLog.Calls.CONTENT_URI, values);
//									} catch (Exception e) {
//										log("EXCEPTION:TERM_CODE_USER_HANGUP:call.isOutgoing " + e.getMessage());
//									}
//								}else if(call.isIncoming()){
//									try {
//										//I'm receiving a call and I answer it
//										ContentValues values = new ContentValues();
//		                                values.put(CallLog.Calls.NUMBER, chatRoom.getPeerFullname(0));
//										values.put(CallLog.Calls.DATE, System.currentTimeMillis());
//										values.put(CallLog.Calls.DURATION, call.getDuration());
//										values.put(CallLog.Calls.TYPE, CallLog.Calls.INCOMING_TYPE);
//										values.put(CallLog.Calls.NEW, 1);
//
//										if (ActivityCompat.checkSelfPermission(this, android.Manifest.permission.WRITE_CALL_LOG) != PackageManager.PERMISSION_GRANTED) {
//											return;
//										}
//										this.getContentResolver().insert(CallLog.Calls.CONTENT_URI, values);
//									} catch (Exception e) {
//										log("EXCEPTION:TERM_CODE_USER_HANGUP:call.isIncoming " + e.getMessage());
//									}
//								}
//							}
//						} catch (Exception e) {
//							log("EXCEPTION:register call on device " + e.getMessage());
//						}
//					}

					break;
				}

				default:
					break;
			}
		}
	}

	public void audioManagerStatus(MegaChatCall call) {
		int callStatus = call.getStatus();
		if (callStatus == MegaChatCall.CALL_STATUS_REQUEST_SENT) {
			logDebug("REQUEST_SENT");
			outgoingCallSound();
			setAudioManagerValues(AudioManager.STREAM_MUSIC, AudioManager.ADJUST_SAME, AudioManager.FLAG_VIBRATE);
		} else if (callStatus == MegaChatCall.CALL_STATUS_RING_IN) {
			logDebug("RING_IN");
			updateRingingStatus();
		}
	}

	private void outgoingCallSound() {
		if (thePlayer != null && thePlayer.isPlaying()) return;
		logDebug("outgoingCallSound");
		checkAudioManager();
		if (audioManager == null) return;
		if (audioManager.getRingerMode() == AudioManager.RINGER_MODE_SILENT || audioManager.getRingerMode() == AudioManager.RINGER_MODE_VIBRATE || audioManager.getStreamVolume(AudioManager.STREAM_MUSIC) == 0) {
			audioManager.setStreamVolume(AudioManager.STREAM_MUSIC, INITIAL_SOUND_LEVEL, 0);
		} else {
			audioManager.setStreamVolume(AudioManager.STREAM_MUSIC, audioManager.getStreamVolume(AudioManager.STREAM_MUSIC), 0);
		}

		thePlayer = MediaPlayer.create(getApplicationContext(), R.raw.outgoing_voice_video_call);
		thePlayer.setLooping(true);
		thePlayer.start();
	}

	public void checkAudioManager() {
		if (audioManager != null) return;
		audioManager = (AudioManager) getSystemService(Context.AUDIO_SERVICE);
	}

	public void setAudioManagerValues(int streamType, int direction, int flags) {
		logDebug("setAudioManagerValues");
		checkAudioManager();
		if (audioManager == null) return;
		audioManager.adjustStreamVolume(streamType, direction, flags);
		if (streamType == AudioManager.STREAM_RING) {
			updateRingingStatus();
		}
	}

	private void updateRingingStatus() {
		logDebug("updateRingingStatus");
		checkAudioManager();
		if (audioManager == null) return;

		incomingCallSound();
		if (audioManager.getRingerMode() == AudioManager.RINGER_MODE_SILENT) {
			stopIncomingCallVibration();
			return;
		}
		if (audioManager.getRingerMode() == AudioManager.RINGER_MODE_VIBRATE) {
			startIncomingCallVibration();
			return;
		}
		if (audioManager.getStreamVolume(AudioManager.STREAM_RING) == 0) {
			return;
		}
		startIncomingCallVibration();
	}


	private void incomingCallSound() {
		logDebug("incomingCallSound");

		stopRingtone();
		ringtone = RingtoneManager.getRingtone(this, DEFAULT_RINGTONE_URI);

		cancelRingerTimer();
		ringerTimer = new Timer();

		MyRingerTask myRingerTask = new MyRingerTask();
		ringerTimer.schedule(myRingerTask, 0, 500);
	}

	private void stopIncomingCallVibration() {
		if (vibrator == null || !vibrator.hasVibrator()) return;
		logDebug("stopIncomingCallVibration");
		cancelVibrator();
	}

	private void startIncomingCallVibration() {
		if (vibrator != null) return;
		vibrator = (Vibrator) getSystemService(Context.VIBRATOR_SERVICE);
		if (vibrator == null || !vibrator.hasVibrator()) return;
		logDebug("startIncomingCallVibration");
		long[] pattern = {0, 1000, 500, 500, 1000};
		vibrator.vibrate(pattern, 0);
	}

	private void stopAudioSignals() {
		logDebug("stopAudioSignals");
		stopThePlayer();
		stopRingtone();
		cancelRingerTimer();
		cancelVibrator();
	}

	private void stopThePlayer() {
		try {
			if (thePlayer != null) {
				thePlayer.stop();
				thePlayer.reset();
				thePlayer.release();
				thePlayer = null;
			}
		} catch (Exception e) {
			logError("Exception stopping player", e);
		}
	}

	private void stopRingtone() {
		try {
			if (ringtone != null) {
				ringtone.stop();
				ringtone = null;
			}
		} catch (Exception e) {
			logError("Exception stopping ringtone", e);

		}
	}

	private void cancelRingerTimer() {
		try {
			if (ringerTimer != null) {
				ringerTimer.cancel();
				ringerTimer = null;
			}
		} catch (Exception e) {
			logError("Exception canceling ringing time", e);

		}
	}

	private void cancelVibrator() {
		try {
			if (vibrator != null && vibrator.hasVibrator()) {
				vibrator.cancel();
				vibrator = null;
			}
		} catch (Exception e) {
			logError("Exception canceling vibrator", e);
		}
	}

	private class MyRingerTask extends TimerTask {
		@Override
		public void run() {
			if (ringtone != null && !ringtone.isPlaying()) {
				ringtone.play();
			}
		}
	}

	public void checkQueuedCalls() {
		logDebug("checkQueuedCalls");
		try {
			stopService(new Intent(this, IncomingCallService.class));
			ChatAdvancedNotificationBuilder notificationBuilder = ChatAdvancedNotificationBuilder.newInstance(this, megaApi, megaChatApi);
			notificationBuilder.checkQueuedCalls();
		} catch (Exception e) {
			logError("EXCEPTION", e);
		}
	}

	public void launchCallActivity(MegaChatCall call) {
		logDebug("launchCallActivity: " + call.getStatus());
		MegaApplication.setShowPinScreen(false);
		MegaApplication.setOpenCallChatId(call.getChatid());
		Intent i = new Intent(this, ChatCallActivity.class);
		i.putExtra(CHAT_ID, call.getChatid());
		i.putExtra(CALL_ID, call.getId());
		i.addFlags(Intent.FLAG_ACTIVITY_NEW_TASK);
		startActivity(i);

		MegaChatRoom chatRoom = megaChatApi.getChatRoom(call.getChatid());
		logDebug("Launch call: " + chatRoom.getTitle());
		if (call.getStatus() == MegaChatCall.CALL_STATUS_REQUEST_SENT || call.getStatus() == MegaChatCall.CALL_STATUS_RING_IN) {
			setCallLayoutStatus(call.getChatid(), true);
		}
	}

	public void clearIncomingCallNotification(long chatCallId) {
		logDebug("Chat ID: " + chatCallId);

		try {
			NotificationManager notificationManager = (NotificationManager) getSystemService(NOTIFICATION_SERVICE);

			String notificationCallId = MegaApiJava.userHandleToBase64(chatCallId);
			int notificationId = (notificationCallId).hashCode();

			notificationManager.cancel(notificationId);
		} catch (Exception e) {
			logError("EXCEPTION", e);
		}
	}

	public static boolean isShowRichLinkWarning() {
		return showRichLinkWarning;
	}

	public static void setShowRichLinkWarning(boolean showRichLinkWarning) {
		MegaApplication.showRichLinkWarning = showRichLinkWarning;
	}

	public static boolean isEnabledGeoLocation() {
		return enabledGeoLocation;
	}

	public static void setEnabledGeoLocation(boolean enabledGeoLocation) {
		MegaApplication.enabledGeoLocation = enabledGeoLocation;
	}

	public static int getCounterNotNowRichLinkWarning() {
		return counterNotNowRichLinkWarning;
	}

	public static void setCounterNotNowRichLinkWarning(int counterNotNowRichLinkWarning) {
		MegaApplication.counterNotNowRichLinkWarning = counterNotNowRichLinkWarning;
	}

	public static boolean isEnabledRichLinks() {
		return enabledRichLinks;
	}

	public static void setEnabledRichLinks(boolean enabledRichLinks) {
		MegaApplication.enabledRichLinks = enabledRichLinks;
	}

	public static int isDisableFileVersions() {
		return disableFileVersions;
	}

	public static void setDisableFileVersions(boolean disableFileVersions) {
		if(disableFileVersions){
			MegaApplication.disableFileVersions = 1;
		}
		else{
			MegaApplication.disableFileVersions = 0;
		}
	}

	public boolean isEsid() {
		return esid;
	}

	public void setEsid(boolean esid) {
		this.esid = esid;
	}

	public static boolean isClosedChat() {
		return closedChat;
	}

	public static void setClosedChat(boolean closedChat) {
		MegaApplication.closedChat = closedChat;
	}

	public MyAccountInfo getMyAccountInfo() {
		return myAccountInfo;
	}

	public static boolean getSpeakerStatus(long chatId) {
		boolean entryExists = hashMapSpeaker.containsKey(chatId);
		if (entryExists) {
			return hashMapSpeaker.get(chatId);
		}
		setSpeakerStatus(chatId, false);
		return false;
	}

	public static void setSpeakerStatus(long chatId, boolean speakerStatus) {
		hashMapSpeaker.put(chatId, speakerStatus);
	}

	public static boolean getCallLayoutStatus(long chatId) {
		boolean entryExists = hashMapCallLayout.containsKey(chatId);
		if (entryExists) {
			return hashMapCallLayout.get(chatId);
		}
		setCallLayoutStatus(chatId, false);
		return false;
	}

	public static void setCallLayoutStatus(long chatId, boolean callLayoutStatus) {
		hashMapCallLayout.put(chatId, callLayoutStatus);
	}

	public int getStorageState() {
	    return storageState;
	}

    public void setStorageState(int state) {
	    this.storageState = state;
	}

    @Override
    public void unregisterReceiver(BroadcastReceiver receiver) {
        super.unregisterReceiver(receiver);
        LocalBroadcastManager.getInstance(this).unregisterReceiver(logoutReceiver);
    }
}<|MERGE_RESOLUTION|>--- conflicted
+++ resolved
@@ -447,10 +447,6 @@
 	@Override
 	public void onCreate() {
 		super.onCreate();
-<<<<<<< HEAD
-        isVerifySMSShowed = false;
-=======
-
 		// Setup handler for uncaught exceptions.
 		Thread.setDefaultUncaughtExceptionHandler(new Thread.UncaughtExceptionHandler() {
 			@Override
@@ -458,8 +454,7 @@
 				handleUncaughtException(thread, e);
 			}
 		});
-
->>>>>>> 393a7df3
+        isVerifySMSShowed = false;
 		singleApplicationInstance = this;
 
 		keepAliveHandler.postAtTime(keepAliveRunnable, System.currentTimeMillis()+interval);
@@ -497,7 +492,7 @@
 				staging = false;
 			}
 		}
-        
+
         setFileLoggerSDK(fileLoggerSDK);
 		MegaApiAndroid.addLoggerObject(new AndroidLogger(AndroidLogger.LOG_FILE_NAME, fileLoggerSDK));
 		MegaApiAndroid.setLogLevel(MegaApiAndroid.LOG_LEVEL_MAX);
@@ -537,7 +532,7 @@
 				fileLoggerKarere = false;
 			}
 		}
-        
+
         setFileLoggerKarere(fileLoggerKarere);
 		MegaChatApiAndroid.setLoggerObject(new AndroidChatLogger(AndroidChatLogger.LOG_FILE_NAME, fileLoggerKarere));
 		MegaChatApiAndroid.setLogLevel(MegaChatApiAndroid.LOG_LEVEL_MAX);
@@ -1411,8 +1406,7 @@
             //need sms verification to unblock
             long whyAmIBlocked = event.getNumber();
             int state = api.smsAllowedState();
-            log("whyAmIBlocked: " + whyAmIBlocked);
-            log("state: " + state);
+            logDebug("whyAmIBlocked: " + whyAmIBlocked + ",state: " + state);
             if (whyAmIBlocked == 500 && state != 0) {
                 if (!isVerifySMSShowed) {
                     Intent intent = new Intent(this,SMSVerificationActivity.class);
