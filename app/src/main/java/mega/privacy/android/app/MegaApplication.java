--- conflicted
+++ resolved
@@ -1962,10 +1962,10 @@
 		MegaApplication.userWaitingForCall = userWaitingForCall;
 	}
 
-<<<<<<< HEAD
 	public static PasscodeManagement getPasscodeManagement() {
 		return passcodeManagement;
-=======
+	}
+
 	public void setCookieBannerEnabled(boolean enabled) {
 		isCookieBannerEnabled = enabled;
 	}
@@ -1988,6 +1988,5 @@
 
 	public static void setAdvertisingCookiesEnabled(boolean enabled) {
 		areAdvertisingCookiesEnabled = enabled;
->>>>>>> e82d2d40
 	}
 }