--- conflicted
+++ resolved
@@ -45,10 +45,7 @@
 import mega.privacy.android.app.fcm.IncomingCallService;
 import mega.privacy.android.app.listeners.GetAttrUserListener;
 import mega.privacy.android.app.listeners.GlobalListener;
-<<<<<<< HEAD
-=======
 import mega.privacy.android.app.listeners.CallListener;
->>>>>>> b3f63831
 import mega.privacy.android.app.fcm.KeepAliveService;
 import mega.privacy.android.app.lollipop.LoginActivityLollipop;
 import mega.privacy.android.app.lollipop.ManagerActivityLollipop;
@@ -93,15 +90,6 @@
 import static mega.privacy.android.app.utils.LogUtil.*;
 import static mega.privacy.android.app.utils.TimeUtils.*;
 import static mega.privacy.android.app.utils.Util.*;
-<<<<<<< HEAD
-import static nz.mega.sdk.MegaApiJava.*;
-
-public class MegaApplication extends MultiDexApplication implements MegaChatRequestListenerInterface, MegaChatNotificationListenerInterface, MegaChatCallListenerInterface, NetworkStateReceiver.NetworkStateReceiverListener, MegaChatListenerInterface {
-
-	final String TAG = "MegaApplication";
-
-	static final public String USER_AGENT = "MEGAAndroid/3.7.5_305";
-=======
 import static mega.privacy.android.app.utils.ContactUtil.*;
 import static nz.mega.sdk.MegaApiJava.*;
 
@@ -109,8 +97,7 @@
 
 	final String TAG = "MegaApplication";
 
-	static final public String USER_AGENT = "MEGAAndroid/3.7.5_299";
->>>>>>> b3f63831
+	static final public String USER_AGENT = "MEGAAndroid/3.7.5_305";
 
 	DatabaseHandler dbH;
 	MegaApiAndroid megaApi;
@@ -246,11 +233,6 @@
 				logDebug("TYPE_FETCH_NODES");
 				if (e.getErrorCode() == MegaError.API_OK){
 					askForFullAccountInfo();
-<<<<<<< HEAD
-					if (dbH != null && dbH.getMyChatFilesFolderHandle() == INVALID_HANDLE) {
-						megaApi.getMyChatFilesFolder(new GetAttrUserListener(getApplicationContext(), true));
-					}
-=======
 					GetAttrUserListener listener = new GetAttrUserListener(getApplicationContext(), true);
 					if (dbH != null && dbH.getMyChatFilesFolderHandle() == INVALID_HANDLE) {
 						megaApi.getMyChatFilesFolder(listener);
@@ -258,7 +240,6 @@
 					//Ask for MU and CU folder when App in init state
 					megaApi.getCameraUploadsFolder(listener);
 					megaApi.getCameraUploadsFolderSecondary(listener);
->>>>>>> b3f63831
 				}
 			}
 			else if(request.getType() == MegaRequest.TYPE_GET_ATTR_USER){
@@ -551,13 +532,10 @@
 		networkStateReceiver.addListener(this);
 		this.registerReceiver(networkStateReceiver, new IntentFilter(android.net.ConnectivityManager.CONNECTIVITY_ACTION));
 
-<<<<<<< HEAD
-=======
 		IntentFilter filter = new IntentFilter(BROADCAST_ACTION_INTENT_CALL_UPDATE);
 		filter.addAction(ACTION_CALL_STATUS_UPDATE);
 		filter.addAction(ACTION_UPDATE_CALL);
 		LocalBroadcastManager.getInstance(this).registerReceiver(chatCallUpdateReceiver, filter);
->>>>>>> b3f63831
 
 		logoutReceiver = new BroadcastReceiver() {
             @Override
@@ -770,10 +748,6 @@
 			megaApi.addRequestListener(requestListener);
 
 			megaApi.addGlobalListener(new GlobalListener());
-<<<<<<< HEAD
-
-=======
->>>>>>> b3f63831
 			megaChatApi = getMegaChatApi();
 
 			String language = Locale.getDefault().toString();
@@ -1261,57 +1235,6 @@
 		}
 	}
 
-<<<<<<< HEAD
-	@Override
-	public void onChatCallUpdate(MegaChatApiJava api, MegaChatCall call) {
-		stopService(new Intent(this, IncomingCallService.class));
-		if (call.hasChanged(MegaChatCall.CHANGE_TYPE_STATUS)) {
-			int callStatus = call.getStatus();
-			logDebug("Call status changed, current status: "+callStatusToString(call.getStatus()));
-			switch (callStatus) {
-				case MegaChatCall.CALL_STATUS_REQUEST_SENT:
-				case MegaChatCall.CALL_STATUS_RING_IN:
-				case MegaChatCall.CALL_STATUS_JOINING:
-				case MegaChatCall.CALL_STATUS_IN_PROGRESS:
-				case MegaChatCall.CALL_STATUS_RECONNECTING: {
-					if (megaChatApi != null) {
-						MegaHandleList listAllCalls = megaChatApi.getChatCalls();
-						if(callStatus == MegaChatCall.CALL_STATUS_RING_IN){
-							setAudioManagerValues(call);
-						}
-						if(callStatus == MegaChatCall.CALL_STATUS_IN_PROGRESS || callStatus == MegaChatCall.CALL_STATUS_JOINING || callStatus == MegaChatCall.CALL_STATUS_RECONNECTING){
-							removeChatAudioManager();
-							clearIncomingCallNotification(call.getId());
-						}
-						if (listAllCalls != null) {
-							if (listAllCalls.size() == 1) {
-								long chatId = listAllCalls.get(0);
-								logDebug("One call : Chat Id = " + chatId + ", openCall Chat Id = " + openCallChatId);
-								if ( openCallChatId != chatId) {
-									MegaChatCall callToLaunch = megaChatApi.getChatCall(chatId);
-									if (callToLaunch != null) {
-										if (callToLaunch.getStatus() <= MegaChatCall.CALL_STATUS_IN_PROGRESS) {
-											logDebug("One call: open call");
-											if (shouldNotify(this) && !isActivityVisible()) {
-												PowerManager pm = (PowerManager) getApplicationContext().getSystemService(Context.POWER_SERVICE);
-                                                if(pm != null) {
-                                                    wakeLock = pm.newWakeLock(PowerManager.PARTIAL_WAKE_LOCK, ":MegaIncomingCallPowerLock");
-                                                }
-                                                if(!wakeLock.isHeld()) {
-                                                    wakeLock.acquire(10 * 1000);
-                                                }
-                                                toIncomingCall(this, callToLaunch, megaChatApi);
-                                            } else {
-												launchCallActivity(callToLaunch);
-                                            }
-										} else {
-											logWarning("Launch not in correct status");
-										}
-									}
-								} else {
-									logDebug("One call: call already opened");
-								}
-=======
 	private void checkOneCall(long chatId) {
 		logDebug("One call : Chat Id = " + chatId + ", openCall Chat Id = " + openCallChatId);
 		if (openCallChatId == chatId) {
@@ -1348,7 +1271,6 @@
 
 		MegaHandleList handleList = megaChatApi.getChatCalls(callStatus);
 		if (handleList == null || handleList.size() == 0) return;
->>>>>>> b3f63831
 
 		for (int i = 0; i < handleList.size(); i++) {
 			if (openCallChatId != handleList.get(i)) {
@@ -1358,26 +1280,6 @@
 					launchCallActivity(callToLaunch);
 					break;
 				}
-<<<<<<< HEAD
-				case MegaChatCall.CALL_STATUS_TERMINATING_USER_PARTICIPATION: {
-					removeStatusVideoAndSpeaker(call.getChatid());
-					removeChatAudioManager();
-					break;
-				}
-				case MegaChatCall.CALL_STATUS_DESTROYED: {
-					removeStatusVideoAndSpeaker(call.getChatid());
-					removeChatAudioManager();
-
-				    if(shouldNotify(this)) {
-                        toSystemSettingNotification(this);
-                    }
-                    cancelIncomingCallNotification(this);
-				    if(wakeLock != null && wakeLock.isHeld()) {
-				        wakeLock.release();
-                    }
-
-					clearIncomingCallNotification(call.getId());
-=======
 			} else {
 				logDebug("The call is already opened");
 			}
@@ -1403,7 +1305,6 @@
 		MegaChatCall call = megaChatApi.getChatCallByCallId(chatId);
 		if(call == null)
 		    return;
->>>>>>> b3f63831
 
 		clearIncomingCallNotification(call.getId());
 		//Show missed call if time out ringing (for incoming calls)
@@ -1419,10 +1320,6 @@
 					} catch (Exception e) {
 						logError("EXCEPTION when showing missed call notification", e);
 					}
-<<<<<<< HEAD
-					break;
-=======
->>>>>>> b3f63831
 				}
 			}
 		} catch (Exception e) {
