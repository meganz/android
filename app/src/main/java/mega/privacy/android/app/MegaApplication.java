package mega.privacy.android.app;

import android.app.Activity;
import android.app.Application;
import android.app.KeyguardManager;
import android.app.Notification;
import android.app.NotificationChannel;
import android.app.NotificationManager;
import android.app.PendingIntent;
import android.content.BroadcastReceiver;
import android.content.Context;
import android.content.Intent;
import android.content.IntentFilter;
import android.content.pm.PackageInfo;
import android.content.pm.PackageManager;
import android.content.pm.PackageManager.NameNotFoundException;
import android.graphics.drawable.BitmapDrawable;
import android.graphics.drawable.Drawable;
import android.media.AudioManager;
import android.media.RingtoneManager;
import android.net.Uri;
import android.os.Build;
import android.os.Bundle;
import android.os.Handler;
import android.os.PowerManager;

import androidx.annotation.NonNull;
import androidx.annotation.Nullable;
import androidx.multidex.MultiDexApplication;
import androidx.emoji.text.EmojiCompat;
import androidx.emoji.text.FontRequestEmojiCompatConfig;
import androidx.emoji.bundled.BundledEmojiCompatConfig;
import androidx.core.app.NotificationCompat;
import androidx.core.content.ContextCompat;
import androidx.localbroadcastmanager.content.LocalBroadcastManager;
import androidx.core.provider.FontRequest;
import android.text.Html;
import android.text.Spanned;
import android.util.Log;
import com.facebook.drawee.backends.pipeline.Fresco;
import org.webrtc.ContextUtils;
import java.util.ArrayList;
import java.util.HashMap;
import java.util.Locale;

import me.leolin.shortcutbadger.ShortcutBadger;
import mega.privacy.android.app.components.PushNotificationSettingManagement;
import mega.privacy.android.app.components.transferWidget.TransfersManagement;
import mega.privacy.android.app.components.twemoji.EmojiManager;
import mega.privacy.android.app.components.twemoji.EmojiManagerShortcodes;
import mega.privacy.android.app.components.twemoji.TwitterEmojiProvider;
import mega.privacy.android.app.fcm.ChatAdvancedNotificationBuilder;
import mega.privacy.android.app.fcm.IncomingCallService;
import mega.privacy.android.app.listeners.GetAttrUserListener;
import mega.privacy.android.app.listeners.GlobalListener;
import mega.privacy.android.app.listeners.CallListener;
import mega.privacy.android.app.fcm.KeepAliveService;
import mega.privacy.android.app.lollipop.LoginActivityLollipop;
import mega.privacy.android.app.lollipop.ManagerActivityLollipop;
import mega.privacy.android.app.lollipop.megachat.AppRTCAudioManager;
import mega.privacy.android.app.lollipop.MyAccountInfo;
import mega.privacy.android.app.lollipop.controllers.AccountController;
import mega.privacy.android.app.lollipop.megachat.BadgeIntentService;
import mega.privacy.android.app.lollipop.megachat.calls.CallService;

import mega.privacy.android.app.lollipop.megachat.calls.ChatCallActivity;
import mega.privacy.android.app.receivers.NetworkStateReceiver;
import nz.mega.sdk.MegaAccountSession;
import nz.mega.sdk.MegaApiAndroid;
import nz.mega.sdk.MegaApiJava;
import nz.mega.sdk.MegaChatApiAndroid;
import nz.mega.sdk.MegaChatApiJava;
import nz.mega.sdk.MegaChatCall;
import nz.mega.sdk.MegaChatError;
import nz.mega.sdk.MegaChatListItem;
import nz.mega.sdk.MegaChatListenerInterface;
import nz.mega.sdk.MegaChatMessage;
import nz.mega.sdk.MegaChatNotificationListenerInterface;
import nz.mega.sdk.MegaChatPresenceConfig;
import nz.mega.sdk.MegaChatRequest;
import nz.mega.sdk.MegaChatRequestListenerInterface;
import nz.mega.sdk.MegaChatRoom;
import nz.mega.sdk.MegaChatSession;
import nz.mega.sdk.MegaContactRequest;
import nz.mega.sdk.MegaError;
import nz.mega.sdk.MegaHandleList;
import nz.mega.sdk.MegaNode;
import nz.mega.sdk.MegaPricing;
import nz.mega.sdk.MegaRequest;
import nz.mega.sdk.MegaRequestListenerInterface;
import nz.mega.sdk.MegaShare;
import nz.mega.sdk.MegaUser;

import static mega.privacy.android.app.utils.AlertsAndWarnings.showOverDiskQuotaPaywallWarning;
import static mega.privacy.android.app.utils.CacheFolderManager.*;
import static mega.privacy.android.app.constants.BroadcastConstants.*;
import static mega.privacy.android.app.utils.ChatUtil.*;
import static mega.privacy.android.app.utils.Constants.*;
import static mega.privacy.android.app.utils.DBUtil.*;
import static mega.privacy.android.app.utils.IncomingCallNotification.*;
import static mega.privacy.android.app.utils.JobUtil.*;
import static mega.privacy.android.app.utils.CallUtil.*;
import static mega.privacy.android.app.utils.LogUtil.*;
import static mega.privacy.android.app.utils.TimeUtils.*;
import static mega.privacy.android.app.utils.Util.*;
import static mega.privacy.android.app.utils.ContactUtil.*;
import static nz.mega.sdk.MegaApiJava.*;
import static nz.mega.sdk.MegaChatApiJava.MEGACHAT_INVALID_HANDLE;

public class MegaApplication extends MultiDexApplication implements Application.ActivityLifecycleCallbacks, MegaChatRequestListenerInterface, MegaChatNotificationListenerInterface, NetworkStateReceiver.NetworkStateReceiverListener, MegaChatListenerInterface {

	final String TAG = "MegaApplication";

	static final public String USER_AGENT = "MEGAAndroid/3.8.0_329";

    private static PushNotificationSettingManagement pushNotificationSettingManagement;
    DatabaseHandler dbH;
	private static TransfersManagement transfersManagement;

	MegaApiAndroid megaApi;
	MegaApiAndroid megaApiFolder;
	String localIpAddress = "";
	BackgroundRequestListener requestListener;
	final static public String APP_KEY = "6tioyn8ka5l6hty";
	final static private String APP_SECRET = "hfzgdtrma231qdm";

	MyAccountInfo myAccountInfo;
	boolean esid = false;

	private int storageState = MegaApiJava.STORAGE_STATE_UNKNOWN; //Default value

	// The current App Activity
	private Activity currentActivity = null;

	// Attributes to detect if app changes between background and foreground
	// Keep the count of number of Activities in the started state
	private int activityReferences = 0;
	// Flag to indicate if the current Activity is going through configuration change like orientation switch
	private boolean isActivityChangingConfigurations = false;

	private static boolean isLoggingIn = false;
	private static boolean firstConnect = true;

	private static final boolean USE_BUNDLED_EMOJI = false;

	private static boolean showInfoChatMessages = false;

	private static boolean showPinScreen = true;

	private static long openChatId = -1;

	private static boolean closedChat = true;
	private static HashMap<Long, Boolean> hashMapVideo = new HashMap<>();
	private static HashMap<Long, Boolean> hashMapSpeaker = new HashMap<>();
	private static HashMap<Long, Boolean> hashMapCallLayout = new HashMap<>();

	private static long openCallChatId = -1;

	private static boolean showRichLinkWarning = false;
	private static int counterNotNowRichLinkWarning = -1;
	private static boolean enabledRichLinks = false;

	private static boolean enabledGeoLocation = false;

	private static int disableFileVersions = -1;

	private static boolean recentChatVisible = false;
	private static boolean chatNotificationReceived = false;

	private static String urlConfirmationLink = null;

	private static boolean registeredChatListeners = false;

	private static boolean isVerifySMSShowed = false;

    private static boolean isBlockedDueToWeakAccount = false;
	private static boolean isWebOpenDueToEmailVerification = false;
	private static boolean isLoggingRunning = false;
	private static boolean wasLocalVideoEnable = false;
	private static boolean isReactionFromKeyboard = false;
	private static boolean isWaitingForCall = false;
	private static boolean isSpeakerOn = false;
	private static long userWaitingForCall = MEGACHAT_INVALID_HANDLE;

	private static boolean verifyingCredentials;

	MegaChatApiAndroid megaChatApi = null;

	private NetworkStateReceiver networkStateReceiver;
	private BroadcastReceiver logoutReceiver;
    private AppRTCAudioManager rtcAudioManager = null;
	private ArrayList<MegaChatListItem> currentActiveGroupChat = new ArrayList<>();
	private ArrayList<Long> notificationShown = new ArrayList<>();
    private AppRTCAudioManager rtcAudioManagerRingInCall;
    private static MegaApplication singleApplicationInstance;
	private PowerManager.WakeLock wakeLock;
	private CallListener callListener = new CallListener();

	@Override
	public void networkAvailable() {
		logDebug("Net available: Broadcast to ManagerActivity");
		Intent intent = new Intent(BROADCAST_ACTION_INTENT_CONNECTIVITY_CHANGE);
		intent.putExtra("actionType", GO_ONLINE);
		sendBroadcast(intent);
	}

	@Override
	public void networkUnavailable() {
		logDebug("Net unavailable: Broadcast to ManagerActivity");
		Intent intent = new Intent(BROADCAST_ACTION_INTENT_CONNECTIVITY_CHANGE);
		intent.putExtra("actionType", GO_OFFLINE);
		sendBroadcast(intent);
	}

	public static void smsVerifyShowed(boolean isShowed) {
	    isVerifySMSShowed = isShowed;
    }

	@Override
	public void onActivityCreated(@NonNull Activity activity, @Nullable Bundle savedInstanceState) {

	}

	@Override
	public void onActivityStarted(@NonNull Activity activity) {
		currentActivity = activity;
    	if (++activityReferences == 1 && !isActivityChangingConfigurations) {
			logInfo("App enters foreground");
			if (storageState == STORAGE_STATE_PAYWALL) {
				showOverDiskQuotaPaywallWarning();
			}
		}
	}

	@Override
	public void onActivityResumed(@NonNull Activity activity) {
		if (!activity.equals(currentActivity)) {
			currentActivity = activity;
		}
	}

	@Override
	public void onActivityPaused(@NonNull Activity activity) {
    	if (activity.equals(currentActivity)) {
    		currentActivity = null;
		}
	}

	@Override
	public void onActivityStopped(@NonNull Activity activity) {
		isActivityChangingConfigurations = activity.isChangingConfigurations();
		if (--activityReferences == 0 && !isActivityChangingConfigurations) {
			logInfo("App enters background");
		}
	}

	@Override
	public void onActivitySaveInstanceState(@NonNull Activity activity, @NonNull Bundle outState) {

	}

	@Override
	public void onActivityDestroyed(@NonNull Activity activity) {

	}

	class BackgroundRequestListener implements MegaRequestListenerInterface
	{

		@Override
		public void onRequestStart(MegaApiJava api, MegaRequest request) {
			logDebug("BackgroundRequestListener:onRequestStart: " + request.getRequestString());
		}

		@Override
		public void onRequestUpdate(MegaApiJava api, MegaRequest request) {
			logDebug("BackgroundRequestListener:onRequestUpdate: " + request.getRequestString());
		}

		@Override
		public void onRequestFinish(MegaApiJava api, MegaRequest request,
				MegaError e) {
			logDebug("BackgroundRequestListener:onRequestFinish: " + request.getRequestString() + "____" + e.getErrorCode() + "___" + request.getParamType());

			if (e.getErrorCode() == MegaError.API_EPAYWALL) {
				showOverDiskQuotaPaywallWarning();
				return;
			}

			if (e.getErrorCode() == MegaError.API_EBUSINESSPASTDUE) {
				sendBroadcast(new Intent(BROADCAST_ACTION_INTENT_BUSINESS_EXPIRED));
				return;
			}

			if (request.getType() == MegaRequest.TYPE_LOGOUT){
				logDebug("Logout finished: " + e.getErrorString() + "(" + e.getErrorCode() +")");
				if (e.getErrorCode() == MegaError.API_OK) {
					logDebug("END logout sdk request - wait chat logout");
				} else if (e.getErrorCode() == MegaError.API_EINCOMPLETE) {
					if (request.getParamType() == MegaError.API_ESSL) {
						logWarning("SSL verification failed");
						Intent intent = new Intent(BROADCAST_ACTION_INTENT_SSL_VERIFICATION_FAILED);
						sendBroadcast(intent);
					}
				} else if (e.getErrorCode() == MegaError.API_ESID) {
					logWarning("TYPE_LOGOUT:API_ESID");
					myAccountInfo = new MyAccountInfo();

					esid = true;

					AccountController.localLogoutApp(getApplicationContext());
				} else if (e.getErrorCode() == MegaError.API_EBLOCKED) {
					api.localLogout();
					megaChatApi.logout();
				}
			}
			else if(request.getType() == MegaRequest.TYPE_FETCH_NODES){
				logDebug("TYPE_FETCH_NODES");
				if (e.getErrorCode() == MegaError.API_OK){
					askForFullAccountInfo();
					GetAttrUserListener listener = new GetAttrUserListener(getApplicationContext(), true);
					if (dbH != null && dbH.getMyChatFilesFolderHandle() == INVALID_HANDLE) {
						megaApi.getMyChatFilesFolder(listener);
					}
					//Ask for MU and CU folder when App in init state
                    megaApi.getUserAttribute(USER_ATTR_CAMERA_UPLOADS_FOLDER,listener);
				}
			}
			else if(request.getType() == MegaRequest.TYPE_GET_ATTR_USER){
				if (request.getParamType() == MegaApiJava.USER_ATTR_PUSH_SETTINGS) {
					if (e.getErrorCode() == MegaError.API_OK || e.getErrorCode() == MegaError.API_ENOENT) {
						pushNotificationSettingManagement.sendPushNotificationSettings(request.getMegaPushNotificationSettings());
					}
				}else if (e.getErrorCode() == MegaError.API_OK) {
					if (request.getParamType() == MegaApiJava.USER_ATTR_FIRSTNAME || request.getParamType() == MegaApiJava.USER_ATTR_LASTNAME) {
						if (megaApi != null && request.getEmail() != null) {
							MegaUser user = megaApi.getContact(request.getEmail());
							if (user != null) {
								logDebug("User handle: " + user.getHandle());
								logDebug("Visibility: " + user.getVisibility()); //If user visibity == MegaUser.VISIBILITY_UNKNOW then, non contact
								if (user.getVisibility() != MegaUser.VISIBILITY_VISIBLE) {
									logDebug("Non-contact");
									if (request.getParamType() == MegaApiJava.USER_ATTR_FIRSTNAME) {
										dbH.setNonContactEmail(request.getEmail(), user.getHandle() + "");
										dbH.setNonContactFirstName(request.getText(), user.getHandle() + "");
									} else if (request.getParamType() == MegaApiJava.USER_ATTR_LASTNAME) {
										dbH.setNonContactLastName(request.getText(), user.getHandle() + "");
									}
								} else {
									logDebug("The user is or was CONTACT:");
								}
							} else {
								logWarning("User is NULL");
							}
						}
					}
				}
			}else if(request.getType() == MegaRequest.TYPE_SET_ATTR_USER){
				if(request.getParamType() == MegaApiJava.USER_ATTR_PUSH_SETTINGS){
					if (e.getErrorCode() == MegaError.API_OK) {
						pushNotificationSettingManagement.sendPushNotificationSettings(request.getMegaPushNotificationSettings());
					} else {
						logError("Chat notification settings cannot be updated");
					}
				}
			}
			else if (request.getType() == MegaRequest.TYPE_GET_PRICING){
				if (e.getErrorCode() == MegaError.API_OK) {
					MegaPricing p = request.getPricing();

					dbH.setPricingTimestamp();

					if(myAccountInfo!=null){
						myAccountInfo.setProductAccounts(p);
						myAccountInfo.setPricing(p);
					}

					Intent intent = new Intent(BROADCAST_ACTION_INTENT_UPDATE_ACCOUNT_DETAILS);
					intent.putExtra("actionType", UPDATE_GET_PRICING);
					sendBroadcast(intent);
				}
				else{
					logError("Error TYPE_GET_PRICING: " + e.getErrorCode());
				}
			}
			else if (request.getType() == MegaRequest.TYPE_GET_PAYMENT_METHODS){
				logDebug("Payment methods request");
				if(myAccountInfo!=null){
					myAccountInfo.setGetPaymentMethodsBoolean(true);
				}

				if (e.getErrorCode() == MegaError.API_OK){
					dbH.setPaymentMethodsTimeStamp();
					if(myAccountInfo!=null){
						myAccountInfo.setPaymentBitSet(convertToBitSet(request.getNumber()));
					}

					Intent intent = new Intent(BROADCAST_ACTION_INTENT_UPDATE_ACCOUNT_DETAILS);
					intent.putExtra("actionType", UPDATE_PAYMENT_METHODS);
					sendBroadcast(intent);
				}
			}
			else if(request.getType() == MegaRequest.TYPE_CREDIT_CARD_QUERY_SUBSCRIPTIONS){
				if (e.getErrorCode() == MegaError.API_OK){
					if(myAccountInfo!=null){
						myAccountInfo.setNumberOfSubscriptions(request.getNumber());
						logDebug("NUMBER OF SUBS: " + myAccountInfo.getNumberOfSubscriptions());
					}

					Intent intent = new Intent(BROADCAST_ACTION_INTENT_UPDATE_ACCOUNT_DETAILS);
					intent.putExtra("actionType", UPDATE_CREDIT_CARD_SUBSCRIPTION);
					sendBroadcast(intent);
				}
			}
			else if (request.getType() == MegaRequest.TYPE_ACCOUNT_DETAILS){
				logDebug ("Account details request");
				if (e.getErrorCode() == MegaError.API_OK){

					boolean storage = (request.getNumDetails() & myAccountInfo.hasStorageDetails) != 0;
					if (storage) {
						dbH.setAccountDetailsTimeStamp();
					}

					if(myAccountInfo!=null && request.getMegaAccountDetails()!=null){
						myAccountInfo.setAccountInfo(request.getMegaAccountDetails());
						myAccountInfo.setAccountDetails(request.getNumDetails());

						boolean sessions = (request.getNumDetails() & myAccountInfo.hasSessionsDetails) != 0;
						if (sessions) {
							MegaAccountSession megaAccountSession = request.getMegaAccountDetails().getSession(0);

							if(megaAccountSession!=null){
								logDebug("getMegaAccountSESSION not Null");
								dbH.setExtendedAccountDetailsTimestamp();
								long mostRecentSession = megaAccountSession.getMostRecentUsage();

								String date = formatDateAndTime(getApplicationContext(),mostRecentSession, DATE_LONG_FORMAT);

								myAccountInfo.setLastSessionFormattedDate(date);
								myAccountInfo.setCreateSessionTimeStamp(megaAccountSession.getCreationTimestamp());
							}
						}

						logDebug("onRequest TYPE_ACCOUNT_DETAILS: " + myAccountInfo.getUsedPerc());
					}

					sendBroadcastUpdateAccountDetails();
				}
			}
		}

		@Override
		public void onRequestTemporaryError(MegaApiJava api,
				MegaRequest request, MegaError e) {
			logDebug("BackgroundRequestListener: onRequestTemporaryError: " + request.getRequestString());
		}
		
	}

	private void sendBroadcastUpdateAccountDetails() {
		Intent intent = new Intent(BROADCAST_ACTION_INTENT_UPDATE_ACCOUNT_DETAILS);
		intent.putExtra("actionType", UPDATE_ACCOUNT_DETAILS);
		sendBroadcast(intent);
	}

	private final int interval = 3000;
	private Handler keepAliveHandler = new Handler();
	int backgroundStatus = -1;

	private Runnable keepAliveRunnable = new Runnable() {
		@Override
		public void run() {
			try {
				if (isActivityVisible()) {
					logDebug("KEEPALIVE: " + System.currentTimeMillis());
					if (megaChatApi != null) {
						backgroundStatus = megaChatApi.getBackgroundStatus();
						logDebug("backgroundStatus_activityVisible: " + backgroundStatus);
						if (backgroundStatus != -1 && backgroundStatus != 0) {
							MegaHandleList callRingIn = megaChatApi.getChatCalls(MegaChatCall.CALL_STATUS_RING_IN);
							if (callRingIn == null || callRingIn.size() <= 0) {
								megaChatApi.setBackgroundStatus(false);
							}
						}
					}

				} else {
					logDebug("KEEPALIVEAWAY: " + System.currentTimeMillis());
					if (megaChatApi != null) {
						backgroundStatus = megaChatApi.getBackgroundStatus();
						logDebug("backgroundStatus_!activityVisible: " + backgroundStatus);
						if (backgroundStatus != -1 && backgroundStatus != 1) {
							megaChatApi.setBackgroundStatus(true);
						}
					}
				}

				keepAliveHandler.postAtTime(keepAliveRunnable, System.currentTimeMillis() + interval);
				keepAliveHandler.postDelayed(keepAliveRunnable, interval);
			}
			catch (Exception exc) {
				logError("Exception in keepAliveRunnable", exc);
			}
		}
	};

	public void handleUncaughtException(Thread thread, Throwable e) {
		logFatal("UNCAUGHT EXCEPTION", e);
		e.printStackTrace();
	}

	/**
	 * Broadcast for controlling changes in the call.
	 */
	private BroadcastReceiver chatCallUpdateReceiver = new BroadcastReceiver() {
		@Override
		public void onReceive(Context context, Intent intent) {
			if (intent == null || intent.getAction() == null)
				return;

			long chatId = intent.getLongExtra(UPDATE_CHAT_CALL_ID, MEGACHAT_INVALID_HANDLE);
			long callId = intent.getLongExtra(UPDATE_CALL_ID, MEGACHAT_INVALID_HANDLE);
			if (chatId == MEGACHAT_INVALID_HANDLE || callId == MEGACHAT_INVALID_HANDLE) {
				logError("Error. Chat id " + chatId + ", Call id "+callId);
				return;
			}

			if (intent.getAction().equals(ACTION_UPDATE_CALL)) {
				stopService(new Intent(getInstance(), IncomingCallService.class));
			}

			if (intent.getAction().equals(ACTION_CALL_STATUS_UPDATE)) {
				int callStatus = intent.getIntExtra(UPDATE_CALL_STATUS, INVALID_CALL_STATUS);
				logDebug("Call status is "+callStatusToString(callStatus));
				switch (callStatus) {
					case MegaChatCall.CALL_STATUS_REQUEST_SENT:
					case MegaChatCall.CALL_STATUS_RING_IN:
					case MegaChatCall.CALL_STATUS_JOINING:
					case MegaChatCall.CALL_STATUS_IN_PROGRESS:
					case MegaChatCall.CALL_STATUS_RECONNECTING:
						MegaHandleList listAllCalls = megaChatApi.getChatCalls();
						if (listAllCalls == null || listAllCalls.size() == 0){
							logError("Calls not found");
							return;
						}

						if (callStatus == MegaChatCall.CALL_STATUS_RING_IN) {
							createRTCAudioManager(false, callStatus, chatId);
						}

						if (callStatus == MegaChatCall.CALL_STATUS_IN_PROGRESS ||
								callStatus == MegaChatCall.CALL_STATUS_JOINING ||
								callStatus == MegaChatCall.CALL_STATUS_RECONNECTING) {
                            updateRTCAudioMangerTypeStatus(callStatus);
							clearIncomingCallNotification(callId);
						}

						if(megaApi.isChatNotifiable(chatId)) {
							if (listAllCalls.size() == 1) {
								checkOneCall(listAllCalls.get(0));
							} else {
								checkSeveralCall(listAllCalls, callStatus);
							}
						}
						break;
					case MegaChatCall.CALL_STATUS_TERMINATING_USER_PARTICIPATION:
						clearIncomingCallNotification(chatId);
						removeValues(chatId);
						break;
					case MegaChatCall.CALL_STATUS_DESTROYED:
						int termCode = intent.getIntExtra(UPDATE_CALL_TERM_CODE, -1);
						boolean isIgnored = intent.getBooleanExtra(UPDATE_CALL_IGNORE, false);
						boolean isLocalTermCode = intent.getBooleanExtra(UPDATE_CALL_LOCAL_TERM_CODE, false);
						checkCallDestroyed(chatId, callId, termCode, isIgnored, isLocalTermCode);
						break;
				}
			}
		}
	};

	/**
	 * Broadcast for controlling changes in screen.
	 */
	BroadcastReceiver screenOnOffReceiver = new BroadcastReceiver() {
		@Override
		public void onReceive(Context context, Intent intent) {
			if (intent == null || intent.getAction() == null)
				return;

			if (intent.getAction().equals(Intent.ACTION_SCREEN_OFF)) {
				muteOrUnmute(true);
			}
		}
	};

	/**
	 * Broadcast for controlling changes in the volume.
	 */
	BroadcastReceiver volumeReceiver = new BroadcastReceiver() {
		@Override
		public void onReceive(Context context, Intent intent) {
			if (intent == null || intent.getAction() == null)
				return;

			if (intent.getAction().equals(VOLUME_CHANGED_ACTION) && rtcAudioManagerRingInCall != null) {
				int type = (Integer) intent.getExtras().get(EXTRA_VOLUME_STREAM_TYPE);
				if(type != 2)
					return;

				int newVolume = (Integer) intent.getExtras().get(EXTRA_VOLUME_STREAM_VALUE);
				if (newVolume != INVALID_VOLUME) {
					rtcAudioManagerRingInCall.checkVolume(newVolume);
				}
			}
		}
	};

<<<<<<< HEAD
	public boolean isAIncomingCallRining() {
		return rtcAudioManagerRingInCall != null;
	}
=======
	BroadcastReceiver becomingNoisyReceiver = new BroadcastReceiver() {
		@Override
		public void onReceive(Context context, Intent intent) {
			if (intent == null || intent.getAction() == null)
				return;

			if (AudioManager.ACTION_AUDIO_BECOMING_NOISY.equals(intent.getAction())) {
				muteOrUnmute(true);
			}
		}
	};
>>>>>>> e862c470

	public void muteOrUnmute(boolean mute){
		if (rtcAudioManagerRingInCall != null) {
			rtcAudioManagerRingInCall.muteOrUnmuteIncomingCall(mute);
		}
	}

	/**
	 * Broadcast for controlling changes in sessions.
	 */
	private BroadcastReceiver chatSessionUpdateReceiver = new BroadcastReceiver() {
		@Override
		public void onReceive(Context context, Intent intent) {
			if (intent == null || intent.getAction() == null)
				return;

			long chatIdReceived = intent.getLongExtra(UPDATE_CHAT_CALL_ID, MEGACHAT_INVALID_HANDLE);
			long chatIdOfCurrentCall = getChatCallInProgress();
			if (chatIdReceived != chatIdOfCurrentCall) {
				logWarning("Call in different chat");
				return;
			}

			MegaChatCall call = megaChatApi.getChatCall(chatIdOfCurrentCall);
			MegaChatRoom chatRoom = megaChatApi.getChatRoom(chatIdOfCurrentCall);
			if (call == null || chatRoom == null) {
				logWarning("Call not found");
				return;
			}

			if (intent.getAction().equals(ACTION_CHANGE_SESSION_ON_HOLD)) {
				long peerId = intent.getLongExtra(UPDATE_PEER_ID, MEGACHAT_INVALID_HANDLE);
				long clientId = intent.getLongExtra(UPDATE_CLIENT_ID, MEGACHAT_INVALID_HANDLE);
				MegaChatSession session = call.getMegaChatSession(peerId, clientId);
				if (chatRoom.isGroup()) {
					return;
				}

				logDebug("The session on hold change");
				if (call.hasLocalVideo() && session.isOnHold()) {
					setWasLocalVideoEnable(true);
					megaChatApi.disableVideo(chatIdReceived, null);
				} else {
					setWasLocalVideoEnable(false);
				}
			}
		}
	};

	public static MegaApplication getInstance() {
		return singleApplicationInstance;
	}

	@Override
	public void onCreate() {
		super.onCreate();

		// Setup handler for uncaught exceptions.
		Thread.setDefaultUncaughtExceptionHandler(new Thread.UncaughtExceptionHandler() {
			@Override
			public void uncaughtException(Thread thread, Throwable e) {
				handleUncaughtException(thread, e);
			}
		});

		registerActivityLifecycleCallbacks(this);

		isVerifySMSShowed = false;
		singleApplicationInstance = this;

		keepAliveHandler.postAtTime(keepAliveRunnable, System.currentTimeMillis()+interval);
		keepAliveHandler.postDelayed(keepAliveRunnable, interval);
		dbH = DatabaseHandler.getDbHandler(getApplicationContext());

		initLoggerSDK();
		initLoggerKarere();

		checkAppUpgrade();

		megaApi = getMegaApi();
		megaApiFolder = getMegaApiFolder();
		megaChatApi = getMegaChatApi();
        scheduleCameraUploadJob(getApplicationContext());
        storageState = dbH.getStorageState();
        pushNotificationSettingManagement = new PushNotificationSettingManagement();
        transfersManagement = new TransfersManagement();

		boolean staging = false;
		if (dbH != null) {
			MegaAttributes attrs = dbH.getAttributes();
			if (attrs != null && attrs.getStaging() != null) {
				staging = Boolean.parseBoolean(attrs.getStaging());
			}
		}

		if (staging) {
			megaApi.changeApiUrl("https://staging.api.mega.co.nz/");
			megaApiFolder.changeApiUrl("https://staging.api.mega.co.nz/");
		}

		boolean useHttpsOnly = false;
		if (dbH != null) {
			useHttpsOnly = Boolean.parseBoolean(dbH.getUseHttpsOnly());
			logDebug("Value of useHttpsOnly: " + useHttpsOnly);
			megaApi.useHttpsOnly(useHttpsOnly);
		}

		myAccountInfo = new MyAccountInfo();

		if (dbH != null) {
			dbH.resetExtendedAccountDetailsTimestamp();
		}


		networkStateReceiver = new NetworkStateReceiver();
		networkStateReceiver.addListener(this);
		registerReceiver(networkStateReceiver, new IntentFilter(android.net.ConnectivityManager.CONNECTIVITY_ACTION));

		IntentFilter filter = new IntentFilter(ACTION_CALL_STATUS_UPDATE);
		filter.addAction(ACTION_UPDATE_CALL);
		registerReceiver(chatCallUpdateReceiver, filter);
		registerReceiver(chatSessionUpdateReceiver, new IntentFilter(ACTION_CHANGE_SESSION_ON_HOLD));

		logoutReceiver = new BroadcastReceiver() {
            @Override
            public void onReceive(Context context,Intent intent) {
                if (intent != null) {
                    if (intent.getAction().equals(ACTION_LOG_OUT)) {
                        storageState = MegaApiJava.STORAGE_STATE_UNKNOWN; //Default value
                    }
                }
            }
        };

		registerReceiver(logoutReceiver, new IntentFilter(ACTION_LOG_OUT));
		EmojiManager.install(new TwitterEmojiProvider());

		EmojiManagerShortcodes.initEmojiData(getApplicationContext());
		EmojiManager.install(new TwitterEmojiProvider());
		final EmojiCompat.Config config;
		if (USE_BUNDLED_EMOJI) {
			logDebug("Use Bundle emoji");
			// Use the bundled font for EmojiCompat
			config = new BundledEmojiCompatConfig(getApplicationContext());
		} else {
			logDebug("Use downloadable font for EmojiCompat");
			// Use a downloadable font for EmojiCompat
			final FontRequest fontRequest = new FontRequest(
					"com.google.android.gms.fonts",
					"com.google.android.gms",
					"Noto Color Emoji Compat",
					R.array.com_google_android_gms_fonts_certs);
			config = new FontRequestEmojiCompatConfig(getApplicationContext(), fontRequest)
					.setReplaceAll(false)
					.registerInitCallback(new EmojiCompat.InitCallback() {
						@Override
						public void onInitialized() {
							logDebug("EmojiCompat initialized");
						}
						@Override
						public void onFailed(@Nullable Throwable throwable) {
							logWarning("EmojiCompat initialization failed");
						}
					});
		}
		EmojiCompat.init(config);
		// clear the cache files stored in the external cache folder.
        clearPublicCache(this);

		ContextUtils.initialize(getApplicationContext());

		Fresco.initialize(this);
	}

	public void askForFullAccountInfo(){
		logDebug("askForFullAccountInfo");
		megaApi.getPaymentMethods(null);

		if (storageState == MegaApiAndroid.STORAGE_STATE_UNKNOWN) {
			megaApi.getAccountDetails();
		} else {
			megaApi.getSpecificAccountDetails(false, true, true);
		}

		megaApi.getPricing(null);
		megaApi.creditCardQuerySubscriptions(null);
	}

	public void askForPaymentMethods(){
		logDebug("askForPaymentMethods");
		megaApi.getPaymentMethods(null);
	}

	public void askForPricing(){

		megaApi.getPricing(null);
	}

	public void askForAccountDetails(){
		logDebug("askForAccountDetails");
		if (dbH != null) {
			dbH.resetAccountDetailsTimeStamp();
		}
		megaApi.getAccountDetails(null);
	}

	public void askForCCSubscriptions(){

		megaApi.creditCardQuerySubscriptions(null);
	}

	public void askForExtendedAccountDetails(){
		logDebug("askForExtendedAccountDetails");
		if (dbH != null) {
			dbH.resetExtendedAccountDetailsTimestamp();
		}
		megaApi.getExtendedAccountDetails(true,false, false, null);
	}

	public void refreshAccountInfo(){
		//Check if the call is recently
		if(callToAccountDetails() || myAccountInfo.getUsedFormatted().trim().length() <= 0) {
			logDebug("megaApi.getAccountDetails SEND");
			askForAccountDetails();
		}

		if(callToExtendedAccountDetails()){
			logDebug("megaApi.getExtendedAccountDetails SEND");
			askForExtendedAccountDetails();
		}

		if(callToPaymentMethods()){
			logDebug("megaApi.getPaymentMethods SEND");
			askForPaymentMethods();
		}
	}

	public MegaApiAndroid getMegaApiFolder(){
		if (megaApiFolder == null){
			PackageManager m = getPackageManager();
			String s = getPackageName();
			PackageInfo p;
			String path = null;
			try
			{
				p = m.getPackageInfo(s, 0);
				path = p.applicationInfo.dataDir + "/";
			}
			catch (NameNotFoundException e)
			{
				e.printStackTrace();
			}
			
			Log.d(TAG, "Database path: " + path);
			megaApiFolder = new MegaApiAndroid(MegaApplication.APP_KEY, 
					MegaApplication.USER_AGENT, path);

			megaApiFolder.retrySSLerrors(true);

			megaApiFolder.setDownloadMethod(MegaApiJava.TRANSFER_METHOD_AUTO_ALTERNATIVE);
			megaApiFolder.setUploadMethod(MegaApiJava.TRANSFER_METHOD_AUTO_ALTERNATIVE);
		}
		
		return megaApiFolder;
	}

	public MegaChatApiAndroid getMegaChatApi(){
		if (megaChatApi == null){
			if (megaApi == null){
				getMegaApi();
			}
			else{
				megaChatApi = new MegaChatApiAndroid(megaApi);
			}
		}

		if(megaChatApi!=null) {
			if (!registeredChatListeners) {
				logDebug("Add listeners of megaChatApi");
				megaChatApi.addChatRequestListener(this);
				megaChatApi.addChatNotificationListener(this);
				megaChatApi.addChatListener(this);
				megaChatApi.addChatCallListener(callListener);
				registeredChatListeners = true;
			}
		}

		return megaChatApi;
	}

	public void disableMegaChatApi(){
		try {
			if (megaChatApi != null) {
				megaChatApi.removeChatRequestListener(this);
				megaChatApi.removeChatNotificationListener(this);
				megaChatApi.removeChatListener(this);
				megaChatApi.removeChatCallListener(callListener);
				registeredChatListeners = false;
			}
		}
		catch (Exception e){}
	}

	public MegaApiAndroid getMegaApi()
	{
		if(megaApi == null)
		{
			logDebug("MEGAAPI = null");
			PackageManager m = getPackageManager();
			String s = getPackageName();
			PackageInfo p;
			String path = null;
			try
			{
				p = m.getPackageInfo(s, 0);
				path = p.applicationInfo.dataDir + "/";
			}
			catch (NameNotFoundException e)
			{
				e.printStackTrace();
			}
			
			Log.d(TAG, "Database path: " + path);
			megaApi = new MegaApiAndroid(MegaApplication.APP_KEY, 
					MegaApplication.USER_AGENT, path);

			megaApi.retrySSLerrors(true);

			megaApi.setDownloadMethod(MegaApiJava.TRANSFER_METHOD_AUTO_ALTERNATIVE);
			megaApi.setUploadMethod(MegaApiJava.TRANSFER_METHOD_AUTO_ALTERNATIVE);
			
			requestListener = new BackgroundRequestListener();
			logDebug("ADD REQUESTLISTENER");
			megaApi.addRequestListener(requestListener);
			megaApi.addGlobalListener(new GlobalListener());
			megaChatApi = getMegaChatApi();

			String language = Locale.getDefault().toString();
			boolean languageString = megaApi.setLanguage(language);
			logDebug("Result: " + languageString + " Language: " + language);
			if(languageString==false){
				language = Locale.getDefault().getLanguage();
				languageString = megaApi.setLanguage(language);
				logDebug("Result: " + languageString + " Language: " + language);
			}
		}
		
		return megaApi;
	}

	public DatabaseHandler getDbH() {
		if (dbH == null) {
			DatabaseHandler.getDbHandler(getApplicationContext());
		}

		return dbH;
	}

	public boolean isActivityVisible() {
		logDebug("Activity visible? => " + (currentActivity != null));
		return getCurrentActivity() != null;
	}

	public static void setFirstConnect(boolean firstConnect){
		MegaApplication.firstConnect = firstConnect;
	}

	public static boolean isFirstConnect(){
		return firstConnect;
	}

	public static boolean isShowInfoChatMessages() {
		return showInfoChatMessages;
	}

	public static void setShowInfoChatMessages(boolean showInfoChatMessages) {
		MegaApplication.showInfoChatMessages = showInfoChatMessages;
	}

	public static boolean isShowPinScreen() {
		return showPinScreen;
	}

	public static void setShowPinScreen(boolean showPinScreen) {
		MegaApplication.showPinScreen = showPinScreen;
	}

	public static String getUrlConfirmationLink() {
		return urlConfirmationLink;
	}

	public static void setUrlConfirmationLink(String urlConfirmationLink) {
		MegaApplication.urlConfirmationLink = urlConfirmationLink;
	}

	public static boolean isLoggingIn() {
		return isLoggingIn;
	}

	public static void setLoggingIn(boolean loggingIn) {
		isLoggingIn = loggingIn;
	}

	public static void setOpenChatId(long openChatId){
		MegaApplication.openChatId = openChatId;
	}

	public static long getOpenCallChatId() {
		return openCallChatId;
	}

	public static void setOpenCallChatId(long value) {
        logDebug("New open call chat ID: " + value);
        openCallChatId = value;
	}

	public boolean isRecentChatVisible() {
		if(isActivityVisible()){
			return recentChatVisible;
		}
		else{
			return false;
		}
	}

	public static void setRecentChatVisible(boolean recentChatVisible) {
		logDebug("setRecentChatVisible: " + recentChatVisible);
		MegaApplication.recentChatVisible = recentChatVisible;
	}

	public static boolean isChatNotificationReceived() {
		return chatNotificationReceived;
	}

    public static void setChatNotificationReceived(boolean chatNotificationReceived) {
        MegaApplication.chatNotificationReceived = chatNotificationReceived;
    }

	public static long getOpenChatId() {
		return openChatId;
	}

	public String getLocalIpAddress(){
		return localIpAddress;
	}
	
	public void setLocalIpAddress(String ip){
		localIpAddress = ip;
	}

	public void showSharedFolderNotification(MegaNode n) {
		logDebug("showSharedFolderNotification");

		try {
			ArrayList<MegaShare> sharesIncoming = megaApi.getInSharesList();
			String name = "";
			for (int j = 0; j < sharesIncoming.size(); j++) {
				MegaShare mS = sharesIncoming.get(j);
				if (mS.getNodeHandle() == n.getHandle()) {
					MegaUser user = megaApi.getContact(mS.getUser());

					name = getMegaUserNameDB(user);
					if(name == null) name = "";
				}
			}

			String source = "<b>" + n.getName() + "</b> " + getString(R.string.incoming_folder_notification) + " " + toCDATA(name);
			Spanned notificationContent;
			if (android.os.Build.VERSION.SDK_INT >= android.os.Build.VERSION_CODES.N) {
				notificationContent = Html.fromHtml(source, Html.FROM_HTML_MODE_LEGACY);
			} else {
				notificationContent = Html.fromHtml(source);
			}

			int notificationId = NOTIFICATION_PUSH_CLOUD_DRIVE;
			String notificationChannelId = NOTIFICATION_CHANNEL_CLOUDDRIVE_ID;
			String notificationChannelName = NOTIFICATION_CHANNEL_CLOUDDRIVE_NAME;

			Intent intent = new Intent(this, ManagerActivityLollipop.class);
			intent.addFlags(Intent.FLAG_ACTIVITY_CLEAR_TOP);
			intent.setAction(ACTION_INCOMING_SHARED_FOLDER_NOTIFICATION);
			PendingIntent pendingIntent = PendingIntent.getActivity(this, 0 /* Request code */, intent,
					PendingIntent.FLAG_ONE_SHOT);

			Uri defaultSoundUri = RingtoneManager.getDefaultUri(RingtoneManager.TYPE_NOTIFICATION);
            String notificationTitle;
            if(n.hasChanged(MegaNode.CHANGE_TYPE_INSHARE) && !n.hasChanged(MegaNode.CHANGE_TYPE_NEW)){
                notificationTitle = getString(R.string.context_permissions_changed);
            }else{
                notificationTitle = getString(R.string.title_incoming_folder_notification);
            }
			if (android.os.Build.VERSION.SDK_INT >= android.os.Build.VERSION_CODES.O) {
				NotificationChannel channel = new NotificationChannel(notificationChannelId, notificationChannelName, NotificationManager.IMPORTANCE_HIGH);
				channel.setShowBadge(true);
				NotificationManager notificationManager = (NotificationManager) getApplicationContext().getSystemService(Context.NOTIFICATION_SERVICE);
				notificationManager.createNotificationChannel(channel);

				NotificationCompat.Builder notificationBuilderO = new NotificationCompat.Builder(this, notificationChannelId);
				notificationBuilderO
						.setSmallIcon(R.drawable.ic_stat_notify)
						.setContentTitle(notificationTitle)
						.setContentText(notificationContent)
						.setStyle(new NotificationCompat.BigTextStyle()
								.bigText(notificationContent))
						.setAutoCancel(true)
						.setSound(defaultSoundUri)
						.setContentIntent(pendingIntent)
						.setColor(ContextCompat.getColor(this, R.color.mega));

				Drawable d = getResources().getDrawable(R.drawable.ic_folder_incoming, getTheme());
				notificationBuilderO.setLargeIcon(((BitmapDrawable) d).getBitmap());

				notificationManager.notify(notificationId, notificationBuilderO.build());
			}
			else {
				NotificationCompat.Builder notificationBuilder = new NotificationCompat.Builder(this)
						.setSmallIcon(R.drawable.ic_stat_notify)
						.setContentTitle(notificationTitle)
						.setContentText(notificationContent)
						.setStyle(new NotificationCompat.BigTextStyle()
								.bigText(notificationContent))
						.setAutoCancel(true)
						.setSound(defaultSoundUri)
						.setContentIntent(pendingIntent);

				if (Build.VERSION.SDK_INT >= Build.VERSION_CODES.LOLLIPOP) {
					notificationBuilder.setColor(ContextCompat.getColor(this, R.color.mega));
				}

				Drawable d;

				if (android.os.Build.VERSION.SDK_INT >= Build.VERSION_CODES.LOLLIPOP) {
					d = getResources().getDrawable(R.drawable.ic_folder_incoming, getTheme());
				} else {
					d = ContextCompat.getDrawable(this, R.drawable.ic_folder_incoming);
				}

				notificationBuilder.setLargeIcon(((BitmapDrawable) d).getBitmap());


				if (Build.VERSION.SDK_INT <= Build.VERSION_CODES.N_MR1) {
					//API 25 = Android 7.1
					notificationBuilder.setPriority(Notification.PRIORITY_HIGH);
				} else {
					notificationBuilder.setPriority(NotificationManager.IMPORTANCE_HIGH);
				}

				NotificationManager notificationManager =
						(NotificationManager) getSystemService(Context.NOTIFICATION_SERVICE);

				notificationManager.notify(notificationId, notificationBuilder.build());
			}
		} catch (Exception e) {
			logError("Exception", e);
		}
	}

	public void sendSignalPresenceActivity(){
		logDebug("sendSignalPresenceActivity");
		if (megaChatApi != null) {
			if (megaChatApi.isSignalActivityRequired()) {
				megaChatApi.signalPresenceActivity();
			}
		}
	}

	@Override
	public void onRequestStart(MegaChatApiJava api, MegaChatRequest request) {
		logDebug("onRequestStart (CHAT): " + request.getRequestString());
	}

	@Override
	public void onRequestUpdate(MegaChatApiJava api, MegaChatRequest request) {
	}

	@Override
	public void onRequestFinish(MegaChatApiJava api, MegaChatRequest request, MegaChatError e) {
		logDebug("onRequestFinish (CHAT): " + request.getRequestString() + "_"+e.getErrorCode());
		if (request.getType() == MegaChatRequest.TYPE_SET_BACKGROUND_STATUS){
			logDebug("SET_BACKGROUND_STATUS: " + request.getFlag());
		}
		else if (request.getType() == MegaChatRequest.TYPE_LOGOUT) {
			logDebug("CHAT_TYPE_LOGOUT: " + e.getErrorCode() + "__" + e.getErrorString());

			try{
				if (megaChatApi != null){
					megaChatApi.removeChatRequestListener(this);
					megaChatApi.removeChatNotificationListener(this);
					megaChatApi.removeChatListener(this);
					megaChatApi.removeChatCallListener(callListener);
					registeredChatListeners = false;
				}
			}
			catch (Exception exc){}

			try{
				ShortcutBadger.applyCount(getApplicationContext(), 0);

				startService(new Intent(getApplicationContext(), BadgeIntentService.class).putExtra("badgeCount", 0));
			}
			catch (Exception exc){
				logError("EXCEPTION removing badge indicator", exc);
            }

			if(megaApi!=null){
				int loggedState = megaApi.isLoggedIn();
				logDebug("Login status on " + loggedState);
				if(loggedState==0){
					AccountController aC = new AccountController(this);
					aC.logoutConfirmed(this);

					if (isLoggingRunning()) {
						logDebug("Already in Login Activity, not necessary to launch it again");
						return;
					}

					Intent loginIntent = new Intent(this, LoginActivityLollipop.class);

					if (getUrlConfirmationLink() != null) {
						loginIntent.putExtra(VISIBLE_FRAGMENT,  LOGIN_FRAGMENT);
						loginIntent.putExtra(EXTRA_CONFIRMATION, getUrlConfirmationLink());
						if (isActivityVisible()) {
							loginIntent.setFlags(Intent.FLAG_ACTIVITY_NEW_TASK | Intent.FLAG_ACTIVITY_CLEAR_TOP);
						} else {
							loginIntent.addFlags(Intent.FLAG_ACTIVITY_NEW_TASK | Intent.FLAG_ACTIVITY_CLEAR_TASK);
						}
						loginIntent.setAction(ACTION_CONFIRM);
						setUrlConfirmationLink(null);
					} else if (isActivityVisible()) {
						loginIntent.addFlags(Intent.FLAG_ACTIVITY_NEW_TASK | Intent.FLAG_ACTIVITY_CLEAR_TASK);
					} else {
						loginIntent.addFlags(Intent.FLAG_ACTIVITY_NEW_TASK);
					}

					startActivity(loginIntent);
				}
				else{
					logDebug("Disable chat finish logout");
				}
			}
			else{

				AccountController aC = new AccountController(this);
				aC.logoutConfirmed(this);

				if(isActivityVisible()){
					logDebug("Launch intent to login screen");
					Intent tourIntent = new Intent(this, LoginActivityLollipop.class);
					tourIntent.addFlags(Intent.FLAG_ACTIVITY_NEW_TASK | Intent.FLAG_ACTIVITY_CLEAR_TASK);
					this.startActivity(tourIntent);
				}
			}
		}
		else if (request.getType() == MegaChatRequest.TYPE_PUSH_RECEIVED) {
			logDebug("TYPE_PUSH_RECEIVED: " + e.getErrorCode() + "__" + e.getErrorString());
			stopService(new Intent(this, KeepAliveService.class));
			if(e.getErrorCode()==MegaChatError.ERROR_OK){
				logDebug("OK:TYPE_PUSH_RECEIVED");
				chatNotificationReceived = true;
				ChatAdvancedNotificationBuilder notificationBuilder;
				notificationBuilder =  ChatAdvancedNotificationBuilder.newInstance(this, megaApi, megaChatApi);
				notificationBuilder.generateChatNotification(request);
			}
			else{
				logError("Error TYPE_PUSH_RECEIVED: " + e.getErrorString());
			}
		}
	}

	@Override
	public void onRequestTemporaryError(MegaChatApiJava api, MegaChatRequest request, MegaChatError e) {
		logWarning("onRequestTemporaryError (CHAT): "+e.getErrorString());
	}

	public void updateBusinessStatus() {
		myAccountInfo.setBusinessStatusReceived(true);
		int status = megaApi.getBusinessStatus();
		if (status == BUSINESS_STATUS_EXPIRED
				|| (megaApi.isMasterBusinessAccount() && status == BUSINESS_STATUS_GRACE_PERIOD)){
			myAccountInfo.setShouldShowBusinessAlert(true);
		}
		sendBroadcastUpdateAccountDetails();
	}

	/**
	 * Method for showing an incoming group call notification.
	 *
	 * @param chatId The chat ID of the chat with call.
	 */
	private void showGroupCallNotification(long chatId) {
		notificationShown.add(chatId);
		stopService(new Intent(this, IncomingCallService.class));
		ChatAdvancedNotificationBuilder notificationBuilder = ChatAdvancedNotificationBuilder.newInstance(this, megaApi, megaChatApi);
		notificationBuilder.checkOneGroupCall(chatId);
	}

	@Override
	public void onChatListItemUpdate(MegaChatApiJava api, MegaChatListItem item) {
		if (!item.isGroup() || notificationShown == null)
			return;

		if (item.getChanges() == 0 && !currentActiveGroupChat.contains(item)) {
			currentActiveGroupChat.add(item);
		}

		if (item.hasChanged(MegaChatListItem.CHANGE_TYPE_OWN_PRIV)) {
			if (item.getOwnPrivilege() != MegaChatRoom.PRIV_RM) {
				if (!currentActiveGroupChat.contains(item)) {
					currentActiveGroupChat.add(item);
					MegaChatCall call = api.getChatCall(item.getChatId());
					if (call != null && call.getStatus() == MegaChatCall.CALL_STATUS_USER_NO_PRESENT) {
						if (notificationShown.isEmpty() || !notificationShown.contains(item.getChatId())) {
							notificationShown.add(item.getChatId());
							showGroupCallNotification(item.getChatId());
						}
						return;

					}
				}
			} else {
				currentActiveGroupChat.remove(item);
				notificationShown.remove(item.getChatId());
			}
		}

		if (item.hasChanged(MegaChatListItem.CHANGE_TYPE_CLOSED)) {
			currentActiveGroupChat.remove(item);
			notificationShown.remove(item.getChatId());
		}
	}

	@Override
	public void onChatInitStateUpdate(MegaChatApiJava api, int newState) {

	}

	@Override
	public void onChatOnlineStatusUpdate(MegaChatApiJava api, long userhandle, int status, boolean inProgress) {

	}

	@Override
	public void onChatPresenceConfigUpdate(MegaChatApiJava api, MegaChatPresenceConfig config) {
		if(config.isPending()==false){
			logDebug("Launch local broadcast");
			Intent intent = new Intent(BROADCAST_ACTION_INTENT_SIGNAL_PRESENCE);
			sendBroadcast(intent);
		}
	}

	@Override
	public void onChatConnectionStateUpdate(MegaChatApiJava api, long chatid, int newState) {

	}

	@Override
	public void onChatPresenceLastGreen(MegaChatApiJava api, long userhandle, int lastGreen) {

	}


	public void updateAppBadge(){
		logDebug("updateAppBadge");

		int totalHistoric = 0;
		int totalIpc = 0;
		if(megaApi!=null && megaApi.getRootNode()!=null){
			totalHistoric = megaApi.getNumUnreadUserAlerts();
			ArrayList<MegaContactRequest> requests = megaApi.getIncomingContactRequests();
			if(requests!=null) {
				totalIpc = requests.size();
			}
		}

		int chatUnread = 0;
		if (megaChatApi != null) {
			chatUnread = megaChatApi.getUnreadChats();
		}

		int totalNotifications = totalHistoric + totalIpc + chatUnread;
		//Add Android version check if needed
		if (totalNotifications == 0) {
			//Remove badge indicator - no unread chats
			ShortcutBadger.applyCount(getApplicationContext(), 0);
			//Xiaomi support
			startService(new Intent(getApplicationContext(), BadgeIntentService.class).putExtra("badgeCount", 0));
		} else {
			//Show badge with indicator = unread
			ShortcutBadger.applyCount(getApplicationContext(), Math.abs(totalNotifications));
			//Xiaomi support
			startService(new Intent(getApplicationContext(), BadgeIntentService.class).putExtra("badgeCount", totalNotifications));
		}
	}

	@Override
	public void onChatNotification(MegaChatApiJava api, long chatid, MegaChatMessage msg) {
		logDebug("onChatNotification");

		updateAppBadge();

		if(MegaApplication.getOpenChatId() == chatid){
			logDebug("Do not update/show notification - opened chat");
			return;
		}

		if(isRecentChatVisible()){
			logDebug("Do not show notification - recent chats shown");
			return;
		}

		if(isActivityVisible()){

			try{
				if(msg!=null){

					NotificationManager mNotificationManager = (NotificationManager) getSystemService(NOTIFICATION_SERVICE);
					mNotificationManager.cancel(NOTIFICATION_GENERAL_PUSH_CHAT);

					if(msg.getStatus()==MegaChatMessage.STATUS_NOT_SEEN){
						if(msg.getType()==MegaChatMessage.TYPE_NORMAL||msg.getType()==MegaChatMessage.TYPE_CONTACT_ATTACHMENT||msg.getType()==MegaChatMessage.TYPE_NODE_ATTACHMENT||msg.getType()==MegaChatMessage.TYPE_REVOKE_NODE_ATTACHMENT){
							if(msg.isDeleted()){
								logDebug("Message deleted");

								megaChatApi.pushReceived(false);
							}
							else if(msg.isEdited()){
								logDebug("Message edited");
								megaChatApi.pushReceived(false);
							}
							else{
								logDebug("New normal message");
								megaChatApi.pushReceived(true);
							}
						}
						else if(msg.getType()==MegaChatMessage.TYPE_TRUNCATE){
							logDebug("New TRUNCATE message");
							megaChatApi.pushReceived(false);
						}
					}
					else{
						logDebug("Message SEEN");
						megaChatApi.pushReceived(false);
					}
				}
			}
			catch (Exception e){
				logError("EXCEPTION when showing chat notification", e);
			}
		}
		else{
			logDebug("Do not notify chat messages: app in background");
		}
	}

	private void checkOneCall(long chatId) {
		logDebug("One call : Chat Id = " + chatId + ", openCall Chat Id = " + openCallChatId);
		if (openCallChatId == chatId) {
			logDebug("The call is already opened");
			return;
		}

		MegaChatCall callToLaunch = megaChatApi.getChatCall(chatId);
		int callStatus = callToLaunch.getStatus();
		if (callStatus > MegaChatCall.CALL_STATUS_IN_PROGRESS){
			logWarning("Launch not in correct status");
			return;
		}
		MegaChatRoom chatRoom = megaChatApi.getChatRoom(chatId);
		if (callToLaunch.getStatus() == MegaChatCall.CALL_STATUS_RING_IN && chatRoom != null && chatRoom.isGroup()) {
			showGroupCallNotification(chatId);
			return;
		}

		logDebug("Open the call");
		if (shouldNotify(this) && !isActivityVisible()) {
            PowerManager pm = (PowerManager) getApplicationContext().getSystemService(Context.POWER_SERVICE);
			if (pm != null) {
				wakeLock = pm.newWakeLock(PowerManager.PARTIAL_WAKE_LOCK, ":MegaIncomingCallPowerLock");
			}
			if (!wakeLock.isHeld()) {
				wakeLock.acquire(10 * 1000);
			}
			toIncomingCall(this, callToLaunch, megaChatApi);
		} else {
            launchCallActivity(callToLaunch);
		}
	}

	private void checkSeveralCall(MegaHandleList listAllCalls, int callStatus) {
		logDebug("Several calls = " + listAllCalls.size() + "- Current call Status: " + callStatusToString(callStatus));
		if (callStatus == MegaChatCall.CALL_STATUS_RECONNECTING || (callStatus == MegaChatCall.CALL_STATUS_RING_IN && participatingInACall())) {
			logDebug("Several calls: show notification");
			checkQueuedCalls();
			return;
		}

		MegaHandleList handleList = megaChatApi.getChatCalls(callStatus);
		if (handleList == null || handleList.size() == 0)
			return;

		MegaChatCall callToLaunch = null;

		for (int i = 0; i < handleList.size(); i++) {
			if (openCallChatId != handleList.get(i)) {
				if (megaChatApi.getChatCall(handleList.get(i)) != null && !megaChatApi.getChatCall(handleList.get(i)).isOnHold()) {
					callToLaunch = megaChatApi.getChatCall(handleList.get(i));
				}
			} else {
				logDebug("The call is already opened");
			}
		}

		if (callToLaunch != null) {
			logDebug("Open call");
			launchCallActivity(callToLaunch);
		}
	}

	private void removeValues(long chatId) {
		removeStatusVideoAndSpeaker(chatId);

        if (!existsAnOgoingOrIncomingCall()) {
            removeRTCAudioManager();
            removeRTCAudioManagerRingIn();
        } else if (participatingInACall()) {
            removeRTCAudioManagerRingIn();
        }
	}

	private void checkCallDestroyed(long chatId, long callId, int termCode, boolean isIgnored, boolean isLocalTermCode) {
		removeValues(chatId);
		if (shouldNotify(this)) {
			toSystemSettingNotification(this);
		}
		cancelIncomingCallNotification(this);
		if (wakeLock != null && wakeLock.isHeld()) {
			wakeLock.release();
		}

		clearIncomingCallNotification(chatId);
		//Show missed call if time out ringing (for incoming calls)
		try {

			if ((termCode == MegaChatCall.TERM_CODE_ANSWER_TIMEOUT || termCode == MegaChatCall.TERM_CODE_CALL_REQ_CANCEL) && !isIgnored) {
				logDebug("TERM_CODE_ANSWER_TIMEOUT");
				if (!isLocalTermCode && megaApi.isChatNotifiable(chatId)) {
					logDebug("localTermCodeNotLocal");
					try {
						ChatAdvancedNotificationBuilder notificationBuilder = ChatAdvancedNotificationBuilder.newInstance(this, megaApi, megaChatApi);
						notificationBuilder.showMissedCallNotification(chatId, callId);
					} catch (Exception e) {
						logError("EXCEPTION when showing missed call notification", e);
					}
				}
			}
		} catch (Exception e) {
			logError("EXCEPTION when showing missed call notification", e);
		}
	}

	private void removeStatusVideoAndSpeaker(long chatId){
		hashMapSpeaker.remove(chatId);
		hashMapVideo.remove(chatId);
	}

    /**
     * Create or update the AppRTCAudioManager for the in progress call.
     *
     * @param isSpeakerOn Speaker status.
     * @param callStatus  Call status.
     */
    public void createRTCAudioManager(boolean isSpeakerOn, int callStatus, long chatId) {
        if (callStatus == MegaChatCall.CALL_STATUS_RING_IN) {
        	if(megaApi.isChatNotifiable(chatId)) {
				if (rtcAudioManagerRingInCall != null) {
					removeRTCAudioManagerRingIn();
				}

				IntentFilter filterScreen = new IntentFilter();
				filterScreen.addAction(Intent.ACTION_SCREEN_ON);
				filterScreen.addAction(Intent.ACTION_SCREEN_OFF);
				filterScreen.addAction(Intent.ACTION_USER_PRESENT);
				registerReceiver(screenOnOffReceiver, filterScreen);

				registerReceiver(volumeReceiver, new IntentFilter(VOLUME_CHANGED_ACTION));
				registerReceiver(becomingNoisyReceiver, new IntentFilter(AudioManager.ACTION_AUDIO_BECOMING_NOISY));

				rtcAudioManagerRingInCall = AppRTCAudioManager.create(this, false, callStatus);
			}
        } else {
            if (rtcAudioManager != null) {
                return;
            }
            logDebug("Creating RTC Audio Manager");
            rtcAudioManager = AppRTCAudioManager.create(this, isSpeakerOn, callStatus);
        }
    }

    /**
     * Remove the incoming call AppRTCAudioManager.
     */
    public void removeRTCAudioManagerRingIn() {
        if (rtcAudioManagerRingInCall == null)
            return;

        try {
            logDebug("Removing RTC Audio Manager");
            rtcAudioManagerRingInCall.stop();
			rtcAudioManagerRingInCall = null;

			unregisterReceiver(screenOnOffReceiver);
			unregisterReceiver(volumeReceiver);
			unregisterReceiver(becomingNoisyReceiver);
		} catch (Exception e) {
            logError("Exception stopping speaker audio manager", e);
        }
    }


    /**
     * Remove the ongoing call AppRTCAudioManager.
     */
    private void removeRTCAudioManager() {
        if (rtcAudioManager == null)
            return;

        try {
            logDebug("Removing RTC Audio Manager");
            rtcAudioManager.stop();
            rtcAudioManager = null;
        } catch (Exception e) {
            logError("Exception stopping speaker audio manager", e);
        }
    }

    /**
     * Method for updating the call status of the Audio Manger.
     *
     * @param callStatus Call status.
     */
    private void updateRTCAudioMangerTypeStatus(int callStatus) {
        removeRTCAudioManagerRingIn();
        stopSounds();
        if (rtcAudioManager != null) {
            rtcAudioManager.setTypeStatus(callStatus);
        }
    }

    /**
     * Method for updating the call status of the Speaker status .
     *
     * @param isSpeakerOn If the speaker is on.
     * @param callStatus  Call status.
     */
    public void updateSpeakerStatus(boolean isSpeakerOn, int callStatus, long chatId) {
        if (rtcAudioManager != null) {
            rtcAudioManager.updateSpeakerStatus(isSpeakerOn, callStatus);
            return;
        }

        createRTCAudioManager(isSpeakerOn, callStatus, chatId);
    }

    /**
     * Activate the proximity sensor.
     */
    public void startProximitySensor() {
        if (rtcAudioManager != null) {
            logDebug("Starting proximity sensor...");
            rtcAudioManager.startProximitySensor();
            rtcAudioManager.setOnProximitySensorListener(isNear -> {
                Intent intent = new Intent(BROADCAST_ACTION_INTENT_PROXIMITY_SENSOR);
                intent.putExtra(UPDATE_PROXIMITY_SENSOR_STATUS, isNear);
                sendBroadcast(intent);
            });
        }
    }

    /**
     * Deactivates the proximity sensor
     */
    public void unregisterProximitySensor() {
        if (rtcAudioManager != null) {
            logDebug("Stopping proximity sensor...");
            rtcAudioManager.unregisterProximitySensor();
        }
    }

	/*
     * Method for stopping the sound of incoming or outgoing calls.
     */
    public void stopSounds() {
        if (rtcAudioManager != null) {
            rtcAudioManager.stopAudioSignals();
        }
        if (rtcAudioManagerRingInCall != null) {
            rtcAudioManagerRingInCall.stopAudioSignals();
        }
    }

    public void openCallService(long chatId) {
        logDebug("Start call Service. Chat iD = " + chatId);
        Intent intentService = new Intent(this, CallService.class);
        intentService.putExtra(CHAT_ID, chatId);
        if (Build.VERSION.SDK_INT >= Build.VERSION_CODES.O) {
            this.startForegroundService(intentService);
        } else {
            this.startService(intentService);
        }
    }

	public void checkQueuedCalls() {
		try {
			stopService(new Intent(this, IncomingCallService.class));
			ChatAdvancedNotificationBuilder notificationBuilder = ChatAdvancedNotificationBuilder.newInstance(this, megaApi, megaChatApi);
			notificationBuilder.checkQueuedCalls();
		} catch (Exception e) {
			logError("EXCEPTION", e);
		}
	}

	public void launchCallActivity(MegaChatCall call) {
		logDebug("Show the call screen: " + callStatusToString(call.getStatus()));
		openCallService(call.getChatid());
		MegaApplication.setShowPinScreen(false);
		int callStatus = call.getStatus();

		Intent i = new Intent(this, ChatCallActivity.class);
		i.putExtra(CHAT_ID, call.getChatid());
		i.putExtra(CALL_ID, call.getId());
		i.addFlags(Intent.FLAG_ACTIVITY_NEW_TASK);
		startActivity(i);

		MegaChatRoom chatRoom = megaChatApi.getChatRoom(call.getChatid());
		logDebug("Launch call: " + getTitleChat(chatRoom));
		if (callStatus == MegaChatCall.CALL_STATUS_REQUEST_SENT) {
			setCallLayoutStatus(call.getChatid(), true);
		}
	}

	public void clearIncomingCallNotification(long chatCallId) {
		logDebug("Chat ID: " + chatCallId);

		try {
			NotificationManager notificationManager = (NotificationManager) getSystemService(NOTIFICATION_SERVICE);

			String notificationCallId = MegaApiJava.userHandleToBase64(chatCallId);
			int notificationId = (notificationCallId).hashCode();

			notificationManager.cancel(notificationId);
		} catch (Exception e) {
			logError("EXCEPTION", e);
		}
	}

	public static boolean isShowRichLinkWarning() {
		return showRichLinkWarning;
	}

	public static void setShowRichLinkWarning(boolean showRichLinkWarning) {
		MegaApplication.showRichLinkWarning = showRichLinkWarning;
	}

	public static boolean isEnabledGeoLocation() {
		return enabledGeoLocation;
	}

	public static void setEnabledGeoLocation(boolean enabledGeoLocation) {
		MegaApplication.enabledGeoLocation = enabledGeoLocation;
	}

	public static int getCounterNotNowRichLinkWarning() {
		return counterNotNowRichLinkWarning;
	}

	public static void setCounterNotNowRichLinkWarning(int counterNotNowRichLinkWarning) {
		MegaApplication.counterNotNowRichLinkWarning = counterNotNowRichLinkWarning;
	}

	public static boolean isEnabledRichLinks() {
		return enabledRichLinks;
	}

	public static void setEnabledRichLinks(boolean enabledRichLinks) {
		MegaApplication.enabledRichLinks = enabledRichLinks;
	}

	public static int isDisableFileVersions() {
		return disableFileVersions;
	}

	public static void setDisableFileVersions(boolean disableFileVersions) {
		if(disableFileVersions){
			MegaApplication.disableFileVersions = 1;
		}
		else{
			MegaApplication.disableFileVersions = 0;
		}
	}

	public boolean isEsid() {
		return esid;
	}

	public void setEsid(boolean esid) {
		this.esid = esid;
	}

	public static boolean isClosedChat() {
		return closedChat;
	}

	public static void setClosedChat(boolean closedChat) {
		MegaApplication.closedChat = closedChat;
	}

	public MyAccountInfo getMyAccountInfo() {
		return myAccountInfo;
	}

	public static boolean getSpeakerStatus(long chatId) {
		boolean entryExists = hashMapSpeaker.containsKey(chatId);
		if (entryExists) {
			return hashMapSpeaker.get(chatId);
		}

		setSpeakerStatus(chatId, false);
		return false;
	}

	public static void setSpeakerStatus(long chatId, boolean speakerStatus) {
		hashMapSpeaker.put(chatId, speakerStatus);
	}

	public static boolean getVideoStatus(long chatId) {
		boolean entryExists = hashMapVideo.containsKey(chatId);
		if (entryExists) {
			return hashMapVideo.get(chatId);
		}
		setVideoStatus(chatId, false);
		return false;
	}

	public static void setVideoStatus(long chatId, boolean videoStatus) {
		hashMapVideo.put(chatId, videoStatus);
	}
	public static boolean getCallLayoutStatus(long chatId) {
		boolean entryExists = hashMapCallLayout.containsKey(chatId);
		if (entryExists) {
			return hashMapCallLayout.get(chatId);
		}

		setCallLayoutStatus(chatId, false);
		return false;
	}

	public static void setCallLayoutStatus(long chatId, boolean callLayoutStatus) {
		hashMapCallLayout.put(chatId, callLayoutStatus);
	}

	public int getStorageState() {
	    return storageState;
	}

    public void setStorageState(int state) {
	    this.storageState = state;
	}

    public static boolean isVerifySMSShowed() {
		return isVerifySMSShowed;
	}

	public static void setIsBlockedDueToWeakAccount(boolean isBlockedDueToWeakAccount) {
		MegaApplication.isBlockedDueToWeakAccount = isBlockedDueToWeakAccount;
	}

	public static boolean isBlockedDueToWeakAccount() {
		return isBlockedDueToWeakAccount;
	}

	public static boolean isIsReactionFromKeyboard() {
		return isReactionFromKeyboard;
	}

	public static void setIsReactionFromKeyboard(boolean isReactionFromKeyboard) {
		MegaApplication.isReactionFromKeyboard = isReactionFromKeyboard;
	}

	public static void setIsWebOpenDueToEmailVerification(boolean isWebOpenDueToEmailVerification) {
		MegaApplication.isWebOpenDueToEmailVerification = isWebOpenDueToEmailVerification;
	}

	public static boolean isWebOpenDueToEmailVerification() {
		return isWebOpenDueToEmailVerification;
	}

	public void setIsLoggingRunning (boolean isLoggingRunning) {
		MegaApplication.isLoggingRunning = isLoggingRunning;
	}

	public boolean isLoggingRunning() {
		return isLoggingRunning;
	}

	public static boolean wasLocalVideoEnable() {
		return wasLocalVideoEnable;
	}

	private static void setWasLocalVideoEnable(boolean wasLocalVideoEnable) {
		MegaApplication.wasLocalVideoEnable = wasLocalVideoEnable;
	}

    public static PushNotificationSettingManagement getPushNotificationSettingManagement() {
        return pushNotificationSettingManagement;
    }

	public static TransfersManagement getTransfersManagement() {
		return transfersManagement;
	}

	public static void setVerifyingCredentials(boolean verifyingCredentials) {
		MegaApplication.verifyingCredentials = verifyingCredentials;
	}

	public static boolean isVerifyingCredentials() {
		return MegaApplication.verifyingCredentials;
	}

	public Activity getCurrentActivity() {
		return currentActivity;
	}

	public static boolean isWaitingForCall() {
		return isWaitingForCall;
	}

	public static void setIsWaitingForCall(boolean isWaitingForCall) {
		MegaApplication.isWaitingForCall = isWaitingForCall;
	}

	public static long getUserWaitingForCall() {
		return userWaitingForCall;
	}

	public static void setUserWaitingForCall(long userWaitingForCall) {
		MegaApplication.userWaitingForCall = userWaitingForCall;
	}

	public static boolean isSpeakerOn() {
		return isSpeakerOn;
	}

	public static void setSpeakerOn(boolean isSpeakerOn) {
		MegaApplication.isSpeakerOn = isSpeakerOn;
	}
}<|MERGE_RESOLUTION|>--- conflicted
+++ resolved
@@ -615,11 +615,10 @@
 		}
 	};
 
-<<<<<<< HEAD
 	public boolean isAIncomingCallRining() {
 		return rtcAudioManagerRingInCall != null;
 	}
-=======
+
 	BroadcastReceiver becomingNoisyReceiver = new BroadcastReceiver() {
 		@Override
 		public void onReceive(Context context, Intent intent) {
@@ -631,7 +630,6 @@
 			}
 		}
 	};
->>>>>>> e862c470
 
 	public void muteOrUnmute(boolean mute){
 		if (rtcAudioManagerRingInCall != null) {
