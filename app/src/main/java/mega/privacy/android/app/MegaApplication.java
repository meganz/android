--- conflicted
+++ resolved
@@ -142,11 +142,6 @@
 import mega.privacy.android.app.di.MegaApiFolder;
 import mega.privacy.android.app.domain.usecase.InitialiseLogging;
 import mega.privacy.android.app.fcm.ChatAdvancedNotificationBuilder;
-<<<<<<< HEAD
-=======
-import mega.privacy.android.app.fcm.IncomingCallService;
-import mega.privacy.android.app.fcm.KeepAliveService;
->>>>>>> 3964bc2a
 import mega.privacy.android.app.fragments.settingsFragments.cookie.data.CookieType;
 import mega.privacy.android.app.fragments.settingsFragments.cookie.usecase.GetCookieSettingsUseCase;
 import mega.privacy.android.app.globalmanagement.MyAccountInfo;
@@ -642,13 +637,8 @@
             return;
         }
 
-<<<<<<< HEAD
         Timber.d("Call status is %s, chat id is %d, call id is %d", callStatusToString(callStatus), chatId, callId);
 
-=======
-        stopService(new Intent(getInstance(), IncomingCallService.class));
-        Timber.d("Call status is %s, chat id is %d, call id is %d", callStatusToString(callStatus), chatId, callId);
->>>>>>> 3964bc2a
         switch (callStatus) {
             case MegaChatCall.CALL_STATUS_CONNECTING:
                 if ((isOutgoing && getChatManagement().isRequestSent(callId)))
@@ -1327,11 +1317,7 @@
 
             notificationManager.notify(NOTIFICATION_PUSH_CLOUD_DRIVE, notificationBuilder.build());
         } catch (Exception e) {
-<<<<<<< HEAD
             Timber.e("Exception", e);
-=======
-            Timber.e(e);
->>>>>>> 3964bc2a
         }
     }
 
@@ -1427,7 +1413,6 @@
                     this.startActivity(tourIntent);
                 }
             }
-<<<<<<< HEAD
 		} else if (request.getType() == MegaChatRequest.TYPE_PUSH_RECEIVED) {
             Timber.d("TYPE_PUSH_RECEIVED: %d__%s", e.getErrorCode(), e.getErrorString());
 
@@ -1442,20 +1427,6 @@
                 } else {
                     Timber.w("Error TYPE_PUSH_RECEIVED: %s", e.getErrorString());
                 }
-=======
-        } else if (request.getType() == MegaChatRequest.TYPE_PUSH_RECEIVED) {
-            Timber.d("TYPE_PUSH_RECEIVED: %d__%s", e.getErrorCode(), e.getErrorString());
-            stopService(new Intent(this, KeepAliveService.class));
-            if (e.getErrorCode() == MegaChatError.ERROR_OK) {
-                Timber.d("OK:TYPE_PUSH_RECEIVED");
-                chatNotificationReceived = true;
-                if (!getMegaApi().isEphemeralPlusPlus()) {
-                    ChatAdvancedNotificationBuilder notificationBuilder = ChatAdvancedNotificationBuilder.newInstance(this, megaApi, megaChatApi);
-                    notificationBuilder.generateChatNotification(request);
-                }
-            } else {
-                Timber.e("Error TYPE_PUSH_RECEIVED: %s", e.getErrorString());
->>>>>>> 3964bc2a
             }
         } else if (request.getType() == MegaChatRequest.TYPE_AUTOJOIN_PUBLIC_CHAT) {
 			chatManagement.removeJoiningChatId(request.getChatHandle());
@@ -1745,12 +1716,8 @@
                 if (chatRoom != null && !chatRoom.isGroup() && !chatRoom.isMeeting() && megaApi.isChatNotifiable(chatId)) {
                     try {
                         Timber.d("Show missed call notification");
-<<<<<<< HEAD
-                        ChatAdvancedNotificationBuilder notificationBuilder = ChatAdvancedNotificationBuilder.newInstance(this);
-=======
-                        ChatAdvancedNotificationBuilder notificationBuilder = ChatAdvancedNotificationBuilder.newInstance(this, megaApi, megaChatApi);
->>>>>>> 3964bc2a
-                        notificationBuilder.showMissedCallNotification(chatId, callId);
+                        ChatAdvancedNotificationBuilder.newInstance(this)
+                                .showMissedCallNotification(chatId, callId);
                     } catch (Exception e) {
                         Timber.e(e, "EXCEPTION when showing missed call notification");
                     }
