package mega.privacy.android.app;

//import com.google.android.gms.analytics.GoogleAnalytics;
//import com.google.android.gms.analytics.Logger.LogLevel;
//import com.google.android.gms.analytics.Tracker;

import android.app.Application;
import android.app.NotificationManager;
import android.content.Context;
import android.content.Intent;
import android.content.pm.PackageInfo;
import android.content.pm.PackageManager;
import android.content.pm.PackageManager.NameNotFoundException;
import android.os.Handler;
import android.util.Log;

import org.webrtc.AndroidVideoTrackSourceObserver;
import org.webrtc.Camera1Enumerator;
import org.webrtc.Camera2Enumerator;
import org.webrtc.CameraEnumerator;
import org.webrtc.ContextUtils;
import org.webrtc.SurfaceTextureHelper;
import org.webrtc.VideoCapturer;

import java.util.ArrayList;
import java.util.Locale;

import me.leolin.shortcutbadger.ShortcutBadger;
import mega.privacy.android.app.fcm.ChatAdvancedNotificationBuilder;
import mega.privacy.android.app.fcm.ContactsAdvancedNotificationBuilder;
import mega.privacy.android.app.lollipop.LoginActivityLollipop;
import mega.privacy.android.app.lollipop.controllers.AccountController;
import mega.privacy.android.app.lollipop.megachat.BadgeIntentService;
import mega.privacy.android.app.lollipop.megachat.calls.ChatCallActivity;
import mega.privacy.android.app.utils.Constants;
import mega.privacy.android.app.utils.Util;
import nz.mega.sdk.MegaApiAndroid;
import nz.mega.sdk.MegaApiJava;
import nz.mega.sdk.MegaChatApiAndroid;
import nz.mega.sdk.MegaChatApiJava;
import nz.mega.sdk.MegaChatCall;
import nz.mega.sdk.MegaChatCallListenerInterface;
import nz.mega.sdk.MegaChatError;
import nz.mega.sdk.MegaChatMessage;
import nz.mega.sdk.MegaChatNotificationListenerInterface;
import nz.mega.sdk.MegaChatRequest;
import nz.mega.sdk.MegaChatRequestListenerInterface;
import nz.mega.sdk.MegaChatRoom;
import nz.mega.sdk.MegaContactRequest;
import nz.mega.sdk.MegaError;
import nz.mega.sdk.MegaEvent;
import nz.mega.sdk.MegaHandleList;
import nz.mega.sdk.MegaListenerInterface;
import nz.mega.sdk.MegaNode;
import nz.mega.sdk.MegaRequest;
import nz.mega.sdk.MegaRequestListenerInterface;
import nz.mega.sdk.MegaTransfer;
import nz.mega.sdk.MegaUser;


public class MegaApplication extends Application implements MegaListenerInterface, MegaChatRequestListenerInterface, MegaChatNotificationListenerInterface, MegaChatCallListenerInterface {
	final String TAG = "MegaApplication";
<<<<<<< HEAD
	static final public String USER_AGENT = "MEGAAndroid/3.3.5_195";
=======
	static final String USER_AGENT = "MEGAAndroid/3.3.5_196";
>>>>>>> 8b71e9d4

	DatabaseHandler dbH;
	MegaApiAndroid megaApi;
	MegaApiAndroid megaApiFolder;
	String localIpAddress = "";
	BackgroundRequestListener requestListener;
	final static public String APP_KEY = "6tioyn8ka5l6hty";
	final static private String APP_SECRET = "hfzgdtrma231qdm";

	private static boolean activityVisible = false;
	private static boolean isLoggingIn = false;
	private static boolean firstConnect = true;

	private static boolean showInfoChatMessages = false;

	private static boolean showPinScreen = true;

	private static long openChatId = -1;

	private static long openCallChatId = -1;

	private static boolean showRichLinkWarning = false;
	private static int counterNotNowRichLinkWarning = -1;
	private static boolean enabledRichLinks = false;

	private static boolean recentChatVisible = false;
	private static boolean chatNotificationReceived = false;

	private static String urlConfirmationLink = null;

	private static boolean registeredChatListeners = false;

	MegaChatApiAndroid megaChatApi = null;

//	static final String GA_PROPERTY_ID = "UA-59254318-1";
//	
//	/**
//	 * Enum used to identify the tracker that needs to be used for tracking.
//	 *
//	 * A single tracker is usually enough for most purposes. In case you do need multiple trackers,
//	 * storing them all in Application object helps ensure that they are created only once per
//	 * application instance.
//	 */
//	public enum TrackerName {
//	  APP_TRACKER/*, // Tracker used only in this app.
//	  GLOBAL_TRACKER, // Tracker used by all the apps from a company. eg: roll-up tracking.
//	  ECOMMERCE_TRACKER, // Tracker used by all ecommerce transactions from a company.
//	  */
//	}
//
//	HashMap<TrackerName, Tracker> mTrackers = new HashMap<TrackerName, Tracker>();
	
	class BackgroundRequestListener implements MegaRequestListenerInterface
	{

		@Override
		public void onRequestStart(MegaApiJava api, MegaRequest request) {
			log("BackgroundRequestListener:onRequestStart: " + request.getRequestString());
		}

		@Override
		public void onRequestUpdate(MegaApiJava api, MegaRequest request) {
			log("BackgroundRequestListener:onRequestUpdate: " + request.getRequestString());
		}

		@Override
		public void onRequestFinish(MegaApiJava api, MegaRequest request,
				MegaError e) {
			log("BackgroundRequestListener:onRequestFinish: " + request.getRequestString() + "____" + e.getErrorCode() + "___" + request.getParamType());
			if (e.getErrorCode() == MegaError.API_ESID){
				if (request.getType() == MegaRequest.TYPE_LOGOUT){
					log("type_logout");
					AccountController.logout(getApplicationContext(), getMegaApi());
				}
			}
			else if (request.getType() == MegaRequest.TYPE_FETCH_NODES){
				if (e.getErrorCode() == MegaError.API_OK){
					if (megaApi != null){
						log("BackgroundRequestListener:onRequestFinish: enableTransferResumption ");
						log("BackgroundRequestListener:onRequestFinish: enableTransferResumption - Session: " + megaApi.dumpSession());
//						megaApi.enableTransferResumption();
					}
				}
			}
			else if(request.getType() == MegaRequest.TYPE_GET_ATTR_USER){
				if (e.getErrorCode() == MegaError.API_OK){

					if(request.getParamType()==MegaApiJava.USER_ATTR_FIRSTNAME||request.getParamType()==MegaApiJava.USER_ATTR_LASTNAME){
						log("BackgroundRequestListener:onRequestFinish: Name: "+request.getText());
						if (megaApi != null){
							if(request.getEmail()!=null){
								log("BackgroundRequestListener:onRequestFinish: Email: "+request.getEmail());
								MegaUser user = megaApi.getContact(request.getEmail());
								if (user != null) {
									log("BackgroundRequestListener:onRequestFinish: User handle: "+user.getHandle());
									log("Visibility: "+user.getVisibility()); //If user visibity == MegaUser.VISIBILITY_UNKNOW then, non contact
									if(user.getVisibility()!=MegaUser.VISIBILITY_VISIBLE){
										log("BackgroundRequestListener:onRequestFinish: Non-contact");
										if(request.getParamType()==MegaApiJava.USER_ATTR_FIRSTNAME){
											dbH.setNonContactEmail(request.getEmail(), user.getHandle()+"");
											dbH.setNonContactFirstName(request.getText(), user.getHandle()+"");
										}
										else if(request.getParamType()==MegaApiJava.USER_ATTR_LASTNAME){
											dbH.setNonContactLastName(request.getText(), user.getHandle()+"");
										}
									}
									else{
										log("BackgroundRequestListener:onRequestFinish: The user is or was CONTACT: "+user.getEmail());
									}
								}
								else{
									log("BackgroundRequestListener:onRequestFinish: User is NULL");
								}
							}
						}
					}
				}
			}
		}

		@Override
		public void onRequestTemporaryError(MegaApiJava api,
				MegaRequest request, MegaError e) {
			log("BackgroundRequestListener: onRequestTemporaryError: " + request.getRequestString());
		}
		
	}

	private final int interval = 3000;
	private Handler keepAliveHandler = new Handler();

	private Runnable keepAliveRunnable = new Runnable() {
		@Override
		public void run() {
			try {

				if (activityVisible) {
					log("SEND KEEPALIVE");
					if (megaChatApi != null) {
						megaChatApi.setBackgroundStatus(false);
					}

				} else {
					log("SEND KEEPALIVEAWAY");
					if (megaChatApi != null) {
						megaChatApi.setBackgroundStatus(true);
					}
				}

				if (activityVisible) {
					log("Handler KEEPALIVE: " + System.currentTimeMillis());
				} else {
					log("Handler KEEPALIVEAWAY: " + System.currentTimeMillis());
				}
				keepAliveHandler.postAtTime(keepAliveRunnable, System.currentTimeMillis() + interval);
				keepAliveHandler.postDelayed(keepAliveRunnable, interval);
			}
			catch (Exception exc){
				log("Exception in keepAliveRunnable");
			}
		}
	};

	@Override
	public void onCreate() {
		super.onCreate();

		keepAliveHandler.postAtTime(keepAliveRunnable, System.currentTimeMillis()+interval);
		keepAliveHandler.postDelayed(keepAliveRunnable, interval);

		MegaApiAndroid.addLoggerObject(new AndroidLogger());
		MegaApiAndroid.setLogLevel(MegaApiAndroid.LOG_LEVEL_MAX);

		dbH = DatabaseHandler.getDbHandler(getApplicationContext());

		megaApi = getMegaApi();
		megaApiFolder = getMegaApiFolder();
		megaChatApi = getMegaChatApi();

		MegaChatApiAndroid.setLoggerObject(new AndroidChatLogger());
		MegaChatApiAndroid.setLogLevel(MegaChatApiAndroid.LOG_LEVEL_MAX);

		Util.setContext(getApplicationContext());
		boolean fileLoggerSDK = false;
		if (dbH != null) {
			MegaAttributes attrs = dbH.getAttributes();
			if (attrs != null) {
				if (attrs.getFileLoggerSDK() != null) {
					try {
						fileLoggerSDK = Boolean.parseBoolean(attrs.getFileLoggerSDK());
					} catch (Exception e) {
						fileLoggerSDK = false;
					}
				} else {
					fileLoggerSDK = false;
				}
			} else {
				fileLoggerSDK = false;
			}
		}

		if (Util.DEBUG){
			MegaApiAndroid.setLogLevel(MegaApiAndroid.LOG_LEVEL_MAX);
		}
		else {
			Util.setFileLoggerSDK(fileLoggerSDK);
			if (fileLoggerSDK) {
				MegaApiAndroid.setLogLevel(MegaApiAndroid.LOG_LEVEL_MAX);
			} else {
				MegaApiAndroid.setLogLevel(MegaApiAndroid.LOG_LEVEL_FATAL);
			}
		}

		boolean fileLoggerKarere = false;
		if (dbH != null) {
			MegaAttributes attrs = dbH.getAttributes();
			if (attrs != null) {
				if (attrs.getFileLoggerKarere() != null) {
					try {
						fileLoggerKarere = Boolean.parseBoolean(attrs.getFileLoggerKarere());
					} catch (Exception e) {
						fileLoggerKarere = false;
					}
				} else {
					fileLoggerKarere = false;
				}
			} else {
				fileLoggerKarere = false;
			}
		}

		if (Util.DEBUG){
			MegaChatApiAndroid.setLogLevel(MegaChatApiAndroid.LOG_LEVEL_MAX);
		}
		else {
			Util.setFileLoggerKarere(fileLoggerKarere);
			if (fileLoggerKarere) {
				MegaChatApiAndroid.setLogLevel(MegaChatApiAndroid.LOG_LEVEL_MAX);
			} else {
				MegaChatApiAndroid.setLogLevel(MegaChatApiAndroid.LOG_LEVEL_ERROR);
			}
		}

		boolean useHttpsOnly = false;
		if (dbH != null) {
			useHttpsOnly = Boolean.parseBoolean(dbH.getUseHttpsOnly());
			log("Value of useHttpsOnly: "+useHttpsOnly);
			megaApi.useHttpsOnly(useHttpsOnly);
		}

//		initializeGA();
		
//		new MegaTest(getMegaApi()).start();
	}	
	

	static private VideoCapturer createCameraCapturer(CameraEnumerator enumerator) {
		final String[] deviceNames = enumerator.getDeviceNames();

		// First, try to find front facing camera
		for (String deviceName : deviceNames) {
			if (enumerator.isFrontFacing(deviceName)) {
				VideoCapturer videoCapturer = enumerator.createCapturer(deviceName, null);

				if (videoCapturer != null) {
					return videoCapturer;
				}
			}
		}

		// Front facing camera not found, try something else
		for (String deviceName : deviceNames) {
			if (!enumerator.isFrontFacing(deviceName)) {
				VideoCapturer videoCapturer = enumerator.createCapturer(deviceName, null);

				if (videoCapturer != null) {
					return videoCapturer;
				}
			}
		}

		return null;
	}

	static VideoCapturer videoCapturer = null;

	static public void stopVideoCapture() {
		if (videoCapturer != null) {
			try {
				videoCapturer.stopCapture();
			} catch (InterruptedException e) {
				e.printStackTrace();
			}
			videoCapturer = null;
		}
	}

	static public void startVideoCapture(long nativeAndroidVideoTrackSource, SurfaceTextureHelper surfaceTextureHelper) {
		// Settings
		boolean useCamera2 = false;
		boolean captureToTexture = true;
		int videoWidth = 480;
		int videoHeight = 320;
		int videoFps = 15;

		stopVideoCapture();
		Context context = ContextUtils.getApplicationContext();
		if (Camera2Enumerator.isSupported(context) && useCamera2) {
			videoCapturer = createCameraCapturer(new Camera2Enumerator(context));
		} else {
			videoCapturer = createCameraCapturer(new Camera1Enumerator(captureToTexture));
		}

		if (videoCapturer == null) {
			log("Unable to create video capturer");
			return;
		}

		// Link the capturer with the surfaceTextureHelper and the native video source
		VideoCapturer.CapturerObserver capturerObserver = new AndroidVideoTrackSourceObserver(nativeAndroidVideoTrackSource);
		videoCapturer.initialize(surfaceTextureHelper, context, capturerObserver);

		// Start the capture!
		videoCapturer.startCapture(videoWidth, videoHeight, videoFps);
	}

//	private void initializeGA(){
//		// Set the log level to verbose.
//		GoogleAnalytics.getInstance(this).getLogger().setLogLevel(LogLevel.VERBOSE);
//	}
	
	public MegaApiAndroid getMegaApiFolder(){
		if (megaApiFolder == null){
			PackageManager m = getPackageManager();
			String s = getPackageName();
			PackageInfo p;
			String path = null;
			try
			{
				p = m.getPackageInfo(s, 0);
				path = p.applicationInfo.dataDir + "/";
			}
			catch (NameNotFoundException e)
			{
				e.printStackTrace();
			}
			
			Log.d(TAG, "Database path: " + path);
			megaApiFolder = new MegaApiAndroid(MegaApplication.APP_KEY, 
					MegaApplication.USER_AGENT, path);
			
			megaApiFolder.setDownloadMethod(MegaApiJava.TRANSFER_METHOD_AUTO_ALTERNATIVE);
			megaApiFolder.setUploadMethod(MegaApiJava.TRANSFER_METHOD_AUTO_ALTERNATIVE);
		}
		
		return megaApiFolder;
	}

	public MegaChatApiAndroid getMegaChatApi(){
		if (megaChatApi == null){
			if (megaApi == null){
				getMegaApi();
			}
			else{
				megaChatApi = new MegaChatApiAndroid(megaApi);
			}
		}

		if(megaChatApi!=null) {
			if (!registeredChatListeners) {
				log("Add listeners of megaChatApi");
				megaChatApi.addChatRequestListener(this);
				megaChatApi.addChatNotificationListener(this);
				megaChatApi.addChatCallListener(this);
				registeredChatListeners = true;
			}
		}

		return megaChatApi;
	}

	public void disableMegaChatApi(){
		try {
			if (megaChatApi != null) {
				megaChatApi.removeChatRequestListener(this);
				megaChatApi.removeChatNotificationListener(this);
				megaChatApi.removeChatCallListener(this);
				registeredChatListeners = false;
			}
		}
		catch (Exception e){}
	}

	public void enableChat(){
		log("enableChat");
		if(Util.isChatEnabled()){
			megaChatApi = getMegaChatApi();
		}
	}
	
	public MegaApiAndroid getMegaApi()
	{
		if(megaApi == null)
		{
			log("MEGAAPI = null");
			PackageManager m = getPackageManager();
			String s = getPackageName();
			PackageInfo p;
			String path = null;
			try
			{
				p = m.getPackageInfo(s, 0);
				path = p.applicationInfo.dataDir + "/";
			}
			catch (NameNotFoundException e)
			{
				e.printStackTrace();
			}
			
			Log.d(TAG, "Database path: " + path);
			megaApi = new MegaApiAndroid(MegaApplication.APP_KEY, 
					MegaApplication.USER_AGENT, path);
			
			megaApi.setDownloadMethod(MegaApiJava.TRANSFER_METHOD_AUTO_ALTERNATIVE);
			megaApi.setUploadMethod(MegaApiJava.TRANSFER_METHOD_AUTO_ALTERNATIVE);
			
			requestListener = new BackgroundRequestListener();
			log("ADD REQUESTLISTENER");
			megaApi.addRequestListener(requestListener);
			megaApi.addListener(this);

//			DatabaseHandler dbH = DatabaseHandler.getDbHandler(getApplicationContext());
//			if (dbH.getCredentials() != null){
//				megaChatApi = new MegaChatApiAndroid(megaApi, true);
//			}
//			else{
//				megaChatApi = new MegaChatApiAndroid(megaApi, false);
//			}

			if(Util.isChatEnabled()){
				megaChatApi = getMegaChatApi();
			}

			String language = Locale.getDefault().toString();
			boolean languageString = megaApi.setLanguage(language);
			log("Result: "+languageString+" Language: "+language);
			if(languageString==false){
				language = Locale.getDefault().getLanguage();
				languageString = megaApi.setLanguage(language);
				log("2--Result: "+languageString+" Language: "+language);
			}
		}
		
		return megaApi;
	}

	public static boolean isActivityVisible() {
		log("isActivityVisible() => " + activityVisible);
		return activityVisible;
	}

	public static void setFirstConnect(boolean firstConnect){
		MegaApplication.firstConnect = firstConnect;
	}

	public static boolean isFirstConnect(){
		return firstConnect;
	}

	public static boolean isShowInfoChatMessages() {
		return showInfoChatMessages;
	}

	public static void setShowInfoChatMessages(boolean showInfoChatMessages) {
		MegaApplication.showInfoChatMessages = showInfoChatMessages;
	}

	public static void activityResumed() {
		log("activityResumed()");
		activityVisible = true;
	}

	public static void activityPaused() {
		log("activityPaused()");
		activityVisible = false;
	}

	public static boolean isShowPinScreen() {
		return showPinScreen;
	}

	public static void setShowPinScreen(boolean showPinScreen) {
		MegaApplication.showPinScreen = showPinScreen;
	}

	public static String getUrlConfirmationLink() {
		return urlConfirmationLink;
	}

	public static void setUrlConfirmationLink(String urlConfirmationLink) {
		MegaApplication.urlConfirmationLink = urlConfirmationLink;
	}

	public static boolean isLoggingIn() {
		return isLoggingIn;
	}

	public static void setLoggingIn(boolean loggingIn) {
		isLoggingIn = loggingIn;
	}

	public static void setOpenChatId(long openChatId){
		MegaApplication.openChatId = openChatId;
	}

	public static long getOpenCallChatId() {
		return openCallChatId;
	}

	public static void setOpenCallChatId(long openCallChatId) {
		MegaApplication.openCallChatId = openCallChatId;
	}

	public static boolean isRecentChatVisible() {
		if(activityVisible){
			return recentChatVisible;
		}
		else{
			return false;
		}
	}

	public static void setRecentChatVisible(boolean recentChatVisible) {
		log("setRecentChatVisible: "+recentChatVisible);
		MegaApplication.recentChatVisible = recentChatVisible;
	}

	public static boolean isChatNotificationReceived() {
		return chatNotificationReceived;
	}

	public static void setChatNotificationReceived(boolean chatNotificationReceived) {
		MegaApplication.chatNotificationReceived = chatNotificationReceived;
	}

	//	synchronized Tracker getTracker(TrackerName trackerId) {
//		if (!mTrackers.containsKey(trackerId)) {
//
//			GoogleAnalytics analytics = GoogleAnalytics.getInstance(this);
//			Tracker t = null;
//			if (trackerId == TrackerName.APP_TRACKER){
//				t = analytics.newTracker(GA_PROPERTY_ID);
//			}
////			Tracker t = (trackerId == TrackerName.APP_TRACKER) ? analytics.newTracker(PROPERTY_ID)
////					: (trackerId == TrackerName.GLOBAL_TRACKER) ? analytics.newTracker(R.xml.global_tracker)
////							: analytics.newTracker(R.xml.ecommerce_tracker);
//					mTrackers.put(trackerId, t);
//					
//		}
//	
//		return mTrackers.get(trackerId);
//	}

	public static long getOpenChatId() {
		return openChatId;
	}

	public String getLocalIpAddress(){
		return localIpAddress;
	}
	
	public void setLocalIpAddress(String ip){
		localIpAddress = ip;
	}
	
	public static void log(String message) {
		Util.log("MegaApplication", message);
	}

	@Override
	public void onRequestStart(MegaApiJava api, MegaRequest request) {
		// TODO Auto-generated method stub
		
	}

	@Override
	public void onRequestUpdate(MegaApiJava api, MegaRequest request) {
		// TODO Auto-generated method stub
		
	}

	@Override
	public void onRequestFinish(MegaApiJava api, MegaRequest request, MegaError e) {
		log("onRequestFinish: " + request.getRequestString());
		if (request.getType() == MegaRequest.TYPE_LOGOUT){
			log("type_logout: " + e.getErrorCode() + "__" + request.getParamType());
			if (e.getErrorCode() == MegaError.API_ESID){
				log("calling ManagerActivity.logout");
				AccountController.logout(getApplicationContext(), getMegaApi());
			}
		}
	}

	@Override
	public void onRequestTemporaryError(MegaApiJava api, MegaRequest request,
			MegaError e) {
		// TODO Auto-generated method stub
	}

	@Override
	public void onUsersUpdate(MegaApiJava api, ArrayList<MegaUser> users) {
		log("onUsersUpdate");
	}

	@Override
	public void onNodesUpdate(MegaApiJava api, ArrayList<MegaNode> updatedNodes) {
		log("onNodesUpdate");
	}

	@Override
	public void onReloadNeeded(MegaApiJava api) {
		// TODO Auto-generated method stub
	}

	@Override
	public void onTransferStart(MegaApiJava api, MegaTransfer transfer) {
		// TODO Auto-generated method stub
	}
	@Override
	public void onTransferFinish(MegaApiJava api, MegaTransfer transfer,
			MegaError e) {
		// TODO Auto-generated method stub
	}

	@Override
	public void onTransferUpdate(MegaApiJava api, MegaTransfer transfer) {
		// TODO Auto-generated method stub
	}

	@Override
	public void onTransferTemporaryError(MegaApiJava api,
			MegaTransfer transfer, MegaError e) {
		// TODO Auto-generated method stub
	}

	@Override
	public boolean onTransferData(MegaApiJava api, MegaTransfer transfer,
			byte[] buffer) {
		// TODO Auto-generated method stub
		return false;
	}

	@Override
	public void onAccountUpdate(MegaApiJava api) {
		log("onAccountUpdate");
	}

	@Override
	public void onContactRequestsUpdate(MegaApiJava api, ArrayList<MegaContactRequest> requests) {
		log("onContactRequestUpdate");

		if(requests!=null){
			for (int i = 0; i < requests.size(); i++) {
				MegaContactRequest cr = requests.get(i);
				if (cr != null) {
					if ((cr.getStatus() == MegaContactRequest.STATUS_UNRESOLVED) && (!cr.isOutgoing())) {

						ContactsAdvancedNotificationBuilder notificationBuilder;
						notificationBuilder =  ContactsAdvancedNotificationBuilder.newInstance(this, megaApi);

						notificationBuilder.removeAllIncomingContactNotifications();
						notificationBuilder.showIncomingContactRequestNotification();

						log("IPC: " + cr.getSourceEmail() + " cr.isOutgoing: " + cr.isOutgoing() + " cr.getStatus: " + cr.getStatus());
					}
					else if ((cr.getStatus() == MegaContactRequest.STATUS_ACCEPTED) && (cr.isOutgoing())) {

						ContactsAdvancedNotificationBuilder notificationBuilder;
						notificationBuilder =  ContactsAdvancedNotificationBuilder.newInstance(this, megaApi);

						notificationBuilder.showAcceptanceContactRequestNotification(cr.getTargetEmail());

						log("ACCEPT OPR: " + cr.getSourceEmail() + " cr.isOutgoing: " + cr.isOutgoing() + " cr.getStatus: " + cr.getStatus());
					}
				}
			}
		}
	}

	public void sendSignalPresenceActivity(){
		log("sendSignalPresenceActivity");
		if(Util.isChatEnabled()){
			if (megaChatApi != null){
				if(megaChatApi.isSignalActivityRequired()){
					megaChatApi.signalPresenceActivity();
				}
			}
		}
	}

	@Override
	public void onRequestStart(MegaChatApiJava api, MegaChatRequest request) {
		log("onRequestStart: " + request.getRequestString());
	}

	@Override
	public void onRequestUpdate(MegaChatApiJava api, MegaChatRequest request) {
		log("onRequestUpdate: Chat");
	}

	@Override
	public void onRequestFinish(MegaChatApiJava api, MegaChatRequest request, MegaChatError e) {
		log("onRequestFinish: Chat " + request.getRequestString());
		if (request.getType() == MegaChatRequest.TYPE_SET_BACKGROUND_STATUS){
			log("SET_BACKGROUND_STATUS: " + request.getFlag());
		}
		else if (request.getType() == MegaChatRequest.TYPE_LOGOUT) {
			log("CHAT_TYPE_LOGOUT: " + e.getErrorCode() + "__" + e.getErrorString());

			try{
				if (megaChatApi != null){
					megaChatApi.removeChatRequestListener(this);
					megaChatApi.removeChatNotificationListener(this);
					megaChatApi.removeChatCallListener(this);
					registeredChatListeners = false;
				}
			}
			catch (Exception exc){}

			try{
				ShortcutBadger.applyCount(getApplicationContext(), 0);

				startService(new Intent(getApplicationContext(), BadgeIntentService.class).putExtra("badgeCount", 0));
			}
			catch (Exception exc){
                log("EXCEPTION removing badge indicator");
            }

			if(megaApi!=null){
				int loggedState = megaApi.isLoggedIn();
				log("Login status on "+loggedState);
				if(loggedState==0){
					AccountController aC = new AccountController(this);
					aC.logoutConfirmed(this);

					if(activityVisible){
						if(getUrlConfirmationLink()!=null){
							log("Launch intent to confirmation account screen");
							Intent confirmIntent = new Intent(this, LoginActivityLollipop.class);
							confirmIntent.putExtra("visibleFragment", Constants. LOGIN_FRAGMENT);
							confirmIntent.putExtra(Constants.EXTRA_CONFIRMATION, getUrlConfirmationLink());
							confirmIntent.setFlags(Intent.FLAG_ACTIVITY_CLEAR_TOP);
							confirmIntent.setAction(Constants.ACTION_CONFIRM);
							setUrlConfirmationLink(null);
							startActivity(confirmIntent);
						}
						else{
							log("Launch intent to tour screen");
							Intent tourIntent = new Intent(this, LoginActivityLollipop.class);
							tourIntent.addFlags(Intent.FLAG_ACTIVITY_NEW_TASK | Intent.FLAG_ACTIVITY_CLEAR_TASK);
							this.startActivity(tourIntent);
						}
					}
					else{
						log("No activity visible on logging out chat");
						if(getUrlConfirmationLink()!=null){
							log("Show confirmation account screen");
							Intent confirmIntent = new Intent(this, LoginActivityLollipop.class);
							confirmIntent.putExtra("visibleFragment", Constants. LOGIN_FRAGMENT);
							confirmIntent.putExtra(Constants.EXTRA_CONFIRMATION, getUrlConfirmationLink());
							confirmIntent.addFlags(Intent.FLAG_ACTIVITY_NEW_TASK | Intent.FLAG_ACTIVITY_CLEAR_TASK);
							confirmIntent.setAction(Constants.ACTION_CONFIRM);
							setUrlConfirmationLink(null);
							startActivity(confirmIntent);
						}
					}
				}
				else{
					log("Disable chat finish logout");
				}
			}
			else{

				AccountController aC = new AccountController(this);
				aC.logoutConfirmed(this);

				if(activityVisible){
					log("Launch intent to login screen");
					Intent tourIntent = new Intent(this, LoginActivityLollipop.class);
					tourIntent.addFlags(Intent.FLAG_ACTIVITY_NEW_TASK | Intent.FLAG_ACTIVITY_CLEAR_TASK);
					this.startActivity(tourIntent);
				}
			}
		}
		else if (request.getType() == MegaChatRequest.TYPE_PUSH_RECEIVED) {
			log("TYPE_PUSH_RECEIVED: " + e.getErrorCode() + "__" + e.getErrorString());

			if(e.getErrorCode()==MegaChatError.ERROR_OK){
				log("OK:TYPE_PUSH_RECEIVED");
				chatNotificationReceived = true;

				ChatAdvancedNotificationBuilder notificationBuilder;
				notificationBuilder =  ChatAdvancedNotificationBuilder.newInstance(this, megaApi, megaChatApi);

				notificationBuilder.removeAllChatNotifications();
				notificationBuilder.generateChatNotification(request);
			}
			else{
				log("Error TYPE_PUSH_RECEIVED: "+e.getErrorString());
			}
		}
	}

	@Override
	public void onRequestTemporaryError(MegaChatApiJava api, MegaChatRequest request, MegaChatError e) {
		log("onRequestTemporaryError: Chat");
	}

	@Override
	public void onEvent(MegaApiJava api, MegaEvent event) {

	}

	@Override
	public void onChatNotification(MegaChatApiJava api, long chatid, MegaChatMessage msg) {
		log("onChatNotification");

		int unread = megaChatApi.getUnreadChats();
		//Add Android version check if needed
		if (unread == 0) {
			//Remove badge indicator - no unread chats
			ShortcutBadger.applyCount(getApplicationContext(), 0);
			//Xiaomi support
			startService(new Intent(getApplicationContext(), BadgeIntentService.class).putExtra("badgeCount", 0));
		} else {
			//Show badge with indicator = unread
			ShortcutBadger.applyCount(getApplicationContext(), Math.abs(unread));
			//Xiaomi support
			startService(new Intent(getApplicationContext(), BadgeIntentService.class).putExtra("badgeCount", unread));
		}

		if(MegaApplication.getOpenChatId() == chatid){
			log("Do not update/show notification - opened chat");
			return;
		}

		if(isRecentChatVisible()){
			log("Do not show notification - recent chats shown");
			return;
		}

		if(activityVisible){

			try{
				if(msg!=null){

					NotificationManager mNotificationManager = (NotificationManager) getSystemService(NOTIFICATION_SERVICE);
					mNotificationManager.cancel(Constants.NOTIFICATION_GENERAL_PUSH_CHAT);

					if(msg.getStatus()==MegaChatMessage.STATUS_NOT_SEEN){
						if(msg.getType()==MegaChatMessage.TYPE_NORMAL||msg.getType()==MegaChatMessage.TYPE_CONTACT_ATTACHMENT||msg.getType()==MegaChatMessage.TYPE_NODE_ATTACHMENT||msg.getType()==MegaChatMessage.TYPE_REVOKE_NODE_ATTACHMENT){
							if(msg.isDeleted()){
								log("Message deleted");
//								updateChatNotification(chatid, msg);

								megaChatApi.pushReceived(false);
							}
							else if(msg.isEdited()){
								log("Message edited");
//								updateChatNotification(chatid, msg);
								megaChatApi.pushReceived(false);
							}
							else{
								log("New normal message");
//								showChatNotification(chatid, msg);
								megaChatApi.pushReceived(true);
							}
						}
						else if(msg.getType()==MegaChatMessage.TYPE_TRUNCATE){
							log("New TRUNCATE message");
//							showChatNotification(chatid, msg);
							megaChatApi.pushReceived(false);
						}
					}
					else{
						log("Message SEEN");
//						removeChatSeenNotification(chatid, msg);
						megaChatApi.pushReceived(false);
					}
				}
			}
			catch (Exception e){
				log("EXCEPTION when showing chat notification");
			}
		}
		else{
			log("Do not notify chat messages: app in background");
		}
	}

//	public void updateChatNotification(long chatid, MegaChatMessage msg){
//		ChatAdvancedNotificationBuilder notificationBuilder;
//		notificationBuilder =  ChatAdvancedNotificationBuilder.newInstance(this, megaApi, megaChatApi);
//
//		if (Build.VERSION.SDK_INT >= Build.VERSION_CODES.N) {
//			notificationBuilder.updateNotification(chatid, msg);
//		}
//		else if (Build.VERSION.SDK_INT >= Build.VERSION_CODES.M) {
//
//			NotificationManager mNotificationManager = (NotificationManager) getSystemService(NOTIFICATION_SERVICE);
//			StatusBarNotification[] notifs = mNotificationManager.getActiveNotifications();
//			boolean shown=false;
//			for(int i = 0; i< notifs.length; i++){
//				if(notifs[i].getId()==Constants.NOTIFICATION_PRE_N_CHAT){
//					shown = true;
//					break;
//				}
//			}
//			if(shown){
//				notificationBuilder.sendBundledNotificationIPC(null, null, chatid, msg);
//			}
//		}
//		else{
//			notificationBuilder.sendBundledNotificationIPC(null, null, chatid, msg);
//		}
//	}
//
//	public void removeChatSeenNotification(long chatid, MegaChatMessage msg){
//		ChatAdvancedNotificationBuilder notificationBuilder;
//		notificationBuilder =  ChatAdvancedNotificationBuilder.newInstance(this, megaApi, megaChatApi);
//
//		if (Build.VERSION.SDK_INT >= Build.VERSION_CODES.N) {
//			notificationBuilder.removeSeenNotification(chatid, msg);
//		}
//		else if (Build.VERSION.SDK_INT >= Build.VERSION_CODES.M) {
//
//			NotificationManager mNotificationManager = (NotificationManager) getSystemService(NOTIFICATION_SERVICE);
//			StatusBarNotification[] notifs = mNotificationManager.getActiveNotifications();
//			boolean shown=false;
//			for(int i = 0; i< notifs.length; i++){
//				if(notifs[i].getId()==Constants.NOTIFICATION_PRE_N_CHAT){
//					shown = true;
//					break;
//				}
//			}
//			if(shown){
//				notificationBuilder.sendBundledNotificationIPC(null, null, chatid, msg);
//			}
//		}
//		else{
//			notificationBuilder.sendBundledNotificationIPC(null, null, chatid, msg);
//		}
//	}

	@Override
	public void onChatCallUpdate(MegaChatApiJava api, MegaChatCall call) {
		log("onChatCallUpdate");

		if (call.getStatus() == MegaChatCall.CALL_STATUS_DESTROYED) {
			log("Call destroyed: "+call.getTermCode());
		}

		if (call.getStatus() >= MegaChatCall.CALL_STATUS_IN_PROGRESS) {
			clearIncomingCallNotification(call.getId());
		}

		MegaHandleList handleList = megaChatApi.getChatCalls();
		if(handleList!=null) {

			long numberOfCalls = handleList.size();
			log("Number of calls in progress: " + numberOfCalls);
			if (numberOfCalls == 1) {

				if (call.getStatus() <= MegaChatCall.CALL_STATUS_IN_PROGRESS) {

					long chatId = handleList.get(0);

					if(openCallChatId!=chatId){
						MegaChatCall callToLaunch = megaChatApi.getChatCall(chatId);
						if (callToLaunch != null) {
							if (callToLaunch.getStatus() <= MegaChatCall.CALL_STATUS_IN_PROGRESS) {
								launchCallActivity(callToLaunch);
							} else {
								log("Launch not in correct status");
							}
						}
					}
					else{
						log("Call already opened");
					}
				}
			} else if (numberOfCalls > 1) {
				log("MORE than one call in progress: " + numberOfCalls);
				checkQueuedCalls();

			} else {
				log("No calls in progress");
			}
		}

		//Show missed call if time out ringing (for incoming calls)
		if(call.getStatus()==MegaChatCall.CALL_STATUS_DESTROYED){
			try{
				if((call.getTermCode()==MegaChatCall.TERM_CODE_ANSWER_TIMEOUT && !(call.isIgnored()))){
					log("onChatCallUpdate:TERM_CODE_ANSWER_TIMEOUT");
					if(call.isLocalTermCode()==false){
						log("onChatCallUpdate:localTermCodeNotLocal");
						try{
							ChatAdvancedNotificationBuilder notificationBuilder = ChatAdvancedNotificationBuilder.newInstance(this, megaApi, megaChatApi);
							notificationBuilder.showMissedCallNotification(call);
						}
						catch(Exception e){
							log("EXCEPTION when showing missed call notification: "+e.getMessage());
						}
					}
				}
			}
			catch(Exception e){
				log("EXCEPTION when showing missed call notification: "+e.getMessage());
			}
		}
	}

	public void checkQueuedCalls(){
		log("checkQueuedCalls");

		try{
			ChatAdvancedNotificationBuilder notificationBuilder = ChatAdvancedNotificationBuilder.newInstance(this, megaApi, megaChatApi);
			notificationBuilder.checkQueuedCalls();
		}
		catch (Exception e){
			log("EXCEPTION: "+e.getMessage());
		}
	}

	public void launchCallActivity(MegaChatCall call){
		log("launchCallActivity: "+call.getStatus());
		MegaApplication.setShowPinScreen(false);

		Intent i = new Intent(this, ChatCallActivity.class);
		i.putExtra("chatHandle", call.getChatid());
		i.putExtra("callId", call.getId());
		i.addFlags(Intent.FLAG_ACTIVITY_NEW_TASK);
//            i.addFlags(Intent.FLAG_ACTIVITY_EXCLUDE_FROM_RECENTS);
		startActivity(i);

		MegaChatRoom chatRoom = megaChatApi.getChatRoom(call.getChatid());
		log("Launch call: "+chatRoom.getTitle());

	}

	public void clearIncomingCallNotification(long chatCallId) {
		log("clearIncomingCallNotification:chatID: "+chatCallId);

		try{
			NotificationManager notificationManager = (NotificationManager) getSystemService(NOTIFICATION_SERVICE);

			String notificationCallId = MegaApiJava.userHandleToBase64(chatCallId);
			int notificationId = (notificationCallId).hashCode();

			notificationManager.cancel(notificationId);
		}
		catch(Exception e){
			log("clearIncomingCallNotification:EXCEPTION");
		}
	}

	public static boolean isShowRichLinkWarning() {
		return showRichLinkWarning;
	}

	public static void setShowRichLinkWarning(boolean showRichLinkWarning) {
		MegaApplication.showRichLinkWarning = showRichLinkWarning;
	}

	public static int getCounterNotNowRichLinkWarning() {
		return counterNotNowRichLinkWarning;
	}

	public static void setCounterNotNowRichLinkWarning(int counterNotNowRichLinkWarning) {
		MegaApplication.counterNotNowRichLinkWarning = counterNotNowRichLinkWarning;
	}

	public static boolean isEnabledRichLinks() {
		return enabledRichLinks;
	}

	public static void setEnabledRichLinks(boolean enabledRichLinks) {
		MegaApplication.enabledRichLinks = enabledRichLinks;
	}
}<|MERGE_RESOLUTION|>--- conflicted
+++ resolved
@@ -60,11 +60,8 @@
 
 public class MegaApplication extends Application implements MegaListenerInterface, MegaChatRequestListenerInterface, MegaChatNotificationListenerInterface, MegaChatCallListenerInterface {
 	final String TAG = "MegaApplication";
-<<<<<<< HEAD
-	static final public String USER_AGENT = "MEGAAndroid/3.3.5_195";
-=======
-	static final String USER_AGENT = "MEGAAndroid/3.3.5_196";
->>>>>>> 8b71e9d4
+
+	static final public String USER_AGENT = "MEGAAndroid/3.3.5_196";
 
 	DatabaseHandler dbH;
 	MegaApiAndroid megaApi;
