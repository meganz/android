package mega.privacy.android.app;

import static android.app.ApplicationExitInfo.REASON_CRASH_NATIVE;
import static mega.privacy.android.app.constants.BroadcastConstants.ACTION_TYPE;
import static mega.privacy.android.app.constants.EventConstants.EVENT_CALL_ANSWERED_IN_ANOTHER_CLIENT;
import static mega.privacy.android.app.constants.EventConstants.EVENT_CALL_COMPOSITION_CHANGE;
import static mega.privacy.android.app.constants.EventConstants.EVENT_CALL_STATUS_CHANGE;
import static mega.privacy.android.app.constants.EventConstants.EVENT_FINISH_ACTIVITY;
import static mega.privacy.android.app.constants.EventConstants.EVENT_RINGING_STATUS_CHANGE;
import static mega.privacy.android.app.constants.EventConstants.EVENT_SESSION_STATUS_CHANGE;
import static mega.privacy.android.app.utils.AlertsAndWarnings.showOverDiskQuotaPaywallWarning;
import static mega.privacy.android.app.utils.CacheFolderManager.clearPublicCache;
import static mega.privacy.android.app.utils.CallUtil.callStatusToString;
import static mega.privacy.android.app.utils.CallUtil.clearIncomingCallNotification;
import static mega.privacy.android.app.utils.CallUtil.incomingCall;
import static mega.privacy.android.app.utils.CallUtil.ongoingCall;
import static mega.privacy.android.app.utils.CallUtil.openMeetingRinging;
import static mega.privacy.android.app.utils.CallUtil.participatingInACall;
import static mega.privacy.android.app.utils.ChangeApiServerUtil.API_SERVER;
import static mega.privacy.android.app.utils.ChangeApiServerUtil.API_SERVER_PREFERENCES;
import static mega.privacy.android.app.utils.ChangeApiServerUtil.PRODUCTION_SERVER_VALUE;
import static mega.privacy.android.app.utils.ChangeApiServerUtil.SANDBOX3_SERVER_VALUE;
import static mega.privacy.android.app.utils.ChangeApiServerUtil.getApiServerFromValue;
import static mega.privacy.android.app.utils.Constants.ACTION_CONFIRM;
import static mega.privacy.android.app.utils.Constants.ACTION_INCOMING_SHARED_FOLDER_NOTIFICATION;
import static mega.privacy.android.app.utils.Constants.ACTION_LOG_OUT;
import static mega.privacy.android.app.utils.Constants.AUDIO_MANAGER_CALL_IN_PROGRESS;
import static mega.privacy.android.app.utils.Constants.AUDIO_MANAGER_CALL_OUTGOING;
import static mega.privacy.android.app.utils.Constants.AUDIO_MANAGER_CALL_RINGING;
import static mega.privacy.android.app.utils.Constants.AUDIO_MANAGER_CREATING_JOINING_MEETING;
import static mega.privacy.android.app.utils.Constants.BROADCAST_ACTION_INTENT_BUSINESS_EXPIRED;
import static mega.privacy.android.app.utils.Constants.BROADCAST_ACTION_INTENT_CONNECTIVITY_CHANGE;
import static mega.privacy.android.app.utils.Constants.BROADCAST_ACTION_INTENT_SIGNAL_PRESENCE;
import static mega.privacy.android.app.utils.Constants.BROADCAST_ACTION_INTENT_SSL_VERIFICATION_FAILED;
import static mega.privacy.android.app.utils.Constants.BROADCAST_ACTION_INTENT_UPDATE_ACCOUNT_DETAILS;
import static mega.privacy.android.app.utils.Constants.CHAT_ID;
import static mega.privacy.android.app.utils.Constants.EXTRA_CONFIRMATION;
import static mega.privacy.android.app.utils.Constants.EXTRA_VOLUME_STREAM_TYPE;
import static mega.privacy.android.app.utils.Constants.EXTRA_VOLUME_STREAM_VALUE;
import static mega.privacy.android.app.utils.Constants.GO_OFFLINE;
import static mega.privacy.android.app.utils.Constants.GO_ONLINE;
import static mega.privacy.android.app.utils.Constants.INVALID_VOLUME;
import static mega.privacy.android.app.utils.Constants.LOGIN_FRAGMENT;
import static mega.privacy.android.app.utils.Constants.NOTIFICATION_CHANNEL_CLOUDDRIVE_ID;
import static mega.privacy.android.app.utils.Constants.NOTIFICATION_CHANNEL_CLOUDDRIVE_NAME;
import static mega.privacy.android.app.utils.Constants.NOTIFICATION_GENERAL_PUSH_CHAT;
import static mega.privacy.android.app.utils.Constants.NOTIFICATION_PUSH_CLOUD_DRIVE;
import static mega.privacy.android.app.utils.Constants.UPDATE_ACCOUNT_DETAILS;
import static mega.privacy.android.app.utils.Constants.UPDATE_CREDIT_CARD_SUBSCRIPTION;
import static mega.privacy.android.app.utils.Constants.UPDATE_GET_PRICING;
import static mega.privacy.android.app.utils.Constants.UPDATE_PAYMENT_METHODS;
import static mega.privacy.android.app.utils.Constants.VISIBLE_FRAGMENT;
import static mega.privacy.android.app.utils.Constants.VOLUME_CHANGED_ACTION;
import static mega.privacy.android.app.utils.ContactUtil.getMegaUserNameDB;
import static mega.privacy.android.app.utils.DBUtil.callToAccountDetails;
import static mega.privacy.android.app.utils.DBUtil.callToExtendedAccountDetails;
import static mega.privacy.android.app.utils.DBUtil.callToPaymentMethods;
import static mega.privacy.android.app.utils.IncomingCallNotification.shouldNotify;
import static mega.privacy.android.app.utils.IncomingCallNotification.toSystemSettingNotification;
import static mega.privacy.android.app.utils.JobUtil.scheduleCameraUploadJob;
import static mega.privacy.android.app.utils.TimeUtils.DATE_LONG_FORMAT;
import static mega.privacy.android.app.utils.TimeUtils.formatDateAndTime;
import static mega.privacy.android.app.utils.Util.checkAppUpgrade;
import static mega.privacy.android.app.utils.Util.convertToBitSet;
import static mega.privacy.android.app.utils.Util.isSimplifiedChinese;
import static mega.privacy.android.app.utils.Util.toCDATA;
import static nz.mega.sdk.MegaApiJava.INVALID_HANDLE;
import static nz.mega.sdk.MegaApiJava.STORAGE_STATE_PAYWALL;
import static nz.mega.sdk.MegaApiJava.USER_ATTR_CAMERA_UPLOADS_FOLDER;
import static nz.mega.sdk.MegaChatApiJava.MEGACHAT_INVALID_HANDLE;
import static nz.mega.sdk.MegaChatCall.CALL_STATUS_USER_NO_PRESENT;

import android.app.Activity;
import android.app.ActivityManager;
import android.app.Application;
import android.app.ApplicationExitInfo;
import android.app.NotificationChannel;
import android.app.NotificationManager;
import android.app.PendingIntent;
import android.app.usage.UsageStatsManager;
import android.content.BroadcastReceiver;
import android.content.Context;
import android.content.Intent;
import android.content.IntentFilter;
import android.content.pm.ApplicationInfo;
import android.graphics.drawable.BitmapDrawable;
import android.graphics.drawable.Drawable;
import android.media.AudioManager;
import android.media.RingtoneManager;
import android.net.ConnectivityManager;
import android.os.Build;
import android.os.Bundle;
import android.os.Handler;
import android.os.PowerManager;
import android.os.StrictMode;
import android.text.Spanned;
import android.util.Pair;

import androidx.annotation.NonNull;
import androidx.annotation.Nullable;
import androidx.annotation.RequiresApi;
import androidx.core.app.NotificationCompat;
import androidx.core.content.ContextCompat;
import androidx.core.provider.FontRequest;
import androidx.core.text.HtmlCompat;
import androidx.emoji.text.EmojiCompat;
import androidx.emoji.text.FontRequestEmojiCompatConfig;
import androidx.hilt.work.HiltWorkerFactory;
import androidx.lifecycle.Observer;
import androidx.multidex.MultiDexApplication;
import androidx.work.Configuration;

import com.facebook.drawee.backends.pipeline.Fresco;
import com.facebook.imagepipeline.core.ImagePipelineConfig;
import com.facebook.imagepipeline.memory.PoolConfig;
import com.facebook.imagepipeline.memory.PoolFactory;
import com.jeremyliao.liveeventbus.LiveEventBus;

import org.webrtc.ContextUtils;

import java.io.IOException;
import java.io.InputStream;
import java.util.ArrayList;
import java.util.List;
import java.util.Locale;

import javax.inject.Inject;

import dagger.hilt.android.HiltAndroidApp;
import io.reactivex.rxjava3.android.schedulers.AndroidSchedulers;
import io.reactivex.rxjava3.plugins.RxJavaPlugins;
import io.reactivex.rxjava3.schedulers.Schedulers;
import kotlinx.coroutines.CoroutineScope;
import me.leolin.shortcutbadger.ShortcutBadger;
import mega.privacy.android.app.components.ChatManagement;
import mega.privacy.android.app.components.PushNotificationSettingManagement;
import mega.privacy.android.app.components.twemoji.EmojiManager;
import mega.privacy.android.app.components.twemoji.EmojiManagerShortcodes;
import mega.privacy.android.app.components.twemoji.TwitterEmojiProvider;
import mega.privacy.android.app.di.ApplicationScope;
import mega.privacy.android.app.di.MegaApi;
import mega.privacy.android.app.di.MegaApiFolder;
import mega.privacy.android.app.domain.usecase.InitialiseLogging;
import mega.privacy.android.app.fcm.ChatAdvancedNotificationBuilder;
import mega.privacy.android.app.fragments.settingsFragments.cookie.data.CookieType;
import mega.privacy.android.app.fragments.settingsFragments.cookie.usecase.GetCookieSettingsUseCase;
import mega.privacy.android.app.globalmanagement.MyAccountInfo;
import mega.privacy.android.app.globalmanagement.SortOrderManagement;
import mega.privacy.android.app.globalmanagement.TransfersManagement;
import mega.privacy.android.app.listeners.GetAttrUserListener;
import mega.privacy.android.app.listeners.GetCameraUploadAttributeListener;
import mega.privacy.android.app.listeners.GlobalChatListener;
import mega.privacy.android.app.listeners.GlobalListener;
<<<<<<< HEAD
import mega.privacy.android.app.logging.InitialiseLoggingUseCaseJavaWrapper;
=======
>>>>>>> 581d67df
import mega.privacy.android.app.main.LoginActivity;
import mega.privacy.android.app.main.ManagerActivity;
import mega.privacy.android.app.main.controllers.AccountController;
import mega.privacy.android.app.main.megachat.AppRTCAudioManager;
import mega.privacy.android.app.main.megachat.BadgeIntentService;
import mega.privacy.android.app.meeting.CallService;
import mega.privacy.android.app.meeting.CallSoundsController;
import mega.privacy.android.app.meeting.listeners.MeetingListener;
import mega.privacy.android.app.middlelayer.BuildFlavorHelper;
import mega.privacy.android.app.middlelayer.reporter.CrashReporter;
import mega.privacy.android.app.middlelayer.reporter.PerformanceReporter;
import mega.privacy.android.app.objects.PasscodeManagement;
<<<<<<< HEAD
=======
import mega.privacy.android.app.presentation.logging.InitialiseLoggingUseCaseJavaWrapper;
>>>>>>> 581d67df
import mega.privacy.android.app.presentation.theme.ThemeModeState;
import mega.privacy.android.app.protobuf.TombstoneProtos;
import mega.privacy.android.app.receivers.NetworkStateReceiver;
import mega.privacy.android.app.usecase.call.GetCallSoundsUseCase;
import mega.privacy.android.app.utils.CUBackupInitializeChecker;
import mega.privacy.android.app.utils.CallUtil;
import mega.privacy.android.app.utils.FrescoNativeMemoryChunkPoolParams;
import nz.mega.sdk.MegaAccountSession;
import nz.mega.sdk.MegaApiAndroid;
import nz.mega.sdk.MegaApiJava;
import nz.mega.sdk.MegaChatApiAndroid;
import nz.mega.sdk.MegaChatApiJava;
import nz.mega.sdk.MegaChatCall;
import nz.mega.sdk.MegaChatError;
import nz.mega.sdk.MegaChatListItem;
import nz.mega.sdk.MegaChatListenerInterface;
import nz.mega.sdk.MegaChatMessage;
import nz.mega.sdk.MegaChatNotificationListenerInterface;
import nz.mega.sdk.MegaChatPresenceConfig;
import nz.mega.sdk.MegaChatRequest;
import nz.mega.sdk.MegaChatRequestListenerInterface;
import nz.mega.sdk.MegaChatRoom;
import nz.mega.sdk.MegaChatSession;
import nz.mega.sdk.MegaContactRequest;
import nz.mega.sdk.MegaError;
import nz.mega.sdk.MegaHandleList;
import nz.mega.sdk.MegaNode;
import nz.mega.sdk.MegaPricing;
import nz.mega.sdk.MegaRequest;
import nz.mega.sdk.MegaRequestListenerInterface;
import nz.mega.sdk.MegaShare;
import nz.mega.sdk.MegaUser;
import timber.log.Timber;

@HiltAndroidApp
public class MegaApplication extends MultiDexApplication implements Application.ActivityLifecycleCallbacks, MegaChatRequestListenerInterface, MegaChatNotificationListenerInterface, NetworkStateReceiver.NetworkStateReceiverListener, MegaChatListenerInterface, Configuration.Provider {

    final String TAG = "MegaApplication";

    private static PushNotificationSettingManagement pushNotificationSettingManagement;
    private static ChatManagement chatManagement;

    @MegaApi
    @Inject
    MegaApiAndroid megaApi;
    @MegaApiFolder
    @Inject
    MegaApiAndroid megaApiFolder;
    @Inject
    MegaChatApiAndroid megaChatApi;
    @Inject
    DatabaseHandler dbH;
    @Inject
    GetCookieSettingsUseCase getCookieSettingsUseCase;
    @Inject
    SortOrderManagement sortOrderManagement;
    @Inject
    MyAccountInfo myAccountInfo;
    @Inject
    PasscodeManagement passcodeManagement;
    @Inject
    CrashReporter crashReporter;
    @Inject
    PerformanceReporter performanceReporter;
    @Inject
    InitialiseLogging initialiseLoggingUseCase;
    @Inject
    GetCallSoundsUseCase getCallSoundsUseCase;
    @Inject
    HiltWorkerFactory workerFactory;
    @Inject
    ThemeModeState themeModeState;
    @ApplicationScope
    @Inject
    CoroutineScope sharingScope;
    @Inject
    public TransfersManagement transfersManagement;

    String localIpAddress = "";
    BackgroundRequestListener requestListener;
    final static public String APP_KEY = "6tioyn8ka5l6hty";
    final static private String APP_SECRET = "hfzgdtrma231qdm";

    boolean esid = false;

    private int storageState = MegaApiJava.STORAGE_STATE_UNKNOWN; //Default value

    // The current App Activity
    private Activity currentActivity = null;

    // Attributes to detect if app changes between background and foreground
    // Keep the count of number of Activities in the started state
    private int activityReferences = 0;
    // Flag to indicate if the current Activity is going through configuration change like orientation switch
    private boolean isActivityChangingConfigurations = false;

    private static boolean isLoggingIn = false;
    private static boolean isLoggingOut = false;

    private static boolean isHeartBeatAlive = false;

    private static boolean showInfoChatMessages = false;

    private static long openChatId = -1;

    private static boolean closedChat = true;

    private static long openCallChatId = -1;

    private static boolean showRichLinkWarning = false;
    private static int counterNotNowRichLinkWarning = -1;
    private static boolean enabledRichLinks = false;

    private static boolean enabledGeoLocation = false;

    private static int disableFileVersions = -1;

    private static boolean recentChatVisible = false;

    private static String urlConfirmationLink = null;

    private static boolean registeredChatListeners = false;

    private static boolean isVerifySMSShowed = false;

    private static boolean isBlockedDueToWeakAccount = false;
    private static boolean isWebOpenDueToEmailVerification = false;
    private static boolean isLoggingRunning = false;
    private static boolean isWaitingForCall = false;
    public static boolean isSpeakerOn = false;
    private static boolean areAdvertisingCookiesEnabled = false;
    private static long userWaitingForCall = MEGACHAT_INVALID_HANDLE;

    private static boolean verifyingCredentials;

    private NetworkStateReceiver networkStateReceiver;
    private BroadcastReceiver logoutReceiver;
    private AppRTCAudioManager rtcAudioManager = null;

    private AppRTCAudioManager rtcAudioManagerRingInCall;
    private static MegaApplication singleApplicationInstance;
    private PowerManager.WakeLock wakeLock;

    private MeetingListener meetingListener = new MeetingListener();
    private GlobalChatListener globalChatListener = new GlobalChatListener(this);

    private final CallSoundsController soundsController = new CallSoundsController();

    @Override
    public void networkAvailable() {
        Timber.d("Net available: Broadcast to ManagerActivity");
        Intent intent = new Intent(BROADCAST_ACTION_INTENT_CONNECTIVITY_CHANGE);
        intent.putExtra(ACTION_TYPE, GO_ONLINE);
        sendBroadcast(intent);
    }

    @Override
    public void networkUnavailable() {
        Timber.d("Net unavailable: Broadcast to ManagerActivity");
        Intent intent = new Intent(BROADCAST_ACTION_INTENT_CONNECTIVITY_CHANGE);
        intent.putExtra(ACTION_TYPE, GO_OFFLINE);
        sendBroadcast(intent);
    }

    public static void smsVerifyShowed(boolean isShowed) {
        isVerifySMSShowed = isShowed;
    }

    @Override
    public void onActivityCreated(@NonNull Activity activity, @Nullable Bundle savedInstanceState) {
    }

    @Override
    public void onActivityStarted(@NonNull Activity activity) {
        currentActivity = activity;
        if (++activityReferences == 1 && !isActivityChangingConfigurations) {
            Timber.i("App enters foreground");
            if (storageState == STORAGE_STATE_PAYWALL) {
                showOverDiskQuotaPaywallWarning();
            }
        }
    }

    @Override
    public void onActivityResumed(@NonNull Activity activity) {
        if (!activity.equals(currentActivity)) {
            currentActivity = activity;
        }
    }

    @Override
    public void onActivityPaused(@NonNull Activity activity) {
        if (activity.equals(currentActivity)) {
            currentActivity = null;
        }
    }

    @Override
    public void onActivityStopped(@NonNull Activity activity) {
        isActivityChangingConfigurations = activity.isChangingConfigurations();
        if (--activityReferences == 0 && !isActivityChangingConfigurations) {
            Timber.i("App enters background");
        }
    }

    @Override
    public void onActivitySaveInstanceState(@NonNull Activity activity, @NonNull Bundle outState) {

    }

    @Override
    public void onActivityDestroyed(@NonNull Activity activity) {

    }

    class BackgroundRequestListener implements MegaRequestListenerInterface {

        @Override
        public void onRequestStart(MegaApiJava api, MegaRequest request) {
            Timber.d("BackgroundRequestListener:onRequestStart: %s", request.getRequestString());
        }

        @Override
        public void onRequestUpdate(MegaApiJava api, MegaRequest request) {
            Timber.d("BackgroundRequestListener:onRequestUpdate: %s", request.getRequestString());
        }

        @Override
        public void onRequestFinish(MegaApiJava api, MegaRequest request,
                                    MegaError e) {
            Timber.d("BackgroundRequestListener:onRequestFinish: %s____%d___%d", request.getRequestString(), e.getErrorCode(), request.getParamType());

            if (e.getErrorCode() == MegaError.API_EPAYWALL) {
                showOverDiskQuotaPaywallWarning();
                return;
            }

            if (e.getErrorCode() == MegaError.API_EBUSINESSPASTDUE) {
                sendBroadcast(new Intent(BROADCAST_ACTION_INTENT_BUSINESS_EXPIRED));
                return;
            }

            if (request.getType() == MegaRequest.TYPE_LOGOUT) {
                Timber.d("Logout finished: %s(%d)", e.getErrorString(), e.getErrorCode());
                if (e.getErrorCode() == MegaError.API_OK) {
                    Timber.d("END logout sdk request - wait chat logout");
                    setLoggingOut(false);
                } else if (e.getErrorCode() == MegaError.API_EINCOMPLETE) {
                    if (request.getParamType() == MegaError.API_ESSL) {
                        Timber.w("SSL verification failed");
                        Intent intent = new Intent(BROADCAST_ACTION_INTENT_SSL_VERIFICATION_FAILED);
                        sendBroadcast(intent);
                    }
                } else if (e.getErrorCode() == MegaError.API_ESID) {
                    Timber.w("TYPE_LOGOUT:API_ESID");
                    myAccountInfo.resetDefaults();

                    esid = true;

                    AccountController.localLogoutApp(getApplicationContext(), sharingScope);
                } else if (e.getErrorCode() == MegaError.API_EBLOCKED) {
                    api.localLogout();
                    megaChatApi.logout();
                }
            } else if (request.getType() == MegaRequest.TYPE_FETCH_NODES) {
                Timber.d("TYPE_FETCH_NODES");
                if (e.getErrorCode() == MegaError.API_OK) {
                    askForFullAccountInfo();

                    GetAttrUserListener listener = new GetAttrUserListener(getApplicationContext());
                    megaApi.shouldShowRichLinkWarning(listener);
                    megaApi.isRichPreviewsEnabled(listener);

                    listener = new GetAttrUserListener(getApplicationContext(), true);
                    if (dbH != null && dbH.getMyChatFilesFolderHandle() == INVALID_HANDLE) {
                        megaApi.getMyChatFilesFolder(listener);
                    }

                    //Ask for MU and CU folder when App in init state
                    Timber.d("Get CameraUpload attribute on fetch nodes.");
                    megaApi.getUserAttribute(USER_ATTR_CAMERA_UPLOADS_FOLDER, new GetCameraUploadAttributeListener(getApplicationContext()));

                    // Init CU sync data after login successfully
                    new CUBackupInitializeChecker(megaApi).initCuSync();

                    //Login check resumed pending transfers
                    transfersManagement.checkResumedPendingTransfers();
                    scheduleCameraUploadJob(getApplicationContext());
                }
            } else if (request.getType() == MegaRequest.TYPE_GET_ATTR_USER) {
                if (request.getParamType() == MegaApiJava.USER_ATTR_PUSH_SETTINGS) {
                    if (e.getErrorCode() == MegaError.API_OK || e.getErrorCode() == MegaError.API_ENOENT) {
                        pushNotificationSettingManagement.sendPushNotificationSettings(request.getMegaPushNotificationSettings());
                    }
                } else if (e.getErrorCode() == MegaError.API_OK) {
                    if (request.getParamType() == MegaApiJava.USER_ATTR_FIRSTNAME || request.getParamType() == MegaApiJava.USER_ATTR_LASTNAME) {
                        if (megaApi != null && request.getEmail() != null) {
                            MegaUser user = megaApi.getContact(request.getEmail());
                            if (user != null) {
                                Timber.d("User handle: %s", user.getHandle());
                                Timber.d("Visibility: %s", user.getVisibility()); //If user visibity == MegaUser.VISIBILITY_UNKNOW then, non contact
                                if (user.getVisibility() != MegaUser.VISIBILITY_VISIBLE) {
                                    Timber.d("Non-contact");
                                    if (request.getParamType() == MegaApiJava.USER_ATTR_FIRSTNAME) {
                                        dbH.setNonContactEmail(request.getEmail(), user.getHandle() + "");
                                        dbH.setNonContactFirstName(request.getText(), user.getHandle() + "");
                                    } else if (request.getParamType() == MegaApiJava.USER_ATTR_LASTNAME) {
                                        dbH.setNonContactLastName(request.getText(), user.getHandle() + "");
                                    }
                                } else {
                                    Timber.d("The user is or was CONTACT:");
                                }
                            } else {
                                Timber.w("User is NULL");
                            }
                        }
                    }
                }
            } else if (request.getType() == MegaRequest.TYPE_SET_ATTR_USER) {
                if (request.getParamType() == MegaApiJava.USER_ATTR_PUSH_SETTINGS) {
                    if (e.getErrorCode() == MegaError.API_OK) {
                        pushNotificationSettingManagement.sendPushNotificationSettings(request.getMegaPushNotificationSettings());
                    } else {
                        Timber.e("Chat notification settings cannot be updated");
                    }
                }
            } else if (request.getType() == MegaRequest.TYPE_GET_PRICING) {
                if (e.getErrorCode() == MegaError.API_OK) {
                    MegaPricing p = request.getPricing();

                    dbH.setPricingTimestamp();

                    myAccountInfo.setProductAccounts(p, request.getCurrency());
                    myAccountInfo.setPricing(p);

                    Intent intent = new Intent(BROADCAST_ACTION_INTENT_UPDATE_ACCOUNT_DETAILS);
                    intent.putExtra(ACTION_TYPE, UPDATE_GET_PRICING);
                    sendBroadcast(intent);
                } else {
                    Timber.e("Error TYPE_GET_PRICING: %s", e.getErrorCode());
                }
            } else if (request.getType() == MegaRequest.TYPE_GET_PAYMENT_METHODS) {
                Timber.d("Payment methods request");
                if (myAccountInfo != null) {
                    myAccountInfo.setGetPaymentMethodsBoolean(true);
                }

                if (e.getErrorCode() == MegaError.API_OK) {
                    dbH.setPaymentMethodsTimeStamp();
                    if (myAccountInfo != null) {
                        myAccountInfo.setPaymentBitSet(convertToBitSet(request.getNumber()));
                    }

                    Intent intent = new Intent(BROADCAST_ACTION_INTENT_UPDATE_ACCOUNT_DETAILS);
                    intent.putExtra(ACTION_TYPE, UPDATE_PAYMENT_METHODS);
                    sendBroadcast(intent);
                }
            } else if (request.getType() == MegaRequest.TYPE_CREDIT_CARD_QUERY_SUBSCRIPTIONS) {
                if (e.getErrorCode() == MegaError.API_OK) {
                    if (myAccountInfo != null) {
                        myAccountInfo.setNumberOfSubscriptions(request.getNumber());
                        Timber.d("NUMBER OF SUBS: %s", myAccountInfo.getNumberOfSubscriptions());
                    }

                    Intent intent = new Intent(BROADCAST_ACTION_INTENT_UPDATE_ACCOUNT_DETAILS);
                    intent.putExtra(ACTION_TYPE, UPDATE_CREDIT_CARD_SUBSCRIPTION);
                    sendBroadcast(intent);
                }
            } else if (request.getType() == MegaRequest.TYPE_ACCOUNT_DETAILS) {
                Timber.d("Account details request");
                if (e.getErrorCode() == MegaError.API_OK) {

                    boolean storage = (request.getNumDetails() & MyAccountInfo.HAS_STORAGE_DETAILS) != 0;
                    if (storage && megaApi.getRootNode() != null) {
                        dbH.setAccountDetailsTimeStamp();
                    }

                    if (myAccountInfo != null && request.getMegaAccountDetails() != null) {
                        myAccountInfo.setAccountInfo(request.getMegaAccountDetails());
                        myAccountInfo.setAccountDetails(request.getNumDetails());

                        boolean sessions = (request.getNumDetails() & MyAccountInfo.HAS_SESSIONS_DETAILS) != 0;
                        if (sessions) {
                            MegaAccountSession megaAccountSession = request.getMegaAccountDetails().getSession(0);

                            if (megaAccountSession != null) {
                                Timber.d("getMegaAccountSESSION not Null");
                                dbH.setExtendedAccountDetailsTimestamp();
                                long mostRecentSession = megaAccountSession.getMostRecentUsage();

                                String date = formatDateAndTime(getApplicationContext(), mostRecentSession, DATE_LONG_FORMAT);

                                myAccountInfo.setLastSessionFormattedDate(date);
                                myAccountInfo.setCreateSessionTimeStamp(megaAccountSession.getCreationTimestamp());
                            }
                        }

                        Timber.d("onRequest TYPE_ACCOUNT_DETAILS: %s", myAccountInfo.getUsedPercentage());
                    }

                    sendBroadcastUpdateAccountDetails();
                }
            } else if (request.getType() == MegaRequest.TYPE_PAUSE_TRANSFERS) {
                dbH.setTransferQueueStatus(request.getFlag());
            }
        }

        @Override
        public void onRequestTemporaryError(MegaApiJava api,
                                            MegaRequest request, MegaError e) {
            Timber.d("BackgroundRequestListener: onRequestTemporaryError: %s", request.getRequestString());
        }

    }

    public void sendBroadcastUpdateAccountDetails() {
        sendBroadcast(new Intent(BROADCAST_ACTION_INTENT_UPDATE_ACCOUNT_DETAILS)
                .putExtra(ACTION_TYPE, UPDATE_ACCOUNT_DETAILS));
    }

    private final int interval = 3000;
    private Handler keepAliveHandler = new Handler();
    int backgroundStatus = -1;

    private Runnable keepAliveRunnable = new Runnable() {
        @Override
        public void run() {
            try {
                if (isActivityVisible()) {
                    Timber.d("KEEPALIVE: %s", System.currentTimeMillis());
                    if (megaChatApi != null) {
                        backgroundStatus = megaChatApi.getBackgroundStatus();
                        Timber.d("backgroundStatus_activityVisible: %s", backgroundStatus);
                        if (backgroundStatus != -1 && backgroundStatus != 0) {
                            megaChatApi.setBackgroundStatus(false);
                        }
                    }

                } else {
                    Timber.d("KEEPALIVEAWAY: %s", System.currentTimeMillis());
                    if (megaChatApi != null) {
                        backgroundStatus = megaChatApi.getBackgroundStatus();
                        Timber.d("backgroundStatus_!activityVisible: %s", backgroundStatus);
                        if (backgroundStatus != -1 && backgroundStatus != 1) {
                            megaChatApi.setBackgroundStatus(true);
                        }
                    }
                }

                keepAliveHandler.postAtTime(keepAliveRunnable, System.currentTimeMillis() + interval);
                keepAliveHandler.postDelayed(keepAliveRunnable, interval);
            } catch (Exception exc) {
                Timber.e(exc, "Exception in keepAliveRunnable");
            }
        }
    };

    public void handleUncaughtException(Throwable throwable) {
        Timber.e(throwable, "UNCAUGHT EXCEPTION");
        crashReporter.report(throwable);
    }

    private final Observer<MegaChatCall> callStatusObserver = call -> {
        int callStatus = call.getStatus();
        boolean isOutgoing = call.isOutgoing();
        boolean isRinging = call.isRinging();
        long callId = call.getCallId();
        long chatId = call.getChatid();
        if (chatId == MEGACHAT_INVALID_HANDLE || callId == MEGACHAT_INVALID_HANDLE) {
            Timber.e("Error in chatId or callId");
            return;
        }

        Timber.d("Call status is %s, chat id is %d, call id is %d", callStatusToString(callStatus), chatId, callId);

        switch (callStatus) {
            case MegaChatCall.CALL_STATUS_CONNECTING:
                if ((isOutgoing && getChatManagement().isRequestSent(callId)))
                    removeRTCAudioManager();
                break;
            case MegaChatCall.CALL_STATUS_USER_NO_PRESENT:
            case MegaChatCall.CALL_STATUS_JOINING:
            case MegaChatCall.CALL_STATUS_IN_PROGRESS:
                MegaHandleList listAllCalls = megaChatApi.getChatCalls();
                if (listAllCalls == null || listAllCalls.size() == 0) {
                    Timber.e("Calls not found");
                    return;
                }

                if (callStatus == CALL_STATUS_USER_NO_PRESENT) {
                    if (isRinging) {
                        Timber.d("Is incoming call");
                        incomingCall(listAllCalls, chatId, callStatus);
                    } else {
                        MegaChatRoom chatRoom = megaChatApi.getChatRoom(chatId);
                        if (chatRoom != null && chatRoom.isGroup()) {
                            Timber.d("Check if the incoming group call notification should be displayed");
                            getChatManagement().checkActiveGroupChat(chatId);
                        }
                    }
                }

                if ((callStatus == MegaChatCall.CALL_STATUS_IN_PROGRESS || callStatus == MegaChatCall.CALL_STATUS_JOINING)) {
                    getChatManagement().addNotificationShown(chatId);
                    Timber.d("Is ongoing call");
                    ongoingCall(chatId, callId, (isOutgoing && getChatManagement().isRequestSent(callId)) ? AUDIO_MANAGER_CALL_OUTGOING : AUDIO_MANAGER_CALL_IN_PROGRESS);
                }
                break;

            case MegaChatCall.CALL_STATUS_TERMINATING_USER_PARTICIPATION:
                Timber.d("The user participation in the call has ended. The termination code is %s", CallUtil.terminationCodeForCallToString(call.getTermCode()));
                getChatManagement().controlCallFinished(callId, chatId);
                break;

            case MegaChatCall.CALL_STATUS_DESTROYED:
                int endCallReason = call.getEndCallReason();
                Timber.d("Call has ended. End call reason is %s", CallUtil.endCallReasonToString(endCallReason));
                getChatManagement().controlCallFinished(callId, chatId);
                boolean isIgnored = call.isIgnored();
                checkCallDestroyed(chatId, callId, endCallReason, isIgnored);
                break;
        }
    };

    private final
    Observer<MegaChatCall> callCompositionObserver = call -> {
        MegaChatRoom chatRoom = megaChatApi.getChatRoom(call.getChatid());
        if (chatRoom != null && call.getCallCompositionChange() == 1 && call.getNumParticipants() > 1) {
            Timber.d("Stop sound");
            if (megaChatApi.getMyUserHandle() == call.getPeeridCallCompositionChange()) {
                clearIncomingCallNotification(call.getCallId());
                getChatManagement().removeValues(call.getChatid());
                if (call.getStatus() == CALL_STATUS_USER_NO_PRESENT) {
                    LiveEventBus.get(EVENT_CALL_ANSWERED_IN_ANOTHER_CLIENT, Long.class).post(call.getChatid());
                }
            }
        }
    };

    private final Observer<MegaChatCall> callRingingStatusObserver = call -> {
        int callStatus = call.getStatus();
        boolean isRinging = call.isRinging();
        MegaHandleList listAllCalls = megaChatApi.getChatCalls();
        if (listAllCalls == null || listAllCalls.size() == 0) {
            Timber.e("Calls not found");
            return;
        }
        if (isRinging) {
            Timber.d("Is incoming call");
            incomingCall(listAllCalls, call.getChatid(), callStatus);
        } else {
            clearIncomingCallNotification(call.getCallId());
            getChatManagement().removeValues(call.getChatid());
        }
    };

    private final Observer<Pair> sessionStatusObserver = callAndSession -> {
        MegaChatSession session = (MegaChatSession) callAndSession.second;
        int sessionStatus = session.getStatus();
        MegaChatCall call = (MegaChatCall) callAndSession.first;
        if (call == null)
            return;

        MegaChatRoom chat = megaChatApi.getChatRoom(call.getChatid());
        if (chat != null) {
            if (sessionStatus == MegaChatSession.SESSION_STATUS_IN_PROGRESS &&
                    (chat.isGroup() || chat.isMeeting() || session.getPeerid() != megaApi.getMyUserHandleBinary())) {
                Timber.d("Session is in progress");
                getChatManagement().setRequestSentCall(call.getCallId(), false);
                updateRTCAudioMangerTypeStatus(AUDIO_MANAGER_CALL_IN_PROGRESS);
            }
        }
    };

    /**
     * Broadcast for controlling changes in the volume.
     */
    BroadcastReceiver volumeReceiver = new BroadcastReceiver() {
        @Override
        public void onReceive(Context context, Intent intent) {
            if (intent == null || intent.getAction() == null)
                return;

            if (intent.getAction().equals(VOLUME_CHANGED_ACTION) && rtcAudioManagerRingInCall != null) {
                int type = (Integer) intent.getExtras().get(EXTRA_VOLUME_STREAM_TYPE);
                if (type != AudioManager.STREAM_RING)
                    return;

                int newVolume = (Integer) intent.getExtras().get(EXTRA_VOLUME_STREAM_VALUE);
                if (newVolume != INVALID_VOLUME) {
                    rtcAudioManagerRingInCall.checkVolume(newVolume);
                }
            }
        }
    };

    public boolean isAnIncomingCallRinging() {
        return rtcAudioManagerRingInCall != null;
    }

    BroadcastReceiver becomingNoisyReceiver = new BroadcastReceiver() {
        @Override
        public void onReceive(Context context, Intent intent) {
            if (intent == null || intent.getAction() == null)
                return;

            if (AudioManager.ACTION_AUDIO_BECOMING_NOISY.equals(intent.getAction())) {
                muteOrUnmute(true);
            }
        }
    };

    public void muteOrUnmute(boolean mute) {
        if (rtcAudioManagerRingInCall != null) {
            rtcAudioManagerRingInCall.muteOrUnmuteIncomingCall(mute);
        }
    }

    public static MegaApplication getInstance() {
        return singleApplicationInstance;
    }

    @Override
    public void onCreate() {
        singleApplicationInstance = this;

        super.onCreate();

        setStrictModePolicies();

        initialiseLogging();

        themeModeState.initialise();

        // Setup handler and RxJava for uncaught exceptions.
        Thread.setDefaultUncaughtExceptionHandler((thread, e) -> handleUncaughtException(e));
        RxJavaPlugins.setErrorHandler(this::handleUncaughtException);

        registerActivityLifecycleCallbacks(this);

        isVerifySMSShowed = false;

        keepAliveHandler.postAtTime(keepAliveRunnable, System.currentTimeMillis() + interval);
        keepAliveHandler.postDelayed(keepAliveRunnable, interval);

        checkAppUpgrade();
        checkMegaStandbyBucket();
        getTombstoneInfo();
        if (Build.VERSION.SDK_INT >= Build.VERSION_CODES.S) {
            checkForUnsafeIntentLaunch();
        }

        setupMegaApi();
        setupMegaApiFolder();
        setupMegaChatApi();

        LiveEventBus.config().enableLogger(false);

        storageState = dbH.getStorageState();
        pushNotificationSettingManagement = new PushNotificationSettingManagement();

        chatManagement = new ChatManagement();

        //Logout check resumed pending transfers
        transfersManagement.checkResumedPendingTransfers();

        int apiServerValue = getSharedPreferences(API_SERVER_PREFERENCES, MODE_PRIVATE)
                .getInt(API_SERVER, PRODUCTION_SERVER_VALUE);

        if (apiServerValue != PRODUCTION_SERVER_VALUE) {
            if (apiServerValue == SANDBOX3_SERVER_VALUE) {
                megaApi.setPublicKeyPinning(false);
            }

            String apiServer = getApiServerFromValue(apiServerValue);
            megaApi.changeApiUrl(apiServer);
            megaApiFolder.changeApiUrl(apiServer);
        }

        boolean useHttpsOnly = false;
        if (dbH != null) {
            useHttpsOnly = Boolean.parseBoolean(dbH.getUseHttpsOnly());
            Timber.d("Value of useHttpsOnly: %s", useHttpsOnly);
            megaApi.useHttpsOnly(useHttpsOnly);
        }

        myAccountInfo.resetDefaults();

        if (dbH != null) {
            dbH.resetExtendedAccountDetailsTimestamp();
        }

        networkStateReceiver = new NetworkStateReceiver();
        networkStateReceiver.addListener(this);
        registerReceiver(networkStateReceiver, new IntentFilter(ConnectivityManager.CONNECTIVITY_ACTION));

        LiveEventBus.get(EVENT_CALL_STATUS_CHANGE, MegaChatCall.class).observeForever(callStatusObserver);
        LiveEventBus.get(EVENT_RINGING_STATUS_CHANGE, MegaChatCall.class).observeForever(callRingingStatusObserver);
        LiveEventBus.get(EVENT_SESSION_STATUS_CHANGE, Pair.class).observeForever(sessionStatusObserver);
        LiveEventBus.get(EVENT_CALL_COMPOSITION_CHANGE, MegaChatCall.class).observeForever(callCompositionObserver);

        logoutReceiver = new BroadcastReceiver() {
            @Override
            public void onReceive(Context context, Intent intent) {
                if (intent != null) {
                    if (intent.getAction().equals(ACTION_LOG_OUT)) {
                        storageState = MegaApiJava.STORAGE_STATE_UNKNOWN; //Default value
                    }
                }
            }
        };

        registerReceiver(logoutReceiver, new IntentFilter(ACTION_LOG_OUT));

        EmojiManager.install(new TwitterEmojiProvider());
        EmojiManagerShortcodes.initEmojiData(getApplicationContext());
        EmojiManager.install(new TwitterEmojiProvider());
        final EmojiCompat.Config config;
        Timber.d("Use downloadable font for EmojiCompat");
        // Use a downloadable font for EmojiCompat
        final FontRequest fontRequest = new FontRequest(
                "com.google.android.gms.fonts",
                "com.google.android.gms",
                "Noto Color Emoji Compat",
                R.array.com_google_android_gms_fonts_certs);
        config = new FontRequestEmojiCompatConfig(getApplicationContext(), fontRequest)
                .setReplaceAll(false)
                .registerInitCallback(new EmojiCompat.InitCallback() {
                    @Override
                    public void onInitialized() {
                        Timber.d("EmojiCompat initialized");
                    }

                    @Override
                    public void onFailed(@Nullable Throwable throwable) {
                        Timber.w("EmojiCompat initialization failed");
                    }
                });
        EmojiCompat.init(config);

        // clear the cache files stored in the external cache folder.
        clearPublicCache(this);

        ContextUtils.initialize(getApplicationContext());

        initFresco();

    }

    private void setStrictModePolicies() {
        if (BuildConfig.DEBUG) {
            StrictMode.setThreadPolicy(
                    new StrictMode.ThreadPolicy.Builder()
                            .detectAll()
                            .penaltyLog()
                            .build()
            );

            StrictMode.setVmPolicy(
                    new StrictMode.VmPolicy.Builder()
                            .detectAll()
                            .penaltyLog()
                            .build()
            );
        }
    }

    private void initialiseLogging() {
        new InitialiseLoggingUseCaseJavaWrapper(initialiseLoggingUseCase).invokeUseCase(BuildConfig.DEBUG);
    }


    @NonNull
    @Override
    public Configuration getWorkManagerConfiguration() {
        return new Configuration.Builder()
                .setWorkerFactory(workerFactory)
                .build();
    }

    /**
     * Initialize Fresco library
     */
    private void initFresco() {
        long maxMemory = mega.privacy.android.app.utils.ContextUtils.getAvailableMemory(this);
        PoolFactory poolFactory = new PoolFactory(
                PoolConfig.newBuilder()
                        .setNativeMemoryChunkPoolParams(FrescoNativeMemoryChunkPoolParams.get(maxMemory))
                        .build()
        );

        Fresco.initialize(this, ImagePipelineConfig.newBuilder(this)
                .setPoolFactory(poolFactory)
                .setDownsampleEnabled(true)
                .build());
    }

    public void askForFullAccountInfo() {
        Timber.d("askForFullAccountInfo");
        megaApi.getPaymentMethods(null);

        if (storageState == MegaApiAndroid.STORAGE_STATE_UNKNOWN) {
            megaApi.getAccountDetails();
        } else {
            megaApi.getSpecificAccountDetails(false, true, true);
        }

        megaApi.getPricing(null);
        megaApi.creditCardQuerySubscriptions(null);
    }

    public void askForPricing() {
        megaApi.getPricing(null);
    }

    public void askForPaymentMethods() {
        Timber.d("askForPaymentMethods");
        megaApi.getPaymentMethods(null);
    }

    public void askForAccountDetails() {
        Timber.d("askForAccountDetails");
        if (dbH != null) {
            dbH.resetAccountDetailsTimeStamp();
        }
        megaApi.getAccountDetails(null);
    }

    public void askForCCSubscriptions() {

        megaApi.creditCardQuerySubscriptions(null);
    }

    public void askForExtendedAccountDetails() {
        Timber.d("askForExtendedAccountDetails");
        if (dbH != null) {
            dbH.resetExtendedAccountDetailsTimestamp();
        }
        megaApi.getExtendedAccountDetails(true, false, false, null);
    }

    public void refreshAccountInfo() {
        //Check if the call is recently
        if (callToAccountDetails() || myAccountInfo.getUsedFormatted().trim().length() <= 0) {
            Timber.d("megaApi.getAccountDetails SEND");
            askForAccountDetails();
        }

        if (callToExtendedAccountDetails()) {
            Timber.d("megaApi.getExtendedAccountDetails SEND");
            askForExtendedAccountDetails();
        }

        if (callToPaymentMethods()) {
            Timber.d("megaApi.getPaymentMethods SEND");
            askForPaymentMethods();
        }
    }

    public MegaApiAndroid getMegaApiFolder() {
        return megaApiFolder;
    }

    public void disableMegaChatApi() {
        try {
            if (megaChatApi != null) {
                megaChatApi.removeChatRequestListener(this);
                megaChatApi.removeChatNotificationListener(this);
                megaChatApi.removeChatListener(globalChatListener);
                megaChatApi.removeChatCallListener(meetingListener);
                registeredChatListeners = false;
            }
        } catch (Exception ignored) {
        }
    }

    private void setupMegaApi() {
        megaApi.retrySSLerrors(true);

        megaApi.setDownloadMethod(MegaApiJava.TRANSFER_METHOD_AUTO_ALTERNATIVE);
        megaApi.setUploadMethod(MegaApiJava.TRANSFER_METHOD_AUTO_ALTERNATIVE);

        requestListener = new BackgroundRequestListener();
        Timber.d("ADD REQUESTLISTENER");
        megaApi.addRequestListener(requestListener);

        megaApi.addGlobalListener(new GlobalListener());

        setSDKLanguage();

        // Set the proper resource limit to try avoid issues when the number of parallel transfers is very big.
        final int DESIRABLE_R_LIMIT = 20000; // SDK team recommended value
        int currentLimit = megaApi.platformGetRLimitNumFile();
        Timber.d("Current resource limit is set to %s", currentLimit);
        if (currentLimit < DESIRABLE_R_LIMIT) {
            Timber.d("Resource limit is under desirable value. Trying to increase the resource limit...");
            if (!megaApi.platformSetRLimitNumFile(DESIRABLE_R_LIMIT)) {
                Timber.w("Error setting resource limit.");
            }

            // Check new resource limit after set it in order to see if had been set successfully to the
            // desired value or maybe to a lower value limited by the system.
            Timber.d("Resource limit is set to %s", megaApi.platformGetRLimitNumFile());
        }
    }

    /**
     * Set the language code used by the app.
     * Language code is from current system setting.
     * Need to distinguish simplified and traditional Chinese.
     */
    private void setSDKLanguage() {
        Locale locale = Locale.getDefault();
        String langCode;

        // If it's Chinese
        if (Locale.CHINESE.toLanguageTag().equals(locale.getLanguage())) {
            langCode = isSimplifiedChinese() ?
                    Locale.SIMPLIFIED_CHINESE.toLanguageTag() :
                    Locale.TRADITIONAL_CHINESE.toLanguageTag();
        } else {
            langCode = locale.toString();
        }

        boolean result = megaApi.setLanguage(langCode);

        if (!result) {
            langCode = locale.getLanguage();
            result = megaApi.setLanguage(langCode);
        }

        Timber.d("Result: %s Language: %s", result, langCode);
    }

    /**
     * Setup the MegaApiAndroid instance for folder link.
     */
    private void setupMegaApiFolder() {
        // If logged in set the account auth token
        if (megaApi.isLoggedIn() != 0) {
            Timber.d("Logged in. Setting account auth token for folder links.");
            megaApiFolder.setAccountAuth(megaApi.getAccountAuth());
        }

        megaApiFolder.retrySSLerrors(true);

        megaApiFolder.setDownloadMethod(MegaApiJava.TRANSFER_METHOD_AUTO_ALTERNATIVE);
        megaApiFolder.setUploadMethod(MegaApiJava.TRANSFER_METHOD_AUTO_ALTERNATIVE);
    }

    private void setupMegaChatApi() {
        if (!registeredChatListeners) {
            Timber.d("Add listeners of megaChatApi");
            megaChatApi.addChatRequestListener(this);
            megaChatApi.addChatNotificationListener(this);
            megaChatApi.addChatListener(globalChatListener);
            megaChatApi.addChatCallListener(meetingListener);
            registeredChatListeners = true;
            checkCallSounds();
        }
    }

    /**
     * Check the changes of the meeting to play the right sound
     */
    private void checkCallSounds() {
        getCallSoundsUseCase.get()
                .subscribeOn(Schedulers.io())
                .observeOn(AndroidSchedulers.mainThread())
                .subscribe((next) -> soundsController.playSound(next));
    }

    /**
     * Check current enabled cookies and set the corresponding flags to true/false
     */
    public void checkEnabledCookies() {
        getCookieSettingsUseCase.get()
                .subscribeOn(Schedulers.io())
                .observeOn(AndroidSchedulers.mainThread())
                .subscribe((cookies, throwable) -> {
                    if (throwable == null) {
                        setAdvertisingCookiesEnabled(cookies.contains(CookieType.ADVERTISEMENT));

                        boolean analyticsCookiesEnabled = cookies.contains(CookieType.ANALYTICS);
                        crashReporter.setEnabled(analyticsCookiesEnabled);
                        performanceReporter.setEnabled(analyticsCookiesEnabled);
                    }
                });
    }

    public MegaApiAndroid getMegaApi() {
        return megaApi;
    }

    public MegaChatApiAndroid getMegaChatApi() {
        setupMegaChatApi();
        return megaChatApi;
    }

    public DatabaseHandler getDbH() {
        if (dbH == null) {
            DatabaseHandler.getDbHandler(getApplicationContext());
        }

        return dbH;
    }

    public boolean isActivityVisible() {
        Timber.d("Activity visible? => %s", (currentActivity != null));
        return getCurrentActivity() != null;
    }

    public static boolean isShowInfoChatMessages() {
        return showInfoChatMessages;
    }

    public static void setShowInfoChatMessages(boolean showInfoChatMessages) {
        MegaApplication.showInfoChatMessages = showInfoChatMessages;
    }

    public static String getUrlConfirmationLink() {
        return urlConfirmationLink;
    }

    public static void setUrlConfirmationLink(String urlConfirmationLink) {
        MegaApplication.urlConfirmationLink = urlConfirmationLink;
    }

    public static boolean isLoggingIn() {
        return isLoggingIn;
    }

    public static void setLoggingIn(boolean loggingIn) {
        isLoggingIn = loggingIn;
        setLoggingOut(false);
    }

    public static boolean isLoggingOut() {
        return isLoggingOut;
    }

    public static void setLoggingOut(boolean loggingOut) {
        isLoggingOut = loggingOut;
    }

    public static boolean isIsHeartBeatAlive() {
        return isHeartBeatAlive;
    }

    public static void setHeartBeatAlive(boolean heartBeatAlive) {
        isHeartBeatAlive = heartBeatAlive;
    }

    public static void setOpenChatId(long openChatId) {
        MegaApplication.openChatId = openChatId;
    }

    public static long getOpenCallChatId() {
        return openCallChatId;
    }

    public static void setOpenCallChatId(long value) {
        Timber.d("New open call chat ID: %s", value);
        openCallChatId = value;
    }

    public boolean isRecentChatVisible() {
        if (isActivityVisible()) {
            return recentChatVisible;
        } else {
            return false;
        }
    }

    public static void setRecentChatVisible(boolean recentChatVisible) {
        Timber.d("setRecentChatVisible: %s", recentChatVisible);
        MegaApplication.recentChatVisible = recentChatVisible;
    }

    public static long getOpenChatId() {
        return openChatId;
    }

    public String getLocalIpAddress() {
        return localIpAddress;
    }

    public void setLocalIpAddress(String ip) {
        localIpAddress = ip;
    }

    public void showSharedFolderNotification(MegaNode n) {
        Timber.d("showSharedFolderNotification");

        try {
            ArrayList<MegaShare> sharesIncoming = megaApi.getInSharesList();
            String name = "";
            for (int j = 0; j < sharesIncoming.size(); j++) {
                MegaShare mS = sharesIncoming.get(j);
                if (mS.getNodeHandle() == n.getHandle()) {
                    MegaUser user = megaApi.getContact(mS.getUser());

                    name = getMegaUserNameDB(user);
                    if (name == null) name = "";
                }
            }

            String source = "<b>" + n.getName() + "</b> " + getString(R.string.incoming_folder_notification) + " " + toCDATA(name);
            Spanned notificationContent = HtmlCompat.fromHtml(source, HtmlCompat.FROM_HTML_MODE_LEGACY);

            String notificationChannelId = NOTIFICATION_CHANNEL_CLOUDDRIVE_ID;

            Intent intent = new Intent(this, ManagerActivity.class)
                    .addFlags(Intent.FLAG_ACTIVITY_CLEAR_TOP)
                    .setAction(ACTION_INCOMING_SHARED_FOLDER_NOTIFICATION);

            PendingIntent pendingIntent = PendingIntent.getActivity(this, 0, intent,
                    PendingIntent.FLAG_ONE_SHOT | PendingIntent.FLAG_IMMUTABLE);

            String notificationTitle = getString(n.hasChanged(MegaNode.CHANGE_TYPE_NEW)
                    ? R.string.title_incoming_folder_notification
                    : R.string.context_permissions_changed);

            NotificationManager notificationManager = (NotificationManager) getApplicationContext().getSystemService(Context.NOTIFICATION_SERVICE);

            if (android.os.Build.VERSION.SDK_INT >= android.os.Build.VERSION_CODES.O) {
                NotificationChannel channel = new NotificationChannel(notificationChannelId,
                        NOTIFICATION_CHANNEL_CLOUDDRIVE_NAME, NotificationManager.IMPORTANCE_HIGH);

                channel.setShowBadge(true);
                notificationManager.createNotificationChannel(channel);
            }

            Drawable d = getResources().getDrawable(R.drawable.ic_folder_incoming, getTheme());
            NotificationCompat.Builder notificationBuilder = new NotificationCompat.Builder(this, notificationChannelId)
                    .setSmallIcon(R.drawable.ic_stat_notify)
                    .setContentTitle(notificationTitle)
                    .setContentText(notificationContent)
                    .setStyle(new NotificationCompat.BigTextStyle()
                            .bigText(notificationContent))
                    .setAutoCancel(true)
                    .setSound(RingtoneManager.getDefaultUri(RingtoneManager.TYPE_NOTIFICATION))
                    .setContentIntent(pendingIntent)
                    .setColor(ContextCompat.getColor(this, R.color.red_600_red_300))
                    .setLargeIcon(((BitmapDrawable) d).getBitmap())
                    .setPriority(Build.VERSION.SDK_INT >= Build.VERSION_CODES.N
                            // Use NotificationManager for devices running Android Nougat or above (API >= 24)
                            ? NotificationManager.IMPORTANCE_HIGH
                            // Otherwise, use NotificationCompat for devices running Android Marshmallow (API 23)
                            : NotificationCompat.PRIORITY_HIGH);

            notificationManager.notify(NOTIFICATION_PUSH_CLOUD_DRIVE, notificationBuilder.build());
        } catch (Exception e) {
            Timber.e("Exception", e);
        }
    }

    public void sendSignalPresenceActivity() {
        Timber.d("sendSignalPresenceActivity");
        if (megaChatApi != null) {
            if (megaChatApi.isSignalActivityRequired()) {
                megaChatApi.signalPresenceActivity();
            }
        }
    }

    @Override
    public void onRequestStart(MegaChatApiJava api, MegaChatRequest request) {
        Timber.d("onRequestStart (CHAT): %s", request.getRequestString());
    }

    @Override
    public void onRequestUpdate(MegaChatApiJava api, MegaChatRequest request) {
    }

    @Override
    public void onRequestFinish(MegaChatApiJava api, MegaChatRequest request, MegaChatError e) {
        Timber.d("onRequestFinish (CHAT): %s_%d", request.getRequestString(), e.getErrorCode());
        if (request.getType() == MegaChatRequest.TYPE_SET_BACKGROUND_STATUS) {
            Timber.d("SET_BACKGROUND_STATUS: %s", request.getFlag());
        } else if (request.getType() == MegaChatRequest.TYPE_LOGOUT) {
            Timber.d("CHAT_TYPE_LOGOUT: %d__%s", e.getErrorCode(), e.getErrorString());

            resetDefaults();

            try {
                if (megaChatApi != null) {
                    megaChatApi.removeChatRequestListener(this);
                    megaChatApi.removeChatNotificationListener(this);
                    megaChatApi.removeChatListener(globalChatListener);
                    megaChatApi.removeChatCallListener(meetingListener);
                    registeredChatListeners = false;
                }
            } catch (Exception exc) {
            }

            try {
                ShortcutBadger.applyCount(getApplicationContext(), 0);

                startService(new Intent(getApplicationContext(), BadgeIntentService.class).putExtra("badgeCount", 0));
            } catch (Exception exc) {
                Timber.e(exc, "EXCEPTION removing badge indicator");
            }

            if (megaApi != null) {
                int loggedState = megaApi.isLoggedIn();
                Timber.d("Login status on %s", loggedState);
                if (loggedState == 0) {
                    AccountController.logoutConfirmed(this, sharingScope);
                    //Need to finish ManagerActivity to avoid unexpected behaviours after forced logouts.
                    LiveEventBus.get(EVENT_FINISH_ACTIVITY, Boolean.class).post(true);

                    if (isLoggingRunning()) {
                        Timber.d("Already in Login Activity, not necessary to launch it again");
                        return;
                    }

                    Intent loginIntent = new Intent(this, LoginActivity.class);

                    if (getUrlConfirmationLink() != null) {
                        loginIntent.putExtra(VISIBLE_FRAGMENT, LOGIN_FRAGMENT);
                        loginIntent.putExtra(EXTRA_CONFIRMATION, getUrlConfirmationLink());
                        if (isActivityVisible()) {
                            loginIntent.setFlags(Intent.FLAG_ACTIVITY_NEW_TASK | Intent.FLAG_ACTIVITY_CLEAR_TOP);
                        } else {
                            loginIntent.addFlags(Intent.FLAG_ACTIVITY_NEW_TASK | Intent.FLAG_ACTIVITY_CLEAR_TASK);
                        }
                        loginIntent.setAction(ACTION_CONFIRM);
                        setUrlConfirmationLink(null);
                    } else if (isActivityVisible()) {
                        loginIntent.addFlags(Intent.FLAG_ACTIVITY_NEW_TASK | Intent.FLAG_ACTIVITY_CLEAR_TASK);
                    } else {
                        loginIntent.addFlags(Intent.FLAG_ACTIVITY_NEW_TASK);
                    }

                    startActivity(loginIntent);
                } else {
                    Timber.d("Disable chat finish logout");
                }
            } else {
                AccountController.logoutConfirmed(this, sharingScope);

                if (isActivityVisible()) {
                    Timber.d("Launch intent to login screen");
                    Intent tourIntent = new Intent(this, LoginActivity.class);
                    tourIntent.addFlags(Intent.FLAG_ACTIVITY_NEW_TASK | Intent.FLAG_ACTIVITY_CLEAR_TASK);
                    this.startActivity(tourIntent);
                }
            }
<<<<<<< HEAD
		} else if (request.getType() == MegaChatRequest.TYPE_PUSH_RECEIVED) {
=======
        } else if (request.getType() == MegaChatRequest.TYPE_PUSH_RECEIVED) {
>>>>>>> 581d67df
            Timber.d("TYPE_PUSH_RECEIVED: %d__%s", e.getErrorCode(), e.getErrorString());

            //Temporary HMS code to show pushes until AND-13803 is resolved.
            if (BuildFlavorHelper.INSTANCE.isHMS()) {
                if (e.getErrorCode() == MegaChatError.ERROR_OK) {
                    Timber.d("OK:TYPE_PUSH_RECEIVED");
                    if (!getMegaApi().isEphemeralPlusPlus()) {
                        ChatAdvancedNotificationBuilder notificationBuilder = ChatAdvancedNotificationBuilder.newInstance(this);
                        notificationBuilder.generateChatNotification(request);
                    }
                } else {
                    Timber.w("Error TYPE_PUSH_RECEIVED: %s", e.getErrorString());
                }
            }
        } else if (request.getType() == MegaChatRequest.TYPE_AUTOJOIN_PUBLIC_CHAT) {
			chatManagement.removeJoiningChatId(request.getChatHandle());
			chatManagement.removeJoiningChatId(request.getUserHandle());
		} else if (request.getType() == MegaChatRequest.TYPE_REMOVE_FROM_CHATROOM
				&& request.getUserHandle() == INVALID_HANDLE) {
			chatManagement.removeLeavingChatId(request.getChatHandle());
		}
	}

    @Override
    public void onRequestTemporaryError(MegaChatApiJava api, MegaChatRequest request, MegaChatError e) {
        Timber.w("onRequestTemporaryError (CHAT): %s", e.getErrorString());
    }

    /**
     * Method for showing an incoming group or one-to-one call notification.
     *
     * @param incomingCall The incoming call
     */
    public void showOneCallNotification(MegaChatCall incomingCall) {
        Timber.d("Show incoming call notification and start to sound. Chat ID is %s", incomingCall.getChatid());
        createOrUpdateAudioManager(false, AUDIO_MANAGER_CALL_RINGING);
        getChatManagement().addNotificationShown(incomingCall.getChatid());
        ChatAdvancedNotificationBuilder notificationBuilder = ChatAdvancedNotificationBuilder.newInstance(this);
        notificationBuilder.showOneCallNotification(incomingCall);
    }

    public void onChatListItemUpdate(MegaChatApiJava api, MegaChatListItem item) {
        if (!item.isGroup())
            return;

        if ((item.hasChanged(MegaChatListItem.CHANGE_TYPE_OWN_PRIV))) {
            if (item.getOwnPrivilege() != MegaChatRoom.PRIV_RM) {
                getChatManagement().checkActiveGroupChat(item.getChatId());
            } else {
                getChatManagement().removeActiveChatAndNotificationShown(item.getChatId());
            }
        }

        if (item.hasChanged(MegaChatListItem.CHANGE_TYPE_CLOSED)) {
            getChatManagement().removeActiveChatAndNotificationShown(item.getChatId());
        }
    }

    @Override
    public void onChatInitStateUpdate(MegaChatApiJava api, int newState) {

    }

    @Override
    public void onChatOnlineStatusUpdate(MegaChatApiJava api, long userhandlev, int status, boolean inProgress) {

    }

    @Override
    public void onChatPresenceConfigUpdate(MegaChatApiJava api, MegaChatPresenceConfig config) {
        if (config.isPending() == false) {
            Timber.d("Launch local broadcast");
            Intent intent = new Intent(BROADCAST_ACTION_INTENT_SIGNAL_PRESENCE);
            sendBroadcast(intent);
        }
    }

    @Override
    public void onChatConnectionStateUpdate(MegaChatApiJava api, long chatid, int newState) {
    }

    @Override
    public void onChatPresenceLastGreen(MegaChatApiJava api, long userhandle, int lastGreen) {
    }

    @Override
    public void onDbError(MegaChatApiJava api, int error, String msg) {
    }

    public void updateAppBadge() {
        Timber.d("updateAppBadge");

        int totalHistoric = 0;
        int totalIpc = 0;
        if (megaApi != null && megaApi.getRootNode() != null) {
            totalHistoric = megaApi.getNumUnreadUserAlerts();
            ArrayList<MegaContactRequest> requests = megaApi.getIncomingContactRequests();
            if (requests != null) {
                totalIpc = requests.size();
            }
        }

        int chatUnread = 0;
        if (megaChatApi != null) {
            chatUnread = megaChatApi.getUnreadChats();
        }

        int totalNotifications = totalHistoric + totalIpc + chatUnread;
        //Add Android version check if needed
        if (totalNotifications == 0) {
            //Remove badge indicator - no unread chats
            ShortcutBadger.applyCount(getApplicationContext(), 0);
            //Xiaomi support
            startService(new Intent(getApplicationContext(), BadgeIntentService.class).putExtra("badgeCount", 0));
        } else {
            //Show badge with indicator = unread
            ShortcutBadger.applyCount(getApplicationContext(), Math.abs(totalNotifications));
            //Xiaomi support
            startService(new Intent(getApplicationContext(), BadgeIntentService.class).putExtra("badgeCount", totalNotifications));
        }
    }

    @Override
    public void onChatNotification(MegaChatApiJava api, long chatid, MegaChatMessage msg) {
        Timber.d("onChatNotification");

        updateAppBadge();

        if (MegaApplication.getOpenChatId() == chatid) {
            Timber.d("Do not update/show notification - opened chat");
            return;
        }

        if (isRecentChatVisible()) {
            Timber.d("Do not show notification - recent chats shown");
            return;
        }

        if (isActivityVisible()) {

            try {
                if (msg != null) {

                    NotificationManager mNotificationManager = (NotificationManager) getSystemService(NOTIFICATION_SERVICE);
                    mNotificationManager.cancel(NOTIFICATION_GENERAL_PUSH_CHAT);

                    if (msg.getStatus() == MegaChatMessage.STATUS_NOT_SEEN) {
                        if (msg.getType() == MegaChatMessage.TYPE_NORMAL || msg.getType() == MegaChatMessage.TYPE_CONTACT_ATTACHMENT || msg.getType() == MegaChatMessage.TYPE_NODE_ATTACHMENT || msg.getType() == MegaChatMessage.TYPE_REVOKE_NODE_ATTACHMENT) {
                            if (msg.isDeleted()) {
                                Timber.d("Message deleted");

                                megaChatApi.pushReceived(false);
                            } else if (msg.isEdited()) {
                                Timber.d("Message edited");
                                megaChatApi.pushReceived(false);
                            } else {
                                Timber.d("New normal message");
                                megaChatApi.pushReceived(true);
                            }
                        } else if (msg.getType() == MegaChatMessage.TYPE_TRUNCATE) {
                            Timber.d("New TRUNCATE message");
                            megaChatApi.pushReceived(false);
                        }
                    } else {
                        Timber.d("Message SEEN");
                        megaChatApi.pushReceived(false);
                    }
                }
            } catch (Exception e) {
                Timber.e(e, "EXCEPTION when showing chat notification");
            }
        } else {
            Timber.d("Do not notify chat messages: app in background");
        }
    }

    public void checkOneCall(long incomingCallChatId) {
        Timber.d("One call : Chat ID is %d, openCall Chat ID is %d", incomingCallChatId, openCallChatId);
        if (openCallChatId == incomingCallChatId) {
            Timber.d("The call is already opened");
            return;
        }

        MegaChatCall callToLaunch = megaChatApi.getChatCall(incomingCallChatId);
        if (callToLaunch == null) {
            Timber.w("Call is null");
            return;
        }

        int callStatus = callToLaunch.getStatus();
        if (callStatus > MegaChatCall.CALL_STATUS_IN_PROGRESS) {
            Timber.w("Launch not in correct status: %s", callStatus);
            return;
        }

        MegaChatRoom chatRoom = megaChatApi.getChatRoom(incomingCallChatId);
        if (chatRoom == null) {
            Timber.w("Chat room is null");
            return;
        }

        if (!CallUtil.isOneToOneCall(chatRoom) && callToLaunch.getStatus() == CALL_STATUS_USER_NO_PRESENT && callToLaunch.isRinging() && (!getChatManagement().isOpeningMeetingLink(incomingCallChatId))) {
            Timber.d("Group call or meeting, the notification should be displayed");
            showOneCallNotification(callToLaunch);
            return;
        }

        checkOneToOneIncomingCall(callToLaunch);
    }

    /**
     * Check whether an incoming 1-to-1 call should show notification or incoming call screen
     *
     * @param callToLaunch The incoming call
     */
    private void checkOneToOneIncomingCall(MegaChatCall callToLaunch) {
        if (shouldNotify(this) && !isActivityVisible()) {
            PowerManager pm = (PowerManager) getApplicationContext().getSystemService(Context.POWER_SERVICE);
            if (pm != null) {
                wakeLock = pm.newWakeLock(PowerManager.PARTIAL_WAKE_LOCK, ":MegaIncomingCallPowerLock");
            }
            if (!wakeLock.isHeld()) {
                wakeLock.acquire(10 * 1000);
            }

            Timber.d("The notification should be displayed. Chat ID of incoming call %s", callToLaunch.getChatid());
            showOneCallNotification(callToLaunch);
        } else {
            Timber.d("The call screen should be displayed. Chat ID of incoming call %s", callToLaunch.getChatid());
            MegaApplication.getInstance().createOrUpdateAudioManager(false, AUDIO_MANAGER_CALL_RINGING);
            launchCallActivity(callToLaunch);
        }
    }

    public void checkSeveralCall(MegaHandleList listAllCalls, int callStatus, boolean isRinging, long incomingCallChatId) {
        Timber.d("Several calls = %d- Current call Status: %s", listAllCalls.size(), callStatusToString(callStatus));
        if (isRinging) {
            if (participatingInACall()) {
                Timber.d("Several calls: show notification");
                checkQueuedCalls(incomingCallChatId);
                return;
            }

            MegaChatRoom chatRoom = megaChatApi.getChatRoom(incomingCallChatId);
            if (callStatus == CALL_STATUS_USER_NO_PRESENT && chatRoom != null) {
                if (!CallUtil.isOneToOneCall(chatRoom) && !getChatManagement().isOpeningMeetingLink(incomingCallChatId)) {
                    Timber.d("Show incoming group call notification");
                    MegaChatCall incomingCall = megaChatApi.getChatCall(incomingCallChatId);
                    if (incomingCall != null) {
                        showOneCallNotification(incomingCall);
                    }
                    return;
                }

                if (CallUtil.isOneToOneCall(chatRoom) && openCallChatId != chatRoom.getChatId()) {
                    Timber.d("Show incoming one to one call screen");
                    MegaChatCall callToLaunch = megaChatApi.getChatCall(chatRoom.getChatId());
                    checkOneToOneIncomingCall(callToLaunch);
                    return;
                }
            }
        }

        MegaHandleList handleList = megaChatApi.getChatCalls(callStatus);
        if (handleList == null || handleList.size() == 0)
            return;

        MegaChatCall callToLaunch = null;

        for (int i = 0; i < handleList.size(); i++) {
            if (openCallChatId != handleList.get(i)) {
                if (megaChatApi.getChatCall(handleList.get(i)) != null && !megaChatApi.getChatCall(handleList.get(i)).isOnHold()) {
                    callToLaunch = megaChatApi.getChatCall(handleList.get(i));
                }
            } else {
                Timber.d("The call is already opened");
            }
        }

        if (callToLaunch != null) {
            checkOneToOneIncomingCall(callToLaunch);
        }
    }

    private void checkCallDestroyed(long chatId, long callId, int endCallReason, boolean isIgnored) {
        getChatManagement().setOpeningMeetingLink(chatId, false);

        if (shouldNotify(this)) {
            toSystemSettingNotification(this);
        }

        if (wakeLock != null && wakeLock.isHeld()) {
            wakeLock.release();
        }
        getChatManagement().removeNotificationShown(chatId);

        try {
            if (endCallReason == MegaChatCall.END_CALL_REASON_NO_ANSWER && !isIgnored) {
                MegaChatRoom chatRoom = megaChatApi.getChatRoom(chatId);
                if (chatRoom != null && !chatRoom.isGroup() && !chatRoom.isMeeting() && megaApi.isChatNotifiable(chatId)) {
                    try {
                        Timber.d("Show missed call notification");
                        ChatAdvancedNotificationBuilder.newInstance(this)
                                .showMissedCallNotification(chatId, callId);
                    } catch (Exception e) {
                        Timber.e(e, "EXCEPTION when showing missed call notification");
                    }
                }
            }
        } catch (Exception e) {
            Timber.e(e, "EXCEPTION when showing missed call notification");
        }
    }

    /**
     * Get the current standby bucket of the app.
     * The system determines the standby state of the app based on app usage patterns.
     *
     * @return the current standby bucket of the app：
     * STANDBY_BUCKET_ACTIVE,
     * STANDBY_BUCKET_WORKING_SET,
     * STANDBY_BUCKET_FREQUENT,
     * STANDBY_BUCKET_RARE,
     * STANDBY_BUCKET_RESTRICTED,
     * STANDBY_BUCKET_NEVER
     */
    public int checkMegaStandbyBucket() {
        if (Build.VERSION.SDK_INT >= Build.VERSION_CODES.P) {
            UsageStatsManager usageStatsManager = (UsageStatsManager) getSystemService(USAGE_STATS_SERVICE);
            if (usageStatsManager != null) {
                int standbyBucket = usageStatsManager.getAppStandbyBucket();
                Timber.d("getAppStandbyBucket(): %s", standbyBucket);
                return standbyBucket;
            }
        }
        return -1;
    }

    /**
     * Get the tombstone information.
     */
    public void getTombstoneInfo() {
        new Thread(() -> {
            Timber.d("getTombstoneInfo");
            ActivityManager activityManager = (ActivityManager) getSystemService(Context.ACTIVITY_SERVICE);
            List<ApplicationExitInfo> exitReasons;
            if (android.os.Build.VERSION.SDK_INT >= android.os.Build.VERSION_CODES.R) {
                exitReasons = activityManager.getHistoricalProcessExitReasons(/* packageName = */ null, /* pid = */ 0, /* maxNum = */ 3);
                for (ApplicationExitInfo aei : exitReasons) {
                    if (aei.getReason() == REASON_CRASH_NATIVE) {
                        // Get the tombstone input stream.
                        try {
                            InputStream tombstoneInputStream = aei.getTraceInputStream();
                            if (tombstoneInputStream != null) {
                                // The tombstone parser built with protoc uses the tombstone schema, then parses the trace.
                                TombstoneProtos.Tombstone tombstone = TombstoneProtos.Tombstone.parseFrom(tombstoneInputStream);
                                Timber.e("Tombstone Info%s", tombstone.toString());
                                tombstoneInputStream.close();
                            }
                        } catch (IOException e) {
                            e.printStackTrace();
                        }
                    }
                }
            }
        }).start();
    }

    @RequiresApi(api = Build.VERSION_CODES.S)
    private void checkForUnsafeIntentLaunch() {
        boolean isDebug = ((this.getApplicationInfo().flags &
                ApplicationInfo.FLAG_DEBUGGABLE) != 0);
        if (isDebug) {
            StrictMode.setVmPolicy(new StrictMode.VmPolicy.Builder()
                    // Other StrictMode checks that you've previously added.
                    .detectUnsafeIntentLaunch()
                    .penaltyLog()
                    .build());
        }
    }

    public AppRTCAudioManager getAudioManager() {
        return rtcAudioManager;
    }

    public void createOrUpdateAudioManager(boolean isSpeakerOn, int type) {
        Timber.d("Create or update audio manager, type is %s", type);
        chatManagement.registerScreenReceiver();

        if (type == AUDIO_MANAGER_CALL_RINGING) {
            if (rtcAudioManagerRingInCall != null) {
                removeRTCAudioManagerRingIn();
            }

            registerReceiver(volumeReceiver, new IntentFilter(VOLUME_CHANGED_ACTION));
            registerReceiver(becomingNoisyReceiver, new IntentFilter(AudioManager.ACTION_AUDIO_BECOMING_NOISY));
            Timber.d("Creating RTC Audio Manager (ringing mode)");
            rtcAudioManagerRingInCall = AppRTCAudioManager.create(this, false, AUDIO_MANAGER_CALL_RINGING);
        } else {
            if (rtcAudioManager != null) {
                rtcAudioManager.setTypeAudioManager(type);
                return;
            }

            Timber.d("Creating RTC Audio Manager (%d mode)", type);
            removeRTCAudioManagerRingIn();
            MegaApplication.isSpeakerOn = isSpeakerOn;
            rtcAudioManager = AppRTCAudioManager.create(this, isSpeakerOn, type);
            if (type != AUDIO_MANAGER_CREATING_JOINING_MEETING) {
                startProximitySensor();
            }
        }
    }

    /**
     * Remove the incoming call AppRTCAudioManager.
     */
    public void removeRTCAudioManagerRingIn() {
        if (rtcAudioManagerRingInCall == null)
            return;

        try {
            Timber.d("Removing RTC Audio Manager");
            rtcAudioManagerRingInCall.stop();
            rtcAudioManagerRingInCall = null;
            unregisterReceiver(volumeReceiver);
            unregisterReceiver(becomingNoisyReceiver);
        } catch (Exception e) {
            Timber.e(e, "Exception stopping speaker audio manager");
        }
    }

    /**
     * Remove the ongoing call AppRTCAudioManager.
     */
    public void removeRTCAudioManager() {
        if (rtcAudioManager == null)
            return;

        try {
            Timber.d("Removing RTC Audio Manager");
            rtcAudioManager.stop();
            rtcAudioManager = null;
        } catch (Exception e) {
            Timber.e(e, "Exception stopping speaker audio manager");
        }
    }

    /**
     * Method for updating the call status of the Audio Manger.
     *
     * @param callStatus Call status.
     */
    private void updateRTCAudioMangerTypeStatus(int callStatus) {
        removeRTCAudioManagerRingIn();
        stopSounds();
        if (rtcAudioManager != null) {
            rtcAudioManager.setTypeAudioManager(callStatus);
        }
    }

    /**
     * Method for updating the call status of the Speaker status .
     *
     * @param isSpeakerOn If the speaker is on.
     * @param typeStatus  type AudioManager.
     */
    public void updateSpeakerStatus(boolean isSpeakerOn, int typeStatus) {
        if (rtcAudioManager != null) {
            rtcAudioManager.updateSpeakerStatus(isSpeakerOn, typeStatus);
        }
    }

    /**
     * Activate the proximity sensor.
     */
    public void startProximitySensor() {
        if (rtcAudioManager != null && rtcAudioManager.startProximitySensor()) {
            Timber.d("Proximity sensor started");
            rtcAudioManager.setOnProximitySensorListener(isNear -> {
                chatManagement.controlProximitySensor(isNear);
            });
        }
    }

    /**
     * Deactivates the proximity sensor
     */
    public void unregisterProximitySensor() {
        if (rtcAudioManager != null) {
            Timber.d("Stopping proximity sensor...");
            rtcAudioManager.unregisterProximitySensor();
        }
    }

    /*
     * Method for stopping the sound of incoming or outgoing calls.
     */
    public void stopSounds() {
        if (rtcAudioManager != null) {
            rtcAudioManager.stopAudioSignals();
        }
        if (rtcAudioManagerRingInCall != null) {
            rtcAudioManagerRingInCall.stopAudioSignals();
        }
    }

    public void openCallService(long chatId) {
        if (chatId != MEGACHAT_INVALID_HANDLE) {
            Timber.d("Start call Service. Chat iD = %s", chatId);
            Intent intentService = new Intent(this, CallService.class);
            intentService.putExtra(CHAT_ID, chatId);
            if (Build.VERSION.SDK_INT >= Build.VERSION_CODES.O) {
                this.startForegroundService(intentService);
            } else {
                this.startService(intentService);
            }
        }
    }

    public void checkQueuedCalls(long incomingCallChatId) {
        try {
            ChatAdvancedNotificationBuilder notificationBuilder = ChatAdvancedNotificationBuilder.newInstance(this);
            notificationBuilder.checkQueuedCalls(incomingCallChatId);
        } catch (Exception e) {
            Timber.e(e);
        }
    }

    public void launchCallActivity(MegaChatCall call) {
        Timber.d("Show the call screen: %s, callId = %d", callStatusToString(call.getStatus()), call.getCallId());
        openMeetingRinging(this, call.getChatid(), passcodeManagement);
    }

    /**
     * Resets all SingleObjects to their default values.
     */
    private void resetDefaults() {
        sortOrderManagement.resetDefaults();
        passcodeManagement.resetDefaults();
        myAccountInfo.resetDefaults();
        transfersManagement.resetDefaults();
    }

    public static boolean isShowRichLinkWarning() {
        return showRichLinkWarning;
    }

    public static void setShowRichLinkWarning(boolean showRichLinkWarning) {
        MegaApplication.showRichLinkWarning = showRichLinkWarning;
    }

    public static boolean isEnabledGeoLocation() {
        return enabledGeoLocation;
    }

    public static void setEnabledGeoLocation(boolean enabledGeoLocation) {
        MegaApplication.enabledGeoLocation = enabledGeoLocation;
    }

    public static int getCounterNotNowRichLinkWarning() {
        return counterNotNowRichLinkWarning;
    }

    public static void setCounterNotNowRichLinkWarning(int counterNotNowRichLinkWarning) {
        MegaApplication.counterNotNowRichLinkWarning = counterNotNowRichLinkWarning;
    }

    public static boolean isEnabledRichLinks() {
        return enabledRichLinks;
    }

    public static void setEnabledRichLinks(boolean enabledRichLinks) {
        MegaApplication.enabledRichLinks = enabledRichLinks;
    }

    public static int isDisableFileVersions() {
        return disableFileVersions;
    }

    public static void setDisableFileVersions(boolean disableFileVersions) {
        if (disableFileVersions) {
            MegaApplication.disableFileVersions = 1;
        } else {
            MegaApplication.disableFileVersions = 0;
        }
    }

    public boolean isEsid() {
        return esid;
    }

    public void setEsid(boolean esid) {
        this.esid = esid;
    }

    public static boolean isClosedChat() {
        return closedChat;
    }

    public static void setClosedChat(boolean closedChat) {
        MegaApplication.closedChat = closedChat;
    }

    public MyAccountInfo getMyAccountInfo() {
        return myAccountInfo;
    }

    public void resetMyAccountInfo() {
        myAccountInfo.resetDefaults();
    }

    public int getStorageState() {
        return storageState;
    }

    public void setStorageState(int state) {
        this.storageState = state;
    }

    public static boolean isVerifySMSShowed() {
        return isVerifySMSShowed;
    }

    public static void setIsBlockedDueToWeakAccount(boolean isBlockedDueToWeakAccount) {
        MegaApplication.isBlockedDueToWeakAccount = isBlockedDueToWeakAccount;
    }

    public static boolean isBlockedDueToWeakAccount() {
        return isBlockedDueToWeakAccount;
    }

    public static void setIsWebOpenDueToEmailVerification(boolean isWebOpenDueToEmailVerification) {
        MegaApplication.isWebOpenDueToEmailVerification = isWebOpenDueToEmailVerification;
    }

    public static boolean isWebOpenDueToEmailVerification() {
        return isWebOpenDueToEmailVerification;
    }

    public void setIsLoggingRunning(boolean isLoggingRunning) {
        MegaApplication.isLoggingRunning = isLoggingRunning;
    }

    public boolean isLoggingRunning() {
        return isLoggingRunning;
    }

    public static PushNotificationSettingManagement getPushNotificationSettingManagement() {
        return pushNotificationSettingManagement;
    }

    public static ChatManagement getChatManagement() {
        return chatManagement;
    }

    public static void setVerifyingCredentials(boolean verifyingCredentials) {
        MegaApplication.verifyingCredentials = verifyingCredentials;
    }

    public static boolean isVerifyingCredentials() {
        return MegaApplication.verifyingCredentials;
    }

    public Activity getCurrentActivity() {
        return currentActivity;
    }

    public static boolean isWaitingForCall() {
        return isWaitingForCall;
    }

    public static void setIsWaitingForCall(boolean isWaitingForCall) {
        MegaApplication.isWaitingForCall = isWaitingForCall;
    }

    public static long getUserWaitingForCall() {
        return userWaitingForCall;
    }

    public static void setUserWaitingForCall(long userWaitingForCall) {
        MegaApplication.userWaitingForCall = userWaitingForCall;
    }

    public static boolean areAdvertisingCookiesEnabled() {
        return areAdvertisingCookiesEnabled;
    }

    public static void setAdvertisingCookiesEnabled(boolean enabled) {
        areAdvertisingCookiesEnabled = enabled;
    }
}<|MERGE_RESOLUTION|>--- conflicted
+++ resolved
@@ -151,10 +151,6 @@
 import mega.privacy.android.app.listeners.GetCameraUploadAttributeListener;
 import mega.privacy.android.app.listeners.GlobalChatListener;
 import mega.privacy.android.app.listeners.GlobalListener;
-<<<<<<< HEAD
-import mega.privacy.android.app.logging.InitialiseLoggingUseCaseJavaWrapper;
-=======
->>>>>>> 581d67df
 import mega.privacy.android.app.main.LoginActivity;
 import mega.privacy.android.app.main.ManagerActivity;
 import mega.privacy.android.app.main.controllers.AccountController;
@@ -167,10 +163,7 @@
 import mega.privacy.android.app.middlelayer.reporter.CrashReporter;
 import mega.privacy.android.app.middlelayer.reporter.PerformanceReporter;
 import mega.privacy.android.app.objects.PasscodeManagement;
-<<<<<<< HEAD
-=======
 import mega.privacy.android.app.presentation.logging.InitialiseLoggingUseCaseJavaWrapper;
->>>>>>> 581d67df
 import mega.privacy.android.app.presentation.theme.ThemeModeState;
 import mega.privacy.android.app.protobuf.TombstoneProtos;
 import mega.privacy.android.app.receivers.NetworkStateReceiver;
@@ -1420,11 +1413,7 @@
                     this.startActivity(tourIntent);
                 }
             }
-<<<<<<< HEAD
-		} else if (request.getType() == MegaChatRequest.TYPE_PUSH_RECEIVED) {
-=======
         } else if (request.getType() == MegaChatRequest.TYPE_PUSH_RECEIVED) {
->>>>>>> 581d67df
             Timber.d("TYPE_PUSH_RECEIVED: %d__%s", e.getErrorCode(), e.getErrorString());
 
             //Temporary HMS code to show pushes until AND-13803 is resolved.
@@ -1440,13 +1429,13 @@
                 }
             }
         } else if (request.getType() == MegaChatRequest.TYPE_AUTOJOIN_PUBLIC_CHAT) {
-			chatManagement.removeJoiningChatId(request.getChatHandle());
-			chatManagement.removeJoiningChatId(request.getUserHandle());
-		} else if (request.getType() == MegaChatRequest.TYPE_REMOVE_FROM_CHATROOM
-				&& request.getUserHandle() == INVALID_HANDLE) {
-			chatManagement.removeLeavingChatId(request.getChatHandle());
-		}
-	}
+            chatManagement.removeJoiningChatId(request.getChatHandle());
+            chatManagement.removeJoiningChatId(request.getUserHandle());
+        } else if (request.getType() == MegaChatRequest.TYPE_REMOVE_FROM_CHATROOM
+                && request.getUserHandle() == INVALID_HANDLE) {
+            chatManagement.removeLeavingChatId(request.getChatHandle());
+        }
+    }
 
     @Override
     public void onRequestTemporaryError(MegaChatApiJava api, MegaChatRequest request, MegaChatError e) {
