package mega.privacy.android.app;

import android.app.Notification;
import android.app.NotificationChannel;
import android.app.NotificationManager;
import android.app.PendingIntent;
import android.content.BroadcastReceiver;
import android.content.Context;
import android.content.Intent;
import android.content.IntentFilter;
import android.content.pm.PackageInfo;
import android.content.pm.PackageManager;
import android.content.pm.PackageManager.NameNotFoundException;
import android.graphics.drawable.BitmapDrawable;
import android.graphics.drawable.Drawable;
import android.media.RingtoneManager;
import android.net.Uri;
import android.os.Build;
import android.os.Handler;
import android.os.PowerManager;
import android.support.annotation.Nullable;
import android.support.multidex.MultiDexApplication;
import android.support.text.emoji.EmojiCompat;
import android.support.text.emoji.FontRequestEmojiCompatConfig;
import android.support.text.emoji.bundled.BundledEmojiCompatConfig;
import android.support.v4.app.NotificationCompat;
import android.support.v4.content.ContextCompat;
import android.support.v4.content.LocalBroadcastManager;
import android.support.v4.provider.FontRequest;
import android.text.Html;
import android.text.Spanned;
import android.util.Log;

import org.webrtc.ContextUtils;

import java.util.ArrayList;
import java.util.HashMap;
import java.util.Locale;

import me.leolin.shortcutbadger.ShortcutBadger;
import mega.privacy.android.app.components.twemoji.EmojiManager;
import mega.privacy.android.app.components.twemoji.EmojiManagerShortcodes;
import mega.privacy.android.app.components.twemoji.TwitterEmojiProvider;
import mega.privacy.android.app.fcm.ChatAdvancedNotificationBuilder;
import mega.privacy.android.app.fcm.ContactsAdvancedNotificationBuilder;
import mega.privacy.android.app.fcm.IncomingCallService;
import mega.privacy.android.app.lollipop.LoginActivityLollipop;
import mega.privacy.android.app.lollipop.ManagerActivityLollipop;
import mega.privacy.android.app.lollipop.MyAccountInfo;
import mega.privacy.android.app.lollipop.controllers.AccountController;
import mega.privacy.android.app.lollipop.megachat.BadgeIntentService;
import mega.privacy.android.app.lollipop.megachat.calls.ChatAudioManager;
import mega.privacy.android.app.lollipop.megachat.calls.ChatCallActivity;
import mega.privacy.android.app.receivers.NetworkStateReceiver;
import nz.mega.sdk.MegaAccountSession;
import nz.mega.sdk.MegaApiAndroid;
import nz.mega.sdk.MegaApiJava;
import nz.mega.sdk.MegaChatApiAndroid;
import nz.mega.sdk.MegaChatApiJava;
import nz.mega.sdk.MegaChatCall;
import nz.mega.sdk.MegaChatCallListenerInterface;
import nz.mega.sdk.MegaChatError;
import nz.mega.sdk.MegaChatListItem;
import nz.mega.sdk.MegaChatListenerInterface;
import nz.mega.sdk.MegaChatMessage;
import nz.mega.sdk.MegaChatNotificationListenerInterface;
import nz.mega.sdk.MegaChatPresenceConfig;
import nz.mega.sdk.MegaChatRequest;
import nz.mega.sdk.MegaChatRequestListenerInterface;
import nz.mega.sdk.MegaChatRoom;
import nz.mega.sdk.MegaContactRequest;
import nz.mega.sdk.MegaError;
import nz.mega.sdk.MegaEvent;
import nz.mega.sdk.MegaGlobalListenerInterface;
import nz.mega.sdk.MegaHandleList;
import nz.mega.sdk.MegaNode;
import nz.mega.sdk.MegaPricing;
import nz.mega.sdk.MegaRequest;
import nz.mega.sdk.MegaRequestListenerInterface;
import nz.mega.sdk.MegaShare;
import nz.mega.sdk.MegaUser;
import nz.mega.sdk.MegaUserAlert;

import static mega.privacy.android.app.lollipop.LoginFragmentLollipop.NAME_USER_LOCKED;
import static mega.privacy.android.app.utils.CacheFolderManager.*;
import static mega.privacy.android.app.utils.DBUtil.*;
import static mega.privacy.android.app.utils.IncomingCallNotification.*;
import static mega.privacy.android.app.utils.JobUtil.scheduleCameraUploadJob;
import static mega.privacy.android.app.utils.ChatUtil.*;
import static mega.privacy.android.app.utils.LogUtil.*;
import static mega.privacy.android.app.utils.Constants.*;
import static mega.privacy.android.app.utils.TimeUtils.*;
import static mega.privacy.android.app.utils.Util.*;

public class MegaApplication extends MultiDexApplication implements MegaGlobalListenerInterface, MegaChatRequestListenerInterface, MegaChatNotificationListenerInterface, MegaChatCallListenerInterface, NetworkStateReceiver.NetworkStateReceiverListener, MegaChatListenerInterface {
	final String TAG = "MegaApplication";

	static final public String USER_AGENT = "MEGAAndroid/3.7.2_279";

	DatabaseHandler dbH;
	MegaApiAndroid megaApi;
	MegaApiAndroid megaApiFolder;
	String localIpAddress = "";
	BackgroundRequestListener requestListener;
	final static public String APP_KEY = "6tioyn8ka5l6hty";
	final static private String APP_SECRET = "hfzgdtrma231qdm";

	MyAccountInfo myAccountInfo;
	boolean esid = false;

	private int storageState = MegaApiJava.STORAGE_STATE_UNKNOWN; //Default value

	private static boolean activityVisible = false;
	private static boolean isLoggingIn = false;
	private static boolean firstConnect = true;

	private static final boolean USE_BUNDLED_EMOJI = false;

	private static boolean showInfoChatMessages = false;

	private static boolean showPinScreen = true;

	private static long openChatId = -1;

	private static boolean closedChat = true;
	private static HashMap<Long, Boolean> hashMapVideo = new HashMap<>();
	private static HashMap<Long, Boolean> hashMapSpeaker = new HashMap<>();
	private static HashMap<Long, Boolean> hashMapCallLayout = new HashMap<>();

	private static long openCallChatId = -1;

	private static boolean showRichLinkWarning = false;
	private static int counterNotNowRichLinkWarning = -1;
	private static boolean enabledRichLinks = false;

	private static boolean enabledGeoLocation = false;

	private static int disableFileVersions = -1;

	private static boolean recentChatVisible = false;
	private static boolean chatNotificationReceived = false;

	private static String urlConfirmationLink = null;

	private static boolean registeredChatListeners = false;

    private static boolean isVerifySMSShowed = false;

	MegaChatApiAndroid megaChatApi = null;

	private NetworkStateReceiver networkStateReceiver;
	private BroadcastReceiver logoutReceiver;
	private ChatAudioManager chatAudioManager = null;
	private static MegaApplication singleApplicationInstance;

	private PowerManager.WakeLock wakeLock;

	@Override
	public void networkAvailable() {
		logDebug("Net available: Broadcast to ManagerActivity");
		Intent intent = new Intent(BROADCAST_ACTION_INTENT_CONNECTIVITY_CHANGE);
		intent.putExtra("actionType", GO_ONLINE);
		LocalBroadcastManager.getInstance(getApplicationContext()).sendBroadcast(intent);
	}

	@Override
	public void networkUnavailable() {
		logDebug("Net unavailable: Broadcast to ManagerActivity");
		Intent intent = new Intent(BROADCAST_ACTION_INTENT_CONNECTIVITY_CHANGE);
		intent.putExtra("actionType", GO_OFFLINE);
		LocalBroadcastManager.getInstance(getApplicationContext()).sendBroadcast(intent);
	}

    public static void smsVerifyShowed(boolean isShowed) {
	    isVerifySMSShowed = isShowed;
    }

//	static final String GA_PROPERTY_ID = "UA-59254318-1";
//	
//	/**
//	 * Enum used to identify the tracker that needs to be used for tracking.
//	 *
//	 * A single tracker is usually enough for most purposes. In case you do need multiple trackers,
//	 * storing them all in Application object helps ensure that they are created only once per
//	 * application instance.
//	 */
//	public enum TrackerName {
//	  APP_TRACKER/*, // Tracker used only in this app.
//	  GLOBAL_TRACKER, // Tracker used by all the apps from a company. eg: roll-up tracking.
//	  ECOMMERCE_TRACKER, // Tracker used by all ecommerce transactions from a company.
//	  */
//	}
//
//	HashMap<TrackerName, Tracker> mTrackers = new HashMap<TrackerName, Tracker>();
	
	class BackgroundRequestListener implements MegaRequestListenerInterface
	{

		@Override
		public void onRequestStart(MegaApiJava api, MegaRequest request) {
			logDebug("BackgroundRequestListener:onRequestStart: " + request.getRequestString());
		}

		@Override
		public void onRequestUpdate(MegaApiJava api, MegaRequest request) {
			logDebug("BackgroundRequestListener:onRequestUpdate: " + request.getRequestString());
		}

		@Override
		public void onRequestFinish(MegaApiJava api, MegaRequest request,
				MegaError e) {
			logDebug("BackgroundRequestListener:onRequestFinish: " + request.getRequestString() + "____" + e.getErrorCode() + "___" + request.getParamType());

			if (request.getType() == MegaRequest.TYPE_LOGOUT){
				logDebug("Logout finished: " + e.getErrorString() + "(" + e.getErrorCode() +")");
				if (e.getErrorCode() == MegaError.API_OK) {
					if (isChatEnabled()) {
						logDebug("END logout sdk request - wait chat logout");
					} else {
						logDebug("END logout sdk request - chat disabled");
						DatabaseHandler.getDbHandler(getApplicationContext()).clearEphemeral();
						AccountController.logoutConfirmed(getApplicationContext());

						Intent tourIntent = new Intent(getApplicationContext(), LoginActivityLollipop.class);
						tourIntent.addFlags(Intent.FLAG_ACTIVITY_NEW_TASK | Intent.FLAG_ACTIVITY_CLEAR_TASK);
						startActivity(tourIntent);
					}
				} else if (e.getErrorCode() == MegaError.API_EINCOMPLETE) {
					if (request.getParamType() == MegaError.API_ESSL) {
						logWarning("SSL verification failed");
						Intent intent = new Intent(BROADCAST_ACTION_INTENT_SSL_VERIFICATION_FAILED);
						LocalBroadcastManager.getInstance(getApplicationContext()).sendBroadcast(intent);
					}
				} else if (e.getErrorCode() == MegaError.API_ESID) {
					logWarning("TYPE_LOGOUT:API_ESID");
					myAccountInfo = new MyAccountInfo(getApplicationContext());

					esid = true;

					if(!isChatEnabled()){
						logWarning("Chat is not enable - proceed to show login");
						if(activityVisible){
							launchExternalLogout();
						}
					}

					AccountController.localLogoutApp(getApplicationContext());
				} else if (e.getErrorCode() == MegaError.API_EBLOCKED) {
					api.localLogout();
					megaChatApi.logout();
				}
			}
			else if(request.getType() == MegaRequest.TYPE_FETCH_NODES){
				logDebug("TYPE_FETCH_NODES");
				if (e.getErrorCode() == MegaError.API_OK){
					askForFullAccountInfo();
				}
			}
			else if(request.getType() == MegaRequest.TYPE_GET_ATTR_USER){
				if (e.getErrorCode() == MegaError.API_OK){

					if(request.getParamType()==MegaApiJava.USER_ATTR_FIRSTNAME||request.getParamType()==MegaApiJava.USER_ATTR_LASTNAME){
						logDebug("Name: " + request.getText());
						if (megaApi != null){
							if(request.getEmail()!=null){
								logDebug("Email: " + request.getEmail());
								MegaUser user = megaApi.getContact(request.getEmail());
								if (user != null) {
									logDebug("User handle: " + user.getHandle());
									logDebug("Visibility: " + user.getVisibility()); //If user visibity == MegaUser.VISIBILITY_UNKNOW then, non contact
									if(user.getVisibility()!=MegaUser.VISIBILITY_VISIBLE){
										logDebug("Non-contact");
										if(request.getParamType()==MegaApiJava.USER_ATTR_FIRSTNAME){
											dbH.setNonContactEmail(request.getEmail(), user.getHandle()+"");
											dbH.setNonContactFirstName(request.getText(), user.getHandle()+"");
										}
										else if(request.getParamType()==MegaApiJava.USER_ATTR_LASTNAME){
											dbH.setNonContactLastName(request.getText(), user.getHandle()+"");
										}
									}
									else{
										logDebug("The user is or was CONTACT: " + user.getEmail());
									}
								}
								else{
									logWarning("User is NULL");
								}
							}
						}
					}
				}
			}
			else if (request.getType() == MegaRequest.TYPE_GET_PRICING){
				if (e.getErrorCode() == MegaError.API_OK) {
					MegaPricing p = request.getPricing();

					dbH.setPricingTimestamp();

					if(myAccountInfo!=null){
						myAccountInfo.setProductAccounts(p);
						myAccountInfo.setPricing(p);
					}

					Intent intent = new Intent(BROADCAST_ACTION_INTENT_UPDATE_ACCOUNT_DETAILS);
					intent.putExtra("actionType", UPDATE_GET_PRICING);
					LocalBroadcastManager.getInstance(getApplicationContext()).sendBroadcast(intent);
				}
				else{
					logError("Error TYPE_GET_PRICING: " + e.getErrorCode());
				}
			}
			else if (request.getType() == MegaRequest.TYPE_GET_PAYMENT_METHODS){
				logDebug("Payment methods request");
				if(myAccountInfo!=null){
					myAccountInfo.setGetPaymentMethodsBoolean(true);
				}

				if (e.getErrorCode() == MegaError.API_OK){
					dbH.setPaymentMethodsTimeStamp();
					if(myAccountInfo!=null){
						myAccountInfo.setPaymentBitSet(convertToBitSet(request.getNumber()));
					}

					Intent intent = new Intent(BROADCAST_ACTION_INTENT_UPDATE_ACCOUNT_DETAILS);
					intent.putExtra("actionType", UPDATE_PAYMENT_METHODS);
					LocalBroadcastManager.getInstance(getApplicationContext()).sendBroadcast(intent);
				}
			}
			else if(request.getType() == MegaRequest.TYPE_CREDIT_CARD_QUERY_SUBSCRIPTIONS){
				if (e.getErrorCode() == MegaError.API_OK){
					if(myAccountInfo!=null){
						myAccountInfo.setNumberOfSubscriptions(request.getNumber());
						logDebug("NUMBER OF SUBS: " + myAccountInfo.getNumberOfSubscriptions());
					}

					Intent intent = new Intent(BROADCAST_ACTION_INTENT_UPDATE_ACCOUNT_DETAILS);
					intent.putExtra("actionType", UPDATE_CREDIT_CARD_SUBSCRIPTION);
					LocalBroadcastManager.getInstance(getApplicationContext()).sendBroadcast(intent);
				}
			}
			else if (request.getType() == MegaRequest.TYPE_ACCOUNT_DETAILS){
				logDebug ("Account details request");
				if (e.getErrorCode() == MegaError.API_OK){

					boolean storage = (request.getNumDetails() & myAccountInfo.hasStorageDetails) != 0;
					if (storage) {
						dbH.setAccountDetailsTimeStamp();
					}

					if(myAccountInfo!=null && request.getMegaAccountDetails()!=null){
						myAccountInfo.setAccountInfo(request.getMegaAccountDetails());
						myAccountInfo.setAccountDetails(request.getNumDetails());

						boolean sessions = (request.getNumDetails() & myAccountInfo.hasSessionsDetails) != 0;
						if (sessions) {
							MegaAccountSession megaAccountSession = request.getMegaAccountDetails().getSession(0);

							if(megaAccountSession!=null){
								logDebug("getMegaAccountSESSION not Null");
								dbH.setExtendedAccountDetailsTimestamp();
								long mostRecentSession = megaAccountSession.getMostRecentUsage();

								String date = formatDateAndTime(getApplicationContext(),mostRecentSession, DATE_LONG_FORMAT);

								myAccountInfo.setLastSessionFormattedDate(date);
								myAccountInfo.setCreateSessionTimeStamp(megaAccountSession.getCreationTimestamp());
							}
						}

						logDebug("onRequest TYPE_ACCOUNT_DETAILS: " + myAccountInfo.getUsedPerc());
					}

					Intent intent = new Intent(BROADCAST_ACTION_INTENT_UPDATE_ACCOUNT_DETAILS);
					intent.putExtra("actionType", UPDATE_ACCOUNT_DETAILS);
					LocalBroadcastManager.getInstance(getApplicationContext()).sendBroadcast(intent);
				}
			}
		}

		@Override
		public void onRequestTemporaryError(MegaApiJava api,
				MegaRequest request, MegaError e) {
			logDebug("BackgroundRequestListener: onRequestTemporaryError: " + request.getRequestString());
		}
		
	}

	public void launchExternalLogout(){
		logDebug("launchExternalLogout");
		Intent loginIntent = new Intent(this, LoginActivityLollipop.class);
		loginIntent.addFlags(Intent.FLAG_ACTIVITY_NEW_TASK | Intent.FLAG_ACTIVITY_CLEAR_TASK);
		startActivity(loginIntent);
	}

	private final int interval = 3000;
	private Handler keepAliveHandler = new Handler();
	int backgroundStatus = -1;

	private Runnable keepAliveRunnable = new Runnable() {
		@Override
		public void run() {
			try {
				if (activityVisible) {
					logDebug("KEEPALIVE: " + System.currentTimeMillis());
					if (megaChatApi != null) {
						backgroundStatus = megaChatApi.getBackgroundStatus();
						logDebug("backgroundStatus_activityVisible: " + backgroundStatus);
						if (backgroundStatus != -1 && backgroundStatus != 0) {
							MegaHandleList callRingIn = megaChatApi.getChatCalls(MegaChatCall.CALL_STATUS_RING_IN);
							if (callRingIn == null || callRingIn.size() <= 0) {
								megaChatApi.setBackgroundStatus(false);
							}
						}
					}

				} else {
					logDebug("KEEPALIVEAWAY: " + System.currentTimeMillis());
					if (megaChatApi != null) {
						backgroundStatus = megaChatApi.getBackgroundStatus();
						logDebug("backgroundStatus_!activityVisible: " + backgroundStatus);
						if (backgroundStatus != -1 && backgroundStatus != 1) {
							megaChatApi.setBackgroundStatus(true);
						}
					}
				}

				keepAliveHandler.postAtTime(keepAliveRunnable, System.currentTimeMillis() + interval);
				keepAliveHandler.postDelayed(keepAliveRunnable, interval);
			}
			catch (Exception exc) {
				logError("Exception in keepAliveRunnable", exc);
			}
		}
	};

	public void handleUncaughtException(Thread thread, Throwable e) {
		logFatal("UNCAUGHT EXCEPTION", e);
		e.printStackTrace();
	}

	public static MegaApplication getInstance() {
		return singleApplicationInstance;
	}

	@Override
	public void onCreate() {
		super.onCreate();
		// Setup handler for uncaught exceptions.
		Thread.setDefaultUncaughtExceptionHandler(new Thread.UncaughtExceptionHandler() {
			@Override
			public void uncaughtException(Thread thread, Throwable e) {
				handleUncaughtException(thread, e);
			}
		});
        isVerifySMSShowed = false;
		singleApplicationInstance = this;

		keepAliveHandler.postAtTime(keepAliveRunnable, System.currentTimeMillis()+interval);
		keepAliveHandler.postDelayed(keepAliveRunnable, interval);
		dbH = DatabaseHandler.getDbHandler(getApplicationContext());
		megaApi = getMegaApi();
		megaApiFolder = getMegaApiFolder();
		megaChatApi = getMegaChatApi();
        scheduleCameraUploadJob(getApplicationContext());

        storageState = dbH.getStorageState();

		setContext(getApplicationContext());
		boolean fileLoggerSDK = false;
		boolean staging = false;
		if (dbH != null) {
			MegaAttributes attrs = dbH.getAttributes();
			if (attrs != null) {
				if (attrs.getFileLoggerSDK() != null) {
					try {
						fileLoggerSDK = Boolean.parseBoolean(attrs.getFileLoggerSDK());
					} catch (Exception e) {
						fileLoggerSDK = false;
					}
				} else {
					fileLoggerSDK = false;
				}

				if (attrs.getStaging() != null){
					try{
						staging = Boolean.parseBoolean(attrs.getStaging());
					} catch (Exception e){ staging = false;}
				}
			}
			else {
				fileLoggerSDK = false;
				staging = false;
			}
		}

        setFileLoggerSDK(fileLoggerSDK);
		MegaApiAndroid.addLoggerObject(new AndroidLogger(AndroidLogger.LOG_FILE_NAME, fileLoggerSDK));
		MegaApiAndroid.setLogLevel(MegaApiAndroid.LOG_LEVEL_MAX);

		if (staging){
			megaApi.changeApiUrl("https://staging.api.mega.co.nz/");
		}
		else{
            megaApi.changeApiUrl("https://g.api.mega.co.nz/");
		}

		if (DEBUG){
			MegaApiAndroid.setLogLevel(MegaApiAndroid.LOG_LEVEL_MAX);
		}
		else {
			if (fileLoggerSDK) {
				MegaApiAndroid.setLogLevel(MegaApiAndroid.LOG_LEVEL_MAX);
			} else {
				MegaApiAndroid.setLogLevel(MegaApiAndroid.LOG_LEVEL_FATAL);
			}
		}

		boolean fileLoggerKarere = false;
		if (dbH != null) {
			MegaAttributes attrs = dbH.getAttributes();
			if (attrs != null) {
				if (attrs.getFileLoggerKarere() != null) {
					try {
						fileLoggerKarere = Boolean.parseBoolean(attrs.getFileLoggerKarere());
					} catch (Exception e) {
						fileLoggerKarere = false;
					}
				} else {
					fileLoggerKarere = false;
				}
			} else {
				fileLoggerKarere = false;
			}
		}

        setFileLoggerKarere(fileLoggerKarere);
		MegaChatApiAndroid.setLoggerObject(new AndroidChatLogger(AndroidChatLogger.LOG_FILE_NAME, fileLoggerKarere));
		MegaChatApiAndroid.setLogLevel(MegaChatApiAndroid.LOG_LEVEL_MAX);

		if (DEBUG){
			MegaChatApiAndroid.setLogLevel(MegaChatApiAndroid.LOG_LEVEL_MAX);
		}
		else {
			if (fileLoggerKarere) {
				MegaChatApiAndroid.setLogLevel(MegaChatApiAndroid.LOG_LEVEL_MAX);
			} else {
				MegaChatApiAndroid.setLogLevel(MegaChatApiAndroid.LOG_LEVEL_ERROR);
			}
		}

		boolean useHttpsOnly = false;
		if (dbH != null) {
			useHttpsOnly = Boolean.parseBoolean(dbH.getUseHttpsOnly());
			logDebug("Value of useHttpsOnly: " + useHttpsOnly);
			megaApi.useHttpsOnly(useHttpsOnly);
		}

		myAccountInfo = new MyAccountInfo(this);

		if (dbH != null) {
			dbH.resetExtendedAccountDetailsTimestamp();
		}

		networkStateReceiver = new NetworkStateReceiver();
		networkStateReceiver.addListener(this);
		this.registerReceiver(networkStateReceiver, new IntentFilter(android.net.ConnectivityManager.CONNECTIVITY_ACTION));

		logoutReceiver = new BroadcastReceiver() {
            @Override
            public void onReceive(Context context,Intent intent) {
                if (intent != null) {
                    if (intent.getAction() == ACTION_LOG_OUT) {
                        storageState = MegaApiJava.STORAGE_STATE_UNKNOWN; //Default value
                    }
                }
            }
        };
		LocalBroadcastManager.getInstance(this).registerReceiver(logoutReceiver, new IntentFilter(ACTION_LOG_OUT));
		EmojiManager.install(new TwitterEmojiProvider());

		EmojiManagerShortcodes.initEmojiData(getApplicationContext());
		EmojiManager.install(new TwitterEmojiProvider());
		final EmojiCompat.Config config;
		if (USE_BUNDLED_EMOJI) {
			logDebug("Use Bundle emoji");
			// Use the bundled font for EmojiCompat
			config = new BundledEmojiCompatConfig(getApplicationContext());
		} else {
			logDebug("Use downloadable font for EmojiCompat");
			// Use a downloadable font for EmojiCompat
			final FontRequest fontRequest = new FontRequest(
					"com.google.android.gms.fonts",
					"com.google.android.gms",
					"Noto Color Emoji Compat",
					R.array.com_google_android_gms_fonts_certs);
			config = new FontRequestEmojiCompatConfig(getApplicationContext(), fontRequest)
					.setReplaceAll(false)
					.registerInitCallback(new EmojiCompat.InitCallback() {
						@Override
						public void onInitialized() {
							logDebug("EmojiCompat initialized");
						}
						@Override
						public void onFailed(@Nullable Throwable throwable) {
							logWarning("EmojiCompat initialization failed");
						}
					});
		}
		EmojiCompat.init(config);
		// clear the cache files stored in the external cache folder.
        clearPublicCache(this);

		ContextUtils.initialize(getApplicationContext());

//		initializeGA();
		
//		new MegaTest(getMegaApi()).start();
	}


	public void askForFullAccountInfo(){
		logDebug("askForFullAccountInfo");
		megaApi.getPaymentMethods(null);

		if (storageState == MegaApiAndroid.STORAGE_STATE_UNKNOWN) {
			megaApi.getAccountDetails();
		} else {
			megaApi.getSpecificAccountDetails(false, true, true);
		}

		megaApi.getPricing(null);
		megaApi.creditCardQuerySubscriptions(null);
	}

	public void askForPaymentMethods(){
		logDebug("askForPaymentMethods");
		megaApi.getPaymentMethods(null);
	}

	public void askForPricing(){

		megaApi.getPricing(null);
	}

	public void askForAccountDetails(){
		logDebug("askForAccountDetails");
		if (dbH != null) {
			dbH.resetAccountDetailsTimeStamp();
		}
		megaApi.getAccountDetails(null);
	}

	public void askForCCSubscriptions(){

		megaApi.creditCardQuerySubscriptions(null);
	}

	public void askForExtendedAccountDetails(){
		logDebug("askForExtendedAccountDetails");
		if (dbH != null) {
			dbH.resetExtendedAccountDetailsTimestamp();
		}
		megaApi.getExtendedAccountDetails(true,false, false, null);
	}

	public void refreshAccountInfo(){
		//Check if the call is recently
		if(callToAccountDetails(context) || myAccountInfo.getUsedFormatted().trim().length() <= 0) {
			logDebug("megaApi.getAccountDetails SEND");
			askForAccountDetails();
		}

		if(callToExtendedAccountDetails(context)){
			logDebug("megaApi.getExtendedAccountDetails SEND");
			askForExtendedAccountDetails();
		}

		if(callToPaymentMethods(context)){
			logDebug("megaApi.getPaymentMethods SEND");
			askForPaymentMethods();
		}
	}
	
	public MegaApiAndroid getMegaApiFolder(){
		if (megaApiFolder == null){
			PackageManager m = getPackageManager();
			String s = getPackageName();
			PackageInfo p;
			String path = null;
			try
			{
				p = m.getPackageInfo(s, 0);
				path = p.applicationInfo.dataDir + "/";
			}
			catch (NameNotFoundException e)
			{
				e.printStackTrace();
			}
			
			Log.d(TAG, "Database path: " + path);
			megaApiFolder = new MegaApiAndroid(MegaApplication.APP_KEY, 
					MegaApplication.USER_AGENT, path);

			megaApiFolder.retrySSLerrors(true);

			megaApiFolder.setDownloadMethod(MegaApiJava.TRANSFER_METHOD_AUTO_ALTERNATIVE);
			megaApiFolder.setUploadMethod(MegaApiJava.TRANSFER_METHOD_AUTO_ALTERNATIVE);
		}
		
		return megaApiFolder;
	}

	public MegaChatApiAndroid getMegaChatApi(){
		if (megaChatApi == null){
			if (megaApi == null){
				getMegaApi();
			}
			else{
				megaChatApi = new MegaChatApiAndroid(megaApi);
			}
		}

		if(megaChatApi!=null) {
			if (!registeredChatListeners) {
				logDebug("Add listeners of megaChatApi");
				megaChatApi.addChatRequestListener(this);
				megaChatApi.addChatNotificationListener(this);
				megaChatApi.addChatCallListener(this);
				megaChatApi.addChatListener(this);
				registeredChatListeners = true;
			}
		}

		return megaChatApi;
	}

	public void disableMegaChatApi(){
		try {
			if (megaChatApi != null) {
				megaChatApi.removeChatRequestListener(this);
				megaChatApi.removeChatNotificationListener(this);
				megaChatApi.removeChatCallListener(this);
				megaChatApi.removeChatListener(this);
				registeredChatListeners = false;
			}
		}
		catch (Exception e){}
	}

	public void enableChat(){
		logDebug("enableChat");
		if(isChatEnabled()){
			megaChatApi = getMegaChatApi();
		}
	}
	
	public MegaApiAndroid getMegaApi()
	{
		if(megaApi == null)
		{
			logDebug("MEGAAPI = null");
			PackageManager m = getPackageManager();
			String s = getPackageName();
			PackageInfo p;
			String path = null;
			try
			{
				p = m.getPackageInfo(s, 0);
				path = p.applicationInfo.dataDir + "/";
			}
			catch (NameNotFoundException e)
			{
				e.printStackTrace();
			}
			
			Log.d(TAG, "Database path: " + path);
			megaApi = new MegaApiAndroid(MegaApplication.APP_KEY, 
					MegaApplication.USER_AGENT, path);

			megaApi.retrySSLerrors(true);

			megaApi.setDownloadMethod(MegaApiJava.TRANSFER_METHOD_AUTO_ALTERNATIVE);
			megaApi.setUploadMethod(MegaApiJava.TRANSFER_METHOD_AUTO_ALTERNATIVE);
			
			requestListener = new BackgroundRequestListener();
			logDebug("ADD REQUESTLISTENER");
			megaApi.addRequestListener(requestListener);

			megaApi.addGlobalListener(this);

//			DatabaseHandler dbH = DatabaseHandler.getDbHandler(getApplicationContext());
//			if (dbH.getCredentials() != null){
//				megaChatApi = new MegaChatApiAndroid(megaApi, true);
//			}
//			else{
//				megaChatApi = new MegaChatApiAndroid(megaApi, false);
//			}

			if(isChatEnabled()){
				megaChatApi = getMegaChatApi();
			}

			String language = Locale.getDefault().toString();
			boolean languageString = megaApi.setLanguage(language);
			logDebug("Result: " + languageString + " Language: " + language);
			if(languageString==false){
				language = Locale.getDefault().getLanguage();
				languageString = megaApi.setLanguage(language);
				logDebug("Result: " + languageString + " Language: " + language);
			}
		}
		
		return megaApi;
	}

	public static boolean isActivityVisible() {
		logDebug("isActivityVisible() => " + activityVisible);
		return activityVisible;
	}

	public static void setFirstConnect(boolean firstConnect){
		MegaApplication.firstConnect = firstConnect;
	}

	public static boolean isFirstConnect(){
		return firstConnect;
	}

	public static boolean isShowInfoChatMessages() {
		return showInfoChatMessages;
	}

	public static void setShowInfoChatMessages(boolean showInfoChatMessages) {
		MegaApplication.showInfoChatMessages = showInfoChatMessages;
	}

	public static void activityResumed() {
		logDebug("activityResumed()");
		activityVisible = true;
	}

	public static void activityPaused() {
		logDebug("activityPaused()");
		activityVisible = false;
	}

	public static boolean isShowPinScreen() {
		return showPinScreen;
	}

	public static void setShowPinScreen(boolean showPinScreen) {
		MegaApplication.showPinScreen = showPinScreen;
	}

	public static String getUrlConfirmationLink() {
		return urlConfirmationLink;
	}

	public static void setUrlConfirmationLink(String urlConfirmationLink) {
		MegaApplication.urlConfirmationLink = urlConfirmationLink;
	}

	public static boolean isLoggingIn() {
		return isLoggingIn;
	}

	public static void setLoggingIn(boolean loggingIn) {
		isLoggingIn = loggingIn;
	}

	public static void setOpenChatId(long openChatId){
		MegaApplication.openChatId = openChatId;
	}

	public static long getOpenCallChatId() {
		return openCallChatId;
	}

	public static void setOpenCallChatId(long value) {
        logDebug("New open call chat ID: " + value);
        openCallChatId = value;
	}

	public static boolean isRecentChatVisible() {
		if(activityVisible){
			return recentChatVisible;
		}
		else{
			return false;
		}
	}

	public static void setRecentChatVisible(boolean recentChatVisible) {
		logDebug("setRecentChatVisible: " + recentChatVisible);
		MegaApplication.recentChatVisible = recentChatVisible;
	}

	public static boolean isChatNotificationReceived() {
		return chatNotificationReceived;
	}

	public static void setChatNotificationReceived(boolean chatNotificationReceived) {
		MegaApplication.chatNotificationReceived = chatNotificationReceived;
	}

	//	synchronized Tracker getTracker(TrackerName trackerId) {
//		if (!mTrackers.containsKey(trackerId)) {
//
//			GoogleAnalytics analytics = GoogleAnalytics.getInstance(this);
//			Tracker t = null;
//			if (trackerId == TrackerName.APP_TRACKER){
//				t = analytics.newTracker(GA_PROPERTY_ID);
//			}
////			Tracker t = (trackerId == TrackerName.APP_TRACKER) ? analytics.newTracker(PROPERTY_ID)
////					: (trackerId == TrackerName.GLOBAL_TRACKER) ? analytics.newTracker(R.xml.global_tracker)
////							: analytics.newTracker(R.xml.ecommerce_tracker);
//					mTrackers.put(trackerId, t);
//					
//		}
//	
//		return mTrackers.get(trackerId);
//	}

	public static long getOpenChatId() {
		return openChatId;
	}

	public String getLocalIpAddress(){
		return localIpAddress;
	}
	
	public void setLocalIpAddress(String ip){
		localIpAddress = ip;
	}

	@Override
	public void onUsersUpdate(MegaApiJava api, ArrayList<MegaUser> users) {
		logDebug("onUsersUpdate");
	}

	@Override
	public void onUserAlertsUpdate(MegaApiJava api, ArrayList<MegaUserAlert> userAlerts) {
		logDebug("onUserAlertsUpdate");
		updateAppBadge();
	}

	@Override
	public void onNodesUpdate(MegaApiJava api, ArrayList<MegaNode> updatedNodes) {
		logDebug("onNodesUpdate");
		if (updatedNodes != null) {
			logDebug("updatedNodes: " + updatedNodes.size());

			for (int i = 0; i < updatedNodes.size(); i++) {
				MegaNode n = updatedNodes.get(i);
				if (n.isInShare() && n.hasChanged(MegaNode.CHANGE_TYPE_INSHARE)) {
					logDebug("updatedNodes name: " + n.getName() + " isInshared: " + n.isInShare() + " getchanges: " + n.getChanges() + " haschanged(TYPE_INSHARE): " + n.hasChanged(MegaNode.CHANGE_TYPE_INSHARE));

					showSharedFolderNotification(n);
				}
			}
		}
		else{
			logWarning("Updated nodes is NULL");
		}
	}

	public void showSharedFolderNotification(MegaNode n) {
		logDebug("showSharedFolderNotification");

		try {
			ArrayList<MegaShare> sharesIncoming = megaApi.getInSharesList();
			String name = "";
			for (int j = 0; j < sharesIncoming.size(); j++) {
				MegaShare mS = sharesIncoming.get(j);
				if (mS.getNodeHandle() == n.getHandle()) {
					MegaUser user = megaApi.getContact(mS.getUser());
					if (user != null) {
						MegaContactDB contactDB = dbH.findContactByHandle(String.valueOf(user.getHandle()));

						if (contactDB != null) {
							if (!contactDB.getName().equals("")) {
								name = contactDB.getName() + " " + contactDB.getLastName();

							} else {
								name = user.getEmail();

							}
						} else {
							logWarning("The contactDB is null: ");
							name = user.getEmail();

						}
					} else {
						name = user.getEmail();
					}
				}
			}

			String source = "<b>" + n.getName() + "</b> " + getString(R.string.incoming_folder_notification) + " " + toCDATA(name);
			Spanned notificationContent;
			if (android.os.Build.VERSION.SDK_INT >= android.os.Build.VERSION_CODES.N) {
				notificationContent = Html.fromHtml(source, Html.FROM_HTML_MODE_LEGACY);
			} else {
				notificationContent = Html.fromHtml(source);
			}

			int notificationId = NOTIFICATION_PUSH_CLOUD_DRIVE;
			String notificationChannelId = NOTIFICATION_CHANNEL_CLOUDDRIVE_ID;
			String notificationChannelName = NOTIFICATION_CHANNEL_CLOUDDRIVE_NAME;

			Intent intent = new Intent(this, ManagerActivityLollipop.class);
			intent.addFlags(Intent.FLAG_ACTIVITY_CLEAR_TOP);
			intent.setAction(ACTION_INCOMING_SHARED_FOLDER_NOTIFICATION);
			PendingIntent pendingIntent = PendingIntent.getActivity(this, 0 /* Request code */, intent,
					PendingIntent.FLAG_ONE_SHOT);

			Uri defaultSoundUri = RingtoneManager.getDefaultUri(RingtoneManager.TYPE_NOTIFICATION);

			if (android.os.Build.VERSION.SDK_INT >= android.os.Build.VERSION_CODES.O) {
				NotificationChannel channel = new NotificationChannel(notificationChannelId, notificationChannelName, NotificationManager.IMPORTANCE_HIGH);
				channel.setShowBadge(true);
				NotificationManager notificationManager = (NotificationManager) getApplicationContext().getSystemService(Context.NOTIFICATION_SERVICE);
				notificationManager.createNotificationChannel(channel);

				NotificationCompat.Builder notificationBuilderO = new NotificationCompat.Builder(this, notificationChannelId);
				notificationBuilderO
						.setSmallIcon(R.drawable.ic_stat_notify)
						.setContentTitle(getString(R.string.title_incoming_folder_notification))
						.setContentText(notificationContent)
						.setStyle(new NotificationCompat.BigTextStyle()
								.bigText(notificationContent))
						.setAutoCancel(true)
						.setSound(defaultSoundUri)
						.setContentIntent(pendingIntent)
						.setColor(ContextCompat.getColor(this, R.color.mega));

				Drawable d = getResources().getDrawable(R.drawable.ic_folder_incoming, getTheme());
				notificationBuilderO.setLargeIcon(((BitmapDrawable) d).getBitmap());

				notificationManager.notify(notificationId, notificationBuilderO.build());
			}
			else {
				NotificationCompat.Builder notificationBuilder = new NotificationCompat.Builder(this)
						.setSmallIcon(R.drawable.ic_stat_notify)
						.setContentTitle(getString(R.string.title_incoming_folder_notification))
						.setContentText(notificationContent)
						.setStyle(new NotificationCompat.BigTextStyle()
								.bigText(notificationContent))
						.setAutoCancel(true)
						.setSound(defaultSoundUri)
						.setContentIntent(pendingIntent);

				if (Build.VERSION.SDK_INT >= Build.VERSION_CODES.LOLLIPOP) {
					notificationBuilder.setColor(ContextCompat.getColor(this, R.color.mega));
				}

				Drawable d;

				if (android.os.Build.VERSION.SDK_INT >= Build.VERSION_CODES.LOLLIPOP) {
					d = getResources().getDrawable(R.drawable.ic_folder_incoming, getTheme());
				} else {
					d = ContextCompat.getDrawable(this, R.drawable.ic_folder_incoming);
				}

				notificationBuilder.setLargeIcon(((BitmapDrawable) d).getBitmap());


				if (Build.VERSION.SDK_INT <= Build.VERSION_CODES.N_MR1) {
					//API 25 = Android 7.1
					notificationBuilder.setPriority(Notification.PRIORITY_HIGH);
				} else {
					notificationBuilder.setPriority(NotificationManager.IMPORTANCE_HIGH);
				}

				NotificationManager notificationManager =
						(NotificationManager) getSystemService(Context.NOTIFICATION_SERVICE);

				notificationManager.notify(notificationId, notificationBuilder.build());
			}
		} catch (Exception e) {
			logError("Exception", e);
		}

//        try{
//            String source = "Tap to get more info";
//            Spanned notificationContent;
//            if (android.os.Build.VERSION.SDK_INT >= android.os.Build.VERSION_CODES.N) {
//                notificationContent = Html.fromHtml(source,Html.FROM_HTML_MODE_LEGACY);
//            } else {
//                notificationContent = Html.fromHtml(source);
//            }
//
//            int notificationId = NOTIFICATION_PUSH_CLOUD_DRIVE;
//
//            Intent intent = new Intent(this, ManagerActivityLollipop.class);
//            intent.addFlags(Intent.FLAG_ACTIVITY_CLEAR_TOP);
//            intent.setAction(ACTION_INCOMING_SHARED_FOLDER_NOTIFICATION);
//            PendingIntent pendingIntent = PendingIntent.getActivity(this, 0 /* Request code */, intent,
//                    PendingIntent.FLAG_ONE_SHOT);
//
//            Uri defaultSoundUri = RingtoneManager.getDefaultUri(RingtoneManager.TYPE_NOTIFICATION);
//            NotificationCompat.Builder notificationBuilder = new NotificationCompat.Builder(this)
//                    .setSmallIcon(R.drawable.ic_stat_notify_download)
//                    .setContentTitle(getString(R.string.title_incoming_folder_notification))
//                    .setContentText(notificationContent)
//                    .setStyle(new NotificationCompat.BigTextStyle()
//                            .bigText(notificationContent))
//                    .setAutoCancel(true)
//                    .setSound(defaultSoundUri)
//                    .setColor(ContextCompat.getColor(this,R.color.mega))
//                    .setContentIntent(pendingIntent);
//
//            Drawable d;
//
//            if(android.os.Build.VERSION.SDK_INT >=  Build.VERSION_CODES.LOLLIPOP){
//                d = getResources().getDrawable(R.drawable.ic_folder_incoming, getTheme());
//            } else {
//                d = getResources().getDrawable(R.drawable.ic_folder_incoming);
//            }
//
//            notificationBuilder.setLargeIcon(((BitmapDrawable)d).getBitmap());
//
//            NotificationManager notificationManager =
//                    (NotificationManager) getSystemService(Context.NOTIFICATION_SERVICE);
//
//            notificationManager.notify(notificationId, notificationBuilder.build());
//        }
//        catch(Exception e){
//            log("Exception when showing shared folder notification: "+e.getMessage());
//        }
	}


	@Override
	public void onReloadNeeded(MegaApiJava api) {
		// TODO Auto-generated method stub
	}


	@Override
	public void onAccountUpdate(MegaApiJava api) {
		logDebug("onAccountUpdate");

		megaApi.getPaymentMethods(null);
		megaApi.getAccountDetails(null);
		megaApi.getPricing(null);
		megaApi.creditCardQuerySubscriptions(null);
		dbH.resetExtendedAccountDetailsTimestamp();
	}

	@Override
	public void onContactRequestsUpdate(MegaApiJava api, ArrayList<MegaContactRequest> requests) {
		logDebug("onContactRequestUpdate");

		updateAppBadge();

		if(requests!=null){
			for (int i = 0; i < requests.size(); i++) {
				MegaContactRequest cr = requests.get(i);
				if (cr != null) {
					if ((cr.getStatus() == MegaContactRequest.STATUS_UNRESOLVED) && (!cr.isOutgoing())) {

						ContactsAdvancedNotificationBuilder notificationBuilder;
						notificationBuilder =  ContactsAdvancedNotificationBuilder.newInstance(this, megaApi);

						notificationBuilder.removeAllIncomingContactNotifications();
						notificationBuilder.showIncomingContactRequestNotification();

						logDebug("IPC: " + cr.getSourceEmail() + " cr.isOutgoing: " + cr.isOutgoing() + " cr.getStatus: " + cr.getStatus());
					}
					else if ((cr.getStatus() == MegaContactRequest.STATUS_ACCEPTED) && (cr.isOutgoing())) {

						ContactsAdvancedNotificationBuilder notificationBuilder;
						notificationBuilder =  ContactsAdvancedNotificationBuilder.newInstance(this, megaApi);

						notificationBuilder.showAcceptanceContactRequestNotification(cr.getTargetEmail());

						logDebug("ACCEPT OPR: " + cr.getSourceEmail() + " cr.isOutgoing: " + cr.isOutgoing() + " cr.getStatus: " + cr.getStatus());
					}
				}
			}
		}
	}

	public void sendSignalPresenceActivity(){
		logDebug("sendSignalPresenceActivity");
		if(isChatEnabled()){
			if (megaChatApi != null){
				if(megaChatApi.isSignalActivityRequired()){
					megaChatApi.signalPresenceActivity();
				}
			}
		}
	}

	@Override
	public void onRequestStart(MegaChatApiJava api, MegaChatRequest request) {
		logDebug("onRequestStart (CHAT): " + request.getRequestString());
	}

	@Override
	public void onRequestUpdate(MegaChatApiJava api, MegaChatRequest request) {
	}

	@Override
	public void onRequestFinish(MegaChatApiJava api, MegaChatRequest request, MegaChatError e) {
		logDebug("onRequestFinish (CHAT): " + request.getRequestString() + "_"+e.getErrorCode());
		if (request.getType() == MegaChatRequest.TYPE_SET_BACKGROUND_STATUS){
			logDebug("SET_BACKGROUND_STATUS: " + request.getFlag());
		}
		else if (request.getType() == MegaChatRequest.TYPE_LOGOUT) {
			logDebug("CHAT_TYPE_LOGOUT: " + e.getErrorCode() + "__" + e.getErrorString());

			try{
				if (megaChatApi != null){
					megaChatApi.removeChatRequestListener(this);
					megaChatApi.removeChatNotificationListener(this);
					megaChatApi.removeChatCallListener(this);
					megaChatApi.removeChatListener(this);
					registeredChatListeners = false;
				}
			}
			catch (Exception exc){}

			try{
				ShortcutBadger.applyCount(getApplicationContext(), 0);

				startService(new Intent(getApplicationContext(), BadgeIntentService.class).putExtra("badgeCount", 0));
			}
			catch (Exception exc){
				logError("EXCEPTION removing badge indicator", exc);
            }

			if(megaApi!=null){
				int loggedState = megaApi.isLoggedIn();
				logDebug("Login status on " + loggedState);
				if(loggedState==0){
					AccountController aC = new AccountController(this);
					aC.logoutConfirmed(this);

					if(activityVisible){
						if(getUrlConfirmationLink()!=null){
							logDebug("Launch intent to confirmation account screen");
							Intent confirmIntent = new Intent(this, LoginActivityLollipop.class);
							confirmIntent.putExtra("visibleFragment",  LOGIN_FRAGMENT);
							confirmIntent.putExtra(EXTRA_CONFIRMATION, getUrlConfirmationLink());
							confirmIntent.setFlags(Intent.FLAG_ACTIVITY_CLEAR_TOP);
							confirmIntent.setAction(ACTION_CONFIRM);
							setUrlConfirmationLink(null);
							startActivity(confirmIntent);
						}
						else{
							logDebug("Launch intent to login activity");
							Intent tourIntent = new Intent(this, LoginActivityLollipop.class);
							tourIntent.addFlags(Intent.FLAG_ACTIVITY_NEW_TASK | Intent.FLAG_ACTIVITY_CLEAR_TASK);
							this.startActivity(tourIntent);
						}
					}
					else{
						logDebug("No activity visible on logging out chat");
						if(getUrlConfirmationLink()!=null){
							logDebug("Show confirmation account screen");
							Intent confirmIntent = new Intent(this, LoginActivityLollipop.class);
							confirmIntent.putExtra("visibleFragment",  LOGIN_FRAGMENT);
							confirmIntent.putExtra(EXTRA_CONFIRMATION, getUrlConfirmationLink());
							confirmIntent.addFlags(Intent.FLAG_ACTIVITY_NEW_TASK | Intent.FLAG_ACTIVITY_CLEAR_TASK);
							confirmIntent.setAction(ACTION_CONFIRM);
							setUrlConfirmationLink(null);
							startActivity(confirmIntent);
						}
					}
				}
				else{
					logDebug("Disable chat finish logout");
				}
			}
			else{

				AccountController aC = new AccountController(this);
				aC.logoutConfirmed(this);

				if(activityVisible){
					logDebug("Launch intent to login screen");
					Intent tourIntent = new Intent(this, LoginActivityLollipop.class);
					tourIntent.addFlags(Intent.FLAG_ACTIVITY_NEW_TASK | Intent.FLAG_ACTIVITY_CLEAR_TASK);
					this.startActivity(tourIntent);
				}
			}
		}
		else if (request.getType() == MegaChatRequest.TYPE_PUSH_RECEIVED) {
			logDebug("TYPE_PUSH_RECEIVED: " + e.getErrorCode() + "__" + e.getErrorString());

			if(e.getErrorCode()==MegaChatError.ERROR_OK){
				logDebug("OK:TYPE_PUSH_RECEIVED");
				chatNotificationReceived = true;
				ChatAdvancedNotificationBuilder notificationBuilder;
				notificationBuilder =  ChatAdvancedNotificationBuilder.newInstance(this, megaApi, megaChatApi);
				notificationBuilder.generateChatNotification(request);
			}
			else{
				logError("Error TYPE_PUSH_RECEIVED: " + e.getErrorString());
			}
		}
	}

	@Override
	public void onRequestTemporaryError(MegaChatApiJava api, MegaChatRequest request, MegaChatError e) {
		logWarning("onRequestTemporaryError (CHAT): "+e.getErrorString());
	}

	@Override
	public void onEvent(MegaApiJava api, MegaEvent event) {
		logDebug("onEvent: " + event.getText());

		if (event.getType() == MegaEvent.EVENT_STORAGE) {
			logDebug("Storage status changed");
			int state = (int) event.getNumber();
			if (state == MegaApiJava.STORAGE_STATE_CHANGE) {
				api.getAccountDetails(null);
			} else {
				dbH.setStorageState(state);
				if(state != storageState) {
					Intent intent = new Intent(BROADCAST_ACTION_INTENT_UPDATE_ACCOUNT_DETAILS);
					intent.setAction(ACTION_STORAGE_STATE_CHANGED);
					intent.putExtra(EXTRA_STORAGE_STATE, state);
					LocalBroadcastManager.getInstance(getApplicationContext()).sendBroadcast(intent);

					storageState = state;
				}
			}
        } else if (event.getType() == MegaEvent.EVENT_ACCOUNT_BLOCKED) {
            //need sms verification to unblock
            long whyAmIBlocked = event.getNumber();
            int state = api.smsAllowedState();
            logDebug("whyAmIBlocked: " + whyAmIBlocked + ",state: " + state);
            if (whyAmIBlocked == 500 && state != 0) {
            	if (!isVerifySMSShowed) {
					isVerifySMSShowed = true;
                	String gSession = megaApi.dumpSession();
					//For first login, keep the valid session,
					//after added phone number, the account can use this session to fastLogin
					if (gSession != null) {
                        MegaUser myUser = megaApi.getMyUser();
                        String myUserHandle = null;
                        String lastEmail = null;
                        if (myUser != null) {
                            lastEmail = myUser.getEmail();
                            myUserHandle = myUser.getHandle() + "";
                        }
                        UserCredentials credentials = new UserCredentials(lastEmail, gSession, "", "", myUserHandle);
						dbH.saveCredentials(credentials);
					}

					logDebug("Show SMS verification activity.");
					Intent intent = new Intent(getApplicationContext(),SMSVerificationActivity.class);
                    intent.setFlags(Intent.FLAG_ACTIVITY_NEW_TASK);
                    intent.putExtra(NAME_USER_LOCKED,true);
                    startActivity(intent);
                }
            }
        }
	}


	@Override
	public void onChatListItemUpdate(MegaChatApiJava api, MegaChatListItem item) {

	}

	@Override
	public void onChatInitStateUpdate(MegaChatApiJava api, int newState) {

	}

	@Override
	public void onChatOnlineStatusUpdate(MegaChatApiJava api, long userhandle, int status, boolean inProgress) {

	}

	@Override
	public void onChatPresenceConfigUpdate(MegaChatApiJava api, MegaChatPresenceConfig config) {
		if(config.isPending()==false){
			logDebug("Launch local broadcast");
			Intent intent = new Intent(BROADCAST_ACTION_INTENT_SIGNAL_PRESENCE);
			LocalBroadcastManager.getInstance(getApplicationContext()).sendBroadcast(intent);
		}
	}

	@Override
	public void onChatConnectionStateUpdate(MegaChatApiJava api, long chatid, int newState) {

	}

	@Override
	public void onChatPresenceLastGreen(MegaChatApiJava api, long userhandle, int lastGreen) {

	}


	public void updateAppBadge(){
		logDebug("updateAppBadge");

		int totalHistoric = 0;
		int totalIpc = 0;
		if(megaApi!=null && megaApi.getRootNode()!=null){
			totalHistoric = megaApi.getNumUnreadUserAlerts();
			ArrayList<MegaContactRequest> requests = megaApi.getIncomingContactRequests();
			if(requests!=null) {
				totalIpc = requests.size();
			}
		}

		int chatUnread = 0;
		if(isChatEnabled() && megaChatApi != null) {
			chatUnread = megaChatApi.getUnreadChats();
		}

		int totalNotifications = totalHistoric + totalIpc + chatUnread;
		//Add Android version check if needed
		if (totalNotifications == 0) {
			//Remove badge indicator - no unread chats
			ShortcutBadger.applyCount(getApplicationContext(), 0);
			//Xiaomi support
			startService(new Intent(getApplicationContext(), BadgeIntentService.class).putExtra("badgeCount", 0));
		} else {
			//Show badge with indicator = unread
			ShortcutBadger.applyCount(getApplicationContext(), Math.abs(totalNotifications));
			//Xiaomi support
			startService(new Intent(getApplicationContext(), BadgeIntentService.class).putExtra("badgeCount", totalNotifications));
		}
	}

	@Override
	public void onChatNotification(MegaChatApiJava api, long chatid, MegaChatMessage msg) {
		logDebug("onChatNotification");

		updateAppBadge();

		if(MegaApplication.getOpenChatId() == chatid){
			logDebug("Do not update/show notification - opened chat");
			return;
		}

		if(isRecentChatVisible()){
			logDebug("Do not show notification - recent chats shown");
			return;
		}

		if(activityVisible){

			try{
				if(msg!=null){

					NotificationManager mNotificationManager = (NotificationManager) getSystemService(NOTIFICATION_SERVICE);
					mNotificationManager.cancel(NOTIFICATION_GENERAL_PUSH_CHAT);

					if(msg.getStatus()==MegaChatMessage.STATUS_NOT_SEEN){
						if(msg.getType()==MegaChatMessage.TYPE_NORMAL||msg.getType()==MegaChatMessage.TYPE_CONTACT_ATTACHMENT||msg.getType()==MegaChatMessage.TYPE_NODE_ATTACHMENT||msg.getType()==MegaChatMessage.TYPE_REVOKE_NODE_ATTACHMENT){
							if(msg.isDeleted()){
								logDebug("Message deleted");
//								updateChatNotification(chatid, msg);

								megaChatApi.pushReceived(false);
							}
							else if(msg.isEdited()){
								logDebug("Message edited");
//								updateChatNotification(chatid, msg);
								megaChatApi.pushReceived(false);
							}
							else{
								logDebug("New normal message");
//								showChatNotification(chatid, msg);
								megaChatApi.pushReceived(true);
							}
						}
						else if(msg.getType()==MegaChatMessage.TYPE_TRUNCATE){
							logDebug("New TRUNCATE message");
//							showChatNotification(chatid, msg);
							megaChatApi.pushReceived(false);
						}
					}
					else{
						logDebug("Message SEEN");
//						removeChatSeenNotification(chatid, msg);
						megaChatApi.pushReceived(false);
					}
				}
			}
			catch (Exception e){
				logError("EXCEPTION when showing chat notification", e);
			}
		}
		else{
			logDebug("Do not notify chat messages: app in background");
		}
	}

//	public void updateChatNotification(long chatid, MegaChatMessage msg){
//		ChatAdvancedNotificationBuilder notificationBuilder;
//		notificationBuilder =  ChatAdvancedNotificationBuilder.newInstance(this, megaApi, megaChatApi);
//
//		if (Build.VERSION.SDK_INT >= Build.VERSION_CODES.N) {
//			notificationBuilder.updateNotification(chatid, msg);
//		}
//		else if (Build.VERSION.SDK_INT >= Build.VERSION_CODES.M) {
//
//			NotificationManager mNotificationManager = (NotificationManager) getSystemService(NOTIFICATION_SERVICE);
//			StatusBarNotification[] notifs = mNotificationManager.getActiveNotifications();
//			boolean shown=false;
//			for(int i = 0; i< notifs.length; i++){
//				if(notifs[i].getId()==NOTIFICATION_PRE_N_CHAT){
//					shown = true;
//					break;
//				}
//			}
//			if(shown){
//				notificationBuilder.sendBundledNotificationIPC(null, null, chatid, msg);
//			}
//		}
//		else{
//			notificationBuilder.sendBundledNotificationIPC(null, null, chatid, msg);
//		}
//	}
//
//	public void removeChatSeenNotification(long chatid, MegaChatMessage msg){
//		ChatAdvancedNotificationBuilder notificationBuilder;
//		notificationBuilder =  ChatAdvancedNotificationBuilder.newInstance(this, megaApi, megaChatApi);
//
//		if (Build.VERSION.SDK_INT >= Build.VERSION_CODES.N) {
//			notificationBuilder.removeSeenNotification(chatid, msg);
//		}
//		else if (Build.VERSION.SDK_INT >= Build.VERSION_CODES.M) {
//
//			NotificationManager mNotificationManager = (NotificationManager) getSystemService(NOTIFICATION_SERVICE);
//			StatusBarNotification[] notifs = mNotificationManager.getActiveNotifications();
//			boolean shown=false;
//			for(int i = 0; i< notifs.length; i++){
//				if(notifs[i].getId()==NOTIFICATION_PRE_N_CHAT){
//					shown = true;
//					break;
//				}
//			}
//			if(shown){
//				notificationBuilder.sendBundledNotificationIPC(null, null, chatid, msg);
//			}
//		}
//		else{
//			notificationBuilder.sendBundledNotificationIPC(null, null, chatid, msg);
//		}
//	}


	@Override
	public void onChatCallUpdate(MegaChatApiJava api, MegaChatCall call) {
		stopService(new Intent(this, IncomingCallService.class));

		if (call.hasChanged(MegaChatCall.CHANGE_TYPE_STATUS)) {
			int callStatus = call.getStatus();
			logDebug("Call status changed, current status: "+callStatusToString(call.getStatus()));
			switch (callStatus) {
				case MegaChatCall.CALL_STATUS_REQUEST_SENT:
				case MegaChatCall.CALL_STATUS_RING_IN:
				case MegaChatCall.CALL_STATUS_JOINING:
				case MegaChatCall.CALL_STATUS_IN_PROGRESS: {
					if (megaChatApi != null) {
						MegaHandleList listAllCalls = megaChatApi.getChatCalls();
						if(callStatus == MegaChatCall.CALL_STATUS_RING_IN || callStatus == MegaChatCall.CALL_STATUS_REQUEST_SENT){
							setAudioManagerValues(call);
						}
						if(callStatus == MegaChatCall.CALL_STATUS_IN_PROGRESS || callStatus == MegaChatCall.CALL_STATUS_JOINING){
							removeChatAudioManager();
							clearIncomingCallNotification(call.getId());
						}
						if (listAllCalls != null) {
							if (listAllCalls.size() == 1) {
								long chatId = listAllCalls.get(0);
								logDebug("One call : Chat Id = " + chatId + ", openCall Chat Id = " + openCallChatId);
								if ( openCallChatId != chatId) {
									MegaChatCall callToLaunch = megaChatApi.getChatCall(chatId);
									if (callToLaunch != null) {
										if (callToLaunch.getStatus() <= MegaChatCall.CALL_STATUS_IN_PROGRESS) {
											logDebug("One call: open call");
                                            if (shouldNotify(this) && !isActivityVisible()) {
                                                PowerManager pm = (PowerManager) getApplicationContext().getSystemService(Context.POWER_SERVICE);
                                                if(pm != null) {
                                                    wakeLock = pm.newWakeLock(PowerManager.PARTIAL_WAKE_LOCK, ":MegaIncomingCallPowerLock");
                                                }
                                                if(!wakeLock.isHeld()) {
                                                    wakeLock.acquire(10 * 1000);
                                                }
                                                toIncomingCall(this, callToLaunch, megaChatApi);
                                            } else {
                                                launchCallActivity(callToLaunch);
                                            }
										} else {
											logWarning("Launch not in correct status");
										}
									}
								} else {
									logDebug("One call: call already opened");
								}

							} else if (listAllCalls.size() > 1) {
								logDebug("Several calls = " + listAllCalls.size()+"- Current call Status: "+callStatusToString(callStatus));
								if (callStatus == MegaChatCall.CALL_STATUS_REQUEST_SENT) {
									MegaHandleList handleListRequestSent = megaChatApi.getChatCalls(MegaChatCall.CALL_STATUS_REQUEST_SENT);
									if ((handleListRequestSent != null) && (handleListRequestSent.size() > 0)) {
										for (int i = 0; i < handleListRequestSent.size(); i++) {
											if (openCallChatId != handleListRequestSent.get(i)) {
												MegaChatCall callToLaunch = megaChatApi.getChatCall(handleListRequestSent.get(i));
												if (callToLaunch != null) {
													logDebug("Several calls - "+callStatusToString(callStatus)+": open call");
													launchCallActivity(callToLaunch);
													break;
												}
											} else {
												logDebug("Several calls - "+callStatusToString(callStatus)+": call already opened");
											}
										}
									}
								} else if (call.getStatus() == MegaChatCall.CALL_STATUS_RING_IN) {
									if ((megaChatApi != null) && (participatingInACall(megaChatApi))) {
										logDebug("Several calls - "+callStatusToString(callStatus)+": show notification");
										checkQueuedCalls();
									} else {
										logDebug("Several calls - "+callStatusToString(callStatus)+": NOT participating in a call");
										MegaHandleList handleListRingIn = megaChatApi.getChatCalls(MegaChatCall.CALL_STATUS_RING_IN);
										if ((handleListRingIn != null) && (handleListRingIn.size() > 0)) {
											for (int i = 0; i < handleListRingIn.size(); i++) {
												if (openCallChatId != handleListRingIn.get(i)) {
													MegaChatCall callToLaunch = megaChatApi.getChatCall(handleListRingIn.get(i));
													if (callToLaunch != null) {
														logDebug("Several calls - "+callStatusToString(callStatus)+": open call");
														launchCallActivity(callToLaunch);
														break;
													}
												} else {
													logDebug("Several calls - "+callStatusToString(callStatus)+": call already opened");
												}
											}
										}
									}
								} else if (call.getStatus() == MegaChatCall.CALL_STATUS_IN_PROGRESS) {
									MegaHandleList handleListInProg = megaChatApi.getChatCalls(MegaChatCall.CALL_STATUS_IN_PROGRESS);
									if ((handleListInProg != null) && (handleListInProg.size() > 0)) {
										for (int i = 0; i < handleListInProg.size(); i++) {
											if (openCallChatId != handleListInProg.get(i)) {
												MegaChatCall callToLaunch = megaChatApi.getChatCall(handleListInProg.get(i));
												if (callToLaunch != null) {
													logDebug("Several calls - "+callStatusToString(callStatus)+": open call");
													launchCallActivity(callToLaunch);
													break;
												}
											} else {
												logDebug("Several calls - "+callStatusToString(callStatus)+": call already opened");
											}
										}
									}
								} else {
									logDebug("Several calls: show notification");
									checkQueuedCalls();
								}

							} else {
								logWarning("No calls in progress");
							}
						}
					}
					break;
				}

				case MegaChatCall.CALL_STATUS_TERMINATING_USER_PARTICIPATION: {
					removeStatusVideoAndSpeaker(call.getChatid());
					removeChatAudioManager();
					break;
				}

				case MegaChatCall.CALL_STATUS_DESTROYED: {
<<<<<<< HEAD
					removeStatusVideoAndSpeaker(call.getChatid());
=======
				    if(shouldNotify(this)) {
                        toSystemSettingNotification(this);
                    }
                    cancelIncomingCallNotification(this);
				    if(wakeLock != null && wakeLock.isHeld()) {
				        wakeLock.release();
                    }
					hashMapSpeaker.remove(call.getChatid());
>>>>>>> ce3da3c8
					clearIncomingCallNotification(call.getId());
					removeChatAudioManager();

					//Show missed call if time out ringing (for incoming calls)
					try {
						if (((call.getTermCode() == MegaChatCall.TERM_CODE_ANSWER_TIMEOUT || call.getTermCode() == MegaChatCall.TERM_CODE_CALL_REQ_CANCEL) && !(call.isIgnored()))) {
							logDebug("TERM_CODE_ANSWER_TIMEOUT");
							if (call.isLocalTermCode() == false) {
								logDebug("localTermCodeNotLocal");
								try {
									ChatAdvancedNotificationBuilder notificationBuilder = ChatAdvancedNotificationBuilder.newInstance(this, megaApi, megaChatApi);
									notificationBuilder.showMissedCallNotification(call);
								} catch (Exception e) {
									logError("EXCEPTION when showing missed call notification", e);
								}
							}
						}
					} catch (Exception e) {
						logError("EXCEPTION when showing missed call notification", e);
					}

					//Register a call from Mega in the phone
//					MegaChatRoom chatRoom = megaChatApi.getChatRoom(call.getChatid());
//					if(chatRoom.isGroup()){
//						//Group call ended
//					}else{
//						//Individual call ended
//						try {
//							if (call.getTermCode() == MegaChatCall.TERM_CODE_ANSWER_TIMEOUT) {
//								//Unanswered call
//								if (call.isOutgoing()) {
//									try {
//										//I'm calling and the contact doesn't answer
//										ContentValues values = new ContentValues();
//										values.put(CallLog.Calls.NUMBER, chatRoom.getPeerFullname(0));
//										values.put(CallLog.Calls.DATE, System.currentTimeMillis());
//										values.put(CallLog.Calls.DURATION, 0);
//										values.put(CallLog.Calls.TYPE, CallLog.Calls.OUTGOING_TYPE);
//										values.put(CallLog.Calls.NEW, 1);
//
//										if (ActivityCompat.checkSelfPermission(this, android.Manifest.permission.WRITE_CALL_LOG) != PackageManager.PERMISSION_GRANTED) {
//											return;
//										}
//										this.getContentResolver().insert(CallLog.Calls.CONTENT_URI, values);
//									} catch (Exception e) {
//										log("EXCEPTION:TERM_CODE_ANSWER_TIMEOUT:call.isOutgoing " + e.getMessage());
//									}
//								}else if(call.isIncoming()){
//									try {
//										//I'm receiving a call and I don't answer
//										ContentValues values = new ContentValues();
//										values.put(CallLog.Calls.NUMBER, chatRoom.getPeerFullname(0));
//										values.put(CallLog.Calls.DATE, System.currentTimeMillis());
//										values.put(CallLog.Calls.DURATION, 0);
//										values.put(CallLog.Calls.TYPE, CallLog.Calls.MISSED_TYPE);
//										values.put(CallLog.Calls.NEW, 1);
//
//										if (ActivityCompat.checkSelfPermission(this, android.Manifest.permission.WRITE_CALL_LOG) != PackageManager.PERMISSION_GRANTED) {
//											return;
//										}
//										this.getContentResolver().insert(CallLog.Calls.CONTENT_URI, values);
//									} catch (Exception e) {
//										log("EXCEPTION:TERM_CODE_ANSWER_TIMEOUT:call.isIncoming " + e.getMessage());
//									}
//								}
//							}else if (call.getTermCode() == MegaChatCall.TERM_CODE_CALL_REJECT) {
//								//Rejected call
//								if (call.isOutgoing()) {
//									try {
//										//I'm calling and the user rejects the call
//										ContentValues values = new ContentValues();
//										values.put(CallLog.Calls.NUMBER, chatRoom.getPeerFullname(0));
//		                                values.put(CallLog.Calls.DATE, System.currentTimeMillis());
//										values.put(CallLog.Calls.DURATION, 0);
//										values.put(CallLog.Calls.TYPE, CallLog.Calls.OUTGOING_TYPE);
//										values.put(CallLog.Calls.NEW, 1);
//
//										if (ActivityCompat.checkSelfPermission(this, android.Manifest.permission.WRITE_CALL_LOG) != PackageManager.PERMISSION_GRANTED) {
//											return;
//										}
//										this.getContentResolver().insert(CallLog.Calls.CONTENT_URI, values);
//									} catch (Exception e) {
//										log("EXCEPTION:TERM_CODE_CALL_REJECT:call.isOutgoing " + e.getMessage());
//									}
//								}else if(call.isIncoming()){
//									try {
//										//I'm receiving a call and I reject it
//										ContentValues values = new ContentValues();
//										values.put(CallLog.Calls.NUMBER, chatRoom.getPeerFullname(0));
//										values.put(CallLog.Calls.DATE, System.currentTimeMillis());
//										values.put(CallLog.Calls.DURATION, 0);
//										values.put(CallLog.Calls.TYPE, CallLog.Calls.REJECTED_TYPE);
//										values.put(CallLog.Calls.NEW, 1);
//
//										if (ActivityCompat.checkSelfPermission(this, android.Manifest.permission.WRITE_CALL_LOG) != PackageManager.PERMISSION_GRANTED) {
//											return;
//										}
//										this.getContentResolver().insert(CallLog.Calls.CONTENT_URI, values);
//									} catch (Exception e) {
//										log("EXCEPTION:TERM_CODE_CALL_REJECT:call.isIncoming " + e.getMessage());
//									}
//								}
//							}else if (call.getTermCode() == MegaChatCall.TERM_CODE_USER_HANGUP) {
//								//Call answered and hung
//								if (call.isOutgoing()) {
//									try {
//										//I'm calling and the user answers it
//										ContentValues values = new ContentValues();
//										values.put(CallLog.Calls.NUMBER, chatRoom.getPeerFullname(0));
//										values.put(CallLog.Calls.DATE, System.currentTimeMillis());
//										values.put(CallLog.Calls.DURATION, call.getDuration());
//										values.put(CallLog.Calls.TYPE, CallLog.Calls.OUTGOING_TYPE);
//										values.put(CallLog.Calls.NEW, 1);
//
//										if (ActivityCompat.checkSelfPermission(this, android.Manifest.permission.WRITE_CALL_LOG) != PackageManager.PERMISSION_GRANTED) {
//											return;
//										}
//										this.getContentResolver().insert(CallLog.Calls.CONTENT_URI, values);
//									} catch (Exception e) {
//										log("EXCEPTION:TERM_CODE_USER_HANGUP:call.isOutgoing " + e.getMessage());
//									}
//								}else if(call.isIncoming()){
//									try {
//										//I'm receiving a call and I answer it
//										ContentValues values = new ContentValues();
//		                                values.put(CallLog.Calls.NUMBER, chatRoom.getPeerFullname(0));
//										values.put(CallLog.Calls.DATE, System.currentTimeMillis());
//										values.put(CallLog.Calls.DURATION, call.getDuration());
//										values.put(CallLog.Calls.TYPE, CallLog.Calls.INCOMING_TYPE);
//										values.put(CallLog.Calls.NEW, 1);
//
//										if (ActivityCompat.checkSelfPermission(this, android.Manifest.permission.WRITE_CALL_LOG) != PackageManager.PERMISSION_GRANTED) {
//											return;
//										}
//										this.getContentResolver().insert(CallLog.Calls.CONTENT_URI, values);
//									} catch (Exception e) {
//										log("EXCEPTION:TERM_CODE_USER_HANGUP:call.isIncoming " + e.getMessage());
//									}
//								}
//							}
//						} catch (Exception e) {
//							log("EXCEPTION:register call on device " + e.getMessage());
//						}
//					}

					break;
				}

				default:
					break;
			}
		}
	}

	private void removeStatusVideoAndSpeaker(long chatId){
		hashMapSpeaker.remove(chatId);
		hashMapVideo.remove(chatId);
	}

	public void createChatAudioManager() {
		if (chatAudioManager != null) return;
		chatAudioManager = ChatAudioManager.create(getApplicationContext());
	}

	public void removeChatAudioManager() {
		if (chatAudioManager == null) return;
		chatAudioManager.stopAudioSignals();
		chatAudioManager = null;
	}

	public void setAudioManagerValues(MegaChatCall call){
		createChatAudioManager();
		if(chatAudioManager != null) {
			MegaHandleList listCallsRequest = megaChatApi.getChatCalls(MegaChatCall.CALL_STATUS_REQUEST_SENT);
			MegaHandleList listCallsRing = megaChatApi.getChatCalls(MegaChatCall.CALL_STATUS_RING_IN);
			chatAudioManager.setAudioManagerValues(call, listCallsRequest, listCallsRing);
		}
	}

	public void checkQueuedCalls() {
		logDebug("checkQueuedCalls");
		try {
			stopService(new Intent(this, IncomingCallService.class));
			ChatAdvancedNotificationBuilder notificationBuilder = ChatAdvancedNotificationBuilder.newInstance(this, megaApi, megaChatApi);
			notificationBuilder.checkQueuedCalls();
		} catch (Exception e) {
			logError("EXCEPTION", e);
		}
	}

	public void launchCallActivity(MegaChatCall call) {
		logDebug("launchCallActivity: " + call.getStatus());
		MegaApplication.setShowPinScreen(false);
		Intent i = new Intent(this, ChatCallActivity.class);
		i.putExtra(CHAT_ID, call.getChatid());
		i.putExtra(CALL_ID, call.getId());
		i.addFlags(Intent.FLAG_ACTIVITY_NEW_TASK);
		startActivity(i);

		MegaChatRoom chatRoom = megaChatApi.getChatRoom(call.getChatid());
		logDebug("Launch call: " + chatRoom.getTitle());
		if (call.getStatus() == MegaChatCall.CALL_STATUS_REQUEST_SENT || call.getStatus() == MegaChatCall.CALL_STATUS_RING_IN) {
			setCallLayoutStatus(call.getChatid(), true);
		}
	}

	public void clearIncomingCallNotification(long chatCallId) {
		logDebug("Chat ID: " + chatCallId);

		try {
			NotificationManager notificationManager = (NotificationManager) getSystemService(NOTIFICATION_SERVICE);

			String notificationCallId = MegaApiJava.userHandleToBase64(chatCallId);
			int notificationId = (notificationCallId).hashCode();

			notificationManager.cancel(notificationId);
		} catch (Exception e) {
			logError("EXCEPTION", e);
		}
	}

	public static boolean isShowRichLinkWarning() {
		return showRichLinkWarning;
	}

	public static void setShowRichLinkWarning(boolean showRichLinkWarning) {
		MegaApplication.showRichLinkWarning = showRichLinkWarning;
	}

	public static boolean isEnabledGeoLocation() {
		return enabledGeoLocation;
	}

	public static void setEnabledGeoLocation(boolean enabledGeoLocation) {
		MegaApplication.enabledGeoLocation = enabledGeoLocation;
	}

	public static int getCounterNotNowRichLinkWarning() {
		return counterNotNowRichLinkWarning;
	}

	public static void setCounterNotNowRichLinkWarning(int counterNotNowRichLinkWarning) {
		MegaApplication.counterNotNowRichLinkWarning = counterNotNowRichLinkWarning;
	}

	public static boolean isEnabledRichLinks() {
		return enabledRichLinks;
	}

	public static void setEnabledRichLinks(boolean enabledRichLinks) {
		MegaApplication.enabledRichLinks = enabledRichLinks;
	}

	public static int isDisableFileVersions() {
		return disableFileVersions;
	}

	public static void setDisableFileVersions(boolean disableFileVersions) {
		if(disableFileVersions){
			MegaApplication.disableFileVersions = 1;
		}
		else{
			MegaApplication.disableFileVersions = 0;
		}
	}

	public boolean isEsid() {
		return esid;
	}

	public void setEsid(boolean esid) {
		this.esid = esid;
	}

	public static boolean isClosedChat() {
		return closedChat;
	}

	public static void setClosedChat(boolean closedChat) {
		MegaApplication.closedChat = closedChat;
	}

	public MyAccountInfo getMyAccountInfo() {
		return myAccountInfo;
	}

	public static boolean getSpeakerStatus(long chatId) {
		boolean entryExists = hashMapSpeaker.containsKey(chatId);
		if (entryExists) {
			return hashMapSpeaker.get(chatId);
		}
		setSpeakerStatus(chatId, false);
		return false;
	}

	public static void setSpeakerStatus(long chatId, boolean speakerStatus) {
		hashMapSpeaker.put(chatId, speakerStatus);
	}

	public static boolean getVideoStatus(long chatId) {
		boolean entryExists = hashMapVideo.containsKey(chatId);
		if (entryExists) {
			return hashMapVideo.get(chatId);
		}
		setVideoStatus(chatId, false);
		return false;
	}

	public static void setVideoStatus(long chatId, boolean videoStatus) {
		hashMapVideo.put(chatId, videoStatus);
	}
	public static boolean getCallLayoutStatus(long chatId) {
		boolean entryExists = hashMapCallLayout.containsKey(chatId);
		if (entryExists) {
			return hashMapCallLayout.get(chatId);
		}
		setCallLayoutStatus(chatId, false);
		return false;
	}

	public static void setCallLayoutStatus(long chatId, boolean callLayoutStatus) {
		hashMapCallLayout.put(chatId, callLayoutStatus);
	}

	public int getStorageState() {
	    return storageState;
	}

    public void setStorageState(int state) {
	    this.storageState = state;
	}

    @Override
    public void unregisterReceiver(BroadcastReceiver receiver) {
        super.unregisterReceiver(receiver);
        LocalBroadcastManager.getInstance(this).unregisterReceiver(logoutReceiver);
    }
}<|MERGE_RESOLUTION|>--- conflicted
+++ resolved
@@ -1676,9 +1676,9 @@
 				}
 
 				case MegaChatCall.CALL_STATUS_DESTROYED: {
-<<<<<<< HEAD
 					removeStatusVideoAndSpeaker(call.getChatid());
-=======
+					removeChatAudioManager();
+
 				    if(shouldNotify(this)) {
                         toSystemSettingNotification(this);
                     }
@@ -1686,10 +1686,8 @@
 				    if(wakeLock != null && wakeLock.isHeld()) {
 				        wakeLock.release();
                     }
-					hashMapSpeaker.remove(call.getChatid());
->>>>>>> ce3da3c8
+
 					clearIncomingCallNotification(call.getId());
-					removeChatAudioManager();
 
 					//Show missed call if time out ringing (for incoming calls)
 					try {
