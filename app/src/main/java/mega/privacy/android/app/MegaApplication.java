--- conflicted
+++ resolved
@@ -119,20 +119,6 @@
 import com.facebook.imagepipeline.core.ImagePipelineConfig;
 import com.jeremyliao.liveeventbus.LiveEventBus;
 
-<<<<<<< HEAD
-import io.reactivex.rxjava3.plugins.RxJavaPlugins;
-import mega.privacy.android.app.di.MegaApi;
-import mega.privacy.android.app.di.MegaApiFolder;
-import io.reactivex.rxjava3.android.schedulers.AndroidSchedulers;
-import io.reactivex.rxjava3.schedulers.Schedulers;
-import mega.privacy.android.app.fragments.settingsFragments.cookie.data.CookieType;
-import mega.privacy.android.app.fragments.settingsFragments.cookie.usecase.GetCookieSettingsUseCase;
-import mega.privacy.android.app.globalmanagement.MyAccountInfo;
-import mega.privacy.android.app.globalmanagement.SortOrderManagement;
-import mega.privacy.android.app.globalmanagement.TransfersManagement;
-import mega.privacy.android.app.listeners.GlobalChatListener;
-=======
->>>>>>> 02a61189
 import org.webrtc.ContextUtils;
 
 import java.io.IOException;
@@ -164,6 +150,7 @@
 import mega.privacy.android.app.fragments.settingsFragments.cookie.usecase.GetCookieSettingsUseCase;
 import mega.privacy.android.app.globalmanagement.MyAccountInfo;
 import mega.privacy.android.app.globalmanagement.SortOrderManagement;
+import mega.privacy.android.app.globalmanagement.TransfersManagement;
 import mega.privacy.android.app.listeners.GetAttrUserListener;
 import mega.privacy.android.app.listeners.GetCuAttributeListener;
 import mega.privacy.android.app.listeners.GlobalChatListener;
@@ -215,11 +202,12 @@
 @HiltAndroidApp
 public class MegaApplication extends MultiDexApplication implements Application.ActivityLifecycleCallbacks, MegaChatRequestListenerInterface, MegaChatNotificationListenerInterface, NetworkStateReceiver.NetworkStateReceiverListener, MegaChatListenerInterface {
 
-<<<<<<< HEAD
 	final String TAG = "MegaApplication";
 
 	private static PushNotificationSettingManagement pushNotificationSettingManagement;
 	private static ChatManagement chatManagement;
+
+    private LegacyLogUtil legacyLoggingUtil = new LegacyLogUtil();
 
 	@MegaApi
 	@Inject
@@ -243,8 +231,10 @@
 	CrashReporter crashReporter;
 	@Inject
 	PerformanceReporter performanceReporter;
+    @Inject
+    InitialiseLogging initialiseLoggingUseCase;
 	@Inject
-	public TransfersManagement transfersManagement;
+    public TransfersManagement transfersManagement;
 
 	String localIpAddress = "";
 	BackgroundRequestListener requestListener;
@@ -263,59 +253,6 @@
 	private int activityReferences = 0;
 	// Flag to indicate if the current Activity is going through configuration change like orientation switch
 	private boolean isActivityChangingConfigurations = false;
-=======
-    final String TAG = "MegaApplication";
-
-    private static PushNotificationSettingManagement pushNotificationSettingManagement;
-    private static TransfersManagement transfersManagement;
-    private static ChatManagement chatManagement;
-
-    private LegacyLogUtil legacyLoggingUtil = new LegacyLogUtil();
-
-    @MegaApi
-    @Inject
-    MegaApiAndroid megaApi;
-    @MegaApiFolder
-    @Inject
-    MegaApiAndroid megaApiFolder;
-    @Inject
-    MegaChatApiAndroid megaChatApi;
-    @Inject
-    DatabaseHandler dbH;
-    @Inject
-    GetCookieSettingsUseCase getCookieSettingsUseCase;
-    @Inject
-    SortOrderManagement sortOrderManagement;
-    @Inject
-    MyAccountInfo myAccountInfo;
-    @Inject
-    PasscodeManagement passcodeManagement;
-    @Inject
-    CrashReporter crashReporter;
-    @Inject
-    PerformanceReporter performanceReporter;
-    @Inject
-    InitialiseLogging initialiseLoggingUseCase;
-
-
-    String localIpAddress = "";
-    BackgroundRequestListener requestListener;
-    final static public String APP_KEY = "6tioyn8ka5l6hty";
-    final static private String APP_SECRET = "hfzgdtrma231qdm";
-
-    boolean esid = false;
-
-    private int storageState = MegaApiJava.STORAGE_STATE_UNKNOWN; //Default value
-
-    // The current App Activity
-    private Activity currentActivity = null;
-
-    // Attributes to detect if app changes between background and foreground
-    // Keep the count of number of Activities in the started state
-    private int activityReferences = 0;
-    // Flag to indicate if the current Activity is going through configuration change like orientation switch
-    private boolean isActivityChangingConfigurations = false;
->>>>>>> 02a61189
 
 	private static boolean isLoggingIn = false;
 	private static boolean isLoggingOut = false;
@@ -505,7 +442,6 @@
                     // Init CU sync data after login successfully
                     new CUBackupInitializeChecker(megaApi).initCuSync();
 
-<<<<<<< HEAD
 					//Login check resumed pending transfers
 					transfersManagement.checkResumedPendingTransfers();
 				}
@@ -551,51 +487,6 @@
 			else if (request.getType() == MegaRequest.TYPE_GET_PRICING){
 				if (e.getErrorCode() == MegaError.API_OK) {
 					MegaPricing p = request.getPricing();
-=======
-                    //Login check resumed pending transfers
-                    TransfersManagement.checkResumedPendingTransfers();
-                }
-            } else if (request.getType() == MegaRequest.TYPE_GET_ATTR_USER) {
-                if (request.getParamType() == MegaApiJava.USER_ATTR_PUSH_SETTINGS) {
-                    if (e.getErrorCode() == MegaError.API_OK || e.getErrorCode() == MegaError.API_ENOENT) {
-                        pushNotificationSettingManagement.sendPushNotificationSettings(request.getMegaPushNotificationSettings());
-                    }
-                } else if (e.getErrorCode() == MegaError.API_OK) {
-                    if (request.getParamType() == MegaApiJava.USER_ATTR_FIRSTNAME || request.getParamType() == MegaApiJava.USER_ATTR_LASTNAME) {
-                        if (megaApi != null && request.getEmail() != null) {
-                            MegaUser user = megaApi.getContact(request.getEmail());
-                            if (user != null) {
-                                logDebug("User handle: " + user.getHandle());
-                                logDebug("Visibility: " + user.getVisibility()); //If user visibity == MegaUser.VISIBILITY_UNKNOW then, non contact
-                                if (user.getVisibility() != MegaUser.VISIBILITY_VISIBLE) {
-                                    logDebug("Non-contact");
-                                    if (request.getParamType() == MegaApiJava.USER_ATTR_FIRSTNAME) {
-                                        dbH.setNonContactEmail(request.getEmail(), user.getHandle() + "");
-                                        dbH.setNonContactFirstName(request.getText(), user.getHandle() + "");
-                                    } else if (request.getParamType() == MegaApiJava.USER_ATTR_LASTNAME) {
-                                        dbH.setNonContactLastName(request.getText(), user.getHandle() + "");
-                                    }
-                                } else {
-                                    logDebug("The user is or was CONTACT:");
-                                }
-                            } else {
-                                logWarning("User is NULL");
-                            }
-                        }
-                    }
-                }
-            } else if (request.getType() == MegaRequest.TYPE_SET_ATTR_USER) {
-                if (request.getParamType() == MegaApiJava.USER_ATTR_PUSH_SETTINGS) {
-                    if (e.getErrorCode() == MegaError.API_OK) {
-                        pushNotificationSettingManagement.sendPushNotificationSettings(request.getMegaPushNotificationSettings());
-                    } else {
-                        logError("Chat notification settings cannot be updated");
-                    }
-                }
-            } else if (request.getType() == MegaRequest.TYPE_GET_PRICING) {
-                if (e.getErrorCode() == MegaError.API_OK) {
-                    MegaPricing p = request.getPricing();
->>>>>>> 02a61189
 
                     dbH.setPricingTimestamp();
 
@@ -938,13 +829,8 @@
 
         chatManagement = new ChatManagement();
 
-<<<<<<< HEAD
 		//Logout check resumed pending transfers
 		transfersManagement.checkResumedPendingTransfers();
-=======
-        //Logout check resumed pending transfers
-        TransfersManagement.checkResumedPendingTransfers();
->>>>>>> 02a61189
 
         int apiServerValue = getSharedPreferences(API_SERVER_PREFERENCES, MODE_PRIVATE)
                 .getInt(API_SERVER, PRODUCTION_SERVER_VALUE);
@@ -2068,7 +1954,6 @@
         openMeetingRinging(this, call.getChatid(), passcodeManagement);
     }
 
-<<<<<<< HEAD
 	/**
 	 * Resets all SingleObjects to their default values.
 	 */
@@ -2078,16 +1963,6 @@
 		myAccountInfo.resetDefaults();
 		transfersManagement.resetDefaults();
 	}
-=======
-    /**
-     * Resets all SingleObjects to their default values.
-     */
-    private void resetDefaults() {
-        sortOrderManagement.resetDefaults();
-        passcodeManagement.resetDefaults();
-        myAccountInfo.resetDefaults();
-    }
->>>>>>> 02a61189
 
     public static boolean isShowRichLinkWarning() {
         return showRichLinkWarning;
@@ -2197,19 +2072,9 @@
         return pushNotificationSettingManagement;
     }
 
-<<<<<<< HEAD
 	public static ChatManagement getChatManagement() {
 		return chatManagement;
 	}
-=======
-    public static TransfersManagement getTransfersManagement() {
-        return transfersManagement;
-    }
-
-    public static ChatManagement getChatManagement() {
-        return chatManagement;
-    }
->>>>>>> 02a61189
 
     public static void setVerifyingCredentials(boolean verifyingCredentials) {
         MegaApplication.verifyingCredentials = verifyingCredentials;
