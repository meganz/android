package mega.privacy.android.app;

import android.app.Notification;
import android.app.NotificationChannel;
import android.app.NotificationManager;
import android.app.PendingIntent;
import android.content.BroadcastReceiver;
import android.content.Context;
import android.content.Intent;
import android.content.IntentFilter;
import android.content.pm.PackageInfo;
import android.content.pm.PackageManager;
import android.content.pm.PackageManager.NameNotFoundException;
import android.graphics.drawable.BitmapDrawable;
import android.graphics.drawable.Drawable;
import android.media.RingtoneManager;
import android.net.Uri;
import android.os.Build;
import android.os.Handler;
import android.os.PowerManager;
import androidx.annotation.Nullable;
import androidx.multidex.MultiDexApplication;
import androidx.emoji.text.EmojiCompat;
import androidx.emoji.text.FontRequestEmojiCompatConfig;
import androidx.emoji.bundled.BundledEmojiCompatConfig;
import androidx.core.app.NotificationCompat;
import androidx.core.content.ContextCompat;
import androidx.localbroadcastmanager.content.LocalBroadcastManager;
import androidx.core.provider.FontRequest;
import android.text.Html;
import android.text.Spanned;
import android.util.Log;

import org.webrtc.ContextUtils;

import java.util.ArrayList;
import java.util.HashMap;
import java.util.Locale;

import me.leolin.shortcutbadger.ShortcutBadger;
import mega.privacy.android.app.components.twemoji.EmojiManager;
import mega.privacy.android.app.components.twemoji.EmojiManagerShortcodes;
import mega.privacy.android.app.components.twemoji.TwitterEmojiProvider;
import mega.privacy.android.app.fcm.ChatAdvancedNotificationBuilder;
import mega.privacy.android.app.fcm.IncomingCallService;
import mega.privacy.android.app.listeners.GetAttrUserListener;
import mega.privacy.android.app.listeners.GlobalListener;
import mega.privacy.android.app.listeners.CallListener;
import mega.privacy.android.app.fcm.KeepAliveService;
import mega.privacy.android.app.lollipop.LoginActivityLollipop;
import mega.privacy.android.app.lollipop.ManagerActivityLollipop;
import mega.privacy.android.app.lollipop.megachat.AppRTCAudioManager;
import mega.privacy.android.app.lollipop.MyAccountInfo;
import mega.privacy.android.app.lollipop.controllers.AccountController;
import mega.privacy.android.app.lollipop.megachat.BadgeIntentService;
import mega.privacy.android.app.lollipop.megachat.calls.ChatCallActivity;
import mega.privacy.android.app.receivers.NetworkStateReceiver;
import nz.mega.sdk.MegaAccountSession;
import nz.mega.sdk.MegaApiAndroid;
import nz.mega.sdk.MegaApiJava;
import nz.mega.sdk.MegaChatApiAndroid;
import nz.mega.sdk.MegaChatApiJava;
import nz.mega.sdk.MegaChatCall;
import nz.mega.sdk.MegaChatError;
import nz.mega.sdk.MegaChatListItem;
import nz.mega.sdk.MegaChatListenerInterface;
import nz.mega.sdk.MegaChatMessage;
import nz.mega.sdk.MegaChatNotificationListenerInterface;
import nz.mega.sdk.MegaChatPresenceConfig;
import nz.mega.sdk.MegaChatRequest;
import nz.mega.sdk.MegaChatRequestListenerInterface;
import nz.mega.sdk.MegaChatRoom;
import nz.mega.sdk.MegaContactRequest;
import nz.mega.sdk.MegaError;
import nz.mega.sdk.MegaHandleList;
import nz.mega.sdk.MegaNode;
import nz.mega.sdk.MegaPricing;
import nz.mega.sdk.MegaRequest;
import nz.mega.sdk.MegaRequestListenerInterface;
import nz.mega.sdk.MegaShare;
import nz.mega.sdk.MegaUser;

import static mega.privacy.android.app.utils.CacheFolderManager.*;
import static mega.privacy.android.app.constants.BroadcastConstants.*;
import static mega.privacy.android.app.utils.ChatUtil.*;
import static mega.privacy.android.app.utils.Constants.*;
import static mega.privacy.android.app.utils.DBUtil.*;
import static mega.privacy.android.app.utils.IncomingCallNotification.*;
import static mega.privacy.android.app.utils.JobUtil.*;
import static mega.privacy.android.app.utils.CallUtil.*;
import static mega.privacy.android.app.utils.LogUtil.*;
import static mega.privacy.android.app.utils.TimeUtils.*;
import static mega.privacy.android.app.utils.Util.*;
import static mega.privacy.android.app.utils.ContactUtil.*;
import static nz.mega.sdk.MegaApiJava.*;
import static nz.mega.sdk.MegaChatApiJava.MEGACHAT_INVALID_HANDLE;

public class MegaApplication extends MultiDexApplication implements MegaChatRequestListenerInterface, MegaChatNotificationListenerInterface, NetworkStateReceiver.NetworkStateReceiverListener, MegaChatListenerInterface {

	final String TAG = "MegaApplication";

	static final public String USER_AGENT = "MEGAAndroid/3.7.6_310";

	DatabaseHandler dbH;
	MegaApiAndroid megaApi;
	MegaApiAndroid megaApiFolder;
	String localIpAddress = "";
	BackgroundRequestListener requestListener;
	final static public String APP_KEY = "6tioyn8ka5l6hty";
	final static private String APP_SECRET = "hfzgdtrma231qdm";

	MyAccountInfo myAccountInfo;
	boolean esid = false;

	private int storageState = MegaApiJava.STORAGE_STATE_UNKNOWN; //Default value

	private static boolean activityVisible = false;
	private static boolean isLoggingIn = false;
	private static boolean firstConnect = true;

	private static final boolean USE_BUNDLED_EMOJI = false;

	private static boolean showInfoChatMessages = false;

	private static boolean showPinScreen = true;

	private static long openChatId = -1;

	private static boolean closedChat = true;
	private static HashMap<Long, Boolean> hashMapVideo = new HashMap<>();
	private static HashMap<Long, Boolean> hashMapSpeaker = new HashMap<>();
	private static HashMap<Long, Boolean> hashMapCallLayout = new HashMap<>();

	private static long openCallChatId = -1;

	private static boolean showRichLinkWarning = false;
	private static int counterNotNowRichLinkWarning = -1;
	private static boolean enabledRichLinks = false;

	private static boolean enabledGeoLocation = false;

	private static int disableFileVersions = -1;

	private static boolean recentChatVisible = false;
	private static boolean chatNotificationReceived = false;

	private static String urlConfirmationLink = null;

	private static boolean registeredChatListeners = false;

	private static boolean isVerifySMSShowed = false;

    private static boolean isBlockedDueToWeakAccount = false;
	private static boolean isWebOpenDueToEmailVerification = false;
	private static boolean isLoggingRunning = false;

	MegaChatApiAndroid megaChatApi = null;

	private NetworkStateReceiver networkStateReceiver;
	private BroadcastReceiver logoutReceiver;
<<<<<<< HEAD
    private AppRTCAudioManager rtcAudioManager = null;
    private AppRTCAudioManager rtcAudioManagerRingInCall = null;
=======
	private ChatAudioManager chatAudioManager = null;
    private AppRTCAudioManager rtcAudioManager = null;

    private static MegaApplication singleApplicationInstance;
>>>>>>> 460787bb

    private static MegaApplication singleApplicationInstance;

	private PowerManager.WakeLock wakeLock;
	private CallListener callListener = new CallListener();

    @Override
	public void networkAvailable() {
		logDebug("Net available: Broadcast to ManagerActivity");
		Intent intent = new Intent(BROADCAST_ACTION_INTENT_CONNECTIVITY_CHANGE);
		intent.putExtra("actionType", GO_ONLINE);
		LocalBroadcastManager.getInstance(getApplicationContext()).sendBroadcast(intent);
	}

	@Override
	public void networkUnavailable() {
		logDebug("Net unavailable: Broadcast to ManagerActivity");
		Intent intent = new Intent(BROADCAST_ACTION_INTENT_CONNECTIVITY_CHANGE);
		intent.putExtra("actionType", GO_OFFLINE);
		LocalBroadcastManager.getInstance(getApplicationContext()).sendBroadcast(intent);
	}

	public static void smsVerifyShowed(boolean isShowed) {
	    isVerifySMSShowed = isShowed;
    }

	class BackgroundRequestListener implements MegaRequestListenerInterface
	{

		@Override
		public void onRequestStart(MegaApiJava api, MegaRequest request) {
			logDebug("BackgroundRequestListener:onRequestStart: " + request.getRequestString());
		}

		@Override
		public void onRequestUpdate(MegaApiJava api, MegaRequest request) {
			logDebug("BackgroundRequestListener:onRequestUpdate: " + request.getRequestString());
		}

		@Override
		public void onRequestFinish(MegaApiJava api, MegaRequest request,
				MegaError e) {
			logDebug("BackgroundRequestListener:onRequestFinish: " + request.getRequestString() + "____" + e.getErrorCode() + "___" + request.getParamType());

			if (e.getErrorCode() == MegaError.API_EBUSINESSPASTDUE) {
				LocalBroadcastManager.getInstance(getApplicationContext())
						.sendBroadcast(new Intent(BROADCAST_ACTION_INTENT_BUSINESS_EXPIRED));
				return;
			}

			if (request.getType() == MegaRequest.TYPE_LOGOUT){
				logDebug("Logout finished: " + e.getErrorString() + "(" + e.getErrorCode() +")");
				if (e.getErrorCode() == MegaError.API_OK) {
					logDebug("END logout sdk request - wait chat logout");
				} else if (e.getErrorCode() == MegaError.API_EINCOMPLETE) {
					if (request.getParamType() == MegaError.API_ESSL) {
						logWarning("SSL verification failed");
						Intent intent = new Intent(BROADCAST_ACTION_INTENT_SSL_VERIFICATION_FAILED);
						LocalBroadcastManager.getInstance(getApplicationContext()).sendBroadcast(intent);
					}
				} else if (e.getErrorCode() == MegaError.API_ESID) {
					logWarning("TYPE_LOGOUT:API_ESID");
					myAccountInfo = new MyAccountInfo();

					esid = true;

					AccountController.localLogoutApp(getApplicationContext());
				} else if (e.getErrorCode() == MegaError.API_EBLOCKED) {
					api.localLogout();
					megaChatApi.logout();
				}
			}
			else if(request.getType() == MegaRequest.TYPE_FETCH_NODES){
				logDebug("TYPE_FETCH_NODES");
				if (e.getErrorCode() == MegaError.API_OK){
					askForFullAccountInfo();
					GetAttrUserListener listener = new GetAttrUserListener(getApplicationContext(), true);
					if (dbH != null && dbH.getMyChatFilesFolderHandle() == INVALID_HANDLE) {
						megaApi.getMyChatFilesFolder(listener);
					}
					//Ask for MU and CU folder when App in init state
                    megaApi.getUserAttribute(USER_ATTR_CAMERA_UPLOADS_FOLDER,listener);
				}
			}
			else if(request.getType() == MegaRequest.TYPE_GET_ATTR_USER){
				if (e.getErrorCode() == MegaError.API_OK) {
					if (request.getParamType() == MegaApiJava.USER_ATTR_FIRSTNAME || request.getParamType() == MegaApiJava.USER_ATTR_LASTNAME) {
						if (megaApi != null && request.getEmail() != null) {
							MegaUser user = megaApi.getContact(request.getEmail());
							if (user != null) {
								logDebug("User handle: " + user.getHandle());
								logDebug("Visibility: " + user.getVisibility()); //If user visibity == MegaUser.VISIBILITY_UNKNOW then, non contact
								if (user.getVisibility() != MegaUser.VISIBILITY_VISIBLE) {
									logDebug("Non-contact");
									if (request.getParamType() == MegaApiJava.USER_ATTR_FIRSTNAME) {
										dbH.setNonContactEmail(request.getEmail(), user.getHandle() + "");
										dbH.setNonContactFirstName(request.getText(), user.getHandle() + "");
									} else if (request.getParamType() == MegaApiJava.USER_ATTR_LASTNAME) {
										dbH.setNonContactLastName(request.getText(), user.getHandle() + "");
									}
								} else {
									logDebug("The user is or was CONTACT:");
								}
							} else {
								logWarning("User is NULL");
							}
						}
					}
				}
			}
			else if (request.getType() == MegaRequest.TYPE_GET_PRICING){
				if (e.getErrorCode() == MegaError.API_OK) {
					MegaPricing p = request.getPricing();

					dbH.setPricingTimestamp();

					if(myAccountInfo!=null){
						myAccountInfo.setProductAccounts(p);
						myAccountInfo.setPricing(p);
					}

					Intent intent = new Intent(BROADCAST_ACTION_INTENT_UPDATE_ACCOUNT_DETAILS);
					intent.putExtra("actionType", UPDATE_GET_PRICING);
					LocalBroadcastManager.getInstance(getApplicationContext()).sendBroadcast(intent);
				}
				else{
					logError("Error TYPE_GET_PRICING: " + e.getErrorCode());
				}
			}
			else if (request.getType() == MegaRequest.TYPE_GET_PAYMENT_METHODS){
				logDebug("Payment methods request");
				if(myAccountInfo!=null){
					myAccountInfo.setGetPaymentMethodsBoolean(true);
				}

				if (e.getErrorCode() == MegaError.API_OK){
					dbH.setPaymentMethodsTimeStamp();
					if(myAccountInfo!=null){
						myAccountInfo.setPaymentBitSet(convertToBitSet(request.getNumber()));
					}

					Intent intent = new Intent(BROADCAST_ACTION_INTENT_UPDATE_ACCOUNT_DETAILS);
					intent.putExtra("actionType", UPDATE_PAYMENT_METHODS);
					LocalBroadcastManager.getInstance(getApplicationContext()).sendBroadcast(intent);
				}
			}
			else if(request.getType() == MegaRequest.TYPE_CREDIT_CARD_QUERY_SUBSCRIPTIONS){
				if (e.getErrorCode() == MegaError.API_OK){
					if(myAccountInfo!=null){
						myAccountInfo.setNumberOfSubscriptions(request.getNumber());
						logDebug("NUMBER OF SUBS: " + myAccountInfo.getNumberOfSubscriptions());
					}

					Intent intent = new Intent(BROADCAST_ACTION_INTENT_UPDATE_ACCOUNT_DETAILS);
					intent.putExtra("actionType", UPDATE_CREDIT_CARD_SUBSCRIPTION);
					LocalBroadcastManager.getInstance(getApplicationContext()).sendBroadcast(intent);
				}
			}
			else if (request.getType() == MegaRequest.TYPE_ACCOUNT_DETAILS){
				logDebug ("Account details request");
				if (e.getErrorCode() == MegaError.API_OK){

					boolean storage = (request.getNumDetails() & myAccountInfo.hasStorageDetails) != 0;
					if (storage) {
						dbH.setAccountDetailsTimeStamp();
					}

					if(myAccountInfo!=null && request.getMegaAccountDetails()!=null){
						myAccountInfo.setAccountInfo(request.getMegaAccountDetails());
						myAccountInfo.setAccountDetails(request.getNumDetails());

						boolean sessions = (request.getNumDetails() & myAccountInfo.hasSessionsDetails) != 0;
						if (sessions) {
							MegaAccountSession megaAccountSession = request.getMegaAccountDetails().getSession(0);

							if(megaAccountSession!=null){
								logDebug("getMegaAccountSESSION not Null");
								dbH.setExtendedAccountDetailsTimestamp();
								long mostRecentSession = megaAccountSession.getMostRecentUsage();

								String date = formatDateAndTime(getApplicationContext(),mostRecentSession, DATE_LONG_FORMAT);

								myAccountInfo.setLastSessionFormattedDate(date);
								myAccountInfo.setCreateSessionTimeStamp(megaAccountSession.getCreationTimestamp());
							}
						}

						logDebug("onRequest TYPE_ACCOUNT_DETAILS: " + myAccountInfo.getUsedPerc());
					}

					sendBroadcastUpdateAccountDetails();
				}
			}
		}

		@Override
		public void onRequestTemporaryError(MegaApiJava api,
				MegaRequest request, MegaError e) {
			logDebug("BackgroundRequestListener: onRequestTemporaryError: " + request.getRequestString());
		}
		
	}

	private void sendBroadcastUpdateAccountDetails() {
		Intent intent = new Intent(BROADCAST_ACTION_INTENT_UPDATE_ACCOUNT_DETAILS);
		intent.putExtra("actionType", UPDATE_ACCOUNT_DETAILS);
		LocalBroadcastManager.getInstance(getApplicationContext()).sendBroadcast(intent);
	}

	private final int interval = 3000;
	private Handler keepAliveHandler = new Handler();
	int backgroundStatus = -1;

	private Runnable keepAliveRunnable = new Runnable() {
		@Override
		public void run() {
			try {
				if (activityVisible) {
					logDebug("KEEPALIVE: " + System.currentTimeMillis());
					if (megaChatApi != null) {
						backgroundStatus = megaChatApi.getBackgroundStatus();
						logDebug("backgroundStatus_activityVisible: " + backgroundStatus);
						if (backgroundStatus != -1 && backgroundStatus != 0) {
							MegaHandleList callRingIn = megaChatApi.getChatCalls(MegaChatCall.CALL_STATUS_RING_IN);
							if (callRingIn == null || callRingIn.size() <= 0) {
								megaChatApi.setBackgroundStatus(false);
							}
						}
					}

				} else {
					logDebug("KEEPALIVEAWAY: " + System.currentTimeMillis());
					if (megaChatApi != null) {
						backgroundStatus = megaChatApi.getBackgroundStatus();
						logDebug("backgroundStatus_!activityVisible: " + backgroundStatus);
						if (backgroundStatus != -1 && backgroundStatus != 1) {
							megaChatApi.setBackgroundStatus(true);
						}
					}
				}

				keepAliveHandler.postAtTime(keepAliveRunnable, System.currentTimeMillis() + interval);
				keepAliveHandler.postDelayed(keepAliveRunnable, interval);
			}
			catch (Exception exc) {
				logError("Exception in keepAliveRunnable", exc);
			}
		}
	};

	public void handleUncaughtException(Thread thread, Throwable e) {
		logFatal("UNCAUGHT EXCEPTION", e);
		e.printStackTrace();
	}

	private BroadcastReceiver chatCallUpdateReceiver = new BroadcastReceiver() {
		@Override
		public void onReceive(Context context, Intent intent) {
			if (intent == null || intent.getAction() == null)
				return;

			long chatId = intent.getLongExtra(UPDATE_CHAT_CALL_ID, MEGACHAT_INVALID_HANDLE);
			long callId = intent.getLongExtra(UPDATE_CALL_ID, MEGACHAT_INVALID_HANDLE);
			if (chatId == MEGACHAT_INVALID_HANDLE || callId == MEGACHAT_INVALID_HANDLE) {
				logError("Error. Chat id " + chatId + ", Call id "+callId);
				return;
			}

			if (intent.getAction().equals(ACTION_UPDATE_CALL)) {
				stopService(new Intent(getInstance(), IncomingCallService.class));
			}

			if (intent.getAction().equals(ACTION_CALL_STATUS_UPDATE)) {
				int callStatus = intent.getIntExtra(UPDATE_CALL_STATUS, -1);
				switch (callStatus) {
					case MegaChatCall.CALL_STATUS_REQUEST_SENT:
					case MegaChatCall.CALL_STATUS_RING_IN:
					case MegaChatCall.CALL_STATUS_JOINING:
					case MegaChatCall.CALL_STATUS_IN_PROGRESS:
					case MegaChatCall.CALL_STATUS_RECONNECTING:
						logDebug("Call status is "+callStatusToString(callStatus));
						MegaHandleList listAllCalls = megaChatApi.getChatCalls();
						if (listAllCalls == null || listAllCalls.size() == 0){
							logError("Calls not found");
							return;
						}

<<<<<<< HEAD
						logDebug("Call status is "+callStatusToString(callStatus));

						if (callStatus == MegaChatCall.CALL_STATUS_RING_IN) {
							createRTCAudioManager(false, callStatus);
=======
						if (callStatus == MegaChatCall.CALL_STATUS_RING_IN || callStatus == MegaChatCall.CALL_STATUS_REQUEST_SENT) {
                            createChatAudioManager();
							setAudioManagerValues(callStatus);
>>>>>>> 460787bb
						}

						if (callStatus == MegaChatCall.CALL_STATUS_IN_PROGRESS
								|| callStatus == MegaChatCall.CALL_STATUS_JOINING
								|| callStatus == MegaChatCall.CALL_STATUS_RECONNECTING) {
                            updateRTCAudioMangerTypeStatus(callStatus);
							clearIncomingCallNotification(callId);
						}

						if (listAllCalls.size() == 1) {
							checkOneCall(listAllCalls.get(0));
						} else {
							checkSeveralCall(listAllCalls, callStatus);
						}
						break;
					case MegaChatCall.CALL_STATUS_TERMINATING_USER_PARTICIPATION:
						removeValues(chatId);
						break;
					case MegaChatCall.CALL_STATUS_DESTROYED:
						int termCode = intent.getIntExtra(UPDATE_CALL_TERM_CODE, -1);
						boolean isIgnored = intent.getBooleanExtra(UPDATE_CALL_IGNORE, false);
						boolean isLocalTermCode = intent.getBooleanExtra(UPDATE_CALL_LOCAL_TERM_CODE, false);
						checkCallDestroyed(chatId, callId, termCode, isIgnored, isLocalTermCode);
						break;
				}
			}
		}
	};

	public static MegaApplication getInstance() {
		return singleApplicationInstance;
	}

	@Override
	public void onCreate() {
		super.onCreate();
		// Setup handler for uncaught exceptions.
		Thread.setDefaultUncaughtExceptionHandler(new Thread.UncaughtExceptionHandler() {
			@Override
			public void uncaughtException(Thread thread, Throwable e) {
				handleUncaughtException(thread, e);
			}
		});
        isVerifySMSShowed = false;
		singleApplicationInstance = this;

		keepAliveHandler.postAtTime(keepAliveRunnable, System.currentTimeMillis()+interval);
		keepAliveHandler.postDelayed(keepAliveRunnable, interval);
		dbH = DatabaseHandler.getDbHandler(getApplicationContext());

		initLoggerSDK();
		initLoggerKarere();

		checkAppUpgrade();

		megaApi = getMegaApi();
		megaApiFolder = getMegaApiFolder();
		megaChatApi = getMegaChatApi();
        scheduleCameraUploadJob(getApplicationContext());
        storageState = dbH.getStorageState();

		boolean staging = false;
		if (dbH != null) {
			MegaAttributes attrs = dbH.getAttributes();
			if (attrs != null && attrs.getStaging() != null) {
				staging = Boolean.parseBoolean(attrs.getStaging());
			}
		}

		if (staging) {
			megaApi.changeApiUrl("https://staging.api.mega.co.nz/");
			megaApiFolder.changeApiUrl("https://staging.api.mega.co.nz/");
		}

		boolean useHttpsOnly = false;
		if (dbH != null) {
			useHttpsOnly = Boolean.parseBoolean(dbH.getUseHttpsOnly());
			logDebug("Value of useHttpsOnly: " + useHttpsOnly);
			megaApi.useHttpsOnly(useHttpsOnly);
		}

		myAccountInfo = new MyAccountInfo();

		if (dbH != null) {
			dbH.resetExtendedAccountDetailsTimestamp();
		}

		networkStateReceiver = new NetworkStateReceiver();
		networkStateReceiver.addListener(this);
		this.registerReceiver(networkStateReceiver, new IntentFilter(android.net.ConnectivityManager.CONNECTIVITY_ACTION));

		IntentFilter filter = new IntentFilter(BROADCAST_ACTION_INTENT_CALL_UPDATE);
		filter.addAction(ACTION_CALL_STATUS_UPDATE);
		filter.addAction(ACTION_UPDATE_CALL);
		LocalBroadcastManager.getInstance(this).registerReceiver(chatCallUpdateReceiver, filter);

		logoutReceiver = new BroadcastReceiver() {
            @Override
            public void onReceive(Context context,Intent intent) {
                if (intent != null) {
                    if (intent.getAction() == ACTION_LOG_OUT) {
                        storageState = MegaApiJava.STORAGE_STATE_UNKNOWN; //Default value
                    }
                }
            }
        };
		LocalBroadcastManager.getInstance(this).registerReceiver(logoutReceiver, new IntentFilter(ACTION_LOG_OUT));
		EmojiManager.install(new TwitterEmojiProvider());

		EmojiManagerShortcodes.initEmojiData(getApplicationContext());
		EmojiManager.install(new TwitterEmojiProvider());
		final EmojiCompat.Config config;
		if (USE_BUNDLED_EMOJI) {
			logDebug("Use Bundle emoji");
			// Use the bundled font for EmojiCompat
			config = new BundledEmojiCompatConfig(getApplicationContext());
		} else {
			logDebug("Use downloadable font for EmojiCompat");
			// Use a downloadable font for EmojiCompat
			final FontRequest fontRequest = new FontRequest(
					"com.google.android.gms.fonts",
					"com.google.android.gms",
					"Noto Color Emoji Compat",
					R.array.com_google_android_gms_fonts_certs);
			config = new FontRequestEmojiCompatConfig(getApplicationContext(), fontRequest)
					.setReplaceAll(false)
					.registerInitCallback(new EmojiCompat.InitCallback() {
						@Override
						public void onInitialized() {
							logDebug("EmojiCompat initialized");
						}
						@Override
						public void onFailed(@Nullable Throwable throwable) {
							logWarning("EmojiCompat initialization failed");
						}
					});
		}
		EmojiCompat.init(config);
		// clear the cache files stored in the external cache folder.
        clearPublicCache(this);

		ContextUtils.initialize(getApplicationContext());
	}


	public void askForFullAccountInfo(){
		logDebug("askForFullAccountInfo");
		megaApi.getPaymentMethods(null);

		if (storageState == MegaApiAndroid.STORAGE_STATE_UNKNOWN) {
			megaApi.getAccountDetails();
		} else {
			megaApi.getSpecificAccountDetails(false, true, true);
		}

		megaApi.getPricing(null);
		megaApi.creditCardQuerySubscriptions(null);
	}

	public void askForPaymentMethods(){
		logDebug("askForPaymentMethods");
		megaApi.getPaymentMethods(null);
	}

	public void askForPricing(){

		megaApi.getPricing(null);
	}

	public void askForAccountDetails(){
		logDebug("askForAccountDetails");
		if (dbH != null) {
			dbH.resetAccountDetailsTimeStamp();
		}
		megaApi.getAccountDetails(null);
	}

	public void askForCCSubscriptions(){

		megaApi.creditCardQuerySubscriptions(null);
	}

	public void askForExtendedAccountDetails(){
		logDebug("askForExtendedAccountDetails");
		if (dbH != null) {
			dbH.resetExtendedAccountDetailsTimestamp();
		}
		megaApi.getExtendedAccountDetails(true,false, false, null);
	}

	public void refreshAccountInfo(){
		//Check if the call is recently
		if(callToAccountDetails() || myAccountInfo.getUsedFormatted().trim().length() <= 0) {
			logDebug("megaApi.getAccountDetails SEND");
			askForAccountDetails();
		}

		if(callToExtendedAccountDetails()){
			logDebug("megaApi.getExtendedAccountDetails SEND");
			askForExtendedAccountDetails();
		}

		if(callToPaymentMethods()){
			logDebug("megaApi.getPaymentMethods SEND");
			askForPaymentMethods();
		}
	}
	
	public MegaApiAndroid getMegaApiFolder(){
		if (megaApiFolder == null){
			PackageManager m = getPackageManager();
			String s = getPackageName();
			PackageInfo p;
			String path = null;
			try
			{
				p = m.getPackageInfo(s, 0);
				path = p.applicationInfo.dataDir + "/";
			}
			catch (NameNotFoundException e)
			{
				e.printStackTrace();
			}
			
			Log.d(TAG, "Database path: " + path);
			megaApiFolder = new MegaApiAndroid(MegaApplication.APP_KEY, 
					MegaApplication.USER_AGENT, path);

			megaApiFolder.retrySSLerrors(true);

			megaApiFolder.setDownloadMethod(MegaApiJava.TRANSFER_METHOD_AUTO_ALTERNATIVE);
			megaApiFolder.setUploadMethod(MegaApiJava.TRANSFER_METHOD_AUTO_ALTERNATIVE);
		}
		
		return megaApiFolder;
	}

	public MegaChatApiAndroid getMegaChatApi(){
		if (megaChatApi == null){
			if (megaApi == null){
				getMegaApi();
			}
			else{
				megaChatApi = new MegaChatApiAndroid(megaApi);
			}
		}

		if(megaChatApi!=null) {
			if (!registeredChatListeners) {
				logDebug("Add listeners of megaChatApi");
				megaChatApi.addChatRequestListener(this);
				megaChatApi.addChatNotificationListener(this);
				megaChatApi.addChatListener(this);
				megaChatApi.addChatCallListener(callListener);
				registeredChatListeners = true;
			}
		}

		return megaChatApi;
	}

	public void disableMegaChatApi(){
		try {
			if (megaChatApi != null) {
				megaChatApi.removeChatRequestListener(this);
				megaChatApi.removeChatNotificationListener(this);
				megaChatApi.removeChatListener(this);
				megaChatApi.removeChatCallListener(callListener);
				registeredChatListeners = false;
			}
		}
		catch (Exception e){}
	}

	public MegaApiAndroid getMegaApi()
	{
		if(megaApi == null)
		{
			logDebug("MEGAAPI = null");
			PackageManager m = getPackageManager();
			String s = getPackageName();
			PackageInfo p;
			String path = null;
			try
			{
				p = m.getPackageInfo(s, 0);
				path = p.applicationInfo.dataDir + "/";
			}
			catch (NameNotFoundException e)
			{
				e.printStackTrace();
			}
			
			Log.d(TAG, "Database path: " + path);
			megaApi = new MegaApiAndroid(MegaApplication.APP_KEY, 
					MegaApplication.USER_AGENT, path);

			megaApi.retrySSLerrors(true);

			megaApi.setDownloadMethod(MegaApiJava.TRANSFER_METHOD_AUTO_ALTERNATIVE);
			megaApi.setUploadMethod(MegaApiJava.TRANSFER_METHOD_AUTO_ALTERNATIVE);
			
			requestListener = new BackgroundRequestListener();
			logDebug("ADD REQUESTLISTENER");
			megaApi.addRequestListener(requestListener);

			megaApi.addGlobalListener(new GlobalListener());
			megaChatApi = getMegaChatApi();

			String language = Locale.getDefault().toString();
			boolean languageString = megaApi.setLanguage(language);
			logDebug("Result: " + languageString + " Language: " + language);
			if(languageString==false){
				language = Locale.getDefault().getLanguage();
				languageString = megaApi.setLanguage(language);
				logDebug("Result: " + languageString + " Language: " + language);
			}
		}
		
		return megaApi;
	}

	public DatabaseHandler getDbH() {
		if (dbH == null) {
			DatabaseHandler.getDbHandler(getApplicationContext());
		}

		return dbH;
	}

	public static boolean isActivityVisible() {
		logDebug("isActivityVisible() => " + activityVisible);
		return activityVisible;
	}

	public static void setFirstConnect(boolean firstConnect){
		MegaApplication.firstConnect = firstConnect;
	}

	public static boolean isFirstConnect(){
		return firstConnect;
	}

	public static boolean isShowInfoChatMessages() {
		return showInfoChatMessages;
	}

	public static void setShowInfoChatMessages(boolean showInfoChatMessages) {
		MegaApplication.showInfoChatMessages = showInfoChatMessages;
	}

	public static void activityResumed() {
		logDebug("activityResumed()");
		activityVisible = true;
	}

	public static void activityPaused() {
		logDebug("activityPaused()");
		activityVisible = false;
	}

	public static boolean isShowPinScreen() {
		return showPinScreen;
	}

	public static void setShowPinScreen(boolean showPinScreen) {
		MegaApplication.showPinScreen = showPinScreen;
	}

	public static String getUrlConfirmationLink() {
		return urlConfirmationLink;
	}

	public static void setUrlConfirmationLink(String urlConfirmationLink) {
		MegaApplication.urlConfirmationLink = urlConfirmationLink;
	}

	public static boolean isLoggingIn() {
		return isLoggingIn;
	}

	public static void setLoggingIn(boolean loggingIn) {
		isLoggingIn = loggingIn;
	}

	public static void setOpenChatId(long openChatId){
		MegaApplication.openChatId = openChatId;
	}

	public static long getOpenCallChatId() {
		return openCallChatId;
	}

	public static void setOpenCallChatId(long value) {
        logDebug("New open call chat ID: " + value);
        openCallChatId = value;
	}

	public static boolean isRecentChatVisible() {
		if(activityVisible){
			return recentChatVisible;
		}
		else{
			return false;
		}
	}

	public static void setRecentChatVisible(boolean recentChatVisible) {
		logDebug("setRecentChatVisible: " + recentChatVisible);
		MegaApplication.recentChatVisible = recentChatVisible;
	}

	public static boolean isChatNotificationReceived() {
		return chatNotificationReceived;
	}

    public static void setChatNotificationReceived(boolean chatNotificationReceived) {
        MegaApplication.chatNotificationReceived = chatNotificationReceived;
    }

	public static long getOpenChatId() {
		return openChatId;
	}

	public String getLocalIpAddress(){
		return localIpAddress;
	}
	
	public void setLocalIpAddress(String ip){
		localIpAddress = ip;
	}

	public void showSharedFolderNotification(MegaNode n) {
		logDebug("showSharedFolderNotification");

		try {
			ArrayList<MegaShare> sharesIncoming = megaApi.getInSharesList();
			String name = "";
			for (int j = 0; j < sharesIncoming.size(); j++) {
				MegaShare mS = sharesIncoming.get(j);
				if (mS.getNodeHandle() == n.getHandle()) {
					MegaUser user = megaApi.getContact(mS.getUser());

					name = getMegaUserNameDB(user);
					if(name == null) name = "";
				}
			}

			String source = "<b>" + n.getName() + "</b> " + getString(R.string.incoming_folder_notification) + " " + toCDATA(name);
			Spanned notificationContent;
			if (android.os.Build.VERSION.SDK_INT >= android.os.Build.VERSION_CODES.N) {
				notificationContent = Html.fromHtml(source, Html.FROM_HTML_MODE_LEGACY);
			} else {
				notificationContent = Html.fromHtml(source);
			}

			int notificationId = NOTIFICATION_PUSH_CLOUD_DRIVE;
			String notificationChannelId = NOTIFICATION_CHANNEL_CLOUDDRIVE_ID;
			String notificationChannelName = NOTIFICATION_CHANNEL_CLOUDDRIVE_NAME;

			Intent intent = new Intent(this, ManagerActivityLollipop.class);
			intent.addFlags(Intent.FLAG_ACTIVITY_CLEAR_TOP);
			intent.setAction(ACTION_INCOMING_SHARED_FOLDER_NOTIFICATION);
			PendingIntent pendingIntent = PendingIntent.getActivity(this, 0 /* Request code */, intent,
					PendingIntent.FLAG_ONE_SHOT);

			Uri defaultSoundUri = RingtoneManager.getDefaultUri(RingtoneManager.TYPE_NOTIFICATION);
            String notificationTitle;
            if(n.hasChanged(MegaNode.CHANGE_TYPE_INSHARE) && !n.hasChanged(MegaNode.CHANGE_TYPE_NEW)){
                notificationTitle = getString(R.string.context_permissions_changed);
            }else{
                notificationTitle = getString(R.string.title_incoming_folder_notification);
            }
			if (android.os.Build.VERSION.SDK_INT >= android.os.Build.VERSION_CODES.O) {
				NotificationChannel channel = new NotificationChannel(notificationChannelId, notificationChannelName, NotificationManager.IMPORTANCE_HIGH);
				channel.setShowBadge(true);
				NotificationManager notificationManager = (NotificationManager) getApplicationContext().getSystemService(Context.NOTIFICATION_SERVICE);
				notificationManager.createNotificationChannel(channel);

				NotificationCompat.Builder notificationBuilderO = new NotificationCompat.Builder(this, notificationChannelId);
				notificationBuilderO
						.setSmallIcon(R.drawable.ic_stat_notify)
						.setContentTitle(notificationTitle)
						.setContentText(notificationContent)
						.setStyle(new NotificationCompat.BigTextStyle()
								.bigText(notificationContent))
						.setAutoCancel(true)
						.setSound(defaultSoundUri)
						.setContentIntent(pendingIntent)
						.setColor(ContextCompat.getColor(this, R.color.mega));

				Drawable d = getResources().getDrawable(R.drawable.ic_folder_incoming, getTheme());
				notificationBuilderO.setLargeIcon(((BitmapDrawable) d).getBitmap());

				notificationManager.notify(notificationId, notificationBuilderO.build());
			}
			else {
				NotificationCompat.Builder notificationBuilder = new NotificationCompat.Builder(this)
						.setSmallIcon(R.drawable.ic_stat_notify)
						.setContentTitle(notificationTitle)
						.setContentText(notificationContent)
						.setStyle(new NotificationCompat.BigTextStyle()
								.bigText(notificationContent))
						.setAutoCancel(true)
						.setSound(defaultSoundUri)
						.setContentIntent(pendingIntent);

				if (Build.VERSION.SDK_INT >= Build.VERSION_CODES.LOLLIPOP) {
					notificationBuilder.setColor(ContextCompat.getColor(this, R.color.mega));
				}

				Drawable d;

				if (android.os.Build.VERSION.SDK_INT >= Build.VERSION_CODES.LOLLIPOP) {
					d = getResources().getDrawable(R.drawable.ic_folder_incoming, getTheme());
				} else {
					d = ContextCompat.getDrawable(this, R.drawable.ic_folder_incoming);
				}

				notificationBuilder.setLargeIcon(((BitmapDrawable) d).getBitmap());


				if (Build.VERSION.SDK_INT <= Build.VERSION_CODES.N_MR1) {
					//API 25 = Android 7.1
					notificationBuilder.setPriority(Notification.PRIORITY_HIGH);
				} else {
					notificationBuilder.setPriority(NotificationManager.IMPORTANCE_HIGH);
				}

				NotificationManager notificationManager =
						(NotificationManager) getSystemService(Context.NOTIFICATION_SERVICE);

				notificationManager.notify(notificationId, notificationBuilder.build());
			}
		} catch (Exception e) {
			logError("Exception", e);
		}
	}

	public void sendSignalPresenceActivity(){
		logDebug("sendSignalPresenceActivity");
		if (megaChatApi != null) {
			if (megaChatApi.isSignalActivityRequired()) {
				megaChatApi.signalPresenceActivity();
			}
		}
	}

	@Override
	public void onRequestStart(MegaChatApiJava api, MegaChatRequest request) {
		logDebug("onRequestStart (CHAT): " + request.getRequestString());
	}

	@Override
	public void onRequestUpdate(MegaChatApiJava api, MegaChatRequest request) {
	}

	@Override
	public void onRequestFinish(MegaChatApiJava api, MegaChatRequest request, MegaChatError e) {
		logDebug("onRequestFinish (CHAT): " + request.getRequestString() + "_"+e.getErrorCode());
		if (request.getType() == MegaChatRequest.TYPE_SET_BACKGROUND_STATUS){
			logDebug("SET_BACKGROUND_STATUS: " + request.getFlag());
		}
		else if (request.getType() == MegaChatRequest.TYPE_LOGOUT) {
			logDebug("CHAT_TYPE_LOGOUT: " + e.getErrorCode() + "__" + e.getErrorString());

			try{
				if (megaChatApi != null){
					megaChatApi.removeChatRequestListener(this);
					megaChatApi.removeChatNotificationListener(this);
					megaChatApi.removeChatListener(this);
					megaChatApi.removeChatCallListener(callListener);
					registeredChatListeners = false;
				}
			}
			catch (Exception exc){}

			try{
				ShortcutBadger.applyCount(getApplicationContext(), 0);

				startService(new Intent(getApplicationContext(), BadgeIntentService.class).putExtra("badgeCount", 0));
			}
			catch (Exception exc){
				logError("EXCEPTION removing badge indicator", exc);
            }

			if(megaApi!=null){
				int loggedState = megaApi.isLoggedIn();
				logDebug("Login status on " + loggedState);
				if(loggedState==0){
					AccountController aC = new AccountController(this);
					aC.logoutConfirmed(this);

					if (isIsLoggingRunning()) {
						logDebug("Already in Login Activity, not necessary to launch it again");
						return;
					}

					Intent loginIntent = new Intent(this, LoginActivityLollipop.class);

					if (getUrlConfirmationLink() != null) {
						loginIntent.putExtra(VISIBLE_FRAGMENT,  LOGIN_FRAGMENT);
						loginIntent.putExtra(EXTRA_CONFIRMATION, getUrlConfirmationLink());
						if (isActivityVisible()) {
							loginIntent.setFlags(Intent.FLAG_ACTIVITY_NEW_TASK | Intent.FLAG_ACTIVITY_CLEAR_TOP);
						} else {
							loginIntent.addFlags(Intent.FLAG_ACTIVITY_NEW_TASK | Intent.FLAG_ACTIVITY_CLEAR_TASK);
						}
						loginIntent.setAction(ACTION_CONFIRM);
						setUrlConfirmationLink(null);
					} else if (isActivityVisible()) {
						loginIntent.addFlags(Intent.FLAG_ACTIVITY_NEW_TASK | Intent.FLAG_ACTIVITY_CLEAR_TASK);
					} else {
						loginIntent.addFlags(Intent.FLAG_ACTIVITY_NEW_TASK);
					}

					startActivity(loginIntent);
				}
				else{
					logDebug("Disable chat finish logout");
				}
			}
			else{

				AccountController aC = new AccountController(this);
				aC.logoutConfirmed(this);

				if(activityVisible){
					logDebug("Launch intent to login screen");
					Intent tourIntent = new Intent(this, LoginActivityLollipop.class);
					tourIntent.addFlags(Intent.FLAG_ACTIVITY_NEW_TASK | Intent.FLAG_ACTIVITY_CLEAR_TASK);
					this.startActivity(tourIntent);
				}
			}
		}
		else if (request.getType() == MegaChatRequest.TYPE_PUSH_RECEIVED) {
			logDebug("TYPE_PUSH_RECEIVED: " + e.getErrorCode() + "__" + e.getErrorString());
			stopService(new Intent(this, KeepAliveService.class));
			if(e.getErrorCode()==MegaChatError.ERROR_OK){
				logDebug("OK:TYPE_PUSH_RECEIVED");
				chatNotificationReceived = true;
				ChatAdvancedNotificationBuilder notificationBuilder;
				notificationBuilder =  ChatAdvancedNotificationBuilder.newInstance(this, megaApi, megaChatApi);
				notificationBuilder.generateChatNotification(request);
			}
			else{
				logError("Error TYPE_PUSH_RECEIVED: " + e.getErrorString());
			}
		}
	}

	@Override
	public void onRequestTemporaryError(MegaChatApiJava api, MegaChatRequest request, MegaChatError e) {
		logWarning("onRequestTemporaryError (CHAT): "+e.getErrorString());
	}

	public void updateBusinessStatus() {
		myAccountInfo.setBusinessStatusReceived(true);
		int status = megaApi.getBusinessStatus();
		if (status == BUSINESS_STATUS_EXPIRED
				|| (megaApi.isMasterBusinessAccount() && status == BUSINESS_STATUS_GRACE_PERIOD)){
			myAccountInfo.setShouldShowBusinessAlert(true);
		}
		sendBroadcastUpdateAccountDetails();
	}

	@Override
	public void onChatListItemUpdate(MegaChatApiJava api, MegaChatListItem item) {

	}

	@Override
	public void onChatInitStateUpdate(MegaChatApiJava api, int newState) {

	}

	@Override
	public void onChatOnlineStatusUpdate(MegaChatApiJava api, long userhandle, int status, boolean inProgress) {

	}

	@Override
	public void onChatPresenceConfigUpdate(MegaChatApiJava api, MegaChatPresenceConfig config) {
		if(config.isPending()==false){
			logDebug("Launch local broadcast");
			Intent intent = new Intent(BROADCAST_ACTION_INTENT_SIGNAL_PRESENCE);
			LocalBroadcastManager.getInstance(getApplicationContext()).sendBroadcast(intent);
		}
	}

	@Override
	public void onChatConnectionStateUpdate(MegaChatApiJava api, long chatid, int newState) {

	}

	@Override
	public void onChatPresenceLastGreen(MegaChatApiJava api, long userhandle, int lastGreen) {

	}


	public void updateAppBadge(){
		logDebug("updateAppBadge");

		int totalHistoric = 0;
		int totalIpc = 0;
		if(megaApi!=null && megaApi.getRootNode()!=null){
			totalHistoric = megaApi.getNumUnreadUserAlerts();
			ArrayList<MegaContactRequest> requests = megaApi.getIncomingContactRequests();
			if(requests!=null) {
				totalIpc = requests.size();
			}
		}

		int chatUnread = 0;
		if (megaChatApi != null) {
			chatUnread = megaChatApi.getUnreadChats();
		}

		int totalNotifications = totalHistoric + totalIpc + chatUnread;
		//Add Android version check if needed
		if (totalNotifications == 0) {
			//Remove badge indicator - no unread chats
			ShortcutBadger.applyCount(getApplicationContext(), 0);
			//Xiaomi support
			startService(new Intent(getApplicationContext(), BadgeIntentService.class).putExtra("badgeCount", 0));
		} else {
			//Show badge with indicator = unread
			ShortcutBadger.applyCount(getApplicationContext(), Math.abs(totalNotifications));
			//Xiaomi support
			startService(new Intent(getApplicationContext(), BadgeIntentService.class).putExtra("badgeCount", totalNotifications));
		}
	}

	@Override
	public void onChatNotification(MegaChatApiJava api, long chatid, MegaChatMessage msg) {
		logDebug("onChatNotification");

		updateAppBadge();

		if(MegaApplication.getOpenChatId() == chatid){
			logDebug("Do not update/show notification - opened chat");
			return;
		}

		if(isRecentChatVisible()){
			logDebug("Do not show notification - recent chats shown");
			return;
		}

		if(activityVisible){

			try{
				if(msg!=null){

					NotificationManager mNotificationManager = (NotificationManager) getSystemService(NOTIFICATION_SERVICE);
					mNotificationManager.cancel(NOTIFICATION_GENERAL_PUSH_CHAT);

					if(msg.getStatus()==MegaChatMessage.STATUS_NOT_SEEN){
						if(msg.getType()==MegaChatMessage.TYPE_NORMAL||msg.getType()==MegaChatMessage.TYPE_CONTACT_ATTACHMENT||msg.getType()==MegaChatMessage.TYPE_NODE_ATTACHMENT||msg.getType()==MegaChatMessage.TYPE_REVOKE_NODE_ATTACHMENT){
							if(msg.isDeleted()){
								logDebug("Message deleted");

								megaChatApi.pushReceived(false);
							}
							else if(msg.isEdited()){
								logDebug("Message edited");
								megaChatApi.pushReceived(false);
							}
							else{
								logDebug("New normal message");
								megaChatApi.pushReceived(true);
							}
						}
						else if(msg.getType()==MegaChatMessage.TYPE_TRUNCATE){
							logDebug("New TRUNCATE message");
							megaChatApi.pushReceived(false);
						}
					}
					else{
						logDebug("Message SEEN");
						megaChatApi.pushReceived(false);
					}
				}
			}
			catch (Exception e){
				logError("EXCEPTION when showing chat notification", e);
			}
		}
		else{
			logDebug("Do not notify chat messages: app in background");
		}
	}

	private void checkOneCall(long chatId) {
		logDebug("One call : Chat Id = " + chatId + ", openCall Chat Id = " + openCallChatId);
		if (openCallChatId == chatId) {
			logDebug("The call is already opened");
			return;
		}

		MegaChatCall callToLaunch = megaChatApi.getChatCall(chatId);
		if (callToLaunch == null || callToLaunch.getStatus() > MegaChatCall.CALL_STATUS_IN_PROGRESS){
			logWarning("Launch not in correct status");
			return;
		}

		logDebug("Open the call");
		if (shouldNotify(this) && !isActivityVisible()) {
            PowerManager pm = (PowerManager) getApplicationContext().getSystemService(Context.POWER_SERVICE);
			if (pm != null) {
				wakeLock = pm.newWakeLock(PowerManager.PARTIAL_WAKE_LOCK, ":MegaIncomingCallPowerLock");
			}
			if (!wakeLock.isHeld()) {
				wakeLock.acquire(10 * 1000);
			}
			toIncomingCall(this, callToLaunch, megaChatApi);
		} else {
            launchCallActivity(callToLaunch);
		}
	}

	private void checkSeveralCall(MegaHandleList listAllCalls, int callStatus) {
		logDebug("Several calls = " + listAllCalls.size() + "- Current call Status: " + callStatusToString(callStatus));
		if (callStatus == MegaChatCall.CALL_STATUS_RECONNECTING || (callStatus == MegaChatCall.CALL_STATUS_RING_IN && participatingInACall())) {
			logDebug("Several calls: show notification");
			checkQueuedCalls();
			return;
		}

		MegaHandleList handleList = megaChatApi.getChatCalls(callStatus);
		if (handleList == null || handleList.size() == 0) return;

		for (int i = 0; i < handleList.size(); i++) {
			if (openCallChatId != handleList.get(i)) {
				MegaChatCall callToLaunch = megaChatApi.getChatCall(handleList.get(i));
				if (callToLaunch != null) {
					logDebug("Open call");
					launchCallActivity(callToLaunch);
					break;
				}
			} else {
				logDebug("The call is already opened");
			}
		}
	}

	private void removeValues(long chatId) {
		removeStatusVideoAndSpeaker(chatId);
<<<<<<< HEAD

        if (!existsAnOgoingOrIncomingCall()) {
            removeRTCAudioManager();
            removeRTCAudioManagerRingIn();
        } else if (participatingInACall()) {
            removeRTCAudioManagerRingIn();
        }
=======
		removeChatAudioManager();
        removeRTCAudioManager();
>>>>>>> 460787bb
	}

	private void checkCallDestroyed(long chatId, long callId, int termCode, boolean isIgnored, boolean isLocalTermCode) {
		removeValues(chatId);
		if (shouldNotify(this)) {
			toSystemSettingNotification(this);
		}
		cancelIncomingCallNotification(this);
		if (wakeLock != null && wakeLock.isHeld()) {
			wakeLock.release();
		}

		clearIncomingCallNotification(callId);
		//Show missed call if time out ringing (for incoming calls)
		try {

			if ((termCode == MegaChatCall.TERM_CODE_ANSWER_TIMEOUT || termCode == MegaChatCall.TERM_CODE_CALL_REQ_CANCEL) && !isIgnored) {
				logDebug("TERM_CODE_ANSWER_TIMEOUT");
				if (!isLocalTermCode) {
					logDebug("localTermCodeNotLocal");
					try {
						ChatAdvancedNotificationBuilder notificationBuilder = ChatAdvancedNotificationBuilder.newInstance(this, megaApi, megaChatApi);
						notificationBuilder.showMissedCallNotification(chatId, callId);
					} catch (Exception e) {
						logError("EXCEPTION when showing missed call notification", e);
					}
				}
			}
		} catch (Exception e) {
			logError("EXCEPTION when showing missed call notification", e);
		}
	}

	private void removeStatusVideoAndSpeaker(long chatId){
		hashMapSpeaker.remove(chatId);
		hashMapVideo.remove(chatId);
	}

    /**
     * Create or update the AppRTCAudioManager for the in progress call.
     *
<<<<<<< HEAD
     * @param isSpeakerOn Speaker status.
     * @param callStatus  Call status.
     */
    public void createRTCAudioManager(boolean isSpeakerOn, int callStatus) {
        if (callStatus == MegaChatCall.CALL_STATUS_RING_IN) {
            if (rtcAudioManagerRingInCall != null) {
                removeRTCAudioManagerRingIn();
            }
            rtcAudioManagerRingInCall = AppRTCAudioManager.create(this, false, callStatus);
        } else {
            if (rtcAudioManager != null) {
                return;
            }
            logDebug("Creating RTC Audio Manager");
            rtcAudioManager = AppRTCAudioManager.create(this, isSpeakerOn, callStatus);
        }
    }

    /**
     * Remove the incoming call AppRTCAudioManager.
     */
    private void removeRTCAudioManagerRingIn() {
        if (rtcAudioManagerRingInCall == null)
            return;

        try {
            logDebug("Removing RTC Audio Manager");
            rtcAudioManagerRingInCall.stop();
            rtcAudioManagerRingInCall = null;
        } catch (Exception e) {
            logError("Exception stopping speaker audio manager", e);
        }
    }

    /**
     * Remove the ongoing call AppRTCAudioManager.
     */
    private void removeRTCAudioManager() {
        if (rtcAudioManager == null)
            return;

        try {
            logDebug("Removing RTC Audio Manager");
            rtcAudioManager.stop();
            rtcAudioManager = null;
        } catch (Exception e) {
            logError("Exception stopping speaker audio manager", e);
        }
    }

    /**
     * Method for updating the call status of the Audio Manger.
     *
     * @param callStatus Call status.
     */
    private void updateRTCAudioMangerTypeStatus(int callStatus) {
        removeRTCAudioManagerRingIn();
        stopSounds();
        if (rtcAudioManager != null) {
            rtcAudioManager.setTypeStatus(callStatus);
        }
    }

    /**
     * Method for updating the call status of the Speaker status .
     *
     * @param isSpeakerOn If the speaker is on.
     * @param callStatus  Call status.
     */
    public void updateSpeakerStatus(boolean isSpeakerOn, int callStatus) {
        if (rtcAudioManager != null) {
            rtcAudioManager.updateSpeakerStatus(isSpeakerOn, callStatus);
            return;
        }

        createRTCAudioManager(isSpeakerOn, callStatus);
    }

    /**
     * Activate the proximity sensor.
     */
    public void startProximitySensor() {
        if (rtcAudioManager != null) {
            logDebug("Starting proximity sensor...");
            rtcAudioManager.startProximitySensor();
            rtcAudioManager.setOnProximitySensorListener(isNear -> {
                Intent intent = new Intent(BROADCAST_ACTION_INTENT_PROXIMITY_SENSOR);
                intent.putExtra(UPDATE_PROXIMITY_SENSOR_STATUS, isNear);
                LocalBroadcastManager.getInstance(getApplicationContext()).sendBroadcast(intent);
            });
        }
    }

    /**
     * Deactivates the proximity sensor
     */
    public void unregisterProximitySensor() {
        if (rtcAudioManager != null) {
            logDebug("Stopping proximity sensor...");
            rtcAudioManager.unregisterProximitySensor();
        }
    }

    /**
     * Method for stopping the sound of incoming or outgoing calls.
     */
    public void stopSounds() {
        if (rtcAudioManager != null) {
            rtcAudioManager.stopAudioSignals();
        }
        if (rtcAudioManagerRingInCall != null) {
            rtcAudioManagerRingInCall.stopAudioSignals();
        }
    }
=======
     * @param isSpeakerOn the speaker status.
     */
    public void createRTCAudioManager(boolean isSpeakerOn) {
        if (rtcAudioManager != null) {
            logDebug("Updating RTC Audio Manager values...");
            rtcAudioManager.updateSpeakerStatus(isSpeakerOn);
            return;
        }

        logDebug("Creating RTC Audio Manager...");
        rtcAudioManager = AppRTCAudioManager.create(this, isSpeakerOn);
        startProximitySensor();
        rtcAudioManager.setOnProximitySensorListener(isNear -> {
            Intent intent = new Intent(BROADCAST_ACTION_INTENT_PROXIMITY_SENSOR);
            intent.putExtra(UPDATE_PROXIMITY_SENSOR_STATUS, isNear);
            LocalBroadcastManager.getInstance(getApplicationContext()).sendBroadcast(intent);
        });
    }

    /**
     * Remove the AppRTCAudioManager.
     */
    public void removeRTCAudioManager() {
        if (rtcAudioManager == null)
            return;

        try {
            logDebug("Removing RTC Audio Manager...");
            unregisterProximitySensor();
            rtcAudioManager.stop();
            rtcAudioManager = null;
        } catch (Exception e) {
            logError("Exception stopping speaker audio manager", e);
        }
    }

    /**
     * Activate the proximity sensor.
     */
    public void startProximitySensor() {
        if (rtcAudioManager != null) {
            logDebug("Starting proximity sensor...");
            rtcAudioManager.startProximitySensor();
        }
    }

    /**
     * Deactivates the proximity sensor
     */
    public void unregisterProximitySensor() {
        if (rtcAudioManager != null) {
            logDebug("Stopping proximity sensor...");
            rtcAudioManager.unregisterProximitySensor();
        }
    }

    /**
     * Create the ChatAudioManager for the incoming and outgoing call.
     */
	public void createChatAudioManager() {
		if (chatAudioManager != null)
			return;

        logDebug("Creating Chat Audio Manager...");
		chatAudioManager = ChatAudioManager.create(getApplicationContext());
	}

    /**
     * Remove the ChatAudioManager.
     */
	public void removeChatAudioManager() {
		if (chatAudioManager == null) {
			return;
		}

        logDebug("Removing Chat Audio Manager...");
		chatAudioManager.stopAudioSignals();
		chatAudioManager = null;
	}

    /**
     * Update the values of the ChatAudioManager depending on the call status.
     *
     * @param callStatus The current call status.
     */
	public void setAudioManagerValues(int callStatus){
        if (chatAudioManager != null) {
			MegaHandleList listCallsRequest = megaChatApi.getChatCalls(MegaChatCall.CALL_STATUS_REQUEST_SENT);
			MegaHandleList listCallsRing = megaChatApi.getChatCalls(MegaChatCall.CALL_STATUS_RING_IN);
			chatAudioManager.setAudioManagerValues(callStatus, listCallsRequest, listCallsRing);
		}
	}
>>>>>>> 460787bb

	public void checkQueuedCalls() {
		logDebug("checkQueuedCalls");
		try {
			stopService(new Intent(this, IncomingCallService.class));
			ChatAdvancedNotificationBuilder notificationBuilder = ChatAdvancedNotificationBuilder.newInstance(this, megaApi, megaChatApi);
			notificationBuilder.checkQueuedCalls();
		} catch (Exception e) {
			logError("EXCEPTION", e);
		}
	}

	public void launchCallActivity(MegaChatCall call) {
		logDebug("Show the call " + callStatusToString(call.getStatus()) + " screen.");
		MegaApplication.setShowPinScreen(false);
		Intent i = new Intent(this, ChatCallActivity.class);
		i.putExtra(CHAT_ID, call.getChatid());
		i.putExtra(CALL_ID, call.getId());
        i.addFlags(Intent.FLAG_ACTIVITY_NEW_TASK);
        startActivity(i);

		MegaChatRoom chatRoom = megaChatApi.getChatRoom(call.getChatid());
		logDebug("Launch call: " + getTitleChat(chatRoom));
		if (call.getStatus() == MegaChatCall.CALL_STATUS_REQUEST_SENT || call.getStatus() == MegaChatCall.CALL_STATUS_RING_IN) {
			setCallLayoutStatus(call.getChatid(), true);
		}
	}

	public void clearIncomingCallNotification(long chatCallId) {
		logDebug("Chat ID: " + chatCallId);

		try {
			NotificationManager notificationManager = (NotificationManager) getSystemService(NOTIFICATION_SERVICE);

			String notificationCallId = MegaApiJava.userHandleToBase64(chatCallId);
			int notificationId = (notificationCallId).hashCode();

			notificationManager.cancel(notificationId);
		} catch (Exception e) {
			logError("EXCEPTION", e);
		}
	}

	public static boolean isShowRichLinkWarning() {
		return showRichLinkWarning;
	}

	public static void setShowRichLinkWarning(boolean showRichLinkWarning) {
		MegaApplication.showRichLinkWarning = showRichLinkWarning;
	}

	public static boolean isEnabledGeoLocation() {
		return enabledGeoLocation;
	}

	public static void setEnabledGeoLocation(boolean enabledGeoLocation) {
		MegaApplication.enabledGeoLocation = enabledGeoLocation;
	}

	public static int getCounterNotNowRichLinkWarning() {
		return counterNotNowRichLinkWarning;
	}

	public static void setCounterNotNowRichLinkWarning(int counterNotNowRichLinkWarning) {
		MegaApplication.counterNotNowRichLinkWarning = counterNotNowRichLinkWarning;
	}

	public static boolean isEnabledRichLinks() {
		return enabledRichLinks;
	}

	public static void setEnabledRichLinks(boolean enabledRichLinks) {
		MegaApplication.enabledRichLinks = enabledRichLinks;
	}

	public static int isDisableFileVersions() {
		return disableFileVersions;
	}

	public static void setDisableFileVersions(boolean disableFileVersions) {
		if(disableFileVersions){
			MegaApplication.disableFileVersions = 1;
		}
		else{
			MegaApplication.disableFileVersions = 0;
		}
	}

	public boolean isEsid() {
		return esid;
	}

	public void setEsid(boolean esid) {
		this.esid = esid;
	}

	public static boolean isClosedChat() {
		return closedChat;
	}

	public static void setClosedChat(boolean closedChat) {
		MegaApplication.closedChat = closedChat;
	}

	public MyAccountInfo getMyAccountInfo() {
		return myAccountInfo;
	}

	public static boolean getSpeakerStatus(long chatId) {
		boolean entryExists = hashMapSpeaker.containsKey(chatId);
		if (entryExists) {
			return hashMapSpeaker.get(chatId);
		}
		setSpeakerStatus(chatId, false);
		return false;
	}

	public static void setSpeakerStatus(long chatId, boolean speakerStatus) {
		hashMapSpeaker.put(chatId, speakerStatus);
	}

	public static boolean getVideoStatus(long chatId) {
		boolean entryExists = hashMapVideo.containsKey(chatId);
		if (entryExists) {
			return hashMapVideo.get(chatId);
		}
		setVideoStatus(chatId, false);
		return false;
	}

	public static void setVideoStatus(long chatId, boolean videoStatus) {
		hashMapVideo.put(chatId, videoStatus);
	}
	public static boolean getCallLayoutStatus(long chatId) {
		boolean entryExists = hashMapCallLayout.containsKey(chatId);
		if (entryExists) {
			return hashMapCallLayout.get(chatId);
		}
		setCallLayoutStatus(chatId, false);
		return false;
	}

	public static void setCallLayoutStatus(long chatId, boolean callLayoutStatus) {
		hashMapCallLayout.put(chatId, callLayoutStatus);
	}

	public int getStorageState() {
	    return storageState;
	}

    public void setStorageState(int state) {
	    this.storageState = state;
	}

    @Override
    public void unregisterReceiver(BroadcastReceiver receiver) {
        super.unregisterReceiver(receiver);
        LocalBroadcastManager.getInstance(this).unregisterReceiver(logoutReceiver);
	}

    public static boolean isVerifySMSShowed() {
		return isVerifySMSShowed;
	}

	public static void setIsBlockedDueToWeakAccount(boolean isBlockedDueToWeakAccount) {
		MegaApplication.isBlockedDueToWeakAccount = isBlockedDueToWeakAccount;
	}

	public static boolean isBlockedDueToWeakAccount() {
		return isBlockedDueToWeakAccount;
	}

	public static void setIsWebOpenDueToEmailVerification(boolean isWebOpenDueToEmailVerification) {
		MegaApplication.isWebOpenDueToEmailVerification = isWebOpenDueToEmailVerification;
	}

	public static boolean isWebOpenDueToEmailVerification() {
		return isWebOpenDueToEmailVerification;
	}

	public void setIsLoggingRunning (boolean isLoggingRunning) {
		MegaApplication.isLoggingRunning = isLoggingRunning;
	}

	public boolean isIsLoggingRunning() {
		return isLoggingRunning;
	}
}<|MERGE_RESOLUTION|>--- conflicted
+++ resolved
@@ -158,15 +158,8 @@
 
 	private NetworkStateReceiver networkStateReceiver;
 	private BroadcastReceiver logoutReceiver;
-<<<<<<< HEAD
     private AppRTCAudioManager rtcAudioManager = null;
     private AppRTCAudioManager rtcAudioManagerRingInCall = null;
-=======
-	private ChatAudioManager chatAudioManager = null;
-    private AppRTCAudioManager rtcAudioManager = null;
-
-    private static MegaApplication singleApplicationInstance;
->>>>>>> 460787bb
 
     private static MegaApplication singleApplicationInstance;
 
@@ -453,17 +446,8 @@
 							logError("Calls not found");
 							return;
 						}
-
-<<<<<<< HEAD
-						logDebug("Call status is "+callStatusToString(callStatus));
-
 						if (callStatus == MegaChatCall.CALL_STATUS_RING_IN) {
 							createRTCAudioManager(false, callStatus);
-=======
-						if (callStatus == MegaChatCall.CALL_STATUS_RING_IN || callStatus == MegaChatCall.CALL_STATUS_REQUEST_SENT) {
-                            createChatAudioManager();
-							setAudioManagerValues(callStatus);
->>>>>>> 460787bb
 						}
 
 						if (callStatus == MegaChatCall.CALL_STATUS_IN_PROGRESS
@@ -1313,7 +1297,6 @@
 
 	private void removeValues(long chatId) {
 		removeStatusVideoAndSpeaker(chatId);
-<<<<<<< HEAD
 
         if (!existsAnOgoingOrIncomingCall()) {
             removeRTCAudioManager();
@@ -1321,10 +1304,6 @@
         } else if (participatingInACall()) {
             removeRTCAudioManagerRingIn();
         }
-=======
-		removeChatAudioManager();
-        removeRTCAudioManager();
->>>>>>> 460787bb
 	}
 
 	private void checkCallDestroyed(long chatId, long callId, int termCode, boolean isIgnored, boolean isLocalTermCode) {
@@ -1366,7 +1345,6 @@
     /**
      * Create or update the AppRTCAudioManager for the in progress call.
      *
-<<<<<<< HEAD
      * @param isSpeakerOn Speaker status.
      * @param callStatus  Call status.
      */
@@ -1481,100 +1459,6 @@
             rtcAudioManagerRingInCall.stopAudioSignals();
         }
     }
-=======
-     * @param isSpeakerOn the speaker status.
-     */
-    public void createRTCAudioManager(boolean isSpeakerOn) {
-        if (rtcAudioManager != null) {
-            logDebug("Updating RTC Audio Manager values...");
-            rtcAudioManager.updateSpeakerStatus(isSpeakerOn);
-            return;
-        }
-
-        logDebug("Creating RTC Audio Manager...");
-        rtcAudioManager = AppRTCAudioManager.create(this, isSpeakerOn);
-        startProximitySensor();
-        rtcAudioManager.setOnProximitySensorListener(isNear -> {
-            Intent intent = new Intent(BROADCAST_ACTION_INTENT_PROXIMITY_SENSOR);
-            intent.putExtra(UPDATE_PROXIMITY_SENSOR_STATUS, isNear);
-            LocalBroadcastManager.getInstance(getApplicationContext()).sendBroadcast(intent);
-        });
-    }
-
-    /**
-     * Remove the AppRTCAudioManager.
-     */
-    public void removeRTCAudioManager() {
-        if (rtcAudioManager == null)
-            return;
-
-        try {
-            logDebug("Removing RTC Audio Manager...");
-            unregisterProximitySensor();
-            rtcAudioManager.stop();
-            rtcAudioManager = null;
-        } catch (Exception e) {
-            logError("Exception stopping speaker audio manager", e);
-        }
-    }
-
-    /**
-     * Activate the proximity sensor.
-     */
-    public void startProximitySensor() {
-        if (rtcAudioManager != null) {
-            logDebug("Starting proximity sensor...");
-            rtcAudioManager.startProximitySensor();
-        }
-    }
-
-    /**
-     * Deactivates the proximity sensor
-     */
-    public void unregisterProximitySensor() {
-        if (rtcAudioManager != null) {
-            logDebug("Stopping proximity sensor...");
-            rtcAudioManager.unregisterProximitySensor();
-        }
-    }
-
-    /**
-     * Create the ChatAudioManager for the incoming and outgoing call.
-     */
-	public void createChatAudioManager() {
-		if (chatAudioManager != null)
-			return;
-
-        logDebug("Creating Chat Audio Manager...");
-		chatAudioManager = ChatAudioManager.create(getApplicationContext());
-	}
-
-    /**
-     * Remove the ChatAudioManager.
-     */
-	public void removeChatAudioManager() {
-		if (chatAudioManager == null) {
-			return;
-		}
-
-        logDebug("Removing Chat Audio Manager...");
-		chatAudioManager.stopAudioSignals();
-		chatAudioManager = null;
-	}
-
-    /**
-     * Update the values of the ChatAudioManager depending on the call status.
-     *
-     * @param callStatus The current call status.
-     */
-	public void setAudioManagerValues(int callStatus){
-        if (chatAudioManager != null) {
-			MegaHandleList listCallsRequest = megaChatApi.getChatCalls(MegaChatCall.CALL_STATUS_REQUEST_SENT);
-			MegaHandleList listCallsRing = megaChatApi.getChatCalls(MegaChatCall.CALL_STATUS_RING_IN);
-			chatAudioManager.setAudioManagerValues(callStatus, listCallsRequest, listCallsRing);
-		}
-	}
->>>>>>> 460787bb
 
 	public void checkQueuedCalls() {
 		logDebug("checkQueuedCalls");
