--- conflicted
+++ resolved
@@ -155,12 +155,9 @@
     private static boolean isBlockedDueToWeakAccount = false;
 	private static boolean isWebOpenDueToEmailVerification = false;
 	private static boolean isLoggingRunning = false;
-<<<<<<< HEAD
 	private static boolean isReactionFromKeyboard = false;
-=======
 	private static boolean isWaitingForCall = false;
 	private static long userWaitingForCall = MEGACHAT_INVALID_HANDLE;
->>>>>>> 0fa36b97
 
 	MegaChatApiAndroid megaChatApi = null;
 
