--- conflicted
+++ resolved
@@ -112,11 +112,7 @@
 
 	final String TAG = "MegaApplication";
 
-<<<<<<< HEAD
 	static final public String USER_AGENT = "MEGAAndroid/3.8.2_340";
-=======
-	static final public String USER_AGENT = "MEGAAndroid/3.8.1_339";
->>>>>>> f336525d
 
     private static PushNotificationSettingManagement pushNotificationSettingManagement;
     DatabaseHandler dbH;
