package mega.privacy.android.app;

import android.app.Activity;
import android.app.Application;
import android.app.KeyguardManager;
import android.app.Notification;
import android.app.NotificationChannel;
import android.app.NotificationManager;
import android.app.PendingIntent;
import android.content.BroadcastReceiver;
import android.content.Context;
import android.content.Intent;
import android.content.IntentFilter;
import android.content.pm.PackageInfo;
import android.content.pm.PackageManager;
import android.content.pm.PackageManager.NameNotFoundException;
import android.graphics.drawable.BitmapDrawable;
import android.graphics.drawable.Drawable;
import android.media.AudioManager;
import android.media.RingtoneManager;
import android.net.Uri;
import android.os.Build;
import android.os.Bundle;
import android.os.Handler;
import android.os.PowerManager;

import androidx.annotation.NonNull;
import androidx.annotation.Nullable;
import androidx.multidex.MultiDexApplication;
import androidx.emoji.text.EmojiCompat;
import androidx.emoji.text.FontRequestEmojiCompatConfig;
import androidx.emoji.bundled.BundledEmojiCompatConfig;
import androidx.core.app.NotificationCompat;
import androidx.core.content.ContextCompat;
import androidx.localbroadcastmanager.content.LocalBroadcastManager;
import androidx.core.provider.FontRequest;
import android.text.Html;
import android.text.Spanned;
import android.util.Log;
import com.facebook.drawee.backends.pipeline.Fresco;
import org.webrtc.ContextUtils;

import java.util.ArrayList;
import java.util.HashMap;
import java.util.Locale;

import me.leolin.shortcutbadger.ShortcutBadger;
import mega.privacy.android.app.components.transferWidget.TransfersManagement;
import mega.privacy.android.app.components.twemoji.EmojiManager;
import mega.privacy.android.app.components.twemoji.EmojiManagerShortcodes;
import mega.privacy.android.app.components.twemoji.TwitterEmojiProvider;
import mega.privacy.android.app.fcm.ChatAdvancedNotificationBuilder;
import mega.privacy.android.app.fcm.IncomingCallService;
import mega.privacy.android.app.listeners.GetAttrUserListener;
import mega.privacy.android.app.listeners.GlobalListener;
import mega.privacy.android.app.listeners.CallListener;
import mega.privacy.android.app.fcm.KeepAliveService;
import mega.privacy.android.app.lollipop.LoginActivityLollipop;
import mega.privacy.android.app.lollipop.ManagerActivityLollipop;
import mega.privacy.android.app.lollipop.megachat.AppRTCAudioManager;
import mega.privacy.android.app.lollipop.MyAccountInfo;
import mega.privacy.android.app.lollipop.controllers.AccountController;
import mega.privacy.android.app.lollipop.megachat.BadgeIntentService;
import mega.privacy.android.app.lollipop.megachat.calls.ChatCallActivity;
import mega.privacy.android.app.receivers.NetworkStateReceiver;
import nz.mega.sdk.MegaAccountSession;
import nz.mega.sdk.MegaApiAndroid;
import nz.mega.sdk.MegaApiJava;
import nz.mega.sdk.MegaChatApiAndroid;
import nz.mega.sdk.MegaChatApiJava;
import nz.mega.sdk.MegaChatCall;
import nz.mega.sdk.MegaChatError;
import nz.mega.sdk.MegaChatListItem;
import nz.mega.sdk.MegaChatListenerInterface;
import nz.mega.sdk.MegaChatMessage;
import nz.mega.sdk.MegaChatNotificationListenerInterface;
import nz.mega.sdk.MegaChatPresenceConfig;
import nz.mega.sdk.MegaChatRequest;
import nz.mega.sdk.MegaChatRequestListenerInterface;
import nz.mega.sdk.MegaChatRoom;
import nz.mega.sdk.MegaContactRequest;
import nz.mega.sdk.MegaError;
import nz.mega.sdk.MegaHandleList;
import nz.mega.sdk.MegaNode;
import nz.mega.sdk.MegaPricing;
import nz.mega.sdk.MegaRequest;
import nz.mega.sdk.MegaRequestListenerInterface;
import nz.mega.sdk.MegaShare;
import nz.mega.sdk.MegaUser;

import static mega.privacy.android.app.utils.AlertsAndWarnings.showOverDiskQuotaPaywallWarning;
import static mega.privacy.android.app.utils.CacheFolderManager.*;
import static mega.privacy.android.app.constants.BroadcastConstants.*;
import static mega.privacy.android.app.utils.ChatUtil.*;
import static mega.privacy.android.app.utils.Constants.*;
import static mega.privacy.android.app.utils.DBUtil.*;
import static mega.privacy.android.app.utils.IncomingCallNotification.*;
import static mega.privacy.android.app.utils.JobUtil.*;
import static mega.privacy.android.app.utils.CallUtil.*;
import static mega.privacy.android.app.utils.LogUtil.*;
import static mega.privacy.android.app.utils.TimeUtils.*;
import static mega.privacy.android.app.utils.Util.*;
import static mega.privacy.android.app.utils.ContactUtil.*;
import static nz.mega.sdk.MegaApiJava.*;
import static nz.mega.sdk.MegaChatApiJava.MEGACHAT_INVALID_HANDLE;

public class MegaApplication extends MultiDexApplication implements Application.ActivityLifecycleCallbacks, MegaChatRequestListenerInterface, MegaChatNotificationListenerInterface, NetworkStateReceiver.NetworkStateReceiverListener, MegaChatListenerInterface {

	final String TAG = "MegaApplication";

	static final public String USER_AGENT = "MEGAAndroid/3.7.9_327";

	private static TransfersManagement transfersManagement;

	DatabaseHandler dbH;
	MegaApiAndroid megaApi;
	MegaApiAndroid megaApiFolder;
	String localIpAddress = "";
	BackgroundRequestListener requestListener;
	final static public String APP_KEY = "6tioyn8ka5l6hty";
	final static private String APP_SECRET = "hfzgdtrma231qdm";

	MyAccountInfo myAccountInfo;
	boolean esid = false;

	private int storageState = MegaApiJava.STORAGE_STATE_UNKNOWN; //Default value

	// The current App Activity
	private Activity currentActivity = null;

	// Attributes to detect if app changes between background and foreground
	// Keep the count of number of Activities in the started state
	private int activityReferences = 0;
	// Flag to indicate if the current Activity is going through configuration change like orientation switch
	private boolean isActivityChangingConfigurations = false;

	private static boolean isLoggingIn = false;
	private static boolean firstConnect = true;

	private static final boolean USE_BUNDLED_EMOJI = false;

	private static boolean showInfoChatMessages = false;

	private static boolean showPinScreen = true;

	private static long openChatId = -1;

	private static boolean closedChat = true;
	private static HashMap<Long, Boolean> hashMapVideo = new HashMap<>();
	private static HashMap<Long, Boolean> hashMapSpeaker = new HashMap<>();
	private static HashMap<Long, Boolean> hashMapCallLayout = new HashMap<>();

	private static long openCallChatId = -1;

	private static boolean showRichLinkWarning = false;
	private static int counterNotNowRichLinkWarning = -1;
	private static boolean enabledRichLinks = false;

	private static boolean enabledGeoLocation = false;

	private static int disableFileVersions = -1;

	private static boolean recentChatVisible = false;
	private static boolean chatNotificationReceived = false;

	private static String urlConfirmationLink = null;

	private static boolean registeredChatListeners = false;

	private static boolean isVerifySMSShowed = false;

    private static boolean isBlockedDueToWeakAccount = false;
	private static boolean isWebOpenDueToEmailVerification = false;
	private static boolean isLoggingRunning = false;
	private static boolean isReactionFromKeyboard = false;
	private static boolean isWaitingForCall = false;
	private static long userWaitingForCall = MEGACHAT_INVALID_HANDLE;

	private static boolean verifyingCredentials;

	MegaChatApiAndroid megaChatApi = null;

	private NetworkStateReceiver networkStateReceiver;
	private BroadcastReceiver logoutReceiver;
    private AppRTCAudioManager rtcAudioManager = null;
    private AppRTCAudioManager rtcAudioManagerRingInCall;

    private static MegaApplication singleApplicationInstance;

	private PowerManager.WakeLock wakeLock;
	private CallListener callListener = new CallListener();

	@Override
	public void networkAvailable() {
		logDebug("Net available: Broadcast to ManagerActivity");
		Intent intent = new Intent(BROADCAST_ACTION_INTENT_CONNECTIVITY_CHANGE);
		intent.putExtra("actionType", GO_ONLINE);
		sendBroadcast(intent);
	}

	@Override
	public void networkUnavailable() {
		logDebug("Net unavailable: Broadcast to ManagerActivity");
		Intent intent = new Intent(BROADCAST_ACTION_INTENT_CONNECTIVITY_CHANGE);
		intent.putExtra("actionType", GO_OFFLINE);
		sendBroadcast(intent);
	}

	public static void smsVerifyShowed(boolean isShowed) {
	    isVerifySMSShowed = isShowed;
    }

	@Override
	public void onActivityCreated(@NonNull Activity activity, @Nullable Bundle savedInstanceState) {

	}

	@Override
	public void onActivityStarted(@NonNull Activity activity) {
		currentActivity = activity;
    	if (++activityReferences == 1 && !isActivityChangingConfigurations) {
			logInfo("App enters foreground");
			if (storageState == STORAGE_STATE_PAYWALL) {
				showOverDiskQuotaPaywallWarning();
			}
		}
	}

	@Override
	public void onActivityResumed(@NonNull Activity activity) {
		if (!activity.equals(currentActivity)) {
			currentActivity = activity;
		}
	}

	@Override
	public void onActivityPaused(@NonNull Activity activity) {
    	if (activity.equals(currentActivity)) {
    		currentActivity = null;
		}
	}

	@Override
	public void onActivityStopped(@NonNull Activity activity) {
		isActivityChangingConfigurations = activity.isChangingConfigurations();
		if (--activityReferences == 0 && !isActivityChangingConfigurations) {
			logInfo("App enters background");
		}
	}

	@Override
	public void onActivitySaveInstanceState(@NonNull Activity activity, @NonNull Bundle outState) {

	}

	@Override
	public void onActivityDestroyed(@NonNull Activity activity) {

	}

	class BackgroundRequestListener implements MegaRequestListenerInterface
	{

		@Override
		public void onRequestStart(MegaApiJava api, MegaRequest request) {
			logDebug("BackgroundRequestListener:onRequestStart: " + request.getRequestString());
		}

		@Override
		public void onRequestUpdate(MegaApiJava api, MegaRequest request) {
			logDebug("BackgroundRequestListener:onRequestUpdate: " + request.getRequestString());
		}

		@Override
		public void onRequestFinish(MegaApiJava api, MegaRequest request,
				MegaError e) {
			logDebug("BackgroundRequestListener:onRequestFinish: " + request.getRequestString() + "____" + e.getErrorCode() + "___" + request.getParamType());

			if (e.getErrorCode() == MegaError.API_EPAYWALL) {
				showOverDiskQuotaPaywallWarning();
				return;
			}

			if (e.getErrorCode() == MegaError.API_EBUSINESSPASTDUE) {
				sendBroadcast(new Intent(BROADCAST_ACTION_INTENT_BUSINESS_EXPIRED));
				return;
			}

			if (request.getType() == MegaRequest.TYPE_LOGOUT){
				logDebug("Logout finished: " + e.getErrorString() + "(" + e.getErrorCode() +")");
				if (e.getErrorCode() == MegaError.API_OK) {
					logDebug("END logout sdk request - wait chat logout");
				} else if (e.getErrorCode() == MegaError.API_EINCOMPLETE) {
					if (request.getParamType() == MegaError.API_ESSL) {
						logWarning("SSL verification failed");
						Intent intent = new Intent(BROADCAST_ACTION_INTENT_SSL_VERIFICATION_FAILED);
						sendBroadcast(intent);
					}
				} else if (e.getErrorCode() == MegaError.API_ESID) {
					logWarning("TYPE_LOGOUT:API_ESID");
					myAccountInfo = new MyAccountInfo();

					esid = true;

					AccountController.localLogoutApp(getApplicationContext());
				} else if (e.getErrorCode() == MegaError.API_EBLOCKED) {
					api.localLogout();
					megaChatApi.logout();
				}
			}
			else if(request.getType() == MegaRequest.TYPE_FETCH_NODES){
				logDebug("TYPE_FETCH_NODES");
				if (e.getErrorCode() == MegaError.API_OK){
					askForFullAccountInfo();
					GetAttrUserListener listener = new GetAttrUserListener(getApplicationContext(), true);
					if (dbH != null && dbH.getMyChatFilesFolderHandle() == INVALID_HANDLE) {
						megaApi.getMyChatFilesFolder(listener);
					}
					//Ask for MU and CU folder when App in init state
                    megaApi.getUserAttribute(USER_ATTR_CAMERA_UPLOADS_FOLDER,listener);
				}
			}
			else if(request.getType() == MegaRequest.TYPE_GET_ATTR_USER){
				if (e.getErrorCode() == MegaError.API_OK) {
					if (request.getParamType() == MegaApiJava.USER_ATTR_FIRSTNAME || request.getParamType() == MegaApiJava.USER_ATTR_LASTNAME) {
						if (megaApi != null && request.getEmail() != null) {
							MegaUser user = megaApi.getContact(request.getEmail());
							if (user != null) {
								logDebug("User handle: " + user.getHandle());
								logDebug("Visibility: " + user.getVisibility()); //If user visibity == MegaUser.VISIBILITY_UNKNOW then, non contact
								if (user.getVisibility() != MegaUser.VISIBILITY_VISIBLE) {
									logDebug("Non-contact");
									if (request.getParamType() == MegaApiJava.USER_ATTR_FIRSTNAME) {
										dbH.setNonContactEmail(request.getEmail(), user.getHandle() + "");
										dbH.setNonContactFirstName(request.getText(), user.getHandle() + "");
									} else if (request.getParamType() == MegaApiJava.USER_ATTR_LASTNAME) {
										dbH.setNonContactLastName(request.getText(), user.getHandle() + "");
									}
								} else {
									logDebug("The user is or was CONTACT:");
								}
							} else {
								logWarning("User is NULL");
							}
						}
					}
				}
			}
			else if (request.getType() == MegaRequest.TYPE_GET_PRICING){
				if (e.getErrorCode() == MegaError.API_OK) {
					MegaPricing p = request.getPricing();

					dbH.setPricingTimestamp();

					if(myAccountInfo!=null){
						myAccountInfo.setProductAccounts(p);
						myAccountInfo.setPricing(p);
					}

					Intent intent = new Intent(BROADCAST_ACTION_INTENT_UPDATE_ACCOUNT_DETAILS);
					intent.putExtra("actionType", UPDATE_GET_PRICING);
					sendBroadcast(intent);
				}
				else{
					logError("Error TYPE_GET_PRICING: " + e.getErrorCode());
				}
			}
			else if (request.getType() == MegaRequest.TYPE_GET_PAYMENT_METHODS){
				logDebug("Payment methods request");
				if(myAccountInfo!=null){
					myAccountInfo.setGetPaymentMethodsBoolean(true);
				}

				if (e.getErrorCode() == MegaError.API_OK){
					dbH.setPaymentMethodsTimeStamp();
					if(myAccountInfo!=null){
						myAccountInfo.setPaymentBitSet(convertToBitSet(request.getNumber()));
					}

					Intent intent = new Intent(BROADCAST_ACTION_INTENT_UPDATE_ACCOUNT_DETAILS);
					intent.putExtra("actionType", UPDATE_PAYMENT_METHODS);
					sendBroadcast(intent);
				}
			}
			else if(request.getType() == MegaRequest.TYPE_CREDIT_CARD_QUERY_SUBSCRIPTIONS){
				if (e.getErrorCode() == MegaError.API_OK){
					if(myAccountInfo!=null){
						myAccountInfo.setNumberOfSubscriptions(request.getNumber());
						logDebug("NUMBER OF SUBS: " + myAccountInfo.getNumberOfSubscriptions());
					}

					Intent intent = new Intent(BROADCAST_ACTION_INTENT_UPDATE_ACCOUNT_DETAILS);
					intent.putExtra("actionType", UPDATE_CREDIT_CARD_SUBSCRIPTION);
					sendBroadcast(intent);
				}
			}
			else if (request.getType() == MegaRequest.TYPE_ACCOUNT_DETAILS){
				logDebug ("Account details request");
				if (e.getErrorCode() == MegaError.API_OK){

					boolean storage = (request.getNumDetails() & myAccountInfo.hasStorageDetails) != 0;
					if (storage) {
						dbH.setAccountDetailsTimeStamp();
					}

					if(myAccountInfo!=null && request.getMegaAccountDetails()!=null){
						myAccountInfo.setAccountInfo(request.getMegaAccountDetails());
						myAccountInfo.setAccountDetails(request.getNumDetails());

						boolean sessions = (request.getNumDetails() & myAccountInfo.hasSessionsDetails) != 0;
						if (sessions) {
							MegaAccountSession megaAccountSession = request.getMegaAccountDetails().getSession(0);

							if(megaAccountSession!=null){
								logDebug("getMegaAccountSESSION not Null");
								dbH.setExtendedAccountDetailsTimestamp();
								long mostRecentSession = megaAccountSession.getMostRecentUsage();

								String date = formatDateAndTime(getApplicationContext(),mostRecentSession, DATE_LONG_FORMAT);

								myAccountInfo.setLastSessionFormattedDate(date);
								myAccountInfo.setCreateSessionTimeStamp(megaAccountSession.getCreationTimestamp());
							}
						}

						logDebug("onRequest TYPE_ACCOUNT_DETAILS: " + myAccountInfo.getUsedPerc());
					}

					sendBroadcastUpdateAccountDetails();
				}
			}
		}

		@Override
		public void onRequestTemporaryError(MegaApiJava api,
				MegaRequest request, MegaError e) {
			logDebug("BackgroundRequestListener: onRequestTemporaryError: " + request.getRequestString());
		}
		
	}

	private void sendBroadcastUpdateAccountDetails() {
		Intent intent = new Intent(BROADCAST_ACTION_INTENT_UPDATE_ACCOUNT_DETAILS);
		intent.putExtra("actionType", UPDATE_ACCOUNT_DETAILS);
		sendBroadcast(intent);
	}

	private final int interval = 3000;
	private Handler keepAliveHandler = new Handler();
	int backgroundStatus = -1;

	private Runnable keepAliveRunnable = new Runnable() {
		@Override
		public void run() {
			try {
				if (isActivityVisible()) {
					logDebug("KEEPALIVE: " + System.currentTimeMillis());
					if (megaChatApi != null) {
						backgroundStatus = megaChatApi.getBackgroundStatus();
						logDebug("backgroundStatus_activityVisible: " + backgroundStatus);
						if (backgroundStatus != -1 && backgroundStatus != 0) {
							MegaHandleList callRingIn = megaChatApi.getChatCalls(MegaChatCall.CALL_STATUS_RING_IN);
							if (callRingIn == null || callRingIn.size() <= 0) {
								megaChatApi.setBackgroundStatus(false);
							}
						}
					}

				} else {
					logDebug("KEEPALIVEAWAY: " + System.currentTimeMillis());
					if (megaChatApi != null) {
						backgroundStatus = megaChatApi.getBackgroundStatus();
						logDebug("backgroundStatus_!activityVisible: " + backgroundStatus);
						if (backgroundStatus != -1 && backgroundStatus != 1) {
							megaChatApi.setBackgroundStatus(true);
						}
					}
				}

				keepAliveHandler.postAtTime(keepAliveRunnable, System.currentTimeMillis() + interval);
				keepAliveHandler.postDelayed(keepAliveRunnable, interval);
			}
			catch (Exception exc) {
				logError("Exception in keepAliveRunnable", exc);
			}
		}
	};

	public void handleUncaughtException(Thread thread, Throwable e) {
		logFatal("UNCAUGHT EXCEPTION", e);
		e.printStackTrace();
	}

	private BroadcastReceiver chatCallUpdateReceiver = new BroadcastReceiver() {
		@Override
		public void onReceive(Context context, Intent intent) {
			if (intent == null || intent.getAction() == null)
				return;

			long chatId = intent.getLongExtra(UPDATE_CHAT_CALL_ID, MEGACHAT_INVALID_HANDLE);
			long callId = intent.getLongExtra(UPDATE_CALL_ID, MEGACHAT_INVALID_HANDLE);
			if (chatId == MEGACHAT_INVALID_HANDLE || callId == MEGACHAT_INVALID_HANDLE) {
				logError("Error. Chat id " + chatId + ", Call id "+callId);
				return;
			}

			if (intent.getAction().equals(ACTION_UPDATE_CALL)) {
				stopService(new Intent(getInstance(), IncomingCallService.class));
			}

			if (intent.getAction().equals(ACTION_CALL_STATUS_UPDATE)) {
				int callStatus = intent.getIntExtra(UPDATE_CALL_STATUS, -1);
				switch (callStatus) {
					case MegaChatCall.CALL_STATUS_REQUEST_SENT:
					case MegaChatCall.CALL_STATUS_RING_IN:
					case MegaChatCall.CALL_STATUS_JOINING:
					case MegaChatCall.CALL_STATUS_IN_PROGRESS:
					case MegaChatCall.CALL_STATUS_RECONNECTING:
						logDebug("Call status is "+callStatusToString(callStatus));
						MegaHandleList listAllCalls = megaChatApi.getChatCalls();
						if (listAllCalls == null || listAllCalls.size() == 0){
							logError("Calls not found");
							return;
						}

						if (callStatus == MegaChatCall.CALL_STATUS_RING_IN) {
							createRTCAudioManager(false, callStatus);
						}

						if (callStatus == MegaChatCall.CALL_STATUS_IN_PROGRESS
								|| callStatus == MegaChatCall.CALL_STATUS_JOINING
								|| callStatus == MegaChatCall.CALL_STATUS_RECONNECTING) {
                            updateRTCAudioMangerTypeStatus(callStatus);
							clearIncomingCallNotification(callId);
						}

						if (listAllCalls.size() == 1) {
							checkOneCall(listAllCalls.get(0));
						} else {
							checkSeveralCall(listAllCalls, callStatus);
						}
						break;
					case MegaChatCall.CALL_STATUS_TERMINATING_USER_PARTICIPATION:
						removeValues(chatId);
						break;
					case MegaChatCall.CALL_STATUS_DESTROYED:
						int termCode = intent.getIntExtra(UPDATE_CALL_TERM_CODE, -1);
						boolean isIgnored = intent.getBooleanExtra(UPDATE_CALL_IGNORE, false);
						boolean isLocalTermCode = intent.getBooleanExtra(UPDATE_CALL_LOCAL_TERM_CODE, false);
						checkCallDestroyed(chatId, callId, termCode, isIgnored, isLocalTermCode);
						break;
				}
			}
		}
	};

	BroadcastReceiver screenOnOffReceiver = new BroadcastReceiver() {
		@Override
		public void onReceive(Context context, Intent intent) {
			if (intent == null || intent.getAction() == null)
				return;

			if (intent.getAction().equals(Intent.ACTION_SCREEN_OFF)) {
				muteOrUnmute(true);
			}
		}
	};

	BroadcastReceiver volumeReceiver = new BroadcastReceiver() {
		@Override
		public void onReceive(Context context, Intent intent) {
			if (intent == null || intent.getAction() == null)
				return;

			if (intent.getAction().equals(VOLUME_CHANGED_ACTION) && rtcAudioManagerRingInCall != null) {
				int newVolume = (Integer) intent.getExtras().get(EXTRA_VOLUME_STREAM_VALUE);
				if (newVolume != INVALID_VOLUME) {
					rtcAudioManagerRingInCall.checkVolume(newVolume);
				}
			}
		}
	};

	public void muteOrUnmute(boolean mute){
		if (rtcAudioManagerRingInCall != null) {
			rtcAudioManagerRingInCall.muteOrUnmuteIncomingCall(mute);
		}
	}

	BroadcastReceiver becomingNoisyReceiver = new BroadcastReceiver() {
		@Override
		public void onReceive(Context context, Intent intent) {
			if (intent == null || intent.getAction() == null)
				return;

			if (AudioManager.ACTION_AUDIO_BECOMING_NOISY.equals(intent.getAction())) {
				muteOrUnmute(true);
			}
		}
	};

	public static MegaApplication getInstance() {
		return singleApplicationInstance;
	}

	@Override
	public void onCreate() {
		super.onCreate();

		// Setup handler for uncaught exceptions.
		Thread.setDefaultUncaughtExceptionHandler(new Thread.UncaughtExceptionHandler() {
			@Override
			public void uncaughtException(Thread thread, Throwable e) {
				handleUncaughtException(thread, e);
			}
		});

		registerActivityLifecycleCallbacks(this);

		isVerifySMSShowed = false;
		singleApplicationInstance = this;

		keepAliveHandler.postAtTime(keepAliveRunnable, System.currentTimeMillis()+interval);
		keepAliveHandler.postDelayed(keepAliveRunnable, interval);
		dbH = DatabaseHandler.getDbHandler(getApplicationContext());

		initLoggerSDK();
		initLoggerKarere();

		checkAppUpgrade();

		megaApi = getMegaApi();
		megaApiFolder = getMegaApiFolder();
		megaChatApi = getMegaChatApi();
        scheduleCameraUploadJob(getApplicationContext());
        storageState = dbH.getStorageState();
        transfersManagement = new TransfersManagement();

		boolean staging = false;
		if (dbH != null) {
			MegaAttributes attrs = dbH.getAttributes();
			if (attrs != null && attrs.getStaging() != null) {
				staging = Boolean.parseBoolean(attrs.getStaging());
			}
		}

		if (staging) {
			megaApi.changeApiUrl("https://staging.api.mega.co.nz/");
			megaApiFolder.changeApiUrl("https://staging.api.mega.co.nz/");
		}

		boolean useHttpsOnly = false;
		if (dbH != null) {
			useHttpsOnly = Boolean.parseBoolean(dbH.getUseHttpsOnly());
			logDebug("Value of useHttpsOnly: " + useHttpsOnly);
			megaApi.useHttpsOnly(useHttpsOnly);
		}

		myAccountInfo = new MyAccountInfo();

		if (dbH != null) {
			dbH.resetExtendedAccountDetailsTimestamp();
		}

		networkStateReceiver = new NetworkStateReceiver();
		networkStateReceiver.addListener(this);
		registerReceiver(networkStateReceiver, new IntentFilter(android.net.ConnectivityManager.CONNECTIVITY_ACTION));

		IntentFilter filter = new IntentFilter(BROADCAST_ACTION_INTENT_CALL_UPDATE);
		filter.addAction(ACTION_CALL_STATUS_UPDATE);
		filter.addAction(ACTION_UPDATE_CALL);
		registerReceiver(chatCallUpdateReceiver, filter);

		logoutReceiver = new BroadcastReceiver() {
            @Override
            public void onReceive(Context context,Intent intent) {
                if (intent != null) {
                    if (intent.getAction().equals(ACTION_LOG_OUT)) {
                        storageState = MegaApiJava.STORAGE_STATE_UNKNOWN; //Default value
                    }
                }
            }
        };
		registerReceiver(logoutReceiver, new IntentFilter(ACTION_LOG_OUT));
		EmojiManager.install(new TwitterEmojiProvider());

		EmojiManagerShortcodes.initEmojiData(getApplicationContext());
		EmojiManager.install(new TwitterEmojiProvider());
		final EmojiCompat.Config config;
		if (USE_BUNDLED_EMOJI) {
			logDebug("Use Bundle emoji");
			// Use the bundled font for EmojiCompat
			config = new BundledEmojiCompatConfig(getApplicationContext());
		} else {
			logDebug("Use downloadable font for EmojiCompat");
			// Use a downloadable font for EmojiCompat
			final FontRequest fontRequest = new FontRequest(
					"com.google.android.gms.fonts",
					"com.google.android.gms",
					"Noto Color Emoji Compat",
					R.array.com_google_android_gms_fonts_certs);
			config = new FontRequestEmojiCompatConfig(getApplicationContext(), fontRequest)
					.setReplaceAll(false)
					.registerInitCallback(new EmojiCompat.InitCallback() {
						@Override
						public void onInitialized() {
							logDebug("EmojiCompat initialized");
						}
						@Override
						public void onFailed(@Nullable Throwable throwable) {
							logWarning("EmojiCompat initialization failed");
						}
					});
		}
		EmojiCompat.init(config);
		// clear the cache files stored in the external cache folder.
        clearPublicCache(this);

		ContextUtils.initialize(getApplicationContext());

		Fresco.initialize(this);
	}


	public void askForFullAccountInfo(){
		logDebug("askForFullAccountInfo");
		megaApi.getPaymentMethods(null);

		if (storageState == MegaApiAndroid.STORAGE_STATE_UNKNOWN) {
			megaApi.getAccountDetails();
		} else {
			megaApi.getSpecificAccountDetails(false, true, true);
		}

		megaApi.getPricing(null);
		megaApi.creditCardQuerySubscriptions(null);
	}

	public void askForPaymentMethods(){
		logDebug("askForPaymentMethods");
		megaApi.getPaymentMethods(null);
	}

	public void askForPricing(){

		megaApi.getPricing(null);
	}

	public void askForAccountDetails(){
		logDebug("askForAccountDetails");
		if (dbH != null) {
			dbH.resetAccountDetailsTimeStamp();
		}
		megaApi.getAccountDetails(null);
	}

	public void askForCCSubscriptions(){

		megaApi.creditCardQuerySubscriptions(null);
	}

	public void askForExtendedAccountDetails(){
		logDebug("askForExtendedAccountDetails");
		if (dbH != null) {
			dbH.resetExtendedAccountDetailsTimestamp();
		}
		megaApi.getExtendedAccountDetails(true,false, false, null);
	}

	public void refreshAccountInfo(){
		//Check if the call is recently
		if(callToAccountDetails() || myAccountInfo.getUsedFormatted().trim().length() <= 0) {
			logDebug("megaApi.getAccountDetails SEND");
			askForAccountDetails();
		}

		if(callToExtendedAccountDetails()){
			logDebug("megaApi.getExtendedAccountDetails SEND");
			askForExtendedAccountDetails();
		}

		if(callToPaymentMethods()){
			logDebug("megaApi.getPaymentMethods SEND");
			askForPaymentMethods();
		}
	}
	
	public MegaApiAndroid getMegaApiFolder(){
		if (megaApiFolder == null){
			PackageManager m = getPackageManager();
			String s = getPackageName();
			PackageInfo p;
			String path = null;
			try
			{
				p = m.getPackageInfo(s, 0);
				path = p.applicationInfo.dataDir + "/";
			}
			catch (NameNotFoundException e)
			{
				e.printStackTrace();
			}
			
			Log.d(TAG, "Database path: " + path);
			megaApiFolder = new MegaApiAndroid(MegaApplication.APP_KEY, 
					MegaApplication.USER_AGENT, path);

			megaApiFolder.retrySSLerrors(true);

			megaApiFolder.setDownloadMethod(MegaApiJava.TRANSFER_METHOD_AUTO_ALTERNATIVE);
			megaApiFolder.setUploadMethod(MegaApiJava.TRANSFER_METHOD_AUTO_ALTERNATIVE);
		}
		
		return megaApiFolder;
	}

	public MegaChatApiAndroid getMegaChatApi(){
		if (megaChatApi == null){
			if (megaApi == null){
				getMegaApi();
			}
			else{
				megaChatApi = new MegaChatApiAndroid(megaApi);
			}
		}

		if(megaChatApi!=null) {
			if (!registeredChatListeners) {
				logDebug("Add listeners of megaChatApi");
				megaChatApi.addChatRequestListener(this);
				megaChatApi.addChatNotificationListener(this);
				megaChatApi.addChatListener(this);
				megaChatApi.addChatCallListener(callListener);
				registeredChatListeners = true;
			}
		}

		return megaChatApi;
	}

	public void disableMegaChatApi(){
		try {
			if (megaChatApi != null) {
				megaChatApi.removeChatRequestListener(this);
				megaChatApi.removeChatNotificationListener(this);
				megaChatApi.removeChatListener(this);
				megaChatApi.removeChatCallListener(callListener);
				registeredChatListeners = false;
			}
		}
		catch (Exception e){}
	}

	public MegaApiAndroid getMegaApi()
	{
		if(megaApi == null)
		{
			logDebug("MEGAAPI = null");
			PackageManager m = getPackageManager();
			String s = getPackageName();
			PackageInfo p;
			String path = null;
			try
			{
				p = m.getPackageInfo(s, 0);
				path = p.applicationInfo.dataDir + "/";
			}
			catch (NameNotFoundException e)
			{
				e.printStackTrace();
			}
			
			Log.d(TAG, "Database path: " + path);
			megaApi = new MegaApiAndroid(MegaApplication.APP_KEY, 
					MegaApplication.USER_AGENT, path);

			megaApi.retrySSLerrors(true);

			megaApi.setDownloadMethod(MegaApiJava.TRANSFER_METHOD_AUTO_ALTERNATIVE);
			megaApi.setUploadMethod(MegaApiJava.TRANSFER_METHOD_AUTO_ALTERNATIVE);
			
			requestListener = new BackgroundRequestListener();
			logDebug("ADD REQUESTLISTENER");
			megaApi.addRequestListener(requestListener);
			megaApi.addGlobalListener(new GlobalListener());
			megaChatApi = getMegaChatApi();

			String language = Locale.getDefault().toString();
			boolean languageString = megaApi.setLanguage(language);
			logDebug("Result: " + languageString + " Language: " + language);
			if(languageString==false){
				language = Locale.getDefault().getLanguage();
				languageString = megaApi.setLanguage(language);
				logDebug("Result: " + languageString + " Language: " + language);
			}
		}
		
		return megaApi;
	}

	public DatabaseHandler getDbH() {
		if (dbH == null) {
			DatabaseHandler.getDbHandler(getApplicationContext());
		}

		return dbH;
	}

	public boolean isActivityVisible() {
		logDebug("Activity visible? => " + (currentActivity != null));
		return getCurrentActivity() != null;
	}

	public static void setFirstConnect(boolean firstConnect){
		MegaApplication.firstConnect = firstConnect;
	}

	public static boolean isFirstConnect(){
		return firstConnect;
	}

	public static boolean isShowInfoChatMessages() {
		return showInfoChatMessages;
	}

	public static void setShowInfoChatMessages(boolean showInfoChatMessages) {
		MegaApplication.showInfoChatMessages = showInfoChatMessages;
	}

	public static boolean isShowPinScreen() {
		return showPinScreen;
	}

	public static void setShowPinScreen(boolean showPinScreen) {
		MegaApplication.showPinScreen = showPinScreen;
	}

	public static String getUrlConfirmationLink() {
		return urlConfirmationLink;
	}

	public static void setUrlConfirmationLink(String urlConfirmationLink) {
		MegaApplication.urlConfirmationLink = urlConfirmationLink;
	}

	public static boolean isLoggingIn() {
		return isLoggingIn;
	}

	public static void setLoggingIn(boolean loggingIn) {
		isLoggingIn = loggingIn;
	}

	public static void setOpenChatId(long openChatId){
		MegaApplication.openChatId = openChatId;
	}

	public static long getOpenCallChatId() {
		return openCallChatId;
	}

	public static void setOpenCallChatId(long value) {
        logDebug("New open call chat ID: " + value);
        openCallChatId = value;
	}

	public boolean isRecentChatVisible() {
		if(isActivityVisible()){
			return recentChatVisible;
		}
		else{
			return false;
		}
	}

	public static void setRecentChatVisible(boolean recentChatVisible) {
		logDebug("setRecentChatVisible: " + recentChatVisible);
		MegaApplication.recentChatVisible = recentChatVisible;
	}

	public static boolean isChatNotificationReceived() {
		return chatNotificationReceived;
	}

    public static void setChatNotificationReceived(boolean chatNotificationReceived) {
        MegaApplication.chatNotificationReceived = chatNotificationReceived;
    }

	public static long getOpenChatId() {
		return openChatId;
	}

	public String getLocalIpAddress(){
		return localIpAddress;
	}
	
	public void setLocalIpAddress(String ip){
		localIpAddress = ip;
	}

	public void showSharedFolderNotification(MegaNode n) {
		logDebug("showSharedFolderNotification");

		try {
			ArrayList<MegaShare> sharesIncoming = megaApi.getInSharesList();
			String name = "";
			for (int j = 0; j < sharesIncoming.size(); j++) {
				MegaShare mS = sharesIncoming.get(j);
				if (mS.getNodeHandle() == n.getHandle()) {
					MegaUser user = megaApi.getContact(mS.getUser());

					name = getMegaUserNameDB(user);
					if(name == null) name = "";
				}
			}

			String source = "<b>" + n.getName() + "</b> " + getString(R.string.incoming_folder_notification) + " " + toCDATA(name);
			Spanned notificationContent;
			if (android.os.Build.VERSION.SDK_INT >= android.os.Build.VERSION_CODES.N) {
				notificationContent = Html.fromHtml(source, Html.FROM_HTML_MODE_LEGACY);
			} else {
				notificationContent = Html.fromHtml(source);
			}

			int notificationId = NOTIFICATION_PUSH_CLOUD_DRIVE;
			String notificationChannelId = NOTIFICATION_CHANNEL_CLOUDDRIVE_ID;
			String notificationChannelName = NOTIFICATION_CHANNEL_CLOUDDRIVE_NAME;

			Intent intent = new Intent(this, ManagerActivityLollipop.class);
			intent.addFlags(Intent.FLAG_ACTIVITY_CLEAR_TOP);
			intent.setAction(ACTION_INCOMING_SHARED_FOLDER_NOTIFICATION);
			PendingIntent pendingIntent = PendingIntent.getActivity(this, 0 /* Request code */, intent,
					PendingIntent.FLAG_ONE_SHOT);

			Uri defaultSoundUri = RingtoneManager.getDefaultUri(RingtoneManager.TYPE_NOTIFICATION);
            String notificationTitle;
            if(n.hasChanged(MegaNode.CHANGE_TYPE_INSHARE) && !n.hasChanged(MegaNode.CHANGE_TYPE_NEW)){
                notificationTitle = getString(R.string.context_permissions_changed);
            }else{
                notificationTitle = getString(R.string.title_incoming_folder_notification);
            }
			if (android.os.Build.VERSION.SDK_INT >= android.os.Build.VERSION_CODES.O) {
				NotificationChannel channel = new NotificationChannel(notificationChannelId, notificationChannelName, NotificationManager.IMPORTANCE_HIGH);
				channel.setShowBadge(true);
				NotificationManager notificationManager = (NotificationManager) getApplicationContext().getSystemService(Context.NOTIFICATION_SERVICE);
				notificationManager.createNotificationChannel(channel);

				NotificationCompat.Builder notificationBuilderO = new NotificationCompat.Builder(this, notificationChannelId);
				notificationBuilderO
						.setSmallIcon(R.drawable.ic_stat_notify)
						.setContentTitle(notificationTitle)
						.setContentText(notificationContent)
						.setStyle(new NotificationCompat.BigTextStyle()
								.bigText(notificationContent))
						.setAutoCancel(true)
						.setSound(defaultSoundUri)
						.setContentIntent(pendingIntent)
						.setColor(ContextCompat.getColor(this, R.color.mega));

				Drawable d = getResources().getDrawable(R.drawable.ic_folder_incoming, getTheme());
				notificationBuilderO.setLargeIcon(((BitmapDrawable) d).getBitmap());

				notificationManager.notify(notificationId, notificationBuilderO.build());
			}
			else {
				NotificationCompat.Builder notificationBuilder = new NotificationCompat.Builder(this)
						.setSmallIcon(R.drawable.ic_stat_notify)
						.setContentTitle(notificationTitle)
						.setContentText(notificationContent)
						.setStyle(new NotificationCompat.BigTextStyle()
								.bigText(notificationContent))
						.setAutoCancel(true)
						.setSound(defaultSoundUri)
						.setContentIntent(pendingIntent);

				if (Build.VERSION.SDK_INT >= Build.VERSION_CODES.LOLLIPOP) {
					notificationBuilder.setColor(ContextCompat.getColor(this, R.color.mega));
				}

				Drawable d;

				if (android.os.Build.VERSION.SDK_INT >= Build.VERSION_CODES.LOLLIPOP) {
					d = getResources().getDrawable(R.drawable.ic_folder_incoming, getTheme());
				} else {
					d = ContextCompat.getDrawable(this, R.drawable.ic_folder_incoming);
				}

				notificationBuilder.setLargeIcon(((BitmapDrawable) d).getBitmap());


				if (Build.VERSION.SDK_INT <= Build.VERSION_CODES.N_MR1) {
					//API 25 = Android 7.1
					notificationBuilder.setPriority(Notification.PRIORITY_HIGH);
				} else {
					notificationBuilder.setPriority(NotificationManager.IMPORTANCE_HIGH);
				}

				NotificationManager notificationManager =
						(NotificationManager) getSystemService(Context.NOTIFICATION_SERVICE);

				notificationManager.notify(notificationId, notificationBuilder.build());
			}
		} catch (Exception e) {
			logError("Exception", e);
		}
	}

	public void sendSignalPresenceActivity(){
		logDebug("sendSignalPresenceActivity");
		if (megaChatApi != null) {
			if (megaChatApi.isSignalActivityRequired()) {
				megaChatApi.signalPresenceActivity();
			}
		}
	}

	@Override
	public void onRequestStart(MegaChatApiJava api, MegaChatRequest request) {
		logDebug("onRequestStart (CHAT): " + request.getRequestString());
	}

	@Override
	public void onRequestUpdate(MegaChatApiJava api, MegaChatRequest request) {
	}

	@Override
	public void onRequestFinish(MegaChatApiJava api, MegaChatRequest request, MegaChatError e) {
		logDebug("onRequestFinish (CHAT): " + request.getRequestString() + "_"+e.getErrorCode());
		if (request.getType() == MegaChatRequest.TYPE_SET_BACKGROUND_STATUS){
			logDebug("SET_BACKGROUND_STATUS: " + request.getFlag());
		}
		else if (request.getType() == MegaChatRequest.TYPE_LOGOUT) {
			logDebug("CHAT_TYPE_LOGOUT: " + e.getErrorCode() + "__" + e.getErrorString());

			try{
				if (megaChatApi != null){
					megaChatApi.removeChatRequestListener(this);
					megaChatApi.removeChatNotificationListener(this);
					megaChatApi.removeChatListener(this);
					megaChatApi.removeChatCallListener(callListener);
					registeredChatListeners = false;
				}
			}
			catch (Exception exc){}

			try{
				ShortcutBadger.applyCount(getApplicationContext(), 0);

				startService(new Intent(getApplicationContext(), BadgeIntentService.class).putExtra("badgeCount", 0));
			}
			catch (Exception exc){
				logError("EXCEPTION removing badge indicator", exc);
            }

			if(megaApi!=null){
				int loggedState = megaApi.isLoggedIn();
				logDebug("Login status on " + loggedState);
				if(loggedState==0){
					AccountController aC = new AccountController(this);
					aC.logoutConfirmed(this);

					if (isLoggingRunning()) {
						logDebug("Already in Login Activity, not necessary to launch it again");
						return;
					}

					Intent loginIntent = new Intent(this, LoginActivityLollipop.class);

					if (getUrlConfirmationLink() != null) {
						loginIntent.putExtra(VISIBLE_FRAGMENT,  LOGIN_FRAGMENT);
						loginIntent.putExtra(EXTRA_CONFIRMATION, getUrlConfirmationLink());
						if (isActivityVisible()) {
							loginIntent.setFlags(Intent.FLAG_ACTIVITY_NEW_TASK | Intent.FLAG_ACTIVITY_CLEAR_TOP);
						} else {
							loginIntent.addFlags(Intent.FLAG_ACTIVITY_NEW_TASK | Intent.FLAG_ACTIVITY_CLEAR_TASK);
						}
						loginIntent.setAction(ACTION_CONFIRM);
						setUrlConfirmationLink(null);
					} else if (isActivityVisible()) {
						loginIntent.addFlags(Intent.FLAG_ACTIVITY_NEW_TASK | Intent.FLAG_ACTIVITY_CLEAR_TASK);
					} else {
						loginIntent.addFlags(Intent.FLAG_ACTIVITY_NEW_TASK);
					}

					startActivity(loginIntent);
				}
				else{
					logDebug("Disable chat finish logout");
				}
			}
			else{

				AccountController aC = new AccountController(this);
				aC.logoutConfirmed(this);

				if(isActivityVisible()){
					logDebug("Launch intent to login screen");
					Intent tourIntent = new Intent(this, LoginActivityLollipop.class);
					tourIntent.addFlags(Intent.FLAG_ACTIVITY_NEW_TASK | Intent.FLAG_ACTIVITY_CLEAR_TASK);
					this.startActivity(tourIntent);
				}
			}
		}
		else if (request.getType() == MegaChatRequest.TYPE_PUSH_RECEIVED) {
			logDebug("TYPE_PUSH_RECEIVED: " + e.getErrorCode() + "__" + e.getErrorString());
			stopService(new Intent(this, KeepAliveService.class));
			if(e.getErrorCode()==MegaChatError.ERROR_OK){
				logDebug("OK:TYPE_PUSH_RECEIVED");
				chatNotificationReceived = true;
				ChatAdvancedNotificationBuilder notificationBuilder;
				notificationBuilder =  ChatAdvancedNotificationBuilder.newInstance(this, megaApi, megaChatApi);
				notificationBuilder.generateChatNotification(request);
			}
			else{
				logError("Error TYPE_PUSH_RECEIVED: " + e.getErrorString());
			}
		}
	}

	@Override
	public void onRequestTemporaryError(MegaChatApiJava api, MegaChatRequest request, MegaChatError e) {
		logWarning("onRequestTemporaryError (CHAT): "+e.getErrorString());
	}

	public void updateBusinessStatus() {
		myAccountInfo.setBusinessStatusReceived(true);
		int status = megaApi.getBusinessStatus();
		if (status == BUSINESS_STATUS_EXPIRED
				|| (megaApi.isMasterBusinessAccount() && status == BUSINESS_STATUS_GRACE_PERIOD)){
			myAccountInfo.setShouldShowBusinessAlert(true);
		}
		sendBroadcastUpdateAccountDetails();
	}

	@Override
	public void onChatListItemUpdate(MegaChatApiJava api, MegaChatListItem item) {

	}

	@Override
	public void onChatInitStateUpdate(MegaChatApiJava api, int newState) {

	}

	@Override
	public void onChatOnlineStatusUpdate(MegaChatApiJava api, long userhandle, int status, boolean inProgress) {

	}

	@Override
	public void onChatPresenceConfigUpdate(MegaChatApiJava api, MegaChatPresenceConfig config) {
		if(config.isPending()==false){
			logDebug("Launch local broadcast");
			Intent intent = new Intent(BROADCAST_ACTION_INTENT_SIGNAL_PRESENCE);
			sendBroadcast(intent);
		}
	}

	@Override
	public void onChatConnectionStateUpdate(MegaChatApiJava api, long chatid, int newState) {

	}

	@Override
	public void onChatPresenceLastGreen(MegaChatApiJava api, long userhandle, int lastGreen) {

	}


	public void updateAppBadge(){
		logDebug("updateAppBadge");

		int totalHistoric = 0;
		int totalIpc = 0;
		if(megaApi!=null && megaApi.getRootNode()!=null){
			totalHistoric = megaApi.getNumUnreadUserAlerts();
			ArrayList<MegaContactRequest> requests = megaApi.getIncomingContactRequests();
			if(requests!=null) {
				totalIpc = requests.size();
			}
		}

		int chatUnread = 0;
		if (megaChatApi != null) {
			chatUnread = megaChatApi.getUnreadChats();
		}

		int totalNotifications = totalHistoric + totalIpc + chatUnread;
		//Add Android version check if needed
		if (totalNotifications == 0) {
			//Remove badge indicator - no unread chats
			ShortcutBadger.applyCount(getApplicationContext(), 0);
			//Xiaomi support
			startService(new Intent(getApplicationContext(), BadgeIntentService.class).putExtra("badgeCount", 0));
		} else {
			//Show badge with indicator = unread
			ShortcutBadger.applyCount(getApplicationContext(), Math.abs(totalNotifications));
			//Xiaomi support
			startService(new Intent(getApplicationContext(), BadgeIntentService.class).putExtra("badgeCount", totalNotifications));
		}
	}

	@Override
	public void onChatNotification(MegaChatApiJava api, long chatid, MegaChatMessage msg) {
		logDebug("onChatNotification");

		updateAppBadge();

		if(MegaApplication.getOpenChatId() == chatid){
			logDebug("Do not update/show notification - opened chat");
			return;
		}

		if(isRecentChatVisible()){
			logDebug("Do not show notification - recent chats shown");
			return;
		}

		if(isActivityVisible()){

			try{
				if(msg!=null){

					NotificationManager mNotificationManager = (NotificationManager) getSystemService(NOTIFICATION_SERVICE);
					mNotificationManager.cancel(NOTIFICATION_GENERAL_PUSH_CHAT);

					if(msg.getStatus()==MegaChatMessage.STATUS_NOT_SEEN){
						if(msg.getType()==MegaChatMessage.TYPE_NORMAL||msg.getType()==MegaChatMessage.TYPE_CONTACT_ATTACHMENT||msg.getType()==MegaChatMessage.TYPE_NODE_ATTACHMENT||msg.getType()==MegaChatMessage.TYPE_REVOKE_NODE_ATTACHMENT){
							if(msg.isDeleted()){
								logDebug("Message deleted");

								megaChatApi.pushReceived(false);
							}
							else if(msg.isEdited()){
								logDebug("Message edited");
								megaChatApi.pushReceived(false);
							}
							else{
								logDebug("New normal message");
								megaChatApi.pushReceived(true);
							}
						}
						else if(msg.getType()==MegaChatMessage.TYPE_TRUNCATE){
							logDebug("New TRUNCATE message");
							megaChatApi.pushReceived(false);
						}
					}
					else{
						logDebug("Message SEEN");
						megaChatApi.pushReceived(false);
					}
				}
			}
			catch (Exception e){
				logError("EXCEPTION when showing chat notification", e);
			}
		}
		else{
			logDebug("Do not notify chat messages: app in background");
		}
	}

	private void checkOneCall(long chatId) {
		logDebug("One call : Chat Id = " + chatId + ", openCall Chat Id = " + openCallChatId);
		if (openCallChatId == chatId) {
			logDebug("The call is already opened");
			return;
		}

		MegaChatCall callToLaunch = megaChatApi.getChatCall(chatId);
		int callStatus = callToLaunch.getStatus();
		if (callStatus > MegaChatCall.CALL_STATUS_IN_PROGRESS){
			logWarning("Launch not in correct status");
			return;
		}

		logDebug("Open the call");
		if (shouldNotify(this) && !isActivityVisible()) {
            PowerManager pm = (PowerManager) getApplicationContext().getSystemService(Context.POWER_SERVICE);
			if (pm != null) {
				wakeLock = pm.newWakeLock(PowerManager.PARTIAL_WAKE_LOCK, ":MegaIncomingCallPowerLock");
			}
			if (!wakeLock.isHeld()) {
				wakeLock.acquire(10 * 1000);
			}
			toIncomingCall(this, callToLaunch, megaChatApi);
		} else {
            launchCallActivity(callToLaunch);
		}
	}

	private void checkSeveralCall(MegaHandleList listAllCalls, int callStatus) {
		logDebug("Several calls = " + listAllCalls.size() + "- Current call Status: " + callStatusToString(callStatus));
		if (callStatus == MegaChatCall.CALL_STATUS_RECONNECTING || (callStatus == MegaChatCall.CALL_STATUS_RING_IN && participatingInACall())) {
			logDebug("Several calls: show notification");
			checkQueuedCalls();
			return;
		}

		MegaHandleList handleList = megaChatApi.getChatCalls(callStatus);
		if (handleList == null || handleList.size() == 0) return;

		for (int i = 0; i < handleList.size(); i++) {
			if (openCallChatId != handleList.get(i)) {
				MegaChatCall callToLaunch = megaChatApi.getChatCall(handleList.get(i));
				if (callToLaunch != null) {
					logDebug("Open call");
					launchCallActivity(callToLaunch);
					break;
				}
			} else {
				logDebug("The call is already opened");
			}
		}
	}

	private void removeValues(long chatId) {
		removeStatusVideoAndSpeaker(chatId);

        if (!existsAnOgoingOrIncomingCall()) {
            removeRTCAudioManager();
            removeRTCAudioManagerRingIn();
        } else if (participatingInACall()) {
            removeRTCAudioManagerRingIn();
        }
	}

	private void checkCallDestroyed(long chatId, long callId, int termCode, boolean isIgnored, boolean isLocalTermCode) {
		removeValues(chatId);
		if (shouldNotify(this)) {
			toSystemSettingNotification(this);
		}
		cancelIncomingCallNotification(this);
		if (wakeLock != null && wakeLock.isHeld()) {
			wakeLock.release();
		}

		clearIncomingCallNotification(callId);
		//Show missed call if time out ringing (for incoming calls)
		try {

			if ((termCode == MegaChatCall.TERM_CODE_ANSWER_TIMEOUT || termCode == MegaChatCall.TERM_CODE_CALL_REQ_CANCEL) && !isIgnored) {
				logDebug("TERM_CODE_ANSWER_TIMEOUT");
				if (!isLocalTermCode) {
					logDebug("localTermCodeNotLocal");
					try {
						ChatAdvancedNotificationBuilder notificationBuilder = ChatAdvancedNotificationBuilder.newInstance(this, megaApi, megaChatApi);
						notificationBuilder.showMissedCallNotification(chatId, callId);
					} catch (Exception e) {
						logError("EXCEPTION when showing missed call notification", e);
					}
				}
			}
		} catch (Exception e) {
			logError("EXCEPTION when showing missed call notification", e);
		}
	}

	private void removeStatusVideoAndSpeaker(long chatId){
		hashMapSpeaker.remove(chatId);
		hashMapVideo.remove(chatId);
	}

    /**
     * Create or update the AppRTCAudioManager for the in progress call.
     *
     * @param isSpeakerOn Speaker status.
     * @param callStatus  Call status.
     */
    public void createRTCAudioManager(boolean isSpeakerOn, int callStatus) {
        if (callStatus == MegaChatCall.CALL_STATUS_RING_IN) {
            if (rtcAudioManagerRingInCall != null) {
                removeRTCAudioManagerRingIn();
            }

			IntentFilter filterScreen = new IntentFilter();
			filterScreen.addAction(Intent.ACTION_SCREEN_ON);
			filterScreen.addAction(Intent.ACTION_SCREEN_OFF);
			filterScreen.addAction(Intent.ACTION_USER_PRESENT);
			registerReceiver(screenOnOffReceiver, filterScreen);

			registerReceiver(volumeReceiver, new IntentFilter(VOLUME_CHANGED_ACTION));
			registerReceiver(becomingNoisyReceiver, new IntentFilter(AudioManager.ACTION_AUDIO_BECOMING_NOISY));

			rtcAudioManagerRingInCall = AppRTCAudioManager.create(this, false, callStatus);
        } else {
            if (rtcAudioManager != null) {
                return;
            }
            logDebug("Creating RTC Audio Manager");
            rtcAudioManager = AppRTCAudioManager.create(this, isSpeakerOn, callStatus);
        }
    }

    /**
     * Remove the incoming call AppRTCAudioManager.
     */
    private void removeRTCAudioManagerRingIn() {
        if (rtcAudioManagerRingInCall == null)
            return;

        try {
            logDebug("Removing RTC Audio Manager");
            rtcAudioManagerRingInCall.stop();
			rtcAudioManagerRingInCall = null;

			unregisterReceiver(screenOnOffReceiver);
			unregisterReceiver(volumeReceiver);
			unregisterReceiver(becomingNoisyReceiver);
		} catch (Exception e) {
            logError("Exception stopping speaker audio manager", e);
        }
    }

    /**
     * Remove the ongoing call AppRTCAudioManager.
     */
    private void removeRTCAudioManager() {
        if (rtcAudioManager == null)
            return;

        try {
            logDebug("Removing RTC Audio Manager");
            rtcAudioManager.stop();
            rtcAudioManager = null;
        } catch (Exception e) {
            logError("Exception stopping speaker audio manager", e);
        }
    }

    /**
     * Method for updating the call status of the Audio Manger.
     *
     * @param callStatus Call status.
     */
    private void updateRTCAudioMangerTypeStatus(int callStatus) {
        removeRTCAudioManagerRingIn();
        stopSounds();
        if (rtcAudioManager != null) {
            rtcAudioManager.setTypeStatus(callStatus);
        }
    }

    /**
     * Method for updating the call status of the Speaker status .
     *
     * @param isSpeakerOn If the speaker is on.
     * @param callStatus  Call status.
     */
    public void updateSpeakerStatus(boolean isSpeakerOn, int callStatus) {
        if (rtcAudioManager != null) {
            rtcAudioManager.updateSpeakerStatus(isSpeakerOn, callStatus);
            return;
        }

        createRTCAudioManager(isSpeakerOn, callStatus);
    }

    /**
     * Activate the proximity sensor.
     */
    public void startProximitySensor() {
        if (rtcAudioManager != null) {
            logDebug("Starting proximity sensor...");
            rtcAudioManager.startProximitySensor();
            rtcAudioManager.setOnProximitySensorListener(isNear -> {
                Intent intent = new Intent(BROADCAST_ACTION_INTENT_PROXIMITY_SENSOR);
                intent.putExtra(UPDATE_PROXIMITY_SENSOR_STATUS, isNear);
                LocalBroadcastManager.getInstance(getApplicationContext()).sendBroadcast(intent);
            });
        }
    }

    /**
     * Deactivates the proximity sensor
     */
    public void unregisterProximitySensor() {
        if (rtcAudioManager != null) {
            logDebug("Stopping proximity sensor...");
            rtcAudioManager.unregisterProximitySensor();
        }
    }

    /**
     * Method for stopping the sound of incoming or outgoing calls.
     */
    public void stopSounds() {
        if (rtcAudioManager != null) {
            rtcAudioManager.stopAudioSignals();
        }
        if (rtcAudioManagerRingInCall != null) {
            rtcAudioManagerRingInCall.stopAudioSignals();
        }
    }

	public void checkQueuedCalls() {
		try {
			stopService(new Intent(this, IncomingCallService.class));
			ChatAdvancedNotificationBuilder notificationBuilder = ChatAdvancedNotificationBuilder.newInstance(this, megaApi, megaChatApi);
			notificationBuilder.checkQueuedCalls();
		} catch (Exception e) {
			logError("EXCEPTION", e);
		}
	}

	public void launchCallActivity(MegaChatCall call) {
		int callStatus = call.getStatus();
		logDebug("Show the call " + callStatusToString(callStatus) + " screen.");
		MegaApplication.setShowPinScreen(false);
		Intent i = new Intent(this, ChatCallActivity.class);
		i.putExtra(CHAT_ID, call.getChatid());
		i.putExtra(CALL_ID, call.getId());
        i.addFlags(Intent.FLAG_ACTIVITY_NEW_TASK);
        startActivity(i);

		MegaChatRoom chatRoom = megaChatApi.getChatRoom(call.getChatid());
		logDebug("Launch call: " + getTitleChat(chatRoom));
		if (callStatus == MegaChatCall.CALL_STATUS_REQUEST_SENT || callStatus == MegaChatCall.CALL_STATUS_RING_IN) {
			setCallLayoutStatus(call.getChatid(), true);
		}
	}

	public void clearIncomingCallNotification(long chatCallId) {
		logDebug("Chat ID: " + chatCallId);

		try {
			NotificationManager notificationManager = (NotificationManager) getSystemService(NOTIFICATION_SERVICE);

			String notificationCallId = MegaApiJava.userHandleToBase64(chatCallId);
			int notificationId = (notificationCallId).hashCode();

			notificationManager.cancel(notificationId);
		} catch (Exception e) {
			logError("EXCEPTION", e);
		}
	}

	public static boolean isShowRichLinkWarning() {
		return showRichLinkWarning;
	}

	public static void setShowRichLinkWarning(boolean showRichLinkWarning) {
		MegaApplication.showRichLinkWarning = showRichLinkWarning;
	}

	public static boolean isEnabledGeoLocation() {
		return enabledGeoLocation;
	}

	public static void setEnabledGeoLocation(boolean enabledGeoLocation) {
		MegaApplication.enabledGeoLocation = enabledGeoLocation;
	}

	public static int getCounterNotNowRichLinkWarning() {
		return counterNotNowRichLinkWarning;
	}

	public static void setCounterNotNowRichLinkWarning(int counterNotNowRichLinkWarning) {
		MegaApplication.counterNotNowRichLinkWarning = counterNotNowRichLinkWarning;
	}

	public static boolean isEnabledRichLinks() {
		return enabledRichLinks;
	}

	public static void setEnabledRichLinks(boolean enabledRichLinks) {
		MegaApplication.enabledRichLinks = enabledRichLinks;
	}

	public static int isDisableFileVersions() {
		return disableFileVersions;
	}

	public static void setDisableFileVersions(boolean disableFileVersions) {
		if(disableFileVersions){
			MegaApplication.disableFileVersions = 1;
		}
		else{
			MegaApplication.disableFileVersions = 0;
		}
	}

	public boolean isEsid() {
		return esid;
	}

	public void setEsid(boolean esid) {
		this.esid = esid;
	}

	public static boolean isClosedChat() {
		return closedChat;
	}

	public static void setClosedChat(boolean closedChat) {
		MegaApplication.closedChat = closedChat;
	}

	public MyAccountInfo getMyAccountInfo() {
		return myAccountInfo;
	}

	public static boolean getSpeakerStatus(long chatId) {
		boolean entryExists = hashMapSpeaker.containsKey(chatId);
		if (entryExists) {
			return hashMapSpeaker.get(chatId);
		}
		setSpeakerStatus(chatId, false);
		return false;
	}

	public static void setSpeakerStatus(long chatId, boolean speakerStatus) {
		hashMapSpeaker.put(chatId, speakerStatus);
	}

	public static boolean getVideoStatus(long chatId) {
		boolean entryExists = hashMapVideo.containsKey(chatId);
		if (entryExists) {
			return hashMapVideo.get(chatId);
		}
		setVideoStatus(chatId, false);
		return false;
	}

	public static void setVideoStatus(long chatId, boolean videoStatus) {
		hashMapVideo.put(chatId, videoStatus);
	}
	public static boolean getCallLayoutStatus(long chatId) {
		boolean entryExists = hashMapCallLayout.containsKey(chatId);
		if (entryExists) {
			return hashMapCallLayout.get(chatId);
		}
		setCallLayoutStatus(chatId, false);
		return false;
	}

	public static void setCallLayoutStatus(long chatId, boolean callLayoutStatus) {
		hashMapCallLayout.put(chatId, callLayoutStatus);
	}

	public int getStorageState() {
	    return storageState;
	}

    public void setStorageState(int state) {
	    this.storageState = state;
	}

<<<<<<< HEAD
    @Override
    public void unregisterReceiver(BroadcastReceiver receiver) {
        super.unregisterReceiver(receiver);
	}

=======
>>>>>>> 706de889
    public static boolean isVerifySMSShowed() {
		return isVerifySMSShowed;
	}

	public static void setIsBlockedDueToWeakAccount(boolean isBlockedDueToWeakAccount) {
		MegaApplication.isBlockedDueToWeakAccount = isBlockedDueToWeakAccount;
	}

	public static boolean isBlockedDueToWeakAccount() {
		return isBlockedDueToWeakAccount;
	}

	public static boolean isIsReactionFromKeyboard() {
		return isReactionFromKeyboard;
	}

	public static void setIsReactionFromKeyboard(boolean isReactionFromKeyboard) {
		MegaApplication.isReactionFromKeyboard = isReactionFromKeyboard;
	}

	public static void setIsWebOpenDueToEmailVerification(boolean isWebOpenDueToEmailVerification) {
		MegaApplication.isWebOpenDueToEmailVerification = isWebOpenDueToEmailVerification;
	}

	public static boolean isWebOpenDueToEmailVerification() {
		return isWebOpenDueToEmailVerification;
	}

	public void setIsLoggingRunning (boolean isLoggingRunning) {
		MegaApplication.isLoggingRunning = isLoggingRunning;
	}

	public boolean isLoggingRunning() {
		return isLoggingRunning;
	}


	public static TransfersManagement getTransfersManagement() {
		return transfersManagement;
	}

	public static void setVerifyingCredentials(boolean verifyingCredentials) {
		MegaApplication.verifyingCredentials = verifyingCredentials;
	}

	public static boolean isVerifyingCredentials() {
		return MegaApplication.verifyingCredentials;
	}

	public Activity getCurrentActivity() {
		return currentActivity;
	}

	public static boolean isWaitingForCall() {
		return isWaitingForCall;
	}

	public static void setIsWaitingForCall(boolean isWaitingForCall) {
		MegaApplication.isWaitingForCall = isWaitingForCall;
	}

	public static long getUserWaitingForCall() {
		return userWaitingForCall;
	}

	public static void setUserWaitingForCall(long userWaitingForCall) {
		MegaApplication.userWaitingForCall = userWaitingForCall;
	}
}<|MERGE_RESOLUTION|>--- conflicted
+++ resolved
@@ -1746,14 +1746,6 @@
 	    this.storageState = state;
 	}
 
-<<<<<<< HEAD
-    @Override
-    public void unregisterReceiver(BroadcastReceiver receiver) {
-        super.unregisterReceiver(receiver);
-	}
-
-=======
->>>>>>> 706de889
     public static boolean isVerifySMSShowed() {
 		return isVerifySMSShowed;
 	}
