--- conflicted
+++ resolved
@@ -240,28 +240,6 @@
 	    isVerifySMSShowed = isShowed;
     }
 
-<<<<<<< HEAD
-
-//	static final String GA_PROPERTY_ID = "UA-59254318-1";
-//	
-//	/**
-//	 * Enum used to identify the tracker that needs to be used for tracking.
-//	 *
-//	 * A single tracker is usually enough for most purposes. In case you do need multiple trackers,
-//	 * storing them all in Application object helps ensure that they are created only once per
-//	 * application instance.
-//	 */
-//	public enum TrackerName {
-//	  APP_TRACKER/*, // Tracker used only in this app.
-//	  GLOBAL_TRACKER, // Tracker used by all the apps from a company. eg: roll-up tracking.
-//	  ECOMMERCE_TRACKER, // Tracker used by all ecommerce transactions from a company.
-//	  */
-//	}
-//
-//	HashMap<TrackerName, Tracker> mTrackers = new HashMap<TrackerName, Tracker>();
-	
-=======
->>>>>>> c55097b0
 	class BackgroundRequestListener implements MegaRequestListenerInterface
 	{
 
@@ -1341,60 +1319,6 @@
 		}
 	}
 
-<<<<<<< HEAD
-//	public void updateChatNotification(long chatid, MegaChatMessage msg){
-//		ChatAdvancedNotificationBuilder notificationBuilder;
-//		notificationBuilder =  ChatAdvancedNotificationBuilder.newInstance(this, megaApi, megaChatApi);
-//
-//		if (Build.VERSION.SDK_INT >= Build.VERSION_CODES.N) {
-//			notificationBuilder.updateNotification(chatid, msg);
-//		}
-//		else if (Build.VERSION.SDK_INT >= Build.VERSION_CODES.M) {
-//
-//			NotificationManager mNotificationManager = (NotificationManager) getSystemService(NOTIFICATION_SERVICE);
-//			StatusBarNotification[] notifs = mNotificationManager.getActiveNotifications();
-//			boolean shown=false;
-//			for(int i = 0; i< notifs.length; i++){
-//				if(notifs[i].getId()==NOTIFICATION_PRE_N_CHAT){
-//					shown = true;
-//					break;
-//				}
-//			}
-//			if(shown){
-//				notificationBuilder.sendBundledNotificationIPC(null, null, chatid, msg);
-//			}
-//		}
-//		else{
-//			notificationBuilder.sendBundledNotificationIPC(null, null, chatid, msg);
-//		}
-//	}
-//
-//	public void removeChatSeenNotification(long chatid, MegaChatMessage msg){
-//		ChatAdvancedNotificationBuilder notificationBuilder;
-//		notificationBuilder =  ChatAdvancedNotificationBuilder.newInstance(this, megaApi, megaChatApi);
-//
-//		if (Build.VERSION.SDK_INT >= Build.VERSION_CODES.N) {
-//			notificationBuilder.removeSeenNotification(chatid, msg);
-//		}
-//		else if (Build.VERSION.SDK_INT >= Build.VERSION_CODES.M) {
-//
-//			NotificationManager mNotificationManager = (NotificationManager) getSystemService(NOTIFICATION_SERVICE);
-//			StatusBarNotification[] notifs = mNotificationManager.getActiveNotifications();
-//			boolean shown=false;
-//			for(int i = 0; i< notifs.length; i++){
-//				if(notifs[i].getId()==NOTIFICATION_PRE_N_CHAT){
-//					shown = true;
-//					break;
-//				}
-//			}
-//			if(shown){
-//				notificationBuilder.sendBundledNotificationIPC(null, null, chatid, msg);
-//			}
-//		}
-//		else{
-//			notificationBuilder.sendBundledNotificationIPC(null, null, chatid, msg);
-//		}
-//	}
 
 	private void checkOneCall(long chatId) {
 		logDebug("One call : Chat Id = " + chatId + ", openCall Chat Id = " + openCallChatId);
@@ -1454,14 +1378,12 @@
 
 	}
 
-=======
->>>>>>> c55097b0
+
 	@Override
 	public void onChatCallUpdate(MegaChatApiJava api, MegaChatCall call) {
 		stopService(new Intent(this, IncomingCallService.class));
 		if (call.hasChanged(MegaChatCall.CHANGE_TYPE_STATUS)) {
 			int callStatus = call.getStatus();
-<<<<<<< HEAD
 			logDebug("Call status changed, current status: " + callStatusToString(call.getStatus()));
 			if (callStatus == MegaChatCall.CALL_STATUS_TERMINATING_USER_PARTICIPATION) {
 				removeValues(call.getChatid());
@@ -1474,130 +1396,11 @@
 				if (listAllCalls == null || listAllCalls.size() == 0) return;
 				if (callStatus == MegaChatCall.CALL_STATUS_RING_IN) {
 					setAudioManagerValues(call);
-=======
-			logDebug("Call status changed, current status: "+callStatusToString(call.getStatus()));
-			switch (callStatus) {
-				case MegaChatCall.CALL_STATUS_REQUEST_SENT:
-				case MegaChatCall.CALL_STATUS_RING_IN:
-				case MegaChatCall.CALL_STATUS_JOINING:
-				case MegaChatCall.CALL_STATUS_IN_PROGRESS:
-				case MegaChatCall.CALL_STATUS_RECONNECTING: {
-					checkDeviceCamera();
-					if (megaChatApi != null) {
-						MegaHandleList listAllCalls = megaChatApi.getChatCalls();
-						if(callStatus == MegaChatCall.CALL_STATUS_RING_IN){
-							setAudioManagerValues(call);
-						}
-						if(callStatus == MegaChatCall.CALL_STATUS_IN_PROGRESS || callStatus == MegaChatCall.CALL_STATUS_JOINING || callStatus == MegaChatCall.CALL_STATUS_RECONNECTING){
-							removeChatAudioManager();
-							clearIncomingCallNotification(call.getId());
-						}
-						if (listAllCalls != null) {
-							if (listAllCalls.size() == 1) {
-								long chatId = listAllCalls.get(0);
-								logDebug("One call : Chat Id = " + chatId + ", openCall Chat Id = " + openCallChatId);
-								if ( openCallChatId != chatId) {
-									MegaChatCall callToLaunch = megaChatApi.getChatCall(chatId);
-									if (callToLaunch != null) {
-										if (callToLaunch.getStatus() <= MegaChatCall.CALL_STATUS_IN_PROGRESS) {
-											logDebug("One call: open call");
-                                            if (shouldNotify(this) && !isActivityVisible()) {
-                                                PowerManager pm = (PowerManager) getApplicationContext().getSystemService(Context.POWER_SERVICE);
-                                                if(pm != null) {
-                                                    wakeLock = pm.newWakeLock(PowerManager.PARTIAL_WAKE_LOCK, ":MegaIncomingCallPowerLock");
-                                                }
-                                                if(!wakeLock.isHeld()) {
-                                                    wakeLock.acquire(10 * 1000);
-                                                }
-                                                toIncomingCall(this, callToLaunch, megaChatApi);
-                                            } else {
-                                                launchCallActivity(callToLaunch);
-                                            }
-										} else {
-											logWarning("Launch not in correct status");
-										}
-									}
-								} else {
-									logDebug("One call: call already opened");
-								}
-
-							} else if (listAllCalls.size() > 1) {
-								logDebug("Several calls = " + listAllCalls.size()+"- Current call Status: "+callStatusToString(callStatus));
-								if (callStatus == MegaChatCall.CALL_STATUS_REQUEST_SENT) {
-									MegaHandleList handleListRequestSent = megaChatApi.getChatCalls(MegaChatCall.CALL_STATUS_REQUEST_SENT);
-									if ((handleListRequestSent != null) && (handleListRequestSent.size() > 0)) {
-										for (int i = 0; i < handleListRequestSent.size(); i++) {
-											if (openCallChatId != handleListRequestSent.get(i)) {
-												MegaChatCall callToLaunch = megaChatApi.getChatCall(handleListRequestSent.get(i));
-												if (callToLaunch != null) {
-													logDebug("Several calls - "+callStatusToString(callStatus)+": open call");
-													launchCallActivity(callToLaunch);
-													break;
-												}
-											} else {
-												logDebug("Several calls - "+callStatusToString(callStatus)+": call already opened");
-											}
-										}
-									}
-								} else if (call.getStatus() == MegaChatCall.CALL_STATUS_RING_IN) {
-									if ((megaChatApi != null) && (participatingInACall(megaChatApi))) {
-										logDebug("Several calls - "+callStatusToString(callStatus)+": show notification");
-										checkQueuedCalls();
-									} else {
-										logDebug("Several calls - "+callStatusToString(callStatus)+": NOT participating in a call");
-										MegaHandleList handleListRingIn = megaChatApi.getChatCalls(MegaChatCall.CALL_STATUS_RING_IN);
-										if ((handleListRingIn != null) && (handleListRingIn.size() > 0)) {
-											for (int i = 0; i < handleListRingIn.size(); i++) {
-												if (openCallChatId != handleListRingIn.get(i)) {
-													MegaChatCall callToLaunch = megaChatApi.getChatCall(handleListRingIn.get(i));
-													if (callToLaunch != null) {
-														logDebug("Several calls - "+callStatusToString(callStatus)+": open call");
-														launchCallActivity(callToLaunch);
-														break;
-													}
-												} else {
-													logDebug("Several calls - "+callStatusToString(callStatus)+": call already opened");
-												}
-											}
-										}
-									}
-								} else if (call.getStatus() == MegaChatCall.CALL_STATUS_IN_PROGRESS) {
-									MegaHandleList handleListInProg = megaChatApi.getChatCalls(MegaChatCall.CALL_STATUS_IN_PROGRESS);
-									if ((handleListInProg != null) && (handleListInProg.size() > 0)) {
-										for (int i = 0; i < handleListInProg.size(); i++) {
-											if (openCallChatId != handleListInProg.get(i)) {
-												MegaChatCall callToLaunch = megaChatApi.getChatCall(handleListInProg.get(i));
-												if (callToLaunch != null) {
-													logDebug("Several calls - "+callStatusToString(callStatus)+": open call");
-													launchCallActivity(callToLaunch);
-													break;
-												}
-											} else {
-												logDebug("Several calls - "+callStatusToString(callStatus)+": call already opened");
-											}
-										}
-									}
-								} else {
-									logDebug("Several calls: show notification");
-									checkQueuedCalls();
-								}
-
-							} else {
-								logWarning("No calls in progress");
-							}
-						}
-					}
-					break;
->>>>>>> c55097b0
 				}
 				if (callStatus == MegaChatCall.CALL_STATUS_IN_PROGRESS || callStatus == MegaChatCall.CALL_STATUS_JOINING || callStatus == MegaChatCall.CALL_STATUS_RECONNECTING) {
 					removeChatAudioManager();
-<<<<<<< HEAD
 					clearIncomingCallNotification(call.getId());
-=======
 					clearCameraHandle();
-					break;
->>>>>>> c55097b0
 				}
 				if (listAllCalls.size() == 1) {
 					checkOneCall(listAllCalls.get(0));
@@ -1638,21 +1441,15 @@
 					} catch (Exception e) {
 						logError("EXCEPTION when showing missed call notification", e);
 					}
-<<<<<<< HEAD
 				}
 			}
 		} catch (Exception e) {
 			logError("EXCEPTION when showing missed call notification", e);
 		}
-
 		//Commented temporary
-//        registerCallInDevice(call);
-
-	}
-=======
-					break;
-				}
->>>>>>> c55097b0
+        //registerCallInDevice(call);
+	}
+
 
 	private void registerCallInDevice(MegaChatCall call) {
 		//Register a call from Mega in the phone
