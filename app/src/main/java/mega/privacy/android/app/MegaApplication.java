package mega.privacy.android.app;

import android.app.Notification;
import android.app.NotificationChannel;
import android.app.NotificationManager;
import android.app.PendingIntent;
import android.content.BroadcastReceiver;
import android.content.Context;
import android.content.Intent;
import android.content.IntentFilter;
import android.content.pm.PackageInfo;
import android.content.pm.PackageManager;
import android.content.pm.PackageManager.NameNotFoundException;
import android.graphics.drawable.BitmapDrawable;
import android.graphics.drawable.Drawable;
import android.media.RingtoneManager;
import android.net.Uri;
import android.os.Build;
import android.os.Handler;
import android.os.PowerManager;
import androidx.annotation.Nullable;
import androidx.multidex.MultiDexApplication;
import androidx.emoji.text.EmojiCompat;
import androidx.emoji.text.FontRequestEmojiCompatConfig;
import androidx.emoji.bundled.BundledEmojiCompatConfig;
import androidx.core.app.NotificationCompat;
import androidx.core.content.ContextCompat;
import androidx.localbroadcastmanager.content.LocalBroadcastManager;
import androidx.core.provider.FontRequest;
import android.text.Html;
import android.text.Spanned;
import android.util.Log;

import org.webrtc.ContextUtils;

import java.util.ArrayList;
import java.util.HashMap;
import java.util.Locale;

import me.leolin.shortcutbadger.ShortcutBadger;
import mega.privacy.android.app.components.twemoji.EmojiManager;
import mega.privacy.android.app.components.twemoji.EmojiManagerShortcodes;
import mega.privacy.android.app.components.twemoji.TwitterEmojiProvider;
import mega.privacy.android.app.fcm.ChatAdvancedNotificationBuilder;
import mega.privacy.android.app.fcm.IncomingCallService;
import mega.privacy.android.app.listeners.GetAttrUserListener;
import mega.privacy.android.app.listeners.GlobalListener;
import mega.privacy.android.app.listeners.CallListener;
import mega.privacy.android.app.fcm.KeepAliveService;
import mega.privacy.android.app.lollipop.LoginActivityLollipop;
import mega.privacy.android.app.lollipop.ManagerActivityLollipop;
import mega.privacy.android.app.lollipop.megachat.AppRTCAudioManager;
import mega.privacy.android.app.lollipop.MyAccountInfo;
import mega.privacy.android.app.lollipop.controllers.AccountController;
import mega.privacy.android.app.lollipop.megachat.AppRTCAudioManager;
import mega.privacy.android.app.lollipop.megachat.BadgeIntentService;
import mega.privacy.android.app.lollipop.megachat.calls.CallService;
import mega.privacy.android.app.lollipop.megachat.calls.ChatAudioManager;
import mega.privacy.android.app.lollipop.megachat.calls.ChatCallActivity;
import mega.privacy.android.app.receivers.NetworkStateReceiver;
import nz.mega.sdk.MegaAccountSession;
import nz.mega.sdk.MegaApiAndroid;
import nz.mega.sdk.MegaApiJava;
import nz.mega.sdk.MegaChatApiAndroid;
import nz.mega.sdk.MegaChatApiJava;
import nz.mega.sdk.MegaChatCall;
import nz.mega.sdk.MegaChatError;
import nz.mega.sdk.MegaChatListItem;
import nz.mega.sdk.MegaChatListenerInterface;
import nz.mega.sdk.MegaChatMessage;
import nz.mega.sdk.MegaChatNotificationListenerInterface;
import nz.mega.sdk.MegaChatPresenceConfig;
import nz.mega.sdk.MegaChatRequest;
import nz.mega.sdk.MegaChatRequestListenerInterface;
import nz.mega.sdk.MegaChatRoom;
import nz.mega.sdk.MegaChatSession;
import nz.mega.sdk.MegaContactRequest;
import nz.mega.sdk.MegaError;
import nz.mega.sdk.MegaHandleList;
import nz.mega.sdk.MegaNode;
import nz.mega.sdk.MegaPricing;
import nz.mega.sdk.MegaRequest;
import nz.mega.sdk.MegaRequestListenerInterface;
import nz.mega.sdk.MegaShare;
import nz.mega.sdk.MegaUser;

import static mega.privacy.android.app.utils.CacheFolderManager.*;
import static mega.privacy.android.app.constants.BroadcastConstants.*;
import static mega.privacy.android.app.utils.ChatUtil.*;
import static mega.privacy.android.app.utils.Constants.*;
import static mega.privacy.android.app.utils.DBUtil.*;
import static mega.privacy.android.app.utils.IncomingCallNotification.*;
import static mega.privacy.android.app.utils.JobUtil.*;
import static mega.privacy.android.app.utils.CallUtil.*;
import static mega.privacy.android.app.utils.LogUtil.*;
import static mega.privacy.android.app.utils.TimeUtils.*;
import static mega.privacy.android.app.utils.Util.*;
import static mega.privacy.android.app.utils.ContactUtil.*;
import static nz.mega.sdk.MegaApiJava.*;
import static nz.mega.sdk.MegaChatApiJava.MEGACHAT_INVALID_HANDLE;


public class MegaApplication extends MultiDexApplication implements MegaChatRequestListenerInterface, MegaChatNotificationListenerInterface, NetworkStateReceiver.NetworkStateReceiverListener, MegaChatListenerInterface {

	final String TAG = "MegaApplication";

	static final public String USER_AGENT = "MEGAAndroid/3.7.8_319";

	DatabaseHandler dbH;
	MegaApiAndroid megaApi;
	MegaApiAndroid megaApiFolder;
	String localIpAddress = "";
	BackgroundRequestListener requestListener;
	final static public String APP_KEY = "6tioyn8ka5l6hty";
	final static private String APP_SECRET = "hfzgdtrma231qdm";

	MyAccountInfo myAccountInfo;
	boolean esid = false;

	private int storageState = MegaApiJava.STORAGE_STATE_UNKNOWN; //Default value

	private static boolean activityVisible = false;
	private static boolean isLoggingIn = false;
	private static boolean firstConnect = true;

	private static final boolean USE_BUNDLED_EMOJI = false;

	private static boolean showInfoChatMessages = false;

	private static boolean showPinScreen = true;

	private static long openChatId = -1;

	private static boolean closedChat = true;
	private static HashMap<Long, Boolean> hashMapVideo = new HashMap<>();
	private static HashMap<Long, Boolean> hashMapSpeaker = new HashMap<>();
	private static HashMap<Long, Boolean> hashMapCallLayout = new HashMap<>();

	private static long openCallChatId = -1;

	private static boolean showRichLinkWarning = false;
	private static int counterNotNowRichLinkWarning = -1;
	private static boolean enabledRichLinks = false;

	private static boolean enabledGeoLocation = false;

	private static int disableFileVersions = -1;

	private static boolean recentChatVisible = false;
	private static boolean chatNotificationReceived = false;

	private static String urlConfirmationLink = null;

	private static boolean registeredChatListeners = false;

	private static boolean isVerifySMSShowed = false;

    private static boolean isBlockedDueToWeakAccount = false;
	private static boolean isWebOpenDueToEmailVerification = false;
	private static boolean isLoggingRunning = false;
<<<<<<< HEAD
	private static boolean wasLocalVideoEnable = false;
=======
	private static boolean isWaitingForCall = false;
	private static long userWaitingForCall = MEGACHAT_INVALID_HANDLE;
>>>>>>> 0fa36b97

	MegaChatApiAndroid megaChatApi = null;

	private NetworkStateReceiver networkStateReceiver;
	private BroadcastReceiver logoutReceiver;
	private ChatAudioManager chatAudioManager = null;
    private AppRTCAudioManager rtcAudioManager = null;
	private static MegaApplication singleApplicationInstance;

	private PowerManager.WakeLock wakeLock;

	private ArrayList<MegaChatListItem> currentActiveGroupChat = new ArrayList<>();
	private ArrayList<Long> notificationShown = new ArrayList<>();

	private CallListener callListener = new CallListener();

    @Override
	public void networkAvailable() {
		logDebug("Net available: Broadcast to ManagerActivity");
		Intent intent = new Intent(BROADCAST_ACTION_INTENT_CONNECTIVITY_CHANGE);
		intent.putExtra("actionType", GO_ONLINE);
		LocalBroadcastManager.getInstance(getApplicationContext()).sendBroadcast(intent);
	}

	@Override
	public void networkUnavailable() {
		logDebug("Net unavailable: Broadcast to ManagerActivity");
		Intent intent = new Intent(BROADCAST_ACTION_INTENT_CONNECTIVITY_CHANGE);
		intent.putExtra("actionType", GO_OFFLINE);
		LocalBroadcastManager.getInstance(getApplicationContext()).sendBroadcast(intent);
	}

	public static void smsVerifyShowed(boolean isShowed) {
	    isVerifySMSShowed = isShowed;
    }

	class BackgroundRequestListener implements MegaRequestListenerInterface
	{

		@Override
		public void onRequestStart(MegaApiJava api, MegaRequest request) {
			logDebug("BackgroundRequestListener:onRequestStart: " + request.getRequestString());
		}

		@Override
		public void onRequestUpdate(MegaApiJava api, MegaRequest request) {
			logDebug("BackgroundRequestListener:onRequestUpdate: " + request.getRequestString());
		}

		@Override
		public void onRequestFinish(MegaApiJava api, MegaRequest request,
				MegaError e) {
			logDebug("BackgroundRequestListener:onRequestFinish: " + request.getRequestString() + "____" + e.getErrorCode() + "___" + request.getParamType());

			if (e.getErrorCode() == MegaError.API_EBUSINESSPASTDUE) {
				LocalBroadcastManager.getInstance(getApplicationContext())
						.sendBroadcast(new Intent(BROADCAST_ACTION_INTENT_BUSINESS_EXPIRED));
				return;
			}

			if (request.getType() == MegaRequest.TYPE_LOGOUT){
				logDebug("Logout finished: " + e.getErrorString() + "(" + e.getErrorCode() +")");
				if (e.getErrorCode() == MegaError.API_OK) {
					logDebug("END logout sdk request - wait chat logout");
				} else if (e.getErrorCode() == MegaError.API_EINCOMPLETE) {
					if (request.getParamType() == MegaError.API_ESSL) {
						logWarning("SSL verification failed");
						Intent intent = new Intent(BROADCAST_ACTION_INTENT_SSL_VERIFICATION_FAILED);
						LocalBroadcastManager.getInstance(getApplicationContext()).sendBroadcast(intent);
					}
				} else if (e.getErrorCode() == MegaError.API_ESID) {
					logWarning("TYPE_LOGOUT:API_ESID");
					myAccountInfo = new MyAccountInfo();

					esid = true;

					AccountController.localLogoutApp(getApplicationContext());
				} else if (e.getErrorCode() == MegaError.API_EBLOCKED) {
					api.localLogout();
					megaChatApi.logout();
				}
			}
			else if(request.getType() == MegaRequest.TYPE_FETCH_NODES){
				logDebug("TYPE_FETCH_NODES");
				if (e.getErrorCode() == MegaError.API_OK){
					askForFullAccountInfo();
					GetAttrUserListener listener = new GetAttrUserListener(getApplicationContext(), true);
					if (dbH != null && dbH.getMyChatFilesFolderHandle() == INVALID_HANDLE) {
						megaApi.getMyChatFilesFolder(listener);
					}
					//Ask for MU and CU folder when App in init state
                    megaApi.getUserAttribute(USER_ATTR_CAMERA_UPLOADS_FOLDER,listener);
				}
			}
			else if(request.getType() == MegaRequest.TYPE_GET_ATTR_USER){
				if (e.getErrorCode() == MegaError.API_OK) {
					if (request.getParamType() == MegaApiJava.USER_ATTR_FIRSTNAME || request.getParamType() == MegaApiJava.USER_ATTR_LASTNAME) {
						if (megaApi != null && request.getEmail() != null) {
							MegaUser user = megaApi.getContact(request.getEmail());
							if (user != null) {
								logDebug("User handle: " + user.getHandle());
								logDebug("Visibility: " + user.getVisibility()); //If user visibity == MegaUser.VISIBILITY_UNKNOW then, non contact
								if (user.getVisibility() != MegaUser.VISIBILITY_VISIBLE) {
									logDebug("Non-contact");
									if (request.getParamType() == MegaApiJava.USER_ATTR_FIRSTNAME) {
										dbH.setNonContactEmail(request.getEmail(), user.getHandle() + "");
										dbH.setNonContactFirstName(request.getText(), user.getHandle() + "");
									} else if (request.getParamType() == MegaApiJava.USER_ATTR_LASTNAME) {
										dbH.setNonContactLastName(request.getText(), user.getHandle() + "");
									}
								} else {
									logDebug("The user is or was CONTACT:");
								}
							} else {
								logWarning("User is NULL");
							}
						}
					}
				}
			}
			else if (request.getType() == MegaRequest.TYPE_GET_PRICING){
				if (e.getErrorCode() == MegaError.API_OK) {
					MegaPricing p = request.getPricing();

					dbH.setPricingTimestamp();

					if(myAccountInfo!=null){
						myAccountInfo.setProductAccounts(p);
						myAccountInfo.setPricing(p);
					}

					Intent intent = new Intent(BROADCAST_ACTION_INTENT_UPDATE_ACCOUNT_DETAILS);
					intent.putExtra("actionType", UPDATE_GET_PRICING);
					LocalBroadcastManager.getInstance(getApplicationContext()).sendBroadcast(intent);
				}
				else{
					logError("Error TYPE_GET_PRICING: " + e.getErrorCode());
				}
			}
			else if (request.getType() == MegaRequest.TYPE_GET_PAYMENT_METHODS){
				logDebug("Payment methods request");
				if(myAccountInfo!=null){
					myAccountInfo.setGetPaymentMethodsBoolean(true);
				}

				if (e.getErrorCode() == MegaError.API_OK){
					dbH.setPaymentMethodsTimeStamp();
					if(myAccountInfo!=null){
						myAccountInfo.setPaymentBitSet(convertToBitSet(request.getNumber()));
					}

					Intent intent = new Intent(BROADCAST_ACTION_INTENT_UPDATE_ACCOUNT_DETAILS);
					intent.putExtra("actionType", UPDATE_PAYMENT_METHODS);
					LocalBroadcastManager.getInstance(getApplicationContext()).sendBroadcast(intent);
				}
			}
			else if(request.getType() == MegaRequest.TYPE_CREDIT_CARD_QUERY_SUBSCRIPTIONS){
				if (e.getErrorCode() == MegaError.API_OK){
					if(myAccountInfo!=null){
						myAccountInfo.setNumberOfSubscriptions(request.getNumber());
						logDebug("NUMBER OF SUBS: " + myAccountInfo.getNumberOfSubscriptions());
					}

					Intent intent = new Intent(BROADCAST_ACTION_INTENT_UPDATE_ACCOUNT_DETAILS);
					intent.putExtra("actionType", UPDATE_CREDIT_CARD_SUBSCRIPTION);
					LocalBroadcastManager.getInstance(getApplicationContext()).sendBroadcast(intent);
				}
			}
			else if (request.getType() == MegaRequest.TYPE_ACCOUNT_DETAILS){
				logDebug ("Account details request");
				if (e.getErrorCode() == MegaError.API_OK){

					boolean storage = (request.getNumDetails() & myAccountInfo.hasStorageDetails) != 0;
					if (storage) {
						dbH.setAccountDetailsTimeStamp();
					}

					if(myAccountInfo!=null && request.getMegaAccountDetails()!=null){
						myAccountInfo.setAccountInfo(request.getMegaAccountDetails());
						myAccountInfo.setAccountDetails(request.getNumDetails());

						boolean sessions = (request.getNumDetails() & myAccountInfo.hasSessionsDetails) != 0;
						if (sessions) {
							MegaAccountSession megaAccountSession = request.getMegaAccountDetails().getSession(0);

							if(megaAccountSession!=null){
								logDebug("getMegaAccountSESSION not Null");
								dbH.setExtendedAccountDetailsTimestamp();
								long mostRecentSession = megaAccountSession.getMostRecentUsage();

								String date = formatDateAndTime(getApplicationContext(),mostRecentSession, DATE_LONG_FORMAT);

								myAccountInfo.setLastSessionFormattedDate(date);
								myAccountInfo.setCreateSessionTimeStamp(megaAccountSession.getCreationTimestamp());
							}
						}

						logDebug("onRequest TYPE_ACCOUNT_DETAILS: " + myAccountInfo.getUsedPerc());
					}

					sendBroadcastUpdateAccountDetails();
				}
			}
		}

		@Override
		public void onRequestTemporaryError(MegaApiJava api,
				MegaRequest request, MegaError e) {
			logDebug("BackgroundRequestListener: onRequestTemporaryError: " + request.getRequestString());
		}
		
	}

	private void sendBroadcastUpdateAccountDetails() {
		Intent intent = new Intent(BROADCAST_ACTION_INTENT_UPDATE_ACCOUNT_DETAILS);
		intent.putExtra("actionType", UPDATE_ACCOUNT_DETAILS);
		LocalBroadcastManager.getInstance(getApplicationContext()).sendBroadcast(intent);
	}

	private final int interval = 3000;
	private Handler keepAliveHandler = new Handler();
	int backgroundStatus = -1;

	private Runnable keepAliveRunnable = new Runnable() {
		@Override
		public void run() {
			try {
				if (activityVisible) {
					logDebug("KEEPALIVE: " + System.currentTimeMillis());
					if (megaChatApi != null) {
						backgroundStatus = megaChatApi.getBackgroundStatus();
						logDebug("backgroundStatus_activityVisible: " + backgroundStatus);
						if (backgroundStatus != -1 && backgroundStatus != 0) {
							MegaHandleList callRingIn = megaChatApi.getChatCalls(MegaChatCall.CALL_STATUS_RING_IN);
							if (callRingIn == null || callRingIn.size() <= 0) {
								megaChatApi.setBackgroundStatus(false);
							}
						}
					}

				} else {
					logDebug("KEEPALIVEAWAY: " + System.currentTimeMillis());
					if (megaChatApi != null) {
						backgroundStatus = megaChatApi.getBackgroundStatus();
						logDebug("backgroundStatus_!activityVisible: " + backgroundStatus);
						if (backgroundStatus != -1 && backgroundStatus != 1) {
							megaChatApi.setBackgroundStatus(true);
						}
					}
				}

				keepAliveHandler.postAtTime(keepAliveRunnable, System.currentTimeMillis() + interval);
				keepAliveHandler.postDelayed(keepAliveRunnable, interval);
			}
			catch (Exception exc) {
				logError("Exception in keepAliveRunnable", exc);
			}
		}
	};

	public void handleUncaughtException(Thread thread, Throwable e) {
		logFatal("UNCAUGHT EXCEPTION", e);
		e.printStackTrace();
	}

	/**
	 * Broadcast for controlling changes in the call.
	 */
	private BroadcastReceiver chatCallUpdateReceiver = new BroadcastReceiver() {
		@Override
		public void onReceive(Context context, Intent intent) {
			if (intent == null || intent.getAction() == null)
				return;

			long chatId = intent.getLongExtra(UPDATE_CHAT_CALL_ID, MEGACHAT_INVALID_HANDLE);
			long callId = intent.getLongExtra(UPDATE_CALL_ID, MEGACHAT_INVALID_HANDLE);
			if (chatId == MEGACHAT_INVALID_HANDLE || callId == MEGACHAT_INVALID_HANDLE) {
				logError("Error. Chat id " + chatId + ", Call id "+callId);
				return;
			}

			if (intent.getAction().equals(ACTION_UPDATE_CALL)) {
				stopService(new Intent(getInstance(), IncomingCallService.class));
			}

			if (intent.getAction().equals(ACTION_CALL_STATUS_UPDATE)) {
				int callStatus = intent.getIntExtra(UPDATE_CALL_STATUS, -1);
				logDebug("Call status is "+callStatusToString(callStatus));

				switch (callStatus) {
					case MegaChatCall.CALL_STATUS_REQUEST_SENT:
					case MegaChatCall.CALL_STATUS_RING_IN:
					case MegaChatCall.CALL_STATUS_IN_PROGRESS:
					case MegaChatCall.CALL_STATUS_RECONNECTING:
						MegaHandleList listAllCalls = megaChatApi.getChatCalls();
						if (listAllCalls == null || listAllCalls.size() == 0){
							logError("Calls not found");
							return;
						}

						if (callStatus == MegaChatCall.CALL_STATUS_RING_IN || callStatus == MegaChatCall.CALL_STATUS_REQUEST_SENT) {
                            createChatAudioManager();
							setAudioManagerValues(callStatus);
						}

						if (callStatus == MegaChatCall.CALL_STATUS_IN_PROGRESS || callStatus == MegaChatCall.CALL_STATUS_RECONNECTING) {
							removeChatAudioManager();
							clearIncomingCallNotification(chatId);
						}
						if (listAllCalls.size() == 1) {
							checkOneCall(listAllCalls.get(0));
						} else {
							checkSeveralCall(listAllCalls, callStatus);
						}
						break;
					case MegaChatCall.CALL_STATUS_TERMINATING_USER_PARTICIPATION:
						clearIncomingCallNotification(chatId);
						removeValues(chatId);
						break;
					case MegaChatCall.CALL_STATUS_DESTROYED:
						int termCode = intent.getIntExtra(UPDATE_CALL_TERM_CODE, -1);
						boolean isIgnored = intent.getBooleanExtra(UPDATE_CALL_IGNORE, false);
						boolean isLocalTermCode = intent.getBooleanExtra(UPDATE_CALL_LOCAL_TERM_CODE, false);
						checkCallDestroyed(chatId, callId, termCode, isIgnored, isLocalTermCode);
						break;
				}
			}
		}
	};

	/**
	 * Broadcast for controlling changes in sessions.
	 */
	private BroadcastReceiver chatSessionUpdateReceiver = new BroadcastReceiver() {
		@Override
		public void onReceive(Context context, Intent intent) {
			if (intent == null || intent.getAction() == null)
				return;

			long chatIdReceived = intent.getLongExtra(UPDATE_CHAT_CALL_ID, MEGACHAT_INVALID_HANDLE);
			long chatIdOfCurrentCall = getChatCallInProgress();
			if (chatIdReceived != chatIdOfCurrentCall) {
				logWarning("Call in different chat");
				return;
			}

			MegaChatCall call = megaChatApi.getChatCall(chatIdOfCurrentCall);
			MegaChatRoom chatRoom = megaChatApi.getChatRoom(chatIdOfCurrentCall);
			if (call == null || chatRoom == null) {
				logWarning("Call not found");
				return;
			}

			if (intent.getAction().equals(ACTION_CHANGE_SESSION_ON_HOLD)) {
				long peerId = intent.getLongExtra(UPDATE_PEER_ID, MEGACHAT_INVALID_HANDLE);
				long clientId = intent.getLongExtra(UPDATE_CLIENT_ID, MEGACHAT_INVALID_HANDLE);
				MegaChatSession session = call.getMegaChatSession(peerId, clientId);
				if (chatRoom.isGroup()) {
					return;
				}

				logDebug("The session on hold change");
				if (call.hasLocalVideo() && session.isOnHold()) {
					setWasLocalVideoEnable(true);
					megaChatApi.disableVideo(chatIdReceived, null);
				} else {
					setWasLocalVideoEnable(false);
				}
			}
		}
	};

	public static MegaApplication getInstance() {
		return singleApplicationInstance;
	}

	@Override
	public void onCreate() {
		super.onCreate();
		// Setup handler for uncaught exceptions.
		Thread.setDefaultUncaughtExceptionHandler(new Thread.UncaughtExceptionHandler() {
			@Override
			public void uncaughtException(Thread thread, Throwable e) {
				handleUncaughtException(thread, e);
			}
		});
        isVerifySMSShowed = false;
		singleApplicationInstance = this;

		keepAliveHandler.postAtTime(keepAliveRunnable, System.currentTimeMillis()+interval);
		keepAliveHandler.postDelayed(keepAliveRunnable, interval);
		dbH = DatabaseHandler.getDbHandler(getApplicationContext());

		initLoggerSDK();
		initLoggerKarere();

		checkAppUpgrade();

		megaApi = getMegaApi();
		megaApiFolder = getMegaApiFolder();
		megaChatApi = getMegaChatApi();
        scheduleCameraUploadJob(getApplicationContext());
        storageState = dbH.getStorageState();

		boolean staging = false;
		if (dbH != null) {
			MegaAttributes attrs = dbH.getAttributes();
			if (attrs != null && attrs.getStaging() != null) {
				staging = Boolean.parseBoolean(attrs.getStaging());
			}
		}

		if (staging) {
			megaApi.changeApiUrl("https://staging.api.mega.co.nz/");
			megaApiFolder.changeApiUrl("https://staging.api.mega.co.nz/");
		}

		boolean useHttpsOnly = false;
		if (dbH != null) {
			useHttpsOnly = Boolean.parseBoolean(dbH.getUseHttpsOnly());
			logDebug("Value of useHttpsOnly: " + useHttpsOnly);
			megaApi.useHttpsOnly(useHttpsOnly);
		}

		myAccountInfo = new MyAccountInfo();

		if (dbH != null) {
			dbH.resetExtendedAccountDetailsTimestamp();
		}

		networkStateReceiver = new NetworkStateReceiver();
		networkStateReceiver.addListener(this);
		this.registerReceiver(networkStateReceiver, new IntentFilter(android.net.ConnectivityManager.CONNECTIVITY_ACTION));

		IntentFilter filter = new IntentFilter(ACTION_CALL_STATUS_UPDATE);
		filter.addAction(ACTION_UPDATE_CALL);
		registerReceiver(chatCallUpdateReceiver, filter);
		registerReceiver(chatSessionUpdateReceiver, new IntentFilter(ACTION_CHANGE_SESSION_ON_HOLD));

		logoutReceiver = new BroadcastReceiver() {
            @Override
            public void onReceive(Context context,Intent intent) {
                if (intent != null) {
                    if (intent.getAction() == ACTION_LOG_OUT) {
                        storageState = MegaApiJava.STORAGE_STATE_UNKNOWN; //Default value
                    }
                }
            }
        };
		LocalBroadcastManager.getInstance(this).registerReceiver(logoutReceiver, new IntentFilter(ACTION_LOG_OUT));
		EmojiManager.install(new TwitterEmojiProvider());

		EmojiManagerShortcodes.initEmojiData(getApplicationContext());
		EmojiManager.install(new TwitterEmojiProvider());
		final EmojiCompat.Config config;
		if (USE_BUNDLED_EMOJI) {
			logDebug("Use Bundle emoji");
			// Use the bundled font for EmojiCompat
			config = new BundledEmojiCompatConfig(getApplicationContext());
		} else {
			logDebug("Use downloadable font for EmojiCompat");
			// Use a downloadable font for EmojiCompat
			final FontRequest fontRequest = new FontRequest(
					"com.google.android.gms.fonts",
					"com.google.android.gms",
					"Noto Color Emoji Compat",
					R.array.com_google_android_gms_fonts_certs);
			config = new FontRequestEmojiCompatConfig(getApplicationContext(), fontRequest)
					.setReplaceAll(false)
					.registerInitCallback(new EmojiCompat.InitCallback() {
						@Override
						public void onInitialized() {
							logDebug("EmojiCompat initialized");
						}
						@Override
						public void onFailed(@Nullable Throwable throwable) {
							logWarning("EmojiCompat initialization failed");
						}
					});
		}
		EmojiCompat.init(config);
		// clear the cache files stored in the external cache folder.
        clearPublicCache(this);

		ContextUtils.initialize(getApplicationContext());
	}


	public void askForFullAccountInfo(){
		logDebug("askForFullAccountInfo");
		megaApi.getPaymentMethods(null);

		if (storageState == MegaApiAndroid.STORAGE_STATE_UNKNOWN) {
			megaApi.getAccountDetails();
		} else {
			megaApi.getSpecificAccountDetails(false, true, true);
		}

		megaApi.getPricing(null);
		megaApi.creditCardQuerySubscriptions(null);
	}

	public void askForPaymentMethods(){
		logDebug("askForPaymentMethods");
		megaApi.getPaymentMethods(null);
	}

	public void askForPricing(){

		megaApi.getPricing(null);
	}

	public void askForAccountDetails(){
		logDebug("askForAccountDetails");
		if (dbH != null) {
			dbH.resetAccountDetailsTimeStamp();
		}
		megaApi.getAccountDetails(null);
	}

	public void askForCCSubscriptions(){

		megaApi.creditCardQuerySubscriptions(null);
	}

	public void askForExtendedAccountDetails(){
		logDebug("askForExtendedAccountDetails");
		if (dbH != null) {
			dbH.resetExtendedAccountDetailsTimestamp();
		}
		megaApi.getExtendedAccountDetails(true,false, false, null);
	}

	public void refreshAccountInfo(){
		//Check if the call is recently
		if(callToAccountDetails() || myAccountInfo.getUsedFormatted().trim().length() <= 0) {
			logDebug("megaApi.getAccountDetails SEND");
			askForAccountDetails();
		}

		if(callToExtendedAccountDetails()){
			logDebug("megaApi.getExtendedAccountDetails SEND");
			askForExtendedAccountDetails();
		}

		if(callToPaymentMethods()){
			logDebug("megaApi.getPaymentMethods SEND");
			askForPaymentMethods();
		}
	}
	
	public MegaApiAndroid getMegaApiFolder(){
		if (megaApiFolder == null){
			PackageManager m = getPackageManager();
			String s = getPackageName();
			PackageInfo p;
			String path = null;
			try
			{
				p = m.getPackageInfo(s, 0);
				path = p.applicationInfo.dataDir + "/";
			}
			catch (NameNotFoundException e)
			{
				e.printStackTrace();
			}
			
			Log.d(TAG, "Database path: " + path);
			megaApiFolder = new MegaApiAndroid(MegaApplication.APP_KEY, 
					MegaApplication.USER_AGENT, path);

			megaApiFolder.retrySSLerrors(true);

			megaApiFolder.setDownloadMethod(MegaApiJava.TRANSFER_METHOD_AUTO_ALTERNATIVE);
			megaApiFolder.setUploadMethod(MegaApiJava.TRANSFER_METHOD_AUTO_ALTERNATIVE);
		}
		
		return megaApiFolder;
	}

	public MegaChatApiAndroid getMegaChatApi(){
		if (megaChatApi == null){
			if (megaApi == null){
				getMegaApi();
			}
			else{
				megaChatApi = new MegaChatApiAndroid(megaApi);
			}
		}

		if(megaChatApi!=null) {
			if (!registeredChatListeners) {
				logDebug("Add listeners of megaChatApi");
				megaChatApi.addChatRequestListener(this);
				megaChatApi.addChatNotificationListener(this);
				megaChatApi.addChatListener(this);
				megaChatApi.addChatCallListener(callListener);
				registeredChatListeners = true;
			}
		}

		return megaChatApi;
	}

	public void disableMegaChatApi(){
		try {
			if (megaChatApi != null) {
				megaChatApi.removeChatRequestListener(this);
				megaChatApi.removeChatNotificationListener(this);
				megaChatApi.removeChatListener(this);
				megaChatApi.removeChatCallListener(callListener);
				registeredChatListeners = false;
			}
		}
		catch (Exception e){}
	}

	public MegaApiAndroid getMegaApi()
	{
		if(megaApi == null)
		{
			logDebug("MEGAAPI = null");
			PackageManager m = getPackageManager();
			String s = getPackageName();
			PackageInfo p;
			String path = null;
			try
			{
				p = m.getPackageInfo(s, 0);
				path = p.applicationInfo.dataDir + "/";
			}
			catch (NameNotFoundException e)
			{
				e.printStackTrace();
			}
			
			Log.d(TAG, "Database path: " + path);
			megaApi = new MegaApiAndroid(MegaApplication.APP_KEY, 
					MegaApplication.USER_AGENT, path);

			megaApi.retrySSLerrors(true);

			megaApi.setDownloadMethod(MegaApiJava.TRANSFER_METHOD_AUTO_ALTERNATIVE);
			megaApi.setUploadMethod(MegaApiJava.TRANSFER_METHOD_AUTO_ALTERNATIVE);
			
			requestListener = new BackgroundRequestListener();
			logDebug("ADD REQUESTLISTENER");
			megaApi.addRequestListener(requestListener);

			megaApi.addGlobalListener(new GlobalListener());
			megaChatApi = getMegaChatApi();

			String language = Locale.getDefault().toString();
			boolean languageString = megaApi.setLanguage(language);
			logDebug("Result: " + languageString + " Language: " + language);
			if(languageString==false){
				language = Locale.getDefault().getLanguage();
				languageString = megaApi.setLanguage(language);
				logDebug("Result: " + languageString + " Language: " + language);
			}
		}
		
		return megaApi;
	}

	public DatabaseHandler getDbH() {
		if (dbH == null) {
			DatabaseHandler.getDbHandler(getApplicationContext());
		}

		return dbH;
	}

	public static boolean isActivityVisible() {
		logDebug("isActivityVisible() => " + activityVisible);
		return activityVisible;
	}

	public static void setFirstConnect(boolean firstConnect){
		MegaApplication.firstConnect = firstConnect;
	}

	public static boolean isFirstConnect(){
		return firstConnect;
	}

	public static boolean isShowInfoChatMessages() {
		return showInfoChatMessages;
	}

	public static void setShowInfoChatMessages(boolean showInfoChatMessages) {
		MegaApplication.showInfoChatMessages = showInfoChatMessages;
	}

	public static void activityResumed() {
		logDebug("activityResumed()");
		activityVisible = true;
	}

	public static void activityPaused() {
		logDebug("activityPaused()");
		activityVisible = false;
	}

	public static boolean isShowPinScreen() {
		return showPinScreen;
	}

	public static void setShowPinScreen(boolean showPinScreen) {
		MegaApplication.showPinScreen = showPinScreen;
	}

	public static String getUrlConfirmationLink() {
		return urlConfirmationLink;
	}

	public static void setUrlConfirmationLink(String urlConfirmationLink) {
		MegaApplication.urlConfirmationLink = urlConfirmationLink;
	}

	public static boolean isLoggingIn() {
		return isLoggingIn;
	}

	public static void setLoggingIn(boolean loggingIn) {
		isLoggingIn = loggingIn;
	}

	public static void setOpenChatId(long openChatId){
		MegaApplication.openChatId = openChatId;
	}

	public static long getOpenCallChatId() {
		return openCallChatId;
	}

	public static void setOpenCallChatId(long value) {
        logDebug("New open call chat ID: " + value);
        openCallChatId = value;
	}

	public static boolean isRecentChatVisible() {
		if(activityVisible){
			return recentChatVisible;
		}
		else{
			return false;
		}
	}

	public static void setRecentChatVisible(boolean recentChatVisible) {
		logDebug("setRecentChatVisible: " + recentChatVisible);
		MegaApplication.recentChatVisible = recentChatVisible;
	}

	public static boolean isChatNotificationReceived() {
		return chatNotificationReceived;
	}

    public static void setChatNotificationReceived(boolean chatNotificationReceived) {
        MegaApplication.chatNotificationReceived = chatNotificationReceived;
    }

	public static long getOpenChatId() {
		return openChatId;
	}

	public String getLocalIpAddress(){
		return localIpAddress;
	}
	
	public void setLocalIpAddress(String ip){
		localIpAddress = ip;
	}

	public void showSharedFolderNotification(MegaNode n) {
		logDebug("showSharedFolderNotification");

		try {
			ArrayList<MegaShare> sharesIncoming = megaApi.getInSharesList();
			String name = "";
			for (int j = 0; j < sharesIncoming.size(); j++) {
				MegaShare mS = sharesIncoming.get(j);
				if (mS.getNodeHandle() == n.getHandle()) {
					MegaUser user = megaApi.getContact(mS.getUser());

					name = getMegaUserNameDB(user);
					if(name == null) name = "";
				}
			}

			String source = "<b>" + n.getName() + "</b> " + getString(R.string.incoming_folder_notification) + " " + toCDATA(name);
			Spanned notificationContent;
			if (android.os.Build.VERSION.SDK_INT >= android.os.Build.VERSION_CODES.N) {
				notificationContent = Html.fromHtml(source, Html.FROM_HTML_MODE_LEGACY);
			} else {
				notificationContent = Html.fromHtml(source);
			}

			int notificationId = NOTIFICATION_PUSH_CLOUD_DRIVE;
			String notificationChannelId = NOTIFICATION_CHANNEL_CLOUDDRIVE_ID;
			String notificationChannelName = NOTIFICATION_CHANNEL_CLOUDDRIVE_NAME;

			Intent intent = new Intent(this, ManagerActivityLollipop.class);
			intent.addFlags(Intent.FLAG_ACTIVITY_CLEAR_TOP);
			intent.setAction(ACTION_INCOMING_SHARED_FOLDER_NOTIFICATION);
			PendingIntent pendingIntent = PendingIntent.getActivity(this, 0 /* Request code */, intent,
					PendingIntent.FLAG_ONE_SHOT);

			Uri defaultSoundUri = RingtoneManager.getDefaultUri(RingtoneManager.TYPE_NOTIFICATION);
            String notificationTitle;
            if(n.hasChanged(MegaNode.CHANGE_TYPE_INSHARE) && !n.hasChanged(MegaNode.CHANGE_TYPE_NEW)){
                notificationTitle = getString(R.string.context_permissions_changed);
            }else{
                notificationTitle = getString(R.string.title_incoming_folder_notification);
            }
			if (android.os.Build.VERSION.SDK_INT >= android.os.Build.VERSION_CODES.O) {
				NotificationChannel channel = new NotificationChannel(notificationChannelId, notificationChannelName, NotificationManager.IMPORTANCE_HIGH);
				channel.setShowBadge(true);
				NotificationManager notificationManager = (NotificationManager) getApplicationContext().getSystemService(Context.NOTIFICATION_SERVICE);
				notificationManager.createNotificationChannel(channel);

				NotificationCompat.Builder notificationBuilderO = new NotificationCompat.Builder(this, notificationChannelId);
				notificationBuilderO
						.setSmallIcon(R.drawable.ic_stat_notify)
						.setContentTitle(notificationTitle)
						.setContentText(notificationContent)
						.setStyle(new NotificationCompat.BigTextStyle()
								.bigText(notificationContent))
						.setAutoCancel(true)
						.setSound(defaultSoundUri)
						.setContentIntent(pendingIntent)
						.setColor(ContextCompat.getColor(this, R.color.mega));

				Drawable d = getResources().getDrawable(R.drawable.ic_folder_incoming, getTheme());
				notificationBuilderO.setLargeIcon(((BitmapDrawable) d).getBitmap());

				notificationManager.notify(notificationId, notificationBuilderO.build());
			}
			else {
				NotificationCompat.Builder notificationBuilder = new NotificationCompat.Builder(this)
						.setSmallIcon(R.drawable.ic_stat_notify)
						.setContentTitle(notificationTitle)
						.setContentText(notificationContent)
						.setStyle(new NotificationCompat.BigTextStyle()
								.bigText(notificationContent))
						.setAutoCancel(true)
						.setSound(defaultSoundUri)
						.setContentIntent(pendingIntent);

				if (Build.VERSION.SDK_INT >= Build.VERSION_CODES.LOLLIPOP) {
					notificationBuilder.setColor(ContextCompat.getColor(this, R.color.mega));
				}

				Drawable d;

				if (android.os.Build.VERSION.SDK_INT >= Build.VERSION_CODES.LOLLIPOP) {
					d = getResources().getDrawable(R.drawable.ic_folder_incoming, getTheme());
				} else {
					d = ContextCompat.getDrawable(this, R.drawable.ic_folder_incoming);
				}

				notificationBuilder.setLargeIcon(((BitmapDrawable) d).getBitmap());


				if (Build.VERSION.SDK_INT <= Build.VERSION_CODES.N_MR1) {
					//API 25 = Android 7.1
					notificationBuilder.setPriority(Notification.PRIORITY_HIGH);
				} else {
					notificationBuilder.setPriority(NotificationManager.IMPORTANCE_HIGH);
				}

				NotificationManager notificationManager =
						(NotificationManager) getSystemService(Context.NOTIFICATION_SERVICE);

				notificationManager.notify(notificationId, notificationBuilder.build());
			}
		} catch (Exception e) {
			logError("Exception", e);
		}
	}

	public void sendSignalPresenceActivity(){
		logDebug("sendSignalPresenceActivity");
		if (megaChatApi != null) {
			if (megaChatApi.isSignalActivityRequired()) {
				megaChatApi.signalPresenceActivity();
			}
		}
	}

	@Override
	public void onRequestStart(MegaChatApiJava api, MegaChatRequest request) {
		logDebug("onRequestStart (CHAT): " + request.getRequestString());
	}

	@Override
	public void onRequestUpdate(MegaChatApiJava api, MegaChatRequest request) {
	}

	@Override
	public void onRequestFinish(MegaChatApiJava api, MegaChatRequest request, MegaChatError e) {
		logDebug("onRequestFinish (CHAT): " + request.getRequestString() + "_"+e.getErrorCode());
		if (request.getType() == MegaChatRequest.TYPE_SET_BACKGROUND_STATUS){
			logDebug("SET_BACKGROUND_STATUS: " + request.getFlag());
		}
		else if (request.getType() == MegaChatRequest.TYPE_LOGOUT) {
			logDebug("CHAT_TYPE_LOGOUT: " + e.getErrorCode() + "__" + e.getErrorString());

			try{
				if (megaChatApi != null){
					megaChatApi.removeChatRequestListener(this);
					megaChatApi.removeChatNotificationListener(this);
					megaChatApi.removeChatListener(this);
					megaChatApi.removeChatCallListener(callListener);
					registeredChatListeners = false;
				}
			}
			catch (Exception exc){}

			try{
				ShortcutBadger.applyCount(getApplicationContext(), 0);

				startService(new Intent(getApplicationContext(), BadgeIntentService.class).putExtra("badgeCount", 0));
			}
			catch (Exception exc){
				logError("EXCEPTION removing badge indicator", exc);
            }

			if(megaApi!=null){
				int loggedState = megaApi.isLoggedIn();
				logDebug("Login status on " + loggedState);
				if(loggedState==0){
					AccountController aC = new AccountController(this);
					aC.logoutConfirmed(this);

					if (isIsLoggingRunning()) {
						logDebug("Already in Login Activity, not necessary to launch it again");
						return;
					}

					Intent loginIntent = new Intent(this, LoginActivityLollipop.class);

					if (getUrlConfirmationLink() != null) {
						loginIntent.putExtra(VISIBLE_FRAGMENT,  LOGIN_FRAGMENT);
						loginIntent.putExtra(EXTRA_CONFIRMATION, getUrlConfirmationLink());
						if (isActivityVisible()) {
							loginIntent.setFlags(Intent.FLAG_ACTIVITY_NEW_TASK | Intent.FLAG_ACTIVITY_CLEAR_TOP);
						} else {
							loginIntent.addFlags(Intent.FLAG_ACTIVITY_NEW_TASK | Intent.FLAG_ACTIVITY_CLEAR_TASK);
						}
						loginIntent.setAction(ACTION_CONFIRM);
						setUrlConfirmationLink(null);
					} else if (isActivityVisible()) {
						loginIntent.addFlags(Intent.FLAG_ACTIVITY_NEW_TASK | Intent.FLAG_ACTIVITY_CLEAR_TASK);
					} else {
						loginIntent.addFlags(Intent.FLAG_ACTIVITY_NEW_TASK);
					}

					startActivity(loginIntent);
				}
				else{
					logDebug("Disable chat finish logout");
				}
			}
			else{

				AccountController aC = new AccountController(this);
				aC.logoutConfirmed(this);

				if(activityVisible){
					logDebug("Launch intent to login screen");
					Intent tourIntent = new Intent(this, LoginActivityLollipop.class);
					tourIntent.addFlags(Intent.FLAG_ACTIVITY_NEW_TASK | Intent.FLAG_ACTIVITY_CLEAR_TASK);
					this.startActivity(tourIntent);
				}
			}
		}
		else if (request.getType() == MegaChatRequest.TYPE_PUSH_RECEIVED) {
			logDebug("TYPE_PUSH_RECEIVED: " + e.getErrorCode() + "__" + e.getErrorString());
			stopService(new Intent(this, KeepAliveService.class));
			if(e.getErrorCode()==MegaChatError.ERROR_OK){
				logDebug("OK:TYPE_PUSH_RECEIVED");
				chatNotificationReceived = true;
				ChatAdvancedNotificationBuilder notificationBuilder;
				notificationBuilder =  ChatAdvancedNotificationBuilder.newInstance(this, megaApi, megaChatApi);
				notificationBuilder.generateChatNotification(request);
			}
			else{
				logError("Error TYPE_PUSH_RECEIVED: " + e.getErrorString());
			}
		}
	}

	@Override
	public void onRequestTemporaryError(MegaChatApiJava api, MegaChatRequest request, MegaChatError e) {
		logWarning("onRequestTemporaryError (CHAT): "+e.getErrorString());
	}

	public void updateBusinessStatus() {
		myAccountInfo.setBusinessStatusReceived(true);
		int status = megaApi.getBusinessStatus();
		if (status == BUSINESS_STATUS_EXPIRED
				|| (megaApi.isMasterBusinessAccount() && status == BUSINESS_STATUS_GRACE_PERIOD)){
			myAccountInfo.setShouldShowBusinessAlert(true);
		}
		sendBroadcastUpdateAccountDetails();
	}

	/**
	 * Method for showing an incoming group call notification.
	 *
	 * @param chatId The chat ID of the chat with call.
	 */
	private void showGroupCallNotification(long chatId) {
		notificationShown.add(chatId);
		stopService(new Intent(this, IncomingCallService.class));
		ChatAdvancedNotificationBuilder notificationBuilder = ChatAdvancedNotificationBuilder.newInstance(this, megaApi, megaChatApi);
		notificationBuilder.checkOneGroupCall(chatId);
	}

	@Override
	public void onChatListItemUpdate(MegaChatApiJava api, MegaChatListItem item) {
		if (!item.isGroup())
			return;

		if (item.getChanges() == 0 && !currentActiveGroupChat.contains(item)) {
			currentActiveGroupChat.add(item);
		}

		if (item.hasChanged(MegaChatListItem.CHANGE_TYPE_OWN_PRIV)) {
			if (item.getOwnPrivilege() != MegaChatRoom.PRIV_RM) {
				if (!currentActiveGroupChat.contains(item)) {
					currentActiveGroupChat.add(item);
					MegaChatCall call = megaChatApi.getChatCall(item.getChatId());
					if (call != null && call.getStatus() == MegaChatCall.CALL_STATUS_USER_NO_PRESENT) {
						if (notificationShown == null || notificationShown.isEmpty() || !notificationShown.contains(item.getChatId())) {
							notificationShown.add(item.getChatId());
							showGroupCallNotification(item.getChatId());
						}
						return;

					}
				}
			} else {
				currentActiveGroupChat.remove(item);
				notificationShown.remove(item.getChatId());
			}
		}

		if (item.hasChanged(MegaChatListItem.CHANGE_TYPE_CLOSED)) {
			currentActiveGroupChat.remove(item);
			notificationShown.remove(item.getChatId());
		}
	}

	@Override
	public void onChatInitStateUpdate(MegaChatApiJava api, int newState) {

	}

	@Override
	public void onChatOnlineStatusUpdate(MegaChatApiJava api, long userhandle, int status, boolean inProgress) {

	}

	@Override
	public void onChatPresenceConfigUpdate(MegaChatApiJava api, MegaChatPresenceConfig config) {
		if(config.isPending()==false){
			logDebug("Launch local broadcast");
			Intent intent = new Intent(BROADCAST_ACTION_INTENT_SIGNAL_PRESENCE);
			LocalBroadcastManager.getInstance(getApplicationContext()).sendBroadcast(intent);
		}
	}

	@Override
	public void onChatConnectionStateUpdate(MegaChatApiJava api, long chatid, int newState) {

	}

	@Override
	public void onChatPresenceLastGreen(MegaChatApiJava api, long userhandle, int lastGreen) {

	}


	public void updateAppBadge(){
		logDebug("updateAppBadge");

		int totalHistoric = 0;
		int totalIpc = 0;
		if(megaApi!=null && megaApi.getRootNode()!=null){
			totalHistoric = megaApi.getNumUnreadUserAlerts();
			ArrayList<MegaContactRequest> requests = megaApi.getIncomingContactRequests();
			if(requests!=null) {
				totalIpc = requests.size();
			}
		}

		int chatUnread = 0;
		if (megaChatApi != null) {
			chatUnread = megaChatApi.getUnreadChats();
		}

		int totalNotifications = totalHistoric + totalIpc + chatUnread;
		//Add Android version check if needed
		if (totalNotifications == 0) {
			//Remove badge indicator - no unread chats
			ShortcutBadger.applyCount(getApplicationContext(), 0);
			//Xiaomi support
			startService(new Intent(getApplicationContext(), BadgeIntentService.class).putExtra("badgeCount", 0));
		} else {
			//Show badge with indicator = unread
			ShortcutBadger.applyCount(getApplicationContext(), Math.abs(totalNotifications));
			//Xiaomi support
			startService(new Intent(getApplicationContext(), BadgeIntentService.class).putExtra("badgeCount", totalNotifications));
		}
	}

	@Override
	public void onChatNotification(MegaChatApiJava api, long chatid, MegaChatMessage msg) {
		logDebug("onChatNotification");

		updateAppBadge();

		if(MegaApplication.getOpenChatId() == chatid){
			logDebug("Do not update/show notification - opened chat");
			return;
		}

		if(isRecentChatVisible()){
			logDebug("Do not show notification - recent chats shown");
			return;
		}

		if(activityVisible){

			try{
				if(msg!=null){

					NotificationManager mNotificationManager = (NotificationManager) getSystemService(NOTIFICATION_SERVICE);
					mNotificationManager.cancel(NOTIFICATION_GENERAL_PUSH_CHAT);

					if(msg.getStatus()==MegaChatMessage.STATUS_NOT_SEEN){
						if(msg.getType()==MegaChatMessage.TYPE_NORMAL||msg.getType()==MegaChatMessage.TYPE_CONTACT_ATTACHMENT||msg.getType()==MegaChatMessage.TYPE_NODE_ATTACHMENT||msg.getType()==MegaChatMessage.TYPE_REVOKE_NODE_ATTACHMENT){
							if(msg.isDeleted()){
								logDebug("Message deleted");

								megaChatApi.pushReceived(false);
							}
							else if(msg.isEdited()){
								logDebug("Message edited");
								megaChatApi.pushReceived(false);
							}
							else{
								logDebug("New normal message");
								megaChatApi.pushReceived(true);
							}
						}
						else if(msg.getType()==MegaChatMessage.TYPE_TRUNCATE){
							logDebug("New TRUNCATE message");
							megaChatApi.pushReceived(false);
						}
					}
					else{
						logDebug("Message SEEN");
						megaChatApi.pushReceived(false);
					}
				}
			}
			catch (Exception e){
				logError("EXCEPTION when showing chat notification", e);
			}
		}
		else{
			logDebug("Do not notify chat messages: app in background");
		}
	}

	private void checkOneCall(long chatId) {
		logDebug("One call : Chat Id = " + chatId + ", openCall Chat Id = " + openCallChatId);
		if (openCallChatId == chatId) {
			logDebug("The call is already opened");
			return;
		}
		MegaChatCall callToLaunch = megaChatApi.getChatCall(chatId);
		if (callToLaunch == null || callToLaunch.getStatus() > MegaChatCall.CALL_STATUS_IN_PROGRESS){
			logWarning("Launch not in correct status");
			return;
		}

		MegaChatRoom chatRoom = megaChatApi.getChatRoom(chatId);
		if (callToLaunch.getStatus() == MegaChatCall.CALL_STATUS_RING_IN && chatRoom != null && chatRoom.isGroup()) {
			showGroupCallNotification(chatId);
			return;
		}

		if (shouldNotify(this) && !isActivityVisible()) {
			PowerManager pm = (PowerManager) getApplicationContext().getSystemService(Context.POWER_SERVICE);
			if (pm != null) {
				wakeLock = pm.newWakeLock(PowerManager.PARTIAL_WAKE_LOCK, ":MegaIncomingCallPowerLock");
			}
			if (!wakeLock.isHeld()) {
				wakeLock.acquire(10 * 1000);
			}
			toIncomingCall(this, callToLaunch, megaChatApi);
		} else {
			launchCallActivity(callToLaunch);
		}
	}

	private void checkSeveralCall(MegaHandleList listAllCalls, int callStatus) {
		logDebug("Several calls = " + listAllCalls.size() + "- Current call Status: " + callStatusToString(callStatus));
		if (callStatus == MegaChatCall.CALL_STATUS_RECONNECTING || (callStatus == MegaChatCall.CALL_STATUS_RING_IN && participatingInACall())) {
			logDebug("Several calls: show notification");
			checkQueuedCalls();
			return;
		}

		MegaHandleList handleList = megaChatApi.getChatCalls(callStatus);
		if (handleList == null || handleList.size() == 0) return;
		MegaChatCall callToLaunch = null;
		for (int i = 0; i < handleList.size(); i++) {
			if (openCallChatId != handleList.get(i)) {
				if (megaChatApi.getChatCall(handleList.get(i)) != null && !megaChatApi.getChatCall(handleList.get(i)).isOnHold()) {
					callToLaunch = megaChatApi.getChatCall(handleList.get(i));
				}
			} else {
				logDebug("The call is already opened");
			}
		}

		if (callToLaunch != null) {
			logDebug("Open call");
			launchCallActivity(callToLaunch);
		}
	}

	private void removeValues(long chatId) {
		removeStatusVideoAndSpeaker(chatId);
		removeChatAudioManager();
        removeRTCAudioManager();
    }

	private void checkCallDestroyed(long chatId, long callId, int termCode, boolean isIgnored, boolean isLocalTermCode) {
		removeValues(chatId);

		if (shouldNotify(this)) {
			toSystemSettingNotification(this);
		}
		cancelIncomingCallNotification(this);
		if (wakeLock != null && wakeLock.isHeld()) {
			wakeLock.release();
		}

		clearIncomingCallNotification(chatId);
		//Show missed call if time out ringing (for incoming calls)
		try {

			if ((termCode == MegaChatCall.TERM_CODE_ANSWER_TIMEOUT || termCode == MegaChatCall.TERM_CODE_CALL_REQ_CANCEL) && !isIgnored) {
				logDebug("TERM_CODE_ANSWER_TIMEOUT");
				if (!isLocalTermCode) {
					logDebug("localTermCodeNotLocal");
					try {
						ChatAdvancedNotificationBuilder notificationBuilder = ChatAdvancedNotificationBuilder.newInstance(this, megaApi, megaChatApi);
						notificationBuilder.showMissedCallNotification(chatId, callId);
					} catch (Exception e) {
						logError("EXCEPTION when showing missed call notification", e);
					}
				}
			}
		} catch (Exception e) {
			logError("EXCEPTION when showing missed call notification", e);
		}
	}

	private void removeStatusVideoAndSpeaker(long chatId){
		hashMapSpeaker.remove(chatId);
		hashMapVideo.remove(chatId);
	}

    /**
     * Create or update the AppRTCAudioManager for the in progress call.
     *
     * @param isSpeakerOn the speaker status.
     */
    public void createRTCAudioManager(boolean isSpeakerOn) {
        if (rtcAudioManager != null) {
            logDebug("Updating RTC Audio Manager values...");
            rtcAudioManager.updateSpeakerStatus(isSpeakerOn);
            return;
        }

        logDebug("Creating RTC Audio Manager...");
        rtcAudioManager = AppRTCAudioManager.create(this, isSpeakerOn);
        startProximitySensor();
        rtcAudioManager.setOnProximitySensorListener(isNear -> {
            Intent intent = new Intent(BROADCAST_ACTION_INTENT_PROXIMITY_SENSOR);
            intent.putExtra(UPDATE_PROXIMITY_SENSOR_STATUS, isNear);
            LocalBroadcastManager.getInstance(getApplicationContext()).sendBroadcast(intent);
        });
    }


    /**
     * Remove the AppRTCAudioManager.
     */
    public void removeRTCAudioManager() {
        if (rtcAudioManager == null)
            return;

        try {
            logDebug("Removing RTC Audio Manager...");
            unregisterProximitySensor();
            rtcAudioManager.stop();
            rtcAudioManager = null;
        } catch (Exception e) {
            logError("Exception stopping speaker audio manager", e);
        }
    }

    /**
     * Activate the proximity sensor.
     */
    public void startProximitySensor() {
        if (rtcAudioManager != null) {
            logDebug("Starting proximity sensor...");
            rtcAudioManager.startProximitySensor();
        }
    }

    /**
     * Deactivates the proximity sensor
     */
    public void unregisterProximitySensor() {
        if (rtcAudioManager != null) {
            logDebug("Stopping proximity sensor...");
            rtcAudioManager.unregisterProximitySensor();
        }
    }

    /**
     * Creates the ChatAudioManager for the incoming and outgoing call.
     */
	public void createChatAudioManager() {
		if (chatAudioManager != null)
			return;

        logDebug("Creating Chat Audio Manager...");
		chatAudioManager = ChatAudioManager.create(getApplicationContext());
	}

    /**
     * Remove the ChatAudioManager.
     */
	public void removeChatAudioManager() {
		if (chatAudioManager == null)
			return;

        logDebug("Removing Chat Audio Manager...");
		chatAudioManager.stopAudioSignals();
		chatAudioManager = null;
	}

    /**
     * Update the values of the ChatAudioManager depending on the call status.
     *
     * @param callStatus The current call status.
     */
	public void setAudioManagerValues(int callStatus){
		if(chatAudioManager != null) {
			MegaHandleList listCallsRequest = megaChatApi.getChatCalls(MegaChatCall.CALL_STATUS_REQUEST_SENT);
			MegaHandleList listCallsRing = megaChatApi.getChatCalls(MegaChatCall.CALL_STATUS_RING_IN);
			chatAudioManager.setAudioManagerValues(callStatus, listCallsRequest, listCallsRing);
		}
	}

    public void openCallService(long chatId) {
        logDebug("Start call Service. Chat iD = " + chatId);
        Intent intentService = new Intent(this, CallService.class);
        intentService.putExtra(CHAT_ID, chatId);
        if (Build.VERSION.SDK_INT >= Build.VERSION_CODES.O) {
            this.startForegroundService(intentService);
        } else {
            this.startService(intentService);
        }
    }

	public void checkQueuedCalls() {
		logDebug("checkQueuedCalls");
		try {
			stopService(new Intent(this, IncomingCallService.class));
			ChatAdvancedNotificationBuilder notificationBuilder = ChatAdvancedNotificationBuilder.newInstance(this, megaApi, megaChatApi);
			notificationBuilder.checkQueuedCalls();
		} catch (Exception e) {
			logError("EXCEPTION", e);
		}
	}

	public void launchCallActivity(MegaChatCall call) {
		logDebug("Show the call screen: " + callStatusToString(call.getStatus()));
        openCallService(call.getChatid());
		MegaApplication.setShowPinScreen(false);
		Intent i = new Intent(this, ChatCallActivity.class);
		i.putExtra(CHAT_ID, call.getChatid());
		i.putExtra(CALL_ID, call.getId());
		i.addFlags(Intent.FLAG_ACTIVITY_NEW_TASK);
		startActivity(i);

		if (call.getStatus() == MegaChatCall.CALL_STATUS_REQUEST_SENT || call.getStatus() == MegaChatCall.CALL_STATUS_RING_IN) {
			setCallLayoutStatus(call.getChatid(), true);
		}
	}

	public void clearIncomingCallNotification(long chatCallId) {
		logDebug("Chat ID: " + chatCallId);

		try {
			NotificationManager notificationManager = (NotificationManager) getSystemService(NOTIFICATION_SERVICE);

			String notificationCallId = MegaApiJava.userHandleToBase64(chatCallId);
			int notificationId = (notificationCallId).hashCode();

			notificationManager.cancel(notificationId);
		} catch (Exception e) {
			logError("EXCEPTION", e);
		}
	}

	public static boolean isShowRichLinkWarning() {
		return showRichLinkWarning;
	}

	public static void setShowRichLinkWarning(boolean showRichLinkWarning) {
		MegaApplication.showRichLinkWarning = showRichLinkWarning;
	}

	public static boolean isEnabledGeoLocation() {
		return enabledGeoLocation;
	}

	public static void setEnabledGeoLocation(boolean enabledGeoLocation) {
		MegaApplication.enabledGeoLocation = enabledGeoLocation;
	}

	public static int getCounterNotNowRichLinkWarning() {
		return counterNotNowRichLinkWarning;
	}

	public static void setCounterNotNowRichLinkWarning(int counterNotNowRichLinkWarning) {
		MegaApplication.counterNotNowRichLinkWarning = counterNotNowRichLinkWarning;
	}

	public static boolean isEnabledRichLinks() {
		return enabledRichLinks;
	}

	public static void setEnabledRichLinks(boolean enabledRichLinks) {
		MegaApplication.enabledRichLinks = enabledRichLinks;
	}

	public static int isDisableFileVersions() {
		return disableFileVersions;
	}

	public static void setDisableFileVersions(boolean disableFileVersions) {
		if(disableFileVersions){
			MegaApplication.disableFileVersions = 1;
		}
		else{
			MegaApplication.disableFileVersions = 0;
		}
	}

	public boolean isEsid() {
		return esid;
	}

	public void setEsid(boolean esid) {
		this.esid = esid;
	}

	public static boolean isClosedChat() {
		return closedChat;
	}

	public static void setClosedChat(boolean closedChat) {
		MegaApplication.closedChat = closedChat;
	}

	public MyAccountInfo getMyAccountInfo() {
		return myAccountInfo;
	}

	public static boolean getSpeakerStatus(long chatId) {
		boolean entryExists = hashMapSpeaker.containsKey(chatId);
		if (entryExists) {
			return hashMapSpeaker.get(chatId);
		}
		setSpeakerStatus(chatId, false);
		return false;
	}

	public static void setSpeakerStatus(long chatId, boolean speakerStatus) {
		hashMapSpeaker.put(chatId, speakerStatus);
	}

	public static boolean getVideoStatus(long chatId) {
		boolean entryExists = hashMapVideo.containsKey(chatId);
		if (entryExists) {
			return hashMapVideo.get(chatId);
		}
		setVideoStatus(chatId, false);
		return false;
	}

	public static void setVideoStatus(long chatId, boolean videoStatus) {
		hashMapVideo.put(chatId, videoStatus);
	}
	public static boolean getCallLayoutStatus(long chatId) {
		boolean entryExists = hashMapCallLayout.containsKey(chatId);
		if (entryExists) {
			return hashMapCallLayout.get(chatId);
		}

		setCallLayoutStatus(chatId, false);
		return false;
	}

	public static void setCallLayoutStatus(long chatId, boolean callLayoutStatus) {
		hashMapCallLayout.put(chatId, callLayoutStatus);
	}

	public int getStorageState() {
	    return storageState;
	}

    public void setStorageState(int state) {
	    this.storageState = state;
	}

    @Override
    public void unregisterReceiver(BroadcastReceiver receiver) {
        super.unregisterReceiver(receiver);
        LocalBroadcastManager.getInstance(this).unregisterReceiver(logoutReceiver);
	}

    public static boolean isVerifySMSShowed() {
		return isVerifySMSShowed;
	}

	public static void setIsBlockedDueToWeakAccount(boolean isBlockedDueToWeakAccount) {
		MegaApplication.isBlockedDueToWeakAccount = isBlockedDueToWeakAccount;
	}

	public static boolean isBlockedDueToWeakAccount() {
		return isBlockedDueToWeakAccount;
	}

	public static void setIsWebOpenDueToEmailVerification(boolean isWebOpenDueToEmailVerification) {
		MegaApplication.isWebOpenDueToEmailVerification = isWebOpenDueToEmailVerification;
	}

	public static boolean isWebOpenDueToEmailVerification() {
		return isWebOpenDueToEmailVerification;
	}

	public void setIsLoggingRunning (boolean isLoggingRunning) {
		MegaApplication.isLoggingRunning = isLoggingRunning;
	}

	public boolean isIsLoggingRunning() {
		return isLoggingRunning;
	}

<<<<<<< HEAD
	public static boolean isWasLocalVideoEnable() {
		return wasLocalVideoEnable;
	}

	private static void setWasLocalVideoEnable(boolean wasLocalVideoEnable) {
		MegaApplication.wasLocalVideoEnable = wasLocalVideoEnable;
=======
	public static boolean isWaitingForCall() {
		return isWaitingForCall;
	}

	public static void setIsWaitingForCall(boolean isWaitingForCall) {
		MegaApplication.isWaitingForCall = isWaitingForCall;
	}

	public static long getUserWaitingForCall() {
		return userWaitingForCall;
	}

	public static void setUserWaitingForCall(long userWaitingForCall) {
		MegaApplication.userWaitingForCall = userWaitingForCall;
>>>>>>> 0fa36b97
	}
}<|MERGE_RESOLUTION|>--- conflicted
+++ resolved
@@ -158,12 +158,9 @@
     private static boolean isBlockedDueToWeakAccount = false;
 	private static boolean isWebOpenDueToEmailVerification = false;
 	private static boolean isLoggingRunning = false;
-<<<<<<< HEAD
 	private static boolean wasLocalVideoEnable = false;
-=======
 	private static boolean isWaitingForCall = false;
 	private static long userWaitingForCall = MEGACHAT_INVALID_HANDLE;
->>>>>>> 0fa36b97
 
 	MegaChatApiAndroid megaChatApi = null;
 
@@ -1739,14 +1736,14 @@
 		return isLoggingRunning;
 	}
 
-<<<<<<< HEAD
 	public static boolean isWasLocalVideoEnable() {
 		return wasLocalVideoEnable;
 	}
 
 	private static void setWasLocalVideoEnable(boolean wasLocalVideoEnable) {
 		MegaApplication.wasLocalVideoEnable = wasLocalVideoEnable;
-=======
+	}
+
 	public static boolean isWaitingForCall() {
 		return isWaitingForCall;
 	}
@@ -1761,6 +1758,5 @@
 
 	public static void setUserWaitingForCall(long userWaitingForCall) {
 		MegaApplication.userWaitingForCall = userWaitingForCall;
->>>>>>> 0fa36b97
 	}
 }