--- conflicted
+++ resolved
@@ -38,7 +38,6 @@
     }
 
     /**
-<<<<<<< HEAD
      * Gets the latest position of a file name before the .extension in order to set the cursor
      * or select the entire file name.
      *
@@ -90,7 +89,9 @@
         }
 
         return emptyString;
-=======
+    }
+    
+    /**
      * Gets the string to show as content of a folder.
      *
      * @param numFolders The number of folders the folder contains.
@@ -111,6 +112,5 @@
         } else {
             return getQuantityString(R.plurals.num_folders_num_files, numFiles, numFolders, numFiles);
         }
->>>>>>> aa414efb
     }
 }