package mega.privacy.android.app.data.repository

import kotlinx.coroutines.CoroutineDispatcher
import kotlinx.coroutines.flow.filterIsInstance
import kotlinx.coroutines.flow.map
import kotlinx.coroutines.flow.mapNotNull
import kotlinx.coroutines.withContext
import mega.privacy.android.app.data.extensions.failWithError
import mega.privacy.android.app.data.extensions.failWithException
import mega.privacy.android.app.data.extensions.isType
import mega.privacy.android.app.data.facade.AccountInfoWrapper
import mega.privacy.android.app.data.gateway.MonitorMultiFactorAuth
import mega.privacy.android.app.data.gateway.api.MegaApiGateway
import mega.privacy.android.app.data.mapper.UserUpdateMapper
import mega.privacy.android.app.data.model.GlobalUpdate
import mega.privacy.android.app.di.IoDispatcher
import mega.privacy.android.app.domain.entity.UserAccount
import mega.privacy.android.app.domain.entity.user.UserId
import mega.privacy.android.app.domain.exception.MegaException
import mega.privacy.android.app.domain.exception.NoLoggedInUserException
import mega.privacy.android.app.domain.exception.NotMasterBusinessAccountException
import mega.privacy.android.app.domain.repository.AccountRepository
import mega.privacy.android.app.listeners.OptionalMegaRequestListenerInterface
import mega.privacy.android.app.utils.DBUtil
import nz.mega.sdk.MegaError
import nz.mega.sdk.MegaNode
import nz.mega.sdk.MegaRequest
import timber.log.Timber
import javax.inject.Inject
import kotlin.contracts.ExperimentalContracts
import kotlin.coroutines.Continuation
import kotlin.coroutines.suspendCoroutine

/**
 * Default implementation of [AccountRepository]
 *
 * @property myAccountInfoFacade
 * @property megaApiGateway
 * @property context
 * @property monitorMultiFactorAuth
 * @property ioDispatcher
 */
@ExperimentalContracts
class DefaultAccountRepository @Inject constructor(
        private val myAccountInfoFacade: AccountInfoWrapper,
        private val megaApiGateway: MegaApiGateway,
        private val monitorMultiFactorAuth: MonitorMultiFactorAuth,
        @IoDispatcher private val ioDispatcher: CoroutineDispatcher,
        private val userUpdateMapper: UserUpdateMapper,
) : AccountRepository {
    override suspend fun getUserAccount(): UserAccount = withContext(ioDispatcher) {
        val user = megaApiGateway.getLoggedInUser()
        UserAccount(
                userId = user?.let { UserId(it.handle) },
                email = user?.email ?: "",
                isBusinessAccount = megaApiGateway.isBusinessAccount,
                isMasterBusinessAccount = megaApiGateway.isMasterBusinessAccount,
                accountTypeIdentifier = myAccountInfoFacade.accountTypeId,
                accountTypeString = myAccountInfoFacade.accountTypeString,
        )
    }

    override fun isAccountDataStale(): Boolean =
            databaseEntryIsStale() || storageCapacityUsedIsBlank()

    private fun databaseEntryIsStale() = DBUtil.callToAccountDetails().also {
        Timber.d("Check the last call to getAccountDetails")
    }

    private fun storageCapacityUsedIsBlank() =
            myAccountInfoFacade.storageCapacityUsedAsFormattedString.isBlank()

<<<<<<< HEAD
=======
    override fun requestAccount() = myAccountInfoFacade.requestAccountDetails()

>>>>>>> 3f26ba2a
    override fun isMultiFactorAuthAvailable() = megaApiGateway.multiFactorAuthAvailable()

    @Throws(MegaException::class)
    override suspend fun isMultiFactorAuthEnabled(): Boolean = withContext(ioDispatcher) {
        suspendCoroutine { continuation ->
            megaApiGateway.multiFactorAuthEnabled(
                    megaApiGateway.accountEmail,
                    OptionalMegaRequestListenerInterface(
                            onRequestFinish = onMultiFactorAuthCheckRequestFinish(continuation)
                    )
            )
        }
    }

    private fun onMultiFactorAuthCheckRequestFinish(
            continuation: Continuation<Boolean>,
    ) = { request: MegaRequest, error: MegaError ->
        if (request.isType(MegaRequest.TYPE_MULTI_FACTOR_AUTH_CHECK)) {
            if (error.errorCode == MegaError.API_OK) {
                continuation.resumeWith(Result.success(request.flag))
            } else continuation.failWithError(error)
        }
    }

    override fun monitorMultiFactorAuthChanges() =
            monitorMultiFactorAuth.getEvents()

    override suspend fun requestDeleteAccountLink() = withContext<Unit>(ioDispatcher) {
        suspendCoroutine { continuation ->
            megaApiGateway.cancelAccount(
                    OptionalMegaRequestListenerInterface(
                            onRequestFinish = onDeleteAccountRequestFinished(continuation)
                    )
            )
        }
    }

    private fun onDeleteAccountRequestFinished(continuation: Continuation<Unit>) =
            { request: MegaRequest, error: MegaError ->
                if (request.isType(MegaRequest.TYPE_GET_CANCEL_LINK)) {
                    when (error.errorCode) {
                        MegaError.API_OK -> {
                            continuation.resumeWith(Result.success(Unit))
                        }
                        MegaError.API_EACCESS -> continuation.failWithException(
                                NoLoggedInUserException(
                                        error.errorCode,
                                        error.errorString
                                )
                        )
                        MegaError.API_EMASTERONLY -> continuation.failWithException(
                                NotMasterBusinessAccountException(
                                        error.errorCode,
                                        error.errorString
                                )
                        )
                        else -> continuation.failWithError(error)
                    }
                }
            }

    override fun monitorUserUpdates() = megaApiGateway.globalUpdates
            .filterIsInstance<GlobalUpdate.OnUsersUpdate>()
            .mapNotNull { it.users }
            .map { userUpdateMapper(it) }

    override suspend fun getNumUnreadUserAlerts(): Int = withContext(ioDispatcher) {
        megaApiGateway.getNumUnreadUserAlerts()
    }

}<|MERGE_RESOLUTION|>--- conflicted
+++ resolved
@@ -70,11 +70,8 @@
     private fun storageCapacityUsedIsBlank() =
             myAccountInfoFacade.storageCapacityUsedAsFormattedString.isBlank()
 
-<<<<<<< HEAD
-=======
     override fun requestAccount() = myAccountInfoFacade.requestAccountDetails()
 
->>>>>>> 3f26ba2a
     override fun isMultiFactorAuthAvailable() = megaApiGateway.multiFactorAuthAvailable()
 
     @Throws(MegaException::class)
