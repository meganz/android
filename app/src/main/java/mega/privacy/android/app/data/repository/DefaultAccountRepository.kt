package mega.privacy.android.app.data.repository

import kotlinx.coroutines.CoroutineDispatcher
import kotlinx.coroutines.flow.filterIsInstance
import kotlinx.coroutines.flow.map
import kotlinx.coroutines.flow.mapNotNull
import kotlinx.coroutines.withContext
import mega.privacy.android.app.DatabaseHandler
import mega.privacy.android.app.UserCredentials
import mega.privacy.android.app.data.extensions.failWithError
import mega.privacy.android.app.data.extensions.failWithException
import mega.privacy.android.app.data.extensions.isType
import mega.privacy.android.app.data.facade.AccountInfoWrapper
import mega.privacy.android.app.data.gateway.MonitorMultiFactorAuth
import mega.privacy.android.app.data.gateway.api.MegaApiGateway
import mega.privacy.android.app.data.gateway.api.MegaChatApiGateway
import mega.privacy.android.app.data.mapper.UserUpdateMapper
import mega.privacy.android.app.data.model.GlobalUpdate
import mega.privacy.android.app.di.IoDispatcher
import mega.privacy.android.app.domain.entity.UserAccount
import mega.privacy.android.app.domain.entity.user.UserId
import mega.privacy.android.app.domain.exception.MegaException
import mega.privacy.android.app.domain.exception.NoLoggedInUserException
import mega.privacy.android.app.domain.exception.NotMasterBusinessAccountException
import mega.privacy.android.app.domain.repository.AccountRepository
import mega.privacy.android.app.listeners.OptionalMegaRequestListenerInterface
import mega.privacy.android.app.utils.DBUtil
import nz.mega.sdk.MegaError
import nz.mega.sdk.MegaRequest
import timber.log.Timber
import javax.inject.Inject
import kotlin.contracts.ExperimentalContracts
import kotlin.coroutines.Continuation
import kotlin.coroutines.suspendCoroutine

/**
 * Default implementation of [AccountRepository]
 *
 * @property myAccountInfoFacade
 * @property megaApiGateway
 * @property megaChatApiGateway
 * @property monitorMultiFactorAuth
 * @property ioDispatcher
 * @property userUpdateMapper
 * @property dbH
 */
@ExperimentalContracts
class DefaultAccountRepository @Inject constructor(
    private val myAccountInfoFacade: AccountInfoWrapper,
    private val megaApiGateway: MegaApiGateway,
    private val megaChatApiGateway: MegaChatApiGateway,
    private val monitorMultiFactorAuth: MonitorMultiFactorAuth,
    @IoDispatcher private val ioDispatcher: CoroutineDispatcher,
    private val userUpdateMapper: UserUpdateMapper,
    private val dbH: DatabaseHandler,
) : AccountRepository {
    override suspend fun getUserAccount(): UserAccount = withContext(ioDispatcher) {
        val user = megaApiGateway.getLoggedInUser()
        UserAccount(
            userId = user?.let { UserId(it.handle) },
            email = user?.email ?: "",
            isBusinessAccount = megaApiGateway.isBusinessAccount,
            isMasterBusinessAccount = megaApiGateway.isMasterBusinessAccount,
            accountTypeIdentifier = myAccountInfoFacade.accountTypeId,
            accountTypeString = myAccountInfoFacade.accountTypeString,
        )
    }

    override fun isAccountDataStale(): Boolean =
        databaseEntryIsStale() || storageCapacityUsedIsBlank()

    private fun databaseEntryIsStale() = DBUtil.callToAccountDetails().also {
        Timber.d("Check the last call to getAccountDetails")
    }

    private fun storageCapacityUsedIsBlank() =
        myAccountInfoFacade.storageCapacityUsedAsFormattedString.isBlank()

    override fun requestAccount() = myAccountInfoFacade.requestAccountDetails()

    override fun isMultiFactorAuthAvailable() = megaApiGateway.multiFactorAuthAvailable()

    @Throws(MegaException::class)
    override suspend fun isMultiFactorAuthEnabled(): Boolean = withContext(ioDispatcher) {
        suspendCoroutine { continuation ->
            megaApiGateway.multiFactorAuthEnabled(
                megaApiGateway.accountEmail,
                OptionalMegaRequestListenerInterface(
                    onRequestFinish = onMultiFactorAuthCheckRequestFinish(continuation)
                )
            )
        }
    }

    private fun onMultiFactorAuthCheckRequestFinish(
        continuation: Continuation<Boolean>,
    ) = { request: MegaRequest, error: MegaError ->
        if (request.isType(MegaRequest.TYPE_MULTI_FACTOR_AUTH_CHECK)) {
            if (error.errorCode == MegaError.API_OK) {
                continuation.resumeWith(Result.success(request.flag))
            } else continuation.failWithError(error)
        }
    }

    override fun monitorMultiFactorAuthChanges() =
        monitorMultiFactorAuth.getEvents()

    override suspend fun requestDeleteAccountLink() = withContext<Unit>(ioDispatcher) {
        suspendCoroutine { continuation ->
            megaApiGateway.cancelAccount(
                OptionalMegaRequestListenerInterface(
                    onRequestFinish = onDeleteAccountRequestFinished(continuation)
                )
            )
        }
    }

    private fun onDeleteAccountRequestFinished(continuation: Continuation<Unit>) =
        { request: MegaRequest, error: MegaError ->
            if (request.isType(MegaRequest.TYPE_GET_CANCEL_LINK)) {
                when (error.errorCode) {
                    MegaError.API_OK -> {
                        continuation.resumeWith(Result.success(Unit))
                    }
                    MegaError.API_EACCESS -> continuation.failWithException(
                        NoLoggedInUserException(
                            error.errorCode,
                            error.errorString
                        )
                    )
                    MegaError.API_EMASTERONLY -> continuation.failWithException(
                        NotMasterBusinessAccountException(
                            error.errorCode,
                            error.errorString
                        )
                    )
                    else -> continuation.failWithError(error)
                }
            }
        }

    override fun monitorUserUpdates() = megaApiGateway.globalUpdates
        .filterIsInstance<GlobalUpdate.OnUsersUpdate>()
        .mapNotNull { it.users }
        .map { userUpdateMapper(it) }

<<<<<<< HEAD
    override suspend fun getCredentials(): UserCredentials? = dbH.credentials

    override fun retryPendingConnections(disconnect: Boolean) {
        megaApiGateway.retryPendingConnections()
        megaChatApiGateway.retryPendingConnections(disconnect)
    }
=======
    override suspend fun getNumUnreadUserAlerts(): Int = withContext(ioDispatcher) {
        megaApiGateway.getNumUnreadUserAlerts()
    }

>>>>>>> a1fff4bd
}<|MERGE_RESOLUTION|>--- conflicted
+++ resolved
@@ -144,17 +144,14 @@
         .mapNotNull { it.users }
         .map { userUpdateMapper(it) }
 
-<<<<<<< HEAD
+    override suspend fun getNumUnreadUserAlerts(): Int = withContext(ioDispatcher) {
+        megaApiGateway.getNumUnreadUserAlerts()
+    }
+
     override suspend fun getCredentials(): UserCredentials? = dbH.credentials
 
     override fun retryPendingConnections(disconnect: Boolean) {
         megaApiGateway.retryPendingConnections()
         megaChatApiGateway.retryPendingConnections(disconnect)
     }
-=======
-    override suspend fun getNumUnreadUserAlerts(): Int = withContext(ioDispatcher) {
-        megaApiGateway.getNumUnreadUserAlerts()
-    }
-
->>>>>>> a1fff4bd
 }