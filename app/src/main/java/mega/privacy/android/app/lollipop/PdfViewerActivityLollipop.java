--- conflicted
+++ resolved
@@ -234,11 +234,8 @@
     MegaNode nodeChat;
     MegaChatMessage msgChat;
 
-<<<<<<< HEAD
     boolean notChangePage = false;
-=======
     MegaNode currentDocument;
->>>>>>> 2cf6b6b8
 
     @Override
     public void onCreate (Bundle savedInstanceState){
