--- conflicted
+++ resolved
@@ -1451,11 +1451,7 @@
                 nC = new NodeController(this);
             }
             boolean fromIncoming = false;
-<<<<<<< HEAD
-            if (type == Constants.SEARCH_ADAPTER || type == Constants.INCOMING_SHARES_ADAPTER) {
-=======
             if (type == Constants.SEARCH_ADAPTER) {
->>>>>>> 7b41da8e
                 fromIncoming = nC.nodeComesFromIncoming(megaApi.getNodeByHandle(handle));
             }
 
