package mega.privacy.android.app.lollipop;

import android.Manifest;
import android.annotation.SuppressLint;
import android.app.Dialog;
import android.app.Notification;
import android.app.NotificationManager;
import android.app.PendingIntent;
import android.app.ProgressDialog;
import android.content.DialogInterface;
import android.content.Intent;
import android.content.pm.PackageManager;
import android.database.Cursor;
import android.graphics.Color;
import android.graphics.PorterDuff;
import android.graphics.drawable.Drawable;
import android.net.Uri;
import android.os.AsyncTask;
import android.os.Build;
import android.os.Bundle;
import android.os.StatFs;
import android.provider.OpenableColumns;
import android.support.design.widget.AppBarLayout;
import android.support.design.widget.Snackbar;
import android.support.v4.app.ActivityCompat;
import android.support.v4.content.ContextCompat;
import android.support.v4.content.FileProvider;
import android.support.v7.app.ActionBar;
import android.support.v7.app.AlertDialog;
import android.support.v7.widget.Toolbar;
import android.view.LayoutInflater;
import android.view.Menu;
import android.view.MenuInflater;
import android.view.MenuItem;
import android.view.View;
import android.view.Window;
import android.view.WindowManager;
import android.widget.Button;
import android.widget.ImageView;
import android.widget.RelativeLayout;
import android.widget.RemoteViews;
import android.widget.TextView;
import android.widget.Toast;

import com.github.barteksc.pdfviewer.PDFView;
import com.github.barteksc.pdfviewer.listener.OnLoadCompleteListener;
import com.github.barteksc.pdfviewer.listener.OnPageChangeListener;
import com.github.barteksc.pdfviewer.listener.OnPageErrorListener;
import com.github.barteksc.pdfviewer.scroll.DefaultScrollHandle;
import com.shockwave.pdfium.PdfDocument;

import java.io.BufferedInputStream;
import java.io.File;
import java.io.IOException;
import java.io.InputStream;
import java.net.HttpURLConnection;
import java.net.MalformedURLException;
import java.net.URL;
import java.util.ArrayList;
import java.util.HashMap;
import java.util.List;
import java.util.Map;

import mega.privacy.android.app.DatabaseHandler;
import mega.privacy.android.app.DownloadService;
import mega.privacy.android.app.MegaApplication;
import mega.privacy.android.app.MegaPreferences;
import mega.privacy.android.app.MimeTypeList;
import mega.privacy.android.app.R;
import mega.privacy.android.app.ShareInfo;
import mega.privacy.android.app.UploadService;
import mega.privacy.android.app.UserCredentials;
import mega.privacy.android.app.lollipop.megachat.ChatSettings;
import mega.privacy.android.app.lollipop.tasks.FilePrepareTask;
import mega.privacy.android.app.utils.Constants;
import mega.privacy.android.app.utils.MegaApiUtils;
import mega.privacy.android.app.utils.Util;
import nz.mega.sdk.MegaApiAndroid;
import nz.mega.sdk.MegaApiJava;
import nz.mega.sdk.MegaChatApi;
import nz.mega.sdk.MegaChatApiAndroid;
import nz.mega.sdk.MegaChatApiJava;
import nz.mega.sdk.MegaChatError;
import nz.mega.sdk.MegaChatRequest;
import nz.mega.sdk.MegaChatRequestListenerInterface;
import nz.mega.sdk.MegaError;
import nz.mega.sdk.MegaNode;
import nz.mega.sdk.MegaRequest;
import nz.mega.sdk.MegaRequestListenerInterface;
import nz.mega.sdk.MegaTransfer;
import nz.mega.sdk.MegaTransferListenerInterface;
import nz.mega.sdk.MegaUser;

public class PdfViewerActivityLollipop extends PinActivityLollipop implements OnPageChangeListener, OnLoadCompleteListener, OnPageErrorListener, View.OnClickListener, MegaRequestListenerInterface, MegaChatRequestListenerInterface, MegaTransferListenerInterface {

    MegaApplication app = null;
    MegaApiAndroid megaApi;
    MegaChatApiAndroid megaChatApi;
    MegaPreferences prefs = null;

    private AlertDialog alertDialogTransferOverquota;
    public static ProgressDialog progressDialog = null;

    private Notification.Builder mBuilder;
    private NotificationManager mNotificationManager;

    public static boolean loading = true;
    boolean transferOverquota = false;

    PDFView pdfView;

    public static int REQUEST_CODE_SELECT_LOCAL_FOLDER = 1004;

    int orderGetChildren = MegaApiJava.ORDER_DEFAULT_ASC;

    AppBarLayout appBarLayout;
    Toolbar tB;
    public ActionBar aB;
    private String gSession;
    UserCredentials credentials;
    private String lastEmail;
    DatabaseHandler dbH = null;
    ChatSettings chatSettings;
    boolean isUrl;
    DefaultScrollHandle defaultScrollHandle;

    Uri uri;
    String pdfFileName;
    boolean inside = false;
    long handle;
    boolean isFolderLink = false;
    public static boolean isScrolling = false;
    public static boolean scroll = false;
    private int currentPage;

    public RelativeLayout uploadContainer;
    RelativeLayout pdfviewerContainer;

    ProgressDialog statusDialog;

    private MenuItem shareMenuItem;
    private MenuItem downloadMenuItem;

    private List<ShareInfo> filePreparedInfos;
    ArrayList<Long> handleListM = new ArrayList<Long>();

    int typeCheckLogin = -1;

    static int TYPE_UPLOAD = 0;
    static int TYPE_DOWNLOAD = 1;

    @Override
    public void onCreate (Bundle savedInstanceState){
        log("onCreate");

        super.onCreate(savedInstanceState);

        if (savedInstanceState != null) {
            currentPage = savedInstanceState.getInt("currentPage");
        }
        else {
            currentPage = 0;
        }

        Intent intent = getIntent();
        if (intent == null){
            log("intent null");
            finish();
            return;
        }

        Bundle bundle = getIntent().getExtras();
        if (bundle != null){
            inside = bundle.getBoolean("APP");
            handle  = bundle.getLong("HANDLE");
        }
        isFolderLink = intent.getBooleanExtra("isFolderLink", false);

        uri = intent.getData();
        if (uri == null){
            log("uri null");
            finish();
            return;
        }

        setContentView(R.layout.activity_pdfviewer);

        appBarLayout = (AppBarLayout) findViewById(R.id.app_bar_pdfviewer);

        tB = (Toolbar) findViewById(R.id.toolbar_pdf_viewer);
        if(tB==null){
            log("Tb is Null");
            return;
        }

        tB.setVisibility(View.VISIBLE);
        setSupportActionBar(tB);
        aB = getSupportActionBar();
        Drawable upArrow = getResources().getDrawable(R.drawable.ic_arrow_back_black);
        upArrow.setColorFilter(getResources().getColor(R.color.lollipop_primary_color), PorterDuff.Mode.SRC_ATOP);
        aB.setHomeAsUpIndicator(upArrow);
        aB.setHomeButtonEnabled(true);
        aB.setDisplayHomeAsUpEnabled(true);

        app = (MegaApplication)getApplication();
        megaApi = app.getMegaApi();
<<<<<<< HEAD
        if(megaApi==null||megaApi.getRootNode()==null){
            log("Refresh session - sdk");
            Intent intentLogin = new Intent(this, LoginActivityLollipop.class);
            intentLogin.putExtra("visibleFragment", Constants. LOGIN_FRAGMENT);
            intentLogin.setFlags(Intent.FLAG_ACTIVITY_CLEAR_TOP);
            startActivity(intentLogin);
            finish();
            return;
        }
        if(Util.isChatEnabled()){
            if (megaChatApi == null){
                megaChatApi = ((MegaApplication) getApplication()).getMegaChatApi();
            }

            if(megaChatApi==null||megaChatApi.getInitState()== MegaChatApi.INIT_ERROR){
                log("Refresh session - karere");
                Intent intentLogin = new Intent(this, LoginActivityLollipop.class);
                intentLogin.putExtra("visibleFragment", Constants. LOGIN_FRAGMENT);
                intentLogin.setFlags(Intent.FLAG_ACTIVITY_CLEAR_TOP);
                startActivity(intentLogin);
                finish();
                return;
            }
        }
=======
//        if(megaApi==null||megaApi.getRootNode()==null){
//            log("Refresh session - sdk");
//            Intent intentLogin = new Intent(this, LoginActivityLollipop.class);
//            intentLogin.putExtra("visibleFragment", Constants. LOGIN_FRAGMENT);
//            intentLogin.setFlags(Intent.FLAG_ACTIVITY_CLEAR_TOP);
//            startActivity(intentLogin);
//            finish();
//            return;
//        }
//        if(Util.isChatEnabled()){
//            if (megaChatApi == null){
//                megaChatApi = ((MegaApplication) getApplication()).getMegaChatApi();
//            }
//
//            if(megaChatApi==null||megaChatApi.getInitState()== MegaChatApi.INIT_ERROR){
//                log("Refresh session - karere");
//                Intent intentLogin = new Intent(this, LoginActivityLollipop.class);
//                intentLogin.putExtra("visibleFragment", Constants. LOGIN_FRAGMENT);
//                intentLogin.setFlags(Intent.FLAG_ACTIVITY_CLEAR_TOP);
//                startActivity(intentLogin);
//                finish();
//                return;
//            }
//        }
        setContentView(R.layout.activity_pdfviewer);

        //appBarLayout = (AppBarLayout) findViewById(R.id.app_bar_pdfviewer);
>>>>>>> 21e9dc7c

        log("Overquota delay: "+megaApi.getBandwidthOverquotaDelay());
        if(megaApi.getBandwidthOverquotaDelay()>0){
            if(alertDialogTransferOverquota==null){
                showTransferOverquotaDialog();
            }
            else {
                if (!(alertDialogTransferOverquota.isShowing())) {
                    showTransferOverquotaDialog();
                }
            }
        }

        log("Add transfer listener");
        megaApi.addTransferListener(this);

        pdfView = (PDFView) findViewById(R.id.pdfView);

        pdfView.setBackgroundColor(Color.LTGRAY);
        pdfFileName = getFileName(uri);
        defaultScrollHandle = new DefaultScrollHandle(PdfViewerActivityLollipop.this);

        loading = true;
        if (uri.toString().contains("http://")){
            isUrl = true;
            loadStreamPDF();
        }
        else {
            isUrl = false;
            loadLocalPDF();
        }
        progressDialog = new ProgressDialog(PdfViewerActivityLollipop.this);
        progressDialog.setMessage(getString(R.string.general_loading));
        progressDialog.setCanceledOnTouchOutside(false);
        progressDialog.setOnDismissListener(new DialogInterface.OnDismissListener() {
            @Override
            public void onDismiss(DialogInterface dialog) {
                if (loading) {
                    finish();
                }
            }
        });

        pdfView.setOnClickListener(this);

        setTitle(pdfFileName);
        aB.setTitle(pdfFileName);

        uploadContainer = (RelativeLayout) findViewById(R.id.upload_container_layout_bottom);
        if (!inside) {
            uploadContainer.setVisibility(View.VISIBLE);
        }
        else {
            uploadContainer.setVisibility(View.GONE);
        }

        uploadContainer.setOnClickListener(new View.OnClickListener() {
            @Override
            public void onClick(View v) {
                log("onClick uploadContainer");
                typeCheckLogin = TYPE_UPLOAD;
                checkLogin();
            }
        });

        pdfviewerContainer = (RelativeLayout) findViewById(R.id.pdf_viewer_container);
    }

    @Override
    protected void onSaveInstanceState(Bundle outState) {
        super.onSaveInstanceState(outState);

        outState.putInt("currentPage", currentPage);
    }

    class LoadPDFStream extends AsyncTask<String, Void, InputStream> {

        @Override
        protected InputStream doInBackground(String... strings) {
            InputStream inputStream = null;

            try {
                URL url = new URL(strings[0]);
                HttpURLConnection httpURLConnection = (HttpURLConnection) url.openConnection();
                if (httpURLConnection.getResponseCode() == 200) {
                    inputStream = new BufferedInputStream( (httpURLConnection.getInputStream()));
                }
            } catch (MalformedURLException e) {
                e.printStackTrace();
                return null;
            } catch (IOException e) {
                e.printStackTrace();
                return null;
            }
            return inputStream;
        }

        @Override
        protected void onPostExecute(InputStream inputStream) {
            log("onPostExecute");
            try {
                pdfView.fromStream(inputStream)
                        .defaultPage(currentPage)
                        .onPageChange(PdfViewerActivityLollipop.this)
                        .enableAnnotationRendering(true)
                        .onLoad(PdfViewerActivityLollipop.this)
                        .scrollHandle(defaultScrollHandle)
                        .spacing(10) // in dp
                        .onPageError(PdfViewerActivityLollipop.this)
                        .load();
            } catch (Exception e) {

            }
            if (loading && progressDialog!=null && !transferOverquota) {
                progressDialog.show();
            }
        }
    }

    private void loadStreamPDF() {
        log("loadStreamPDF loading: "+loading);
        new LoadPDFStream().execute(uri.toString());
    }

    private void loadLocalPDF() {
        log("loadLocalPDF loading: "+loading);
        try {
            pdfView.fromUri(uri)
                    .defaultPage(currentPage)
                    .onPageChange(this)
                    .enableAnnotationRendering(true)
                    .onLoad(this)
                    .scrollHandle(defaultScrollHandle)
                    .spacing(10) // in dp
                    .onPageError(this)
                    .load();
        } catch (Exception e) {

        }
        if (loading && progressDialog!=null && !transferOverquota) {
            progressDialog.show();
        }
    }

    public void checkLogin(){
        log("checkLogin");

        if (typeCheckLogin == TYPE_UPLOAD) {
            uploadContainer.setVisibility(View.GONE);
        }

        dbH = DatabaseHandler.getDbHandler(this);
        credentials = dbH.getCredentials();
        //Start login process
        if (credentials == null){
            log("No credential to login");
            if (typeCheckLogin == TYPE_UPLOAD) {
                Util.showAlert(this, getString(R.string.alert_not_logged_in), null);
                uploadContainer.setVisibility(View.VISIBLE);
                typeCheckLogin = -1;
            }
        }
        else{
            if (megaApi.getRootNode() == null) {
                if (!MegaApplication.isLoggingIn()) {

                    MegaApplication.setLoggingIn(true);
                    gSession = credentials.getSession();

                    if (Util.isChatEnabled()) {

                        log("onCreate: Chat is ENABLED");
                        if (megaChatApi == null) {
                            megaChatApi = ((MegaApplication) getApplication()).getMegaChatApi();
                        }

                        int ret = megaChatApi.getInitState();

                        if(ret==0||ret==MegaChatApi.INIT_ERROR){
                            ret = megaChatApi.init(gSession);
                            log("onCreate: result of init ---> " + ret);
                            chatSettings = dbH.getChatSettings();
                            if (ret == MegaChatApi.INIT_NO_CACHE) {
                                log("onCreate: condition ret == MegaChatApi.INIT_NO_CACHE");
                                megaApi.invalidateCache();

                            } else if (ret == MegaChatApi.INIT_ERROR) {

                                log("onCreate: condition ret == MegaChatApi.INIT_ERROR");
                                if (chatSettings == null) {

                                    log("1 - onCreate: ERROR----> Switch OFF chat");
                                    chatSettings = new ChatSettings(false + "", true + "", "", true + "");
                                    dbH.setChatSettings(chatSettings);
                                } else {

                                    log("2 - onCreate: ERROR----> Switch OFF chat");
                                    dbH.setEnabledChat(false + "");
                                }
                                megaChatApi.logout(this);
                            } else {

                                log("onCreate: Chat correctly initialized");
                            }
                        }
                    }

                    log("SESSION: " + gSession);
                    megaApi.fastLogin(gSession, this);
                }
                else{
                    log("Another login is processing");
                }
            }
            else{
                ((MegaApplication) getApplication()).sendSignalPresenceActivity();
                if (typeCheckLogin == TYPE_UPLOAD) {
                    typeCheckLogin = -1;

                    uploadToCloud();
                }
                else if (typeCheckLogin == TYPE_DOWNLOAD){
                    typeCheckLogin = -1;

                    downloadFromCloud();
                }
            }
        }
    }

    public void uploadToCloud(){
        log("uploadToCloud");

        if (filePreparedInfos == null){

            ProgressDialog temp = null;
            try{
                temp = new ProgressDialog(this);
                temp.setMessage(getString(R.string.upload_prepare));
                temp.show();
            }
            catch(Exception e){
                return;
            }
            statusDialog = temp;

            FilePrepareTask filePrepareTask = new FilePrepareTask(this);
            filePrepareTask.execute(getIntent());

        }
        else{
            onIntentProcessed(filePreparedInfos);
        }

        if(megaApi.getRootNode()!=null){
            this.backToCloud(megaApi.getRootNode().getHandle());
        }
        else{
            log("Error on logging");
            Util.showAlert(this, getString(R.string.alert_not_logged_in), null);
            uploadContainer.setVisibility(View.VISIBLE);
        }
    }

    public void downloadFromCloud(){
        MegaNode node = megaApi.getNodeByHandle(handle);
        if (Build.VERSION.SDK_INT >= Build.VERSION_CODES.M) {
            boolean hasStoragePermission = (ContextCompat.checkSelfPermission(this, Manifest.permission.WRITE_EXTERNAL_STORAGE) == PackageManager.PERMISSION_GRANTED);
            if (!hasStoragePermission) {
                ActivityCompat.requestPermissions(this,
                        new String[]{Manifest.permission.WRITE_EXTERNAL_STORAGE},
                        Constants.REQUEST_WRITE_STORAGE);

                handleListM.add(node.getHandle());
            }
        }
        ArrayList<Long> handleList = new ArrayList<Long>();
        handleList.add(node.getHandle());
        downloadNode(handleList);
    }

    public void onIntentProcessed(List<ShareInfo> infos) {

        if (statusDialog != null) {
            try {
                statusDialog.dismiss();
            }
            catch(Exception ex){}
        }

        log("intent processed!");

        if (infos == null) {
            log("Error infos is NULL");
            return;
        }
        else {

            MegaNode parentNode = megaApi.getRootNode();
            for (ShareInfo info : infos) {
                Intent intent = new Intent(this, UploadService.class);
                intent.putExtra(UploadService.EXTRA_FILEPATH, info.getFileAbsolutePath());
                intent.putExtra(UploadService.EXTRA_NAME, info.getTitle());
                intent.putExtra(UploadService.EXTRA_PARENT_HASH, parentNode.getHandle());
                intent.putExtra(UploadService.EXTRA_SIZE, info.getSize());
                startService(intent);
            }
            filePreparedInfos = null;
        }
    }

    public void backToCloud(long handle){
        log("backToCloud: "+handle);
        Intent startIntent = new Intent(this, ManagerActivityLollipop.class);
        if(handle!=-1){
            startIntent.setAction(Constants.ACTION_OPEN_FOLDER);
            startIntent.putExtra("PARENT_HANDLE", handle);
        }
        startActivity(startIntent);
    }

    public  void setToolbarVisibilityShow () {
        log("setToolbarVisibilityShow");
        aB.show();
        if(tB != null) {
            getWindow().clearFlags(WindowManager.LayoutParams.FLAG_FULLSCREEN);
            tB.animate().translationY(0).setDuration(200L).start();
            uploadContainer.animate().translationY(0).setDuration(200L).start();
        }
    }

    public void setToolbarVisibilityHide () {
        log("setToolbarVisibilityHide");
        if(tB != null) {
            getWindow().addFlags(WindowManager.LayoutParams.FLAG_FULLSCREEN);
            tB.animate().translationY(-220).setDuration(200L).withEndAction(new Runnable() {
                @Override
                public void run() {
                    aB.hide();
                }
            }).start();
            uploadContainer.animate().translationY(220).setDuration(200L).start();
        }
        else {
            getWindow().addFlags(WindowManager.LayoutParams.FLAG_FULLSCREEN);
            aB.hide();
        }
    }

    public void setToolbarVisibility (){
        if (aB != null && aB.isShowing()) {
            setToolbarVisibilityHide();
        } else if (aB != null && !aB.isShowing()){
            setToolbarVisibilityShow();
        }
    }

    @Override
    public boolean onCreateOptionsMenu(Menu menu) {
        log("onCreateOptionsMenu");

        MenuInflater inflater = getMenuInflater();
        inflater.inflate(R.menu.activity_pdfviewer, menu);

        shareMenuItem = menu.findItem(R.id.pdfviewer_share);

        Drawable share = getResources().getDrawable(R.drawable.ic_social_share_white);
        share.setColorFilter(getResources().getColor(R.color.lollipop_primary_color), PorterDuff.Mode.SRC_ATOP);

        shareMenuItem.setIcon(share);

        downloadMenuItem = menu.findItem(R.id.pdfviewer_download);
        if (isUrl){
            log("isURL");
            shareMenuItem.setVisible(false);
            downloadMenuItem.setVisible(true);
            Drawable download = getResources().getDrawable(R.drawable.ic_download_white);
            download.setColorFilter(getResources().getColor(R.color.lollipop_primary_color), PorterDuff.Mode.SRC_ATOP);

            downloadMenuItem.setIcon(download);
        }
        else {
            log("NOT isURL");
            downloadMenuItem.setVisible(false);
        }

        return super.onCreateOptionsMenu(menu);
    }

    @Override
    public boolean onOptionsItemSelected(MenuItem item) {
        log("onOptionsItemSelected");
        ((MegaApplication) getApplication()).sendSignalPresenceActivity();

        int id = item.getItemId();
        switch(id) {
            case android.R.id.home: {
                onBackPressed();
                break;
            }
            case R.id.pdfviewer_share: {
                intentToSendFile();
                break;
            }
            case R.id.pdfviewer_download: {
                downloadFile();
                break;
            }
        }
        return super.onOptionsItemSelected(item);
    }

    public void intentToSendFile(){
        log("intentToSendFile");

        if(uri!=null){
            if (!isUrl){
                Intent share = new Intent(android.content.Intent.ACTION_SEND);
                share.setType("application/pdf");

                if (Build.VERSION.SDK_INT >= Build.VERSION_CODES.N) {
                    log("Use provider to share");
                    share.putExtra(Intent.EXTRA_STREAM, Uri.parse(uri.toString()));
                    share.addFlags(Intent.FLAG_GRANT_READ_URI_PERMISSION);
                }
                else{
                    share.putExtra(Intent.EXTRA_STREAM, uri);
                }
                startActivity(Intent.createChooser(share, getString(R.string.context_share)));
            }
            else {
                Snackbar.make(pdfviewerContainer, getString(R.string.not_download), Snackbar.LENGTH_LONG).show();
            }
        }
    }

    public void downloadFile() {

        typeCheckLogin = TYPE_DOWNLOAD;
        checkLogin();
    }

    @SuppressLint("NewApi")
    public void downloadNode(ArrayList<Long> handleList){

        long size = 0;
        long[] hashes = new long[handleList.size()];
        for (int i=0;i<handleList.size();i++){
            hashes[i] = handleList.get(i);
            size += megaApi.getNodeByHandle(hashes[i]).getSize();
        }

        if (dbH == null){
            dbH = DatabaseHandler.getDbHandler(getApplicationContext());
        }

        boolean askMe = true;
        String downloadLocationDefaultPath = "";
        prefs = dbH.getPreferences();
        if (prefs != null){
            if (prefs.getStorageAskAlways() != null){
                if (!Boolean.parseBoolean(prefs.getStorageAskAlways())){
                    if (prefs.getStorageDownloadLocation() != null){
                        if (prefs.getStorageDownloadLocation().compareTo("") != 0){
                            askMe = false;
                            downloadLocationDefaultPath = prefs.getStorageDownloadLocation();
                        }
                    }
                }
            }
        }

        if (askMe){
            if (Build.VERSION.SDK_INT >= Build.VERSION_CODES.LOLLIPOP) {
                File[] fs = getExternalFilesDirs(null);
                if (fs.length > 1){
                    if (fs[1] == null){
                        Intent intent = new Intent(FileStorageActivityLollipop.Mode.PICK_FOLDER.getAction());
                        intent.putExtra(FileStorageActivityLollipop.EXTRA_BUTTON_PREFIX, getString(R.string.context_download_to));
                        intent.putExtra(FileStorageActivityLollipop.EXTRA_SIZE, size);
                        intent.setClass(this, FileStorageActivityLollipop.class);
                        intent.putExtra(FileStorageActivityLollipop.EXTRA_DOCUMENT_HASHES, hashes);
                        startActivityForResult(intent, REQUEST_CODE_SELECT_LOCAL_FOLDER);
                    }
                    else{
                        Dialog downloadLocationDialog;
                        String[] sdCardOptions = getResources().getStringArray(R.array.settings_storage_download_location_array);
                        AlertDialog.Builder b=new AlertDialog.Builder(this);

                        b.setTitle(getResources().getString(R.string.settings_storage_download_location));
                        final long sizeFinal = size;
                        final long[] hashesFinal = new long[hashes.length];
                        for (int i=0; i< hashes.length; i++){
                            hashesFinal[i] = hashes[i];
                        }

                        b.setItems(sdCardOptions, new DialogInterface.OnClickListener() {

                            @Override
                            public void onClick(DialogInterface dialog, int which) {
                                switch(which){
                                    case 0:{
                                        Intent intent = new Intent(FileStorageActivityLollipop.Mode.PICK_FOLDER.getAction());
                                        intent.putExtra(FileStorageActivityLollipop.EXTRA_BUTTON_PREFIX, getString(R.string.context_download_to));
                                        intent.putExtra(FileStorageActivityLollipop.EXTRA_SIZE, sizeFinal);
                                        intent.setClass(getApplicationContext(), FileStorageActivityLollipop.class);
                                        intent.putExtra(FileStorageActivityLollipop.EXTRA_DOCUMENT_HASHES, hashesFinal);
                                        startActivityForResult(intent, REQUEST_CODE_SELECT_LOCAL_FOLDER);
                                        break;
                                    }
                                    case 1:{
                                        File[] fs = getExternalFilesDirs(null);
                                        if (fs.length > 1){
                                            String path = fs[1].getAbsolutePath();
                                            File defaultPathF = new File(path);
                                            defaultPathF.mkdirs();
                                            Toast.makeText(getApplicationContext(), getString(R.string.general_download) + ": "  + defaultPathF.getAbsolutePath() , Toast.LENGTH_LONG).show();
                                            downloadTo(path, null, sizeFinal, hashesFinal);
                                        }
                                        break;
                                    }
                                }
                            }
                        });
                        b.setNegativeButton(getResources().getString(R.string.general_cancel), new DialogInterface.OnClickListener() {

                            @Override
                            public void onClick(DialogInterface dialog, int which) {
                                dialog.cancel();
                            }
                        });
                        downloadLocationDialog = b.create();
                        downloadLocationDialog.show();
                    }
                }
                else{
                    Intent intent = new Intent(FileStorageActivityLollipop.Mode.PICK_FOLDER.getAction());
                    intent.putExtra(FileStorageActivityLollipop.EXTRA_BUTTON_PREFIX, getString(R.string.context_download_to));
                    intent.putExtra(FileStorageActivityLollipop.EXTRA_SIZE, size);
                    intent.setClass(this, FileStorageActivityLollipop.class);
                    intent.putExtra(FileStorageActivityLollipop.EXTRA_DOCUMENT_HASHES, hashes);
                    startActivityForResult(intent, REQUEST_CODE_SELECT_LOCAL_FOLDER);
                }
            }
            else{
                Intent intent = new Intent(FileStorageActivityLollipop.Mode.PICK_FOLDER.getAction());
                intent.putExtra(FileStorageActivityLollipop.EXTRA_BUTTON_PREFIX, getString(R.string.context_download_to));
                intent.putExtra(FileStorageActivityLollipop.EXTRA_SIZE, size);
                intent.setClass(this, FileStorageActivityLollipop.class);
                intent.putExtra(FileStorageActivityLollipop.EXTRA_DOCUMENT_HASHES, hashes);
                startActivityForResult(intent, REQUEST_CODE_SELECT_LOCAL_FOLDER);
            }
        }
        else{
            downloadTo(downloadLocationDefaultPath, null, size, hashes);
            finish();
        }
    }

    @Override
    protected void onActivityResult(int requestCode, int resultCode, Intent intent) {
        log("-------------------onActivityResult " + requestCode + "____" + resultCode);

        if (requestCode == Constants.REQUEST_CODE_SELECT_LOCAL_FOLDER && resultCode == RESULT_OK) {
            log("onActivityResult: REQUEST_CODE_SELECT_LOCAL_FOLDER");
            if (intent == null) {
                log("Return.....");
                return;
            }

            String parentPath = intent.getStringExtra(FileStorageActivityLollipop.EXTRA_PATH);
            log("parentPath: "+parentPath);
            long size = intent.getLongExtra(FileStorageActivityLollipop.EXTRA_SIZE, 0);
            log("size: "+size);
            long[] hashes = intent.getLongArrayExtra(FileStorageActivityLollipop.EXTRA_DOCUMENT_HASHES);
            log("hashes size: "+hashes.length);

            downloadTo(parentPath, null, size, hashes);
            finish();
        }
    }

    public void downloadTo(String parentPath, String url, long size, long [] hashes){
        if (Build.VERSION.SDK_INT >= Build.VERSION_CODES.M) {
            boolean hasStoragePermission = (ContextCompat.checkSelfPermission(this, Manifest.permission.WRITE_EXTERNAL_STORAGE) == PackageManager.PERMISSION_GRANTED);
            if (!hasStoragePermission) {
                ActivityCompat.requestPermissions(this,
                        new String[]{Manifest.permission.WRITE_EXTERNAL_STORAGE},
                        Constants.REQUEST_WRITE_STORAGE);
            }
        }

        double availableFreeSpace = Double.MAX_VALUE;
        try{
            StatFs stat = new StatFs(parentPath);
            availableFreeSpace = (double)stat.getAvailableBlocks() * (double)stat.getBlockSize();
        }
        catch(Exception ex){}


        if (hashes == null){
            if(url != null) {
                if(availableFreeSpace < size) {
                    Snackbar.make(pdfviewerContainer, getString(R.string.error_not_enough_free_space), Snackbar.LENGTH_LONG).show();
                    return;
                }
                Intent service = new Intent(this, DownloadService.class);
                service.putExtra(DownloadService.EXTRA_URL, url);
                service.putExtra(DownloadService.EXTRA_SIZE, size);
                service.putExtra(DownloadService.EXTRA_PATH, parentPath);
                service.putExtra(DownloadService.EXTRA_FOLDER_LINK, isFolderLink);
                startService(service);
            }
        }
        else{
            if(hashes.length == 1){
                MegaNode tempNode = megaApi.getNodeByHandle(hashes[0]);
                if((tempNode != null) && tempNode.getType() == MegaNode.TYPE_FILE){
                    log("ISFILE");
                    String localPath = Util.getLocalFile(this, tempNode.getName(), tempNode.getSize(), parentPath);
                    if(localPath != null){
                        try {
                            Util.copyFile(new File(localPath), new File(parentPath, tempNode.getName()));
                        }
                        catch(Exception e) {}

                        try {

                            Intent viewIntent = new Intent(Intent.ACTION_VIEW);
                            if (Build.VERSION.SDK_INT >= Build.VERSION_CODES.N) {
                                viewIntent.setDataAndType(FileProvider.getUriForFile(this, "mega.privacy.android.app.providers.fileprovider", new File(localPath)), MimeTypeList.typeForName(tempNode.getName()).getType());
                            } else {
                                viewIntent.setDataAndType(Uri.fromFile(new File(localPath)), MimeTypeList.typeForName(tempNode.getName()).getType());
                            }
                            viewIntent.addFlags(Intent.FLAG_GRANT_READ_URI_PERMISSION);
                            if (MegaApiUtils.isIntentAvailable(this, viewIntent))
                                startActivity(viewIntent);
                            else {
                                Intent intentShare = new Intent(Intent.ACTION_SEND);
                                if (Build.VERSION.SDK_INT >= Build.VERSION_CODES.N) {
                                    intentShare.setDataAndType(FileProvider.getUriForFile(this, "mega.privacy.android.app.providers.fileprovider", new File(localPath)), MimeTypeList.typeForName(tempNode.getName()).getType());
                                } else {
                                    intentShare.setDataAndType(Uri.fromFile(new File(localPath)), MimeTypeList.typeForName(tempNode.getName()).getType());
                                }
                                intentShare.addFlags(Intent.FLAG_GRANT_READ_URI_PERMISSION);
                                if (MegaApiUtils.isIntentAvailable(this, intentShare))
                                    startActivity(intentShare);
                                String message = getString(R.string.general_already_downloaded) + ": " + localPath;
                                Snackbar.make(pdfviewerContainer, message, Snackbar.LENGTH_LONG).show();
                            }
                        }
                        catch (Exception e){
                            String message = getString(R.string.general_already_downloaded) + ": " + localPath;
                            Snackbar.make(pdfviewerContainer, message, Snackbar.LENGTH_LONG).show();
                        }
                        return;
                    }
                }
            }

            for (long hash : hashes) {
                MegaNode node = megaApi.getNodeByHandle(hash);
                if(node != null){
                    Map<MegaNode, String> dlFiles = new HashMap<MegaNode, String>();
                    if (node.getType() == MegaNode.TYPE_FOLDER) {
                        getDlList(dlFiles, node, new File(parentPath, new String(node.getName())));
                    } else {
                        dlFiles.put(node, parentPath);
                    }

                    for (MegaNode document : dlFiles.keySet()) {

                        String path = dlFiles.get(document);

                        if(availableFreeSpace < document.getSize()){
                            Snackbar.make(pdfviewerContainer, getString(R.string.error_not_enough_free_space), Snackbar.LENGTH_LONG).show();
                            continue;
                        }

                        Intent service = new Intent(this, DownloadService.class);
                        service.putExtra(DownloadService.EXTRA_HASH, document.getHandle());
                        service.putExtra(DownloadService.EXTRA_URL, url);
                        service.putExtra(DownloadService.EXTRA_SIZE, document.getSize());
                        service.putExtra(DownloadService.EXTRA_PATH, path);
                        service.putExtra(DownloadService.EXTRA_FOLDER_LINK, isFolderLink);
                        startService(service);
                    }
                }
                else if(url != null) {
                    if(availableFreeSpace < size) {
                        Snackbar.make(pdfviewerContainer, getString(R.string.error_not_enough_free_space), Snackbar.LENGTH_LONG).show();
                        continue;
                    }

                    Intent service = new Intent(this, DownloadService.class);
                    service.putExtra(DownloadService.EXTRA_HASH, hash);
                    service.putExtra(DownloadService.EXTRA_URL, url);
                    service.putExtra(DownloadService.EXTRA_SIZE, size);
                    service.putExtra(DownloadService.EXTRA_PATH, parentPath);
                    service.putExtra(DownloadService.EXTRA_FOLDER_LINK, isFolderLink);
                    startService(service);
                }
                else {
                    log("node not found");
                }
            }
        }
    }

    private void getDlList(Map<MegaNode, String> dlFiles, MegaNode parent, File folder) {

        if (megaApi.getRootNode() == null)
            return;

        folder.mkdir();
        ArrayList<MegaNode> nodeList = megaApi.getChildren(parent, orderGetChildren);
        for(int i=0; i<nodeList.size(); i++){
            MegaNode document = nodeList.get(i);
            if (document.getType() == MegaNode.TYPE_FOLDER) {
                File subfolder = new File(folder, new String(document.getName()));
                getDlList(dlFiles, document, subfolder);
            }
            else {
                dlFiles.put(document, folder.getAbsolutePath());
            }
        }
    }

    public void establishScroll() {
        if (isScrolling && !scroll) {
            scroll = true;
            setToolbarVisibilityHide();
        }
        else if (!isScrolling){
            scroll = false;
        }
    }

    @Override
    public void onPageChanged(int page, int pageCount) {
        currentPage = page;
        setTitle(String.format("%s %s / %s", pdfFileName, page + 1, pageCount));

        establishScroll();
    }

    @Override
    public void onPageError(int page, Throwable t) {
        log("Cannot load page " + page);
    }

    @Override
    public void loadComplete(int nbPages) {
        PdfDocument.Meta meta = pdfView.getDocumentMeta();
        log("title = " + meta.getTitle());
        log("author = " + meta.getAuthor());
        log("subject = " + meta.getSubject());
        log("keywords = " + meta.getKeywords());
        log("creator = " + meta.getCreator());
        log("producer = " + meta.getProducer());
        log("creationDate = " + meta.getCreationDate());
        log("modDate = " + meta.getModDate());
        printBookmarksTree(pdfView.getTableOfContents(), "-");
    }

    public void printBookmarksTree(List<PdfDocument.Bookmark> tree, String sep) {
        for (PdfDocument.Bookmark b : tree) {

            log(String.format("%s %s, p %d", sep, b.getTitle(), b.getPageIdx()));

            if (b.hasChildren()) {
                printBookmarksTree(b.getChildren(), sep + "-");
            }
        }
    }

    public String getFileName(Uri uri) {
        String result = null;
        if (uri.getScheme().equals("content")) {
            Cursor cursor = getContentResolver().query(uri, null, null, null, null);
            try {
                if (cursor != null && cursor.moveToFirst()) {
                    result = cursor.getString(cursor.getColumnIndex(OpenableColumns.DISPLAY_NAME));
                }
            } finally {
                if (cursor != null) {
                    cursor.close();
                }
            }
        }
        if (result == null) {
            result = uri.getLastPathSegment();
        }
        return result;
    }

    public static void log(String log) {
        Util.log("PdfViewerActivityLollipop", log);
    }

    @Override
    public void onClick(View v) {
        log("onClick");
        setToolbarVisibility();
        defaultScrollHandle.hideDelayed();
    }

    @Override
    public void onRequestStart(MegaApiJava api, MegaRequest request) {

    }

    @Override
    public void onRequestUpdate(MegaApiJava api, MegaRequest request) {

    }

    @Override
    public void onRequestFinish(MegaApiJava api, MegaRequest request, MegaError e) {
        log("onRequestFinish");
        if (request.getType() == MegaRequest.TYPE_LOGIN){

            if (e.getErrorCode() != MegaError.API_OK) {

                MegaApplication.setLoggingIn(false);

                DatabaseHandler dbH = DatabaseHandler.getDbHandler(getApplicationContext());
                dbH.clearCredentials();
                if (dbH.getPreferences() != null){
                    dbH.clearPreferences();
                    dbH.setFirstTime(false);
                }
                typeCheckLogin = -1;
            }
            else{
                //LOGIN OK

                gSession = megaApi.dumpSession();
                credentials = new UserCredentials(lastEmail, gSession, "", "", "");

                DatabaseHandler dbH = DatabaseHandler.getDbHandler(getApplicationContext());
                dbH.clearCredentials();

                log("Logged in: " + gSession);

                megaApi.fetchNodes(this);
            }
        }
        else if (request.getType() == MegaRequest.TYPE_FETCH_NODES){

            if (e.getErrorCode() == MegaError.API_OK){

                if (Build.VERSION.SDK_INT >= Build.VERSION_CODES.LOLLIPOP) {
                    Window window = this.getWindow();
                    window.addFlags(WindowManager.LayoutParams.FLAG_DRAWS_SYSTEM_BAR_BACKGROUNDS);
                    window.clearFlags(WindowManager.LayoutParams.FLAG_TRANSLUCENT_STATUS);
                    window.setStatusBarColor(ContextCompat.getColor(this, R.color.lollipop_dark_primary_color));

                }
                DatabaseHandler dbH = DatabaseHandler.getDbHandler(getApplicationContext());

                gSession = megaApi.dumpSession();
                MegaUser myUser = megaApi.getMyUser();
                String myUserHandle = "";
                if(myUser!=null){
                    lastEmail = megaApi.getMyUser().getEmail();
                    myUserHandle = megaApi.getMyUser().getHandle()+"";
                }

                credentials = new UserCredentials(lastEmail, gSession, "", "", myUserHandle);

                dbH.saveCredentials(credentials);

                chatSettings = dbH.getChatSettings();
                if(chatSettings!=null) {

                    boolean chatEnabled = Boolean.parseBoolean(chatSettings.getEnabled());
                    if(chatEnabled){

                        log("Chat enabled-->connect");
                        if((megaChatApi.getInitState()!=MegaChatApi.INIT_ERROR)){
                            log("Connection goes!!!");
                            megaChatApi.connect(this);
                        }
                        else{
                            log("Not launch connect: "+megaChatApi.getInitState());
                        }
                        MegaApplication.setLoggingIn(false);
                        if (typeCheckLogin == TYPE_UPLOAD){
                            typeCheckLogin = -1;
                            uploadToCloud();
                        }
                        else if (typeCheckLogin == TYPE_DOWNLOAD){
                            typeCheckLogin = -1;
                            downloadFromCloud();
                        }
                    }
                    else{

                        log("Chat NOT enabled - readyToManager");
                        MegaApplication.setLoggingIn(false);
                        if (typeCheckLogin == TYPE_UPLOAD){
                            typeCheckLogin = -1;
                            uploadToCloud();
                        }
                        else if (typeCheckLogin == TYPE_DOWNLOAD){
                            typeCheckLogin = -1;
                            downloadFromCloud();
                        }
                    }
                }
                else{
                    log("chatSettings NULL - readyToManager");
                    MegaApplication.setLoggingIn(false);
                    if (typeCheckLogin == TYPE_UPLOAD){
                        typeCheckLogin = -1;
                        uploadToCloud();
                    }
                    else if (typeCheckLogin == TYPE_DOWNLOAD){
                        typeCheckLogin = -1;
                        downloadFromCloud();
                    }
                }
            }
        }
    }

    @Override
    public void onRequestTemporaryError(MegaApiJava api, MegaRequest request, MegaError e) {

    }

    @Override
    public void onRequestStart(MegaChatApiJava api, MegaChatRequest request) {

    }

    @Override
    public void onRequestUpdate(MegaChatApiJava api, MegaChatRequest request) {

    }

    @Override
    public void onRequestFinish(MegaChatApiJava api, MegaChatRequest request, MegaChatError e) {
        log("onRequestFinish - MegaChatApi");

        if (request.getType() == MegaChatRequest.TYPE_CONNECT){
            MegaApplication.setLoggingIn(false);
            if(e.getErrorCode()==MegaChatError.ERROR_OK){
                log("Connected to chat!");
            }
            else{
                log("ERROR WHEN CONNECTING " + e.getErrorString());
            }
        }
    }

    @Override
    public void onRequestTemporaryError(MegaChatApiJava api, MegaChatRequest request, MegaChatError e) {

    }

    @Override
    protected void onStop() {
        super.onStop();
        log("onStop");
    }

    @Override
    protected void onStart() {
        super.onStart();
        log("onStart");
    }

    @Override
    protected void onResume() {
        super.onResume();
        log("onResume");
    }

    @Override
    protected void onPause() {
        super.onPause();
        log("onPause");
    }

    @Override
    protected void onDestroy() {
        log("onDestroy()");

        if (megaApi != null) {
            megaApi.removeTransferListener(this);
        }
        finish();

        super.onDestroy();
    }

    public void showTransferOverquotaDialog(){
        log("showTransferOverquotaDialog");

        AlertDialog.Builder dialogBuilder = new AlertDialog.Builder(PdfViewerActivityLollipop.this);

        LayoutInflater inflater = this.getLayoutInflater();
        View dialogView = inflater.inflate(R.layout.transfer_overquota_layout, null);
        dialogBuilder.setView(dialogView);

        TextView title = (TextView) dialogView.findViewById(R.id.transfer_overquota_title);
        title.setText(getString(R.string.title_depleted_transfer_overquota));

        ImageView icon = (ImageView) dialogView.findViewById(R.id.image_transfer_overquota);
        icon.setImageDrawable(ContextCompat.getDrawable(this, R.drawable.transfer_quota_empty));

        TextView text = (TextView) dialogView.findViewById(R.id.text_transfer_overquota);
        text.setText(getString(R.string.text_depleted_transfer_overquota));

        Button continueButton = (Button) dialogView.findViewById(R.id.transfer_overquota_button_dissmiss);

        Button paymentButton = (Button) dialogView.findViewById(R.id.transfer_overquota_button_payment);
        paymentButton.setText(getString(R.string.action_upgrade_account));

        alertDialogTransferOverquota = dialogBuilder.create();

        alertDialogTransferOverquota.setOnShowListener(new DialogInterface.OnShowListener() {
            @Override
            public void onShow(DialogInterface dialog) {
                transferOverquota = true;
                if (progressDialog != null) {
                    progressDialog.hide();
                }
            }
        });

        continueButton.setOnClickListener(new View.OnClickListener(){
            public void onClick(View v) {
                alertDialogTransferOverquota.dismiss();
                transferOverquota = false;
                if (loading && progressDialog != null && !transferOverquota) {
                    progressDialog.show();
                }
            }

        });

        paymentButton.setOnClickListener(new View.OnClickListener(){
            public void onClick(View v) {
                alertDialogTransferOverquota.dismiss();
                transferOverquota = false;
                showUpgradeAccount();
            }
        });

        alertDialogTransferOverquota.setCancelable(false);
        alertDialogTransferOverquota.setCanceledOnTouchOutside(false);
        alertDialogTransferOverquota.show();
    }

    public void showUpgradeAccount(){
        log("showUpgradeAccount");
        Intent upgradeIntent = new Intent(this, ManagerActivityLollipop.class);
        upgradeIntent.setAction(Constants.ACTION_SHOW_UPGRADE_ACCOUNT);
        startActivity(upgradeIntent);
    }

    private void showOverquotaNotification(){
        log("showOverquotaNotification");

        PendingIntent pendingIntent = null;

        String info = "Streaming";
        Notification notification = null;

        String contentText = getString(R.string.download_show_info);
        String message = getString(R.string.title_depleted_transfer_overquota);

        int currentapiVersion = android.os.Build.VERSION.SDK_INT;
        if (Build.VERSION.SDK_INT >= Build.VERSION_CODES.N) {
            mBuilder
                    .setSmallIcon(R.drawable.ic_stat_notify_download)
                    .setOngoing(false).setContentTitle(message).setSubText(info)
                    .setContentText(contentText)
                    .setOnlyAlertOnce(true);

            if(pendingIntent!=null){
                mBuilder.setContentIntent(pendingIntent);
            }
            notification = mBuilder.build();
        }
        else if (currentapiVersion >= android.os.Build.VERSION_CODES.ICE_CREAM_SANDWICH)
        {
            mBuilder
                    .setSmallIcon(R.drawable.ic_stat_notify_download)
                    .setOngoing(false).setContentTitle(message).setContentInfo(info)
                    .setContentText(contentText)
                    .setOnlyAlertOnce(true);

            if(pendingIntent!=null){
                mBuilder.setContentIntent(pendingIntent);
            }
            notification = mBuilder.getNotification();
        }
        else
        {
            notification = new Notification(R.drawable.ic_stat_notify_download, null, 1);
            notification.contentView = new RemoteViews(getApplicationContext().getPackageName(), R.layout.download_progress);
            if(pendingIntent!=null){
                notification.contentIntent = pendingIntent;
            }
            notification.contentView.setImageViewResource(R.id.status_icon, R.drawable.ic_stat_notify_download);
            notification.contentView.setTextViewText(R.id.status_text, message);
            notification.contentView.setTextViewText(R.id.progress_text, info);
        }

        mNotificationManager.notify(Constants.NOTIFICATION_STREAMING_OVERQUOTA, notification);
    }


    @Override
    public void onTransferStart(MegaApiJava api, MegaTransfer transfer) {

    }

    @Override
    public void onTransferFinish(MegaApiJava api, MegaTransfer transfer, MegaError e) {

    }

    @Override
    public void onTransferUpdate(MegaApiJava api, MegaTransfer transfer) {

    }

    @Override
    public void onTransferTemporaryError(MegaApiJava api, MegaTransfer transfer, MegaError e) {

        if(e.getErrorCode() == MegaError.API_EOVERQUOTA){
            log("API_EOVERQUOTA error!!");

            if(alertDialogTransferOverquota==null){
                showTransferOverquotaDialog();
            }
            else {
                if (!(alertDialogTransferOverquota.isShowing())) {
                    showTransferOverquotaDialog();
                }
            }
        }
    }

    @Override
    public boolean onTransferData(MegaApiJava api, MegaTransfer transfer, byte[] buffer) {
        return false;
    }
}<|MERGE_RESOLUTION|>--- conflicted
+++ resolved
@@ -204,32 +204,7 @@
 
         app = (MegaApplication)getApplication();
         megaApi = app.getMegaApi();
-<<<<<<< HEAD
-        if(megaApi==null||megaApi.getRootNode()==null){
-            log("Refresh session - sdk");
-            Intent intentLogin = new Intent(this, LoginActivityLollipop.class);
-            intentLogin.putExtra("visibleFragment", Constants. LOGIN_FRAGMENT);
-            intentLogin.setFlags(Intent.FLAG_ACTIVITY_CLEAR_TOP);
-            startActivity(intentLogin);
-            finish();
-            return;
-        }
-        if(Util.isChatEnabled()){
-            if (megaChatApi == null){
-                megaChatApi = ((MegaApplication) getApplication()).getMegaChatApi();
-            }
-
-            if(megaChatApi==null||megaChatApi.getInitState()== MegaChatApi.INIT_ERROR){
-                log("Refresh session - karere");
-                Intent intentLogin = new Intent(this, LoginActivityLollipop.class);
-                intentLogin.putExtra("visibleFragment", Constants. LOGIN_FRAGMENT);
-                intentLogin.setFlags(Intent.FLAG_ACTIVITY_CLEAR_TOP);
-                startActivity(intentLogin);
-                finish();
-                return;
-            }
-        }
-=======
+
 //        if(megaApi==null||megaApi.getRootNode()==null){
 //            log("Refresh session - sdk");
 //            Intent intentLogin = new Intent(this, LoginActivityLollipop.class);
@@ -257,7 +232,6 @@
         setContentView(R.layout.activity_pdfviewer);
 
         //appBarLayout = (AppBarLayout) findViewById(R.id.app_bar_pdfviewer);
->>>>>>> 21e9dc7c
 
         log("Overquota delay: "+megaApi.getBandwidthOverquotaDelay());
         if(megaApi.getBandwidthOverquotaDelay()>0){
