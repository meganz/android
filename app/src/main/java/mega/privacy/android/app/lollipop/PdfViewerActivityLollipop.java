package mega.privacy.android.app.lollipop;

import android.app.ActivityManager;
import android.app.ProgressDialog;
import android.content.BroadcastReceiver;
import android.content.Context;
import android.content.DialogInterface;
import android.content.Intent;
import android.content.IntentFilter;
import android.content.res.Configuration;
import android.database.Cursor;
import android.graphics.Color;
import android.graphics.PorterDuff;
import android.net.Uri;
import android.os.AsyncTask;
import android.os.Build;
import android.os.Bundle;
import android.os.Environment;
import android.os.Handler;
import android.os.StrictMode;
import android.provider.OpenableColumns;
import androidx.annotation.NonNull;
import androidx.core.content.ContextCompat;
import androidx.appcompat.app.ActionBar;
import androidx.appcompat.app.AlertDialog;
import androidx.appcompat.widget.Toolbar;
import android.text.Editable;
import android.text.TextWatcher;
import android.util.DisplayMetrics;
import android.util.TypedValue;
import android.view.Display;
import android.view.KeyEvent;
import android.view.LayoutInflater;
import android.view.Menu;
import android.view.MenuInflater;
import android.view.MenuItem;
import android.view.View;
import android.view.ViewGroup;
import android.view.Window;
import android.view.WindowManager;
import android.view.inputmethod.EditorInfo;
import android.view.inputmethod.InputMethodManager;
import android.widget.ImageView;
import android.widget.LinearLayout;
import android.widget.ProgressBar;
import android.widget.RelativeLayout;
import android.widget.TextView;
import android.widget.Toast;

import com.github.barteksc.pdfviewer.PDFView;
import com.github.barteksc.pdfviewer.listener.OnLoadCompleteListener;
import com.github.barteksc.pdfviewer.listener.OnPageChangeListener;
import com.github.barteksc.pdfviewer.listener.OnPageErrorListener;
import com.github.barteksc.pdfviewer.scroll.DefaultScrollHandle;
import com.google.android.material.dialog.MaterialAlertDialogBuilder;
import com.shockwave.pdfium.PdfDocument;
import com.shockwave.pdfium.util.SizeF;

import java.io.BufferedInputStream;
import java.io.File;
import java.io.IOException;
import java.io.InputStream;
import java.net.HttpURLConnection;
import java.net.MalformedURLException;
import java.net.URL;
import java.util.ArrayList;
import java.util.List;
import java.util.regex.Matcher;
import java.util.regex.Pattern;

import mega.privacy.android.app.DatabaseHandler;
import mega.privacy.android.app.MegaApplication;
import mega.privacy.android.app.MegaOffline;
import mega.privacy.android.app.MimeTypeList;
import mega.privacy.android.app.R;
import mega.privacy.android.app.ShareInfo;
import mega.privacy.android.app.UploadService;
import mega.privacy.android.app.UserCredentials;
import mega.privacy.android.app.components.EditTextCursorWatcher;
import mega.privacy.android.app.components.attacher.MegaAttacher;
import mega.privacy.android.app.components.dragger.DragToExitSupport;
import mega.privacy.android.app.components.saver.NodeSaver;
import mega.privacy.android.app.interfaces.SnackbarShower;
import mega.privacy.android.app.lollipop.controllers.ChatController;
import mega.privacy.android.app.lollipop.controllers.NodeController;
import mega.privacy.android.app.utils.AlertsAndWarnings;
import nz.mega.sdk.MegaApiAndroid;
import nz.mega.sdk.MegaApiJava;
import nz.mega.sdk.MegaChatApi;
import nz.mega.sdk.MegaChatApiAndroid;
import nz.mega.sdk.MegaChatApiJava;
import nz.mega.sdk.MegaChatError;
import nz.mega.sdk.MegaChatMessage;
import nz.mega.sdk.MegaChatRequest;
import nz.mega.sdk.MegaChatRequestListenerInterface;
import nz.mega.sdk.MegaContactRequest;
import nz.mega.sdk.MegaError;
import nz.mega.sdk.MegaEvent;
import nz.mega.sdk.MegaGlobalListenerInterface;
import nz.mega.sdk.MegaNode;
import nz.mega.sdk.MegaRequest;
import nz.mega.sdk.MegaRequestListenerInterface;
import nz.mega.sdk.MegaShare;
import nz.mega.sdk.MegaTransfer;
import nz.mega.sdk.MegaTransferListenerInterface;
import nz.mega.sdk.MegaUser;
import nz.mega.sdk.MegaUserAlert;

import static mega.privacy.android.app.components.transferWidget.TransfersManagement.*;
import static mega.privacy.android.app.lollipop.FileInfoActivityLollipop.TYPE_EXPORT_REMOVE;
import static mega.privacy.android.app.utils.AlertsAndWarnings.showOverDiskQuotaPaywallWarning;
import static mega.privacy.android.app.utils.Constants.*;
import static mega.privacy.android.app.utils.FileUtil.*;
import static mega.privacy.android.app.utils.LinksUtil.showGetLinkActivity;
import static mega.privacy.android.app.utils.MegaNodeUtil.NodeTakenDownAlertHandler.showTakenDownAlert;
import static mega.privacy.android.app.utils.LogUtil.*;
import static mega.privacy.android.app.utils.MegaNodeUtil.*;
import static mega.privacy.android.app.utils.Util.*;
import static nz.mega.sdk.MegaApiJava.STORAGE_STATE_PAYWALL;
import static nz.mega.sdk.MegaChatApiJava.MEGACHAT_INVALID_HANDLE;

public class PdfViewerActivityLollipop extends PinActivityLollipop implements MegaGlobalListenerInterface, OnPageChangeListener, OnLoadCompleteListener, OnPageErrorListener, MegaRequestListenerInterface, MegaChatRequestListenerInterface, MegaTransferListenerInterface,
        SnackbarShower {

    MegaApplication app = null;
    MegaApiAndroid megaApi;
    MegaApiAndroid megaApiFolder;
    MegaChatApiAndroid megaChatApi;

    public ProgressBar progressBar;

    public static boolean loading = true;
    boolean transferOverquota = false;

    PDFView pdfView;

    Toolbar tB;
    public ActionBar aB;
    private String gSession;
    UserCredentials credentials;
    private String lastEmail;
    DatabaseHandler dbH = null;
    boolean isUrl;
    DefaultScrollHandle defaultScrollHandle;

    Uri uri;
    String password;
    int maxIntents = 3;
    String pdfFileName;
    boolean inside = false;
    long handle = -1;
    boolean isFolderLink = false;
    private int currentPage;
    private int type;
    private boolean isOffLine = false;

    public RelativeLayout uploadContainer;
    RelativeLayout pdfviewerContainer;

    ProgressDialog statusDialog;

    private MenuItem shareMenuItem;
    private MenuItem downloadMenuItem;
    private MenuItem propertiesMenuItem;
    private MenuItem chatMenuItem;
    private MenuItem getlinkMenuItem;
    private MenuItem renameMenuItem;
    private MenuItem moveMenuItem;
    private MenuItem copyMenuItem;
    private MenuItem moveToTrashMenuItem;
    private MenuItem removeMenuItem;
    private MenuItem removelinkMenuItem;
    private MenuItem importMenuItem;
    private MenuItem saveForOfflineMenuItem;
    private MenuItem chatRemoveMenuItem;

    private boolean renamed = false;
    private String path;
    private String pathNavigation;

    private final MegaAttacher nodeAttacher = new MegaAttacher(this);
    private final NodeSaver nodeSaver = new NodeSaver(this, this, this,
            AlertsAndWarnings.showSaveToDeviceConfirmDialog(this));

    // it's only used for enter animation
    private final DragToExitSupport dragToExit = new DragToExitSupport(this, null, null);

    NodeController nC;
    private DisplayMetrics outMetrics;

    private RelativeLayout bottomLayout;
    private TextView fileNameTextView;
    int typeExport = -1;
    private Handler handler;
    private AlertDialog renameDialog;
    String regex = "[*|\\?:\"<>\\\\\\\\/]";
    boolean moveToRubbish = false;
    ProgressDialog moveToTrashStatusDialog;

    private TextView actualPage;
    private TextView totalPages;
    private RelativeLayout pageNumber;

    boolean toolbarVisible = true;
    boolean fromChat = false;
    boolean isDeleteDialogShow = false;
    boolean fromDownload = false;

    ChatController chatC;
    private long msgId = -1;
    private long chatId = -1;
    MegaNode nodeChat;
    MegaChatMessage msgChat;

    boolean notChangePage = false;
    MegaNode currentDocument;

    private BroadcastReceiver receiverToFinish = new BroadcastReceiver() {
        @Override
        public void onReceive(Context context, Intent intent) {
            if (intent != null) {
                finish();
            }
        }
    };

    @Override
    protected boolean shouldSetStatusBarTextColor() {
        return false;
    }

    @Override
    public void onCreate (Bundle savedInstanceState){
        logDebug("onCreate");

        super.onCreate(savedInstanceState);

        Window window = getWindow();
        window.setNavigationBarColor(ContextCompat.getColor(this, R.color.black));
        window.setStatusBarColor(ContextCompat.getColor(this, R.color.black));
        window.addFlags(WindowManager.LayoutParams.FLAG_KEEP_SCREEN_ON);
        window.addFlags(WindowManager.LayoutParams.FLAG_FULLSCREEN);

        registerReceiver(receiverToFinish, new IntentFilter(BROADCAST_ACTION_INTENT_FILTER_UPDATE_FULL_SCREEN));

        final Intent intent = getIntent();
        if (intent == null){
            logWarning("Intent null");
            finish();
            return;
        }
        handler = new Handler();
        if (savedInstanceState != null) {
            logDebug("saveInstanceState");
            currentPage = savedInstanceState.getInt("currentPage");
            handle = savedInstanceState.getLong("HANDLE");
            pdfFileName = savedInstanceState.getString("pdfFileName");
            uri = Uri.parse(savedInstanceState.getString("uri"));
            renamed = savedInstanceState.getBoolean("renamed");
            isDeleteDialogShow = savedInstanceState.getBoolean("isDeleteDialogShow", false);
            toolbarVisible = savedInstanceState.getBoolean("toolbarVisible", toolbarVisible);
            password = savedInstanceState.getString("password");
            maxIntents = savedInstanceState.getInt("maxIntents", 3);

            nodeAttacher.restoreState(savedInstanceState);
            nodeSaver.restoreState(savedInstanceState);
        }
        else {
            currentPage = 1;
            isDeleteDialogShow = false;
            handle = intent.getLongExtra("HANDLE", -1);
            uri = intent.getData();
            logDebug("URI pdf: " + uri);
            if (uri == null){
                logError("Uri null");
                finish();
                return;
            }
        }
        fromDownload = intent.getBooleanExtra("fromDownloadService", false);
        inside = intent.getBooleanExtra("inside", false);
        isFolderLink = intent.getBooleanExtra("isFolderLink", false);
        type = intent.getIntExtra("adapterType", 0);
        path = intent.getStringExtra("path");

        if (type == OFFLINE_ADAPTER){
            isOffLine = true;
            pathNavigation = intent.getStringExtra("pathNavigation");
        }
        else if (type == FILE_LINK_ADAPTER) {
            String serialize = intent.getStringExtra(EXTRA_SERIALIZE_STRING);
            if(serialize!=null) {
                currentDocument = MegaNode.unserialize(serialize);
                if (currentDocument != null) {
                    logDebug("currentDocument NOT NULL");
                }
                else {
                    logWarning("currentDocument is NULL");
                }
            }
            isOffLine = false;
            fromChat = false;
        }
        else {
            isOffLine = false;
            pathNavigation = null;
            if (type == FROM_CHAT){
                fromChat = true;
                chatC = new ChatController(this);
                msgId = intent.getLongExtra("msgId", -1);
                chatId = intent.getLongExtra("chatId", -1);
            }
            else {
                fromChat = false;
            }
        }

        Display display = getWindowManager().getDefaultDisplay();
        outMetrics = new DisplayMetrics ();
        display.getMetrics(outMetrics);

        setContentView(R.layout.activity_pdfviewer);

        pdfviewerContainer = (RelativeLayout) findViewById(R.id.pdf_viewer_container);

        if (Build.VERSION.SDK_INT >= 26) {
            StrictMode.VmPolicy.Builder builder = new StrictMode.VmPolicy.Builder();
            StrictMode.setVmPolicy(builder.build());
        }

        if (dbH == null){
            dbH = DatabaseHandler.getDbHandler(getApplicationContext());
        }

        if (!isOffLine && type != ZIP_ADAPTER) {
            app = (MegaApplication) getApplication();
            megaApi = app.getMegaApi();
            if (isFolderLink) {
                megaApiFolder = app.getMegaApiFolder();
            }

            megaChatApi = app.getMegaChatApi();
            if (megaChatApi != null) {
                if (msgId != -1 && chatId != -1) {
                    msgChat = megaChatApi.getMessage(chatId, msgId);
                    if (msgChat == null) {
                        msgChat = megaChatApi.getMessageFromNodeHistory(chatId, msgId);
                    }
                    if (msgChat != null) {
                        nodeChat = chatC.authorizeNodeIfPreview(msgChat.getMegaNodeList().get(0), megaChatApi.getChatRoom(chatId));
                        if (isDeleteDialogShow) {
                            showConfirmationDeleteNode(chatId, msgChat);
                        }
                    }
                } else {
                    logWarning("msgId or chatId null");
                }
            }

            logDebug("Add transfer listener");
            megaApi.addTransferListener(this);
            megaApi.addGlobalListener(this);

            if (uri.toString().contains("http://")) {
                if (dbH != null && dbH.getCredentials() != null) {
                    if (megaApi.httpServerIsRunning() == 0) {
                        megaApi.httpServerStart();
                    }

                    ActivityManager.MemoryInfo mi = new ActivityManager.MemoryInfo();
                    ActivityManager activityManager = (ActivityManager) getSystemService(Context.ACTIVITY_SERVICE);
                    activityManager.getMemoryInfo(mi);

                    if (mi.totalMem > BUFFER_COMP) {
                        logDebug("Total mem: " + mi.totalMem + " allocate 32 MB");
                        megaApi.httpServerSetMaxBufferSize(MAX_BUFFER_32MB);
                    }
                    else {
                        logDebug("Total mem: " + mi.totalMem + " allocate 16 MB");
                        megaApi.httpServerSetMaxBufferSize(MAX_BUFFER_16MB);
                    }
                }
                else if (isFolderLink) {
                    if (megaApiFolder.httpServerIsRunning() == 0) {
                        megaApiFolder.httpServerStart();
                    }

                    ActivityManager.MemoryInfo mi = new ActivityManager.MemoryInfo();
                    ActivityManager activityManager = (ActivityManager) getSystemService(Context.ACTIVITY_SERVICE);
                    activityManager.getMemoryInfo(mi);

                    if (mi.totalMem > BUFFER_COMP) {
                        logDebug("Total mem: " + mi.totalMem + " allocate 32 MB");
                        megaApiFolder.httpServerSetMaxBufferSize(MAX_BUFFER_32MB);
                    }
                    else {
                        logDebug("Total mem: " + mi.totalMem + " allocate 16 MB");
                        megaApiFolder.httpServerSetMaxBufferSize(MAX_BUFFER_16MB);
                    }
                }

                if (savedInstanceState != null && ! isFolderLink) {
                    MegaNode node = null;

                    if (fromChat) {
                        node = nodeChat;
                    } else if (type == FILE_LINK_ADAPTER) {
                        node = currentDocument;
                    } else {
                        node = megaApi.getNodeByHandle(handle);
                    }

                    String url = null;

                    if (node != null) {
                        url = megaApi.httpServerGetLocalLink(node);

                        if (url != null) {
                            uri = Uri.parse(url);
                        }
                    }

                    if (node == null || url == null || uri == null) {
                        showSnackbar(SNACKBAR_TYPE, getString(R.string.error_streaming), MEGACHAT_INVALID_HANDLE);
                    }
                }
            }

            if (isFolderLink){
                logDebug("Folder link node");
                MegaNode currentDocumentAuth = megaApiFolder.authorizeNode(megaApiFolder.getNodeByHandle(handle));
                if (currentDocumentAuth == null){
                    logWarning("CurrentDocumentAuth is null");
                    showSnackbar(SNACKBAR_TYPE, getString(R.string.error_streaming)+ ": node not authorized", -1);
                }
                else{
                    logDebug("CurrentDocumentAuth is not null");
                    String url;
                    if (dbH != null && dbH.getCredentials() != null) {
                        url = megaApi.httpServerGetLocalLink(currentDocumentAuth);
                    }
                    else {
                        url = megaApiFolder.httpServerGetLocalLink(currentDocumentAuth);
                    }
                    if (url != null) {
                        uri = Uri.parse(url);
                    }
                }
            }

            if (isOnTransferOverQuota()) {
                showGeneralTransferOverQuotaWarning();
            }
        }

        tB = (Toolbar) findViewById(R.id.toolbar_pdf_viewer);
        if(tB==null){
            logWarning("Tb is Null");
            return;
        }

        tB.setVisibility(View.VISIBLE);
        setSupportActionBar(tB);
        aB = getSupportActionBar();
        aB.setHomeAsUpIndicator(R.drawable.ic_arrow_back_white);
        aB.setHomeButtonEnabled(true);
        aB.setDisplayHomeAsUpEnabled(true);

        bottomLayout = (RelativeLayout) findViewById(R.id.pdf_viewer_layout_bottom);
        fileNameTextView = (TextView) findViewById(R.id.pdf_viewer_file_name);
        actualPage = (TextView) findViewById(R.id.pdf_viewer_actual_page_number);
        actualPage.setText(""+currentPage);
        totalPages = (TextView) findViewById(R.id.pdf_viewer_total_page_number);
        pageNumber = (RelativeLayout) findViewById(R.id.pdf_viewer_page_number);
        progressBar = (ProgressBar) findViewById(R.id.pdf_viewer_progress_bar);

        pdfView = (PDFView) findViewById(R.id.pdfView);

        pdfView.setBackgroundColor(Color.LTGRAY);
        pdfFileName = getFileName(uri);
        defaultScrollHandle = new DefaultScrollHandle(PdfViewerActivityLollipop.this);

        loading = true;
        if (uri.toString().contains("http://")){
            isUrl = true;
            loadStreamPDF();
        }
        else {
            isUrl = false;
            loadLocalPDF();
        }

        setTitle(pdfFileName);

        if(getResources().getConfiguration().orientation == Configuration.ORIENTATION_LANDSCAPE){
            fileNameTextView.setMaxWidth(scaleWidthPx(300, outMetrics));
        }
        else{
            fileNameTextView.setMaxWidth(scaleWidthPx(300, outMetrics));
        }

        fileNameTextView.setText(pdfFileName);

        uploadContainer = (RelativeLayout) findViewById(R.id.upload_container_layout_bottom);
        if (!inside) {
            aB.setTitle(pdfFileName);
            uploadContainer.setVisibility(View.VISIBLE);
            bottomLayout.setVisibility(View.GONE);
            pageNumber.animate().translationY(-150).start();
        }
        else {
            aB.setTitle(" ");
            uploadContainer.setVisibility(View.GONE);
            bottomLayout.setVisibility(View.VISIBLE);
            pageNumber.animate().translationY(-100).start();
        }

        uploadContainer.setOnClickListener(new View.OnClickListener() {
            @Override
            public void onClick(View v) {
                logDebug("onClick uploadContainer");
                Intent intent1 = new Intent(PdfViewerActivityLollipop.this, FileExplorerActivityLollipop.class);
                intent1.setAction(Intent.ACTION_SEND);
                intent1.addFlags(Intent.FLAG_GRANT_READ_URI_PERMISSION);
                intent1.setDataAndType(uri, "application/pdf");
                startActivity(intent1);
                finish();
            }
        });

        if (!toolbarVisible) {
            setToolbarVisibilityHide(0L);
        }

<<<<<<< HEAD
        if (savedInstanceState == null) {
            runEnterAnimation(intent);
=======
        if (savedInstanceState == null){
            ViewTreeObserver observer = pdfView.getViewTreeObserver();
            observer.addOnPreDrawListener(new ViewTreeObserver.OnPreDrawListener() {
                @Override
                public boolean onPreDraw() {

                    pdfView.getViewTreeObserver().removeOnPreDrawListener(this);
                    int[] location = new int[2];
                    pdfView.getLocationOnScreen(location);
                    int[] getlocation = new int[2];
                    getLocationOnScreen(getlocation);
                    screenPosition = getIntent().getIntArrayExtra("screenPosition");
                    if (screenPosition != null){
                        mLeftDelta = getlocation[0] - location[0];
                        mTopDelta = getlocation[1] - location[1];

                        mWidthScale = (float) screenPosition[2] / pdfView.getWidth();
                        mHeightScale = (float) screenPosition[3] / pdfView.getHeight();
                    }
                    else {
                        mLeftDelta = (screenWidth/2) - location[0];
                        mTopDelta = (screenHeight/2) - location[1];

                        mWidthScale = (float) (screenWidth/4) / pdfView.getWidth();
                        mHeightScale = (float) (screenHeight/4) / pdfView.getHeight();
                    }
                    logDebug("mLeftDelta: " + mLeftDelta + " mTopDelta: " + mTopDelta +
                            " mWidthScale: " + mWidthScale + " mHeightScale: " + mHeightScale);
                    runEnterAnimation();

                    return true;
                }
            });
        }
    }

    public void runEnterAnimation() {
        final long duration = 400;
        if (aB != null && aB.isShowing()) {
            if(tB != null) {
                tB.animate().translationY(-220).setDuration(0)
                        .withEndAction(new Runnable() {
                            @Override
                            public void run() {
                                aB.hide();
                            }
                        }).start();
                bottomLayout.animate().translationY(220).setDuration(0).start();
                uploadContainer.animate().translationY(220).setDuration(0).start();
                pageNumber.animate().translationY(0).setDuration(0).start();
            } else {
                aB.hide();
            }
        }
        pageNumber.animate().translationY(0).start();

        pdfView.setPivotX(0);
        pdfView.setPivotY(0);
        pdfView.setScaleX(mWidthScale);
        pdfView.setScaleY(mHeightScale);
        pdfView.setTranslationX(mLeftDelta);
        pdfView.setTranslationY(mTopDelta);

        pdfView.animate().setDuration(duration).scaleX(1).scaleY(1).translationX(0).translationY(0).setInterpolator(new DecelerateInterpolator()).withEndAction(new Runnable() {
            @Override
            public void run() {
                setToolbarVisibilityShow();
            }
        });
    }

    void getLocationOnScreen(int[] location){
        if (type == RUBBISH_BIN_ADAPTER){
            RubbishBinFragmentLollipop.imageDrag.getLocationOnScreen(location);
        }
        else if (type == INBOX_ADAPTER){
            InboxFragmentLollipop.imageDrag.getLocationOnScreen(location);
        }
        else if (type == INCOMING_SHARES_ADAPTER){
            IncomingSharesFragmentLollipop.imageDrag.getLocationOnScreen(location);
        }
        else if (type == OUTGOING_SHARES_ADAPTER){
            OutgoingSharesFragmentLollipop.imageDrag.getLocationOnScreen(location);
        }
        else if (type == CONTACT_FILE_ADAPTER){
            ContactFileListFragmentLollipop.imageDrag.getLocationOnScreen(location);
        }
        else if (type == FOLDER_LINK_ADAPTER){
            FolderLinkActivityLollipop.imageDrag.getLocationOnScreen(location);
        }
        else if (type == SEARCH_ADAPTER){
            SearchFragmentLollipop.imageDrag.getLocationOnScreen(location);
        }
        else if (type == FILE_BROWSER_ADAPTER){
            FileBrowserFragmentLollipop.imageDrag.getLocationOnScreen(location);
        }
        else if (type == OFFLINE_ADAPTER) {
            DraggingThumbnailCallback callback
                    = DRAGGING_THUMBNAIL_CALLBACKS.get(OfflineFragment.class);
            if (callback != null) {
                callback.getLocationOnScreen(location);
            }
        } else if (type == DOCUMENTS_BROWSE_ADAPTER || type == DOCUMENTS_SEARCH_ADAPTER) {
            DraggingThumbnailCallback callback
                    = DRAGGING_THUMBNAIL_CALLBACKS.get(DocumentsFragment.class);
            if (callback != null) {
                callback.getLocationOnScreen(location);
            }
        }
        else if (type == ZIP_ADAPTER) {
            ZipBrowserActivityLollipop.imageDrag.getLocationOnScreen(location);
        } else if (type == LINKS_ADAPTER) {
            LinksFragment.imageDrag.getLocationOnScreen(location);
        } else if (type == RECENTS_ADAPTER && RecentsFragment.imageDrag != null) {
            RecentsFragment.imageDrag.getLocationOnScreen(location);
>>>>>>> daa9c121
        }
    }

    @Override
    protected void onNewIntent(Intent intent) {
        super.onNewIntent(intent);
        logDebug("onNewIntent");

        if (intent == null){
            logWarning("intent null");
            finish();
            return;
        }

        handler = new Handler();
        if (intent.getBooleanExtra("inside", false)){
            setIntent(intent);
            if (!intent.getBooleanExtra("isUrl", true)){
                isUrl = false;
                uri = intent.getData();
                supportInvalidateOptionsMenu();
            }
        }
        else {
            type = intent.getIntExtra("adapterType", 0);
            path = intent.getStringExtra("path");
            currentPage = 1;
            inside = false;
            if (type == OFFLINE_ADAPTER){
                isOffLine = true;
                pathNavigation = intent.getStringExtra("pathNavigation");
            }
            else if (type == FILE_LINK_ADAPTER) {
                String serialize = intent.getStringExtra(EXTRA_SERIALIZE_STRING);
                if(serialize!=null) {
                    currentDocument = MegaNode.unserialize(serialize);
                    if (currentDocument != null) {
                        logDebug("currentDocument NOT NULL");
                    }
                    else {
                        logWarning("currentDocument is NULL");
                    }
                }
                isOffLine = false;
                fromChat = false;
            }
            else {
                isOffLine = false;
                pathNavigation = null;
                if (type == FROM_CHAT){
                    fromChat = true;
                    chatC = new ChatController(this);
                    msgId = intent.getLongExtra("msgId", -1);
                    chatId = intent.getLongExtra("chatId", -1);
                }
                else {
                    fromChat = false;
                }
            }
            handle = getIntent().getLongExtra("HANDLE", -1);

            uri = intent.getData();
            if (uri == null){
                logError("Uri null");
                finish();
                return;
            }
            Intent newIntent = new Intent();
            newIntent.setDataAndType(uri, "application/pdf");
            newIntent.setAction(ACTION_OPEN_FOLDER);
            setIntent(newIntent);
            Display display = getWindowManager().getDefaultDisplay();
            outMetrics = new DisplayMetrics ();
            display.getMetrics(outMetrics);

            setContentView(R.layout.activity_pdfviewer);

            if (!isOffLine && type != ZIP_ADAPTER){
                app = (MegaApplication)getApplication();
                megaApi = app.getMegaApi();

                megaChatApi = app.getMegaChatApi();
                if (megaChatApi != null) {
                    if (msgId != -1 && chatId != -1) {
                        msgChat = megaChatApi.getMessage(chatId, msgId);
                        if (msgChat == null) {
                            msgChat = megaChatApi.getMessageFromNodeHistory(chatId, msgId);
                        }
                        if (msgChat != null) {
                            nodeChat = msgChat.getMegaNodeList().get(0);
                        }
                    } else {
                        logWarning("msgId or chatId null");
                    }
                }

                logDebug("Add transfer listener");
                megaApi.addTransferListener(this);
                megaApi.addGlobalListener(this);

                if (isOnTransferOverQuota()) {
                    showGeneralTransferOverQuotaWarning();
                }
            }

            tB = (Toolbar) findViewById(R.id.toolbar_pdf_viewer);
            if(tB==null){
                logWarning("Tb is Null");
                return;
            }

            tB.setVisibility(View.VISIBLE);
            setSupportActionBar(tB);
            aB = getSupportActionBar();
            aB.setHomeAsUpIndicator(R.drawable.ic_arrow_back_white);
            aB.setHomeButtonEnabled(true);
            aB.setDisplayHomeAsUpEnabled(true);

            bottomLayout = (RelativeLayout) findViewById(R.id.pdf_viewer_layout_bottom);
            fileNameTextView = (TextView) findViewById(R.id.pdf_viewer_file_name);
            actualPage = (TextView) findViewById(R.id.pdf_viewer_actual_page_number);
            actualPage.setText(""+currentPage);
            totalPages = (TextView) findViewById(R.id.pdf_viewer_total_page_number);
            pageNumber = (RelativeLayout) findViewById(R.id.pdf_viewer_page_number);
            pageNumber.animate().translationY(-150).start();
            progressBar = (ProgressBar) findViewById(R.id.pdf_viewer_progress_bar);

            pdfView = (PDFView) findViewById(R.id.pdfView);

            pdfView.setBackgroundColor(Color.LTGRAY);
            defaultScrollHandle = new DefaultScrollHandle(PdfViewerActivityLollipop.this);

            isUrl = false;
            loadLocalPDF();
            pdfFileName = getFileName(uri);

            path = uri.getPath();
            setTitle(pdfFileName);
            aB.setTitle(pdfFileName);

            if(getResources().getConfiguration().orientation == Configuration.ORIENTATION_LANDSCAPE){
                fileNameTextView.setMaxWidth(scaleWidthPx(300, outMetrics));
            }
            else{
                fileNameTextView.setMaxWidth(scaleWidthPx(300, outMetrics));
            }
            fileNameTextView.setText(pdfFileName);

            uploadContainer = (RelativeLayout) findViewById(R.id.upload_container_layout_bottom);
            uploadContainer.setVisibility(View.VISIBLE);
            bottomLayout.setVisibility(View.GONE);
            uploadContainer.setOnClickListener(new View.OnClickListener() {
                @Override
                public void onClick(View v) {
                    logDebug("onClick uploadContainer");
                    Intent intent1 = new Intent(PdfViewerActivityLollipop.this, FileExplorerActivityLollipop.class);
                    intent1.setAction(Intent.ACTION_SEND);
                    intent1.addFlags(Intent.FLAG_GRANT_READ_URI_PERMISSION);
                    intent1.setDataAndType(uri, "application/pdf");
                    startActivity(intent1);
                    finish();
                }
            });

            pdfviewerContainer = (RelativeLayout) findViewById(R.id.pdf_viewer_container);

            runEnterAnimation(intent);
        }
    }

    private void runEnterAnimation(Intent intent) {
        dragToExit.runEnterAnimation(intent, pdfView, animationStart -> {
            if (animationStart) {
                if (aB != null && aB.isShowing()) {
                    if(tB != null) {
                        getWindow().addFlags(WindowManager.LayoutParams.FLAG_FULLSCREEN);

                        tB.animate().translationY(-220).setDuration(0).withEndAction(aB::hide).start();
                        bottomLayout.animate().translationY(220).setDuration(0).start();
                        uploadContainer.animate().translationY(220).setDuration(0).start();
                        pageNumber.animate().translationY(0).setDuration(0).start();
                    } else {
                        aB.hide();
                    }
                }
            } else {
                setToolbarVisibilityShow();
            }

            return null;
        });
    }

    @Override
    protected void onSaveInstanceState(Bundle outState) {
        logDebug("onSaveInstanceState");
        super.onSaveInstanceState(outState);

        outState.putInt("currentPage", currentPage);
        outState.putLong("HANDLE", handle);
        outState.putString("pdfFileName", pdfFileName);
        outState.putString("uri", uri.toString());
        outState.putBoolean("renamed", renamed);
        outState.putBoolean("isDeleteDialogShow", isDeleteDialogShow);
        outState.putBoolean("toolbarVisible", toolbarVisible);
        outState.putString("password", password);
        outState.putInt("maxIntents", maxIntents);

        nodeAttacher.saveState(outState);
        nodeSaver.saveState(outState);
    }

    @Override
    public void onUsersUpdate(MegaApiJava api, ArrayList<MegaUser> users) {

    }

    @Override
    public void onUserAlertsUpdate(MegaApiJava api, ArrayList<MegaUserAlert> userAlerts) {
        logDebug("onUserAlertsUpdate");
    }

    @Override
    public void onNodesUpdate(MegaApiJava api, ArrayList<MegaNode> nodeList) {
        logDebug("onNodesUpdate");
        if (megaApi.getNodeByHandle(handle) == null){
            return;
        }
        supportInvalidateOptionsMenu();
    }

    @Override
    public void onReloadNeeded(MegaApiJava api) {

    }

    @Override
    public void onAccountUpdate(MegaApiJava api) {

    }

    @Override
    public void onContactRequestsUpdate(MegaApiJava api, ArrayList<MegaContactRequest> requests) {

    }

    @Override
    public void onEvent(MegaApiJava api, MegaEvent event) {

    }

    @Override
    public void showSnackbar(int type, String content, long chatId) {
        showSnackbar(type, pdfviewerContainer, content, chatId);
    }

    class LoadPDFStream extends AsyncTask<String, Void, InputStream> {

        @Override
        protected InputStream doInBackground(String... strings) {
            InputStream inputStream = null;

            try {
                URL url = new URL(strings[0]);
                HttpURLConnection httpURLConnection = (HttpURLConnection) url.openConnection();
                if (httpURLConnection.getResponseCode() == 200) {
                    inputStream = new BufferedInputStream( (httpURLConnection.getInputStream()));
                }
            } catch (MalformedURLException e) {
                e.printStackTrace();
                return null;
            } catch (IOException e) {
                e.printStackTrace();
                return null;
            }
            return inputStream;
        }

        @Override
        protected void onPostExecute(InputStream inputStream) {
            logDebug("onPostExecute");
            try {
                pdfView.fromStream(inputStream, String.valueOf(handle))
                        .defaultPage(currentPage-1)
                        .onPageChange(PdfViewerActivityLollipop.this)
                        .enableAnnotationRendering(true)
                        .onLoad(PdfViewerActivityLollipop.this)
                        .scrollHandle(defaultScrollHandle)
                        .spacing(10) // in dp
                        .onPageError(PdfViewerActivityLollipop.this)
                        .password(password)
                        .load();
            } catch (Exception e) {

            }

            if (loading && !transferOverquota){
                progressBar.setVisibility(View.VISIBLE);
            }
        }
    }

    public void reloadPDFwithPassword (String password) {
        this.password = password;
        maxIntents--;
        if (isUrl) {
            loadStreamPDF();
        }
        else {
            loadLocalPDF();
        }
    }

    public void loadStreamPDF() {
        logDebug("loading: " + loading);
        new LoadPDFStream().execute(uri.toString());
    }

    private void loadLocalPDF() {
        logDebug("loading: " + loading);

        progressBar.setVisibility(View.VISIBLE);
        try {
            pdfView.fromUri(uri)
                    .defaultPage(currentPage-1)
                    .onPageChange(this)
                    .enableAnnotationRendering(true)
                    .onLoad(this)
                    .scrollHandle(defaultScrollHandle)
                    .spacing(10) // in dp
                    .onPageError(this)
                    .password(password)
                    .load();
        } catch (Exception e) {

        }
    }

    public void download() {
        if (type == OFFLINE_ADAPTER) {
            MegaOffline node = dbH.findByHandle(handle);
            if (node != null) {
                nodeSaver.saveOfflineNode(node, true);
            }
        } else if (type == FILE_LINK_ADAPTER) {
            nodeSaver.saveNode(currentDocument, false, false, true, true);
        } else if (fromChat) {
            nodeSaver.saveNode(nodeChat, true, false, true, true);
        } else {
            nodeSaver.saveHandle(handle, false, isFolderLink, true, false);
        }
    }

    @Override
    public void onRequestPermissionsResult(int requestCode, @NonNull String[] permissions, @NonNull int[] grantResults) {
        super.onRequestPermissionsResult(requestCode, permissions, grantResults);

        nodeSaver.handleRequestPermissionsResult(requestCode);
    }

    public void onIntentProcessed(List<ShareInfo> infos) {

        if (statusDialog != null) {
            try {
                statusDialog.dismiss();
            }
            catch(Exception ex){}
        }

        logDebug("Intent processed!");

        if (infos == null) {
            logError("Error: infos is NULL");
            return;
        } else {
            if (app.getStorageState() == STORAGE_STATE_PAYWALL) {
                showOverDiskQuotaPaywallWarning();
                return;
            }

            MegaNode parentNode = megaApi.getRootNode();
            showSnackbar(SNACKBAR_TYPE, getResources().getQuantityString(R.plurals.upload_began, infos.size(), infos.size()), -1);
            for (ShareInfo info : infos) {

                Intent intent = new Intent(this, UploadService.class);
                intent.putExtra(UploadService.EXTRA_FILEPATH, info.getFileAbsolutePath());
                intent.putExtra(UploadService.EXTRA_NAME, info.getTitle());
                intent.putExtra(UploadService.EXTRA_PARENT_HASH, parentNode.getHandle());
                intent.putExtra(UploadService.EXTRA_SIZE, info.getSize());
                startService(intent);
            }
        }
    }

    public void backToCloud(long handle){
        logDebug("Handle: "+handle);
        Intent startIntent = new Intent(this, ManagerActivityLollipop.class);
        if(handle!=-1){
            startIntent.addFlags(Intent.FLAG_ACTIVITY_CLEAR_TOP);
            startIntent.setAction(ACTION_OPEN_FOLDER);
            startIntent.putExtra("PARENT_HANDLE", handle);
        }
        startActivity(startIntent);
    }

    public  void setToolbarVisibilityShow () {
        logDebug("setToolbarVisibilityShow");
        toolbarVisible = true;
        aB.show();
        if(tB != null) {
            tB.animate().translationY(0).setDuration(200L).start();
            bottomLayout.animate().translationY(0).setDuration(200L).start();
            uploadContainer.animate().translationY(0).setDuration(200L).start();
            if (inside){
                pageNumber.animate().translationY(-100).setDuration(200L).start();
            }
            else {
                pageNumber.animate().translationY(-150).setDuration(200L).start();
            }
        }
    }

    public void setToolbarVisibilityHide (long duration) {
        logDebug("Duration: " + duration);
        toolbarVisible = false;
        if(tB != null) {
            tB.animate().translationY(-220).setDuration(duration).withEndAction(new Runnable() {
                @Override
                public void run() {
                    aB.hide();
                }
            }).start();
            bottomLayout.animate().translationY(220).setDuration(duration).start();
            uploadContainer.animate().translationY(220).setDuration(duration).start();
            pageNumber.animate().translationY(0).setDuration(duration).start();
        }
        else {
            aB.hide();
        }
    }

    public boolean isToolbarVisible(){
        return toolbarVisible;
    }

    public void setToolbarVisibility (){

        int page = pdfView.getCurrentPage();

        if (queryIfPdfIsHorizontal(page) &&  getResources().getConfiguration().orientation == Configuration.ORIENTATION_PORTRAIT && !pdfView.isZooming()) {
            notChangePage = true;
            pdfView.jumpTo(page - 1);
        }

        if (aB != null && aB.isShowing()) {
            setToolbarVisibilityHide(200L);
        } else if (aB != null && !aB.isShowing()){
            setToolbarVisibilityShow();
        }
    }

    boolean queryIfPdfIsHorizontal(int page){
        SizeF sizeF = pdfView.getPageSize(page);
        if (sizeF.getWidth() > sizeF.getHeight()){
            return true;
        }
        return false;
    }

    @Override
    public boolean onCreateOptionsMenu(Menu menu) {
        logDebug("onCreateOptionsMenu");

        MenuInflater inflater = getMenuInflater();
        inflater.inflate(R.menu.activity_pdfviewer, menu);

        shareMenuItem = menu.findItem(R.id.pdf_viewer_share);
        downloadMenuItem = menu.findItem(R.id.pdf_viewer_download);
        chatMenuItem = menu.findItem(R.id.pdf_viewer_chat);
        propertiesMenuItem = menu.findItem(R.id.pdf_viewer_properties);
        getlinkMenuItem = menu.findItem(R.id.pdf_viewer_get_link);
        renameMenuItem = menu.findItem(R.id.pdf_viewer_rename);
        moveMenuItem = menu.findItem(R.id.pdf_viewer_move);
        copyMenuItem = menu.findItem(R.id.pdf_viewer_copy);
        moveToTrashMenuItem = menu.findItem(R.id.pdf_viewer_move_to_trash);
        removeMenuItem = menu.findItem(R.id.pdf_viewer_remove);
        removelinkMenuItem = menu.findItem(R.id.pdf_viewer_remove_link);
        importMenuItem = menu.findItem(R.id.chat_pdf_viewer_import);
        saveForOfflineMenuItem = menu.findItem(R.id.chat_pdf_viewer_save_for_offline);
        chatRemoveMenuItem = menu.findItem(R.id.chat_pdf_viewer_remove);

        if (!inside){
            propertiesMenuItem.setVisible(false);
            chatMenuItem.setVisible(false);
            downloadMenuItem.setVisible(false);
            getlinkMenuItem.setVisible(false);
            renameMenuItem.setVisible(false);
            moveMenuItem.setVisible(false);
            copyMenuItem.setVisible(false);
            moveToTrashMenuItem.setVisible(false);
            removeMenuItem.setVisible(false);
            removelinkMenuItem.setVisible(false);
            importMenuItem.setVisible(false);
            saveForOfflineMenuItem.setVisible(false);
            chatRemoveMenuItem.setVisible(false);
            shareMenuItem.setVisible(true);
        } else {
            if (nC == null) {
                nC = new NodeController(this);
            }
            boolean fromIncoming = false;
            if (type == SEARCH_ADAPTER) {
                fromIncoming = nC.nodeComesFromIncoming(megaApi.getNodeByHandle(handle));
            }

            shareMenuItem.setVisible(showShareOption(type, isFolderLink, handle));

            if (type == OFFLINE_ADAPTER){
                getlinkMenuItem.setVisible(false);
                removelinkMenuItem.setVisible(false);
                propertiesMenuItem.setVisible(true);
                downloadMenuItem.setVisible(true);
                renameMenuItem.setVisible(false);
                moveMenuItem.setVisible(false);
                copyMenuItem.setVisible(false);
                moveToTrashMenuItem.setVisible(false);
                removeMenuItem.setVisible(false);
                chatMenuItem.setVisible(false);
                importMenuItem.setVisible(false);
                saveForOfflineMenuItem.setVisible(false);
                chatRemoveMenuItem.setVisible(false);
            }
            else if(type == SEARCH_ADAPTER && !fromIncoming){
                MegaNode node = megaApi.getNodeByHandle(handle);

                if(node.isExported()){
                    removelinkMenuItem.setVisible(true);
                    getlinkMenuItem.setVisible(false);
                }else{
                    removelinkMenuItem.setVisible(false);
                    getlinkMenuItem.setVisible(true);
                }

                downloadMenuItem.setVisible(true);
                propertiesMenuItem.setVisible(true);
                renameMenuItem.setVisible(true);
                moveMenuItem.setVisible(true);
                copyMenuItem.setVisible(true);
                chatMenuItem.setVisible(true);

                MegaNode parent = megaApi.getNodeByHandle(handle);
                while (megaApi.getParentNode(parent) != null){
                    parent = megaApi.getParentNode(parent);
                }

                if (parent.getHandle() != megaApi.getRubbishNode().getHandle()){
                    moveToTrashMenuItem.setVisible(true);
                    removeMenuItem.setVisible(false);
                }
                else{
                    moveToTrashMenuItem.setVisible(false);
                    removeMenuItem.setVisible(true);
                }
                importMenuItem.setVisible(false);
                saveForOfflineMenuItem.setVisible(false);
                chatRemoveMenuItem.setVisible(false);
            }
            else if (type == FROM_CHAT){
                getlinkMenuItem.setVisible(false);
                removelinkMenuItem.setVisible(false);
                propertiesMenuItem.setVisible(false);
                renameMenuItem.setVisible(false);
                moveMenuItem.setVisible(false);
                copyMenuItem.setVisible(false);
                moveToTrashMenuItem.setVisible(false);
                removeMenuItem.setVisible(false);
                chatMenuItem.setVisible(false);

                if(megaApi==null || !isOnline(this)) {
                    downloadMenuItem.setVisible(false);
                    importMenuItem.setVisible(false);
                    saveForOfflineMenuItem.setVisible(false);

                    if (MegaApiJava.userHandleToBase64(msgChat.getUserHandle()).equals(megaChatApi.getMyUserHandle()) && msgChat.isDeletable()) {
                        chatRemoveMenuItem.setVisible(true);
                    }
                    else {
                        chatRemoveMenuItem.setVisible(false);
                    }
                }
                else if (nodeChat != null){
                    downloadMenuItem.setVisible(true);
                    if (chatC.isInAnonymousMode()) {
                        importMenuItem.setVisible(false);
                        saveForOfflineMenuItem.setVisible(false);
                    }
                    else {
                        importMenuItem.setVisible(true);
                        saveForOfflineMenuItem.setVisible(true);
                    }

                    if (msgChat.getUserHandle() == megaChatApi.getMyUserHandle() && msgChat.isDeletable()) {
                        chatRemoveMenuItem.setVisible(true);
                    }
                    else {
                        chatRemoveMenuItem.setVisible(false);
                    }
                }
                else {
                    downloadMenuItem.setVisible(false);
                    importMenuItem.setVisible(false);
                    saveForOfflineMenuItem.setVisible(false);
                    chatRemoveMenuItem.setVisible(false);
                }
            }
            else if (type == FILE_LINK_ADAPTER) {
                logDebug("FILE_LINK_ADAPTER");
                getlinkMenuItem.setVisible(false);
                removelinkMenuItem.setVisible(false);
                propertiesMenuItem.setVisible(false);
                downloadMenuItem.setVisible(true);
                renameMenuItem.setVisible(false);
                moveMenuItem.setVisible(false);
                copyMenuItem.setVisible(false);
                moveToTrashMenuItem.setVisible(false);
                removeMenuItem.setVisible(false);
                chatMenuItem.setVisible(false);
                importMenuItem.setVisible(false);
                saveForOfflineMenuItem.setVisible(false);
                chatRemoveMenuItem.setVisible(false);
            }
            else if (type == ZIP_ADAPTER) {
                propertiesMenuItem.setVisible(false);
                chatMenuItem.setVisible(false);
                downloadMenuItem.setVisible(false);
                getlinkMenuItem.setVisible(false);
                renameMenuItem.setVisible(false);
                moveMenuItem.setVisible(false);
                copyMenuItem.setVisible(false);
                moveToTrashMenuItem.setVisible(false);
                removeMenuItem.setVisible(false);
                removelinkMenuItem.setVisible(false);
                importMenuItem.setVisible(false);
                saveForOfflineMenuItem.setVisible(false);
                chatRemoveMenuItem.setVisible(false);
            }
            else if (type == INCOMING_SHARES_ADAPTER ||  fromIncoming) {
                propertiesMenuItem.setVisible(true);
                chatMenuItem.setVisible(true);
                copyMenuItem.setVisible(true);
                removeMenuItem.setVisible(false);
                importMenuItem.setVisible(false);
                saveForOfflineMenuItem.setVisible(false);
                chatRemoveMenuItem.setVisible(false);
                getlinkMenuItem.setVisible(false);
                removelinkMenuItem.setVisible(false);
                downloadMenuItem.setVisible(true);

                MegaNode node = megaApi.getNodeByHandle(handle);
                int accessLevel = megaApi.getAccess(node);

                switch (accessLevel) {
                    case MegaShare.ACCESS_FULL: {
                        logDebug("Access FULL");
                        renameMenuItem.setVisible(true);
                        moveMenuItem.setVisible(true);
                        moveToTrashMenuItem.setVisible(true);

                        break;
                    }
                    case MegaShare.ACCESS_READ:
                        logDebug("Access read");
                    case MegaShare.ACCESS_READWRITE: {
                        logDebug("Access read & write");
                        renameMenuItem.setVisible(false);
                        moveMenuItem.setVisible(false);
                        moveToTrashMenuItem.setVisible(false);
                        break;
                    }
                }
            }
            else if (type == RECENTS_ADAPTER) {
                MegaNode node = megaApi.getNodeByHandle(handle);
                chatRemoveMenuItem.setVisible(false);
                removeMenuItem.setVisible(false);
                getlinkMenuItem.setVisible(false);
                removelinkMenuItem.setVisible(false);
                importMenuItem.setVisible(false);
                saveForOfflineMenuItem.setVisible(false);

                int accessLevel = megaApi.getAccess(node);
                switch (accessLevel) {
                    case MegaShare.ACCESS_READWRITE:
                    case MegaShare.ACCESS_READ:
                    case MegaShare.ACCESS_UNKNOWN: {
                        renameMenuItem.setVisible(false);
                        moveMenuItem.setVisible(false);
                        moveToTrashMenuItem.setVisible(false);
                        break;
                    }
                    case MegaShare.ACCESS_FULL:
                    case MegaShare.ACCESS_OWNER: {
                        renameMenuItem.setVisible(true);
                        moveMenuItem.setVisible(true);
                        moveToTrashMenuItem.setVisible(true);
                        break;
                    }
                }
            }
            else {
                MegaNode node = megaApi.getNodeByHandle(handle);

                if (node == null) {
                    getlinkMenuItem.setVisible(false);
                    removelinkMenuItem.setVisible(false);
                    propertiesMenuItem.setVisible(false);
                    downloadMenuItem.setVisible(false);
                    renameMenuItem.setVisible(false);
                    moveMenuItem.setVisible(false);
                    copyMenuItem.setVisible(false);
                    moveToTrashMenuItem.setVisible(false);
                    removeMenuItem.setVisible(false);
                    chatMenuItem.setVisible(false);
                    importMenuItem.setVisible(false);
                    saveForOfflineMenuItem.setVisible(false);
                    chatRemoveMenuItem.setVisible(false);
                }
                else {
                    copyMenuItem.setVisible(true);

                    if(node.isExported()){
                        getlinkMenuItem.setVisible(false);
                        removelinkMenuItem.setVisible(true);
                    }
                    else{
                        if(type==CONTACT_FILE_ADAPTER){
                            getlinkMenuItem.setVisible(false);
                            removelinkMenuItem.setVisible(false);
                        }
                        else{
                            if(isFolderLink){
                                getlinkMenuItem.setVisible(false);
                                removelinkMenuItem.setVisible(false);

                            }
                            else{
                                getlinkMenuItem.setVisible(true);
                                removelinkMenuItem.setVisible(false);
                            }
                        }
                    }

                    if(isFolderLink){
                        propertiesMenuItem.setVisible(false);
                        moveToTrashMenuItem.setVisible(false);
                        removeMenuItem.setVisible(false);
                        renameMenuItem.setVisible(false);
                        moveMenuItem.setVisible(false);
                        copyMenuItem.setVisible(false);
                        chatMenuItem.setVisible(false);
                    }
                    else{
                        propertiesMenuItem.setVisible(true);

                        if(type==CONTACT_FILE_ADAPTER){
                            removeMenuItem.setVisible(false);
                            node = megaApi.getNodeByHandle(handle);
                            int accessLevel = megaApi.getAccess(node);
                            switch(accessLevel){
                                case MegaShare.ACCESS_OWNER:
                                case MegaShare.ACCESS_FULL:{
                                    renameMenuItem.setVisible(true);
                                    moveMenuItem.setVisible(true);
                                    moveToTrashMenuItem.setVisible(true);
                                    chatMenuItem.setVisible(true);
                                    break;
                                }
                                case MegaShare.ACCESS_READWRITE:
                                case MegaShare.ACCESS_READ:{
                                    renameMenuItem.setVisible(false);
                                    moveMenuItem.setVisible(false);
                                    moveToTrashMenuItem.setVisible(false);
                                    chatMenuItem.setVisible(false);
                                    break;
                                }
                            }
                        }
                        else{
                            chatMenuItem.setVisible(true);
                            renameMenuItem.setVisible(true);
                            moveMenuItem.setVisible(true);

                            node = megaApi.getNodeByHandle(handle);

                            final long handle = node.getHandle();
                            MegaNode parent = megaApi.getNodeByHandle(handle);

                            while (megaApi.getParentNode(parent) != null){
                                parent = megaApi.getParentNode(parent);
                            }

                            if (parent.getHandle() != megaApi.getRubbishNode().getHandle()){
                                moveToTrashMenuItem.setVisible(true);
                                removeMenuItem.setVisible(false);

                            }
                            else{
                                moveToTrashMenuItem.setVisible(false);
                                removeMenuItem.setVisible(true);
                                getlinkMenuItem.setVisible(false);
                                removelinkMenuItem.setVisible(false);
                            }
                        }
                    }

                    downloadMenuItem.setVisible(true);
                    importMenuItem.setVisible(false);
                    saveForOfflineMenuItem.setVisible(false);
                    chatRemoveMenuItem.setVisible(false);
                }
            }
        }

        return super.onCreateOptionsMenu(menu);
    }

    @Override
    public boolean onOptionsItemSelected(MenuItem item) {
        logDebug("onOptionsItemSelected");

        int id = item.getItemId();
        switch(id) {
            case android.R.id.home: {
                super.onBackPressed();
                break;
            }
            case R.id.pdf_viewer_share: {
                if (type == ZIP_ADAPTER) {
                    shareFile(this, new File(uri.toString()));
                } else if (type == OFFLINE_ADAPTER || !inside) {
                    shareWithUri(this, "pdf", uri);
                } else if (type == FILE_LINK_ADAPTER) {
                    shareLink(this, getIntent().getStringExtra(URL_FILE_LINK));
                } else {
                    shareNode(this, megaApi.getNodeByHandle(handle));
                }
                break;
            }
            case R.id.pdf_viewer_download: {
                download();
                break;
            }
            case R.id.pdf_viewer_chat: {
                nodeAttacher.attachNode(handle);
                break;
            }
            case R.id.pdf_viewer_properties: {
                showPropertiesActivity();
                break;
            }
            case R.id.pdf_viewer_get_link: {
                if (showTakenDownNodeActionNotAvailableDialog(megaApi.getNodeByHandle(handle), this)) {
                    break;
                }

                showGetLinkActivity(this, handle);
                break;
            }
            case R.id.pdf_viewer_remove_link: {
                if (showTakenDownNodeActionNotAvailableDialog(megaApi.getNodeByHandle(handle), this)) {
                    break;
                }

                showRemoveLink();
                break;
            }
            case R.id.pdf_viewer_rename: {
                showRenameDialog();
                break;
            }
            case R.id.pdf_viewer_move: {
                showMove();
                break;
            }
            case R.id.pdf_viewer_copy: {
                showCopy();
                break;
            }
            case R.id.pdf_viewer_move_to_trash: {
                moveToTrash();
                break;
            }
            case R.id.pdf_viewer_remove: {
                moveToTrash();
                break;
            }
            case R.id.chat_pdf_viewer_import:{
                if (nodeChat != null){
                    importNode();
                }
                break;
            }
            case R.id.chat_pdf_viewer_save_for_offline:{
                if (chatC == null){
                    chatC = new ChatController(this);
                }
                if (msgChat != null){
                    chatC.saveForOffline(msgChat.getMegaNodeList(), megaChatApi.getChatRoom(chatId));
                }
                break;
            }
            case R.id.chat_pdf_viewer_remove:{
                if (msgChat != null && chatId != -1){
                    showConfirmationDeleteNode(chatId, msgChat);
                }
                break;
            }
        }
        return super.onOptionsItemSelected(item);
    }

    public void importNode(){
        logDebug("importNode");

        Intent intent = new Intent(this, FileExplorerActivityLollipop.class);
        intent.setAction(FileExplorerActivityLollipop.ACTION_PICK_IMPORT_FOLDER);
        startActivityForResult(intent, REQUEST_CODE_SELECT_IMPORT_FOLDER);
    }

    public void showConfirmationDeleteNode(final long chatId, final MegaChatMessage message){
        logDebug("showConfirmationDeleteNode");
        DialogInterface.OnClickListener dialogClickListener = new DialogInterface.OnClickListener() {
            @Override
            public void onClick(DialogInterface dialog, int which) {
                switch (which){
                    case DialogInterface.BUTTON_POSITIVE:
                        if (chatC == null){
                            chatC = new ChatController(PdfViewerActivityLollipop.this);
                        }
                        chatC.deleteMessage(message, chatId);
                        isDeleteDialogShow = false;
                        finish();
                        break;
                    case DialogInterface.BUTTON_NEGATIVE:
                        //No button clicked
                        isDeleteDialogShow = false;
                        break;
                }
            }
        };

        MaterialAlertDialogBuilder builder = new MaterialAlertDialogBuilder(this, R.style.ThemeOverlay_Mega_MaterialAlertDialog);
        builder.setMessage(R.string.confirmation_delete_one_attachment);
        builder.setPositiveButton(R.string.context_remove, dialogClickListener)
                .setNegativeButton(R.string.general_cancel, dialogClickListener).show();

        isDeleteDialogShow = true;

        builder.setOnDismissListener(new DialogInterface.OnDismissListener() {
            @Override
            public void onDismiss(DialogInterface dialog) {
                isDeleteDialogShow = false;
            }
        });
    }

    public void moveToTrash(){
        logDebug("moveToTrash");

        moveToRubbish = false;
        if (!isOnline(this)){
            showSnackbar(SNACKBAR_TYPE, getString(R.string.error_server_connection_problem), -1);
            return;
        }

        if(isFinishing()){
            return;
        }

        final MegaNode rubbishNode = megaApi.getRubbishNode();

        MegaNode parent = megaApi.getNodeByHandle(handle);
        while (megaApi.getParentNode(parent) != null){
            parent = megaApi.getParentNode(parent);
        }

        if (parent.getHandle() != megaApi.getRubbishNode().getHandle()){
            moveToRubbish = true;
        }
        else{
            moveToRubbish = false;
        }

        DialogInterface.OnClickListener dialogClickListener = new DialogInterface.OnClickListener() {
            @Override
            public void onClick(DialogInterface dialog, int which) {
                switch (which){
                    case DialogInterface.BUTTON_POSITIVE:
                        //Check if the node is not yet in the rubbish bin (if so, remove it)

                        if (moveToRubbish){
                            megaApi.moveNode(megaApi.getNodeByHandle(handle), rubbishNode, PdfViewerActivityLollipop.this);
                            ProgressDialog temp = null;
                            try{
                                temp = new ProgressDialog(PdfViewerActivityLollipop.this);
                                temp.setMessage(getString(R.string.context_move_to_trash));
                                temp.show();
                            }
                            catch(Exception e){
                                return;
                            }
                            moveToTrashStatusDialog = temp;
                        }
                        else{
                            megaApi.remove(megaApi.getNodeByHandle(handle), PdfViewerActivityLollipop.this);
                            ProgressDialog temp = null;
                            try{
                                temp = new ProgressDialog(PdfViewerActivityLollipop.this);
                                temp.setMessage(getString(R.string.context_delete_from_mega));
                                temp.show();
                            }
                            catch(Exception e){
                                return;
                            }
                            moveToTrashStatusDialog = temp;
                        }


                        break;

                    case DialogInterface.BUTTON_NEGATIVE:
                        //No button clicked
                        break;
                }
            }
        };

        if (moveToRubbish){
            MaterialAlertDialogBuilder builder = new MaterialAlertDialogBuilder(this, R.style.ThemeOverlay_Mega_MaterialAlertDialog);
            String message= getResources().getString(R.string.confirmation_move_to_rubbish);
            builder.setMessage(message).setPositiveButton(R.string.general_move, dialogClickListener)
                    .setNegativeButton(R.string.general_cancel, dialogClickListener).show();
        }
        else{
            MaterialAlertDialogBuilder builder = new MaterialAlertDialogBuilder(this, R.style.ThemeOverlay_Mega_MaterialAlertDialog);
            String message= getResources().getString(R.string.confirmation_delete_from_mega);
            builder.setMessage(message).setPositiveButton(R.string.general_remove, dialogClickListener)
                    .setNegativeButton(R.string.general_cancel, dialogClickListener).show();
        }
    }


    public void showCopy(){
        logDebug("showCopy");

        ArrayList<Long> handleList = new ArrayList<Long>();
        handleList.add(handle);

        Intent intent = new Intent(this, FileExplorerActivityLollipop.class);
        intent.setAction(FileExplorerActivityLollipop.ACTION_PICK_COPY_FOLDER);
        long[] longArray = new long[handleList.size()];
        for (int i=0; i<handleList.size(); i++){
            longArray[i] = handleList.get(i);
        }
        intent.putExtra("COPY_FROM", longArray);
        startActivityForResult(intent, REQUEST_CODE_SELECT_COPY_FOLDER);
    }

    public void showMove(){
        logDebug("showMove");

        ArrayList<Long> handleList = new ArrayList<Long>();
        handleList.add(handle);

        Intent intent = new Intent(this, FileExplorerActivityLollipop.class);
        intent.setAction(FileExplorerActivityLollipop.ACTION_PICK_MOVE_FOLDER);
        long[] longArray = new long[handleList.size()];
        for (int i=0; i<handleList.size(); i++){
            longArray[i] = handleList.get(i);
        }
        intent.putExtra("MOVE_FROM", longArray);
        startActivityForResult(intent, REQUEST_CODE_SELECT_MOVE_FOLDER);
    }

    private void showKeyboardDelayed(final View view) {
        handler.postDelayed(new Runnable() {
            @Override
            public void run() {
                InputMethodManager imm = (InputMethodManager) getSystemService(Context.INPUT_METHOD_SERVICE);
                imm.showSoftInput(view, InputMethodManager.SHOW_IMPLICIT);
            }
        }, 50);
    }

    public void showRenameDialog() {
        logDebug("showRenameDialog");
        final MegaNode node = megaApi.getNodeByHandle(handle);

        LinearLayout layout = new LinearLayout(this);
        layout.setOrientation(LinearLayout.VERTICAL);
        LinearLayout.LayoutParams params = new LinearLayout.LayoutParams(LinearLayout.LayoutParams.MATCH_PARENT, LinearLayout.LayoutParams.WRAP_CONTENT);
        params.setMargins(scaleWidthPx(20, outMetrics), scaleHeightPx(20, outMetrics), scaleWidthPx(17, outMetrics), 0);
        //	    layout.setLayoutParams(params);

        final EditTextCursorWatcher input = new EditTextCursorWatcher(this, node.isFolder());
        input.setSingleLine();
        input.setTextColor(ContextCompat.getColor(this, R.color.white_alpha_054));
        input.setImeOptions(EditorInfo.IME_ACTION_DONE);

        input.setImeActionLabel(getString(R.string.context_rename), EditorInfo.IME_ACTION_DONE);
        input.setText(node.getName());


        input.setOnFocusChangeListener(new View.OnFocusChangeListener() {
            @Override
            public void onFocusChange(final View v, boolean hasFocus) {
                if (hasFocus) {
                    if (node.isFolder()) {
                        input.setSelection(0, input.getText().length());
                    } else {
                        String[] s = node.getName().split("\\.");
                        if (s != null) {
                            int numParts = s.length;
                            int lastSelectedPos = 0;
                            if (numParts == 1) {
                                input.setSelection(0, input.getText().length());
                            } else if (numParts > 1) {
                                for (int i = 0; i < (numParts - 1); i++) {
                                    lastSelectedPos += s[i].length();
                                    lastSelectedPos++;
                                }
                                lastSelectedPos--; //The last point should not be selected)
                                input.setSelection(0, lastSelectedPos);
                            }
                        }
                        showKeyboardDelayed(v);
                    }
                }
            }
        });


        layout.addView(input, params);

        LinearLayout.LayoutParams params1 = new LinearLayout.LayoutParams(LinearLayout.LayoutParams.MATCH_PARENT, LinearLayout.LayoutParams.WRAP_CONTENT);
        params1.setMargins(scaleWidthPx(20, outMetrics), 0, scaleWidthPx(17, outMetrics), 0);

        final RelativeLayout error_layout = new RelativeLayout(PdfViewerActivityLollipop.this);
        layout.addView(error_layout, params1);

        final ImageView error_icon = new ImageView(PdfViewerActivityLollipop.this);
        error_icon.setImageDrawable(ContextCompat.getDrawable(this, R.drawable.ic_input_warning));
        error_layout.addView(error_icon);
        RelativeLayout.LayoutParams params_icon = (RelativeLayout.LayoutParams) error_icon.getLayoutParams();

        params_icon.addRule(RelativeLayout.ALIGN_PARENT_RIGHT);
        error_icon.setLayoutParams(params_icon);

        error_icon.setColorFilter(ContextCompat.getColor(PdfViewerActivityLollipop.this, R.color.red_600));

        final TextView textError = new TextView(PdfViewerActivityLollipop.this);
        error_layout.addView(textError);
        RelativeLayout.LayoutParams params_text_error = (RelativeLayout.LayoutParams) textError.getLayoutParams();
        params_text_error.height = ViewGroup.LayoutParams.WRAP_CONTENT;
        params_text_error.width = ViewGroup.LayoutParams.WRAP_CONTENT;
        params_text_error.addRule(RelativeLayout.CENTER_VERTICAL);
        params_text_error.addRule(RelativeLayout.ALIGN_PARENT_LEFT);
        params_text_error.setMargins(scaleWidthPx(3, outMetrics), 0, 0, 0);
        textError.setLayoutParams(params_text_error);

        textError.setTextColor(ContextCompat.getColor(PdfViewerActivityLollipop.this, R.color.red_600));

        error_layout.setVisibility(View.GONE);

        input.getBackground().mutate().clearColorFilter();
        input.getBackground().mutate().setColorFilter(ContextCompat.getColor(this, R.color.teal_300), PorterDuff.Mode.SRC_ATOP);
        input.addTextChangedListener(new TextWatcher() {
            @Override
            public void beforeTextChanged(CharSequence charSequence, int i, int i1, int i2) {

            }

            @Override
            public void onTextChanged(CharSequence charSequence, int i, int i1, int i2) {

            }

            @Override
            public void afterTextChanged(Editable editable) {
                if (error_layout.getVisibility() == View.VISIBLE) {
                    error_layout.setVisibility(View.GONE);
                    input.getBackground().mutate().clearColorFilter();
                    input.getBackground().mutate().setColorFilter(ContextCompat.getColor(PdfViewerActivityLollipop.this, R.color.teal_300), PorterDuff.Mode.SRC_IN);
                }
            }
        });

        input.setOnEditorActionListener(new TextView.OnEditorActionListener() {
            @Override
            public boolean onEditorAction(TextView v, int actionId,
                                          KeyEvent event) {
                if (actionId == EditorInfo.IME_ACTION_DONE) {

                    String value = v.getText().toString().trim();
                    if (value.length() == 0) {
                        input.getBackground().mutate().setColorFilter(ContextCompat.getColor(PdfViewerActivityLollipop.this, R.color.red_600), PorterDuff.Mode.SRC_IN);
                        textError.setText(getString(R.string.invalid_string));
                        error_layout.setVisibility(View.VISIBLE);
                        input.requestFocus();

                    } else {
                        boolean result = matches(regex, value);
                        if (result) {
                            input.getBackground().mutate().setColorFilter(ContextCompat.getColor(PdfViewerActivityLollipop.this, R.color.red_600), PorterDuff.Mode.SRC_IN);
                            textError.setText(getString(R.string.invalid_characters));
                            error_layout.setVisibility(View.VISIBLE);
                            input.requestFocus();

                        } else {
                            //						nC.renameNode(node, value);
                            renameDialog.dismiss();
                            rename(value, node);
                        }
                    }
                    return true;
                }
                return false;
            }
        });
        MaterialAlertDialogBuilder builder = new MaterialAlertDialogBuilder(this);
        builder.setTitle(getString(R.string.context_rename) + " "	+ new String(node.getName()));
        builder.setPositiveButton(getString(R.string.context_rename),
                new DialogInterface.OnClickListener() {
                    public void onClick(DialogInterface dialog, int whichButton) {
                        String value = input.getText().toString().trim();
                        if (value.length() == 0) {
                            return;
                        }
                        rename(value, node);
                    }
                });
        builder.setNegativeButton(getString(android.R.string.cancel), new DialogInterface.OnClickListener() {
            @Override
            public void onClick(DialogInterface dialogInterface, int i) {
                input.getBackground().clearColorFilter();
            }
        });
        builder.setView(layout);
        renameDialog = builder.create();
        renameDialog.show();
        renameDialog.getButton(AlertDialog.BUTTON_POSITIVE).setOnClickListener(new   View.OnClickListener()
        {
            @Override
            public void onClick(View v)
            {
                String value = input.getText().toString().trim();

                if (value.length() == 0) {
                    input.getBackground().mutate().setColorFilter(ContextCompat.getColor(PdfViewerActivityLollipop.this, R.color.red_600), PorterDuff.Mode.SRC_IN);
                    textError.setText(getString(R.string.invalid_string));
                    error_layout.setVisibility(View.VISIBLE);
                    input.requestFocus();
                }
                else{
                    boolean result=matches(regex, value);
                    if(result){
                        input.getBackground().mutate().setColorFilter(ContextCompat.getColor(PdfViewerActivityLollipop.this, R.color.red_600), PorterDuff.Mode.SRC_IN);
                        textError.setText(getString(R.string.invalid_characters));
                        error_layout.setVisibility(View.VISIBLE);
                        input.requestFocus();

                    }else{
                        //nC.renameNode(node, value);
                        renameDialog.dismiss();
                        rename(value, node);
                    }
                }
            }
        });
    }

    private void rename(String newName, MegaNode node){
        if (newName.equals(node.getName())) {
            return;
        }

        if(!isOnline(this)){
            showSnackbar(SNACKBAR_TYPE, getString(R.string.error_server_connection_problem), -1);
            return;
        }

        if (isFinishing()){
            return;
        }

        ProgressDialog temp = null;
        try{
            temp = new ProgressDialog(this);
            temp.setMessage(getString(R.string.context_renaming));
            temp.show();
        }
        catch(Exception e){
            return;
        }
        statusDialog = temp;

        logDebug("Renaming " + node.getName() + " to " + newName);

        megaApi.renameNode(node, newName, this);
    }

    public static boolean matches(String regex, CharSequence input) {
        Pattern p = Pattern.compile(regex);
        Matcher m = p.matcher(input);
        return m.find();
    }

    public void showPropertiesActivity(){
        Intent i = new Intent(this, FileInfoActivityLollipop.class);
        if (isOffLine){
            i.putExtra(NAME, pdfFileName);
            i.putExtra("adapterType", OFFLINE_ADAPTER);
            i.putExtra("path", path);
            if (pathNavigation != null){
                i.putExtra("pathNavigation", pathNavigation);
            }
            if (Build.VERSION.SDK_INT >= Build.VERSION_CODES.N) {
                i.setDataAndType(uri, MimeTypeList.typeForName(pdfFileName).getType());
            }
            else{
                i.setDataAndType(uri, MimeTypeList.typeForName(pdfFileName).getType());
            }
            i.addFlags(Intent.FLAG_GRANT_READ_URI_PERMISSION);
        }
        else {
            MegaNode node = megaApi.getNodeByHandle(handle);
            i.putExtra("handle", node.getHandle());
            i.putExtra(NAME, node.getName());
            if (nC == null) {
                nC = new NodeController(this);
            }
            boolean fromIncoming = false;

            if (type == SEARCH_ADAPTER || type == RECENTS_ADAPTER) {
                fromIncoming = nC.nodeComesFromIncoming(node);
            }
            if (type == INCOMING_SHARES_ADAPTER || fromIncoming) {
                i.putExtra("from", FROM_INCOMING_SHARES);
                i.putExtra("firstLevel", false);
            }
            else if(type == INBOX_ADAPTER){
                i.putExtra("from", FROM_INBOX);
            }
        }
        startActivity(i);
        renamed = false;
    }

    public void showRemoveLink(){
        AlertDialog removeLinkDialog;
        MaterialAlertDialogBuilder builder = new MaterialAlertDialogBuilder(this, R.style.ThemeOverlay_Mega_MaterialAlertDialog);

        LayoutInflater inflater = getLayoutInflater();
        View dialoglayout = inflater.inflate(R.layout.dialog_link, null);
        TextView url = (TextView) dialoglayout.findViewById(R.id.dialog_link_link_url);
        TextView key = (TextView) dialoglayout.findViewById(R.id.dialog_link_link_key);
        TextView symbol = (TextView) dialoglayout.findViewById(R.id.dialog_link_symbol);
        TextView removeText = (TextView) dialoglayout.findViewById(R.id.dialog_link_text_remove);

        ((RelativeLayout.LayoutParams) removeText.getLayoutParams()).setMargins(scaleWidthPx(25, outMetrics), scaleHeightPx(20, outMetrics), scaleWidthPx(10, outMetrics), 0);

        url.setVisibility(View.GONE);
        key.setVisibility(View.GONE);
        symbol.setVisibility(View.GONE);
        removeText.setVisibility(View.VISIBLE);

        removeText.setText(getString(R.string.context_remove_link_warning_text));

        Display display = getWindowManager().getDefaultDisplay();
        DisplayMetrics outMetrics = new DisplayMetrics();
        display.getMetrics(outMetrics);
        float density = getResources().getDisplayMetrics().density;

        float scaleW = getScaleW(outMetrics, density);
        float scaleH = getScaleH(outMetrics, density);
        if(getResources().getConfiguration().orientation == Configuration.ORIENTATION_LANDSCAPE){
            removeText.setTextSize(TypedValue.COMPLEX_UNIT_SP, (10*scaleW));
        }else{
            removeText.setTextSize(TypedValue.COMPLEX_UNIT_SP, (15*scaleW));

        }

        builder.setView(dialoglayout);

        builder.setPositiveButton(getString(R.string.context_remove), new DialogInterface.OnClickListener() {

            @Override
            public void onClick(DialogInterface dialog, int which) {
                typeExport=TYPE_EXPORT_REMOVE;
                megaApi.disableExport(megaApi.getNodeByHandle(handle), PdfViewerActivityLollipop.this);
            }
        });

        builder.setNegativeButton(getString(R.string.general_cancel), new DialogInterface.OnClickListener() {

            @Override
            public void onClick(DialogInterface dialog, int which) {

            }
        });

        removeLinkDialog = builder.create();
        removeLinkDialog.show();
    }

    public void updateFile (){
        MegaNode file = null;
        if (pdfFileName != null && handle != -1 ) {
            file = megaApi.getNodeByHandle(handle);
            if (file != null){
                logDebug("Pdf File: " + pdfFileName + " node file: " + file.getName());
                if (!pdfFileName.equals(file.getName())) {
                    logDebug("Update File");

                    pdfFileName = file.getName();
                    if (aB != null){
                        tB = (Toolbar) findViewById(R.id.toolbar_pdf_viewer);
                        if(tB==null){
                            logError("Tb is Null");
                            return;
                        }
                        tB.setVisibility(View.VISIBLE);
                        setSupportActionBar(tB);
                        aB = getSupportActionBar();
                    }
                    aB.setTitle(" ");
                    setTitle(pdfFileName);
                    fileNameTextView.setText(pdfFileName);
                    supportInvalidateOptionsMenu();

                    String localPath = getLocalFile(this, file.getName(), file.getSize());

                    if (localPath != null){
                        File mediaFile = new File(localPath);
                        uri = getUriForFile(this, mediaFile);
                    }
                    else {
                        if (megaApi == null){
                            MegaApplication app = (MegaApplication)getApplication();
                            megaApi = app.getMegaApi();
                            megaApi.addTransferListener(this);
                            megaApi.addGlobalListener(this);
                        }
                        if (megaApi.httpServerIsRunning() == 0) {
                            megaApi.httpServerStart();
                        }

                        ActivityManager.MemoryInfo mi = new ActivityManager.MemoryInfo();
                        ActivityManager activityManager = (ActivityManager) getSystemService(Context.ACTIVITY_SERVICE);
                        activityManager.getMemoryInfo(mi);

                        if(mi.totalMem>BUFFER_COMP) {
                            logDebug("Total mem: " + mi.totalMem + " allocate 32 MB");
                            megaApi.httpServerSetMaxBufferSize(MAX_BUFFER_32MB);
                        } else {
                            logDebug("Total mem: " + mi.totalMem + " allocate 16 MB");
                            megaApi.httpServerSetMaxBufferSize(MAX_BUFFER_16MB);
                        }

                        String url = megaApi.httpServerGetLocalLink(file);
                        if (url != null){
                            uri = Uri.parse(url);
                        }
                    }
                    renamed = true;
                }
            }
        }
    }

    @Override
    protected void onActivityResult(int requestCode, int resultCode, Intent intent) {
        logDebug("onActivityResult: " + requestCode + "____" + resultCode);
        if (intent == null) {
            return;
        }

        if (nodeSaver.handleActivityResult(requestCode, resultCode, intent)) {
            return;
        }

        if (nodeAttacher.handleActivityResult(requestCode, resultCode, intent, this)) {
            return;
        }

        if (requestCode == REQUEST_CODE_SELECT_MOVE_FOLDER && resultCode == RESULT_OK) {
            if(!isOnline(this)){
                showSnackbar(SNACKBAR_TYPE, getString(R.string.error_server_connection_problem), -1);
                return;
            }

            final long[] moveHandles = intent.getLongArrayExtra("MOVE_HANDLES");
            final long toHandle = intent.getLongExtra("MOVE_TO", 0);

            MegaNode parent = megaApi.getNodeByHandle(toHandle);
            moveToRubbish = false;

            ProgressDialog temp = null;
            try{
                temp = new ProgressDialog(this);
                temp.setMessage(getString(R.string.context_moving));
                temp.show();
            }
            catch(Exception e){
                return;
            }
            statusDialog = temp;

            for(int i=0; i<moveHandles.length;i++){
                megaApi.moveNode(megaApi.getNodeByHandle(moveHandles[i]), parent, this);
            }
        }
        else if (requestCode == REQUEST_CODE_SELECT_COPY_FOLDER && resultCode == RESULT_OK){
            if(!isOnline(this)){
                showSnackbar(SNACKBAR_TYPE, getString(R.string.error_server_connection_problem), -1);
                return;
            }

            final long[] copyHandles = intent.getLongArrayExtra("COPY_HANDLES");
            final long toHandle = intent.getLongExtra("COPY_TO", 0);

            ProgressDialog temp = null;
            try{
                temp = new ProgressDialog(this);
                temp.setMessage(getString(R.string.context_copying));
                temp.show();
            }
            catch(Exception e){
                return;
            }
            statusDialog = temp;

            MegaNode parent = megaApi.getNodeByHandle(toHandle);
            for(int i=0; i<copyHandles.length;i++){
                MegaNode cN = megaApi.getNodeByHandle(copyHandles[i]);
                if (cN != null){
                    logDebug("cN != null, i = " + i + " of " + copyHandles.length);
                    megaApi.copyNode(cN, parent, this);
                }
                else{
                    logWarning("cN == null, i = " + i + " of " + copyHandles.length);
                    try {
                        statusDialog.dismiss();
                        showSnackbar(SNACKBAR_TYPE, getString(R.string.context_no_copied), -1);
                    }
                    catch (Exception ex) {}
                }
            }
        }
        else if (requestCode == REQUEST_CODE_SELECT_IMPORT_FOLDER && resultCode == RESULT_OK){
            logDebug("REQUEST_CODE_SELECT_IMPORT_FOLDER OK");

            if(!isOnline(this)||megaApi==null) {
                try{
                    statusDialog.dismiss();
                } catch(Exception ex) {};
                showSnackbar(SNACKBAR_TYPE, getString(R.string.error_server_connection_problem), -1);
                return;
            }

            final long toHandle = intent.getLongExtra("IMPORT_TO", 0);
            MegaNode target = null;
            target = megaApi.getNodeByHandle(toHandle);
            if(target == null){
                target = megaApi.getRootNode();
            }
            logDebug("TARGET: " + target.getName() + "and handle: " + target.getHandle());
            if (nodeChat != null) {
                logDebug("DOCUMENT: " + nodeChat.getName() + "_" + nodeChat.getHandle());
                if (target != null) {
                    megaApi.copyNode(nodeChat, target, this);
                } else {
                    logError("TARGET: null");
                    showSnackbar(SNACKBAR_TYPE, getString(R.string.import_success_error), -1);
                }
            }
            else{
                logError("DOCUMENT: null");
                showSnackbar(SNACKBAR_TYPE, getString(R.string.import_success_error), -1);
            }
        }
    }

    @Override
    public void onPageChanged(int page, int pageCount) {
        logDebug("page: " + page + ", pageCount: " + pageCount);
        if (!notChangePage) {
            currentPage = page+1;
            actualPage.setText(String.valueOf(currentPage));
            setTitle(String.format("%s %s / %s", pdfFileName, currentPage, pageCount));
        }
        else {
            notChangePage = false;
        }
    }

    @Override
    public void onPageError(int page, Throwable t) {
        logError("Cannot load page " + page);
    }

    @Override
    public void loadComplete(int nbPages) {
        totalPages.setText(""+nbPages);
        PdfDocument.Meta meta = pdfView.getDocumentMeta();
        logDebug("Title = " + meta.getTitle());
        logDebug("Author = " + meta.getAuthor());
        logDebug("Subject = " + meta.getSubject());
        logDebug("Keywords = " + meta.getKeywords());
        logDebug("Creator = " + meta.getCreator());
        logDebug("Producer = " + meta.getProducer());
        logDebug("Creation Date = " + meta.getCreationDate());
        logDebug("Mod. Date = " + meta.getModDate());
        printBookmarksTree(pdfView.getTableOfContents(), "-");

        handler.postDelayed(new Runnable() {
            @Override
            public void run() {
                if (toolbarVisible)
                    setToolbarVisibilityHide(200L);
            }
        }, 2000);
    }

    public void printBookmarksTree(List<PdfDocument.Bookmark> tree, String sep) {
        for (PdfDocument.Bookmark b : tree) {

            logDebug(String.format("%s %s, p %d", sep, b.getTitle(), b.getPageIdx()));

            if (b.hasChildren()) {
                printBookmarksTree(b.getChildren(), sep + "-");
            }
        }
    }

    public String getPdfFileName () {
        return pdfFileName;
    }

    public String getFileName(Uri uri) {
        if (uri == null || uri.getScheme() == null) {
            logWarning("URI is null");
            return null;
        }

        String result = null;
        if (uri.getScheme().equals("content")) {
            try (Cursor cursor = getContentResolver().query(uri, null, null, null, null)) {
                if (cursor != null && cursor.moveToFirst()) {
                    result = cursor.getString(cursor.getColumnIndex(OpenableColumns.DISPLAY_NAME));
                }
            } catch (Exception e) {
                logWarning("Exception getting PDF file name.", e);
            }
        }
        if (result == null) {
            result = uri.getLastPathSegment();
        }
        return result != null ? addPdfFileExtension(result) : null;
    }

    @Override
    public void onRequestStart(MegaApiJava api, MegaRequest request) {

    }

    @Override
    public void onRequestUpdate(MegaApiJava api, MegaRequest request) {

    }

    @Override
    public void onRequestFinish(MegaApiJava api, MegaRequest request, MegaError e) {
        logDebug("onRequestFinish");

        MegaNode node = megaApi.getNodeByHandle(request.getNodeHandle());

        if (request.getType() == MegaRequest.TYPE_LOGIN){

            if (e.getErrorCode() != MegaError.API_OK) {
                logWarning("Login failed with error code: " + e.getErrorCode());
                MegaApplication.setLoggingIn(false);
            } else {
                //LOGIN OK
                gSession = megaApi.dumpSession();
                credentials = new UserCredentials(lastEmail, gSession, "", "", "");
                dbH.saveCredentials(credentials);
                logDebug("Logged in with session");
                megaApi.fetchNodes(this);
            }
        }
        else if (request.getType() == MegaRequest.TYPE_FETCH_NODES){

            if (e.getErrorCode() == MegaError.API_OK){
                gSession = megaApi.dumpSession();
                MegaUser myUser = megaApi.getMyUser();
                String myUserHandle = "";
                if(myUser!=null){
                    lastEmail = megaApi.getMyUser().getEmail();
                    myUserHandle = megaApi.getMyUser().getHandle()+"";
                }

                credentials = new UserCredentials(lastEmail, gSession, "", "", myUserHandle);

                dbH.saveCredentials(credentials);

                logDebug("Chat enabled-->connect");
                if ((megaChatApi.getInitState() != MegaChatApi.INIT_ERROR)) {
                    logDebug("Connection goes!!!");
                    megaChatApi.connect(this);
                } else {
                    logDebug("Not launch connect: " + megaChatApi.getInitState());
                }
                MegaApplication.setLoggingIn(false);
                download();
            }
        }
        else if (request.getType() == MegaRequest.TYPE_RENAME){

            try {
                statusDialog.dismiss();
            }
            catch (Exception ex) {}

            if (e.getErrorCode() == MegaError.API_OK){
                showSnackbar(SNACKBAR_TYPE, getString(R.string.context_correctly_renamed), -1);
                updateFile();
            }
            else{
                showSnackbar(SNACKBAR_TYPE, getString(R.string.context_no_renamed), -1);
            }
        }
        else if (request.getType() == MegaRequest.TYPE_MOVE){
            try {
                statusDialog.dismiss();
            }
            catch (Exception ex) {}

            if (moveToRubbish){
                if (e.getErrorCode() == MegaError.API_OK){
                    this.finish();
                }
                else{
                    showSnackbar(SNACKBAR_TYPE, getString(R.string.context_no_moved), -1);
                }
                moveToRubbish = false;
                logDebug("Move to rubbish request finished");
            }
            else{
                if (e.getErrorCode() == MegaError.API_OK){
                    showSnackbar(SNACKBAR_TYPE, getString(R.string.context_correctly_moved), -1);
                    finish();
                }
                else{
                    showSnackbar(SNACKBAR_TYPE, getString(R.string.context_no_moved), -1);
                }
                logDebug("Move nodes request finished");
            }
        }
        else if (request.getType() == MegaRequest.TYPE_REMOVE){


            if (e.getErrorCode() == MegaError.API_OK){
                if (moveToTrashStatusDialog.isShowing()){
                    try {
                        moveToTrashStatusDialog.dismiss();
                    }
                    catch (Exception ex) {}
                    showSnackbar(SNACKBAR_TYPE, getString(R.string.context_correctly_removed), -1);
                }
                finish();
            }
            else{
                showSnackbar(SNACKBAR_TYPE, getString(R.string.context_no_removed), -1);
            }
            logDebug("Remove request finished");
        }
        else if (request.getType() == MegaRequest.TYPE_COPY){
            try {
                statusDialog.dismiss();
            }
            catch (Exception ex) {}

            if (e.getErrorCode() == MegaError.API_OK){
                showSnackbar(SNACKBAR_TYPE, getString(R.string.context_correctly_copied), -1);
            }
            else if(e.getErrorCode()==MegaError.API_EOVERQUOTA){
                logWarning("OVERQUOTA ERROR: " + e.getErrorCode());
                Intent intent = new Intent(this, ManagerActivityLollipop.class);
                intent.setAction(ACTION_OVERQUOTA_STORAGE);
                startActivity(intent);
                finish();
            }
            else if(e.getErrorCode()==MegaError.API_EGOINGOVERQUOTA){
                logWarning("PRE OVERQUOTA ERROR: " + e.getErrorCode());
                Intent intent = new Intent(this, ManagerActivityLollipop.class);
                intent.setAction(ACTION_PRE_OVERQUOTA_STORAGE);
                startActivity(intent);
                finish();
            }
            else{
                showSnackbar(SNACKBAR_TYPE, getString(R.string.context_no_copied), -1);
            }
            logDebug("Copy nodes request finished");
        }
    }

    @Override
    public void onRequestTemporaryError(MegaApiJava api, MegaRequest request, MegaError e) {
        logWarning("onRequestTemporaryError");
    }

    @Override
    public void onRequestStart(MegaChatApiJava api, MegaChatRequest request) {

    }

    @Override
    public void onRequestUpdate(MegaChatApiJava api, MegaChatRequest request) {

    }

    @Override
    public void onRequestFinish(MegaChatApiJava api, MegaChatRequest request, MegaChatError e) {
        logDebug("onRequestFinish - MegaChatApi");

        if (request.getType() == MegaChatRequest.TYPE_CONNECT){
            MegaApplication.setLoggingIn(false);
            if(e.getErrorCode()==MegaChatError.ERROR_OK){
                logDebug("Connected to chat!");
            }
            else{
                logError("ERROR WHEN CONNECTING " + e.getErrorString());
            }
        }
    }

    @Override
    public void onRequestTemporaryError(MegaChatApiJava api, MegaChatRequest request, MegaChatError e) {

    }

    @Override
    protected void onStop() {
        super.onStop();
        logDebug("onStop");
    }

    @Override
    protected void onStart() {
        super.onStart();
        logDebug("onStart");
    }

    @Override
    protected void onResume() {
        super.onResume();
        logDebug("onResume");
        if (!isOffLine && !fromChat && !isFolderLink
                && type != FILE_LINK_ADAPTER
                && type != ZIP_ADAPTER){
            if (megaApi.getNodeByHandle(handle) == null && inside && !fromDownload){
                finish();
            }
            updateFile();
        }
    }

    @Override
    protected void onPause() {
        super.onPause();
        logDebug("onPause");
    }

    @Override
    protected void onDestroy() {
        logDebug("onDestroy()");

        if (megaApi != null) {
            megaApi.removeTransferListener(this);
            megaApi.removeGlobalListener(this);
            megaApi.httpServerStop();
        }

        if (megaApiFolder != null) {
            megaApiFolder.httpServerStop();
        }

        if (handler != null) {
            handler.removeCallbacksAndMessages(null);
        }

        unregisterReceiver(receiverToFinish);

        nodeSaver.destroy();

        super.onDestroy();
    }

    @Override
    public void onTransferStart(MegaApiJava api, MegaTransfer transfer) {

    }

    @Override
    public void onTransferFinish(MegaApiJava api, MegaTransfer transfer, MegaError e) {

    }

    @Override
    public void onTransferUpdate(MegaApiJava api, MegaTransfer transfer) {

    }

    @Override
    public void onTransferTemporaryError(MegaApiJava api, MegaTransfer transfer, MegaError e) {

        if(e.getErrorCode() == MegaError.API_EOVERQUOTA){
            if (e.getValue() != 0) {
                logWarning("TRANSFER OVERQUOTA ERROR: " + e.getErrorCode());
                showGeneralTransferOverQuotaWarning();
            }
        } else if (e.getErrorCode() == MegaError.API_EBLOCKED) {
            showTakenDownAlert(this);
        }
    }

    @Override
    public boolean onTransferData(MegaApiJava api, MegaTransfer transfer, byte[] buffer) {
        return false;
    }

    public void openAdvancedDevices (long handleToDownload, boolean highPriority){
        logDebug("openAdvancedDevices");
//		handleToDownload = handle;
        String externalPath = getExternalCardPath();

        if(externalPath!=null){
            logDebug("ExternalPath for advancedDevices: " + externalPath);
            MegaNode node = megaApi.getNodeByHandle(handleToDownload);
            if(node!=null){

//				File newFile =  new File(externalPath+"/"+node.getName());
                File newFile =  new File(node.getName());
                logDebug("File: " + newFile.getPath());
                Intent intent = new Intent(Intent.ACTION_CREATE_DOCUMENT);

                // Filter to only show results that can be "opened", such as
                // a file (as opposed to a list of contacts or timezones).
                intent.addCategory(Intent.CATEGORY_OPENABLE);

                // Create a file with the requested MIME type.
                String mimeType = MimeTypeList.getMimeType(newFile);
                logDebug("Mimetype: " + mimeType);
                intent.setType(mimeType);
                intent.putExtra(Intent.EXTRA_TITLE, node.getName());
                intent.putExtra("handleToDownload", handleToDownload);
                intent.putExtra(HIGH_PRIORITY_TRANSFER, highPriority);
                try{
                    startActivityForResult(intent, WRITE_SD_CARD_REQUEST_CODE);
                }
                catch(Exception e) {
                    logError("Exception in External SDCARD", e);
                    Environment.getExternalStorageDirectory();
                    Toast toast = Toast.makeText(this, getString(R.string.no_external_SD_card_detected), Toast.LENGTH_LONG);
                    toast.show();
                }
            }
        }
        else{
            logWarning("No external SD card");
            Environment.getExternalStorageDirectory();
            Toast toast = Toast.makeText(this, getString(R.string.no_external_SD_card_detected), Toast.LENGTH_LONG);
            toast.show();
        }
    }

    public Uri getUri() {
        return uri;
    }

    public String getPassword () {
        return password;
    }

    public int getMaxIntents() {
        return maxIntents;
    }
}<|MERGE_RESOLUTION|>--- conflicted
+++ resolved
@@ -532,126 +532,8 @@
             setToolbarVisibilityHide(0L);
         }
 
-<<<<<<< HEAD
         if (savedInstanceState == null) {
             runEnterAnimation(intent);
-=======
-        if (savedInstanceState == null){
-            ViewTreeObserver observer = pdfView.getViewTreeObserver();
-            observer.addOnPreDrawListener(new ViewTreeObserver.OnPreDrawListener() {
-                @Override
-                public boolean onPreDraw() {
-
-                    pdfView.getViewTreeObserver().removeOnPreDrawListener(this);
-                    int[] location = new int[2];
-                    pdfView.getLocationOnScreen(location);
-                    int[] getlocation = new int[2];
-                    getLocationOnScreen(getlocation);
-                    screenPosition = getIntent().getIntArrayExtra("screenPosition");
-                    if (screenPosition != null){
-                        mLeftDelta = getlocation[0] - location[0];
-                        mTopDelta = getlocation[1] - location[1];
-
-                        mWidthScale = (float) screenPosition[2] / pdfView.getWidth();
-                        mHeightScale = (float) screenPosition[3] / pdfView.getHeight();
-                    }
-                    else {
-                        mLeftDelta = (screenWidth/2) - location[0];
-                        mTopDelta = (screenHeight/2) - location[1];
-
-                        mWidthScale = (float) (screenWidth/4) / pdfView.getWidth();
-                        mHeightScale = (float) (screenHeight/4) / pdfView.getHeight();
-                    }
-                    logDebug("mLeftDelta: " + mLeftDelta + " mTopDelta: " + mTopDelta +
-                            " mWidthScale: " + mWidthScale + " mHeightScale: " + mHeightScale);
-                    runEnterAnimation();
-
-                    return true;
-                }
-            });
-        }
-    }
-
-    public void runEnterAnimation() {
-        final long duration = 400;
-        if (aB != null && aB.isShowing()) {
-            if(tB != null) {
-                tB.animate().translationY(-220).setDuration(0)
-                        .withEndAction(new Runnable() {
-                            @Override
-                            public void run() {
-                                aB.hide();
-                            }
-                        }).start();
-                bottomLayout.animate().translationY(220).setDuration(0).start();
-                uploadContainer.animate().translationY(220).setDuration(0).start();
-                pageNumber.animate().translationY(0).setDuration(0).start();
-            } else {
-                aB.hide();
-            }
-        }
-        pageNumber.animate().translationY(0).start();
-
-        pdfView.setPivotX(0);
-        pdfView.setPivotY(0);
-        pdfView.setScaleX(mWidthScale);
-        pdfView.setScaleY(mHeightScale);
-        pdfView.setTranslationX(mLeftDelta);
-        pdfView.setTranslationY(mTopDelta);
-
-        pdfView.animate().setDuration(duration).scaleX(1).scaleY(1).translationX(0).translationY(0).setInterpolator(new DecelerateInterpolator()).withEndAction(new Runnable() {
-            @Override
-            public void run() {
-                setToolbarVisibilityShow();
-            }
-        });
-    }
-
-    void getLocationOnScreen(int[] location){
-        if (type == RUBBISH_BIN_ADAPTER){
-            RubbishBinFragmentLollipop.imageDrag.getLocationOnScreen(location);
-        }
-        else if (type == INBOX_ADAPTER){
-            InboxFragmentLollipop.imageDrag.getLocationOnScreen(location);
-        }
-        else if (type == INCOMING_SHARES_ADAPTER){
-            IncomingSharesFragmentLollipop.imageDrag.getLocationOnScreen(location);
-        }
-        else if (type == OUTGOING_SHARES_ADAPTER){
-            OutgoingSharesFragmentLollipop.imageDrag.getLocationOnScreen(location);
-        }
-        else if (type == CONTACT_FILE_ADAPTER){
-            ContactFileListFragmentLollipop.imageDrag.getLocationOnScreen(location);
-        }
-        else if (type == FOLDER_LINK_ADAPTER){
-            FolderLinkActivityLollipop.imageDrag.getLocationOnScreen(location);
-        }
-        else if (type == SEARCH_ADAPTER){
-            SearchFragmentLollipop.imageDrag.getLocationOnScreen(location);
-        }
-        else if (type == FILE_BROWSER_ADAPTER){
-            FileBrowserFragmentLollipop.imageDrag.getLocationOnScreen(location);
-        }
-        else if (type == OFFLINE_ADAPTER) {
-            DraggingThumbnailCallback callback
-                    = DRAGGING_THUMBNAIL_CALLBACKS.get(OfflineFragment.class);
-            if (callback != null) {
-                callback.getLocationOnScreen(location);
-            }
-        } else if (type == DOCUMENTS_BROWSE_ADAPTER || type == DOCUMENTS_SEARCH_ADAPTER) {
-            DraggingThumbnailCallback callback
-                    = DRAGGING_THUMBNAIL_CALLBACKS.get(DocumentsFragment.class);
-            if (callback != null) {
-                callback.getLocationOnScreen(location);
-            }
-        }
-        else if (type == ZIP_ADAPTER) {
-            ZipBrowserActivityLollipop.imageDrag.getLocationOnScreen(location);
-        } else if (type == LINKS_ADAPTER) {
-            LinksFragment.imageDrag.getLocationOnScreen(location);
-        } else if (type == RECENTS_ADAPTER && RecentsFragment.imageDrag != null) {
-            RecentsFragment.imageDrag.getLocationOnScreen(location);
->>>>>>> daa9c121
         }
     }
 
