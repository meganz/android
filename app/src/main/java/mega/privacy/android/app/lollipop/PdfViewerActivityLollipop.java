--- conflicted
+++ resolved
@@ -2572,32 +2572,18 @@
 
         String result = null;
         if (uri.getScheme().equals("content")) {
-<<<<<<< HEAD
-            Cursor cursor = null;
-            try {
-                cursor = getContentResolver().query(uri, null, null, null, null);
-=======
             try (Cursor cursor = getContentResolver().query(uri, null, null, null, null)) {
->>>>>>> 13c184a4
                 if (cursor != null && cursor.moveToFirst()) {
                     result = cursor.getString(cursor.getColumnIndex(OpenableColumns.DISPLAY_NAME));
                 }
             } catch (Exception e) {
-<<<<<<< HEAD
-                logError("Exception getting pdf name", e);
-            } finally {
-                if (cursor != null) {
-                    cursor.close();
-                }
-=======
                 logWarning("Exception getting PDF file name.", e);
->>>>>>> 13c184a4
             }
         }
         if (result == null) {
             result = uri.getLastPathSegment();
         }
-        return addPdfFileExtension(result);
+        return result != null ? addPdfFileExtension(result) : null;
     }
 
     @Override
