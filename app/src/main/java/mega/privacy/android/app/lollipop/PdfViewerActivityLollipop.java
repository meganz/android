--- conflicted
+++ resolved
@@ -2566,11 +2566,7 @@
         if (result == null) {
             result = uri.getLastPathSegment();
         }
-<<<<<<< HEAD
         return result != null ? addPdfFileExtension(result) : null;
-=======
-        return addPdfFileExtension(result);
->>>>>>> c55097b0
     }
 
     @Override
