package mega.privacy.android.app.lollipop;

import android.app.ProgressDialog;
import android.content.Intent;
import android.database.Cursor;
import android.graphics.Color;
import android.graphics.PorterDuff;
import android.graphics.drawable.Drawable;
import android.net.Uri;
import android.os.AsyncTask;
import android.os.Build;
import android.os.Bundle;
import android.provider.OpenableColumns;
import android.support.design.widget.AppBarLayout;
import android.support.design.widget.Snackbar;
import android.support.v4.content.ContextCompat;
import android.support.v7.app.ActionBar;
import android.support.v7.widget.Toolbar;
import android.view.Menu;
import android.view.MenuInflater;
import android.view.MenuItem;
import android.view.View;
import android.view.Window;
import android.view.WindowManager;
import android.widget.RelativeLayout;

import com.github.barteksc.pdfviewer.PDFView;
import com.github.barteksc.pdfviewer.listener.OnLoadCompleteListener;
import com.github.barteksc.pdfviewer.listener.OnPageChangeListener;
import com.github.barteksc.pdfviewer.listener.OnPageErrorListener;
import com.github.barteksc.pdfviewer.scroll.DefaultScrollHandle;
import com.shockwave.pdfium.PdfDocument;

import java.io.BufferedInputStream;
import java.io.IOException;
import java.io.InputStream;
import java.net.HttpURLConnection;
import java.net.MalformedURLException;
import java.net.URL;
import java.util.List;

import mega.privacy.android.app.DatabaseHandler;
import mega.privacy.android.app.MegaApplication;
import mega.privacy.android.app.R;
import mega.privacy.android.app.ShareInfo;
import mega.privacy.android.app.UploadService;
import mega.privacy.android.app.UserCredentials;
import mega.privacy.android.app.lollipop.megachat.ChatSettings;
import mega.privacy.android.app.lollipop.tasks.FilePrepareTask;
import mega.privacy.android.app.utils.Constants;
import mega.privacy.android.app.utils.Util;
import nz.mega.sdk.MegaApiAndroid;
import nz.mega.sdk.MegaApiJava;
import nz.mega.sdk.MegaChatApi;
import nz.mega.sdk.MegaChatApiAndroid;
import nz.mega.sdk.MegaChatApiJava;
import nz.mega.sdk.MegaChatError;
import nz.mega.sdk.MegaChatRequest;
import nz.mega.sdk.MegaChatRequestListenerInterface;
import nz.mega.sdk.MegaError;
import nz.mega.sdk.MegaNode;
import nz.mega.sdk.MegaRequest;
import nz.mega.sdk.MegaRequestListenerInterface;
import nz.mega.sdk.MegaUser;

public class PdfViewerActivityLollipop extends PinActivityLollipop implements OnPageChangeListener, OnLoadCompleteListener, OnPageErrorListener, View.OnClickListener, MegaRequestListenerInterface, MegaChatRequestListenerInterface {

    MegaApplication app = null;
    MegaApiAndroid megaApi;
    MegaChatApiAndroid megaChatApi;

    PDFView pdfView;

    private AppBarLayout appBarLayout;
    private Toolbar tB;
    private ActionBar aB;

    private String gSession;
    UserCredentials credentials;
    private String lastEmail;
    DatabaseHandler dbH = null;
    ChatSettings chatSettings;

    Uri uri;
    String pdfFileName;
    int pageNumber = 0;
    boolean inside = false;

    public RelativeLayout uploadContainer;
    RelativeLayout pdfviewerContainer;

    ProgressDialog statusDialog;

    private MenuItem shareMenuItem;

    private List<ShareInfo> filePreparedInfos;

    @Override
    public void onCreate (Bundle savedInstanceState){
        log("onCreate");

        super.onCreate(savedInstanceState);

        Intent intent = getIntent();
        if (intent == null){
            log("intent null");
            finish();
            return;
        }

        Bundle bundle = getIntent().getExtras();
        if (bundle != null){
            inside = bundle.getBoolean("APP");
        }

        uri = intent.getData();
        if (uri == null){
            log("uri null");
            finish();
            return;
        }

        app = (MegaApplication)getApplication();
        megaApi = app.getMegaApi();
        if(megaApi==null||megaApi.getRootNode()==null){
            log("Refresh session - sdk");
            Intent intentLogin = new Intent(this, LoginActivityLollipop.class);
            intentLogin.putExtra("visibleFragment", Constants. LOGIN_FRAGMENT);
            intentLogin.setFlags(Intent.FLAG_ACTIVITY_CLEAR_TOP);
            startActivity(intentLogin);
            finish();
            return;
        }
        if(Util.isChatEnabled()){
            if (megaChatApi == null){
                megaChatApi = ((MegaApplication) getApplication()).getMegaChatApi();
            }

            if(megaChatApi==null||megaChatApi.getInitState()== MegaChatApi.INIT_ERROR){
                log("Refresh session - karere");
                Intent intentLogin = new Intent(this, LoginActivityLollipop.class);
                intentLogin.putExtra("visibleFragment", Constants. LOGIN_FRAGMENT);
                intentLogin.setFlags(Intent.FLAG_ACTIVITY_CLEAR_TOP);
                startActivity(intentLogin);
                finish();
                return;
            }
        }
        setContentView(R.layout.activity_pdfviewer);

        appBarLayout = (AppBarLayout) findViewById(R.id.app_bar_pdfviewer);

        tB = (Toolbar) findViewById(R.id.toolbar_pdf_viewer);
        if(tB==null){
            log("Tb is Null");
            return;
        }

        tB.setVisibility(View.VISIBLE);
        setSupportActionBar(tB);
        aB = getSupportActionBar();
        Drawable upArrow = getResources().getDrawable(R.drawable.ic_arrow_back_black);
        upArrow.setColorFilter(getResources().getColor(R.color.lollipop_primary_color), PorterDuff.Mode.SRC_ATOP);
        aB.setHomeAsUpIndicator(upArrow);
        aB.setHomeButtonEnabled(true);
        aB.setDisplayHomeAsUpEnabled(true);

        pdfView = (PDFView) findViewById(R.id.pdfView);

        pdfView.setBackgroundColor(Color.LTGRAY);
        pdfFileName = getFileName(uri);

        if (uri.toString().contains("http://")){
            loadStreamPDF();
        }
        else {
            loadLocalPDF();
        }

        pdfView.setOnClickListener(this);

        setTitle(pdfFileName);
        aB.setTitle(pdfFileName);

        uploadContainer = (RelativeLayout) findViewById(R.id.upload_container_layout_bottom);
        if (!inside) {
            uploadContainer.setVisibility(View.VISIBLE);
        }
        else {
            uploadContainer.setVisibility(View.GONE);
        }

        uploadContainer.setOnClickListener(new View.OnClickListener() {
            @Override
            public void onClick(View v) {
                log("onClick uploadContainer");
                checkLogin();
            }
        });
    }

    class LoadPDFStream extends AsyncTask<String, Void, InputStream> {

        @Override
        protected InputStream doInBackground(String... strings) {
            InputStream inputStream = null;

            try {
                URL url = new URL(strings[0]);
                HttpURLConnection httpURLConnection = (HttpURLConnection) url.openConnection();
                if (httpURLConnection.getResponseCode() == 200) {
                    inputStream = new BufferedInputStream( (httpURLConnection.getInputStream()));
                }
            } catch (MalformedURLException e) {
                e.printStackTrace();
                return null;
            } catch (IOException e) {
                e.printStackTrace();
                return null;
            }
            return inputStream;
        }

        @Override
        protected void onPostExecute(InputStream inputStream) {
            try {
                pdfView.fromStream(inputStream)
                        .defaultPage(pageNumber)
                        .onPageChange(PdfViewerActivityLollipop.this)
                        .enableAnnotationRendering(true)
                        .onLoad(PdfViewerActivityLollipop.this)
                        .scrollHandle(new DefaultScrollHandle(PdfViewerActivityLollipop.this))
                        .spacing(10) // in dp
                        .onPageError(PdfViewerActivityLollipop.this)
                        .load();
            } catch (Exception e) {

            }
        }
    }

    private void loadStreamPDF() {
        new LoadPDFStream().execute(uri.toString());
    }

    private void loadLocalPDF() {
        try {
            pdfView.fromUri(uri)
                    .defaultPage(pageNumber)
                    .onPageChange(this)
                    .enableAnnotationRendering(true)
                    .onLoad(this)
                    .scrollHandle(new DefaultScrollHandle(this))
                    .spacing(10) // in dp
                    .onPageError(this)
                    .load();
        } catch (Exception e) {

        }
    }

    public void checkLogin(){
        log("checkLogin");

        uploadContainer.setVisibility(View.GONE);

        dbH = DatabaseHandler.getDbHandler(this);
        credentials = dbH.getCredentials();
        //Start login process
        if (credentials == null){
            log("No credential to login");
            Util.showAlert(this, getString(R.string.alert_not_logged_in), null);
            uploadContainer.setVisibility(View.VISIBLE);
        }
        else{
            if (megaApi.getRootNode() == null) {
                if (!MegaApplication.isLoggingIn()) {

                    MegaApplication.setLoggingIn(true);
                    gSession = credentials.getSession();

                    if (Util.isChatEnabled()) {

                        log("onCreate: Chat is ENABLED");
                        if (megaChatApi == null) {
                            megaChatApi = ((MegaApplication) getApplication()).getMegaChatApi();
                        }
                        int ret = megaChatApi.init(gSession);
                        log("onCreate: result of init ---> " + ret);
                        chatSettings = dbH.getChatSettings();
                        if (ret == MegaChatApi.INIT_NO_CACHE) {
                            log("onCreate: condition ret == MegaChatApi.INIT_NO_CACHE");
                            megaApi.invalidateCache();

                        } else if (ret == MegaChatApi.INIT_ERROR) {

                            log("onCreate: condition ret == MegaChatApi.INIT_ERROR");
                            if (chatSettings == null) {

                                log("1 - onCreate: ERROR----> Switch OFF chat");
                                chatSettings = new ChatSettings(false + "", true + "", "", true + "");
                                dbH.setChatSettings(chatSettings);
                            } else {

                                log("2 - onCreate: ERROR----> Switch OFF chat");
                                dbH.setEnabledChat(false + "");
                            }
                            megaChatApi.logout(this);
                        } else {

                            log("onCreate: Chat correctly initialized");
                        }
                    }

                    log("SESSION: " + gSession);
                    megaApi.fastLogin(gSession, this);
                }
            }
            else{
                ((MegaApplication) getApplication()).sendSignalPresenceActivity();
                uploadToCloud();
            }
        }
    }

    public void uploadToCloud(){
        log("uploadToCloud");

        if (filePreparedInfos == null){

            ProgressDialog temp = null;
            try{
                temp = new ProgressDialog(this);
                temp.setMessage(getString(R.string.upload_prepare));
                temp.show();
            }
            catch(Exception e){
                return;
            }
            statusDialog = temp;

            FilePrepareTask filePrepareTask = new FilePrepareTask(this);
            filePrepareTask.execute(getIntent());

        }
        else{
            onIntentProcessed(filePreparedInfos);
        }

        if(megaApi.getRootNode()!=null){
            this.backToCloud(megaApi.getRootNode().getHandle());
        }
        else{
            log("Error on logging");
            Util.showAlert(this, getString(R.string.alert_not_logged_in), null);
            uploadContainer.setVisibility(View.VISIBLE);
        }
    }

    public void onIntentProcessed(List<ShareInfo> infos) {

        if (statusDialog != null) {
            try {
                statusDialog.dismiss();
            }
            catch(Exception ex){}
        }

        log("intent processed!");

        if (infos == null) {
            log("Error infos is NULL");
            return;
        }
        else {

            MegaNode parentNode = megaApi.getRootNode();
            for (ShareInfo info : infos) {
                Intent intent = new Intent(this, UploadService.class);
                intent.putExtra(UploadService.EXTRA_FILEPATH, info.getFileAbsolutePath());
                intent.putExtra(UploadService.EXTRA_NAME, info.getTitle());
                intent.putExtra(UploadService.EXTRA_PARENT_HASH, parentNode.getHandle());
                intent.putExtra(UploadService.EXTRA_SIZE, info.getSize());
                startService(intent);
            }
            filePreparedInfos = null;
        }
    }

    public void backToCloud(long handle){
        log("backToCloud: "+handle);
        Intent startIntent = new Intent(this, ManagerActivityLollipop.class);
        if(handle!=-1){
            startIntent.setAction(Constants.ACTION_OPEN_FOLDER);
            startIntent.putExtra("PARENT_HANDLE", handle);
        }
        startActivity(startIntent);
    }

    public  void setToolbarVisibilityShow () {
        log("setToolbarVisibilityShow");
        aB.show();
        if(tB != null) {
            tB.animate().translationY(0).setDuration(200L).start();
            uploadContainer.animate().translationY(0).setDuration(200L).start();
        }
    }

    public void setToolbarVisibilityHide () {
        log("setToolbarVisibilityHide");
<<<<<<< HEAD
        if(tB != null) {
            tB.animate().translationY(-220).setDuration(200L).withEndAction(new Runnable() {
=======

        tB.animate().translationY(-tB.getBottom()).setDuration(200L).withEndAction(new Runnable() {
            @Override
            public void run() {
                aB.hide();
            }
        }).start();
        uploadContainer.animate().translationY(220).setDuration(200L).start();
    }

    public void setToolbarVisibility (){
        log("setToolbarVisibility");
        if (aB.isShowing()) {
            //aB.hide();
            tB.animate().translationY(-tB.getBottom()).setDuration(200L).withEndAction(new Runnable() {
>>>>>>> 88f82d2d
                @Override
                public void run() {
                    aB.hide();
                }
            }).start();
            uploadContainer.animate().translationY(220).setDuration(200L).start();
        }
        else {
            aB.hide();
        }
    }

    public void setToolbarVisibility (){
        if (aB != null && aB.isShowing()) {
            setToolbarVisibilityHide();
        } else if (aB != null && !aB.isShowing()){
            setToolbarVisibilityShow();
        }
    }

    @Override
    public boolean onCreateOptionsMenu(Menu menu) {
        log("onCreateOptionsMenu");

        MenuInflater inflater = getMenuInflater();
        inflater.inflate(R.menu.activity_pdfviewer, menu);

        shareMenuItem = menu.findItem(R.id.pdfviewer_share);

        Drawable share = getResources().getDrawable(R.drawable.ic_social_share_white);
        share.setColorFilter(getResources().getColor(R.color.lollipop_primary_color), PorterDuff.Mode.SRC_ATOP);

        shareMenuItem.setIcon(share);

        return super.onCreateOptionsMenu(menu);
    }

    @Override
    public boolean onOptionsItemSelected(MenuItem item) {
        log("onOptionsItemSelected");
        ((MegaApplication) getApplication()).sendSignalPresenceActivity();

        int id = item.getItemId();
        switch(id) {
            case android.R.id.home: {
                onBackPressed();
                break;
            }
            case R.id.pdfviewer_share: {
                intentToSendFile(uri);
                break;
            }
        }
        return super.onOptionsItemSelected(item);
    }

    public void intentToSendFile(Uri uri){
        log("intentToSendFile");

        if(uri!=null){
            Intent share = new Intent(android.content.Intent.ACTION_SEND);
            share.setType("application/pdf");

            if (Build.VERSION.SDK_INT >= Build.VERSION_CODES.N) {
                log("Use provider to share");
                share.putExtra(Intent.EXTRA_STREAM, Uri.parse(uri.toString()));
                share.addFlags(Intent.FLAG_GRANT_READ_URI_PERMISSION);
            }
            else{
                share.putExtra(Intent.EXTRA_STREAM, uri);
            }
            startActivity(Intent.createChooser(share, getString(R.string.context_share_image)));
        }
        else{
            pdfviewerContainer = (RelativeLayout) findViewById(R.id.pdf_viewer_container);
            Snackbar.make(pdfviewerContainer, getString(R.string.pdf_viewer_not_download), Snackbar.LENGTH_LONG).show();
        }
    }

    @Override
    public void onPageChanged(int page, int pageCount) {
        pageNumber = page;
        setTitle(String.format("%s %s / %s", pdfFileName, page + 1, pageCount));
    }

    @Override
    public void onPageError(int page, Throwable t) {
        log("Cannot load page " + page);
    }

    @Override
    public void loadComplete(int nbPages) {
        PdfDocument.Meta meta = pdfView.getDocumentMeta();
        log("title = " + meta.getTitle());
        log("author = " + meta.getAuthor());
        log("subject = " + meta.getSubject());
        log("keywords = " + meta.getKeywords());
        log("creator = " + meta.getCreator());
        log("producer = " + meta.getProducer());
        log("creationDate = " + meta.getCreationDate());
        log("modDate = " + meta.getModDate());

        printBookmarksTree(pdfView.getTableOfContents(), "-");
    }

    public void printBookmarksTree(List<PdfDocument.Bookmark> tree, String sep) {
        for (PdfDocument.Bookmark b : tree) {

            log(String.format("%s %s, p %d", sep, b.getTitle(), b.getPageIdx()));

            if (b.hasChildren()) {
                printBookmarksTree(b.getChildren(), sep + "-");
            }
        }
    }

    public String getFileName(Uri uri) {
        String result = null;
        if (uri.getScheme().equals("content")) {
            Cursor cursor = getContentResolver().query(uri, null, null, null, null);
            try {
                if (cursor != null && cursor.moveToFirst()) {
                    result = cursor.getString(cursor.getColumnIndex(OpenableColumns.DISPLAY_NAME));
                }
            } finally {
                if (cursor != null) {
                    cursor.close();
                }
            }
        }
        if (result == null) {
            result = uri.getLastPathSegment();
        }
        return result;
    }

    public static void log(String log) {
        Util.log("PdfViewerActivityLollipop", log);
    }

    @Override
    public void onClick(View v) {
        log("onClick");
        setToolbarVisibility();
    }

    @Override
    public void onRequestStart(MegaApiJava api, MegaRequest request) {

    }

    @Override
    public void onRequestUpdate(MegaApiJava api, MegaRequest request) {

    }

    @Override
    public void onRequestFinish(MegaApiJava api, MegaRequest request, MegaError e) {
        log("onRequestFinish");
        if (request.getType() == MegaRequest.TYPE_LOGIN){

            if (e.getErrorCode() != MegaError.API_OK) {

                MegaApplication.setLoggingIn(false);

                DatabaseHandler dbH = DatabaseHandler.getDbHandler(getApplicationContext());
                dbH.clearCredentials();
                if (dbH.getPreferences() != null){
                    dbH.clearPreferences();
                    dbH.setFirstTime(false);
                }
            }
            else{
                //LOGIN OK

                gSession = megaApi.dumpSession();
                credentials = new UserCredentials(lastEmail, gSession, "", "", "");

                DatabaseHandler dbH = DatabaseHandler.getDbHandler(getApplicationContext());
                dbH.clearCredentials();

                log("Logged in: " + gSession);

                megaApi.fetchNodes(this);
            }
        }
        else if (request.getType() == MegaRequest.TYPE_FETCH_NODES){

            if (e.getErrorCode() == MegaError.API_OK){

                if (Build.VERSION.SDK_INT >= Build.VERSION_CODES.LOLLIPOP) {
                    Window window = this.getWindow();
                    window.addFlags(WindowManager.LayoutParams.FLAG_DRAWS_SYSTEM_BAR_BACKGROUNDS);
                    window.clearFlags(WindowManager.LayoutParams.FLAG_TRANSLUCENT_STATUS);
                    window.setStatusBarColor(ContextCompat.getColor(this, R.color.lollipop_dark_primary_color));

                }
                DatabaseHandler dbH = DatabaseHandler.getDbHandler(getApplicationContext());

                gSession = megaApi.dumpSession();
                MegaUser myUser = megaApi.getMyUser();
                String myUserHandle = "";
                if(myUser!=null){
                    lastEmail = megaApi.getMyUser().getEmail();
                    myUserHandle = megaApi.getMyUser().getHandle()+"";
                }

                credentials = new UserCredentials(lastEmail, gSession, "", "", myUserHandle);

                dbH.saveCredentials(credentials);

                chatSettings = dbH.getChatSettings();
                if(chatSettings!=null) {

                    boolean chatEnabled = Boolean.parseBoolean(chatSettings.getEnabled());
                    if(chatEnabled){

                        log("Chat enabled-->connect");
                        megaChatApi.connect(this);
                        MegaApplication.setLoggingIn(false);
                        uploadToCloud();
                    }
                    else{

                        log("Chat NOT enabled - readyToManager");
                        MegaApplication.setLoggingIn(false);
                        uploadToCloud();
                    }
                }
                else{
                    log("chatSettings NULL - readyToManager");
                    MegaApplication.setLoggingIn(false);
                    uploadToCloud();
                }
            }
        }
    }

    @Override
    public void onRequestTemporaryError(MegaApiJava api, MegaRequest request, MegaError e) {

    }

    @Override
    public void onRequestStart(MegaChatApiJava api, MegaChatRequest request) {

    }

    @Override
    public void onRequestUpdate(MegaChatApiJava api, MegaChatRequest request) {

    }

    @Override
    public void onRequestFinish(MegaChatApiJava api, MegaChatRequest request, MegaChatError e) {
        log("onRequestFinish - MegaChatApi");

        if (request.getType() == MegaChatRequest.TYPE_CONNECT){
            MegaApplication.setLoggingIn(false);
            if(e.getErrorCode()==MegaChatError.ERROR_OK){
                log("Connected to chat!");
            }
            else{
                log("ERROR WHEN CONNECTING " + e.getErrorString());
            }
        }
    }

    @Override
    public void onRequestTemporaryError(MegaChatApiJava api, MegaChatRequest request, MegaChatError e) {

    }
}<|MERGE_RESOLUTION|>--- conflicted
+++ resolved
@@ -408,26 +408,8 @@
 
     public void setToolbarVisibilityHide () {
         log("setToolbarVisibilityHide");
-<<<<<<< HEAD
         if(tB != null) {
             tB.animate().translationY(-220).setDuration(200L).withEndAction(new Runnable() {
-=======
-
-        tB.animate().translationY(-tB.getBottom()).setDuration(200L).withEndAction(new Runnable() {
-            @Override
-            public void run() {
-                aB.hide();
-            }
-        }).start();
-        uploadContainer.animate().translationY(220).setDuration(200L).start();
-    }
-
-    public void setToolbarVisibility (){
-        log("setToolbarVisibility");
-        if (aB.isShowing()) {
-            //aB.hide();
-            tB.animate().translationY(-tB.getBottom()).setDuration(200L).withEndAction(new Runnable() {
->>>>>>> 88f82d2d
                 @Override
                 public void run() {
                     aB.hide();
