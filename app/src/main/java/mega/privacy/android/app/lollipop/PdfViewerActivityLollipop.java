package mega.privacy.android.app.lollipop;

import android.Manifest;
import android.app.ActivityManager;
import android.app.Dialog;
import android.app.ProgressDialog;
import android.content.Context;
import android.content.DialogInterface;
import android.content.Intent;
import android.content.pm.PackageManager;
import android.content.res.Configuration;
import android.database.Cursor;
import android.graphics.Color;
import android.graphics.PorterDuff;
import android.net.Uri;
import android.os.AsyncTask;
import android.os.Build;
import android.os.Bundle;
import android.os.Environment;
import android.os.Handler;
import android.os.StatFs;
import android.os.StrictMode;
import android.provider.OpenableColumns;
import android.support.design.widget.Snackbar;
import android.support.v4.app.ActivityCompat;
import android.support.v4.content.ContextCompat;
import android.support.v4.content.FileProvider;
import android.support.v7.app.ActionBar;
import android.support.v7.app.AlertDialog;
import android.support.v7.widget.Toolbar;
import android.text.Editable;
import android.text.TextWatcher;
import android.util.DisplayMetrics;
import android.util.TypedValue;
import android.view.Display;
import android.view.KeyEvent;
import android.view.LayoutInflater;
import android.view.Menu;
import android.view.MenuInflater;
import android.view.MenuItem;
import android.view.View;
import android.view.ViewGroup;
import android.view.ViewTreeObserver;
import android.view.Window;
import android.view.WindowManager;
import android.view.animation.DecelerateInterpolator;
import android.view.inputmethod.EditorInfo;
import android.view.inputmethod.InputMethodManager;
import android.widget.Button;
import android.widget.CheckBox;
import android.widget.ImageView;
import android.widget.LinearLayout;
import android.widget.ProgressBar;
import android.widget.RelativeLayout;
import android.widget.TextView;
import android.widget.Toast;

import com.github.barteksc.pdfviewer.PDFView;
import com.github.barteksc.pdfviewer.listener.OnLoadCompleteListener;
import com.github.barteksc.pdfviewer.listener.OnPageChangeListener;
import com.github.barteksc.pdfviewer.listener.OnPageErrorListener;
import com.github.barteksc.pdfviewer.scroll.DefaultScrollHandle;
import com.shockwave.pdfium.PdfDocument;
import com.shockwave.pdfium.util.SizeF;

import java.io.BufferedInputStream;
import java.io.File;
import java.io.IOException;
import java.io.InputStream;
import java.net.HttpURLConnection;
import java.net.MalformedURLException;
import java.net.URL;
import java.util.ArrayList;
import java.util.HashMap;
import java.util.List;
import java.util.Map;
import java.util.regex.Matcher;
import java.util.regex.Pattern;

import mega.privacy.android.app.DatabaseHandler;
import mega.privacy.android.app.DownloadService;
import mega.privacy.android.app.MegaApplication;
import mega.privacy.android.app.MegaPreferences;
import mega.privacy.android.app.MimeTypeList;
import mega.privacy.android.app.MimeTypeThumbnail;
import mega.privacy.android.app.R;
import mega.privacy.android.app.ShareInfo;
import mega.privacy.android.app.UploadService;
import mega.privacy.android.app.UserCredentials;
import mega.privacy.android.app.components.EditTextCursorWatcher;
import mega.privacy.android.app.lollipop.controllers.ChatController;
import mega.privacy.android.app.lollipop.controllers.NodeController;
import mega.privacy.android.app.lollipop.managerSections.FileBrowserFragmentLollipop;
import mega.privacy.android.app.lollipop.managerSections.InboxFragmentLollipop;
import mega.privacy.android.app.lollipop.managerSections.IncomingSharesFragmentLollipop;
import mega.privacy.android.app.lollipop.managerSections.OfflineFragmentLollipop;
import mega.privacy.android.app.lollipop.managerSections.OutgoingSharesFragmentLollipop;
import mega.privacy.android.app.lollipop.managerSections.RubbishBinFragmentLollipop;
import mega.privacy.android.app.lollipop.managerSections.SearchFragmentLollipop;
import mega.privacy.android.app.lollipop.megachat.ChatSettings;
import mega.privacy.android.app.snackbarListeners.SnackbarNavigateOption;
import mega.privacy.android.app.utils.Constants;
import mega.privacy.android.app.utils.Util;
import nz.mega.sdk.MegaApiAndroid;
import nz.mega.sdk.MegaApiJava;
import nz.mega.sdk.MegaChatApi;
import nz.mega.sdk.MegaChatApiAndroid;
import nz.mega.sdk.MegaChatApiJava;
import nz.mega.sdk.MegaChatError;
import nz.mega.sdk.MegaChatListItem;
import nz.mega.sdk.MegaChatMessage;
import nz.mega.sdk.MegaChatRequest;
import nz.mega.sdk.MegaChatRequestListenerInterface;
import nz.mega.sdk.MegaContactRequest;
import nz.mega.sdk.MegaError;
import nz.mega.sdk.MegaEvent;
import nz.mega.sdk.MegaGlobalListenerInterface;
import nz.mega.sdk.MegaNode;
import nz.mega.sdk.MegaRequest;
import nz.mega.sdk.MegaRequestListenerInterface;
import nz.mega.sdk.MegaShare;
import nz.mega.sdk.MegaTransfer;
import nz.mega.sdk.MegaTransferListenerInterface;
import nz.mega.sdk.MegaUser;

import static mega.privacy.android.app.lollipop.FileInfoActivityLollipop.TYPE_EXPORT_REMOVE;

public class PdfViewerActivityLollipop extends PinActivityLollipop implements MegaGlobalListenerInterface, OnPageChangeListener, OnLoadCompleteListener, OnPageErrorListener, MegaRequestListenerInterface, MegaChatRequestListenerInterface, MegaTransferListenerInterface{

    int[] screenPosition;
    int mLeftDelta;
    int mTopDelta;
    float mWidthScale;
    float mHeightScale;
    int screenWidth;
    int screenHeight;

    static PdfViewerActivityLollipop pdfViewerActivityLollipop;

    MegaApplication app = null;
    MegaApiAndroid megaApi;
    MegaChatApiAndroid megaChatApi;
    MegaPreferences prefs = null;

    private AlertDialog alertDialogTransferOverquota;
    public ProgressBar progressBar;

    public static boolean loading = true;
    boolean transferOverquota = false;

    PDFView pdfView;

    Toolbar tB;
    public ActionBar aB;
    private String gSession;
    UserCredentials credentials;
    private String lastEmail;
    DatabaseHandler dbH = null;
    ChatSettings chatSettings;
    boolean isUrl;
    DefaultScrollHandle defaultScrollHandle;

    Uri uri;
    String pdfFileName;
    boolean inside = false;
    long handle = -1;
    boolean isFolderLink = false;
    private int currentPage;
    private int type;
    private boolean isOffLine = false;
    int countChat = 0;
    int errorSent = 0;
    int successSent = 0;

    public RelativeLayout uploadContainer;
    RelativeLayout pdfviewerContainer;

    ProgressDialog statusDialog;

    private MenuItem shareMenuItem;
    private MenuItem downloadMenuItem;
    private MenuItem propertiesMenuItem;
    private MenuItem chatMenuItem;
    private MenuItem getlinkMenuItem;
    private MenuItem renameMenuItem;
    private MenuItem moveMenuItem;
    private MenuItem copyMenuItem;
    private MenuItem moveToTrashMenuItem;
    private MenuItem removeMenuItem;
    private MenuItem removelinkMenuItem;
    private MenuItem importMenuItem;
    private MenuItem saveForOfflineMenuItem;
    private MenuItem chatRemoveMenuItem;

    private List<ShareInfo> filePreparedInfos;
    ArrayList<Long> handleListM = new ArrayList<Long>();

    static int TYPE_UPLOAD = 0;
    static int TYPE_DOWNLOAD = 1;

    private String downloadLocationDefaultPath = "";
    private boolean renamed = false;
    private String path;
    private String pathNavigation;

    NodeController nC;
    private android.support.v7.app.AlertDialog downloadConfirmationDialog;
    private DisplayMetrics outMetrics;

    private RelativeLayout bottomLayout;
    private TextView fileNameTextView;
    int typeExport = -1;
    private Handler handler;
    private AlertDialog renameDialog;
    String regex = "[*|\\?:\"<>\\\\\\\\/]";
    boolean moveToRubbish = false;
    ProgressDialog moveToTrashStatusDialog;
    private boolean fromShared = false;

    private TextView actualPage;
    private TextView totalPages;
    private RelativeLayout pageNumber;

    boolean toolbarVisible = true;
    boolean fromChat = false;
    boolean isDeleteDialogShow = false;
    boolean fromDownload = false;

    ChatController chatC;
    private long msgId = -1;
    private long chatId = -1;
    MegaNode nodeChat;
    MegaChatMessage msgChat;

    boolean notChangePage = false;
    MegaNode currentDocument;

    @Override
    public void onCreate (Bundle savedInstanceState){
        log("onCreate");

        super.onCreate(savedInstanceState);

        pdfViewerActivityLollipop = this;

        final Intent intent = getIntent();
        if (intent == null){
            log("intent null");
            finish();
            return;
        }
        handler = new Handler();
        if (savedInstanceState != null) {
            log("saveInstanceState");
            currentPage = savedInstanceState.getInt("currentPage");
            handle = savedInstanceState.getLong("HANDLE");
            pdfFileName = savedInstanceState.getString("pdfFileName");
            uri = Uri.parse(savedInstanceState.getString("uri"));
            renamed = savedInstanceState.getBoolean("renamed");
            isDeleteDialogShow = savedInstanceState.getBoolean("isDeleteDialogShow", false);
            toolbarVisible = savedInstanceState.getBoolean("toolbarVisible", toolbarVisible);
        }
        else {
<<<<<<< HEAD
            currentPage = 1;
            accountType = intent.getIntExtra("typeAccount", MegaAccountDetails.ACCOUNT_TYPE_FREE);
=======
            currentPage = 0;
>>>>>>> e17834fb
            isDeleteDialogShow = false;
            handle = intent.getLongExtra("HANDLE", -1);
            uri = intent.getData();
            log("URI pdf: "+uri);
            if (uri == null){
                log("uri null");
                finish();
                return;
            }
        }
        fromDownload = intent.getBooleanExtra("fromDownloadService", false);
        fromShared = intent.getBooleanExtra("fromShared", false);
        inside = intent.getBooleanExtra("inside", false);
//        handle = intent.getLongExtra("HANDLE", -1);
        isFolderLink = intent.getBooleanExtra("isFolderLink", false);
        type = intent.getIntExtra("adapterType", 0);
        path = intent.getStringExtra("path");

//        if (!renamed){
//            uri = intent.getData();
//            log("URI pdf: "+uri);
//            if (uri == null){
//                log("uri null");
//                finish();
//                return;
//            }
//        }

        if (type == Constants.OFFLINE_ADAPTER){
            isOffLine = true;
            pathNavigation = intent.getStringExtra("pathNavigation");
        }
        else if (type == Constants.FILE_LINK_ADAPTER) {
            String serialize = intent.getStringExtra(Constants.EXTRA_SERIALIZE_STRING);
            if(serialize!=null) {
                currentDocument = MegaNode.unserialize(serialize);
                if (currentDocument != null) {
                    log("currentDocument NOT NULL");
                }
                else {
                    log("currentDocument is NULL");
                }
            }
            isOffLine = false;
            fromChat = false;
        }
        else {
            isOffLine = false;
            pathNavigation = null;
            if (type == Constants.FROM_CHAT){
                fromChat = true;
                chatC = new ChatController(this);
                msgId = intent.getLongExtra("msgId", -1);
                chatId = intent.getLongExtra("chatId", -1);
            }
            else {
                fromChat = false;
            }
        }

        Display display = getWindowManager().getDefaultDisplay();
        outMetrics = new DisplayMetrics ();
        display.getMetrics(outMetrics);
        screenHeight = outMetrics.heightPixels;
        screenWidth = outMetrics.widthPixels;

        setContentView(R.layout.activity_pdfviewer);

        if (Build.VERSION.SDK_INT >= 26) {
            StrictMode.VmPolicy.Builder builder = new StrictMode.VmPolicy.Builder();
            StrictMode.setVmPolicy(builder.build());
        }
        if (!isOffLine) {
            app = (MegaApplication) getApplication();
            if (isFolderLink){
                megaApi = app.getMegaApiFolder();
            }
            else {
                megaApi = app.getMegaApi();
            }

            if (Util.isChatEnabled()) {
                megaChatApi = app.getMegaChatApi();
                if (megaChatApi != null) {
                    if (msgId != -1 && chatId != -1) {
                        msgChat = megaChatApi.getMessage(chatId, msgId);
                        if (msgChat != null) {
                            nodeChat = msgChat.getMegaNodeList().get(0);
                            if (isDeleteDialogShow) {
                                showConfirmationDeleteNode(chatId, msgChat);
                            }
                        }
                    } else {
                        log("msgId or chatId null");
                    }
                }
            }

            log("Add transfer listener");
            megaApi.addTransferListener(this);
            megaApi.addGlobalListener(this);

            if (savedInstanceState != null && uri.toString().contains("http://")){
                if (megaApi.httpServerIsRunning() == 0) {
                    megaApi.httpServerStart();
                }

                ActivityManager.MemoryInfo mi = new ActivityManager.MemoryInfo();
                ActivityManager activityManager = (ActivityManager) getSystemService(Context.ACTIVITY_SERVICE);
                activityManager.getMemoryInfo(mi);

                if(mi.totalMem>Constants.BUFFER_COMP){
                    log("Total mem: "+mi.totalMem+" allocate 32 MB");
                    megaApi.httpServerSetMaxBufferSize(Constants.MAX_BUFFER_32MB);
                }
                else{
                    log("Total mem: "+mi.totalMem+" allocate 16 MB");
                    megaApi.httpServerSetMaxBufferSize(Constants.MAX_BUFFER_16MB);
                }

                if (savedInstanceState != null && uri.toString().contains("http://")){
                    MegaNode node = null;
                    if (fromChat) {
                        node = nodeChat;
                    }
                    else if (type == Constants.FILE_LINK_ADAPTER) {
                        node = currentDocument;
                    }
                    else {
                        node = megaApi.getNodeByHandle(handle);
                    }
                    if (node != null){
                        uri = Uri.parse(megaApi.httpServerGetLocalLink(node));
                    }
                    else {
                        showSnackbar(getString(R.string.error_streaming));
                    }
                }
            }

            log("Overquota delay: "+megaApi.getBandwidthOverquotaDelay());
            if(megaApi.getBandwidthOverquotaDelay()>0){
                if(alertDialogTransferOverquota==null){
                    showTransferOverquotaDialog();
                }
                else {
                    if (!(alertDialogTransferOverquota.isShowing())) {
                        showTransferOverquotaDialog();
                    }
                }
            }
        }

//        if(megaApi==null||megaApi.getRootNode()==null){
//            log("Refresh session - sdk");
//            Intent intentLogin = new Intent(this, LoginActivityLollipop.class);
//            intentLogin.putExtra("visibleFragment", Constants. LOGIN_FRAGMENT);
//            intentLogin.setFlags(Intent.FLAG_ACTIVITY_CLEAR_TOP);
//            startActivity(intentLogin);
//            finish();
//            return;
//        }
//
//        if(Util.isChatEnabled()){
//            if (megaChatApi == null){
//                megaChatApi = ((MegaApplication) getApplication()).getMegaChatApi();
//            }
//
//            if(megaChatApi==null||megaChatApi.getInitState()== MegaChatApi.INIT_ERROR){
//                log("Refresh session - karere");
//                Intent intentLogin = new Intent(this, LoginActivityLollipop.class);
//                intentLogin.putExtra("visibleFragment", Constants. LOGIN_FRAGMENT);
//                intentLogin.setFlags(Intent.FLAG_ACTIVITY_CLEAR_TOP);
//                startActivity(intentLogin);
//                finish();
//                return;
//            }
//        }

        tB = (Toolbar) findViewById(R.id.toolbar_pdf_viewer);
        if(tB==null){
            log("Tb is Null");
            return;
        }

        tB.setVisibility(View.VISIBLE);
        setSupportActionBar(tB);
        aB = getSupportActionBar();
        aB.setHomeAsUpIndicator(R.drawable.ic_arrow_back_white);
        aB.setHomeButtonEnabled(true);
        aB.setDisplayHomeAsUpEnabled(true);

        if (Build.VERSION.SDK_INT >= Build.VERSION_CODES.LOLLIPOP) {
            Window window = this.getWindow();
            window.addFlags(WindowManager.LayoutParams.FLAG_DRAWS_SYSTEM_BAR_BACKGROUNDS);
            window.clearFlags(WindowManager.LayoutParams.FLAG_TRANSLUCENT_STATUS);
            window.setStatusBarColor(ContextCompat.getColor(this, R.color.black));
        }
        if (Build.VERSION.SDK_INT <= Build.VERSION_CODES.GINGERBREAD){
            requestWindowFeature(Window.FEATURE_NO_TITLE);
            this.getWindow().setFlags(WindowManager.LayoutParams.FLAG_FULLSCREEN, WindowManager.LayoutParams.FLAG_FULLSCREEN);
        }

        bottomLayout = (RelativeLayout) findViewById(R.id.pdf_viewer_layout_bottom);
        fileNameTextView = (TextView) findViewById(R.id.pdf_viewer_file_name);
        actualPage = (TextView) findViewById(R.id.pdf_viewer_actual_page_number);
        actualPage.setText(""+currentPage);
        totalPages = (TextView) findViewById(R.id.pdf_viewer_total_page_number);
        pageNumber = (RelativeLayout) findViewById(R.id.pdf_viewer_page_number);
        progressBar = (ProgressBar) findViewById(R.id.pdf_viewer_progress_bar);

        pdfView = (PDFView) findViewById(R.id.pdfView);

        pdfView.setBackgroundColor(Color.LTGRAY);
        pdfFileName = getFileName(uri);
        defaultScrollHandle = new DefaultScrollHandle(PdfViewerActivityLollipop.this);

        loading = true;
        if (uri.toString().contains("http://")){
            isUrl = true;
            loadStreamPDF();
        }
        else {
            isUrl = false;
            loadLocalPDF();
        }

        setTitle(pdfFileName);

        if(getResources().getConfiguration().orientation == Configuration.ORIENTATION_LANDSCAPE){
            fileNameTextView.setMaxWidth(Util.scaleWidthPx(300, outMetrics));
        }
        else{
            fileNameTextView.setMaxWidth(Util.scaleWidthPx(300, outMetrics));
        }

        fileNameTextView.setText(pdfFileName);

        uploadContainer = (RelativeLayout) findViewById(R.id.upload_container_layout_bottom);
        if (!inside) {
            aB.setTitle(pdfFileName);
            uploadContainer.setVisibility(View.VISIBLE);
            bottomLayout.setVisibility(View.GONE);
            pageNumber.animate().translationY(-150).start();
        }
        else {
            aB.setTitle(" ");
            uploadContainer.setVisibility(View.GONE);
            bottomLayout.setVisibility(View.VISIBLE);
            pageNumber.animate().translationY(-100).start();
        }

        uploadContainer.setOnClickListener(new View.OnClickListener() {
            @Override
            public void onClick(View v) {
                log("onClick uploadContainer");
                Intent intent1 = new Intent(PdfViewerActivityLollipop.this, FileExplorerActivityLollipop.class);
                intent1.setAction(FileExplorerActivityLollipop.ACTION_UPLOAD_TO_CLOUD);
                intent1.addFlags(Intent.FLAG_GRANT_READ_URI_PERMISSION);
                intent1.setDataAndType(uri, "application/pdf");
                startActivity(intent1);
                finish();
            }
        });

        pdfviewerContainer = (RelativeLayout) findViewById(R.id.pdf_viewer_container);

        if (!toolbarVisible) {
            setToolbarVisibilityHide(0L);
        }

        if (savedInstanceState == null){
            ViewTreeObserver observer = pdfView.getViewTreeObserver();
            observer.addOnPreDrawListener(new ViewTreeObserver.OnPreDrawListener() {
                @Override
                public boolean onPreDraw() {

                    pdfView.getViewTreeObserver().removeOnPreDrawListener(this);
                    int[] location = new int[2];
                    pdfView.getLocationOnScreen(location);
                    int[] getlocation = new int[2];
                    getLocationOnScreen(getlocation);
                    screenPosition = getIntent().getIntArrayExtra("screenPosition");
                    if (screenPosition != null){
                        mLeftDelta = getlocation[0] - location[0];
                        mTopDelta = getlocation[1] - location[1];

                        mWidthScale = (float) screenPosition[2] / pdfView.getWidth();
                        mHeightScale = (float) screenPosition[3] / pdfView.getHeight();
                    }
                    else {
                        mLeftDelta = (screenWidth/2) - location[0];
                        mTopDelta = (screenHeight/2) - location[1];

                        mWidthScale = (float) (screenWidth/4) / pdfView.getWidth();
                        mHeightScale = (float) (screenHeight/4) / pdfView.getHeight();
                    }
                    log("mLeftDelta: "+mLeftDelta+" mTopDelta: "+mTopDelta+" mWidthScale: "+mWidthScale+" mHeightScale: "+mHeightScale);
                    runEnterAnimation();

                    return true;
                }
            });
        }
    }

    public void runEnterAnimation() {
        final long duration = 400;
        if (aB != null && aB.isShowing()) {
            if(tB != null) {
                tB.animate().translationY(-220).setDuration(0)
                        .withEndAction(new Runnable() {
                            @Override
                            public void run() {
                                aB.hide();
                            }
                        }).start();
                getWindow().addFlags(WindowManager.LayoutParams.FLAG_FULLSCREEN);
                bottomLayout.animate().translationY(220).setDuration(0).start();
                uploadContainer.animate().translationY(220).setDuration(0).start();
                pageNumber.animate().translationY(0).setDuration(0).start();
            } else {
                aB.hide();
            }
        }
        pageNumber.animate().translationY(0).start();

        pdfView.setPivotX(0);
        pdfView.setPivotY(0);
        pdfView.setScaleX(mWidthScale);
        pdfView.setScaleY(mHeightScale);
        pdfView.setTranslationX(mLeftDelta);
        pdfView.setTranslationY(mTopDelta);

        pdfView.animate().setDuration(duration).scaleX(1).scaleY(1).translationX(0).translationY(0).setInterpolator(new DecelerateInterpolator()).withEndAction(new Runnable() {
            @Override
            public void run() {
                setToolbarVisibilityShow();
            }
        });
    }

    void getLocationOnScreen(int[] location){
        if (type == Constants.RUBBISH_BIN_ADAPTER){
            RubbishBinFragmentLollipop.imageDrag.getLocationOnScreen(location);
        }
        else if (type == Constants.INBOX_ADAPTER){
            InboxFragmentLollipop.imageDrag.getLocationOnScreen(location);
        }
        else if (type == Constants.INCOMING_SHARES_ADAPTER){
            IncomingSharesFragmentLollipop.imageDrag.getLocationOnScreen(location);
        }
        else if (type == Constants.OUTGOING_SHARES_ADAPTER){
            OutgoingSharesFragmentLollipop.imageDrag.getLocationOnScreen(location);
        }
        else if (type == Constants.CONTACT_FILE_ADAPTER){
            ContactFileListFragmentLollipop.imageDrag.getLocationOnScreen(location);
        }
        else if (type == Constants.FOLDER_LINK_ADAPTER){
            FolderLinkActivityLollipop.imageDrag.getLocationOnScreen(location);
        }
        else if (type == Constants.SEARCH_ADAPTER){
            SearchFragmentLollipop.imageDrag.getLocationOnScreen(location);
        }
        else if (type == Constants.FILE_BROWSER_ADAPTER){
            FileBrowserFragmentLollipop.imageDrag.getLocationOnScreen(location);
        }
        else if (type == Constants.OFFLINE_ADAPTER){
            OfflineFragmentLollipop.imageDrag.getLocationOnScreen(location);
        }
    }

    @Override
    protected void onNewIntent(Intent intent) {
        super.onNewIntent(intent);
        log("onNewIntent");

        if (intent == null){
            log("intent null");
            finish();
            return;
        }
        pdfViewerActivityLollipop = this;

        handler = new Handler();
        if (intent.getBooleanExtra("inside", false)){
            setIntent(intent);
            if (!intent.getBooleanExtra("isUrl", true)){
                isUrl = false;
                uri = intent.getData();
                supportInvalidateOptionsMenu();
            }
        }
        else {

            type = intent.getIntExtra("adapterType", 0);
            path = intent.getStringExtra("path");
            currentPage = 1;
            inside = false;
            if (type == Constants.OFFLINE_ADAPTER){
                isOffLine = true;
                pathNavigation = intent.getStringExtra("pathNavigation");
            }
            else {
                isOffLine = false;
                pathNavigation = null;
                if (type == Constants.FROM_CHAT){
                    fromChat = true;
                    chatC = new ChatController(this);
                    msgId = intent.getLongExtra("msgId", -1);
                    chatId = intent.getLongExtra("chatId", -1);
                }
                else {
                    fromChat = false;
                }
            }
            handle = getIntent().getLongExtra("HANDLE", -1);

            uri = intent.getData();
            if (uri == null){
                log("uri null");
                finish();
                return;
            }
            Intent newIntent = new Intent();
            newIntent.setDataAndType(uri, "application/pdf");
            newIntent.setAction(Constants.ACTION_OPEN_FOLDER);
            setIntent(newIntent);
            Display display = getWindowManager().getDefaultDisplay();
            outMetrics = new DisplayMetrics ();
            display.getMetrics(outMetrics);
            screenHeight = outMetrics.heightPixels;
            screenWidth = outMetrics.widthPixels;

            setContentView(R.layout.activity_pdfviewer);

            if (!isOffLine){
                app = (MegaApplication)getApplication();
                if (isFolderLink){
                    megaApi = app.getMegaApiFolder();
                }
                else {
                    megaApi = app.getMegaApi();
                }

                if(Util.isChatEnabled()){
                    megaChatApi = app.getMegaChatApi();
                    if (megaChatApi != null){
                        if (msgId != -1 && chatId != -1){
                            msgChat = megaChatApi.getMessage(chatId, msgId);
                            if (msgChat != null){
                                nodeChat = msgChat.getMegaNodeList().get(0);
                            }
                        }
                        else {
                            log("msgId or chatId null");
                        }
                    }
                }

                log("Add transfer listener");
                megaApi.addTransferListener(this);
                megaApi.addGlobalListener(this);

                log("Overquota delay: "+megaApi.getBandwidthOverquotaDelay());
                if(megaApi.getBandwidthOverquotaDelay()>0){
                    if(alertDialogTransferOverquota==null){
                        showTransferOverquotaDialog();
                    }
                    else {
                        if (!(alertDialogTransferOverquota.isShowing())) {
                            showTransferOverquotaDialog();
                        }
                    }
                }
            }

            tB = (Toolbar) findViewById(R.id.toolbar_pdf_viewer);
            if(tB==null){
                log("Tb is Null");
                return;
            }

            tB.setVisibility(View.VISIBLE);
            setSupportActionBar(tB);
            aB = getSupportActionBar();
            aB.setHomeAsUpIndicator(R.drawable.ic_arrow_back_white);
            aB.setHomeButtonEnabled(true);
            aB.setDisplayHomeAsUpEnabled(true);

            if (Build.VERSION.SDK_INT >= Build.VERSION_CODES.LOLLIPOP) {
                Window window = this.getWindow();
                window.addFlags(WindowManager.LayoutParams.FLAG_DRAWS_SYSTEM_BAR_BACKGROUNDS);
                window.clearFlags(WindowManager.LayoutParams.FLAG_TRANSLUCENT_STATUS);
                window.setStatusBarColor(ContextCompat.getColor(this, R.color.black));
            }
            if (Build.VERSION.SDK_INT <= Build.VERSION_CODES.GINGERBREAD){
                requestWindowFeature(Window.FEATURE_NO_TITLE);
                this.getWindow().setFlags(WindowManager.LayoutParams.FLAG_FULLSCREEN, WindowManager.LayoutParams.FLAG_FULLSCREEN);
            }

            bottomLayout = (RelativeLayout) findViewById(R.id.pdf_viewer_layout_bottom);
            fileNameTextView = (TextView) findViewById(R.id.pdf_viewer_file_name);
            actualPage = (TextView) findViewById(R.id.pdf_viewer_actual_page_number);
            actualPage.setText(""+currentPage);
            totalPages = (TextView) findViewById(R.id.pdf_viewer_total_page_number);
            pageNumber = (RelativeLayout) findViewById(R.id.pdf_viewer_page_number);
            pageNumber.animate().translationY(-150).start();
            progressBar = (ProgressBar) findViewById(R.id.pdf_viewer_progress_bar);

            pdfView = (PDFView) findViewById(R.id.pdfView);

            pdfView.setBackgroundColor(Color.LTGRAY);
            defaultScrollHandle = new DefaultScrollHandle(PdfViewerActivityLollipop.this);

            isUrl = false;
            loadLocalPDF();
            pdfFileName = getFileName(uri);

            path = uri.getPath();
            setTitle(pdfFileName);
            aB.setTitle(pdfFileName);

            if(getResources().getConfiguration().orientation == Configuration.ORIENTATION_LANDSCAPE){
                fileNameTextView.setMaxWidth(Util.scaleWidthPx(300, outMetrics));
            }
            else{
                fileNameTextView.setMaxWidth(Util.scaleWidthPx(300, outMetrics));
            }
            fileNameTextView.setText(pdfFileName);

            uploadContainer = (RelativeLayout) findViewById(R.id.upload_container_layout_bottom);
            uploadContainer.setVisibility(View.VISIBLE);
            bottomLayout.setVisibility(View.GONE);
            uploadContainer.setOnClickListener(new View.OnClickListener() {
                @Override
                public void onClick(View v) {
                    log("onClick uploadContainer");
                    Intent intent1 = new Intent(PdfViewerActivityLollipop.this, FileExplorerActivityLollipop.class);
                    intent1.setAction(FileExplorerActivityLollipop.ACTION_UPLOAD_TO_CLOUD);
                    intent1.addFlags(Intent.FLAG_GRANT_READ_URI_PERMISSION);
                    intent1.setDataAndType(uri, "application/pdf");
                    startActivity(intent1);
                    finish();
                }
            });

            pdfviewerContainer = (RelativeLayout) findViewById(R.id.pdf_viewer_container);

            ViewTreeObserver observer = pdfView.getViewTreeObserver();
            observer.addOnPreDrawListener(new ViewTreeObserver.OnPreDrawListener() {
                @Override
                public boolean onPreDraw() {

                    pdfView.getViewTreeObserver().removeOnPreDrawListener(this);
                    int[] location = new int[2];
                    pdfView.getLocationOnScreen(location);
                    int[] getlocation = new int[2];
                    getLocationOnScreen(getlocation);
                    screenPosition = getIntent().getIntArrayExtra("screenPosition");
                    if (screenPosition != null){
                        mLeftDelta = getlocation[0] - location[0];
                        mTopDelta = getlocation[1] - location[1];

                        mWidthScale = (float) screenPosition[2] / pdfView.getWidth();
                        mHeightScale = (float) screenPosition[3] / pdfView.getHeight();
                    }
                    else {
                        mLeftDelta = (screenWidth/2) - location[0];
                        mTopDelta = (screenHeight/2) - location[1];

                        mWidthScale = (float) (screenWidth/4) / pdfView.getWidth();
                        mHeightScale = (float) (screenHeight/4) / pdfView.getHeight();
                    }
                    log("mLeftDelta: "+mLeftDelta+" mTopDelta: "+mTopDelta+" mWidthScale: "+mWidthScale+" mHeightScale: "+mHeightScale);
                    runEnterAnimation();

                    return true;
                }
            });
        }
    }

    @Override
    protected void onSaveInstanceState(Bundle outState) {
        log("onSaveInstanceState");
        super.onSaveInstanceState(outState);

        outState.putInt("currentPage", currentPage);
        outState.putLong("HANDLE", handle);
        outState.putString("pdfFileName", pdfFileName);
        outState.putString("uri", uri.toString());
        outState.putBoolean("renamed", renamed);
        outState.putBoolean("isDeleteDialogShow", isDeleteDialogShow);
        outState.putBoolean("toolbarVisible", toolbarVisible);
    }

    @Override
    public void onUsersUpdate(MegaApiJava api, ArrayList<MegaUser> users) {

    }

    @Override
    public void onNodesUpdate(MegaApiJava api, ArrayList<MegaNode> nodeList) {
        log("onNodesUpdate");
        if (megaApi.getNodeByHandle(handle) == null){
            return;
        }
        supportInvalidateOptionsMenu();
    }

    @Override
    public void onReloadNeeded(MegaApiJava api) {

    }

    @Override
    public void onAccountUpdate(MegaApiJava api) {

    }

    @Override
    public void onContactRequestsUpdate(MegaApiJava api, ArrayList<MegaContactRequest> requests) {

    }

    @Override
    public void onEvent(MegaApiJava api, MegaEvent event) {

    }

    class LoadPDFStream extends AsyncTask<String, Void, InputStream> {

        @Override
        protected InputStream doInBackground(String... strings) {
            InputStream inputStream = null;

            try {
                URL url = new URL(strings[0]);
                HttpURLConnection httpURLConnection = (HttpURLConnection) url.openConnection();
                if (httpURLConnection.getResponseCode() == 200) {
                    inputStream = new BufferedInputStream( (httpURLConnection.getInputStream()));
                }
            } catch (MalformedURLException e) {
                e.printStackTrace();
                return null;
            } catch (IOException e) {
                e.printStackTrace();
                return null;
            }
            return inputStream;
        }

        @Override
        protected void onPostExecute(InputStream inputStream) {
            log("onPostExecute");
            try {
                pdfView.fromStream(inputStream)
                        .defaultPage(currentPage-1)
                        .onPageChange(PdfViewerActivityLollipop.this)
                        .enableAnnotationRendering(true)
                        .onLoad(PdfViewerActivityLollipop.this)
                        .scrollHandle(defaultScrollHandle)
                        .spacing(10) // in dp
                        .onPageError(PdfViewerActivityLollipop.this)
                        .load();
            } catch (Exception e) {

            }

            if (loading && !transferOverquota){
                progressBar.setVisibility(View.VISIBLE);
            }
        }
    }

    private void loadStreamPDF() {
        log("loadStreamPDF loading: "+loading);
        new LoadPDFStream().execute(uri.toString());
    }

    private void loadLocalPDF() {
        log("loadLocalPDF loading: "+loading);

        progressBar.setVisibility(View.VISIBLE);
        try {
            pdfView.fromUri(uri)
                    .defaultPage(currentPage-1)
                    .onPageChange(this)
                    .enableAnnotationRendering(true)
                    .onLoad(this)
                    .scrollHandle(defaultScrollHandle)
                    .spacing(10) // in dp
                    .onPageError(this)
                    .load();
        } catch (Exception e) {

        }
    }

    public void download(){

        if (type == Constants.FILE_LINK_ADAPTER){
            MegaNode node = megaApi.getNodeByHandle(currentDocument.getHandle());
            if (Build.VERSION.SDK_INT >= Build.VERSION_CODES.M) {
                boolean hasStoragePermission = (ContextCompat.checkSelfPermission(this, Manifest.permission.WRITE_EXTERNAL_STORAGE) == PackageManager.PERMISSION_GRANTED);
                if (!hasStoragePermission) {
                    ActivityCompat.requestPermissions(this,
                            new String[]{Manifest.permission.WRITE_EXTERNAL_STORAGE},
                            Constants.REQUEST_WRITE_STORAGE);

                    handleListM.add(node.getHandle());
                }
            }

            downloadNode();
        }
        else if (fromChat){
            if (chatC == null){
                chatC = new ChatController(this);
            }
            if (nodeChat != null){
                chatC.prepareForChatDownload(nodeChat);
            }
        }
        else {
            MegaNode node = megaApi.getNodeByHandle(handle);
            if (Build.VERSION.SDK_INT >= Build.VERSION_CODES.M) {
                boolean hasStoragePermission = (ContextCompat.checkSelfPermission(this, Manifest.permission.WRITE_EXTERNAL_STORAGE) == PackageManager.PERMISSION_GRANTED);
                if (!hasStoragePermission) {
                    ActivityCompat.requestPermissions(this,
                            new String[]{Manifest.permission.WRITE_EXTERNAL_STORAGE},
                            Constants.REQUEST_WRITE_STORAGE);

                    handleListM.add(node.getHandle());
                }
            }

            ArrayList<Long> handleList = new ArrayList<Long>();
            handleList.add(node.getHandle());

            if(nC==null){
                nC = new NodeController(this);
            }
            nC.prepareForDownload(handleList);
        }
    }

    public void downloadNode(){
        log("downloadNode()");
        if (currentDocument == null){
            return;
        }

        if (Build.VERSION.SDK_INT >= Build.VERSION_CODES.M) {
            boolean hasStoragePermission = (ContextCompat.checkSelfPermission(this, Manifest.permission.WRITE_EXTERNAL_STORAGE) == PackageManager.PERMISSION_GRANTED);
            if (!hasStoragePermission) {
                ActivityCompat.requestPermissions(this, new String[]{Manifest.permission.WRITE_EXTERNAL_STORAGE}, Constants.REQUEST_WRITE_STORAGE);
                return;
            }
        }


        if (dbH == null){
            dbH = DatabaseHandler.getDbHandler(getApplicationContext());
        }

        if (dbH.getCredentials() == null || dbH.getPreferences() == null){

            if (Build.VERSION.SDK_INT >= Build.VERSION_CODES.LOLLIPOP) {
                File[] fs = getExternalFilesDirs(null);
                if (fs.length > 1){
                    if (fs[1] == null){

                        Intent intent = new Intent(FileStorageActivityLollipop.Mode.PICK_FOLDER.getAction());
                        intent.putExtra(FileStorageActivityLollipop.EXTRA_BUTTON_PREFIX, getString(R.string.context_download_to));
                        intent.setClass(this, FileStorageActivityLollipop.class);
                        intent.putExtra(FileStorageActivityLollipop.EXTRA_URL, uri.toString());
                        intent.putExtra(FileStorageActivityLollipop.EXTRA_SIZE, currentDocument.getSize());
                        startActivityForResult(intent, Constants.REQUEST_CODE_SELECT_LOCAL_FOLDER);
                    }else{
                        Dialog downloadLocationDialog;
                        String[] sdCardOptions = getResources().getStringArray(R.array.settings_storage_download_location_array);
                        android.app.AlertDialog.Builder b=new android.app.AlertDialog.Builder(this);

                        b.setTitle(getResources().getString(R.string.settings_storage_download_location));
                        b.setItems(sdCardOptions, new DialogInterface.OnClickListener() {

                            @Override
                            public void onClick(DialogInterface dialog, int which) {
                                switch(which){
                                    case 0:{
                                        Intent intent = new Intent(FileStorageActivityLollipop.Mode.PICK_FOLDER.getAction());
                                        intent.putExtra(FileStorageActivityLollipop.EXTRA_BUTTON_PREFIX, getString(R.string.context_download_to));
                                        intent.setClass(getApplicationContext(), FileStorageActivityLollipop.class);
                                        intent.putExtra(FileStorageActivityLollipop.EXTRA_URL, uri.toString());
                                        intent.putExtra(FileStorageActivityLollipop.EXTRA_SIZE, currentDocument.getSize());
                                        startActivityForResult(intent, Constants.REQUEST_CODE_SELECT_LOCAL_FOLDER);
                                        break;
                                    }
                                    case 1:{
                                        File[] fs = getExternalFilesDirs(null);
                                        if (fs.length > 1){
                                            String path = fs[1].getAbsolutePath();
                                            File defaultPathF = new File(path);
                                            defaultPathF.mkdirs();
                                            Toast.makeText(getApplicationContext(), getString(R.string.general_download) + ": "  + defaultPathF.getAbsolutePath() , Toast.LENGTH_LONG).show();
                                            downloadTo(path, uri.toString(), currentDocument.getSize(), currentDocument.getHandle());
                                        }
                                        break;
                                    }
                                }
                            }
                        });
                        b.setNegativeButton(getResources().getString(R.string.general_cancel), new DialogInterface.OnClickListener() {

                            @Override
                            public void onClick(DialogInterface dialog, int which) {
                                dialog.cancel();
                            }
                        });
                        downloadLocationDialog = b.create();
                        downloadLocationDialog.show();
                    }
                }
                else{
                    Intent intent = new Intent(FileStorageActivityLollipop.Mode.PICK_FOLDER.getAction());
                    intent.putExtra(FileStorageActivityLollipop.EXTRA_BUTTON_PREFIX, getString(R.string.context_download_to));
                    intent.setClass(this, FileStorageActivityLollipop.class);
                    intent.putExtra(FileStorageActivityLollipop.EXTRA_URL, uri.toString());
                    intent.putExtra(FileStorageActivityLollipop.EXTRA_SIZE, currentDocument.getSize());
                    startActivityForResult(intent, Constants.REQUEST_CODE_SELECT_LOCAL_FOLDER);
                }
            }
            else{
                Intent intent = new Intent(FileStorageActivityLollipop.Mode.PICK_FOLDER.getAction());
                intent.putExtra(FileStorageActivityLollipop.EXTRA_BUTTON_PREFIX, getString(R.string.context_download_to));
                intent.setClass(this, FileStorageActivityLollipop.class);
                intent.putExtra(FileStorageActivityLollipop.EXTRA_URL, uri.toString());
                intent.putExtra(FileStorageActivityLollipop.EXTRA_SIZE, currentDocument.getSize());
                startActivityForResult(intent, Constants.REQUEST_CODE_SELECT_LOCAL_FOLDER);
            }
            return;
        }

        boolean askMe = true;
        String downloadLocationDefaultPath = "";
        prefs = dbH.getPreferences();
        if (prefs != null){
            if (prefs.getStorageAskAlways() != null){
                if (!Boolean.parseBoolean(prefs.getStorageAskAlways())){
                    if (prefs.getStorageDownloadLocation() != null){
                        if (prefs.getStorageDownloadLocation().compareTo("") != 0){
                            askMe = false;
                            downloadLocationDefaultPath = prefs.getStorageDownloadLocation();
                            log("downloadLocationDefaultPath = "+downloadLocationDefaultPath);

                        }
                    }
                }
            }
        }

        if (askMe){
            if (Build.VERSION.SDK_INT >= Build.VERSION_CODES.LOLLIPOP) {
                File[] fs = getExternalFilesDirs(null);
                if (fs.length > 1){
                    if (fs[1] == null){
                        Intent intent = new Intent(FileStorageActivityLollipop.Mode.PICK_FOLDER.getAction());
                        intent.putExtra(FileStorageActivityLollipop.EXTRA_BUTTON_PREFIX, getString(R.string.context_download_to));
                        intent.setClass(this, FileStorageActivityLollipop.class);
                        intent.putExtra(FileStorageActivityLollipop.EXTRA_URL, uri.toString());
                        intent.putExtra(FileStorageActivityLollipop.EXTRA_SIZE, currentDocument.getSize());
                        startActivityForResult(intent, Constants.REQUEST_CODE_SELECT_LOCAL_FOLDER);
                    }
                    else{
                        Dialog downloadLocationDialog;
                        String[] sdCardOptions = getResources().getStringArray(R.array.settings_storage_download_location_array);
                        android.app.AlertDialog.Builder b=new android.app.AlertDialog.Builder(this);

                        b.setTitle(getResources().getString(R.string.settings_storage_download_location));
//						final long sizeFinal = size;
//						final long[] hashesFinal = new long[hashes.length];
//						for (int i=0; i< hashes.length; i++){
//							hashesFinal[i] = hashes[i];
//						}

                        b.setItems(sdCardOptions, new DialogInterface.OnClickListener() {

                            @Override
                            public void onClick(DialogInterface dialog, int which) {
                                switch(which){
                                    case 0:{
                                        Intent intent = new Intent(FileStorageActivityLollipop.Mode.PICK_FOLDER.getAction());
                                        intent.putExtra(FileStorageActivityLollipop.EXTRA_BUTTON_PREFIX, getString(R.string.context_download_to));
                                        intent.setClass(getApplicationContext(), FileStorageActivityLollipop.class);
                                        intent.putExtra(FileStorageActivityLollipop.EXTRA_URL, uri.toString());
                                        intent.putExtra(FileStorageActivityLollipop.EXTRA_SIZE, currentDocument.getSize());
                                        startActivityForResult(intent, Constants.REQUEST_CODE_SELECT_LOCAL_FOLDER);
                                        break;
                                    }
                                    case 1:{
                                        File[] fs = getExternalFilesDirs(null);
                                        if (fs.length > 1){
                                            String path = fs[1].getAbsolutePath();
                                            File defaultPathF = new File(path);
                                            defaultPathF.mkdirs();
                                            Toast.makeText(getApplicationContext(), getString(R.string.general_download) + ": "  + defaultPathF.getAbsolutePath() , Toast.LENGTH_LONG).show();
                                            downloadTo(path, uri.toString(), currentDocument.getSize(), currentDocument.getHandle());
                                        }
                                        break;
                                    }
                                }
                            }
                        });
                        b.setNegativeButton(getResources().getString(R.string.general_cancel), new DialogInterface.OnClickListener() {

                            @Override
                            public void onClick(DialogInterface dialog, int which) {
                                dialog.cancel();
                            }
                        });
                        downloadLocationDialog = b.create();
                        downloadLocationDialog.show();
                    }
                }
                else{
                    Intent intent = new Intent(FileStorageActivityLollipop.Mode.PICK_FOLDER.getAction());
                    intent.putExtra(FileStorageActivityLollipop.EXTRA_BUTTON_PREFIX, getString(R.string.context_download_to));
                    intent.setClass(this, FileStorageActivityLollipop.class);
                    intent.putExtra(FileStorageActivityLollipop.EXTRA_URL, uri.toString());
                    intent.putExtra(FileStorageActivityLollipop.EXTRA_SIZE, currentDocument.getSize());
                    startActivityForResult(intent, Constants.REQUEST_CODE_SELECT_LOCAL_FOLDER);
                }
            }
            else{
                Intent intent = new Intent(FileStorageActivityLollipop.Mode.PICK_FOLDER.getAction());
                intent.putExtra(FileStorageActivityLollipop.EXTRA_BUTTON_PREFIX, getString(R.string.context_download_to));
                intent.setClass(this, FileStorageActivityLollipop.class);
                intent.putExtra(FileStorageActivityLollipop.EXTRA_URL, uri.toString());
                intent.putExtra(FileStorageActivityLollipop.EXTRA_SIZE, currentDocument.getSize());
                startActivityForResult(intent, Constants.REQUEST_CODE_SELECT_LOCAL_FOLDER);
            }
        }
        else{
            downloadTo(downloadLocationDefaultPath, null, currentDocument.getSize(), currentDocument.getHandle());
        }
    }

    public void downloadTo(String parentPath, String url, long size, long hash){
        log("downloadTo");
        double availableFreeSpace = Double.MAX_VALUE;
        try{
            StatFs stat = new StatFs(parentPath);
            availableFreeSpace = (double)stat.getAvailableBlocks() * (double)stat.getBlockSize();
        }
        catch(Exception ex){}

        MegaNode tempNode = currentDocument;
        if((tempNode != null) && tempNode.getType() == MegaNode.TYPE_FILE){
            log("is file");
            String localPath = mega.privacy.android.app.utils.Util.getLocalFile(this, tempNode.getName(), tempNode.getSize(), parentPath);
            if(localPath != null){
                try {
                    mega.privacy.android.app.utils.Util.copyFile(new File(localPath), new File(parentPath, tempNode.getName()));
                }catch(Exception e) {}

                showSnackbar(getString(R.string.general_already_downloaded));
            }else{
                log("LocalPath is NULL");
            }

            MegaNode node = currentDocument;
            if(node != null){
                log("Node!=null: "+node.getName());
                Map<MegaNode, String> dlFiles = new HashMap<MegaNode, String>();
                dlFiles.put(node, parentPath);

                for (MegaNode document : dlFiles.keySet()) {
                    String path = dlFiles.get(document);

                    if(availableFreeSpace < document.getSize()){
                        showSnackbarNotSpace();
                        continue;
                    }

                    Intent service = new Intent(this, DownloadService.class);
                    service.putExtra(DownloadService.EXTRA_HASH, document.getHandle());
//                    service.putExtra(DownloadService.EXTRA_URL, url);
                    service.putExtra(Constants.EXTRA_SERIALIZE_STRING, currentDocument.serialize());
                    service.putExtra(DownloadService.EXTRA_SIZE, document.getSize());
                    service.putExtra(DownloadService.EXTRA_PATH, path);
                    service.putExtra("fromMV", true);
                    log("intent to DownloadService");
                    startService(service);
                }
            }else if(url != null) {
                if(availableFreeSpace < size) {
                    showSnackbarNotSpace();
                }

                Intent service = new Intent(this, DownloadService.class);
                service.putExtra(DownloadService.EXTRA_HASH, hash);
//                service.putExtra(DownloadService.EXTRA_URL, url);
                service.putExtra(Constants.EXTRA_SERIALIZE_STRING, currentDocument.serialize());
                service.putExtra(DownloadService.EXTRA_SIZE, size);
                service.putExtra(DownloadService.EXTRA_PATH, parentPath);
                service.putExtra("fromMV", true);
                startService(service);
            }else {
                log("node not found. Let's try the document");
            }
        }
    }

    public void onIntentProcessed(List<ShareInfo> infos) {

        if (statusDialog != null) {
            try {
                statusDialog.dismiss();
            }
            catch(Exception ex){}
        }

        log("intent processed!");

        if (infos == null) {
            log("Error infos is NULL");
            return;
        }
        else {

            MegaNode parentNode = megaApi.getRootNode();
            for (ShareInfo info : infos) {

                Intent intent = new Intent(this, UploadService.class);
                intent.putExtra(UploadService.EXTRA_FILEPATH, info.getFileAbsolutePath());
                intent.putExtra(UploadService.EXTRA_NAME, info.getTitle());
                intent.putExtra(UploadService.EXTRA_PARENT_HASH, parentNode.getHandle());
                intent.putExtra(UploadService.EXTRA_SIZE, info.getSize());
                startService(intent);
            }
            filePreparedInfos = null;
        }
    }

    public void backToCloud(long handle){
        log("backToCloud: "+handle);
        Intent startIntent = new Intent(this, ManagerActivityLollipop.class);
        if(handle!=-1){
            startIntent.addFlags(Intent.FLAG_ACTIVITY_CLEAR_TOP);
            startIntent.setAction(Constants.ACTION_OPEN_FOLDER);
            startIntent.putExtra("PARENT_HANDLE", handle);
        }
        startActivity(startIntent);
    }

    public  void setToolbarVisibilityShow () {
        log("setToolbarVisibilityShow");
        toolbarVisible = true;
        aB.show();
        if(tB != null) {
            getWindow().clearFlags(WindowManager.LayoutParams.FLAG_FULLSCREEN);
            tB.animate().translationY(0).setDuration(200L).start();
            bottomLayout.animate().translationY(0).setDuration(200L).start();
            uploadContainer.animate().translationY(0).setDuration(200L).start();
            if (inside){
                pageNumber.animate().translationY(-100).setDuration(200L).start();
            }
            else {
                pageNumber.animate().translationY(-150).setDuration(200L).start();
            }
        }
    }

    public void setToolbarVisibilityHide (long duration) {
        log("setToolbarVisibilityHide");
        toolbarVisible = false;
        if(tB != null) {
            getWindow().addFlags(WindowManager.LayoutParams.FLAG_FULLSCREEN);
            tB.animate().translationY(-220).setDuration(duration).withEndAction(new Runnable() {
                @Override
                public void run() {
                    aB.hide();
                }
            }).start();
            bottomLayout.animate().translationY(220).setDuration(duration).start();
            uploadContainer.animate().translationY(220).setDuration(duration).start();
            pageNumber.animate().translationY(0).setDuration(duration).start();
        }
        else {
            getWindow().addFlags(WindowManager.LayoutParams.FLAG_FULLSCREEN);
            aB.hide();
        }
    }

    public boolean isToolbarVisible(){
        return toolbarVisible;
    }

    public void setToolbarVisibility (){

        int page = pdfView.getCurrentPage();

        if (queryIfPdfIsHorizontal(page) &&  getResources().getConfiguration().orientation == Configuration.ORIENTATION_PORTRAIT && !pdfView.isZooming()) {
            notChangePage = true;
            pdfView.jumpTo(page - 1);
        }

        if (aB != null && aB.isShowing()) {
            setToolbarVisibilityHide(200L);
        } else if (aB != null && !aB.isShowing()){
            setToolbarVisibilityShow();
        }
    }

    boolean queryIfPdfIsHorizontal(int page){
        SizeF sizeF = pdfView.getPageSize(page);
        if (sizeF.getWidth() > sizeF.getHeight()){
            return true;
        }
        return false;
    }

    @Override
    public boolean onCreateOptionsMenu(Menu menu) {
        log("onCreateOptionsMenu");

        MenuInflater inflater = getMenuInflater();
        inflater.inflate(R.menu.activity_pdfviewer, menu);

        shareMenuItem = menu.findItem(R.id.pdf_viewer_share);
        downloadMenuItem = menu.findItem(R.id.pdf_viewer_download);
        chatMenuItem = menu.findItem(R.id.pdf_viewer_chat);
        propertiesMenuItem = menu.findItem(R.id.pdf_viewer_properties);
        getlinkMenuItem = menu.findItem(R.id.pdf_viewer_get_link);
        renameMenuItem = menu.findItem(R.id.pdf_viewer_rename);
        moveMenuItem = menu.findItem(R.id.pdf_viewer_move);
        copyMenuItem = menu.findItem(R.id.pdf_viewer_copy);
        moveToTrashMenuItem = menu.findItem(R.id.pdf_viewer_move_to_trash);
        removeMenuItem = menu.findItem(R.id.pdf_viewer_remove);
        removelinkMenuItem = menu.findItem(R.id.pdf_viewer_remove_link);
        importMenuItem = menu.findItem(R.id.chat_pdf_viewer_import);
        saveForOfflineMenuItem = menu.findItem(R.id.chat_pdf_viewer_save_for_offline);
        chatRemoveMenuItem = menu.findItem(R.id.chat_pdf_viewer_remove);

        if (!inside){
            propertiesMenuItem.setVisible(false);
            chatMenuItem.setVisible(false);
            shareMenuItem.setVisible(true);
            downloadMenuItem.setVisible(false);
            getlinkMenuItem.setVisible(false);
            renameMenuItem.setVisible(false);
            moveMenuItem.setVisible(false);
            copyMenuItem.setVisible(false);
            moveToTrashMenuItem.setVisible(false);
            removeMenuItem.setVisible(false);
            removelinkMenuItem.setVisible(false);
            importMenuItem.setVisible(false);
            saveForOfflineMenuItem.setVisible(false);
            chatRemoveMenuItem.setVisible(false);
        }
        else {
            if (type == Constants.OFFLINE_ADAPTER){
                getlinkMenuItem.setVisible(false);
                removelinkMenuItem.setVisible(false);
                shareMenuItem.setVisible(true);
                propertiesMenuItem.setVisible(true);
                downloadMenuItem.setVisible(false);
                renameMenuItem.setVisible(false);
                moveMenuItem.setVisible(false);
                copyMenuItem.setVisible(false);
                moveToTrashMenuItem.setVisible(false);
                removeMenuItem.setVisible(false);
                chatMenuItem.setVisible(false);
                importMenuItem.setVisible(false);
                saveForOfflineMenuItem.setVisible(false);
                chatRemoveMenuItem.setVisible(false);
            }
            else if(type == Constants.SEARCH_ADAPTER){
                MegaNode node = megaApi.getNodeByHandle(handle);

                if (isUrl){
                    shareMenuItem.setVisible(false);
                    downloadMenuItem.setVisible(true);
                }
                else {
                    shareMenuItem.setVisible(true);
                    downloadMenuItem.setVisible(false);
                }
                if(node.isExported()){
                    removelinkMenuItem.setVisible(true);
                    getlinkMenuItem.setVisible(false);
                }else{
                    removelinkMenuItem.setVisible(false);
                    getlinkMenuItem.setVisible(true);
                }

                propertiesMenuItem.setVisible(true);
                renameMenuItem.setVisible(true);
                moveMenuItem.setVisible(true);
                copyMenuItem.setVisible(true);

                if(Util.isChatEnabled()){
                    chatMenuItem.setVisible(true);
                }
                else{
                    chatMenuItem.setVisible(false);
                }

                MegaNode parent = megaApi.getNodeByHandle(handle);
                while (megaApi.getParentNode(parent) != null){
                    parent = megaApi.getParentNode(parent);
                }

                if (parent.getHandle() != megaApi.getRubbishNode().getHandle()){
                    moveToTrashMenuItem.setVisible(true);
                    removeMenuItem.setVisible(false);
                }
                else{
                    moveToTrashMenuItem.setVisible(false);
                    removeMenuItem.setVisible(true);
                }
                importMenuItem.setVisible(false);
                saveForOfflineMenuItem.setVisible(false);
                chatRemoveMenuItem.setVisible(false);
            }
            else if (type == Constants.FROM_CHAT){
                getlinkMenuItem.setVisible(false);
                removelinkMenuItem.setVisible(false);
                shareMenuItem.setVisible(false);
                propertiesMenuItem.setVisible(false);
                renameMenuItem.setVisible(false);
                moveMenuItem.setVisible(false);
                copyMenuItem.setVisible(false);
                moveToTrashMenuItem.setVisible(false);
                removeMenuItem.setVisible(false);
                chatMenuItem.setVisible(false);

                if(megaApi==null || !Util.isOnline(this)) {
                    downloadMenuItem.setVisible(false);
                    importMenuItem.setVisible(false);
                    saveForOfflineMenuItem.setVisible(false);

                    if (MegaApiJava.userHandleToBase64(msgChat.getUserHandle()).equals(megaChatApi.getMyUserHandle())) {
                        if (msgChat.isDeletable()){
                            chatRemoveMenuItem.setVisible(true);
                        }
                        else {
                            chatRemoveMenuItem.setVisible(false);
                        }
                    }
                    else {
                        log("The message is not mine");
                        chatRemoveMenuItem.setVisible(false);
                    }
                }
                else {
                    if (nodeChat != null){
                        downloadMenuItem.setVisible(true);
                        importMenuItem.setVisible(true);
                        saveForOfflineMenuItem.setVisible(true);

                        if (msgChat.getUserHandle() == megaChatApi.getMyUserHandle()) {
                            if((megaApi.getNodeByHandle(nodeChat.getHandle()))==null){
                                log("The node is not mine");
                                chatRemoveMenuItem.setVisible(false);
                            }
                            else{
                                if(msgChat.isDeletable()){
                                    chatRemoveMenuItem.setVisible(true);
                                }
                                else{
                                    chatRemoveMenuItem.setVisible(false);
                                }
                            }
                        }
                        else {
                            log("The message is not mine");
                            chatRemoveMenuItem.setVisible(false);
                        }
                    }
                    else {
                        downloadMenuItem.setVisible(false);
                        importMenuItem.setVisible(false);
                        saveForOfflineMenuItem.setVisible(false);
                        chatRemoveMenuItem.setVisible(false);
                    }
                }
            }
            else if (type == Constants.FILE_LINK_ADAPTER) {
                log("onCreateOptionsMenu FILE_LINK_ADAPTER");
                getlinkMenuItem.setVisible(false);
                removelinkMenuItem.setVisible(false);
                shareMenuItem.setVisible(false);
                propertiesMenuItem.setVisible(false);
                downloadMenuItem.setVisible(true);
                renameMenuItem.setVisible(false);
                moveMenuItem.setVisible(false);
                copyMenuItem.setVisible(false);
                moveToTrashMenuItem.setVisible(false);
                removeMenuItem.setVisible(false);
                chatMenuItem.setVisible(false);
                importMenuItem.setVisible(false);
                saveForOfflineMenuItem.setVisible(false);
                chatRemoveMenuItem.setVisible(false);
            }
            else {
                shareMenuItem.setVisible(true);
                boolean shareVisible = true;
                MegaNode node = megaApi.getNodeByHandle(handle);

                if (node == null) {
                    getlinkMenuItem.setVisible(false);
                    removelinkMenuItem.setVisible(false);
                    shareMenuItem.setVisible(false);
                    propertiesMenuItem.setVisible(false);
                    downloadMenuItem.setVisible(false);
                    renameMenuItem.setVisible(false);
                    moveMenuItem.setVisible(false);
                    copyMenuItem.setVisible(false);
                    moveToTrashMenuItem.setVisible(false);
                    removeMenuItem.setVisible(false);
                    chatMenuItem.setVisible(false);
                    importMenuItem.setVisible(false);
                    saveForOfflineMenuItem.setVisible(false);
                    chatRemoveMenuItem.setVisible(false);
                }
                else {
                    if(type==Constants.CONTACT_FILE_ADAPTER){
                        shareMenuItem.setVisible(false);
                        shareVisible = false;
                    }
                    else{
                        if(fromShared){
                            shareMenuItem.setVisible(false);
                            shareVisible = false;
                        }
                        if(isFolderLink){
                            shareMenuItem.setVisible(false);
                            shareVisible = false;
                        }
                    }
                    copyMenuItem.setVisible(true);

                    if(node.isExported()){
                        getlinkMenuItem.setVisible(false);
                        removelinkMenuItem.setVisible(true);
                    }
                    else{
                        if(type==Constants.CONTACT_FILE_ADAPTER){
                            getlinkMenuItem.setVisible(false);
                            removelinkMenuItem.setVisible(false);
                        }
                        else{
                            if(fromShared){
                                removelinkMenuItem.setVisible(false);
                                getlinkMenuItem.setVisible(false);
                            }
                            else{
                                if(isFolderLink){
                                    getlinkMenuItem.setVisible(false);
                                    removelinkMenuItem.setVisible(false);

                                }
                                else{
                                    getlinkMenuItem.setVisible(true);
                                    removelinkMenuItem.setVisible(false);
                                }
                            }
                        }
                    }

                    if(fromShared){
                        removeMenuItem.setVisible(false);
                        chatMenuItem.setVisible(false);

                        node = megaApi.getNodeByHandle(handle);
                        int accessLevel = megaApi.getAccess(node);

                        switch(accessLevel){
                            case MegaShare.ACCESS_OWNER:
                            case MegaShare.ACCESS_FULL:{
                                renameMenuItem.setVisible(true);
                                moveMenuItem.setVisible(true);
                                moveToTrashMenuItem.setVisible(true);
                                break;
                            }
                            case MegaShare.ACCESS_READWRITE:
                            case MegaShare.ACCESS_READ:{
                                renameMenuItem.setVisible(false);
                                moveMenuItem.setVisible(false);
                                moveToTrashMenuItem.setVisible(false);
                                break;
                            }
                        }
                    }
                    else{
                        if(isFolderLink){
                            propertiesMenuItem.setVisible(false);
                            moveToTrashMenuItem.setVisible(false);
                            removeMenuItem.setVisible(false);
                            renameMenuItem.setVisible(false);
                            moveMenuItem.setVisible(false);
                            copyMenuItem.setVisible(false);
                            chatMenuItem.setVisible(false);
                        }
                        else{
                            propertiesMenuItem.setVisible(true);

                            if(type==Constants.CONTACT_FILE_ADAPTER){
                                removeMenuItem.setVisible(false);
                                node = megaApi.getNodeByHandle(handle);
                                int accessLevel = megaApi.getAccess(node);
                                switch(accessLevel){
                                    case MegaShare.ACCESS_OWNER:
                                    case MegaShare.ACCESS_FULL:{
                                        renameMenuItem.setVisible(true);
                                        moveMenuItem.setVisible(true);
                                        moveToTrashMenuItem.setVisible(true);
                                        if(Util.isChatEnabled()){
                                            chatMenuItem.setVisible(true);
                                        }
                                        else{
                                            chatMenuItem.setVisible(false);
                                        }
                                        break;
                                    }
                                    case MegaShare.ACCESS_READWRITE:
                                    case MegaShare.ACCESS_READ:{
                                        renameMenuItem.setVisible(false);
                                        moveMenuItem.setVisible(false);
                                        moveToTrashMenuItem.setVisible(false);
                                        chatMenuItem.setVisible(false);
                                        break;
                                    }
                                }
                            }
                            else{
                                if(Util.isChatEnabled()){
                                    chatMenuItem.setVisible(true);
                                }
                                else{
                                    chatMenuItem.setVisible(false);
                                }
                                renameMenuItem.setVisible(true);
                                moveMenuItem.setVisible(true);

                                node = megaApi.getNodeByHandle(handle);

                                final long handle = node.getHandle();
                                MegaNode parent = megaApi.getNodeByHandle(handle);

                                while (megaApi.getParentNode(parent) != null){
                                    parent = megaApi.getParentNode(parent);
                                }

                                if (parent.getHandle() != megaApi.getRubbishNode().getHandle()){
                                    moveToTrashMenuItem.setVisible(true);
                                    removeMenuItem.setVisible(false);

                                }
                                else{
                                    moveToTrashMenuItem.setVisible(false);
                                    removeMenuItem.setVisible(true);
                                    getlinkMenuItem.setVisible(false);
                                    removelinkMenuItem.setVisible(false);
                                }
                            }
                        }
                    }
                    if (isUrl){
                        downloadMenuItem.setVisible(true);
                        shareMenuItem.setVisible(false);
                    }
                    else {
                        downloadMenuItem.setVisible(false);
                        if (shareVisible){
                            shareMenuItem.setVisible(true);
                        }
                    }
                    importMenuItem.setVisible(false);
                    saveForOfflineMenuItem.setVisible(false);
                    chatRemoveMenuItem.setVisible(false);
                }
            }
        }

        return super.onCreateOptionsMenu(menu);
    }

    @Override
    public boolean onOptionsItemSelected(MenuItem item) {
        log("onOptionsItemSelected");
        ((MegaApplication) getApplication()).sendSignalPresenceActivity();

        int id = item.getItemId();
        switch(id) {
            case android.R.id.home: {
                onBackPressed();
                finish();
                break;
            }
            case R.id.pdf_viewer_share: {
                intentToSendFile();
                break;
            }
            case R.id.pdf_viewer_download: {
                download();
                break;
            }
            case R.id.pdf_viewer_chat: {
                long[] longArray = new long[1];
                longArray[0] = handle;

                if(nC ==null){
                    nC = new NodeController(this);
                }

                nC.selectChatsToSendNodes(longArray);
                break;
            }
            case R.id.pdf_viewer_properties: {
                showPropertiesActivity();
                break;
            }
            case R.id.pdf_viewer_get_link: {
                showGetLinkActivity();
                break;
            }
            case R.id.pdf_viewer_remove_link: {
                showRemoveLink();
                break;
            }
            case R.id.pdf_viewer_rename: {
                showRenameDialog();
                break;
            }
            case R.id.pdf_viewer_move: {
                showMove();
                break;
            }
            case R.id.pdf_viewer_copy: {
                showCopy();
                break;
            }
            case R.id.pdf_viewer_move_to_trash: {
                moveToTrash();
                break;
            }
            case R.id.pdf_viewer_remove: {
                moveToTrash();
                break;
            }
            case R.id.chat_pdf_viewer_import:{
                if (nodeChat != null){
                    importNode();
                }
                break;
            }
            case R.id.chat_pdf_viewer_save_for_offline:{
                if (chatC == null){
                    chatC = new ChatController(this);
                }
                if (msgChat != null){
                    chatC.saveForOffline(msgChat.getMegaNodeList());
                }
                break;
            }
            case R.id.chat_pdf_viewer_remove:{
                if (msgChat != null && chatId != -1){
                    showConfirmationDeleteNode(chatId, msgChat);
                }
                break;
            }
        }
        return super.onOptionsItemSelected(item);
    }

    public void importNode(){
        log("importNode");

        Intent intent = new Intent(this, FileExplorerActivityLollipop.class);
        intent.setAction(FileExplorerActivityLollipop.ACTION_PICK_IMPORT_FOLDER);
        startActivityForResult(intent, Constants.REQUEST_CODE_SELECT_IMPORT_FOLDER);
    }

    public void showConfirmationDeleteNode(final long chatId, final MegaChatMessage message){
        log("showConfirmationDeleteNode");
        DialogInterface.OnClickListener dialogClickListener = new DialogInterface.OnClickListener() {
            @Override
            public void onClick(DialogInterface dialog, int which) {
                switch (which){
                    case DialogInterface.BUTTON_POSITIVE:
                        if (chatC == null){
                            chatC = new ChatController(pdfViewerActivityLollipop);
                        }
                        chatC.deleteMessage(message, chatId);
                        isDeleteDialogShow = false;
                        finish();
                        break;
                    case DialogInterface.BUTTON_NEGATIVE:
                        //No button clicked
                        isDeleteDialogShow = false;
                        break;
                }
            }
        };

        android.support.v7.app.AlertDialog.Builder builder;
        if (Build.VERSION.SDK_INT >= Build.VERSION_CODES.HONEYCOMB) {
            builder = new android.support.v7.app.AlertDialog.Builder(this, R.style.AppCompatAlertDialogStyle);
        }
        else{
            builder = new android.support.v7.app.AlertDialog.Builder(this);
        }
        builder.setMessage(R.string.confirmation_delete_one_attachment);
        builder.setPositiveButton(R.string.context_remove, dialogClickListener)
                .setNegativeButton(R.string.general_cancel, dialogClickListener).show();

        isDeleteDialogShow = true;

        builder.setOnDismissListener(new DialogInterface.OnDismissListener() {
            @Override
            public void onDismiss(DialogInterface dialog) {
                isDeleteDialogShow = false;
            }
        });
    }

    public void moveToTrash(){
        log("moveToTrash");

        moveToRubbish = false;
        if (!Util.isOnline(this)){
            Snackbar.make(pdfviewerContainer, getString(R.string.error_server_connection_problem), Snackbar.LENGTH_LONG).show();
            return;
        }

        if(isFinishing()){
            return;
        }

        final MegaNode rubbishNode = megaApi.getRubbishNode();

        MegaNode parent = megaApi.getNodeByHandle(handle);
        while (megaApi.getParentNode(parent) != null){
            parent = megaApi.getParentNode(parent);
        }

        if (parent.getHandle() != megaApi.getRubbishNode().getHandle()){
            moveToRubbish = true;
        }
        else{
            moveToRubbish = false;
        }

        DialogInterface.OnClickListener dialogClickListener = new DialogInterface.OnClickListener() {
            @Override
            public void onClick(DialogInterface dialog, int which) {
                switch (which){
                    case DialogInterface.BUTTON_POSITIVE:
                        //Check if the node is not yet in the rubbish bin (if so, remove it)

                        if (moveToRubbish){
                            megaApi.moveNode(megaApi.getNodeByHandle(handle), rubbishNode, PdfViewerActivityLollipop.this);
                            ProgressDialog temp = null;
                            try{
                                temp = new ProgressDialog(PdfViewerActivityLollipop.this);
                                temp.setMessage(getString(R.string.context_move_to_trash));
                                temp.show();
                            }
                            catch(Exception e){
                                return;
                            }
                            moveToTrashStatusDialog = temp;
                        }
                        else{
                            megaApi.remove(megaApi.getNodeByHandle(handle), PdfViewerActivityLollipop.this);
                            ProgressDialog temp = null;
                            try{
                                temp = new ProgressDialog(PdfViewerActivityLollipop.this);
                                temp.setMessage(getString(R.string.context_delete_from_mega));
                                temp.show();
                            }
                            catch(Exception e){
                                return;
                            }
                            moveToTrashStatusDialog = temp;
                        }


                        break;

                    case DialogInterface.BUTTON_NEGATIVE:
                        //No button clicked
                        break;
                }
            }
        };

        if (moveToRubbish){
            AlertDialog.Builder builder = new AlertDialog.Builder(this, R.style.AppCompatAlertDialogStyle);
            String message= getResources().getString(R.string.confirmation_move_to_rubbish);
            builder.setMessage(message).setPositiveButton(R.string.general_move, dialogClickListener)
                    .setNegativeButton(R.string.general_cancel, dialogClickListener).show();
        }
        else{
            AlertDialog.Builder builder = new AlertDialog.Builder(this, R.style.AppCompatAlertDialogStyle);
            String message= getResources().getString(R.string.confirmation_delete_from_mega);
            builder.setMessage(message).setPositiveButton(R.string.general_remove, dialogClickListener)
                    .setNegativeButton(R.string.general_cancel, dialogClickListener).show();
        }
    }


    public void showCopy(){
        log("showCopy");

        ArrayList<Long> handleList = new ArrayList<Long>();
        handleList.add(handle);

        Intent intent = new Intent(this, FileExplorerActivityLollipop.class);
        intent.setAction(FileExplorerActivityLollipop.ACTION_PICK_COPY_FOLDER);
        long[] longArray = new long[handleList.size()];
        for (int i=0; i<handleList.size(); i++){
            longArray[i] = handleList.get(i);
        }
        intent.putExtra("COPY_FROM", longArray);
        startActivityForResult(intent, Constants.REQUEST_CODE_SELECT_COPY_FOLDER);
    }

    public void showMove(){
        log("showMove");

        ArrayList<Long> handleList = new ArrayList<Long>();
        handleList.add(handle);

        Intent intent = new Intent(this, FileExplorerActivityLollipop.class);
        intent.setAction(FileExplorerActivityLollipop.ACTION_PICK_MOVE_FOLDER);
        long[] longArray = new long[handleList.size()];
        for (int i=0; i<handleList.size(); i++){
            longArray[i] = handleList.get(i);
        }
        intent.putExtra("MOVE_FROM", longArray);
        startActivityForResult(intent, Constants.REQUEST_CODE_SELECT_MOVE_FOLDER);
    }

    private void showKeyboardDelayed(final View view) {
        handler.postDelayed(new Runnable() {
            @Override
            public void run() {
                InputMethodManager imm = (InputMethodManager) getSystemService(Context.INPUT_METHOD_SERVICE);
                imm.showSoftInput(view, InputMethodManager.SHOW_IMPLICIT);
            }
        }, 50);
    }

    public void showRenameDialog() {
        log("showRenameDialog");
        final MegaNode node = megaApi.getNodeByHandle(handle);

        LinearLayout layout = new LinearLayout(this);
        layout.setOrientation(LinearLayout.VERTICAL);
        LinearLayout.LayoutParams params = new LinearLayout.LayoutParams(LinearLayout.LayoutParams.MATCH_PARENT, LinearLayout.LayoutParams.WRAP_CONTENT);
        params.setMargins(Util.scaleWidthPx(20, outMetrics), Util.scaleHeightPx(20, outMetrics), Util.scaleWidthPx(17, outMetrics), 0);
        //	    layout.setLayoutParams(params);

        final EditTextCursorWatcher input = new EditTextCursorWatcher(this, node.isFolder());
        input.setSingleLine();
        input.setTextColor(ContextCompat.getColor(this, R.color.text_secondary));
        input.setImeOptions(EditorInfo.IME_ACTION_DONE);

        input.setImeActionLabel(getString(R.string.context_rename), EditorInfo.IME_ACTION_DONE);
        input.setText(node.getName());


        input.setOnFocusChangeListener(new View.OnFocusChangeListener() {
            @Override
            public void onFocusChange(final View v, boolean hasFocus) {
                if (hasFocus) {
                    if (node.isFolder()) {
                        input.setSelection(0, input.getText().length());
                    } else {
                        String[] s = node.getName().split("\\.");
                        if (s != null) {
                            int numParts = s.length;
                            int lastSelectedPos = 0;
                            if (numParts == 1) {
                                input.setSelection(0, input.getText().length());
                            } else if (numParts > 1) {
                                for (int i = 0; i < (numParts - 1); i++) {
                                    lastSelectedPos += s[i].length();
                                    lastSelectedPos++;
                                }
                                lastSelectedPos--; //The last point should not be selected)
                                input.setSelection(0, lastSelectedPos);
                            }
                        }
                        showKeyboardDelayed(v);
                    }
                }
            }
        });


        layout.addView(input, params);

        LinearLayout.LayoutParams params1 = new LinearLayout.LayoutParams(LinearLayout.LayoutParams.MATCH_PARENT, LinearLayout.LayoutParams.WRAP_CONTENT);
        params1.setMargins(Util.scaleWidthPx(20, outMetrics), 0, Util.scaleWidthPx(17, outMetrics), 0);

        final RelativeLayout error_layout = new RelativeLayout(PdfViewerActivityLollipop.this);
        layout.addView(error_layout, params1);

        final ImageView error_icon = new ImageView(PdfViewerActivityLollipop.this);
        error_icon.setImageDrawable(getResources().getDrawable(R.drawable.ic_input_warning));
        error_layout.addView(error_icon);
        RelativeLayout.LayoutParams params_icon = (RelativeLayout.LayoutParams) error_icon.getLayoutParams();

        params_icon.addRule(RelativeLayout.ALIGN_PARENT_RIGHT);
        error_icon.setLayoutParams(params_icon);

        error_icon.setColorFilter(ContextCompat.getColor(PdfViewerActivityLollipop.this, R.color.login_warning));

        final TextView textError = new TextView(PdfViewerActivityLollipop.this);
        error_layout.addView(textError);
        RelativeLayout.LayoutParams params_text_error = (RelativeLayout.LayoutParams) textError.getLayoutParams();
        params_text_error.height = ViewGroup.LayoutParams.WRAP_CONTENT;
        params_text_error.width = ViewGroup.LayoutParams.WRAP_CONTENT;
        params_text_error.addRule(RelativeLayout.CENTER_VERTICAL);
        params_text_error.addRule(RelativeLayout.ALIGN_PARENT_LEFT);
        params_text_error.setMargins(Util.scaleWidthPx(3, outMetrics), 0, 0, 0);
        textError.setLayoutParams(params_text_error);

        textError.setTextColor(ContextCompat.getColor(PdfViewerActivityLollipop.this, R.color.login_warning));

        error_layout.setVisibility(View.GONE);

        input.getBackground().mutate().clearColorFilter();
        input.getBackground().mutate().setColorFilter(ContextCompat.getColor(this, R.color.accentColor), PorterDuff.Mode.SRC_ATOP);
        input.addTextChangedListener(new TextWatcher() {
            @Override
            public void beforeTextChanged(CharSequence charSequence, int i, int i1, int i2) {

            }

            @Override
            public void onTextChanged(CharSequence charSequence, int i, int i1, int i2) {

            }

            @Override
            public void afterTextChanged(Editable editable) {
                if (error_layout.getVisibility() == View.VISIBLE) {
                    error_layout.setVisibility(View.GONE);
                    input.getBackground().mutate().clearColorFilter();
                    input.getBackground().mutate().setColorFilter(ContextCompat.getColor(pdfViewerActivityLollipop, R.color.accentColor), PorterDuff.Mode.SRC_ATOP);
                }
            }
        });

        input.setOnEditorActionListener(new TextView.OnEditorActionListener() {
            @Override
            public boolean onEditorAction(TextView v, int actionId,
                                          KeyEvent event) {
                if (actionId == EditorInfo.IME_ACTION_DONE) {

                    String value = v.getText().toString().trim();
                    if (value.length() == 0) {
                        input.getBackground().mutate().setColorFilter(ContextCompat.getColor(pdfViewerActivityLollipop, R.color.login_warning), PorterDuff.Mode.SRC_ATOP);
                        textError.setText(getString(R.string.invalid_string));
                        error_layout.setVisibility(View.VISIBLE);
                        input.requestFocus();

                    } else {
                        boolean result = matches(regex, value);
                        if (result) {
                            input.getBackground().mutate().setColorFilter(ContextCompat.getColor(pdfViewerActivityLollipop, R.color.login_warning), PorterDuff.Mode.SRC_ATOP);
                            textError.setText(getString(R.string.invalid_characters));
                            error_layout.setVisibility(View.VISIBLE);
                            input.requestFocus();

                        } else {
                            //						nC.renameNode(node, value);
                            renameDialog.dismiss();
                            rename(value, node);
                        }
                    }
                    return true;
                }
                return false;
            }
        });
        android.support.v7.app.AlertDialog.Builder builder = new android.support.v7.app.AlertDialog.Builder(this);
        builder.setTitle(getString(R.string.context_rename) + " "	+ new String(node.getName()));
        builder.setPositiveButton(getString(R.string.context_rename),
                new DialogInterface.OnClickListener() {
                    public void onClick(DialogInterface dialog, int whichButton) {
                        String value = input.getText().toString().trim();
                        if (value.length() == 0) {
                            return;
                        }
                        rename(value, node);
                    }
                });
        builder.setNegativeButton(getString(android.R.string.cancel), new DialogInterface.OnClickListener() {
            @Override
            public void onClick(DialogInterface dialogInterface, int i) {
                input.getBackground().clearColorFilter();
            }
        });
        builder.setView(layout);
        renameDialog = builder.create();
        renameDialog.show();
        renameDialog.getButton(android.support.v7.app.AlertDialog.BUTTON_POSITIVE).setOnClickListener(new   View.OnClickListener()
        {
            @Override
            public void onClick(View v)
            {
                String value = input.getText().toString().trim();

                if (value.length() == 0) {
                    input.getBackground().mutate().setColorFilter(ContextCompat.getColor(pdfViewerActivityLollipop, R.color.login_warning), PorterDuff.Mode.SRC_ATOP);
                    textError.setText(getString(R.string.invalid_string));
                    error_layout.setVisibility(View.VISIBLE);
                    input.requestFocus();
                }
                else{
                    boolean result=matches(regex, value);
                    if(result){
                        input.getBackground().mutate().setColorFilter(ContextCompat.getColor(pdfViewerActivityLollipop, R.color.login_warning), PorterDuff.Mode.SRC_ATOP);
                        textError.setText(getString(R.string.invalid_characters));
                        error_layout.setVisibility(View.VISIBLE);
                        input.requestFocus();

                    }else{
                        //nC.renameNode(node, value);
                        renameDialog.dismiss();
                        rename(value, node);
                    }
                }
            }
        });
    }

    private void rename(String newName, MegaNode node){
        if (newName.equals(node.getName())) {
            return;
        }

        if(!Util.isOnline(this)){
            Snackbar.make(pdfviewerContainer, getString(R.string.error_server_connection_problem), Snackbar.LENGTH_LONG).show();
            return;
        }

        if (isFinishing()){
            return;
        }

        ProgressDialog temp = null;
        try{
            temp = new ProgressDialog(this);
            temp.setMessage(getString(R.string.context_renaming));
            temp.show();
        }
        catch(Exception e){
            return;
        }
        statusDialog = temp;

        log("renaming " + node.getName() + " to " + newName);

        megaApi.renameNode(node, newName, this);
    }

    public static boolean matches(String regex, CharSequence input) {
        Pattern p = Pattern.compile(regex);
        Matcher m = p.matcher(input);
        return m.find();
    }

    public void showPropertiesActivity(){
        Intent i = new Intent(this, FileInfoActivityLollipop.class);
        if (isOffLine){
            i.putExtra("name", pdfFileName);
            i.putExtra("imageId", MimeTypeThumbnail.typeForName(pdfFileName).getIconResourceId());
            i.putExtra("adapterType", Constants.OFFLINE_ADAPTER);
            i.putExtra("path", path);
            if (pathNavigation != null){
                i.putExtra("pathNavigation", pathNavigation);
            }
            if (Build.VERSION.SDK_INT >= Build.VERSION_CODES.N) {
                i.setDataAndType(uri, MimeTypeList.typeForName(pdfFileName).getType());
            }
            else{
                i.setDataAndType(uri, MimeTypeList.typeForName(pdfFileName).getType());
            }
            i.addFlags(Intent.FLAG_GRANT_READ_URI_PERMISSION);
        }
        else {
            MegaNode node = megaApi.getNodeByHandle(handle);
            i.putExtra("handle", node.getHandle());
            i.putExtra("imageId", MimeTypeThumbnail.typeForName(node.getName()).getIconResourceId());
            i.putExtra("name", node.getName());
        }
        startActivity(i);
        renamed = false;
    }

    public void showRemoveLink(){
        android.support.v7.app.AlertDialog removeLinkDialog;
        android.support.v7.app.AlertDialog.Builder builder = new android.support.v7.app.AlertDialog.Builder(this, R.style.AppCompatAlertDialogStyle);

        LayoutInflater inflater = getLayoutInflater();
        View dialoglayout = inflater.inflate(R.layout.dialog_link, null);
        TextView url = (TextView) dialoglayout.findViewById(R.id.dialog_link_link_url);
        TextView key = (TextView) dialoglayout.findViewById(R.id.dialog_link_link_key);
        TextView symbol = (TextView) dialoglayout.findViewById(R.id.dialog_link_symbol);
        TextView removeText = (TextView) dialoglayout.findViewById(R.id.dialog_link_text_remove);

        ((RelativeLayout.LayoutParams) removeText.getLayoutParams()).setMargins(Util.scaleWidthPx(25, outMetrics), Util.scaleHeightPx(20, outMetrics), Util.scaleWidthPx(10, outMetrics), 0);

        url.setVisibility(View.GONE);
        key.setVisibility(View.GONE);
        symbol.setVisibility(View.GONE);
        removeText.setVisibility(View.VISIBLE);

        removeText.setText(getString(R.string.context_remove_link_warning_text));

        Display display = getWindowManager().getDefaultDisplay();
        DisplayMetrics outMetrics = new DisplayMetrics();
        display.getMetrics(outMetrics);
        float density = getResources().getDisplayMetrics().density;

        float scaleW = Util.getScaleW(outMetrics, density);
        float scaleH = Util.getScaleH(outMetrics, density);
        if(getResources().getConfiguration().orientation == Configuration.ORIENTATION_LANDSCAPE){
            removeText.setTextSize(TypedValue.COMPLEX_UNIT_SP, (10*scaleW));
        }else{
            removeText.setTextSize(TypedValue.COMPLEX_UNIT_SP, (15*scaleW));

        }

        builder.setView(dialoglayout);

        builder.setPositiveButton(getString(R.string.context_remove), new DialogInterface.OnClickListener() {

            @Override
            public void onClick(DialogInterface dialog, int which) {
                typeExport=TYPE_EXPORT_REMOVE;
                megaApi.disableExport(megaApi.getNodeByHandle(handle), pdfViewerActivityLollipop);
            }
        });

        builder.setNegativeButton(getString(R.string.general_cancel), new DialogInterface.OnClickListener() {

            @Override
            public void onClick(DialogInterface dialog, int which) {

            }
        });

        removeLinkDialog = builder.create();
        removeLinkDialog.show();
    }

    public void showGetLinkActivity(){
        log("showGetLinkActivity");
        Intent linkIntent = new Intent(this, GetLinkActivityLollipop.class);
        linkIntent.putExtra("handle", handle);
        startActivity(linkIntent);
    }

    public void intentToSendFile(){
        log("intentToSendFile");

        if(uri!=null){
            if (!isUrl){
                Intent share = new Intent(android.content.Intent.ACTION_SEND);
                share.setType("application/pdf");

                if (Build.VERSION.SDK_INT >= Build.VERSION_CODES.N) {
                    log("Use provider to share");
                    share.putExtra(Intent.EXTRA_STREAM, Uri.parse(uri.toString()));
                    share.addFlags(Intent.FLAG_GRANT_READ_URI_PERMISSION);
                }
                else{
                    share.putExtra(Intent.EXTRA_STREAM, uri);
                }
                startActivity(Intent.createChooser(share, getString(R.string.context_share)));
            }
            else {
                Snackbar.make(pdfviewerContainer, getString(R.string.not_download), Snackbar.LENGTH_LONG).show();
            }
        }
    }

    public void updateFile (){
        MegaNode file = null;
        if (pdfFileName != null && handle != -1 ) {
            file = megaApi.getNodeByHandle(handle);
            if (file != null){
                log("Pdf File: "+pdfFileName+" node file: "+file.getName());
                if (!pdfFileName.equals(file.getName())) {
                    log("updateFile");

                    pdfFileName = file.getName();
                    if (aB != null){
                        tB = (Toolbar) findViewById(R.id.toolbar_pdf_viewer);
                        if(tB==null){
                            log("Tb is Null");
                            return;
                        }
                        tB.setVisibility(View.VISIBLE);
                        setSupportActionBar(tB);
                        aB = getSupportActionBar();
                    }
                    aB.setTitle(" ");
                    setTitle(pdfFileName);
                    fileNameTextView.setText(pdfFileName);
                    supportInvalidateOptionsMenu();


                    getDownloadLocation();
                    boolean isOnMegaDownloads = false;
                    String localPath = Util.getLocalFile(this, file.getName(), file.getSize(), downloadLocationDefaultPath);
                    File f = new File(downloadLocationDefaultPath, file.getName());
                    if(f.exists() && (f.length() == file.getSize())){
                        isOnMegaDownloads = true;
                    }
                    if (localPath != null && (isOnMegaDownloads || (megaApi.getFingerprint(file).equals(megaApi.getFingerprint(localPath))))){
                        File mediaFile = new File(localPath);
                        if (Build.VERSION.SDK_INT >= Build.VERSION_CODES.N && prefs.getStorageDownloadLocation().contains(Environment.getExternalStorageDirectory().getPath())) {
                            uri = FileProvider.getUriForFile(this, "mega.privacy.android.app.providers.fileprovider", mediaFile);
                        }
                        else{
                            uri = Uri.fromFile(mediaFile);
                        }
                    }
                    else {
                        if (megaApi == null){
                            MegaApplication app = (MegaApplication)getApplication();
                            megaApi = app.getMegaApi();
                            megaApi.addTransferListener(this);
                            megaApi.addGlobalListener(this);
                        }
                        if (megaApi.httpServerIsRunning() == 0) {
                            megaApi.httpServerStart();
                        }

                        ActivityManager.MemoryInfo mi = new ActivityManager.MemoryInfo();
                        ActivityManager activityManager = (ActivityManager) getSystemService(Context.ACTIVITY_SERVICE);
                        activityManager.getMemoryInfo(mi);

                        if(mi.totalMem>Constants.BUFFER_COMP){
                            log("Total mem: "+mi.totalMem+" allocate 32 MB");
                            megaApi.httpServerSetMaxBufferSize(Constants.MAX_BUFFER_32MB);
                        }
                        else{
                            log("Total mem: "+mi.totalMem+" allocate 16 MB");
                            megaApi.httpServerSetMaxBufferSize(Constants.MAX_BUFFER_16MB);
                        }

                        String url = megaApi.httpServerGetLocalLink(file);
                        if (url != null){
                            uri = Uri.parse(url);
                        }
                    }
                    renamed = true;
                }
            }
        }
    }

    public void getDownloadLocation(){
        if (dbH == null){
            dbH = DatabaseHandler.getDbHandler(getApplicationContext());
        }

        prefs = dbH.getPreferences();
        if (prefs != null){
            if (prefs.getStorageAskAlways() != null){
                if (!Boolean.parseBoolean(prefs.getStorageAskAlways())){
                    if (prefs.getStorageDownloadLocation() != null){
                        if (prefs.getStorageDownloadLocation().compareTo("") != 0){
                            downloadLocationDefaultPath = prefs.getStorageDownloadLocation();
                        }
                    }
                }
            }
        }
    }

    @Override
    protected void onActivityResult(int requestCode, int resultCode, Intent intent) {
        log("-------------------onActivityResult " + requestCode + "____" + resultCode);
        if (intent == null) {
            return;
        }

        if (requestCode == Constants.REQUEST_CODE_SELECT_CHAT && resultCode == RESULT_OK){
            long[] chatHandles = intent.getLongArrayExtra("SELECTED_CHATS");
            log("Send to "+chatHandles.length+" chats");

            long[] nodeHandles = intent.getLongArrayExtra("NODE_HANDLES");
            log("Send "+nodeHandles.length+" nodes");

            countChat = chatHandles.length;
            if (megaChatApi != null) {
                if(countChat==1){
                    megaChatApi.attachNode(chatHandles[0], nodeHandles[0], this);
                }
                else if(countChat>1){

                    for(int i=0; i<chatHandles.length; i++){
                        megaChatApi.attachNode(chatHandles[i], nodeHandles[0], this);
                    }
                }
            }
            else{
                log("megaChatApi is Null - cannot attach nodes");
            }
        }
        else if (requestCode == Constants.REQUEST_CODE_SELECT_LOCAL_FOLDER && resultCode == RESULT_OK) {
            log("local folder selected");
            String parentPath = intent.getStringExtra(FileStorageActivityLollipop.EXTRA_PATH);
            if (type == Constants.FILE_LINK_ADAPTER){
                downloadTo(parentPath, uri.toString(), currentDocument.getSize(), currentDocument.getHandle());
            }
            else {
                String url = intent.getStringExtra(FileStorageActivityLollipop.EXTRA_URL);
                long size = intent.getLongExtra(FileStorageActivityLollipop.EXTRA_SIZE, 0);
                long[] hashes = intent.getLongArrayExtra(FileStorageActivityLollipop.EXTRA_DOCUMENT_HASHES);
                log("URL: " + url + "___SIZE: " + size);

                if(nC==null){
                    nC = new NodeController(this);
                }
                nC.checkSizeBeforeDownload(parentPath, url, size, hashes);
            }
        }
        else if (requestCode == Constants.REQUEST_CODE_SELECT_MOVE_FOLDER && resultCode == RESULT_OK) {

            if(!Util.isOnline(this)){
                Snackbar.make(pdfviewerContainer, getString(R.string.error_server_connection_problem), Snackbar.LENGTH_LONG).show();
                return;
            }

            final long[] moveHandles = intent.getLongArrayExtra("MOVE_HANDLES");
            final long toHandle = intent.getLongExtra("MOVE_TO", 0);
            final int totalMoves = moveHandles.length;

            MegaNode parent = megaApi.getNodeByHandle(toHandle);
            moveToRubbish = false;

            ProgressDialog temp = null;
            try{
                temp = new ProgressDialog(this);
                temp.setMessage(getString(R.string.context_moving));
                temp.show();
            }
            catch(Exception e){
                return;
            }
            statusDialog = temp;

            for(int i=0; i<moveHandles.length;i++){
                megaApi.moveNode(megaApi.getNodeByHandle(moveHandles[i]), parent, this);
            }
        }
        else if (requestCode == Constants.REQUEST_CODE_SELECT_COPY_FOLDER && resultCode == RESULT_OK){
            if(!Util.isOnline(this)){
                Snackbar.make(pdfviewerContainer, getString(R.string.error_server_connection_problem), Snackbar.LENGTH_LONG).show();
                return;
            }

            final long[] copyHandles = intent.getLongArrayExtra("COPY_HANDLES");
            final long toHandle = intent.getLongExtra("COPY_TO", 0);
            final int totalCopy = copyHandles.length;

            ProgressDialog temp = null;
            try{
                temp = new ProgressDialog(this);
                temp.setMessage(getString(R.string.context_copying));
                temp.show();
            }
            catch(Exception e){
                return;
            }
            statusDialog = temp;

            MegaNode parent = megaApi.getNodeByHandle(toHandle);
            for(int i=0; i<copyHandles.length;i++){
                MegaNode cN = megaApi.getNodeByHandle(copyHandles[i]);
                if (cN != null){
                    log("cN != null, i = " + i + " of " + copyHandles.length);
                    megaApi.copyNode(cN, parent, this);
                }
                else{
                    log("cN == null, i = " + i + " of " + copyHandles.length);
                    try {
                        statusDialog.dismiss();
                        Snackbar.make(pdfviewerContainer, getString(R.string.context_no_copied), Snackbar.LENGTH_LONG).show();
                    }
                    catch (Exception ex) {}
                }
            }
        }
        else if (requestCode == Constants.REQUEST_CODE_SELECT_IMPORT_FOLDER && resultCode == RESULT_OK){
            log("onActivityResult REQUEST_CODE_SELECT_IMPORT_FOLDER OK");

            if(!Util.isOnline(this)||megaApi==null) {
                try{
                    statusDialog.dismiss();
                } catch(Exception ex) {};
                Snackbar.make(pdfviewerContainer, getString(R.string.error_server_connection_problem), Snackbar.LENGTH_LONG).show();
                return;
            }

            final long toHandle = intent.getLongExtra("IMPORT_TO", 0);
            MegaNode target = null;
            target = megaApi.getNodeByHandle(toHandle);
            if(target == null){
                target = megaApi.getRootNode();
            }
            log("TARGET: " + target.getName() + "and handle: " + target.getHandle());
            if (nodeChat != null) {
                log("DOCUMENT: " + nodeChat.getName() + "_" + nodeChat.getHandle());
                if (target != null) {
                    megaApi.copyNode(nodeChat, target, this);
                } else {
                    log("TARGET: null");
                    Snackbar.make(pdfviewerContainer, getString(R.string.import_success_error), Snackbar.LENGTH_LONG).show();
                }
            }
            else{
                log("DOCUMENT: null");
                Snackbar.make(pdfviewerContainer, getString(R.string.import_success_error), Snackbar.LENGTH_LONG).show();
            }
        }
    }

    @Override
    public void onPageChanged(int page, int pageCount) {
        log("page: "+page);
        if (!notChangePage) {
            currentPage = page+1;
            actualPage.setText(String.valueOf(currentPage));
            setTitle(String.format("%s %s / %s", pdfFileName, currentPage, pageCount));
        }
        else {
            notChangePage = false;
        }
    }

    @Override
    public void onPageError(int page, Throwable t) {
        log("Cannot load page " + page);
    }

    @Override
    public void loadComplete(int nbPages) {
        totalPages.setText(""+nbPages);
        PdfDocument.Meta meta = pdfView.getDocumentMeta();
        log("title = " + meta.getTitle());
        log("author = " + meta.getAuthor());
        log("subject = " + meta.getSubject());
        log("keywords = " + meta.getKeywords());
        log("creator = " + meta.getCreator());
        log("producer = " + meta.getProducer());
        log("creationDate = " + meta.getCreationDate());
        log("modDate = " + meta.getModDate());
        printBookmarksTree(pdfView.getTableOfContents(), "-");

        handler.postDelayed(new Runnable() {
            @Override
            public void run() {
                if (toolbarVisible)
                    setToolbarVisibilityHide(200L);
            }
        }, 2000);
    }

    public void printBookmarksTree(List<PdfDocument.Bookmark> tree, String sep) {
        for (PdfDocument.Bookmark b : tree) {

            log(String.format("%s %s, p %d", sep, b.getTitle(), b.getPageIdx()));

            if (b.hasChildren()) {
                printBookmarksTree(b.getChildren(), sep + "-");
            }
        }
    }

    public String getFileName(Uri uri) {
        String result = null;
        if (uri.getScheme().equals("content")) {
            Cursor cursor = getContentResolver().query(uri, null, null, null, null);
            try {
                if (cursor != null && cursor.moveToFirst()) {
                    result = cursor.getString(cursor.getColumnIndex(OpenableColumns.DISPLAY_NAME));
                }
            } finally {
                if (cursor != null) {
                    cursor.close();
                }
            }
        }
        if (result == null) {
            result = uri.getLastPathSegment();
        }
        return result;
    }

    public static void log(String log) {
        Util.log("PdfViewerActivityLollipop", log);
    }

    @Override
    public void onRequestStart(MegaApiJava api, MegaRequest request) {

    }

    @Override
    public void onRequestUpdate(MegaApiJava api, MegaRequest request) {

    }

    @Override
    public void onRequestFinish(MegaApiJava api, MegaRequest request, MegaError e) {
        log("onRequestFinish");

        MegaNode node = megaApi.getNodeByHandle(request.getNodeHandle());

        if (request.getType() == MegaRequest.TYPE_LOGIN){

            if (e.getErrorCode() != MegaError.API_OK) {

                MegaApplication.setLoggingIn(false);

                DatabaseHandler dbH = DatabaseHandler.getDbHandler(getApplicationContext());
                dbH.clearCredentials();
                if (dbH.getPreferences() != null){
                    dbH.clearPreferences();
                    dbH.setFirstTime(false);
                }
            }
            else{
                //LOGIN OK

                gSession = megaApi.dumpSession();
                credentials = new UserCredentials(lastEmail, gSession, "", "", "");

                DatabaseHandler dbH = DatabaseHandler.getDbHandler(getApplicationContext());
                dbH.clearCredentials();

                log("Logged in with session");

                megaApi.fetchNodes(this);
            }
        }
        else if (request.getType() == MegaRequest.TYPE_FETCH_NODES){

            if (e.getErrorCode() == MegaError.API_OK){

                if (Build.VERSION.SDK_INT >= Build.VERSION_CODES.LOLLIPOP) {
                    Window window = this.getWindow();
                    window.addFlags(WindowManager.LayoutParams.FLAG_DRAWS_SYSTEM_BAR_BACKGROUNDS);
                    window.clearFlags(WindowManager.LayoutParams.FLAG_TRANSLUCENT_STATUS);
                    window.setStatusBarColor(ContextCompat.getColor(this, R.color.lollipop_dark_primary_color));

                }
                DatabaseHandler dbH = DatabaseHandler.getDbHandler(getApplicationContext());

                gSession = megaApi.dumpSession();
                MegaUser myUser = megaApi.getMyUser();
                String myUserHandle = "";
                if(myUser!=null){
                    lastEmail = megaApi.getMyUser().getEmail();
                    myUserHandle = megaApi.getMyUser().getHandle()+"";
                }

                credentials = new UserCredentials(lastEmail, gSession, "", "", myUserHandle);

                dbH.saveCredentials(credentials);

                chatSettings = dbH.getChatSettings();
                if(chatSettings!=null) {

                    boolean chatEnabled = Boolean.parseBoolean(chatSettings.getEnabled());
                    if(chatEnabled){

                        log("Chat enabled-->connect");
                        if((megaChatApi.getInitState()!=MegaChatApi.INIT_ERROR)){
                            log("Connection goes!!!");
                            megaChatApi.connect(this);
                        }
                        else{
                            log("Not launch connect: "+megaChatApi.getInitState());
                        }
                        MegaApplication.setLoggingIn(false);
                        download();
                    }
                    else{

                        log("Chat NOT enabled - readyToManager");
                        MegaApplication.setLoggingIn(false);
                        download();
                    }
                }
                else{
                    log("chatSettings NULL - readyToManager");
                    MegaApplication.setLoggingIn(false);
                    download();
                }
            }
        }
        else if (request.getType() == MegaRequest.TYPE_RENAME){

            try {
                statusDialog.dismiss();
            }
            catch (Exception ex) {}

            if (e.getErrorCode() == MegaError.API_OK){
                Snackbar.make(pdfviewerContainer, getString(R.string.context_correctly_renamed), Snackbar.LENGTH_LONG).show();
                updateFile();
            }
            else{
                Snackbar.make(pdfviewerContainer, getString(R.string.context_no_renamed), Snackbar.LENGTH_LONG).show();
            }
        }
        else if (request.getType() == MegaRequest.TYPE_MOVE){
            try {
                statusDialog.dismiss();
            }
            catch (Exception ex) {}

            if (moveToRubbish){
                if (e.getErrorCode() == MegaError.API_OK){
                    this.finish();
                }
                else{
                    Snackbar.make(pdfviewerContainer, getString(R.string.context_no_moved), Snackbar.LENGTH_LONG).show();
                }
                moveToRubbish = false;
                log("move to rubbish request finished");
            }
            else{
                if (e.getErrorCode() == MegaError.API_OK){
                    Snackbar.make(pdfviewerContainer, getString(R.string.context_correctly_moved), Snackbar.LENGTH_LONG).show();
                    finish();
                }
                else{
                    Snackbar.make(pdfviewerContainer, getString(R.string.context_no_moved), Snackbar.LENGTH_LONG).show();
                }
                log("move nodes request finished");
            }
        }
        else if (request.getType() == MegaRequest.TYPE_REMOVE){


            if (e.getErrorCode() == MegaError.API_OK){
                if (moveToTrashStatusDialog.isShowing()){
                    try {
                        moveToTrashStatusDialog.dismiss();
                    }
                    catch (Exception ex) {}
                    Snackbar.make(pdfviewerContainer, getString(R.string.context_correctly_removed), Snackbar.LENGTH_LONG).show();
                }
                finish();
            }
            else{
                Snackbar.make(pdfviewerContainer, getString(R.string.context_no_removed), Snackbar.LENGTH_LONG).show();
            }
            log("remove request finished");
        }
        else if (request.getType() == MegaRequest.TYPE_COPY){
            try {
                statusDialog.dismiss();
            }
            catch (Exception ex) {}

            if (e.getErrorCode() == MegaError.API_OK){
                Snackbar.make(pdfviewerContainer, getString(R.string.context_correctly_copied), Snackbar.LENGTH_LONG).show();
            }
            else{
                Snackbar.make(pdfviewerContainer, getString(R.string.context_no_copied), Snackbar.LENGTH_LONG).show();
            }
            log("copy nodes request finished");
        }
    }

    @Override
    public void onRequestTemporaryError(MegaApiJava api, MegaRequest request, MegaError e) {
        log("onRequestTemporaryError");
    }

    @Override
    public void onRequestStart(MegaChatApiJava api, MegaChatRequest request) {

    }

    @Override
    public void onRequestUpdate(MegaChatApiJava api, MegaChatRequest request) {

    }

    @Override
    public void onRequestFinish(MegaChatApiJava api, MegaChatRequest request, MegaChatError e) {
        log("onRequestFinish - MegaChatApi");

        if (request.getType() == MegaChatRequest.TYPE_CONNECT){
            MegaApplication.setLoggingIn(false);
            if(e.getErrorCode()==MegaChatError.ERROR_OK){
                log("Connected to chat!");
            }
            else{
                log("ERROR WHEN CONNECTING " + e.getErrorString());
            }
        }
        else if(request.getType() == MegaChatRequest.TYPE_ATTACH_NODE_MESSAGE){

            if(e.getErrorCode()==MegaChatError.ERROR_OK){
                log("File sent correctly");
                successSent++;
            }
            else{
                log("File NOT sent: "+e.getErrorCode()+"___"+e.getErrorString());
                errorSent++;
            }

            if(countChat==errorSent+successSent){
                if(successSent==countChat){
                    if(countChat==1){
                        long handle = request.getChatHandle();
                        MegaChatListItem chatItem = megaChatApi.getChatListItem(handle);
                        if(chatItem!=null){
                            Intent intent = new Intent(this, ManagerActivityLollipop.class);
                            intent.addFlags(Intent.FLAG_ACTIVITY_CLEAR_TOP);
                            intent.setAction(Constants.ACTION_CHAT_NOTIFICATION_MESSAGE);
                            intent.putExtra("CHAT_ID", handle);
                            startActivity(intent);
                            finish();
                        }
                    }
                    else{
                        showSnackbar(getString(R.string.success_attaching_node_from_cloud_chats, countChat));
                    }
                }
                else if(errorSent==countChat){
                    showSnackbar(getString(R.string.error_attaching_node_from_cloud));
                }
                else{
                    showSnackbar(getString(R.string.error_attaching_node_from_cloud_chats));
                }
            }
        }
    }

    @Override
    public void onRequestTemporaryError(MegaChatApiJava api, MegaChatRequest request, MegaChatError e) {

    }

    @Override
    protected void onStop() {
        super.onStop();
        log("onStop");
    }

    @Override
    protected void onStart() {
        super.onStart();
        log("onStart");
    }

    @Override
    protected void onResume() {
        super.onResume();
        log("onResume");
        if (!isOffLine && !fromChat && !isFolderLink
                && type != Constants.FILE_LINK_ADAPTER){
            if (megaApi.getNodeByHandle(handle) == null && inside && !fromDownload){
                finish();
            }
            updateFile();
        }
    }

    @Override
    protected void onPause() {
        super.onPause();
        log("onPause");
    }

    @Override
    protected void onDestroy() {
        log("onDestroy()");

        if (megaApi != null) {
            megaApi.removeTransferListener(this);
            megaApi.removeGlobalListener(this);
            megaApi.httpServerStop();
        }

        if (handler != null) {
            handler.removeCallbacksAndMessages(null);
        }

        super.onDestroy();
    }

    public void showTransferOverquotaDialog(){
        log("showTransferOverquotaDialog");

        AlertDialog.Builder dialogBuilder = new AlertDialog.Builder(PdfViewerActivityLollipop.this);

        LayoutInflater inflater = this.getLayoutInflater();
        View dialogView = inflater.inflate(R.layout.transfer_overquota_layout, null);
        dialogBuilder.setView(dialogView);

        TextView title = (TextView) dialogView.findViewById(R.id.transfer_overquota_title);
        title.setText(getString(R.string.title_depleted_transfer_overquota));

        ImageView icon = (ImageView) dialogView.findViewById(R.id.image_transfer_overquota);
        icon.setImageDrawable(ContextCompat.getDrawable(this, R.drawable.transfer_quota_empty));

        TextView text = (TextView) dialogView.findViewById(R.id.text_transfer_overquota);
        text.setText(getString(R.string.text_depleted_transfer_overquota));

        Button continueButton = (Button) dialogView.findViewById(R.id.transfer_overquota_button_dissmiss);

        Button paymentButton = (Button) dialogView.findViewById(R.id.transfer_overquota_button_payment);
        paymentButton.setText(getString(R.string.action_upgrade_account));

        alertDialogTransferOverquota = dialogBuilder.create();

        alertDialogTransferOverquota.setOnShowListener(new DialogInterface.OnShowListener() {
            @Override
            public void onShow(DialogInterface dialog) {
                transferOverquota = true;
                progressBar.setVisibility(View.GONE);
            }
        });

        continueButton.setOnClickListener(new View.OnClickListener(){
            public void onClick(View v) {
                alertDialogTransferOverquota.dismiss();
                transferOverquota = false;
                if (loading && !transferOverquota){
                    progressBar.setVisibility(View.VISIBLE);
                }
            }

        });

        paymentButton.setOnClickListener(new View.OnClickListener(){
            public void onClick(View v) {
                alertDialogTransferOverquota.dismiss();
                transferOverquota = false;
                showUpgradeAccount();
            }
        });

        alertDialogTransferOverquota.setCancelable(false);
        alertDialogTransferOverquota.setCanceledOnTouchOutside(false);
        alertDialogTransferOverquota.show();
    }

    public void showUpgradeAccount(){
        log("showUpgradeAccount");
        Intent upgradeIntent = new Intent(this, ManagerActivityLollipop.class);
        upgradeIntent.setAction(Constants.ACTION_SHOW_UPGRADE_ACCOUNT);
        startActivity(upgradeIntent);
    }

    @Override
    public void onTransferStart(MegaApiJava api, MegaTransfer transfer) {

    }

    @Override
    public void onTransferFinish(MegaApiJava api, MegaTransfer transfer, MegaError e) {

    }

    @Override
    public void onTransferUpdate(MegaApiJava api, MegaTransfer transfer) {

    }

    @Override
    public void onTransferTemporaryError(MegaApiJava api, MegaTransfer transfer, MegaError e) {

        if(e.getErrorCode() == MegaError.API_EOVERQUOTA){
            log("API_EOVERQUOTA error!!");

            if(alertDialogTransferOverquota==null){
                showTransferOverquotaDialog();
            }
            else {
                if (!(alertDialogTransferOverquota.isShowing())) {
                    showTransferOverquotaDialog();
                }
            }
        }
    }

    @Override
    public boolean onTransferData(MegaApiJava api, MegaTransfer transfer, byte[] buffer) {
        return false;
    }

    public void showSnackbar(String s){
        log("showSnackbar");
        Snackbar snackbar = Snackbar.make(pdfviewerContainer, s, Snackbar.LENGTH_LONG);
        TextView snackbarTextView = (TextView)snackbar.getView().findViewById(android.support.design.R.id.snackbar_text);
        snackbarTextView.setMaxLines(5);
        snackbar.show();
    }

    public void openAdvancedDevices (long handleToDownload){
        log("openAdvancedDevices");
//		handleToDownload = handle;
        String externalPath = Util.getExternalCardPath();

        if(externalPath!=null){
            log("ExternalPath for advancedDevices: "+externalPath);
            MegaNode node = megaApi.getNodeByHandle(handleToDownload);
            if(node!=null){

//				File newFile =  new File(externalPath+"/"+node.getName());
                File newFile =  new File(node.getName());
                log("File: "+newFile.getPath());
                Intent intent = new Intent(Intent.ACTION_CREATE_DOCUMENT);

                // Filter to only show results that can be "opened", such as
                // a file (as opposed to a list of contacts or timezones).
                intent.addCategory(Intent.CATEGORY_OPENABLE);

                // Create a file with the requested MIME type.
                String mimeType = MimeTypeList.getMimeType(newFile);
                log("Mimetype: "+mimeType);
                intent.setType(mimeType);
                intent.putExtra(Intent.EXTRA_TITLE, node.getName());
                intent.putExtra("handleToDownload", handleToDownload);
                try{
                    startActivityForResult(intent, Constants.WRITE_SD_CARD_REQUEST_CODE);
                }
                catch(Exception e){
                    log("Exception in External SDCARD");
                    Environment.getExternalStorageDirectory();
                    Toast toast = Toast.makeText(this, getString(R.string.no_external_SD_card_detected), Toast.LENGTH_LONG);
                    toast.show();
                }
            }
        }
        else{
            log("No external SD card");
            Environment.getExternalStorageDirectory();
            Toast toast = Toast.makeText(this, getString(R.string.no_external_SD_card_detected), Toast.LENGTH_LONG);
            toast.show();
        }
    }

    public void showSnackbarNotSpace(){
        log("showSnackbarNotSpace");
        Snackbar mySnackbar = Snackbar.make(pdfviewerContainer, R.string.error_not_enough_free_space, Snackbar.LENGTH_LONG);
        mySnackbar.setAction("Settings", new SnackbarNavigateOption(this));
        mySnackbar.show();
    }

    public void askSizeConfirmationBeforeChatDownload(String parentPath, ArrayList<MegaNode> nodeList, long size){
        log("askSizeConfirmationBeforeChatDownload");

        final String parentPathC = parentPath;
        final ArrayList<MegaNode> nodeListC = nodeList;
        final long sizeC = size;
        final ChatController chatC = new ChatController(this);

        android.support.v7.app.AlertDialog.Builder builder = new android.support.v7.app.AlertDialog.Builder(this, R.style.AppCompatAlertDialogStyle);
        LinearLayout confirmationLayout = new LinearLayout(this);
        confirmationLayout.setOrientation(LinearLayout.VERTICAL);
        LinearLayout.LayoutParams params = new LinearLayout.LayoutParams(LinearLayout.LayoutParams.MATCH_PARENT, LinearLayout.LayoutParams.WRAP_CONTENT);
        params.setMargins(Util.scaleWidthPx(20, outMetrics), Util.scaleHeightPx(10, outMetrics), Util.scaleWidthPx(17, outMetrics), 0);

        final CheckBox dontShowAgain =new CheckBox(this);
        dontShowAgain.setText(getString(R.string.checkbox_not_show_again));
        dontShowAgain.setTextColor(getResources().getColor(R.color.text_secondary));

        confirmationLayout.addView(dontShowAgain, params);

        builder.setView(confirmationLayout);

        builder.setMessage(getString(R.string.alert_larger_file, Util.getSizeString(sizeC)));
        builder.setPositiveButton(getString(R.string.general_download),
                new DialogInterface.OnClickListener() {
                    public void onClick(DialogInterface dialog, int whichButton) {
                        if(dontShowAgain.isChecked()){
                            dbH.setAttrAskSizeDownload("false");
                        }
                        chatC.download(parentPathC, nodeListC);
                    }
                });
        builder.setNegativeButton(getString(android.R.string.cancel), new DialogInterface.OnClickListener() {
            public void onClick(DialogInterface dialog, int whichButton) {
                if(dontShowAgain.isChecked()){
                    dbH.setAttrAskSizeDownload("false");
                }
            }
        });

        downloadConfirmationDialog = builder.create();
        downloadConfirmationDialog.show();
    }

    public void askSizeConfirmationBeforeDownload(String parentPath, String url, long size, long [] hashes){
        log("askSizeConfirmationBeforeDownload");

        final String parentPathC = parentPath;
        final String urlC = url;
        final long [] hashesC = hashes;
        final long sizeC=size;

        android.support.v7.app.AlertDialog.Builder builder = new android.support.v7.app.AlertDialog.Builder(this);
        LinearLayout confirmationLayout = new LinearLayout(this);
        confirmationLayout.setOrientation(LinearLayout.VERTICAL);
        LinearLayout.LayoutParams params = new LinearLayout.LayoutParams(LinearLayout.LayoutParams.MATCH_PARENT, LinearLayout.LayoutParams.WRAP_CONTENT);
        params.setMargins(Util.scaleWidthPx(20, outMetrics), Util.scaleHeightPx(10, outMetrics), Util.scaleWidthPx(17, outMetrics), 0);

        final CheckBox dontShowAgain =new CheckBox(this);
        dontShowAgain.setText(getString(R.string.checkbox_not_show_again));
        dontShowAgain.setTextColor(ContextCompat.getColor(this, R.color.text_secondary));

        confirmationLayout.addView(dontShowAgain, params);

        builder.setView(confirmationLayout);

//				builder.setTitle(getString(R.string.confirmation_required));

        builder.setMessage(getString(R.string.alert_larger_file, Util.getSizeString(sizeC)));
        builder.setPositiveButton(getString(R.string.general_download),
                new DialogInterface.OnClickListener() {
                    public void onClick(DialogInterface dialog, int whichButton) {
                        if(dontShowAgain.isChecked()){
                            dbH.setAttrAskSizeDownload("false");
                        }
                        if(nC==null){
                            nC = new NodeController(PdfViewerActivityLollipop.this);
                        }
                        nC.checkInstalledAppBeforeDownload(parentPathC, urlC, sizeC, hashesC);
                    }
                });
        builder.setNegativeButton(getString(android.R.string.cancel), new DialogInterface.OnClickListener() {
            public void onClick(DialogInterface dialog, int whichButton) {
                if(dontShowAgain.isChecked()){
                    dbH.setAttrAskSizeDownload("false");
                }
            }
        });

        downloadConfirmationDialog = builder.create();
        downloadConfirmationDialog.show();
    }

    public void askConfirmationNoAppInstaledBeforeDownload (String parentPath, String url, long size, long [] hashes, String nodeToDownload){
        log("askConfirmationNoAppInstaledBeforeDownload");

        final String parentPathC = parentPath;
        final String urlC = url;
        final long [] hashesC = hashes;
        final long sizeC=size;

        android.support.v7.app.AlertDialog.Builder builder = new android.support.v7.app.AlertDialog.Builder(this);
        LinearLayout confirmationLayout = new LinearLayout(this);
        confirmationLayout.setOrientation(LinearLayout.VERTICAL);
        LinearLayout.LayoutParams params = new LinearLayout.LayoutParams(LinearLayout.LayoutParams.MATCH_PARENT, LinearLayout.LayoutParams.WRAP_CONTENT);
        params.setMargins(Util.scaleWidthPx(20, outMetrics), Util.scaleHeightPx(10, outMetrics), Util.scaleWidthPx(17, outMetrics), 0);

        final CheckBox dontShowAgain =new CheckBox(this);
        dontShowAgain.setText(getString(R.string.checkbox_not_show_again));
        dontShowAgain.setTextColor(ContextCompat.getColor(this, R.color.text_secondary));

        confirmationLayout.addView(dontShowAgain, params);

        builder.setView(confirmationLayout);

//				builder.setTitle(getString(R.string.confirmation_required));
        builder.setMessage(getString(R.string.alert_no_app, nodeToDownload));
        builder.setPositiveButton(getString(R.string.general_download),
                new DialogInterface.OnClickListener() {
                    public void onClick(DialogInterface dialog, int whichButton) {
                        if(dontShowAgain.isChecked()){
                            dbH.setAttrAskNoAppDownload("false");
                        }
                        if(nC==null){
                            nC = new NodeController(PdfViewerActivityLollipop.this);
                        }
                        nC.download(parentPathC, urlC, sizeC, hashesC);
                    }
                });
        builder.setNegativeButton(getString(android.R.string.cancel), new DialogInterface.OnClickListener() {
            public void onClick(DialogInterface dialog, int whichButton) {
                if(dontShowAgain.isChecked()){
                    dbH.setAttrAskNoAppDownload("false");
                }
            }
        });
        downloadConfirmationDialog = builder.create();
        downloadConfirmationDialog.show();
    }
}<|MERGE_RESOLUTION|>--- conflicted
+++ resolved
@@ -261,12 +261,7 @@
             toolbarVisible = savedInstanceState.getBoolean("toolbarVisible", toolbarVisible);
         }
         else {
-<<<<<<< HEAD
             currentPage = 1;
-            accountType = intent.getIntExtra("typeAccount", MegaAccountDetails.ACCOUNT_TYPE_FREE);
-=======
-            currentPage = 0;
->>>>>>> e17834fb
             isDeleteDialogShow = false;
             handle = intent.getLongExtra("HANDLE", -1);
             uri = intent.getData();
