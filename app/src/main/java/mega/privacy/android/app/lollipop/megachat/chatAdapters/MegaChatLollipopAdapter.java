package mega.privacy.android.app.lollipop.megachat.chatAdapters;

import android.app.Activity;
import android.content.Context;
import android.content.res.Configuration;
import android.graphics.Bitmap;
import android.graphics.BitmapFactory;
import android.graphics.Canvas;
import android.graphics.Rect;
import android.graphics.Typeface;
import android.graphics.drawable.GradientDrawable;
import android.media.MediaPlayer;
import android.os.AsyncTask;
import android.os.Handler;
import android.os.ParcelFileDescriptor;
import android.provider.MediaStore;
import androidx.core.content.ContextCompat;
import androidx.exifinterface.media.ExifInterface;
import androidx.recyclerview.widget.RecyclerView;
import android.text.Html;
import android.text.Spannable;
import android.text.SpannableString;
import android.text.Spanned;
import android.text.TextUtils;
import android.text.style.ForegroundColorSpan;
import android.text.style.RelativeSizeSpan;
import android.text.style.StyleSpan;
import android.text.util.Linkify;
import android.util.Base64;
import android.util.DisplayMetrics;
import android.util.TypedValue;
import android.view.Display;
import android.view.Gravity;
import android.view.LayoutInflater;
import android.view.View;
import android.view.ViewGroup;
import android.widget.Button;
import android.widget.ImageView;
import android.widget.LinearLayout;
import android.widget.RelativeLayout;
import android.widget.SeekBar;
import android.widget.TextView;

import androidx.recyclerview.widget.GridLayoutManager;
import androidx.recyclerview.widget.SimpleItemAnimator;

import com.shockwave.pdfium.PdfDocument;
import com.shockwave.pdfium.PdfiumCore;

import java.io.File;
import java.io.FileOutputStream;
import java.io.IOException;
import java.net.MalformedURLException;
import java.net.URL;
import java.util.ArrayList;
import java.util.Collections;
import java.util.HashMap;
import java.util.LinkedHashMap;
import java.util.LinkedList;
import java.util.List;
import java.util.Map;

import mega.privacy.android.app.DatabaseHandler;
import mega.privacy.android.app.MegaApplication;
import mega.privacy.android.app.MimeTypeList;
import mega.privacy.android.app.R;
import mega.privacy.android.app.components.EqualSpacingItemDecoration;
import mega.privacy.android.app.components.RoundedImageView;
import mega.privacy.android.app.components.RtlGridLayoutManager;
import mega.privacy.android.app.components.SimpleSpanBuilder;
import mega.privacy.android.app.components.twemoji.EmojiManager;
import mega.privacy.android.app.components.twemoji.EmojiTextView;
import mega.privacy.android.app.lollipop.ManagerActivityLollipop;
import mega.privacy.android.app.lollipop.adapters.ReactionAdapter;
import mega.privacy.android.app.lollipop.adapters.RotatableAdapter;
import mega.privacy.android.app.lollipop.controllers.ChatController;
import mega.privacy.android.app.lollipop.listeners.ChatAttachmentAvatarListener;
import mega.privacy.android.app.lollipop.listeners.ChatNonContactNameListener;
import mega.privacy.android.app.lollipop.megachat.AndroidMegaChatMessage;
import mega.privacy.android.app.lollipop.megachat.ChatActivityLollipop;
import mega.privacy.android.app.lollipop.megachat.MessageVoiceClip;
import mega.privacy.android.app.lollipop.megachat.PendingMessageSingle;
import mega.privacy.android.app.lollipop.megachat.RemovedMessage;
import mega.privacy.android.app.utils.Util;
import nz.mega.sdk.MegaApiAndroid;
import nz.mega.sdk.MegaApiJava;
import nz.mega.sdk.MegaChatApi;
import nz.mega.sdk.MegaChatApiAndroid;
import nz.mega.sdk.MegaChatContainsMeta;
import nz.mega.sdk.MegaChatMessage;
import nz.mega.sdk.MegaChatRoom;
import nz.mega.sdk.MegaError;
import nz.mega.sdk.MegaNode;
import nz.mega.sdk.MegaNodeList;
import nz.mega.sdk.MegaRequest;
import nz.mega.sdk.MegaRequestListenerInterface;
import nz.mega.sdk.MegaStringList;
import nz.mega.sdk.MegaUser;
import nz.mega.sdk.MegaUtilsAndroid;

import static mega.privacy.android.app.utils.AvatarUtil.*;
import static mega.privacy.android.app.utils.CacheFolderManager.*;
import static mega.privacy.android.app.utils.CallUtil.*;
import static mega.privacy.android.app.utils.ChatUtil.*;
import static mega.privacy.android.app.utils.Constants.*;
import static mega.privacy.android.app.utils.ContactUtil.*;
import static mega.privacy.android.app.utils.FileUtils.*;
import static mega.privacy.android.app.utils.LinksUtil.*;
import static mega.privacy.android.app.utils.LogUtil.*;
import static mega.privacy.android.app.utils.MegaNodeUtil.*;
import static mega.privacy.android.app.utils.PreviewUtils.*;
import static mega.privacy.android.app.utils.TextUtil.*;
import static mega.privacy.android.app.utils.ThumbnailUtils.*;
import static mega.privacy.android.app.utils.TimeUtils.*;
import static mega.privacy.android.app.utils.Util.*;
import static nz.mega.sdk.MegaApiJava.INVALID_HANDLE;
import static nz.mega.sdk.MegaChatApiJava.MEGACHAT_INVALID_HANDLE;
import static nz.mega.sdk.MegaChatMessage.END_CALL_REASON_CANCELLED;
import static nz.mega.sdk.MegaChatMessage.END_CALL_REASON_NO_ANSWER;

public class MegaChatLollipopAdapter extends RecyclerView.Adapter<RecyclerView.ViewHolder> implements View.OnClickListener, View.OnLongClickListener, RotatableAdapter {

    private static int MAX_WIDTH_FILENAME_LAND = 455;
    private static int MAX_WIDTH_FILENAME_PORT = 180;

    //margins of management message and hour
    private final static int MANAGEMENT_MESSAGE_LAND = 28;
    private final static int MANAGEMENT_MESSAGE_PORT = 48;

    //margins of management message and hour in a CALL
    private static int MANAGEMENT_MESSAGE_CALL_LAND = 40;
    private static int MANAGEMENT_MESSAGE_CALL_PORT = 60;

    //paddings of hours (right and left)
    private static int PADDING_RIGHT_HOUR_OF_OWN_MESSAGE_LAND = 9;
    private static int PADDING_RIGHT_HOUR_OF_OWN_MESSAGE_PORT = 16;

    //margins of normal/attachment contacts messages and hour
    private static int CONTACT_MESSAGE_LAND = 28;
    private static int CONTACT_MESSAGE_PORT = 48;

    private final static int MAX_WIDTH_NAME_LAND = 340;
    private final static int MAX_WIDTH_NAME_PORT = 200;

    private final static int MAX_WIDTH_MESSAGE_LAND = 310;
    private final static int MAX_WIDTH_MESSAGE_PORT = 275;

    private final static int TYPE_HEADER = 0;
    private final static int TYPE_ITEM = 1;

    private final static int LAYOUT_WIDTH = 330;
    private static int MAX_COLUMNS = 4;
    private static int REACTION_SPACE = 8;

    Context context;
    private int positionClicked;
    private ArrayList<AndroidMegaChatMessage> messages = new ArrayList<>();
    private ArrayList<RemovedMessage> removedMessages = new ArrayList<>();

    private RecyclerView listFragment;
    MegaApiAndroid megaApi;
    MegaChatApiAndroid megaChatApi;
    boolean multipleSelect;
    HashMap<Long, Integer> messagesSelectedInChat = new HashMap<>();

    private MegaChatLollipopAdapter megaChatAdapter;
    private ArrayList<MessageVoiceClip> messagesPlaying;
    private int placeholderCount = 0;

    private Handler handlerVoiceNotes;
    private Runnable runnableVC;
    ChatController cC;

    private long myUserHandle = -1;

    DisplayMetrics outMetrics;
    DatabaseHandler dbH = null;
    MegaChatRoom chatRoom;

    private EqualSpacingItemDecoration itemDecoration = new EqualSpacingItemDecoration(REACTION_SPACE, EqualSpacingItemDecoration.HORIZONTAL);
    private HashMap<Long, Long> pendingPreviews = new HashMap<>();

    private class ChatVoiceClipAsyncTask extends AsyncTask<MegaNodeList, Void, Integer> {
        MegaChatLollipopAdapter.ViewHolderMessageChat holder;
        int position;
        long userHandle;
        MegaNodeList nodeList;

        public ChatVoiceClipAsyncTask(MegaChatLollipopAdapter.ViewHolderMessageChat holder, int position, long userHandle) {
            this.holder = holder;
            this.userHandle = userHandle;
            this.position = position;
        }

        @Override
        protected void onPreExecute() {
            if (holder == null) {
                holder = (ViewHolderMessageChat) listFragment.findViewHolderForAdapterPosition(position);
            }
            if (holder == null) return;

            logDebug("ChatVoiceClipAsyncTask:onPreExecute");
            if (userHandle == myUserHandle) {
                holder.uploadingOwnProgressbarVoiceclip.setVisibility(View.VISIBLE);
                holder.contentOwnMessageVoiceClipPlay.setVisibility(View.GONE);
                holder.notAvailableOwnVoiceclip.setVisibility(View.GONE);
            } else {
                holder.uploadingContactProgressbarVoiceclip.setVisibility(View.VISIBLE);
                holder.contentContactMessageVoiceClipPlay.setVisibility(View.GONE);
                holder.notAvailableContactVoiceclip.setVisibility(View.GONE);
            }
            super.onPreExecute();
        }

        @Override
        protected Integer doInBackground(MegaNodeList... params) {
            nodeList = params[0];
            ((ChatActivityLollipop) context).sendToDownload(nodeList);
            return 1;
        }
    }

    private class ChatPreviewAsyncTask extends AsyncTask<MegaNode, Void, Integer> {

        MegaChatLollipopAdapter.ViewHolderMessageChat holder;
        MegaNode node;
        Bitmap preview;
        long msgId;

        public ChatPreviewAsyncTask(MegaChatLollipopAdapter.ViewHolderMessageChat holder, long msgId) {
            this.holder = holder;
            this.msgId = msgId;
        }

        @Override
        protected Integer doInBackground(MegaNode... params) {
            logDebug("ChatPreviewAsyncTask-doInBackground");
            node = params[0];
            preview = getPreviewFromFolder(node, context);

            if (preview != null) {
                previewCache.put(node.getHandle(), preview);
                return 0;
            } else {
                if (pendingPreviews.containsKey(node.getHandle())) {
                    logDebug("The preview is already downloaded or added to the list");
                    return 1;
                } else {
                    return 2;
                }
            }
        }

        @Override
        protected void onPostExecute(Integer param) {
            logDebug("ChatPreviewAsyncTask-onPostExecute");
            if (param == 0) {
                logDebug("Preview recovered from folder");
                int position = holder.getCurrentPosition();
                if(position<=messages.size()){
                    AndroidMegaChatMessage message = messages.get(position - 1);
                    if (message.getMessage() != null) {
                        if (message.getMessage().getMegaNodeList() != null) {
                            if (message.getMessage().getMegaNodeList().get(0) != null) {
                                long nodeMessageHandle = message.getMessage().getMegaNodeList().get(0).getHandle();

                                if (nodeMessageHandle == node.getHandle()) {
                                    if (message.getMessage().getUserHandle() == megaChatApi.getMyUserHandle()) {
                                        setOwnPreview(holder, preview, node);
                                        int status = message.getMessage().getStatus();
                                        if ((status == MegaChatMessage.STATUS_SERVER_REJECTED) || (status == MegaChatMessage.STATUS_SENDING_MANUAL)) {
                                            setErrorStateOnPreview(holder, preview);
                                        }
                                    } else {
                                        setContactPreview(holder, preview, node);
                                    }

                                } else {
                                    logWarning("The nodeHandles are not equal!");
                                }
                            }
                        }
                    }
                }else{
                    logWarning("Messages removed");
                }
            } else if (param == 2) {
                File previewFile = new File(getPreviewFolder(context), node.getBase64Handle() + ".jpg");
                logDebug("GET PREVIEW OF HANDLE: " + node.getHandle() + " to download here: " + previewFile.getAbsolutePath());
                pendingPreviews.put(node.getHandle(), msgId);
                PreviewDownloadListener listener = new PreviewDownloadListener(context, (ViewHolderMessageChat) holder, megaChatAdapter, node);
                megaApi.getPreview(node, previewFile.getAbsolutePath(), listener);
            }
        }
    }

    private class ChatLocalPreviewAsyncTask extends AsyncTask<MegaNode, Void, Integer> {

        MegaNode node;
        Bitmap preview;
        File cacheDir;
        File destination;
        long msgId;
        MegaChatLollipopAdapter.ViewHolderMessageChat holder;

        public ChatLocalPreviewAsyncTask(MegaChatLollipopAdapter.ViewHolderMessageChat holder, long msgId) {
            this.holder = holder;
            this.msgId = msgId;
        }

        @Override
        protected Integer doInBackground(MegaNode... params) {
            logDebug("ChatLocalPreviewAsyncTask-doInBackground");

            node = params[0];

            if (node == null) {
                return 3;
            }
            preview = getPreviewFromFolder(node, context);

            if (preview != null) {
                previewCache.put(node.getHandle(), preview);
                return 0;
            } else {
                destination = buildPreviewFile(context, node.getName());

                if (isFileAvailable(destination)) {
                    if (destination.length() == node.getSize()) {
                        File previewDir = getPreviewFolder(context);
                        File previewFile = new File(previewDir, node.getBase64Handle() + ".jpg");
                        logDebug("Base 64 handle: " + node.getBase64Handle() + ", Handle: " + node.getHandle());
                        boolean previewCreated = MegaUtilsAndroid.createPreview(destination, previewFile);

                        if (previewCreated) {
                            preview = getBitmapForCache(previewFile, context);
                            destination.delete();
                            return 0;
                        } else {
                            return 1;
                        }
                    } else {
                        destination.delete();
                        return 1;
                    }
                }

                if (pendingPreviews.containsKey(node.getHandle())) {
                    logDebug("The image is already downloaded or added to the list");
                    return 1;
                } else {
                    return 2;
                }
            }
        }

        @Override
        protected void onPostExecute(Integer param) {
            logDebug("ChatLocalPreviewAsyncTask-onPostExecute");

            if (param == 0) {
                int position = holder.getCurrentPosition();

                AndroidMegaChatMessage message = messages.get(position - 1);

                long nodeMessageHandle = message.getMessage().getMegaNodeList().get(0).getHandle();

                if (nodeMessageHandle == node.getHandle()) {
                    if (message.getMessage().getUserHandle() == megaChatApi.getMyUserHandle()) {
                        setOwnPreview(holder, preview, node);
                        int status = message.getMessage().getStatus();
                        if ((status == MegaChatMessage.STATUS_SERVER_REJECTED) || (status == MegaChatMessage.STATUS_SENDING_MANUAL)) {
                            setErrorStateOnPreview(holder, preview);
                        }
                    } else {

                    }

                } else {
                    logWarning("The nodeHandles are not equal!");
                }
            } else if (param == 2) {
                logWarning("No preview and no generated correctly");
            }
        }
    }

    private class ChatUploadingPreviewAsyncTask extends AsyncTask<String, Void, Boolean> {
        String filePath;
        MegaChatLollipopAdapter adapter;
        int position;

        public ChatUploadingPreviewAsyncTask(MegaChatLollipopAdapter adapter, int position) {
            this.adapter = adapter;
            this.position = position;
        }

        @Override
        protected Boolean doInBackground(String... params) {

            filePath = params[0];
            File currentFile = new File(filePath);
            if (MimeTypeList.typeForName(filePath).isImage()) {
                logDebug("Is image");

                BitmapFactory.Options options = new BitmapFactory.Options();
                options.inJustDecodeBounds = true;
                //ARGB_8888 would create huge memory pressure to app, since we are creating preview, we don't need to have ARGB_8888 as the standard
                options.inPreferredConfig = Bitmap.Config.RGB_565;
                Bitmap preview;

                ExifInterface exif;
                int orientation = ExifInterface.ORIENTATION_NORMAL;
                try {
                    exif = new ExifInterface(currentFile.getAbsolutePath());
                    orientation = exif.getAttributeInt(ExifInterface.TAG_ORIENTATION, ExifInterface.ORIENTATION_UNDEFINED);
                } catch (IOException e) {
                    logWarning("EXCEPTION", e);
                }

                // Calculate inSampleSize
                options.inSampleSize = Util.calculateInSampleSize(options, 1000, 1000);

                // Decode bitmap with inSampleSize set
                options.inJustDecodeBounds = false;

                preview = BitmapFactory.decodeFile(currentFile.getAbsolutePath(), options);
                if (preview != null) {
                    preview = rotateBitmap(preview, orientation);

                    long fingerprintCache = MegaApiAndroid.base64ToHandle(megaApi.getFingerprint(filePath));
                    if (preview != null) {
                        //put preview bitmap to memory cache
                        setPreviewCache(fingerprintCache, preview);
                        return true;
                    }
                    return false;
                }
            } else if (MimeTypeList.typeForName(filePath).isPdf()) {
                logDebug("Is pdf");

                FileOutputStream out = null;
                int pageNumber = 0;
                try {

                    PdfiumCore pdfiumCore = new PdfiumCore(context);
                    File previewDir = getPreviewFolder(context);
                    File previewFile = new File(previewDir, currentFile.getName() + ".jpg");

                    PdfDocument pdfDocument = pdfiumCore.newDocument(ParcelFileDescriptor.open(currentFile, ParcelFileDescriptor.MODE_READ_ONLY));
                    pdfiumCore.openPage(pdfDocument, pageNumber);
                    int width = pdfiumCore.getPageWidthPoint(pdfDocument, pageNumber);
                    int height = pdfiumCore.getPageHeightPoint(pdfDocument, pageNumber);
                    Bitmap bmp = Bitmap.createBitmap(width, height, Bitmap.Config.ARGB_8888);
                    pdfiumCore.renderPageBitmap(pdfDocument, bmp, pageNumber, 0, 0, width, height);
                    Bitmap preview = resizeBitmapUpload(bmp, width, height);
                    out = new FileOutputStream(previewFile);
                    boolean result = preview.compress(Bitmap.CompressFormat.JPEG, 100, out); // bmp is your Bitmap instance
                    pdfiumCore.closeDocument(pdfDocument);

                    if (preview != null && result) {
                        logDebug("Compress OK");
                        long fingerprintCache = MegaApiAndroid.base64ToHandle(megaApi.getFingerprint(previewFile.getPath()));
                        //put preview bitmap to memory cache
                        setPreviewCache(fingerprintCache, preview);
                        return true;
                    } else if (!result) {
                        logWarning("Not Compress");
                        return false;
                    }
                } catch (Exception e) {
                    logError("Pdf thumbnail could not be created", e);
                } finally {
                    try {
                        if (out != null) {
                            out.close();
                        }
                    } catch (Exception e) {
                        logWarning("Error closing FileOutputStream", e);
                    }
                }
            } else if (MimeTypeList.typeForName(filePath).isVideo()) {
                logDebug("Is video");
                File previewDir = getPreviewFolder(context);
                File previewFile = new File(previewDir, currentFile.getName() + ".jpg");

                Bitmap bmPreview = createVideoPreview(filePath, MediaStore.Video.Thumbnails.FULL_SCREEN_KIND);
                if (bmPreview == null) {
                    logWarning("Create video preview NULL");
//                    bmPreview= ThumbnailUtilsLollipop.loadVideoThumbnail(filePath, context);
                } else {
                    logDebug("Create Video preview worked!");
                }

                if (bmPreview != null) {
                    try {
                        previewFile.createNewFile();
                        FileOutputStream out = null;
                        try {
                            out = new FileOutputStream(previewFile);
//                            Bitmap resizedBitmap = ThumbnailUtilsLollipop.resizeBitmapUpload(bmPreview, bmPreview.getWidth(), bmPreview.getHeight());
                            boolean result = bmPreview.compress(Bitmap.CompressFormat.JPEG, 100, out); // bmp is your Bitmap instance
                            if (result) {
                                logDebug("Compress OK");
                                long fingerprintCache = MegaApiAndroid.base64ToHandle(megaApi.getFingerprint(previewFile.getPath()));
                                //put preview bitmap to memory cache
                                setPreviewCache(fingerprintCache, bmPreview);
                                return true;
                            } else {
                                return false;
                            }
                        } catch (Exception e) {
                            logError("Error with FileOutputStream", e);
                        } finally {
                            try {
                                if (out != null) {
                                    out.close();
                                }
                            } catch (IOException e) {
                                logError("Error closing FileOutputStream", e);
                            }
                        }

                    } catch (IOException e1) {
                        logError("Error creating new preview file", e1);
                    }
                } else {
                    logWarning("Create video preview NULL");
                }
            }

            return false;
        }

        @Override
        protected void onPostExecute(Boolean isContinue) {
            logDebug("ChatUploadingPreviewAsyncTask-onPostExecute");
            if (isContinue) {
                //notify adapter to update view
                adapter.notifyItemChanged(position);
            } else {
                logWarning("The preview is NULL!");
            }
        }
    }

    public MegaChatLollipopAdapter(Context _context, MegaChatRoom chatRoom, ArrayList<AndroidMegaChatMessage> _messages, ArrayList<MessageVoiceClip> _messagesPlaying, ArrayList<RemovedMessage> _removedMessages, RecyclerView _listView) {
        logDebug("New adapter");
        this.context = _context;
        this.messages = _messages;
        this.positionClicked = INVALID_POSITION;
        this.chatRoom = chatRoom;
        this.removedMessages = _removedMessages;
        this.messagesPlaying = _messagesPlaying;

        if (megaApi == null) {
            megaApi = ((MegaApplication) ((Activity) context).getApplication()).getMegaApi();
        }

        if (megaChatApi == null) {
            megaChatApi = ((MegaApplication) ((Activity) context).getApplication()).getMegaChatApi();
        }

        listFragment = _listView;

        megaChatAdapter = this;

        if (messages != null) {
            logDebug("Number of messages: " + messages.size());
        } else {
            logWarning("Number of messages: NULL");
        }

        myUserHandle = megaChatApi.getMyUserHandle();
        logDebug("MyUserHandle: " + myUserHandle);
    }

    public void updateChatRoom(MegaChatRoom chatRoom) {
        this.chatRoom = chatRoom;
    }

    public static class ViewHolderMessageChat extends RecyclerView.ViewHolder{
        public ViewHolderMessageChat(View view) {
            super(view);
        }

        boolean contentVisible;
        int currentPosition;
        long userHandle;
        String fullNameTitle;
        //        boolean nameRequested = false;
        boolean nameRequestedAction = false;

        RelativeLayout itemLayout;

        RelativeLayout previewFramePort;
        RelativeLayout previewFrameLand;

        RelativeLayout dateLayout;
        TextView dateText;
        RelativeLayout ownMessageLayout;
        RelativeLayout titleOwnMessage;
        //        TextView meText;
        TextView timeOwnText;
        RelativeLayout contentOwnMessageLayout;
        private RelativeLayout ownMessageReactionsLayout;
        private RecyclerView ownMessageReactionsRecycler;
        private ReactionAdapter ownReactionsAdapter = null;
        private RelativeLayout ownMessageSelectLayout;
        private ImageView ownMessageSelectIcon;
        private EmojiTextView contentOwnMessageText;

        //Own rich links
        RelativeLayout urlOwnMessageLayout;
        RelativeLayout urlOwnMessageTextrl;
        RelativeLayout forwardOwnRichLinks;

        private EmojiTextView urlOwnMessageText;
        LinearLayout urlOwnMessageWarningButtonsLayout;
        Button neverRichLinkButton;
        Button alwaysAllowRichLinkButton;
        Button notNowRichLinkButton;
        RelativeLayout urlOwnMessageTitleLayout;
        private EmojiTextView urlOwnMessageTitle;
        TextView urlOwnMessageDescription;

        LinearLayout urlOwnMessageDisableButtonsLayout;
        Button noDisableButton;
        Button yesDisableButton;

        LinearLayout urlOwnMessageIconAndLinkLayout;
        ImageView urlOwnMessageIcon;
        TextView urlOwnMessageLink;

        RoundedImageView urlOwnMessageImage;

        RelativeLayout urlOwnMessageGroupAvatarLayout;
        RoundedImageView urlOwnMessageGroupAvatar;
        TextView urlOwnMessageGroupAvatarText;

        RelativeLayout urlContactMessageGroupAvatarLayout;
        RoundedImageView urlContactMessageGroupAvatar;
        TextView urlContactMessageGroupAvatarText;

        //Contact's rich links
        RelativeLayout urlContactMessageLayout;
        private EmojiTextView urlContactMessageText;
        RelativeLayout urlContactMessageTitleLayout;
        private EmojiTextView urlContactMessageTitle;
        TextView urlContactMessageDescription;
        RelativeLayout forwardContactRichLinks;

        LinearLayout urlContactMessageIconAndLinkLayout;
        ImageView urlContactMessageIcon;
        TextView urlContactMessageLink;
        RelativeLayout errorUploadingRichLink;
        RoundedImageView urlContactMessageImage;

        RoundedImageView contentOwnMessageThumbLand;
        RelativeLayout gradientOwnMessageThumbLand;
        ImageView videoIconOwnMessageThumbLand;
        TextView videoTimecontentOwnMessageThumbLand;

        RoundedImageView contentOwnMessageThumbPort;
        RelativeLayout gradientOwnMessageThumbPort;
        ImageView videoIconOwnMessageThumbPort;
        TextView videoTimecontentOwnMessageThumbPort;

        RelativeLayout contentOwnMessageFileLayout;
        ImageView contentOwnMessageFileThumb;
        TextView contentOwnMessageFileName;
        TextView contentOwnMessageFileSize;
        RelativeLayout errorUploadingFile;
        RelativeLayout errorUploadingContact;

        RelativeLayout contentOwnMessageVoiceClipLayout;
        ImageView contentOwnMessageVoiceClipPlay;
        SeekBar contentOwnMessageVoiceClipSeekBar;
        TextView contentOwnMessageVoiceClipDuration;
        RelativeLayout errorUploadingVoiceClip;
        long totalDurationOfVoiceClip;
        RelativeLayout uploadingOwnProgressbarVoiceclip;
        ImageView notAvailableOwnVoiceclip;
        RelativeLayout uploadingContactProgressbarVoiceclip;
        ImageView notAvailableContactVoiceclip;

        RelativeLayout contentOwnMessageContactLayout;
        RelativeLayout contentOwnMessageContactLayoutAvatar;
        RoundedImageView contentOwnMessageContactThumb;
        private EmojiTextView contentOwnMessageContactName;
        public EmojiTextView contentOwnMessageContactEmail;
        RelativeLayout forwardOwnContact;

        ImageView iconOwnTypeDocLandPreview;
        ImageView iconOwnTypeDocPortraitPreview;

        RelativeLayout transparentCoatingLandscape;
        RelativeLayout transparentCoatingPortrait;
        RelativeLayout uploadingProgressBarPort;
        RelativeLayout uploadingProgressBarLand;

        RelativeLayout errorUploadingPortrait;
        RelativeLayout errorUploadingLandscape;

        RelativeLayout forwardOwnPortrait;
        RelativeLayout forwardOwnLandscape;
        RelativeLayout forwardOwnFile;

        LinearLayout newMessagesLayout;
        TextView newMessagesText;

        TextView retryAlert;
        ImageView triangleIcon;

        //Location message
        RelativeLayout transparentCoatingLocation;
        RelativeLayout uploadingProgressBarLocation;
        RelativeLayout forwardOwnMessageLocation;
        RelativeLayout mainOwnMessageItemLocation;
        RoundedImageView previewOwnLocation;
        RelativeLayout separatorPreviewOwnLocation;
        RelativeLayout triangleErrorLocation;
        RelativeLayout pinnedOwnLocationLayout;
        TextView pinnedOwnLocationInfoText;
        TextView pinnedLocationTitleText;

        //Contact's message

        RelativeLayout contactMessageLayout;
        RelativeLayout titleContactMessage;

        TextView timeContactText;
        private EmojiTextView nameContactText;

        RoundedImageView contactImageView;
        RelativeLayout contentContactMessageLayout;
        private RelativeLayout contactMessageReactionsLayout;
        private RecyclerView contactMessageReactionsRecycler;
        private ReactionAdapter contactReactionsAdapter = null;
        private RelativeLayout contactMessageSelectLayout;
        private ImageView contactMessageSelectIcon;
        private EmojiTextView contentContactMessageText;

        RoundedImageView contentContactMessageThumbLand;
        RelativeLayout gradientContactMessageThumbLand;
        ImageView videoIconContactMessageThumbLand;
        TextView videoTimecontentContactMessageThumbLand;
        RelativeLayout forwardContactPreviewLandscape;

        RoundedImageView contentContactMessageThumbPort;
        RelativeLayout gradientContactMessageThumbPort;
        ImageView videoIconContactMessageThumbPort;
        TextView videoTimecontentContactMessageThumbPort;
        RelativeLayout forwardContactPreviewPortrait;

        RelativeLayout contentContactMessageAttachLayout;

        RelativeLayout contentContactMessageFile;
        RelativeLayout forwardContactFile;
        ImageView contentContactMessageFileThumb;
        TextView contentContactMessageFileName;
        TextView contentContactMessageFileSize;

        RelativeLayout layoutAvatarMessages;

        RelativeLayout contentContactMessageContactLayout;
        RelativeLayout forwardContactContact;
        RelativeLayout contentContactMessageContactLayoutAvatar;
        RoundedImageView contentContactMessageContactThumb;
        private EmojiTextView contentContactMessageContactName;
        public EmojiTextView contentContactMessageContactEmail;
        private EmojiTextView contentContactMessageContactInitialLetter;

        RelativeLayout contentContactMessageVoiceClipLayout;
        ImageView contentContactMessageVoiceClipPlay;
        SeekBar contentContactMessageVoiceClipSeekBar;
        TextView contentContactMessageVoiceClipDuration;

        ImageView iconContactTypeDocLandPreview;
        ImageView iconContactTypeDocPortraitPreview;

        RelativeLayout ownManagementMessageLayout;
        private EmojiTextView ownManagementMessageText;
        ImageView ownManagementMessageIcon;

        private EmojiTextView contactManagementMessageText;
        ImageView contactManagementMessageIcon;
        RelativeLayout contactManagementMessageLayout;

        //Location message
        RelativeLayout forwardContactMessageLocation;
        RelativeLayout mainContactMessageItemLocation;
        RoundedImageView previewContactLocation;
        RelativeLayout separatorPreviewContactLocation;
        TextView pinnedContactLocationTitleText;
        RelativeLayout pinnedContactLocationLayout;
        TextView pinnedContactLocationInfoText;

        public String filePathUploading;

        public long getUserHandle() {
            return userHandle;
        }

        public int getCurrentPosition() {
            return currentPosition;
        }

        public void setMyImageView(Bitmap bitmap) {
            contentOwnMessageContactThumb.setImageBitmap(bitmap);
        }

        public void setContactImageView(Bitmap bitmap) {
            contentContactMessageContactThumb.setImageBitmap(bitmap);
            contentContactMessageContactInitialLetter.setVisibility(View.GONE);
        }
    }

    public static class ViewHolderHeaderChat extends RecyclerView.ViewHolder {
        public ViewHolderHeaderChat(View view) {
            super(view);
        }
    }

    ViewHolderMessageChat holder;

    @Override
    public RecyclerView.ViewHolder onCreateViewHolder(ViewGroup parent, int viewType) {
        if (viewType == TYPE_HEADER) {
            logDebug("Create header");
            View v = LayoutInflater.from(parent.getContext()).inflate(R.layout.header_item_chat, parent, false);
            return new ViewHolderHeaderChat(v);
        } else {
            logDebug("Create item message");
            Display display = ((Activity) context).getWindowManager().getDefaultDisplay();
            outMetrics = new DisplayMetrics();
            display.getMetrics(outMetrics);
            dbH = DatabaseHandler.getDbHandler(context);

            cC = new ChatController(context);

            View v = LayoutInflater.from(parent.getContext()).inflate(R.layout.item_message_chat, parent, false);
            holder = new ViewHolderMessageChat(v);
            holder.contentVisible = true;
            holder.itemLayout = v.findViewById(R.id.message_chat_item_layout);
            holder.dateLayout = v.findViewById(R.id.message_chat_date_layout);
            //Margins
            RelativeLayout.LayoutParams dateLayoutParams = (RelativeLayout.LayoutParams) holder.dateLayout.getLayoutParams();
            dateLayoutParams.setMargins(0, scaleHeightPx(8, outMetrics), 0, scaleHeightPx(8, outMetrics));
            holder.dateLayout.setLayoutParams(dateLayoutParams);

            holder.dateText = v.findViewById(R.id.message_chat_date_text);

            holder.newMessagesLayout = v.findViewById(R.id.message_chat_new_relative_layout);
            holder.newMessagesText = v.findViewById(R.id.message_chat_new_text);

            if (((ChatActivityLollipop) context).getDeviceDensity() == 1) {

                MANAGEMENT_MESSAGE_CALL_LAND = 45;
                MANAGEMENT_MESSAGE_CALL_PORT = 65;

                CONTACT_MESSAGE_LAND = 31;
                CONTACT_MESSAGE_PORT = 55;

                PADDING_RIGHT_HOUR_OF_OWN_MESSAGE_LAND = 10;
                PADDING_RIGHT_HOUR_OF_OWN_MESSAGE_PORT = 18;
            }

            //Own messages

            holder.ownMessageLayout = v.findViewById(R.id.message_chat_own_message_layout);
            holder.titleOwnMessage = v.findViewById(R.id.title_own_message_layout);
            holder.timeOwnText = v.findViewById(R.id.message_chat_time_text);

            holder.titleOwnMessage.setGravity(Gravity.RIGHT);
            if (context.getResources().getConfiguration().orientation == Configuration.ORIENTATION_LANDSCAPE) {
                holder.titleOwnMessage.setPadding(0, 0, scaleWidthPx(PADDING_RIGHT_HOUR_OF_OWN_MESSAGE_LAND, outMetrics), 0);
            } else {
                holder.titleOwnMessage.setPadding(0, 0, scaleWidthPx(PADDING_RIGHT_HOUR_OF_OWN_MESSAGE_PORT, outMetrics), 0);
            }

            holder.ownMessageReactionsLayout = v.findViewById(R.id.own_message_reactions_layout);
            holder.ownMessageReactionsRecycler = v.findViewById(R.id.own_message_reactions_recycler);
            holder.ownMessageReactionsRecycler.setLayoutManager(new RtlGridLayoutManager(context, MAX_COLUMNS, RecyclerView.VERTICAL, false));
            ((SimpleItemAnimator) holder.ownMessageReactionsRecycler.getItemAnimator()).setSupportsChangeAnimations(false);
            holder.ownMessageReactionsRecycler.setHasFixedSize(false);
            holder.ownMessageReactionsRecycler.addItemDecoration(itemDecoration);
            holder.ownMessageReactionsLayout.setVisibility(View.GONE);

            holder.previewFramePort = v.findViewById(R.id.preview_frame_portrait);
            holder.previewFrameLand = v.findViewById(R.id.preview_frame_landscape);

            holder.contentOwnMessageLayout = v.findViewById(R.id.content_own_message_layout);
            holder.ownMessageSelectLayout = v.findViewById(R.id.own_message_select_layout);
            holder.ownMessageSelectIcon = v.findViewById(R.id.own_message_select_icon);
            holder.ownMessageSelectLayout.setVisibility(View.GONE);

            holder.contentOwnMessageText = v.findViewById(R.id.content_own_message_text);
            holder.contentOwnMessageText.setTag(holder);
            holder.contentOwnMessageText.setOnClickListener(this);
            holder.contentOwnMessageText.setNeccessaryShortCode(false);

            //Own rich links message
            holder.urlOwnMessageLayout = v.findViewById(R.id.url_own_message_layout);
            holder.urlOwnMessageLayout.setVisibility(View.GONE);
            holder.urlOwnMessageTextrl = v.findViewById(R.id.url_own_message_text_rl);

            if (((ChatActivityLollipop) context).getDeviceDensity() == 1 && context.getResources().getConfiguration().orientation == Configuration.ORIENTATION_PORTRAIT) {
                holder.urlOwnMessageLayout.getLayoutParams().width = LAYOUT_WIDTH;
            }
            holder.forwardOwnRichLinks = v.findViewById(R.id.forward_own_rich_links);
            holder.forwardOwnRichLinks.setTag(holder);
            holder.forwardOwnRichLinks.setVisibility(View.GONE);

            holder.urlOwnMessageText = v.findViewById(R.id.url_own_message_text);
            holder.urlOwnMessageText.setNeccessaryShortCode(false);
            holder.urlOwnMessageText.setTag(holder);

            holder.urlOwnMessageWarningButtonsLayout = v.findViewById(R.id.url_own_message_buttons_warning_layout);
            holder.neverRichLinkButton = v.findViewById(R.id.url_never_button);
            holder.alwaysAllowRichLinkButton = v.findViewById(R.id.url_always_allow_button);
            holder.notNowRichLinkButton = v.findViewById(R.id.url_not_now_button);

            holder.urlOwnMessageDisableButtonsLayout = v.findViewById(R.id.url_own_message_buttons_disable_layout);
            holder.yesDisableButton = v.findViewById(R.id.url_yes_disable_button);
            holder.noDisableButton = v.findViewById(R.id.url_no_disable_button);
            holder.urlOwnMessageTitleLayout = v.findViewById(R.id.url_own_message_enable_layout_inside);
            holder.urlOwnMessageTitle = v.findViewById(R.id.url_own_message_title);
            holder.urlOwnMessageDescription = v.findViewById(R.id.url_own_message_description);

            holder.urlOwnMessageIconAndLinkLayout = v.findViewById(R.id.url_own_message_icon_link_layout);
            holder.urlOwnMessageIcon = v.findViewById(R.id.url_own_message_icon);
            holder.urlOwnMessageLink = v.findViewById(R.id.url_own_message_link);

            holder.urlOwnMessageImage = v.findViewById(R.id.url_own_message_image);
            int radiusImageRL = scaleWidthPx(10, outMetrics);
            holder.urlOwnMessageImage.setCornerRadius(radiusImageRL);
            holder.urlOwnMessageImage.setBorderWidth(0);
            holder.urlOwnMessageImage.setOval(false);

            //Group avatar of chat links
            holder.urlOwnMessageGroupAvatarLayout = v.findViewById(R.id.url_chat_own_message_image);
            holder.urlOwnMessageGroupAvatar = v.findViewById(R.id.content_url_chat_own_message_contact_thumb);
            holder.urlOwnMessageGroupAvatarText = v.findViewById(R.id.content_url_chat_own_message_contact_initial_letter);

            //Group avatar of chat links
            holder.urlContactMessageGroupAvatarLayout = v.findViewById(R.id.url_chat_contact_message_image);
            holder.urlContactMessageGroupAvatar = v.findViewById(R.id.content_url_chat_contact_message_contact_thumb);
            holder.urlContactMessageGroupAvatarText = v.findViewById(R.id.content_url_chat_contact_message_contact_initial_letter);

            int radius;
            if (context.getResources().getConfiguration().orientation == Configuration.ORIENTATION_LANDSCAPE) {
                radius = scaleWidthPx(10, outMetrics);
            } else {
                radius = scaleWidthPx(15, outMetrics);
            }
            int colors[] = {0x70000000, 0x00000000};
            GradientDrawable shape = new GradientDrawable(GradientDrawable.Orientation.BOTTOM_TOP, colors);
            shape.setShape(GradientDrawable.RECTANGLE);
            shape.setCornerRadii(new float[]{radius, 0, radius, 0, radius, radius, radius, radius});

            holder.contentOwnMessageThumbLand = v.findViewById(R.id.content_own_message_thumb_landscape);
            holder.contentOwnMessageThumbLand.setCornerRadius(radius);
            holder.contentOwnMessageThumbLand.setBorderWidth(1);
            holder.contentOwnMessageThumbLand.setBorderColor(ContextCompat.getColor(context, R.color.mail_my_account));
            holder.contentOwnMessageThumbLand.setOval(false);

            holder.gradientOwnMessageThumbLand = v.findViewById(R.id.gradient_own_message_thumb_landscape);
            holder.gradientOwnMessageThumbLand.setBackground(shape);

            holder.videoIconOwnMessageThumbLand = v.findViewById(R.id.video_icon_own_message_thumb_landscape);
            holder.videoTimecontentOwnMessageThumbLand = v.findViewById(R.id.video_time_own_message_thumb_landscape);

            holder.gradientOwnMessageThumbLand.setVisibility(View.GONE);
            holder.videoIconOwnMessageThumbLand.setVisibility(View.GONE);
            holder.videoTimecontentOwnMessageThumbLand.setVisibility(View.GONE);

            holder.contentOwnMessageThumbPort = v.findViewById(R.id.content_own_message_thumb_portrait);
            holder.contentOwnMessageThumbPort.setCornerRadius(radius);
            holder.contentOwnMessageThumbPort.setBorderWidth(1);
            holder.contentOwnMessageThumbPort.setBorderColor(ContextCompat.getColor(context, R.color.mail_my_account));
            holder.contentOwnMessageThumbPort.setOval(false);

            holder.errorUploadingFile = v.findViewById(R.id.error_uploading_file);
            holder.errorUploadingContact = v.findViewById(R.id.error_uploading_contact);
            holder.errorUploadingRichLink = v.findViewById(R.id.error_uploading_rich_link);

            holder.gradientOwnMessageThumbPort = v.findViewById(R.id.gradient_own_message_thumb_portrait);
            holder.gradientOwnMessageThumbPort.setBackground(shape);

            holder.videoIconOwnMessageThumbPort = v.findViewById(R.id.video_icon_own_message_thumb_portrait);
            holder.videoTimecontentOwnMessageThumbPort = v.findViewById(R.id.video_time_own_message_thumb_portrait);

            holder.gradientOwnMessageThumbPort.setVisibility(View.GONE);
            holder.videoIconOwnMessageThumbPort.setVisibility(View.GONE);
            holder.videoTimecontentOwnMessageThumbPort.setVisibility(View.GONE);

            holder.contentOwnMessageFileLayout = v.findViewById(R.id.content_own_message_file_layout);
            holder.forwardOwnFile = v.findViewById(R.id.forward_own_file);
            holder.forwardOwnFile.setTag(holder);
            holder.forwardOwnFile.setVisibility(View.GONE);

            holder.contentOwnMessageFileThumb = v.findViewById(R.id.content_own_message_file_thumb);
            holder.contentOwnMessageFileName = v.findViewById(R.id.content_own_message_file_name);
            holder.contentOwnMessageFileSize = v.findViewById(R.id.content_own_message_file_size);

            holder.totalDurationOfVoiceClip = 0;

            //my voice clip:
            holder.contentOwnMessageVoiceClipLayout = v.findViewById(R.id.content_own_message_voice_clip_layout);
            holder.contentOwnMessageVoiceClipLayout.setVisibility(View.GONE);
            holder.contentOwnMessageVoiceClipPlay = v.findViewById(R.id.content_own_message_voice_clip_play_pause);
            holder.contentOwnMessageVoiceClipPlay.setTag(holder);
            holder.contentOwnMessageVoiceClipSeekBar = v.findViewById(R.id.content_own_message_voice_clip_seekBar);
            holder.contentOwnMessageVoiceClipSeekBar.setProgress(0);
            holder.contentOwnMessageVoiceClipDuration = v.findViewById(R.id.content_own_message_voice_clip_duration);
            holder.contentOwnMessageVoiceClipDuration.setText(milliSecondsToTimer(0));
            holder.uploadingOwnProgressbarVoiceclip = v.findViewById(R.id.uploading_own_progressbar_voiceclip);
            holder.uploadingOwnProgressbarVoiceclip.setVisibility(View.GONE);

            holder.notAvailableOwnVoiceclip = v.findViewById(R.id.content_own_message_voice_clip_not_available);
            holder.notAvailableOwnVoiceclip.setVisibility(View.GONE);
            holder.notAvailableOwnVoiceclip.setTag(holder);
            holder.notAvailableOwnVoiceclip.setOnClickListener(this);

            holder.errorUploadingVoiceClip = v.findViewById(R.id.error_uploading_voice_clip);

            holder.contentOwnMessageContactLayout = v.findViewById(R.id.content_own_message_contact_layout);
            holder.contentOwnMessageContactLayoutAvatar = v.findViewById(R.id.content_own_message_contact_layout_avatar);
            holder.contentOwnMessageContactThumb = v.findViewById(R.id.content_own_message_contact_thumb);
            holder.contentOwnMessageContactName = v.findViewById(R.id.content_own_message_contact_name);
            holder.contentOwnMessageContactName.setNeccessaryShortCode(false);
            holder.contentOwnMessageContactEmail = v.findViewById(R.id.content_own_message_contact_email);

            holder.forwardOwnContact = v.findViewById(R.id.forward_own_contact);
            holder.forwardOwnContact.setTag(holder);
            holder.forwardOwnContact.setVisibility(View.GONE);

            holder.iconOwnTypeDocLandPreview = v.findViewById(R.id.own_attachment_type_icon_lands);
            holder.iconOwnTypeDocPortraitPreview = v.findViewById(R.id.own_attachment_type_icon_portrait);

            holder.retryAlert = v.findViewById(R.id.not_sent_own_message_text);
            holder.triangleIcon = v.findViewById(R.id.own_triangle_icon);

            holder.transparentCoatingPortrait = v.findViewById(R.id.transparent_coating_portrait);
            holder.transparentCoatingPortrait.setVisibility(View.GONE);

            holder.transparentCoatingLandscape = v.findViewById(R.id.transparent_coating_landscape);
            holder.transparentCoatingLandscape.setVisibility(View.GONE);

            holder.uploadingProgressBarPort = v.findViewById(R.id.uploadingProgressBarPort);
            holder.uploadingProgressBarPort.setVisibility(View.GONE);
            holder.uploadingProgressBarLand = v.findViewById(R.id.uploadingProgressBarLand);
            holder.uploadingProgressBarLand.setVisibility(View.GONE);

            holder.errorUploadingPortrait = v.findViewById(R.id.error_uploading_portrait);
            holder.errorUploadingPortrait.setVisibility(View.GONE);
            holder.errorUploadingLandscape = v.findViewById(R.id.error_uploading_landscape);
            holder.errorUploadingLandscape.setVisibility(View.GONE);

            holder.forwardOwnPortrait = v.findViewById(R.id.forward_own_preview_portrait);
            holder.forwardOwnPortrait.setTag(holder);
            holder.forwardOwnPortrait.setVisibility(View.GONE);
            holder.forwardOwnPortrait.setOnClickListener(this);

            holder.forwardOwnLandscape = v.findViewById(R.id.forward_own_preview_landscape);
            holder.forwardOwnLandscape.setTag(holder);
            holder.forwardOwnLandscape.setVisibility(View.GONE);
            holder.forwardOwnLandscape.setOnClickListener(this);

            holder.ownManagementMessageText = v.findViewById(R.id.own_management_message_text);
            holder.ownManagementMessageText.setNeccessaryShortCode(false);
            holder.ownManagementMessageLayout = v.findViewById(R.id.own_management_message_layout);
            holder.ownManagementMessageIcon = v.findViewById(R.id.own_management_message_icon);

            //Contact messages
            holder.contactMessageLayout = v.findViewById(R.id.message_chat_contact_message_layout);
            holder.titleContactMessage = v.findViewById(R.id.title_contact_message_layout);

            holder.contactImageView = v.findViewById(R.id.contact_thumbnail);
            holder.timeContactText = v.findViewById(R.id.contact_message_chat_time_text);
            holder.nameContactText = v.findViewById(R.id.contact_message_chat_name_text);

            holder.contentContactMessageLayout = v.findViewById(R.id.content_contact_message_layout);
            holder.contactMessageSelectLayout = v.findViewById(R.id.contact_message_select_layout);
            holder.contactMessageSelectIcon = v.findViewById(R.id.contact_message_select_icon);
            holder.contactMessageSelectLayout.setVisibility(View.GONE);

            holder.contentContactMessageText = v.findViewById(R.id.content_contact_message_text);
            holder.contentContactMessageText.setNeccessaryShortCode(false);

            holder.contactMessageReactionsLayout = v.findViewById(R.id.contact_message_reactions_layout);
            holder.contactMessageReactionsRecycler = v.findViewById(R.id.contact_message_reactions_recycler);
            ((SimpleItemAnimator) holder.contactMessageReactionsRecycler.getItemAnimator()).setSupportsChangeAnimations(false);
            holder.contactMessageReactionsRecycler.setLayoutManager(new GridLayoutManager(context, MAX_COLUMNS, RecyclerView.VERTICAL, false));
            holder.contactMessageReactionsRecycler.setHasFixedSize(true);
            holder.contactMessageReactionsRecycler.addItemDecoration(itemDecoration);
            holder.contactMessageReactionsLayout.setVisibility(View.GONE);

            holder.contentContactMessageThumbLand = v.findViewById(R.id.content_contact_message_thumb_landscape);
            holder.contentContactMessageThumbLand.setCornerRadius(radius);
            holder.contentContactMessageThumbLand.setBorderWidth(1);
            holder.contentContactMessageThumbLand.setBorderColor(ContextCompat.getColor(context, R.color.mail_my_account));
            holder.contentContactMessageThumbLand.setOval(false);
            holder.forwardContactPreviewLandscape = v.findViewById(R.id.forward_contact_preview_landscape);
            holder.forwardContactPreviewLandscape.setTag(holder);
            holder.forwardContactPreviewLandscape.setVisibility(View.GONE);

            //Contact rich links message
            holder.urlContactMessageLayout = v.findViewById(R.id.url_contact_message_layout);
            if (((ChatActivityLollipop) context).getDeviceDensity() == 1 && context.getResources().getConfiguration().orientation == Configuration.ORIENTATION_PORTRAIT) {
                holder.urlContactMessageLayout.getLayoutParams().width = LAYOUT_WIDTH;
            }

            holder.forwardContactRichLinks = v.findViewById(R.id.forward_contact_rich_links);
            holder.forwardContactRichLinks.setTag(holder);
            holder.forwardContactRichLinks.setVisibility(View.GONE);

            holder.urlContactMessageText = v.findViewById(R.id.url_contact_message_text);
            holder.urlContactMessageText.setNeccessaryShortCode(false);
            holder.urlContactMessageText.setTag(holder);

            holder.urlContactMessageTitleLayout = v.findViewById(R.id.url_contact_message_enable_layout_inside);
            holder.urlContactMessageTitle = v.findViewById(R.id.url_contact_message_title);
            holder.urlContactMessageDescription = v.findViewById(R.id.url_contact_message_description);

            holder.urlContactMessageIconAndLinkLayout = v.findViewById(R.id.url_contact_message_icon_link_layout);
            holder.urlContactMessageIcon = v.findViewById(R.id.url_contact_message_icon);
            holder.urlContactMessageLink = v.findViewById(R.id.url_contact_message_link);

            holder.urlContactMessageImage = v.findViewById(R.id.url_contact_message_image);
            holder.urlContactMessageImage.setCornerRadius(radiusImageRL);
            holder.urlContactMessageImage.setBorderWidth(0);
            holder.urlContactMessageImage.setOval(false);

            holder.contentContactMessageThumbPort = v.findViewById(R.id.content_contact_message_thumb_portrait);
            holder.contentContactMessageThumbPort.setCornerRadius(radius);
            holder.contentContactMessageThumbPort.setBorderWidth(1);
            holder.contentContactMessageThumbPort.setBorderColor(ContextCompat.getColor(context, R.color.mail_my_account));
            holder.contentContactMessageThumbPort.setOval(false);
            holder.forwardContactPreviewPortrait = v.findViewById(R.id.forward_contact_preview_portrait);
            holder.forwardContactPreviewPortrait.setTag(holder);
            holder.forwardContactPreviewPortrait.setVisibility(View.GONE);
            holder.gradientContactMessageThumbLand = v.findViewById(R.id.gradient_contact_message_thumb_landscape);
            holder.gradientContactMessageThumbLand.setBackground(shape);

            holder.videoIconContactMessageThumbLand = v.findViewById(R.id.video_icon_contact_message_thumb_landscape);
            holder.videoTimecontentContactMessageThumbLand = v.findViewById(R.id.video_time_contact_message_thumb_landscape);

            holder.gradientContactMessageThumbLand.setVisibility(View.GONE);

            holder.videoIconContactMessageThumbLand.setVisibility(View.GONE);
            holder.videoTimecontentContactMessageThumbLand.setVisibility(View.GONE);

            holder.gradientContactMessageThumbPort = v.findViewById(R.id.gradient_contact_message_thumb_portrait);
            holder.gradientContactMessageThumbPort.setBackground(shape);

            holder.videoIconContactMessageThumbPort = v.findViewById(R.id.video_icon_contact_message_thumb_portrait);
            holder.videoTimecontentContactMessageThumbPort = v.findViewById(R.id.video_time_contact_message_thumb_portrait);

            holder.gradientContactMessageThumbPort.setVisibility(View.GONE);
            holder.videoIconContactMessageThumbPort.setVisibility(View.GONE);
            holder.videoTimecontentContactMessageThumbPort.setVisibility(View.GONE);

            holder.contentContactMessageAttachLayout = v.findViewById(R.id.content_contact_message_attach_layout);

            holder.contentContactMessageFile = v.findViewById(R.id.content_contact_message_file);
            holder.forwardContactFile = v.findViewById(R.id.forward_contact_file);
            holder.forwardContactFile.setTag(holder);
            holder.forwardContactFile.setVisibility(View.GONE);
            holder.contentContactMessageFileThumb = v.findViewById(R.id.content_contact_message_file_thumb);
            holder.contentContactMessageFileName = v.findViewById(R.id.content_contact_message_file_name);
            holder.contentContactMessageFileSize = v.findViewById(R.id.content_contact_message_file_size);

            holder.layoutAvatarMessages = v.findViewById(R.id.layout_avatar);
            holder.contentContactMessageContactLayout = v.findViewById(R.id.content_contact_message_contact_layout);

            //contact voice clip:
            holder.contentContactMessageVoiceClipLayout = v.findViewById(R.id.content_contact_message_voice_clip_layout);
            RelativeLayout.LayoutParams paramsVoiceClip = (RelativeLayout.LayoutParams) holder.contentContactMessageVoiceClipLayout.getLayoutParams();
            if (context.getResources().getConfiguration().orientation == Configuration.ORIENTATION_LANDSCAPE) {
                paramsVoiceClip.leftMargin = scaleWidthPx(CONTACT_MESSAGE_LAND, outMetrics);
            } else {
                paramsVoiceClip.leftMargin = scaleWidthPx(CONTACT_MESSAGE_PORT, outMetrics);
            }
            holder.contentContactMessageVoiceClipLayout.setLayoutParams(paramsVoiceClip);
            holder.contentContactMessageVoiceClipLayout.setVisibility(View.GONE);
            holder.contentContactMessageVoiceClipPlay = v.findViewById(R.id.content_contact_message_voice_clip_play_pause);
            holder.contentContactMessageVoiceClipPlay.setTag(holder);
            holder.contentContactMessageVoiceClipSeekBar = v.findViewById(R.id.content_contact_message_voice_clip_seekBar);
            holder.contentContactMessageVoiceClipSeekBar.setProgress(0);
            holder.contentContactMessageVoiceClipDuration = v.findViewById(R.id.content_contact_message_voice_clip_duration);
            holder.contentContactMessageVoiceClipDuration.setText(milliSecondsToTimer(0));
            holder.uploadingContactProgressbarVoiceclip = v.findViewById(R.id.uploading_contact_progressbar_voiceclip);
            holder.uploadingContactProgressbarVoiceclip.setVisibility(View.GONE);
            holder.notAvailableContactVoiceclip = v.findViewById(R.id.content_contact_message_voice_clip_not_available);
            holder.notAvailableContactVoiceclip.setVisibility(View.GONE);
            holder.notAvailableContactVoiceclip.setTag(holder);
            holder.notAvailableContactVoiceclip.setOnClickListener(this);

            holder.forwardContactContact = v.findViewById(R.id.forward_contact_contact);
            holder.forwardContactContact.setTag(holder);
            holder.forwardContactContact.setVisibility(View.GONE);

            holder.contentContactMessageContactLayoutAvatar = v.findViewById(R.id.content_contact_message_contact_layout_avatar);
            holder.contentContactMessageContactThumb = v.findViewById(R.id.content_contact_message_contact_thumb);
            holder.contentContactMessageContactName = v.findViewById(R.id.content_contact_message_contact_name);
            holder.contentContactMessageContactName.setNeccessaryShortCode(false);
            holder.contentContactMessageContactEmail = v.findViewById(R.id.content_contact_message_contact_email);
            holder.contentContactMessageContactInitialLetter = v.findViewById(R.id.content_contact_message_contact_initial_letter);

            holder.iconContactTypeDocLandPreview = v.findViewById(R.id.contact_attachment_type_icon_lands);
            holder.iconContactTypeDocPortraitPreview = v.findViewById(R.id.contact_attachment_type_icon_portrait);

            holder.contactManagementMessageLayout = v.findViewById(R.id.contact_management_message_layout);
            holder.contactManagementMessageText = v.findViewById(R.id.contact_management_message_text);
            holder.contactManagementMessageText.setNeccessaryShortCode(false);
            holder.contactManagementMessageIcon = v.findViewById(R.id.contact_management_message_icon);

            //Location message
            holder.transparentCoatingLocation = v.findViewById(R.id.transparent_coating_location);
            holder.uploadingProgressBarLocation = v.findViewById(R.id.uploadingProgressBarLocation);
            holder.forwardOwnMessageLocation = v.findViewById(R.id.forward_own_location);
            holder.forwardOwnMessageLocation.setTag(holder);
            holder.forwardOwnMessageLocation.setVisibility(View.GONE);
            holder.mainOwnMessageItemLocation = v.findViewById(R.id.own_main_item_location);
            holder.previewOwnLocation = v.findViewById(R.id.own_rounded_imageview_location);
            holder.previewOwnLocation.setCornerRadius(px2dp(12, outMetrics));
            holder.previewOwnLocation.setBorderWidth(0);
            holder.previewOwnLocation.setOval(false);
            holder.separatorPreviewOwnLocation = v.findViewById(R.id.own_separator_imageview_location);

            if (((ChatActivityLollipop) context).getDeviceDensity() == 1 && context.getResources().getConfiguration().orientation == Configuration.ORIENTATION_PORTRAIT) {
                holder.previewOwnLocation.getLayoutParams().width = LAYOUT_WIDTH;
                holder.separatorPreviewOwnLocation.getLayoutParams().width = LAYOUT_WIDTH;
            }

            holder.triangleErrorLocation = v.findViewById(R.id.error_uploading_location);

            holder.pinnedOwnLocationLayout = v.findViewById(R.id.own_pinned_location_layout);
            holder.pinnedOwnLocationInfoText = v.findViewById(R.id.own_info_pinned_location);
            holder.pinnedLocationTitleText = v.findViewById(R.id.own_title_pinned_location);

            holder.forwardContactMessageLocation = v.findViewById(R.id.forward_contact_location);
            holder.forwardContactMessageLocation.setTag(holder);
            holder.forwardContactMessageLocation.setVisibility(View.GONE);
            holder.mainContactMessageItemLocation = v.findViewById(R.id.contact_main_item_location);
            holder.previewContactLocation = v.findViewById(R.id.contact_rounded_imageview_location);
            holder.previewContactLocation.setCornerRadius(px2dp(12, outMetrics));
            holder.previewContactLocation.setBorderWidth(0);
            holder.previewContactLocation.setOval(false);
            holder.separatorPreviewContactLocation = v.findViewById(R.id.contact_separator_imageview_location);
            if (((ChatActivityLollipop) context).getDeviceDensity() == 1 && context.getResources().getConfiguration().orientation == Configuration.ORIENTATION_PORTRAIT) {
                holder.previewContactLocation.getLayoutParams().width = LAYOUT_WIDTH;
                holder.separatorPreviewContactLocation.getLayoutParams().width = LAYOUT_WIDTH;
            }

            holder.pinnedContactLocationTitleText = v.findViewById(R.id.contact_title_pinned_location);
            holder.pinnedContactLocationLayout = v.findViewById(R.id.contact_pinned_location_layout);
            holder.pinnedContactLocationInfoText = v.findViewById(R.id.contact_info_pinned_location);

            RelativeLayout.LayoutParams paramsLocation = (RelativeLayout.LayoutParams) holder.mainContactMessageItemLocation.getLayoutParams();
            if (context.getResources().getConfiguration().orientation == Configuration.ORIENTATION_LANDSCAPE) {
                paramsLocation.leftMargin = scaleWidthPx(CONTACT_MESSAGE_LAND, outMetrics);
            } else {
                paramsLocation.leftMargin = scaleWidthPx(CONTACT_MESSAGE_PORT, outMetrics);
            }
            holder.mainContactMessageItemLocation.setLayoutParams(paramsLocation);

            if (((ChatActivityLollipop) context).getDeviceDensity() == 1) {
                MAX_WIDTH_FILENAME_LAND = 290;
                MAX_WIDTH_FILENAME_PORT = 140;
            }

            RelativeLayout.LayoutParams paramsContactContact = (RelativeLayout.LayoutParams) holder.contentContactMessageContactLayout.getLayoutParams();
            RelativeLayout.LayoutParams paramsContactManagement = (RelativeLayout.LayoutParams) holder.contactManagementMessageText.getLayoutParams();
            RelativeLayout.LayoutParams paramsContactAttach = (RelativeLayout.LayoutParams) holder.contentContactMessageAttachLayout.getLayoutParams();
            RelativeLayout.LayoutParams paramsContactRichLink = (RelativeLayout.LayoutParams) holder.urlContactMessageLayout.getLayoutParams();

            RelativeLayout.LayoutParams paramsOwnManagement = (RelativeLayout.LayoutParams) holder.ownManagementMessageText.getLayoutParams();

            if (!isScreenInPortrait(context)) {
                paramsContactContact.leftMargin = scaleWidthPx(CONTACT_MESSAGE_LAND, outMetrics);
                paramsContactManagement.leftMargin = scaleWidthPx(MANAGEMENT_MESSAGE_LAND, outMetrics);
                paramsContactManagement.rightMargin = scaleWidthPx(MANAGEMENT_MESSAGE_LAND, outMetrics);
                paramsContactAttach.leftMargin = scaleWidthPx(CONTACT_MESSAGE_LAND, outMetrics);
                paramsContactRichLink.leftMargin = scaleWidthPx(CONTACT_MESSAGE_LAND, outMetrics);

                paramsOwnManagement.leftMargin = scaleWidthPx(MANAGEMENT_MESSAGE_LAND, outMetrics);
                paramsOwnManagement.rightMargin = scaleWidthPx(MANAGEMENT_MESSAGE_LAND, outMetrics);
                holder.nameContactText.setMaxWidthEmojis(px2dp(MAX_WIDTH_NAME_LAND, outMetrics));
                holder.titleContactMessage.setPadding(scaleWidthPx(CONTACT_MESSAGE_LAND, outMetrics), 0, 0, 0);
                holder.titleOwnMessage.setPadding(0, 0, scaleWidthPx(PADDING_RIGHT_HOUR_OF_OWN_MESSAGE_LAND, outMetrics), 0);
            } else {
                paramsContactContact.leftMargin = scaleWidthPx(CONTACT_MESSAGE_PORT, outMetrics);
                paramsContactManagement.leftMargin = scaleWidthPx(MANAGEMENT_MESSAGE_PORT, outMetrics);
                paramsContactManagement.rightMargin = scaleWidthPx(MANAGEMENT_MESSAGE_PORT, outMetrics);
                paramsContactAttach.leftMargin = scaleWidthPx(CONTACT_MESSAGE_PORT, outMetrics);
                paramsContactRichLink.leftMargin = scaleWidthPx(CONTACT_MESSAGE_PORT, outMetrics);
                paramsOwnManagement.leftMargin = scaleWidthPx(MANAGEMENT_MESSAGE_PORT, outMetrics);
                paramsOwnManagement.rightMargin = scaleWidthPx(MANAGEMENT_MESSAGE_PORT, outMetrics);

                holder.nameContactText.setMaxWidthEmojis(px2dp(MAX_WIDTH_NAME_PORT, outMetrics));
                holder.titleContactMessage.setPadding(px2dp(CONTACT_MESSAGE_PORT, outMetrics), 0, 0, 0);
                holder.titleOwnMessage.setPadding(0, 0, scaleWidthPx(PADDING_RIGHT_HOUR_OF_OWN_MESSAGE_PORT, outMetrics), 0);
            }

            holder.contentContactMessageContactLayout.setLayoutParams(paramsContactContact);
            holder.contactManagementMessageText.setLayoutParams(paramsContactManagement);
            holder.contentContactMessageAttachLayout.setLayoutParams(paramsContactAttach);
            holder.urlContactMessageLayout.setLayoutParams(paramsContactRichLink);
            holder.ownManagementMessageText.setLayoutParams(paramsOwnManagement);


            v.setTag(holder);

            return holder;
        }
    }

    @Override
    public void onBindViewHolder(RecyclerView.ViewHolder holder, int position) {
        if (holder instanceof ViewHolderHeaderChat) {
            logDebug("ViewHolderHeaderChat: " + position);
        } else {
            logDebug("ViewHolderMessageChat: " + position);
            AndroidMegaChatMessage androidMessage = messages.get(position - 1);
            if (androidMessage.isUploading()) {
                logDebug("isUploading");
                onBindViewHolderUploading(holder, position);
            } else {
                logDebug("isSent");
                onBindViewHolderMessage(holder, position);
            }
        }
    }

    public void onBindViewHolderUploading(RecyclerView.ViewHolder holder, int position) {
        logDebug("position: " + position);

        ((ViewHolderMessageChat) holder).itemLayout.setVisibility(View.VISIBLE);
        RelativeLayout.LayoutParams params = new RelativeLayout.LayoutParams(ViewGroup.LayoutParams.MATCH_PARENT, ViewGroup.LayoutParams.WRAP_CONTENT);
        ((ViewHolderMessageChat) holder).itemLayout.setLayoutParams(params);
        ((ViewHolderMessageChat) holder).currentPosition = position;

        ((ViewHolderMessageChat) holder).ownMessageSelectLayout.setVisibility(View.GONE);

        ((ViewHolderMessageChat) holder).ownMessageReactionsLayout.setVisibility(View.GONE);

        ((ViewHolderMessageChat) holder).forwardOwnRichLinks.setVisibility(View.GONE);
        ((ViewHolderMessageChat) holder).forwardOwnPortrait.setVisibility(View.GONE);
        ((ViewHolderMessageChat) holder).forwardOwnLandscape.setVisibility(View.GONE);
        ((ViewHolderMessageChat) holder).forwardOwnFile.setVisibility(View.GONE);
        ((ViewHolderMessageChat) holder).forwardOwnContact.setVisibility(View.GONE);
        ((ViewHolderMessageChat) holder).forwardContactRichLinks.setVisibility(View.GONE);
        ((ViewHolderMessageChat) holder).forwardContactPreviewPortrait.setVisibility(View.GONE);
        ((ViewHolderMessageChat) holder).forwardContactPreviewLandscape.setVisibility(View.GONE);
        ((ViewHolderMessageChat) holder).forwardContactFile.setVisibility(View.GONE);
        ((ViewHolderMessageChat) holder).forwardContactContact.setVisibility(View.GONE);


        ((ViewHolderMessageChat) holder).triangleIcon.setVisibility(View.GONE);
        ((ViewHolderMessageChat) holder).errorUploadingContact.setVisibility(View.GONE);
        ((ViewHolderMessageChat) holder).errorUploadingFile.setVisibility(View.GONE);
        ((ViewHolderMessageChat) holder).errorUploadingVoiceClip.setVisibility(View.GONE);
        ((ViewHolderMessageChat) holder).errorUploadingRichLink.setVisibility(View.GONE);

        ((ViewHolderMessageChat) holder).retryAlert.setVisibility(View.GONE);

        ((ViewHolderMessageChat) holder).newMessagesLayout.setVisibility(View.GONE);

        ((ViewHolderMessageChat) holder).ownManagementMessageLayout.setVisibility(View.GONE);

        ((ViewHolderMessageChat) holder).titleOwnMessage.setGravity(Gravity.RIGHT);
        if(context.getResources().getConfiguration().orientation == Configuration.ORIENTATION_LANDSCAPE){
            ((ViewHolderMessageChat) holder).titleOwnMessage.setPadding(0,0,scaleWidthPx(PADDING_RIGHT_HOUR_OF_OWN_MESSAGE_LAND, outMetrics),0);
        }else{
            ((ViewHolderMessageChat) holder).titleOwnMessage.setPadding(0,0,scaleWidthPx(PADDING_RIGHT_HOUR_OF_OWN_MESSAGE_PORT, outMetrics),0);
        }
        ((ViewHolderMessageChat) holder).contentOwnMessageLayout.setBackgroundColor(ContextCompat.getColor(context, android.R.color.transparent));

        ((ViewHolderMessageChat) holder).contentOwnMessageText.setVisibility(View.VISIBLE);
        ((ViewHolderMessageChat) holder).iconOwnTypeDocLandPreview.setVisibility(View.GONE);
        ((ViewHolderMessageChat) holder).iconOwnTypeDocPortraitPreview.setVisibility(View.GONE);

        AndroidMegaChatMessage message = messages.get(position - 1);
        ((ViewHolderMessageChat) holder).itemLayout.setTag(holder);
        ((ViewHolderMessageChat) holder).itemLayout.setOnClickListener(this);
        ((ViewHolderMessageChat) holder).itemLayout.setOnLongClickListener(this);

        if (message.isUploading()) {
            if (message.getInfoToShow() != -1) {
                setInfoToShow(position, ((ViewHolderMessageChat) holder), true, message.getInfoToShow(),
                        formatDate(context, message.getPendingMessage().getUploadTimestamp(), DATE_SHORT_FORMAT),
                        formatTime(message.getPendingMessage().getUploadTimestamp()));
            }

            ((ViewHolderMessageChat) holder).ownMessageLayout.setVisibility(View.VISIBLE);
            ((ViewHolderMessageChat) holder).contactMessageLayout.setVisibility(View.GONE);

            ((ViewHolderMessageChat) holder).contentOwnMessageText.setVisibility(View.GONE);
            ((ViewHolderMessageChat) holder).previewFrameLand.setVisibility(View.GONE);
            ((ViewHolderMessageChat) holder).contentOwnMessageThumbLand.setVisibility(View.GONE);
            ((ViewHolderMessageChat) holder).previewFramePort.setVisibility(View.GONE);
            ((ViewHolderMessageChat) holder).contentOwnMessageThumbPort.setVisibility(View.GONE);

            ((ViewHolderMessageChat) holder).gradientOwnMessageThumbPort.setVisibility(View.GONE);
            ((ViewHolderMessageChat) holder).videoIconOwnMessageThumbPort.setVisibility(View.GONE);
            ((ViewHolderMessageChat) holder).videoTimecontentOwnMessageThumbPort.setVisibility(View.GONE);

            ((ViewHolderMessageChat) holder).gradientOwnMessageThumbLand.setVisibility(View.GONE);
            ((ViewHolderMessageChat) holder).videoIconOwnMessageThumbLand.setVisibility(View.GONE);
            ((ViewHolderMessageChat) holder).videoTimecontentOwnMessageThumbLand.setVisibility(View.GONE);

            ((ViewHolderMessageChat) holder).contentOwnMessageContactLayout.setVisibility(View.GONE);
            ((ViewHolderMessageChat) holder).contentOwnMessageContactThumb.setVisibility(View.GONE);
            ((ViewHolderMessageChat) holder).contentOwnMessageContactName.setVisibility(View.GONE);
            ((ViewHolderMessageChat) holder).contentOwnMessageContactEmail.setVisibility(View.GONE);

            ((ViewHolderMessageChat) holder).urlOwnMessageLayout.setVisibility(View.GONE);


            hideLayoutsLocationMessages(position, ((ViewHolderMessageChat) holder));

            String path = message.getPendingMessage().getFilePath();
            File voiceClipDir = getCacheFolder(context, VOICE_CLIP_FOLDER);
            String name = message.getPendingMessage().getName();
            int type = message.getPendingMessage().getType();
            if (path != null) {
                if(isVoiceClip(path) && (type==TYPE_VOICE_CLIP) || path.contains(voiceClipDir.getAbsolutePath())){
                    logDebug("TYPE_VOICE_CLIP - message.getPendingMessage().getState() " + message.getPendingMessage().getState());
                    ((ViewHolderMessageChat) holder).contentOwnMessageVoiceClipLayout.setVisibility(View.VISIBLE);
                    ((ViewHolderMessageChat) holder).contentOwnMessageVoiceClipLayout.setBackground(ContextCompat.getDrawable(context, R.drawable.light_rounded_chat_own_message));
                    ((ViewHolderMessageChat) holder).contentOwnMessageVoiceClipPlay.setImageResource(R.drawable.ic_play_grey);

                    ((ViewHolderMessageChat) holder).uploadingOwnProgressbarVoiceclip.setVisibility(View.VISIBLE);
                    ((ViewHolderMessageChat) holder).contentOwnMessageVoiceClipPlay.setVisibility(View.GONE);
                    ((ViewHolderMessageChat) holder).notAvailableOwnVoiceclip.setVisibility(View.GONE);

                    ((ViewHolderMessageChat) holder).contentOwnMessageVoiceClipDuration.setVisibility(View.VISIBLE);
                    ((ViewHolderMessageChat) holder).contentOwnMessageVoiceClipDuration.setText("--:--");

                    ((ViewHolderMessageChat) holder).contentOwnMessageVoiceClipSeekBar.setVisibility(View.VISIBLE);
                    ((ViewHolderMessageChat) holder).contentOwnMessageVoiceClipSeekBar.setProgress(0);
                    ((ViewHolderMessageChat) holder).contentOwnMessageVoiceClipSeekBar.setEnabled(false);
                    ((ViewHolderMessageChat) holder).contentOwnMessageVoiceClipSeekBar.setOnSeekBarChangeListener(null);

                    ((ViewHolderMessageChat) holder).contentOwnMessageFileLayout.setVisibility(View.GONE);
                    ((ViewHolderMessageChat) holder).contentOwnMessageFileThumb.setVisibility(View.GONE);
                    ((ViewHolderMessageChat) holder).contentOwnMessageFileName.setVisibility(View.GONE);
                    ((ViewHolderMessageChat) holder).contentOwnMessageFileSize.setVisibility(View.GONE);

                    ((ViewHolderMessageChat) holder).errorUploadingVoiceClip.setVisibility(View.GONE);
                    ((ViewHolderMessageChat) holder).retryAlert.setVisibility(View.GONE);

                    if (message.getPendingMessage().getState() == PendingMessageSingle.STATE_ERROR_UPLOADING || message.getPendingMessage().getState() == PendingMessageSingle.STATE_ERROR_ATTACHING) {
                        ((ViewHolderMessageChat) holder).errorUploadingVoiceClip.setVisibility(View.VISIBLE);
                        ((ViewHolderMessageChat) holder).retryAlert.setVisibility(View.VISIBLE);
                        ((ViewHolderMessageChat) holder).notAvailableOwnVoiceclip.setVisibility(View.VISIBLE);
                        ((ViewHolderMessageChat) holder).uploadingOwnProgressbarVoiceclip.setVisibility(View.GONE);
                        ((ViewHolderMessageChat) holder).contentOwnMessageVoiceClipPlay.setVisibility(View.GONE);
                    }

                }else{
                    ((ViewHolderMessageChat) holder).contentOwnMessageVoiceClipLayout.setVisibility(View.GONE);
                    ((ViewHolderMessageChat) holder).contentOwnMessageFileLayout.setVisibility(View.VISIBLE);
                    ((ViewHolderMessageChat) holder).contentOwnMessageFileThumb.setVisibility(View.VISIBLE);
                    ((ViewHolderMessageChat) holder).contentOwnMessageFileName.setVisibility(View.VISIBLE);
                    ((ViewHolderMessageChat) holder).contentOwnMessageFileSize.setVisibility(View.VISIBLE);

                    Bitmap preview = null;
                    ((ViewHolderMessageChat) holder).filePathUploading = path;
                    logDebug("Path of the file: " + path);

                    if (MimeTypeList.typeForName(path).isImage() || MimeTypeList.typeForName(path).isPdf() || MimeTypeList.typeForName(path).isVideo()) {
                        logDebug("isImage, isPdf or isVideo");

                        ((ViewHolderMessageChat) holder).errorUploadingFile.setVisibility(View.GONE);

                        preview = getPreview(path, context);

                        if (preview != null) {
                            setUploadingPreview((ViewHolderMessageChat) holder, preview);
                            logDebug("preview!");
                        } else {
                            logWarning("No preview!");
                            if (message.getPendingMessage().getState() == PendingMessageSingle.STATE_ERROR_UPLOADING || message.getPendingMessage().getState() == PendingMessageSingle.STATE_ERROR_ATTACHING) {
                                ((ViewHolderMessageChat) holder).errorUploadingFile.setVisibility(View.VISIBLE);
                                ((ViewHolderMessageChat) holder).retryAlert.setVisibility(View.VISIBLE);
                            }
                            try {
                                new ChatUploadingPreviewAsyncTask(this, position).execute(path);
                            } catch (Exception e) {
                                logWarning("Error creating preview (Too many AsyncTasks)", e);
                            }
                        }
                    } else {

                        if (message.getPendingMessage().getState() == PendingMessageSingle.STATE_ERROR_UPLOADING || message.getPendingMessage().getState() == PendingMessageSingle.STATE_ERROR_ATTACHING) {
                            ((ViewHolderMessageChat) holder).errorUploadingFile.setVisibility(View.VISIBLE);
                            ((ViewHolderMessageChat) holder).retryAlert.setVisibility(View.VISIBLE);
                        }
                    }

                    logDebug("Node handle: " + message.getPendingMessage().getNodeHandle());

                    if (context.getResources().getConfiguration().orientation == Configuration.ORIENTATION_LANDSCAPE) {
                        logDebug("Landscape configuration");
                        float width = TypedValue.applyDimension(TypedValue.COMPLEX_UNIT_DIP, MAX_WIDTH_FILENAME_LAND, context.getResources().getDisplayMetrics());
                        ((ViewHolderMessageChat) holder).contentOwnMessageFileName.setMaxWidth((int) width);
                        ((ViewHolderMessageChat) holder).contentOwnMessageFileSize.setMaxWidth((int) width);
                    } else {
                        logDebug("Portrait configuration");
                        float width = TypedValue.applyDimension(TypedValue.COMPLEX_UNIT_DIP, MAX_WIDTH_FILENAME_PORT, context.getResources().getDisplayMetrics());
                        ((ViewHolderMessageChat) holder).contentOwnMessageFileName.setMaxWidth((int) width);
                        ((ViewHolderMessageChat) holder).contentOwnMessageFileSize.setMaxWidth((int) width);
                    }

                    ((ViewHolderMessageChat) holder).contentOwnMessageFileName.setText(name);
                    ((ViewHolderMessageChat) holder).contentOwnMessageFileThumb.setImageResource(MimeTypeList.typeForName(name).getIconResourceId());
                    ((ViewHolderMessageChat) holder).contentOwnMessageFileLayout.setBackground(ContextCompat.getDrawable(context, R.drawable.light_rounded_chat_own_message));

                    logDebug("State of the message: " + message.getPendingMessage().getState());
                    if (message.getPendingMessage().getState() == PendingMessageSingle.STATE_ERROR_UPLOADING || message.getPendingMessage().getState() == PendingMessageSingle.STATE_ERROR_ATTACHING) {
                        ((ViewHolderMessageChat) holder).contentOwnMessageFileSize.setText(R.string.attachment_uploading_state_error);
                    } else {
                        ((ViewHolderMessageChat) holder).contentOwnMessageFileSize.setText(R.string.attachment_uploading_state_uploading);
                    }
                }

            } else {
                logWarning("Path is null");
            }
        } else {
            logWarning("ERROR: The message is no UPLOADING");
        }
    }

    private void hideLayoutsLocationMessages(int position, ViewHolderMessageChat holder){
        if (isHolderNull(position, holder)) {
            return;
        }

        holder.transparentCoatingLocation.setVisibility(View.GONE);
        holder.uploadingProgressBarLocation.setVisibility(View.GONE);
        holder.forwardOwnMessageLocation.setVisibility(View.GONE);
        holder.mainOwnMessageItemLocation.setVisibility(View.GONE);
        holder.previewOwnLocation.setVisibility(View.GONE);
        holder.triangleErrorLocation.setVisibility(View.GONE);
        holder.pinnedOwnLocationLayout.setVisibility(View.GONE);
        holder.pinnedOwnLocationInfoText.setVisibility(View.GONE);

        holder.forwardContactMessageLocation.setVisibility(View.GONE);
        holder.mainContactMessageItemLocation.setVisibility(View.GONE);
        holder.previewContactLocation.setVisibility(View.GONE);
        holder.pinnedContactLocationLayout.setVisibility(View.GONE);
        holder.pinnedContactLocationInfoText.setVisibility(View.GONE);

    }

    public void onBindViewHolderMessage(RecyclerView.ViewHolder holder, int position) {
        logDebug("Position: " + position);

        ((ViewHolderMessageChat) holder).itemLayout.setVisibility(View.VISIBLE);
        RelativeLayout.LayoutParams paramsDefault = new RelativeLayout.LayoutParams(ViewGroup.LayoutParams.MATCH_PARENT, ViewGroup.LayoutParams.WRAP_CONTENT);
        ((ViewHolderMessageChat) holder).itemLayout.setLayoutParams(paramsDefault);
        ((ViewHolderMessageChat) holder).currentPosition = position;

        ((ViewHolderMessageChat) holder).ownMessageReactionsLayout.setVisibility(View.GONE);
        ((ViewHolderMessageChat) holder).contactMessageReactionsLayout.setVisibility(View.GONE);
        ((ViewHolderMessageChat) holder).ownMessageSelectLayout.setVisibility(View.GONE);
        ((ViewHolderMessageChat) holder).contactMessageSelectLayout.setVisibility(View.GONE);

        ((ViewHolderMessageChat) holder).triangleIcon.setVisibility(View.GONE);
        ((ViewHolderMessageChat) holder).errorUploadingContact.setVisibility(View.GONE);
        ((ViewHolderMessageChat) holder).errorUploadingFile.setVisibility(View.GONE);
        ((ViewHolderMessageChat) holder).errorUploadingVoiceClip.setVisibility(View.GONE);
        ((ViewHolderMessageChat) holder).errorUploadingRichLink.setVisibility(View.GONE);
        ((ViewHolderMessageChat) holder).retryAlert.setVisibility(View.GONE);

        ((ViewHolderMessageChat) holder).transparentCoatingLandscape.setVisibility(View.GONE);
        ((ViewHolderMessageChat) holder).transparentCoatingPortrait.setVisibility(View.GONE);
        ((ViewHolderMessageChat) holder).uploadingProgressBarPort.setVisibility(View.GONE);
        ((ViewHolderMessageChat) holder).uploadingProgressBarLand.setVisibility(View.GONE);
        ((ViewHolderMessageChat) holder).errorUploadingPortrait.setVisibility(View.GONE);

        ((ViewHolderMessageChat) holder).errorUploadingLandscape.setVisibility(View.GONE);

        ((ViewHolderMessageChat) holder).iconOwnTypeDocLandPreview.setVisibility(View.GONE);
        ((ViewHolderMessageChat) holder).iconOwnTypeDocPortraitPreview.setVisibility(View.GONE);
        ((ViewHolderMessageChat) holder).iconContactTypeDocLandPreview.setVisibility(View.GONE);
        ((ViewHolderMessageChat) holder).iconContactTypeDocPortraitPreview.setVisibility(View.GONE);

        ((ViewHolderMessageChat) holder).urlOwnMessageLayout.setVisibility(View.GONE);
        ((ViewHolderMessageChat) holder).forwardOwnRichLinks.setVisibility(View.GONE);

        ((ViewHolderMessageChat) holder).urlContactMessageLayout.setVisibility(View.GONE);
        ((ViewHolderMessageChat) holder).forwardContactRichLinks.setVisibility(View.GONE);

        hideLayoutsLocationMessages(position, ((ViewHolderMessageChat) holder));

        ((ViewHolderMessageChat) holder).contentContactMessageText.setVisibility(View.GONE);
        ((ViewHolderMessageChat) holder).contentContactMessageVoiceClipLayout.setVisibility(View.GONE);
        ((ViewHolderMessageChat) holder).contentContactMessageContactLayout.setVisibility(View.GONE);

        ((ViewHolderMessageChat) holder).contactManagementMessageLayout.setVisibility(View.GONE);
        ((ViewHolderMessageChat) holder).contentContactMessageAttachLayout.setVisibility(View.GONE);

        AndroidMegaChatMessage androidMessage = messages.get(position - 1);
        MegaChatMessage message = messages.get(position - 1).getMessage();
        ((ViewHolderMessageChat) holder).userHandle = message.getUserHandle();

        int messageType = message.getType();
        logDebug("Message type: " + messageType);

        if(isKnownMessage(messageType)){
            ((ViewHolderMessageChat) holder).itemLayout.setTag(holder);
            ((ViewHolderMessageChat) holder).itemLayout.setOnClickListener(this);
            ((ViewHolderMessageChat) holder).itemLayout.setOnLongClickListener(this);
            ((ViewHolderMessageChat) holder).contentContactMessageText.setTag(holder);
            ((ViewHolderMessageChat) holder).contentContactMessageText.setOnClickListener(this);
            ((ViewHolderMessageChat) holder).contentContactMessageText.setOnLongClickListener(this);
            ((ViewHolderMessageChat) holder).contentOwnMessageText.setTag(holder);
            ((ViewHolderMessageChat) holder).contentOwnMessageText.setOnClickListener(this);
            ((ViewHolderMessageChat) holder).contentOwnMessageText.setOnLongClickListener(this);
        }else{
            logWarning("Not known message: disable click - position: " + position);
            ((ViewHolderMessageChat) holder).itemLayout.setOnClickListener(null);
            ((ViewHolderMessageChat) holder).itemLayout.setOnLongClickListener(null);
            ((ViewHolderMessageChat) holder).contentContactMessageText.setOnClickListener(null);
            ((ViewHolderMessageChat) holder).contentContactMessageText.setOnLongClickListener(null);
            ((ViewHolderMessageChat) holder).contentOwnMessageText.setOnClickListener(null);
            ((ViewHolderMessageChat) holder).contentOwnMessageText.setOnLongClickListener(null);
        }

        switch (messageType) {

            case MegaChatMessage.TYPE_ALTER_PARTICIPANTS: {
                logDebug("ALTER PARTICIPANT MESSAGE!!");
                bindAlterParticipantsMessage((ViewHolderMessageChat) holder, androidMessage, position);
                break;
            }
            case MegaChatMessage.TYPE_PRIV_CHANGE: {
                logDebug("PRIVILEGE CHANGE message");
                bindPrivChangeMessage((ViewHolderMessageChat) holder, androidMessage, position);
                break;
            }
            case MegaChatMessage.TYPE_CONTAINS_META: {
                logDebug("TYPE_CONTAINS_META");
                bindContainsMetaMessage((ViewHolderMessageChat) holder, androidMessage, position);
                break;
            }
            case MegaChatMessage.TYPE_NORMAL: {
                logDebug("TYPE_NORMAL");
                if (androidMessage.getRichLinkMessage() != null) {
                    bindMegaLinkMessage((ViewHolderMessageChat) holder, androidMessage, position);
                } else {
                    bindNormalMessage((ViewHolderMessageChat) holder, androidMessage, position);
                }
                break;
            }
            case MegaChatMessage.TYPE_NODE_ATTACHMENT: {
                logDebug("TYPE_NODE_ATTACHMENT");
                bindNodeAttachmentMessage((ViewHolderMessageChat) holder, androidMessage, position);
                break;
            }
            case MegaChatMessage.TYPE_VOICE_CLIP: {
                logDebug("TYPE_VOICE_CLIP");
                bindVoiceClipAttachmentMessage((ViewHolderMessageChat) holder, androidMessage, position);
                break;
            }
            case MegaChatMessage.TYPE_CONTACT_ATTACHMENT: {
                logDebug("TYPE_CONTACT_ATTACHMENT");
                bindContactAttachmentMessage((ViewHolderMessageChat) holder, androidMessage, position);
                break;
            }
            case MegaChatMessage.TYPE_CHAT_TITLE: {
                logDebug("TYPE_CHAT_TITLE");
                bindChangeTitleMessage((ViewHolderMessageChat) holder, androidMessage, position);
                break;
            }
            case MegaChatMessage.TYPE_TRUNCATE: {
                logDebug("TYPE_TRUNCATE");
                bindTruncateMessage((ViewHolderMessageChat) holder, androidMessage, position);
                break;
            }
            case MegaChatMessage.TYPE_REVOKE_NODE_ATTACHMENT: {
                logDebug("TYPE_REVOKE_NODE_ATTACHMENT");
                bindRevokeNodeMessage((ViewHolderMessageChat) holder, androidMessage, position);
                break;
            }
            case MegaChatMessage.TYPE_CALL_ENDED:
            case MegaChatMessage.TYPE_CALL_STARTED: {
                logDebug("TYPE_CALL_ENDED or TYPE_CALL_STARTED");
                bindCallMessage((ViewHolderMessageChat) holder, androidMessage, position);
                break;
            }
            case MegaChatMessage.TYPE_PUBLIC_HANDLE_CREATE:
            case MegaChatMessage.TYPE_PUBLIC_HANDLE_DELETE:
            case MegaChatMessage.TYPE_SET_PRIVATE_MODE:{
                bindChatLinkMessage((ViewHolderMessageChat) holder, androidMessage, position);
                break;
            }
            case MegaChatMessage.TYPE_INVALID: {
                logWarning("TYPE_INVALID");
                bindNoTypeMessage((ViewHolderMessageChat) holder, androidMessage, position);
                break;
            }
            case MegaChatMessage.TYPE_UNKNOWN: {
                logWarning("TYPE_UNKNOWN");
                hideMessage((ViewHolderMessageChat) holder, androidMessage, position);
                break;
            }
            default: {
                logDebug("DEFAULT MegaChatMessage");
                hideMessage((ViewHolderMessageChat) holder, androidMessage, position);
                break;
            }
        }

        //Check the next message to know the margin bottom the content message
        //        Message nextMessage = messages.get(position+1);
        //Margins
//        RelativeLayout.LayoutParams ownMessageParams = (RelativeLayout.LayoutParams)((ViewHolderMessageChat)holder).contentOwnMessageText.getLayoutParams();
//        ownMessageParams.setMargins(scaleWidthPx(11, outMetrics), scaleHeightPx(-14, outMetrics), scaleWidthPx(62, outMetrics), scaleHeightPx(16, outMetrics));
//        ((ViewHolderMessageChat)holder).contentOwnMessageText.setLayoutParams(ownMessageParams);

        ChatActivityLollipop activity = (ChatActivityLollipop) context;
        long unreadCount = Math.abs(activity.generalUnreadCount);
        if (unreadCount == 0 || activity.lastIdMsgSeen == MEGACHAT_INVALID_HANDLE || activity.lastIdMsgSeen != message.getMsgId()) {
            ((ViewHolderMessageChat) holder).newMessagesLayout.setVisibility(View.GONE);
            return;
        }

        MegaChatMessage nextMessage = messages.get(position).getMessage();
        int typeMessage = nextMessage.getType();
        int codeMessage = nextMessage.getCode();

        if (typeMessage >= MegaChatMessage.TYPE_LOWEST_MANAGEMENT && typeMessage <= MegaChatMessage.TYPE_SET_PRIVATE_MODE
                && (typeMessage != MegaChatMessage.TYPE_CALL_ENDED || (codeMessage != END_CALL_REASON_CANCELLED && codeMessage != END_CALL_REASON_NO_ANSWER))) {
            ((ViewHolderMessageChat) holder).newMessagesLayout.setVisibility(View.GONE);
            ((ChatActivityLollipop) context).lastIdMsgSeen = nextMessage.getMsgId();
            return;
        }

        logDebug("Last message ID match!");
        RelativeLayout.LayoutParams params = (RelativeLayout.LayoutParams) ((ViewHolderMessageChat) holder).newMessagesLayout.getLayoutParams();
        long userHandle = (message.getType() == MegaChatMessage.TYPE_ALTER_PARTICIPANTS || message.getType() == MegaChatMessage.TYPE_PRIV_CHANGE) ? message.getHandleOfAction() : message.getUserHandle();

        params.addRule(RelativeLayout.BELOW, userHandle == myUserHandle ? R.id.message_chat_own_message_layout : R.id.message_chat_contact_message_layout);
        ((ViewHolderMessageChat) holder).newMessagesLayout.setLayoutParams(params);

        String numberString;
        long unreadMessages = Math.abs(((ChatActivityLollipop) context).generalUnreadCount);
        if (((ChatActivityLollipop) context).generalUnreadCount < 0) {
            numberString = "+" + unreadMessages;
        } else {
            numberString = unreadMessages + "";
        }

        String contentUnreadText = context.getResources().getQuantityString(R.plurals.number_unread_messages, (int) unreadMessages, numberString);
        ((ViewHolderMessageChat) holder).newMessagesText.setText(contentUnreadText);
        ((ViewHolderMessageChat) holder).newMessagesLayout.setVisibility(View.VISIBLE);
        ((ChatActivityLollipop) context).setNewVisibility(true);
        ((ChatActivityLollipop) context).positionNewMessagesLayout = position;
        return;
    }

    public boolean isKnownMessage(int messageType){
        switch (messageType) {

            case MegaChatMessage.TYPE_ALTER_PARTICIPANTS:
            case MegaChatMessage.TYPE_PRIV_CHANGE:
            case MegaChatMessage.TYPE_CONTAINS_META:
            case MegaChatMessage.TYPE_NORMAL:
            case MegaChatMessage.TYPE_NODE_ATTACHMENT:
            case MegaChatMessage.TYPE_VOICE_CLIP:
            case MegaChatMessage.TYPE_CONTACT_ATTACHMENT:
            case MegaChatMessage.TYPE_CHAT_TITLE:
            case MegaChatMessage.TYPE_TRUNCATE:
            case MegaChatMessage.TYPE_REVOKE_NODE_ATTACHMENT:
            case MegaChatMessage.TYPE_CALL_STARTED:
            case MegaChatMessage.TYPE_CALL_ENDED:{
                return true;
            }
            case MegaChatMessage.TYPE_UNKNOWN:
            case MegaChatMessage.TYPE_INVALID:
            default: {
                return false;
            }
        }
    }

    public void bindCallMessage(ViewHolderMessageChat holder, AndroidMegaChatMessage androidMessage, int position) {
        logDebug("bindCallMessage");

        ((ViewHolderMessageChat) holder).layoutAvatarMessages.setVisibility(View.GONE);
        MegaChatMessage message = androidMessage.getMessage();

        if (message.getUserHandle() == myUserHandle) {
            logDebug("MY message!!");
            logDebug("MY message ID!!: " + message.getMsgId());

            ((ViewHolderMessageChat) holder).titleOwnMessage.setGravity(Gravity.LEFT);
            if(context.getResources().getConfiguration().orientation == Configuration.ORIENTATION_LANDSCAPE){
                ((ViewHolderMessageChat) holder).titleOwnMessage.setPadding(scaleWidthPx(MANAGEMENT_MESSAGE_CALL_LAND, outMetrics),0,0,0);
            }else{
                ((ViewHolderMessageChat) holder).titleOwnMessage.setPadding(scaleWidthPx(MANAGEMENT_MESSAGE_CALL_PORT, outMetrics),0,0,0);
            }


            if (messages.get(position - 1).getInfoToShow() != -1) {
                setInfoToShow(position, holder, true, messages.get(position -1).getInfoToShow(),
                        formatDate(context, message.getTimestamp(), DATE_SHORT_FORMAT),
                        formatTime(message));
            }

            ((ViewHolderMessageChat) holder).ownMessageLayout.setVisibility(View.VISIBLE);
            ((ViewHolderMessageChat) holder).contactMessageLayout.setVisibility(View.GONE);

            String textToShow = "";

            if(message.getType()==MegaChatMessage.TYPE_CALL_STARTED){
                ((ViewHolderMessageChat) holder).ownManagementMessageIcon.setImageDrawable(ContextCompat.getDrawable(context, R.drawable.ic_calling));
                textToShow = context.getResources().getString(R.string.call_started_messages);
            }
            else{
                switch(message.getTermCode()){
                    case MegaChatMessage.END_CALL_REASON_ENDED:{

                        ((ViewHolderMessageChat) holder).ownManagementMessageIcon.setImageDrawable(ContextCompat.getDrawable(context, R.drawable.ic_calling));


                        int hours = message.getDuration() / 3600;
                        int minutes = (message.getDuration() % 3600) / 60;
                        int seconds = message.getDuration() % 60;

                        textToShow = chatRoom.isGroup() ? context.getString(R.string.group_call_ended_message) :
                                context.getString(R.string.call_ended_message);

                        if(hours != 0){
                            String textHours = context.getResources().getQuantityString(R.plurals.plural_call_ended_messages_hours, hours, hours);
                            textToShow = textToShow + textHours;
                            if((minutes != 0)||(seconds != 0)){
                                textToShow = textToShow+", ";
                            }
                        }

                        if(minutes != 0){
                            String textMinutes = context.getResources().getQuantityString(R.plurals.plural_call_ended_messages_minutes, minutes, minutes);
                            textToShow = textToShow + textMinutes;
                            if(seconds != 0){
                                textToShow = textToShow+", ";
                            }
                        }

                        if(seconds != 0){
                            String textSeconds = context.getResources().getQuantityString(R.plurals.plural_call_ended_messages_seconds, seconds, seconds);
                            textToShow = textToShow + textSeconds;
                        }

                        try {
                            textToShow = textToShow.replace("[A]", "<font color=\'#868686\'>");
                            textToShow = textToShow.replace("[/A]", "</font>");
                            textToShow = textToShow.replace("[B]", "<font color=\'#060000\'>");
                            textToShow = textToShow.replace("[/B]", "</font>");
                            textToShow = textToShow.replace("[C]", "<font color=\'#868686\'>");
                            textToShow = textToShow.replace("[/C]", "</font>");
                        } catch (Exception e) {
                        }

                        break;
                    }
                    case MegaChatMessage.END_CALL_REASON_REJECTED:{

                        ((ViewHolderMessageChat) holder).ownManagementMessageIcon.setImageDrawable(ContextCompat.getDrawable(context, R.drawable.ic_call_rejected));

                        textToShow = String.format(context.getString(R.string.call_rejected_messages));
                        try {
                            textToShow = textToShow.replace("[A]", "<font color=\'#DE000000\'>");
                            textToShow = textToShow.replace("[/A]", "</font>");

                        } catch (Exception e) {
                        }

                        break;
                    }
                    case END_CALL_REASON_NO_ANSWER:{

                        ((ViewHolderMessageChat) holder).ownManagementMessageIcon.setImageDrawable(ContextCompat.getDrawable(context, R.drawable.ic_call_failed));

                        textToShow = String.format(context.getString(R.string.call_not_answered_messages));
                        try {
                            textToShow = textToShow.replace("[A]", "<font color=\'#DE000000\'>");
                            textToShow = textToShow.replace("[/A]", "</font>");
                        } catch (Exception e) {
                        }

                        break;
                    }
                    case MegaChatMessage.END_CALL_REASON_FAILED:{

                        ((ViewHolderMessageChat) holder).ownManagementMessageIcon.setImageDrawable(ContextCompat.getDrawable(context, R.drawable.ic_call_failed));

                        textToShow = String.format(context.getString(R.string.call_failed_messages));
                        try {
                            textToShow = textToShow.replace("[A]", "<font color=\'#DE000000\'>");
                            textToShow = textToShow.replace("[/A]", "</font>");
                        } catch (Exception e) {
                        }

                        break;
                    }
                    case END_CALL_REASON_CANCELLED:{

                        ((ViewHolderMessageChat) holder).ownManagementMessageIcon.setImageDrawable(ContextCompat.getDrawable(context, R.drawable.ic_call_cancelled));

                        textToShow = String.format(context.getString(R.string.call_cancelled_messages));
                        try {
                            textToShow = textToShow.replace("[A]", "<font color=\'#DE000000\'>");
                            textToShow = textToShow.replace("[/A]", "</font>");
                        } catch (Exception e) {
                        }

                        break;
                    }
                }
            }

            Spanned result = null;
            if (android.os.Build.VERSION.SDK_INT >= android.os.Build.VERSION_CODES.N) {
                result = Html.fromHtml(textToShow, Html.FROM_HTML_MODE_LEGACY);
            } else {
                result = Html.fromHtml(textToShow);
            }

            ((ViewHolderMessageChat) holder).contentOwnMessageLayout.setVisibility(View.GONE);
            ((ViewHolderMessageChat) holder).ownManagementMessageLayout.setVisibility(View.VISIBLE);
            ((ViewHolderMessageChat) holder).ownManagementMessageIcon.setVisibility(View.VISIBLE);

            RelativeLayout.LayoutParams paramsOwnManagement = (RelativeLayout.LayoutParams) holder.ownManagementMessageText.getLayoutParams();
            if(context.getResources().getConfiguration().orientation == Configuration.ORIENTATION_LANDSCAPE){
                paramsOwnManagement.leftMargin = scaleWidthPx(MANAGEMENT_MESSAGE_CALL_LAND, outMetrics);
            }else{
                paramsOwnManagement.leftMargin = scaleWidthPx(MANAGEMENT_MESSAGE_CALL_PORT, outMetrics);
            }
            holder.ownManagementMessageText.setLayoutParams(paramsOwnManagement);
            ((ViewHolderMessageChat) holder).ownManagementMessageText.setText(result);

        } else {
            long userHandle = message.getUserHandle();
            logDebug("Contact message!!: " + userHandle);

            setContactMessageName(position, holder, userHandle, true);

            if(context.getResources().getConfiguration().orientation == Configuration.ORIENTATION_LANDSCAPE){
                holder.titleContactMessage.setPadding(scaleWidthPx(MANAGEMENT_MESSAGE_CALL_LAND,outMetrics),0,0,0);
            }else{
                holder.titleContactMessage.setPadding(scaleWidthPx(MANAGEMENT_MESSAGE_CALL_PORT, outMetrics),0,0,0);
            }

            if (messages.get(position - 1).getInfoToShow() != -1) {
                setInfoToShow(position, holder, false, messages.get(position -1).getInfoToShow(),
                        formatDate(context, message.getTimestamp(), DATE_SHORT_FORMAT),
                        formatTime(message));
            }
            ((ViewHolderMessageChat) holder).layoutAvatarMessages.setVisibility(View.GONE);

            ((ViewHolderMessageChat) holder).ownMessageLayout.setVisibility(View.GONE);
            ((ViewHolderMessageChat) holder).contactMessageLayout.setVisibility(View.VISIBLE);

            ((ViewHolderMessageChat) holder).contentContactMessageLayout.setVisibility(View.GONE);

            ((ViewHolderMessageChat) holder).contactManagementMessageLayout.setVisibility(View.VISIBLE);
            ((ViewHolderMessageChat) holder).contactManagementMessageIcon.setVisibility(View.VISIBLE);

            RelativeLayout.LayoutParams paramsContactManagement = (RelativeLayout.LayoutParams) holder.contactManagementMessageText.getLayoutParams();
            if(context.getResources().getConfiguration().orientation == Configuration.ORIENTATION_LANDSCAPE){
                paramsContactManagement.leftMargin = scaleWidthPx(MANAGEMENT_MESSAGE_CALL_LAND, outMetrics);
            }else{
                paramsContactManagement.leftMargin = scaleWidthPx(MANAGEMENT_MESSAGE_CALL_PORT, outMetrics);
            }
            holder.contactManagementMessageText.setLayoutParams(paramsContactManagement);

            String textToShow = "";

            if(message.getType() == MegaChatMessage.TYPE_CALL_STARTED){
                ((ViewHolderMessageChat) holder).contactManagementMessageIcon.setImageDrawable(ContextCompat.getDrawable(context, R.drawable.ic_call_started));
                if (((ChatActivityLollipop) context).isGroup()) {
                    ((ViewHolderMessageChat) holder).nameContactText.setVisibility(View.VISIBLE);
                }

                textToShow = context.getResources().getString(R.string.call_started_messages);

            }else{

                switch(message.getTermCode()){
                    case MegaChatMessage.END_CALL_REASON_ENDED:{

                        ((ViewHolderMessageChat) holder).contactManagementMessageIcon.setImageDrawable(ContextCompat.getDrawable(context, R.drawable.ic_call_started));

                        int hours = message.getDuration() / 3600;
                        int minutes = (message.getDuration() % 3600) / 60;
                        int seconds = message.getDuration() % 60;

                        textToShow = chatRoom.isGroup() ? context.getString(R.string.group_call_ended_message) :
                                context.getString(R.string.call_ended_message);

                        if(hours != 0){
                            String textHours = context.getResources().getQuantityString(R.plurals.plural_call_ended_messages_hours, hours, hours);
                            textToShow = textToShow + textHours;
                            if((minutes != 0)||(seconds != 0)){
                                textToShow = textToShow+", ";
                            }
                        }

                        if(minutes != 0){
                            String textMinutes = context.getResources().getQuantityString(R.plurals.plural_call_ended_messages_minutes, minutes, minutes);
                            textToShow = textToShow + textMinutes;
                            if(seconds != 0){
                                textToShow = textToShow+", ";
                            }
                        }

                        if(seconds != 0){
                            String textSeconds = context.getResources().getQuantityString(R.plurals.plural_call_ended_messages_seconds, seconds, seconds);
                            textToShow = textToShow + textSeconds;
                        }
                        try {
                            textToShow = textToShow.replace("[A]", "<font color=\'#868686\'>");
                            textToShow = textToShow.replace("[/A]", "</font>");
                            textToShow = textToShow.replace("[B]", "<font color=\'#060000\'>");
                            textToShow = textToShow.replace("[/B]", "</font>");
                            textToShow = textToShow.replace("[C]", "<font color=\'#868686\'>");
                            textToShow = textToShow.replace("[/C]", "</font>");
                        } catch (Exception e) {
                        }


                        break;
                    }
                    case MegaChatMessage.END_CALL_REASON_REJECTED:{
                        ((ViewHolderMessageChat) holder).contactManagementMessageIcon.setImageDrawable(ContextCompat.getDrawable(context, R.drawable.ic_call_rejected));
                        textToShow = String.format(context.getString(R.string.call_rejected_messages));
                        try {
                            textToShow = textToShow.replace("[A]", "<font color=\'#DE000000\'>");
                            textToShow = textToShow.replace("[/A]", "</font>");
                        } catch (Exception e) {
                        }

                        break;
                    }
                    case END_CALL_REASON_NO_ANSWER:{
                        ((ViewHolderMessageChat) holder).contactManagementMessageIcon.setImageDrawable(ContextCompat.getDrawable(context, R.drawable.ic_call_missed));

                        textToShow = String.format(context.getString(R.string.call_missed_messages));
                        try {
                            textToShow = textToShow.replace("[A]", "<font color=\'#DE000000\'>");
                            textToShow = textToShow.replace("[/A]", "</font>");
                        } catch (Exception e) {
                        }

                        break;
                    }
                    case MegaChatMessage.END_CALL_REASON_FAILED:{

                        ((ViewHolderMessageChat) holder).contactManagementMessageIcon.setImageDrawable(ContextCompat.getDrawable(context, R.drawable.ic_call_failed));

                        textToShow = String.format(context.getString(R.string.call_failed_messages));
                        try {
                            textToShow = textToShow.replace("[A]", "<font color=\'#DE000000\'>");
                            textToShow = textToShow.replace("[/A]", "</font>");
                        } catch (Exception e) {
                        }

                        break;
                    }
                    case END_CALL_REASON_CANCELLED:{

                        ((ViewHolderMessageChat) holder).contactManagementMessageIcon.setImageDrawable(ContextCompat.getDrawable(context, R.drawable.ic_call_missed));

                        textToShow = String.format(context.getString(R.string.call_missed_messages));
                        try {
                            textToShow = textToShow.replace("[A]", "<font color=\'#DE000000\'>");
                            textToShow = textToShow.replace("[/A]", "</font>");
                        } catch (Exception e) {
                        }

                        break;
                    }
                }
            }

            Spanned result = null;
            if (android.os.Build.VERSION.SDK_INT >= android.os.Build.VERSION_CODES.N) {
                result = Html.fromHtml(textToShow, Html.FROM_HTML_MODE_LEGACY);
            } else {
                result = Html.fromHtml(textToShow);
            }

            ((ViewHolderMessageChat) holder).contactManagementMessageText.setText(result);
        }
    }

    public void bindAlterParticipantsMessage(ViewHolderMessageChat holder, AndroidMegaChatMessage androidMessage, int position) {
        logDebug("bindAlterParticipantsMessage");
        ((ViewHolderMessageChat) holder).layoutAvatarMessages.setVisibility(View.GONE);

        MegaChatMessage message = androidMessage.getMessage();

        if (message.getHandleOfAction() == myUserHandle) {

            ((ViewHolderMessageChat) holder).titleOwnMessage.setGravity(Gravity.LEFT);
            if(context.getResources().getConfiguration().orientation == Configuration.ORIENTATION_LANDSCAPE){
                ((ViewHolderMessageChat) holder).titleOwnMessage.setPadding(scaleWidthPx(MANAGEMENT_MESSAGE_LAND, outMetrics),0,0,0);
            }else{
                ((ViewHolderMessageChat) holder).titleOwnMessage.setPadding(scaleWidthPx(MANAGEMENT_MESSAGE_PORT, outMetrics),0,0,0);
            }

            logDebug("Me alter participant");
            if (messages.get(position - 1).getInfoToShow() != -1) {
                setInfoToShow(position, holder, true, messages.get(position -1).getInfoToShow(),
                        formatDate(context, message.getTimestamp(), DATE_SHORT_FORMAT),
                        formatTime(message));
            }

            ((ViewHolderMessageChat) holder).ownMessageLayout.setVisibility(View.VISIBLE);
            ((ViewHolderMessageChat) holder).contactMessageLayout.setVisibility(View.GONE);

            int privilege = message.getPrivilege();
            logDebug("Privilege of me: " + privilege);
            String textToShow = "";
            String fullNameAction = getContactMessageName(position, holder, message.getUserHandle());

            if (privilege != MegaChatRoom.PRIV_RM) {
                logDebug("I was added");

                if(message.getUserHandle() == message.getHandleOfAction()){
                    textToShow = String.format(context.getString(R.string.message_joined_public_chat_autoinvitation), toCDATA(megaChatApi.getMyFullname()));
                }
                else{
                    textToShow = String.format(context.getString(R.string.message_add_participant), toCDATA(megaChatApi.getMyFullname()), toCDATA(fullNameAction));
                }

                try {
                    textToShow = textToShow.replace("[A]", "<font color=\'#060000\'>");
                    textToShow = textToShow.replace("[/A]", "</font>");
                    textToShow = textToShow.replace("[B]", "<font color=\'#868686\'>");
                    textToShow = textToShow.replace("[/B]", "</font>");
                    textToShow = textToShow.replace("[C]", "<font color=\'#060000\'>");
                    textToShow = textToShow.replace("[/C]", "</font>");
                } catch (Exception e) {
                }
            } else {
                logDebug("I was removed or left");
                if (message.getUserHandle() == message.getHandleOfAction()) {
                    logDebug("I left the chat");
                    textToShow = String.format(context.getString(R.string.message_participant_left_group_chat), toCDATA(megaChatApi.getMyFullname()));
                    try {
                        textToShow = textToShow.replace("[A]", "<font color=\'#060000\'>");
                        textToShow = textToShow.replace("[/A]", "</font>");
                        textToShow = textToShow.replace("[B]", "<font color=\'#868686\'>");
                        textToShow = textToShow.replace("[/B]", "</font>");
                    } catch (Exception e) {
                    }
                } else {
                    textToShow = String.format(context.getString(R.string.message_remove_participant), toCDATA(megaChatApi.getMyFullname()), toCDATA(fullNameAction));
                    try {
                        textToShow = textToShow.replace("[A]", "<font color=\'#060000\'>");
                        textToShow = textToShow.replace("[/A]", "</font>");
                        textToShow = textToShow.replace("[B]", "<font color=\'#868686\'>");
                        textToShow = textToShow.replace("[/B]", "</font>");
                        textToShow = textToShow.replace("[C]", "<font color=\'#060000\'>");
                        textToShow = textToShow.replace("[/C]", "</font>");
                    } catch (Exception e) {
                    }
                }
            }

            Spanned result = null;
            if (android.os.Build.VERSION.SDK_INT >= android.os.Build.VERSION_CODES.N) {
                result = Html.fromHtml(textToShow, Html.FROM_HTML_MODE_LEGACY);
            } else {
                result = Html.fromHtml(textToShow);
            }
            ((ViewHolderMessageChat) holder).ownManagementMessageLayout.setVisibility(View.VISIBLE);
            ((ViewHolderMessageChat) holder).ownManagementMessageIcon.setVisibility(View.GONE);
            ((ViewHolderMessageChat) holder).contentOwnMessageLayout.setVisibility(View.GONE);
            RelativeLayout.LayoutParams paramsOwnManagement = (RelativeLayout.LayoutParams) holder.ownManagementMessageText.getLayoutParams();
            if(context.getResources().getConfiguration().orientation == Configuration.ORIENTATION_LANDSCAPE){
                paramsOwnManagement.leftMargin = scaleWidthPx(MANAGEMENT_MESSAGE_LAND, outMetrics);
            }else{
                paramsOwnManagement.leftMargin = scaleWidthPx(MANAGEMENT_MESSAGE_PORT, outMetrics);
            }            holder.ownManagementMessageText.setLayoutParams(paramsOwnManagement);
            ((ViewHolderMessageChat) holder).ownManagementMessageText.setText(result);

        } else {
            logDebug("CONTACT Message type ALTER PARTICIPANTS");
            int privilege = message.getPrivilege();
            logDebug("Privilege of the user: " + privilege);

            if(context.getResources().getConfiguration().orientation == Configuration.ORIENTATION_LANDSCAPE){
                holder.titleContactMessage.setPadding(scaleWidthPx(MANAGEMENT_MESSAGE_LAND,outMetrics),0,0,0);
            }else{
                holder.titleContactMessage.setPadding(scaleWidthPx(MANAGEMENT_MESSAGE_PORT, outMetrics),0,0,0);
            }

            if (messages.get(position - 1).getInfoToShow() != -1) {
                setInfoToShow(position, holder, false, messages.get(position -1).getInfoToShow(),
                        formatDate(context, message.getTimestamp(), DATE_SHORT_FORMAT),
                        formatTime(message));
            }
            ((ViewHolderMessageChat) holder).ownMessageLayout.setVisibility(View.GONE);
            ((ViewHolderMessageChat) holder).contactMessageLayout.setVisibility(View.VISIBLE);
            ((ViewHolderMessageChat) holder).contactManagementMessageLayout.setVisibility(View.VISIBLE);
            ((ViewHolderMessageChat) holder).contactManagementMessageIcon.setVisibility(View.GONE);

            RelativeLayout.LayoutParams paramsContactManagement = (RelativeLayout.LayoutParams) holder.contactManagementMessageText.getLayoutParams();
            if(context.getResources().getConfiguration().orientation == Configuration.ORIENTATION_LANDSCAPE){
                paramsContactManagement.leftMargin = scaleWidthPx(MANAGEMENT_MESSAGE_LAND, outMetrics);
            }else{
                paramsContactManagement.leftMargin = scaleWidthPx(MANAGEMENT_MESSAGE_PORT, outMetrics);
            }
            holder.contactManagementMessageText.setLayoutParams(paramsContactManagement);
            ((ViewHolderMessageChat) holder).contentContactMessageLayout.setVisibility(View.GONE);

            ((ViewHolderMessageChat) holder).nameContactText.setVisibility(View.GONE);

            setContactMessageName(position, holder, message.getHandleOfAction(), false);

            String textToShow = "";
            if (privilege != MegaChatRoom.PRIV_RM) {
                logDebug("Participant was added");
                if (message.getUserHandle() == myUserHandle) {
                    logDebug("By me");

                    if(message.getUserHandle() == message.getHandleOfAction()){
                        textToShow = String.format(context.getString(R.string.message_joined_public_chat_autoinvitation), toCDATA(holder.fullNameTitle));
                    }
                    else{
                        textToShow = String.format(context.getString(R.string.message_add_participant), toCDATA(holder.fullNameTitle), toCDATA(megaChatApi.getMyFullname()));
                    }

                    try {
                        textToShow = textToShow.replace("[A]", "<font color=\'#060000\'>");
                        textToShow = textToShow.replace("[/A]", "</font>");
                        textToShow = textToShow.replace("[B]", "<font color=\'#868686\'>");
                        textToShow = textToShow.replace("[/B]", "</font>");
                        textToShow = textToShow.replace("[C]", "<font color=\'#060000\'>");
                        textToShow = textToShow.replace("[/C]", "</font>");
                    } catch (Exception e) {
                    }
                } else {
//                        textToShow = String.format(context.getString(R.string.message_add_participant), message.getHandleOfAction()+"");
                    logDebug("By other");
                    String fullNameAction = getContactMessageName(position, holder, message.getUserHandle());

                    if(message.getUserHandle() == message.getHandleOfAction()){
                        textToShow = String.format(context.getString(R.string.message_joined_public_chat_autoinvitation), toCDATA(holder.fullNameTitle));
                    }
                    else{
                        textToShow = String.format(context.getString(R.string.message_add_participant), toCDATA(holder.fullNameTitle), toCDATA(fullNameAction));
                    }

                    try {
                        textToShow = textToShow.replace("[A]", "<font color=\'#060000\'>");
                        textToShow = textToShow.replace("[/A]", "</font>");
                        textToShow = textToShow.replace("[B]", "<font color=\'#868686\'>");
                        textToShow = textToShow.replace("[/B]", "</font>");
                        textToShow = textToShow.replace("[C]", "<font color=\'#060000\'>");
                        textToShow = textToShow.replace("[/C]", "</font>");
                    } catch (Exception e) {
                    }

                }
            }//END participant was added
            else {
                logDebug("Participant was removed or left");
                if (message.getUserHandle() == myUserHandle) {
                    textToShow = String.format(context.getString(R.string.message_remove_participant), toCDATA(holder.fullNameTitle), toCDATA(megaChatApi.getMyFullname()));
                    try {
                        textToShow = textToShow.replace("[A]", "<font color=\'#060000\'>");
                        textToShow = textToShow.replace("[/A]", "</font>");
                        textToShow = textToShow.replace("[B]", "<font color=\'#868686\'>");
                        textToShow = textToShow.replace("[/B]", "</font>");
                        textToShow = textToShow.replace("[C]", "<font color=\'#060000\'>");
                        textToShow = textToShow.replace("[/C]", "</font>");
                    } catch (Exception e) {
                    }
                } else {

                    if (message.getUserHandle() == message.getHandleOfAction()) {
                        logDebug("The participant left the chat");

                        textToShow = String.format(context.getString(R.string.message_participant_left_group_chat), toCDATA(holder.fullNameTitle));
                        try {
                            textToShow = textToShow.replace("[A]", "<font color=\'#060000\'>");
                            textToShow = textToShow.replace("[/A]", "</font>");
                            textToShow = textToShow.replace("[B]", "<font color=\'#868686\'>");
                            textToShow = textToShow.replace("[/B]", "</font>");
                        } catch (Exception e) {
                        }

                    } else {
                        logDebug("The participant was removed");
                        String fullNameAction = getContactMessageName(position, holder, message.getUserHandle());

                        textToShow = String.format(context.getString(R.string.message_remove_participant), toCDATA(holder.fullNameTitle), toCDATA(fullNameAction));
                        try {
                            textToShow = textToShow.replace("[A]", "<font color=\'#060000\'>");
                            textToShow = textToShow.replace("[/A]", "</font>");
                            textToShow = textToShow.replace("[B]", "<font color=\'#868686\'>");
                            textToShow = textToShow.replace("[/B]", "</font>");
                            textToShow = textToShow.replace("[C]", "<font color=\'#060000\'>");
                            textToShow = textToShow.replace("[/C]", "</font>");
                        } catch (Exception e) {
                        }
                    }
//                        textToShow = String.format(context.getString(R.string.message_remove_participant), message.getHandleOfAction()+"");
                }
            } //END participant removed

            Spanned result = null;
            if (android.os.Build.VERSION.SDK_INT >= android.os.Build.VERSION_CODES.N) {
                result = Html.fromHtml(textToShow, Html.FROM_HTML_MODE_LEGACY);
            } else {
                result = Html.fromHtml(textToShow);
            }
            ((ViewHolderMessageChat) holder).contactManagementMessageText.setText(result);

        }
    }

    public void bindPrivChangeMessage(ViewHolderMessageChat holder, AndroidMegaChatMessage androidMessage, int position) {
        logDebug("bindPrivChangeMessage");
        ((ViewHolderMessageChat) holder).layoutAvatarMessages.setVisibility(View.GONE);

        MegaChatMessage message = androidMessage.getMessage();

        if (message.getHandleOfAction() == myUserHandle) {

            ((ViewHolderMessageChat) holder).titleOwnMessage.setGravity(Gravity.LEFT);
            if(context.getResources().getConfiguration().orientation == Configuration.ORIENTATION_LANDSCAPE){
                ((ViewHolderMessageChat) holder).titleOwnMessage.setPadding(scaleWidthPx(MANAGEMENT_MESSAGE_LAND, outMetrics),0,0,0);
            }else{
                ((ViewHolderMessageChat) holder).titleOwnMessage.setPadding(scaleWidthPx(MANAGEMENT_MESSAGE_PORT, outMetrics),0,0,0);
            }

            logDebug("A moderator change my privilege");
            int privilege = message.getPrivilege();
            logDebug("Privilege of the user: " + privilege);

            if (messages.get(position - 1).getInfoToShow() != -1) {
                setInfoToShow(position, holder, true, messages.get(position -1).getInfoToShow(),
                        formatDate(context, message.getTimestamp(), DATE_SHORT_FORMAT),
                        formatTime(message));
            }

            ((ViewHolderMessageChat) holder).ownMessageLayout.setVisibility(View.VISIBLE);
            ((ViewHolderMessageChat) holder).contactMessageLayout.setVisibility(View.GONE);

            String privilegeString = "";
            if (privilege == MegaChatRoom.PRIV_MODERATOR) {
                privilegeString = context.getString(R.string.administrator_permission_label_participants_panel);
            } else if (privilege == MegaChatRoom.PRIV_STANDARD) {
                privilegeString = context.getString(R.string.standard_permission_label_participants_panel);
            } else if (privilege == MegaChatRoom.PRIV_RO) {
                privilegeString = context.getString(R.string.observer_permission_label_participants_panel);
            } else {
                logDebug("Change to other");
                privilegeString = "Unknow";
            }

            String textToShow = "";

            if (message.getUserHandle() == myUserHandle) {
                logDebug("I changed my Own permission");
                textToShow = String.format(context.getString(R.string.message_permissions_changed), toCDATA(megaChatApi.getMyFullname()), toCDATA(privilegeString), toCDATA(megaChatApi.getMyFullname()));
                try {
                    textToShow = textToShow.replace("[A]", "<font color=\'#060000\'>");
                    textToShow = textToShow.replace("[/A]", "</font>");
                    textToShow = textToShow.replace("[B]", "<font color=\'#868686\'>");
                    textToShow = textToShow.replace("[/B]", "</font>");
                    textToShow = textToShow.replace("[C]", "<font color=\'#060000\'>");
                    textToShow = textToShow.replace("[/C]", "</font>");
                    textToShow = textToShow.replace("[D]", "<font color=\'#868686\'>");
                    textToShow = textToShow.replace("[/D]", "</font>");
                    textToShow = textToShow.replace("[E]", "<font color=\'#060000\'>");
                    textToShow = textToShow.replace("[/E]", "</font>");
                } catch (Exception e) {
                }
            } else {
                logDebug("I was change by someone");
                String fullNameAction = getContactMessageName(position, holder, message.getUserHandle());

                textToShow = String.format(context.getString(R.string.message_permissions_changed), toCDATA(megaChatApi.getMyFullname()), toCDATA(privilegeString), toCDATA(fullNameAction));
                try {
                    textToShow = textToShow.replace("[A]", "<font color=\'#060000\'>");
                    textToShow = textToShow.replace("[/A]", "</font>");
                    textToShow = textToShow.replace("[B]", "<font color=\'#868686\'>");
                    textToShow = textToShow.replace("[/B]", "</font>");
                    textToShow = textToShow.replace("[C]", "<font color=\'#060000\'>");
                    textToShow = textToShow.replace("[/C]", "</font>");
                    textToShow = textToShow.replace("[D]", "<font color=\'#868686\'>");
                    textToShow = textToShow.replace("[/D]", "</font>");
                    textToShow = textToShow.replace("[E]", "<font color=\'#060000\'>");
                    textToShow = textToShow.replace("[/E]", "</font>");
                } catch (Exception e) {
                }
            }

            Spanned result = null;
            if (android.os.Build.VERSION.SDK_INT >= android.os.Build.VERSION_CODES.N) {
                result = Html.fromHtml(textToShow, Html.FROM_HTML_MODE_LEGACY);
            } else {
                result = Html.fromHtml(textToShow);
            }
            ((ViewHolderMessageChat) holder).contentOwnMessageLayout.setVisibility(View.GONE);
            ((ViewHolderMessageChat) holder).ownManagementMessageLayout.setVisibility(View.VISIBLE);
            ((ViewHolderMessageChat) holder).ownManagementMessageIcon.setVisibility(View.GONE);
            RelativeLayout.LayoutParams paramsOwnManagement = (RelativeLayout.LayoutParams) holder.ownManagementMessageText.getLayoutParams();
            if(context.getResources().getConfiguration().orientation == Configuration.ORIENTATION_LANDSCAPE){
                paramsOwnManagement.leftMargin = scaleWidthPx(MANAGEMENT_MESSAGE_LAND, outMetrics);
            }else{
                paramsOwnManagement.leftMargin = scaleWidthPx(MANAGEMENT_MESSAGE_PORT, outMetrics);
            }            holder.ownManagementMessageText.setLayoutParams(paramsOwnManagement);
            ((ViewHolderMessageChat) holder).ownManagementMessageText.setText(result);


            logDebug("Visible own management message!");

        } else {
            logDebug("Participant privilege change!");

            if(context.getResources().getConfiguration().orientation == Configuration.ORIENTATION_LANDSCAPE){
                holder.titleContactMessage.setPadding(scaleWidthPx(MANAGEMENT_MESSAGE_LAND,outMetrics),0,0,0);
            }else{
                holder.titleContactMessage.setPadding(scaleWidthPx(MANAGEMENT_MESSAGE_PORT, outMetrics),0,0,0);
            }

            if (messages.get(position - 1).getInfoToShow() != -1) {
                setInfoToShow(position, holder, false, messages.get(position -1).getInfoToShow(),
                        formatDate(context, message.getTimestamp(), DATE_SHORT_FORMAT),
                        formatTime(message));
            }
            ((ViewHolderMessageChat) holder).ownMessageLayout.setVisibility(View.GONE);
            ((ViewHolderMessageChat) holder).contactMessageLayout.setVisibility(View.VISIBLE);

            ((ViewHolderMessageChat) holder).contentContactMessageLayout.setVisibility(View.GONE);
            ((ViewHolderMessageChat) holder).contactManagementMessageLayout.setVisibility(View.VISIBLE);
            ((ViewHolderMessageChat) holder).contactManagementMessageIcon.setVisibility(View.GONE);

            RelativeLayout.LayoutParams paramsContactManagement = (RelativeLayout.LayoutParams) holder.contactManagementMessageText.getLayoutParams();
            if(context.getResources().getConfiguration().orientation == Configuration.ORIENTATION_LANDSCAPE){
                paramsContactManagement.leftMargin = scaleWidthPx(MANAGEMENT_MESSAGE_LAND, outMetrics);
            }else{
                paramsContactManagement.leftMargin = scaleWidthPx(MANAGEMENT_MESSAGE_PORT, outMetrics);
            }
            holder.contactManagementMessageText.setLayoutParams(paramsContactManagement);
            ((ViewHolderMessageChat) holder).nameContactText.setVisibility(View.GONE);

            setContactMessageName(position, holder, message.getHandleOfAction(), false);

            int privilege = message.getPrivilege();
            String privilegeString = "";
            if (privilege == MegaChatRoom.PRIV_MODERATOR) {
                privilegeString = context.getString(R.string.administrator_permission_label_participants_panel);
            } else if (privilege == MegaChatRoom.PRIV_STANDARD) {
                privilegeString = context.getString(R.string.standard_permission_label_participants_panel);
            } else if (privilege == MegaChatRoom.PRIV_RO) {
                privilegeString = context.getString(R.string.observer_permission_label_participants_panel);
            } else {
                logDebug("Change to other");
                privilegeString = "Unknow";
            }

            String textToShow = "";
            if (message.getUserHandle() == myUserHandle) {
                logDebug("The privilege was change by me");
                textToShow = String.format(context.getString(R.string.message_permissions_changed), toCDATA(holder.fullNameTitle), toCDATA(privilegeString), toCDATA(megaChatApi.getMyFullname()));
                try {
                    textToShow = textToShow.replace("[A]", "<font color=\'#060000\'>");
                    textToShow = textToShow.replace("[/A]", "</font>");
                    textToShow = textToShow.replace("[B]", "<font color=\'#868686\'>");
                    textToShow = textToShow.replace("[/B]", "</font>");
                    textToShow = textToShow.replace("[C]", "<font color=\'#060000\'>");
                    textToShow = textToShow.replace("[/C]", "</font>");
                    textToShow = textToShow.replace("[D]", "<font color=\'#868686\'>");
                    textToShow = textToShow.replace("[/D]", "</font>");
                    textToShow = textToShow.replace("[E]", "<font color=\'#060000\'>");
                    textToShow = textToShow.replace("[/E]", "</font>");
                } catch (Exception e) {
                }

            } else {
                logDebug("By other");
                String fullNameAction = getContactMessageName(position, holder, message.getUserHandle());

                textToShow = String.format(context.getString(R.string.message_permissions_changed), toCDATA(holder.fullNameTitle), toCDATA(privilegeString), toCDATA(fullNameAction));
                try {
                    textToShow = textToShow.replace("[A]", "<font color=\'#060000\'>");
                    textToShow = textToShow.replace("[/A]", "</font>");
                    textToShow = textToShow.replace("[B]", "<font color=\'#868686\'>");
                    textToShow = textToShow.replace("[/B]", "</font>");
                    textToShow = textToShow.replace("[C]", "<font color=\'#060000\'>");
                    textToShow = textToShow.replace("[/C]", "</font>");
                    textToShow = textToShow.replace("[D]", "<font color=\'#868686\'>");
                    textToShow = textToShow.replace("[/D]", "</font>");
                    textToShow = textToShow.replace("[E]", "<font color=\'#060000\'>");
                    textToShow = textToShow.replace("[/E]", "</font>");
                } catch (Exception e) {
                }
            }
            Spanned result = null;
            if (android.os.Build.VERSION.SDK_INT >= android.os.Build.VERSION_CODES.N) {
                result = Html.fromHtml(textToShow, Html.FROM_HTML_MODE_LEGACY);
            } else {
                result = Html.fromHtml(textToShow);
            }

            ((ViewHolderMessageChat) holder).contactManagementMessageText.setText(result);
        }
    }

    public void bindContainsMetaMessage(ViewHolderMessageChat holder, AndroidMegaChatMessage androidMessage, int position) {
        logDebug("bindContainsMetaMessage()");

        MegaChatMessage message = androidMessage.getMessage();
        MegaChatContainsMeta meta = message.getContainsMeta();
        if (meta == null) {
            bindNoTypeMessage(holder, androidMessage, position);

        } else if (meta != null && meta.getType() == MegaChatContainsMeta.CONTAINS_META_RICH_PREVIEW) {
            String urlString = meta.getRichPreview().getUrl();
            try {
                URL url = new URL(urlString);
                urlString = url.getHost();

            } catch (MalformedURLException e) {
                logError("EXCEPTION", e);
            }

            String title = meta.getRichPreview().getTitle();
            String text = meta.getRichPreview().getText();
            String description = meta.getRichPreview().getDescription();
            String imageFormat = meta.getRichPreview().getImageFormat();
            String image = meta.getRichPreview().getImage();
            String icon = meta.getRichPreview().getIcon();


            Bitmap bitmapImage = getBitmapFromString(image);
            Bitmap bitmapIcon = getBitmapFromString(icon);

            if (message.getUserHandle() == myUserHandle) {
                holder.layoutAvatarMessages.setVisibility(View.GONE);
                holder.titleOwnMessage.setGravity(Gravity.RIGHT);

                if(context.getResources().getConfiguration().orientation == Configuration.ORIENTATION_LANDSCAPE){
                    holder.titleOwnMessage.setPadding(0,0,scaleWidthPx(PADDING_RIGHT_HOUR_OF_OWN_MESSAGE_LAND, outMetrics),0);
                }else{
                    holder.titleOwnMessage.setPadding(0,0,scaleWidthPx(PADDING_RIGHT_HOUR_OF_OWN_MESSAGE_PORT, outMetrics),0);
                }

                logDebug("MY message handle!!: " + message.getMsgId());
                if (messages.get(position - 1).getInfoToShow() != -1) {
                    setInfoToShow(position, holder, true, messages.get(position -1).getInfoToShow(),
                            formatDate(context, message.getTimestamp(), DATE_SHORT_FORMAT),
                            formatTime(message));
                }

                //Forwards element (own messages):
                if (cC.isInAnonymousMode() || isMultipleSelect()) {
                    holder.forwardOwnRichLinks.setVisibility(View.GONE);
                } else {
                    holder.forwardOwnRichLinks.setVisibility(View.VISIBLE);
                    holder.forwardOwnRichLinks.setOnClickListener(this);
                }

                int status = message.getStatus();

                if((status==MegaChatMessage.STATUS_SERVER_REJECTED)||(status==MegaChatMessage.STATUS_SENDING_MANUAL)){
                    logDebug("Show triangle retry!");
                    ((ViewHolderMessageChat) holder).urlOwnMessageTextrl.setBackground(ContextCompat.getDrawable(context, R.drawable.light_background_text_rich_link));
                    ((ViewHolderMessageChat)holder).errorUploadingRichLink.setVisibility(View.VISIBLE);
                    ((ViewHolderMessageChat)holder).retryAlert.setVisibility(View.VISIBLE);
                    ((ViewHolderMessageChat)holder).forwardOwnRichLinks.setVisibility(View.GONE);
                }else if((status==MegaChatMessage.STATUS_SENDING)){
                    ((ViewHolderMessageChat) holder).urlOwnMessageTextrl.setBackground(ContextCompat.getDrawable(context, R.drawable.light_background_text_rich_link));
                    ((ViewHolderMessageChat)holder).errorUploadingRichLink.setVisibility(View.GONE);
                    ((ViewHolderMessageChat)holder).retryAlert.setVisibility(View.GONE);
                    ((ViewHolderMessageChat)holder).forwardOwnRichLinks.setVisibility(View.GONE);
                }else{
                    logDebug("Status: " + message.getStatus());
                    ((ViewHolderMessageChat) holder).urlOwnMessageTextrl.setBackground(ContextCompat.getDrawable(context, R.drawable.dark_background_text_rich_link));
                    ((ViewHolderMessageChat)holder).errorUploadingRichLink.setVisibility(View.GONE);
                    ((ViewHolderMessageChat)holder).retryAlert.setVisibility(View.GONE);

                }

                holder.contactMessageLayout.setVisibility(View.GONE);
                holder.ownMessageLayout.setVisibility(View.VISIBLE);

                holder.ownManagementMessageLayout.setVisibility(View.GONE);
                holder.contentOwnMessageLayout.setVisibility(View.VISIBLE);

                holder.contentOwnMessageText.setVisibility(View.GONE);
                holder.urlOwnMessageLayout.setVisibility(View.VISIBLE);

                holder.forwardOwnPortrait.setVisibility(View.GONE);
                holder.forwardOwnLandscape.setVisibility(View.GONE);
                holder.forwardOwnFile.setVisibility(View.GONE);
                holder.forwardOwnContact.setVisibility(View.GONE);

                holder.previewFrameLand.setVisibility(View.GONE);
                holder.previewFramePort.setVisibility(View.GONE);

                holder.contentOwnMessageFileLayout.setVisibility(View.GONE);

                holder.contentOwnMessageVoiceClipLayout.setVisibility(View.GONE);

                holder.contentOwnMessageContactLayout.setVisibility(View.GONE);
                holder.urlOwnMessageWarningButtonsLayout.setVisibility(View.GONE);
                holder.urlOwnMessageDisableButtonsLayout.setVisibility(View.GONE);

                SimpleSpanBuilder ssb = formatText(context, text);

                checkEmojiSize(text, holder.urlOwnMessageText);
                if(ssb!=null){
                    ((ViewHolderMessageChat)holder).urlOwnMessageText.setText(ssb.build(), TextView.BufferType.SPANNABLE);
                }
                else{
                    ((ViewHolderMessageChat)holder).urlOwnMessageText.setText(text);
                }

                holder.urlOwnMessageTitle.setVisibility(View.VISIBLE);
                holder.urlOwnMessageTitle.setText(title);
                holder.urlOwnMessageTitle.setMaxLines(1);
                holder.urlOwnMessageDescription.setText(description);
                holder.urlOwnMessageDescription.setMaxLines(2);
                holder.urlOwnMessageIconAndLinkLayout.setVisibility(View.VISIBLE);
                holder.urlOwnMessageLink.setText(urlString);

                if (bitmapImage != null) {
                    holder.urlOwnMessageImage.setImageBitmap(bitmapImage);
                    holder.urlOwnMessageImage.setVisibility(View.VISIBLE);
                    holder.urlOwnMessageGroupAvatarLayout.setVisibility(View.GONE);
                    holder.urlOwnMessageTitleLayout.setGravity(Gravity.RIGHT);
                } else {
                    holder.urlOwnMessageGroupAvatarLayout.setVisibility(View.GONE);
                    holder.urlOwnMessageImage.setVisibility(View.GONE);
                    holder.urlOwnMessageTitleLayout.setGravity(Gravity.LEFT);
                }

                if (bitmapIcon != null) {
                    holder.urlOwnMessageIcon.setImageBitmap(bitmapIcon);
                    holder.urlOwnMessageIcon.setVisibility(View.VISIBLE);
                } else {
                    holder.urlOwnMessageIcon.setVisibility(View.GONE);
                }

                if (isOnline(context)) {
                    if(isMultipleSelect()){
                        holder.urlOwnMessageText.setLinksClickable(false);
                    }else{
                        holder.urlOwnMessageText.setLinksClickable(true);
                        Linkify.addLinks(holder.urlOwnMessageText, Linkify.WEB_URLS);
                        holder.urlOwnMessageText.setLinkTextColor(ContextCompat.getColor(context, R.color.white));
                    }
                }else{
                    holder.urlOwnMessageText.setLinksClickable(false);
                }

                checkMultiselectionMode(position, holder, true, message.getMsgId());

                if (!multipleSelect) {
                    if (positionClicked != INVALID_POSITION && positionClicked == position) {
                        holder.forwardOwnRichLinks.setEnabled(false);
                    } else {
                        holder.forwardOwnRichLinks.setEnabled(true);
                    }
                }

                interceptLinkClicks(context, holder.urlOwnMessageText);
            } else {
                long userHandle = message.getUserHandle();
                logDebug("Contact message!!: " + userHandle);

                setContactMessageName(position, holder, userHandle, true);

                if(context.getResources().getConfiguration().orientation == Configuration.ORIENTATION_LANDSCAPE){
                    holder.titleContactMessage.setPadding(scaleWidthPx(CONTACT_MESSAGE_LAND,outMetrics),0,0,0);
                }else{
                    holder.titleContactMessage.setPadding(scaleWidthPx(CONTACT_MESSAGE_PORT, outMetrics),0,0,0);
                }

                if (messages.get(position - 1).getInfoToShow() != -1) {
                    setInfoToShow(position, holder, false, messages.get(position -1).getInfoToShow(),
                            formatDate(context, message.getTimestamp(), DATE_SHORT_FORMAT),
                            formatTime(message));
                }

                if (messages.get(position - 1).isShowAvatar() && !isMultipleSelect()) {
                    holder.layoutAvatarMessages.setVisibility(View.VISIBLE);
                    setContactAvatar(holder, userHandle, holder.fullNameTitle);

                } else {
                    holder.layoutAvatarMessages.setVisibility(View.GONE);
                }

                holder.ownMessageLayout.setVisibility(View.GONE);
                holder.contactMessageLayout.setVisibility(View.VISIBLE);

                holder.contentContactMessageLayout.setVisibility(View.VISIBLE);
                holder.contactManagementMessageLayout.setVisibility(View.GONE);

                holder.contentContactMessageText.setVisibility(View.GONE);
                holder.urlContactMessageLayout.setVisibility(View.VISIBLE);
                holder.contentContactMessageVoiceClipLayout.setVisibility(View.GONE);

                //Forwards element (contact messages):
                if (cC.isInAnonymousMode() || isMultipleSelect()) {
                    holder.forwardContactRichLinks.setVisibility(View.GONE);
                }
                else {
                    holder.forwardContactRichLinks.setVisibility(View.VISIBLE);
                    holder.forwardContactRichLinks.setOnClickListener(this);
                }

                holder.forwardContactPreviewPortrait.setVisibility(View.GONE);
                holder.forwardContactPreviewLandscape.setVisibility(View.GONE);
                holder.forwardContactFile.setVisibility(View.GONE);
                holder.forwardContactContact.setVisibility(View.GONE);

                holder.contentContactMessageAttachLayout.setVisibility(View.GONE);
                holder.contentContactMessageContactLayout.setVisibility(View.GONE);

                //Rick link
                holder.urlOwnMessageWarningButtonsLayout.setVisibility(View.GONE);
                holder.urlOwnMessageDisableButtonsLayout.setVisibility(View.GONE);

                holder.urlContactMessageTitle.setVisibility(View.VISIBLE);
                holder.urlContactMessageTitle.setText(title);
                holder.urlContactMessageDescription.setText(description);
                holder.urlContactMessageIconAndLinkLayout.setVisibility(View.VISIBLE);
                holder.urlContactMessageLink.setText(urlString);

                checkEmojiSize(text, holder.urlContactMessageText);

                //Color always status SENT
                ((ViewHolderMessageChat) holder).urlContactMessageText.setTextColor(ContextCompat.getColor(context, R.color.name_my_account));

                SimpleSpanBuilder ssb = formatText(context, text);
                if (ssb != null) {
                    ((ViewHolderMessageChat) holder).urlContactMessageText.setText(ssb.build(), TextView.BufferType.SPANNABLE);
                } else {
                    ((ViewHolderMessageChat) holder).urlContactMessageText.setText(text);

                    if (bitmapImage != null) {
                        holder.urlContactMessageImage.setImageBitmap(bitmapImage);
                        holder.urlContactMessageImage.setVisibility(View.VISIBLE);
                        holder.urlContactMessageGroupAvatarLayout.setVisibility(View.GONE);
                        holder.urlContactMessageTitleLayout.setGravity(Gravity.RIGHT);
                    } else {
                        holder.urlContactMessageGroupAvatarLayout.setVisibility(View.GONE);
                        holder.urlContactMessageImage.setVisibility(View.GONE);
                        holder.urlContactMessageTitleLayout.setGravity(Gravity.LEFT);
                    }
                }

                if (bitmapIcon != null) {
                    holder.urlContactMessageIcon.setImageBitmap(bitmapIcon);
                    holder.urlContactMessageIcon.setVisibility(View.VISIBLE);
                } else {
                   holder.urlContactMessageIcon.setVisibility(View.GONE);
                }

                if (isOnline(context)) {
                    if(isMultipleSelect()){
                        ((ViewHolderMessageChat) holder).urlContactMessageText.setLinksClickable(false);
                    }else{
                        ((ViewHolderMessageChat) holder).urlContactMessageText.setLinksClickable(true);
                        Linkify.addLinks(((ViewHolderMessageChat) holder).urlContactMessageText, Linkify.WEB_URLS);
                        ((ViewHolderMessageChat) holder).urlContactMessageText.setLinkTextColor(ContextCompat.getColor(context, R.color.accentColor));
                    }
                }else{
                    ((ViewHolderMessageChat) holder).urlContactMessageText.setLinksClickable(false);
                }

                checkMultiselectionMode(position, holder, false, message.getMsgId());

                if (!multipleSelect) {
                    if (positionClicked != INVALID_POSITION && positionClicked == position) {
                        holder.forwardContactRichLinks.setEnabled(false);
                    } else {
                        holder.forwardContactRichLinks.setEnabled(true);
                    }
                }

                interceptLinkClicks(context, holder.urlContactMessageText);
            }

            checkReactionsInMessage(position, holder, chatRoom.getChatId(), androidMessage);

        } else if (meta != null && meta.getType() == MegaChatContainsMeta.CONTAINS_META_INVALID) {
            if (message.getUserHandle() == myUserHandle) {
                holder.layoutAvatarMessages.setVisibility(View.GONE);
                holder.titleOwnMessage.setGravity(Gravity.RIGHT);

                if(context.getResources().getConfiguration().orientation == Configuration.ORIENTATION_LANDSCAPE){
                    holder.titleOwnMessage.setPadding(0,0,scaleWidthPx(PADDING_RIGHT_HOUR_OF_OWN_MESSAGE_LAND, outMetrics),0);
                }else{
                    holder.titleOwnMessage.setPadding(0,0,scaleWidthPx(PADDING_RIGHT_HOUR_OF_OWN_MESSAGE_PORT, outMetrics),0);
                }

                if (messages.get(position - 1).getInfoToShow() != -1) {
                    setInfoToShow(position, holder, true, messages.get(position -1).getInfoToShow(),
                            formatDate(context, message.getTimestamp(), DATE_SHORT_FORMAT),
                            formatTime(message));
                }

                holder.ownMessageLayout.setVisibility(View.VISIBLE);
                holder.contactMessageLayout.setVisibility(View.GONE);
                holder.ownManagementMessageLayout.setVisibility(View.GONE);
                holder.contentOwnMessageLayout.setVisibility(View.VISIBLE);

                //Forward element (own message)
                holder.forwardOwnRichLinks.setVisibility(View.GONE);
                holder.forwardOwnPortrait.setVisibility(View.GONE);
                holder.forwardOwnLandscape.setVisibility(View.GONE);
                holder.forwardOwnFile.setVisibility(View.GONE);
                holder.forwardOwnContact.setVisibility(View.GONE);

                holder.contentOwnMessageLayout.setVisibility(View.VISIBLE);
                holder.ownManagementMessageLayout.setVisibility(View.GONE);
                holder.contentOwnMessageText.setVisibility(View.VISIBLE);

                holder.previewFrameLand.setVisibility(View.GONE);
                holder.previewFramePort.setVisibility(View.GONE);

                holder.contentOwnMessageFileLayout.setVisibility(View.GONE);
                holder.contentOwnMessageContactLayout.setVisibility(View.GONE);

                int status = message.getStatus();

                if ((status == MegaChatMessage.STATUS_SERVER_REJECTED) || (status == MegaChatMessage.STATUS_SENDING_MANUAL)) {
                    logDebug("Show triangle retry!");
                    holder.contentOwnMessageText.setTextColor(ContextCompat.getColor(context, R.color.white));
                    holder.contentOwnMessageText.setBackground(ContextCompat.getDrawable(context, R.drawable.light_rounded_chat_own_message));
                    holder.triangleIcon.setVisibility(View.VISIBLE);
                    holder.retryAlert.setVisibility(View.VISIBLE);

                } else if ((status == MegaChatMessage.STATUS_SENDING)) {
                    holder.contentOwnMessageText.setTextColor(ContextCompat.getColor(context, R.color.white));
                    holder.contentOwnMessageText.setBackground(ContextCompat.getDrawable(context, R.drawable.light_rounded_chat_own_message));
                    holder.triangleIcon.setVisibility(View.GONE);
                    holder.retryAlert.setVisibility(View.GONE);

                } else {
                    logDebug("Status: " + message.getStatus());

                    holder.contentOwnMessageText.setTextColor(ContextCompat.getColor(context, R.color.white));
                    holder.contentOwnMessageText.setBackground(ContextCompat.getDrawable(context, R.drawable.dark_rounded_chat_own_message));
                    holder.triangleIcon.setVisibility(View.GONE);
                    holder.retryAlert.setVisibility(View.GONE);
                }

                holder.contentOwnMessageText.setTextColor(ContextCompat.getColor(context, R.color.white));
                holder.contentOwnMessageText.setText(context.getString(R.string.error_meta_message_invalid));

                if (isOnline(context)) {
                    if(isMultipleSelect()){
                        holder.contentOwnMessageText.setLinksClickable(false);
                    }else{
                        holder.contentOwnMessageText.setLinksClickable(true);
                        Linkify.addLinks(holder.contentOwnMessageText, Linkify.WEB_URLS);
                        holder.contentOwnMessageText.setLinkTextColor(ContextCompat.getColor(context, R.color.white));
                    }
                }else {
                    holder.contentOwnMessageText.setLinksClickable(false);
                }


            }else{
                long userHandle = message.getUserHandle();
                logDebug("Contact message!!: " + userHandle);

                setContactMessageName(position, holder, userHandle, true);

                if(context.getResources().getConfiguration().orientation == Configuration.ORIENTATION_LANDSCAPE){
                    holder.titleContactMessage.setPadding(scaleWidthPx(CONTACT_MESSAGE_LAND,outMetrics),0,0,0);
                }else{
                    holder.titleContactMessage.setPadding(scaleWidthPx(CONTACT_MESSAGE_PORT, outMetrics),0,0,0);
                }

                //forward element (contact message)
                holder.forwardContactRichLinks.setVisibility(View.GONE);
                holder.forwardContactContact.setVisibility(View.GONE);
                holder.forwardContactPreviewLandscape.setVisibility(View.GONE);
                holder.forwardContactPreviewPortrait.setVisibility(View.GONE);
                holder.forwardContactFile.setVisibility(View.GONE);

                if (messages.get(position - 1).getInfoToShow() != -1) {
                    setInfoToShow(position, holder, false, messages.get(position -1).getInfoToShow(),
                            formatDate(context, message.getTimestamp(), DATE_SHORT_FORMAT),
                            formatTime(message));
                }

                holder.ownMessageLayout.setVisibility(View.GONE);
                holder.contactMessageLayout.setVisibility(View.VISIBLE);

                holder.contactManagementMessageLayout.setVisibility(View.GONE);
                holder.contentContactMessageLayout.setVisibility(View.VISIBLE);


                if (messages.get(position - 1).isShowAvatar() && !isMultipleSelect()) {
                    ((ViewHolderMessageChat) holder).layoutAvatarMessages.setVisibility(View.VISIBLE);
                    setContactAvatar(((ViewHolderMessageChat) holder), userHandle, ((ViewHolderMessageChat) holder).fullNameTitle);
                } else {
                    ((ViewHolderMessageChat) holder).layoutAvatarMessages.setVisibility(View.GONE);
                }

                ((ViewHolderMessageChat) holder).ownMessageLayout.setVisibility(View.GONE);
                ((ViewHolderMessageChat) holder).contactMessageLayout.setVisibility(View.VISIBLE);

                ((ViewHolderMessageChat) holder).contactManagementMessageLayout.setVisibility(View.GONE);
                ((ViewHolderMessageChat) holder).contentContactMessageLayout.setVisibility(View.VISIBLE);

                ((ViewHolderMessageChat) holder).contentContactMessageText.setVisibility(View.VISIBLE);

                ((ViewHolderMessageChat) holder).contentContactMessageAttachLayout.setVisibility(View.GONE);
                ((ViewHolderMessageChat) holder).urlContactMessageLayout.setVisibility(View.GONE);
                ((ViewHolderMessageChat) holder).contentContactMessageContactLayout.setVisibility(View.GONE);

                //Color always status SENT
                ((ViewHolderMessageChat) holder).contentContactMessageText.setTextColor(ContextCompat.getColor(context, R.color.name_my_account));
                ((ViewHolderMessageChat) holder).contentContactMessageText.setText(context.getString(R.string.error_meta_message_invalid));
            }

            checkReactionsInMessage(position, holder, chatRoom.getChatId(), androidMessage);
        }
        else if (meta != null && meta.getType() == MegaChatContainsMeta.CONTAINS_META_GEOLOCATION) {
            bindGeoLocationMessage(holder, androidMessage, position);
        }
        else {
            logWarning("Link to bind as a no type message");
            bindNoTypeMessage(holder, androidMessage, position);
        }
    }

    private Bitmap getBitmapFromString(String imageString){

        if (imageString != null) {
            try {
                byte[] decodedBytes = Base64.decode(imageString, 0);
                return BitmapFactory.decodeByteArray(decodedBytes, 0, decodedBytes.length);
            } catch (Exception e) {
                logError("Error getting image", e);
            }
        }
        return null;
    }

    private Bitmap getResizeBitmap (Bitmap originalBitmap) {
        if (originalBitmap == null) return null;

        int widthResizeBitmap = originalBitmap.getWidth();
        int heightResizeBitmap = originalBitmap.getWidth() / 2;
        int topResizeBitmap = heightResizeBitmap / 2;
        int bottomResizeBitmap = topResizeBitmap + heightResizeBitmap;
        Bitmap resizeBitmap = Bitmap.createBitmap(widthResizeBitmap, heightResizeBitmap, Bitmap.Config.ARGB_8888);

        Canvas canvas = new Canvas(resizeBitmap);
        Rect desRect = new Rect(0, 0, widthResizeBitmap, heightResizeBitmap);
        Rect srcRect =  new Rect(0, topResizeBitmap, widthResizeBitmap, bottomResizeBitmap);
        canvas.drawBitmap(originalBitmap, srcRect, desRect, null);

        return resizeBitmap;
    }

    public void bindGeoLocationMessage(ViewHolderMessageChat holder, AndroidMegaChatMessage androidMessage, int position) {
        logDebug("bindGeoLocationMessage()");
        MegaChatMessage message = androidMessage.getMessage();
        MegaChatContainsMeta meta = message.getContainsMeta();

        String image = meta.getGeolocation().getImage();
        float latitude = meta.getGeolocation().getLatitude();
        float longitude = meta.getGeolocation().getLongitude();

        Bitmap bitmapImage = null;

        if (image != null) {
            byte[] decodedBytes = Base64.decode(image, 0);
            bitmapImage = BitmapFactory.decodeByteArray(decodedBytes, 0, decodedBytes.length);
            bitmapImage = getResizeBitmap(bitmapImage);
        }

        if (message.getUserHandle() == myUserHandle) {
            holder.layoutAvatarMessages.setVisibility(View.GONE);
            holder.titleOwnMessage.setGravity(Gravity.RIGHT);

            if(context.getResources().getConfiguration().orientation == Configuration.ORIENTATION_LANDSCAPE){
                holder.titleOwnMessage.setPadding(0,0,scaleWidthPx(PADDING_RIGHT_HOUR_OF_OWN_MESSAGE_LAND, outMetrics),0);
            }else{
                holder.titleOwnMessage.setPadding(0,0,scaleWidthPx(PADDING_RIGHT_HOUR_OF_OWN_MESSAGE_PORT, outMetrics),0);
            }

            logDebug("MY message handle!!: " + message.getMsgId());
            if (messages.get(position - 1).getInfoToShow() != -1) {
                setInfoToShow(position, holder, true, messages.get(position -1).getInfoToShow(),
                        formatDate(context, message.getTimestamp(), DATE_SHORT_FORMAT),
                        formatTime(message));
            }

            ((ViewHolderMessageChat) holder).mainOwnMessageItemLocation.setVisibility(View.VISIBLE);
            ((ViewHolderMessageChat) holder).previewOwnLocation.setVisibility(View.VISIBLE);

            ((ViewHolderMessageChat) holder).pinnedOwnLocationLayout.setVisibility(View.VISIBLE);
            ((ViewHolderMessageChat) holder).pinnedOwnLocationInfoText.setVisibility(View.VISIBLE);

            String location =convertToDegrees(latitude, longitude);

            ((ViewHolderMessageChat) holder).pinnedOwnLocationInfoText.setText(location);

            if (bitmapImage != null) {
                holder.previewOwnLocation.setImageBitmap(bitmapImage);
            } else {
                logWarning("Error getting bitmap");
            }

            int status = message.getStatus();

            if((status==MegaChatMessage.STATUS_SERVER_REJECTED)||(status==MegaChatMessage.STATUS_SENDING_MANUAL)){
                logDebug("Show triangle retry!");
                ((ViewHolderMessageChat)holder).retryAlert.setVisibility(View.VISIBLE);
                ((ViewHolderMessageChat) holder).transparentCoatingLocation.setVisibility(View.GONE);
                ((ViewHolderMessageChat) holder).uploadingProgressBarLocation.setVisibility(View.GONE);
                ((ViewHolderMessageChat) holder).triangleErrorLocation.setVisibility(View.VISIBLE);

                ((ViewHolderMessageChat) holder).pinnedOwnLocationInfoText.setTextColor(ContextCompat.getColor(context, R.color.mail_my_account));
                ((ViewHolderMessageChat) holder).pinnedLocationTitleText.setTextColor(ContextCompat.getColor(context, R.color.mail_my_account));

                holder.forwardOwnMessageLocation.setVisibility(View.GONE);

            }else if((status==MegaChatMessage.STATUS_SENDING)){
                ((ViewHolderMessageChat)holder).retryAlert.setVisibility(View.GONE);
                ((ViewHolderMessageChat) holder).transparentCoatingLocation.setVisibility(View.VISIBLE);
                ((ViewHolderMessageChat) holder).uploadingProgressBarLocation.setVisibility(View.VISIBLE);
                ((ViewHolderMessageChat) holder).triangleErrorLocation.setVisibility(View.GONE);

                ((ViewHolderMessageChat) holder).pinnedOwnLocationInfoText.setTextColor(ContextCompat.getColor(context, R.color.mail_my_account));
                ((ViewHolderMessageChat) holder).pinnedLocationTitleText.setTextColor(ContextCompat.getColor(context, R.color.mail_my_account));

                holder.forwardOwnMessageLocation.setVisibility(View.GONE);

            }else{
                logDebug("Status: " + message.getStatus());
                ((ViewHolderMessageChat)holder).retryAlert.setVisibility(View.GONE);
                ((ViewHolderMessageChat) holder).transparentCoatingLocation.setVisibility(View.GONE);
                ((ViewHolderMessageChat) holder).uploadingProgressBarLocation.setVisibility(View.GONE);
                ((ViewHolderMessageChat) holder).triangleErrorLocation.setVisibility(View.GONE);

                ((ViewHolderMessageChat) holder).pinnedOwnLocationInfoText.setTextColor(ContextCompat.getColor(context, R.color.name_my_account));
                ((ViewHolderMessageChat) holder).pinnedLocationTitleText.setTextColor(ContextCompat.getColor(context, R.color.name_my_account));

                //Forwards element (own messages):
                if (cC.isInAnonymousMode() || isMultipleSelect()) {
                    holder.forwardOwnMessageLocation.setVisibility(View.GONE);
                }
                else {
                    holder.forwardOwnMessageLocation.setVisibility(View.VISIBLE);
                    holder.forwardOwnMessageLocation.setOnClickListener(this);
                }
            }

            if (message.isEdited()) {
                Spannable edited = new SpannableString(context.getString(R.string.edited_message_text));
                edited.setSpan(new RelativeSizeSpan(0.70f), 0, edited.length(), Spannable.SPAN_EXCLUSIVE_EXCLUSIVE);
                edited.setSpan(new ForegroundColorSpan(ContextCompat.getColor(context, R.color.name_my_account)), 0, edited.length(), Spannable.SPAN_EXCLUSIVE_EXCLUSIVE);
                edited.setSpan(new android.text.style.StyleSpan(Typeface.ITALIC), 0, edited.length(), Spannable.SPAN_EXCLUSIVE_EXCLUSIVE);
                holder.pinnedLocationTitleText.setText(context.getString(R.string.title_geolocation_message)+" ");
                holder.pinnedLocationTitleText.append(edited);
            }
            else {
                holder.pinnedLocationTitleText.setText(context.getString(R.string.title_geolocation_message));
            }

            holder.contactMessageLayout.setVisibility(View.GONE);
            holder.ownMessageLayout.setVisibility(View.VISIBLE);

            holder.ownManagementMessageLayout.setVisibility(View.GONE);
            holder.contentOwnMessageLayout.setVisibility(View.VISIBLE);

            holder.contentOwnMessageText.setVisibility(View.GONE);
            holder.urlOwnMessageLayout.setVisibility(View.GONE);

            holder.forwardOwnPortrait.setVisibility(View.GONE);
            holder.forwardOwnLandscape.setVisibility(View.GONE);
            holder.forwardOwnFile.setVisibility(View.GONE);
            holder.forwardOwnContact.setVisibility(View.GONE);

            holder.previewFrameLand.setVisibility(View.GONE);
            holder.previewFramePort.setVisibility(View.GONE);

            holder.contentOwnMessageFileLayout.setVisibility(View.GONE);

            holder.contentOwnMessageVoiceClipLayout.setVisibility(View.GONE);

            holder.contentOwnMessageContactLayout.setVisibility(View.GONE);
            holder.urlOwnMessageWarningButtonsLayout.setVisibility(View.GONE);
            holder.urlOwnMessageDisableButtonsLayout.setVisibility(View.GONE);

            checkMultiselectionMode(position, holder, true, message.getMsgId());

            if (!multipleSelect) {
                if (positionClicked != INVALID_POSITION && positionClicked == position) {
                    holder.forwardOwnMessageLocation.setEnabled(false);
                } else {
                    holder.forwardOwnMessageLocation.setEnabled(true);
                }
            }

        } else {
            long userHandle = message.getUserHandle();
            logDebug("Contact message!!: " + userHandle);

            setContactMessageName(position, holder, userHandle, true);

            if(context.getResources().getConfiguration().orientation == Configuration.ORIENTATION_LANDSCAPE){
                holder.titleContactMessage.setPadding(scaleWidthPx(CONTACT_MESSAGE_LAND,outMetrics),0,0,0);
            }else{
                holder.titleContactMessage.setPadding(scaleWidthPx(CONTACT_MESSAGE_PORT, outMetrics),0,0,0);
            }

            if (messages.get(position - 1).getInfoToShow() != -1) {
                switch (messages.get(position - 1).getInfoToShow()) {
                    case AndroidMegaChatMessage.CHAT_ADAPTER_SHOW_ALL: {
                        logDebug("CHAT_ADAPTER_SHOW_ALL");
                        ((ViewHolderMessageChat) holder).dateLayout.setVisibility(View.VISIBLE);
                        ((ViewHolderMessageChat) holder).dateText.setText(formatDate(context, message.getTimestamp(), DATE_SHORT_FORMAT));
                        ((ViewHolderMessageChat) holder).titleContactMessage.setVisibility(View.VISIBLE);
                        ((ViewHolderMessageChat) holder).timeContactText.setText(formatTime(message));
                        ((ViewHolderMessageChat) holder).timeContactText.setVisibility(View.VISIBLE);
                        break;
                    }
                    case AndroidMegaChatMessage.CHAT_ADAPTER_SHOW_TIME: {
                        logDebug("CHAT_ADAPTER_SHOW_TIME");
                        ((ViewHolderMessageChat) holder).dateLayout.setVisibility(View.GONE);
                        ((ViewHolderMessageChat) holder).titleContactMessage.setVisibility(View.VISIBLE);
                        ((ViewHolderMessageChat) holder).timeContactText.setText(formatTime(message));
                        ((ViewHolderMessageChat) holder).timeContactText.setVisibility(View.VISIBLE);
                        break;
                    }
                    case AndroidMegaChatMessage.CHAT_ADAPTER_SHOW_NOTHING: {
                        logDebug("CHAT_ADAPTER_SHOW_NOTHING");
                        ((ViewHolderMessageChat) holder).dateLayout.setVisibility(View.GONE);
                        ((ViewHolderMessageChat) holder).timeContactText.setVisibility(View.GONE);
                        ((ViewHolderMessageChat) holder).titleContactMessage.setVisibility(View.GONE);
                        break;
                    }
                }
            }

            if (messages.get(position - 1).isShowAvatar() && !isMultipleSelect()) {
                holder.layoutAvatarMessages.setVisibility(View.VISIBLE);
                setContactAvatar(holder, userHandle, holder.fullNameTitle);
            } else {
                holder.layoutAvatarMessages.setVisibility(View.GONE);
            }

            holder.ownMessageLayout.setVisibility(View.GONE);
            holder.contactMessageLayout.setVisibility(View.VISIBLE);

            holder.mainContactMessageItemLocation.setVisibility(View.VISIBLE);
            holder.previewContactLocation.setVisibility(View.VISIBLE);

            holder.pinnedContactLocationLayout.setVisibility(View.VISIBLE);
            holder.pinnedContactLocationInfoText.setVisibility(View.VISIBLE);

            String location =convertToDegrees(latitude, longitude);

            ((ViewHolderMessageChat) holder).pinnedContactLocationInfoText.setText(location);

            if (message.isEdited()) {
                Spannable edited = new SpannableString(context.getString(R.string.edited_message_text));
                edited.setSpan(new RelativeSizeSpan(0.70f), 0, edited.length(), Spannable.SPAN_EXCLUSIVE_EXCLUSIVE);
                edited.setSpan(new ForegroundColorSpan(ContextCompat.getColor(context, R.color.name_my_account)), 0, edited.length(), Spannable.SPAN_EXCLUSIVE_EXCLUSIVE);
                edited.setSpan(new android.text.style.StyleSpan(Typeface.ITALIC), 0, edited.length(), Spannable.SPAN_EXCLUSIVE_EXCLUSIVE);
                holder.pinnedContactLocationTitleText.setText(context.getString(R.string.title_geolocation_message)+" ");
                holder.pinnedContactLocationTitleText.append(edited);
            }
            else {
                holder.pinnedContactLocationTitleText.setText(context.getString(R.string.title_geolocation_message));
            }

            if (bitmapImage != null) {
                holder.previewContactLocation.setImageBitmap(bitmapImage);
            }
            else {
                logWarning("Error getting bitmap");
            }

            //Forwards element (own messages):
            if (cC.isInAnonymousMode() || isMultipleSelect()) {
                holder.forwardContactMessageLocation.setVisibility(View.GONE);
            } else {
                holder.forwardContactMessageLocation.setVisibility(View.VISIBLE);
                holder.forwardContactMessageLocation.setOnClickListener(this);
            }

            checkMultiselectionMode(position, holder, false, message.getMsgId());

            if (!multipleSelect) {
                if (positionClicked != INVALID_POSITION && positionClicked == position) {
                    holder.forwardContactMessageLocation.setEnabled(false);
                } else {
                    holder.forwardContactMessageLocation.setEnabled(true);
                }
            }
        }

        checkReactionsInMessage(position, holder, chatRoom.getChatId(), androidMessage);
    }

    public void bindMegaLinkMessage(ViewHolderMessageChat holder, AndroidMegaChatMessage androidMessage, int position) {
        logDebug("bindMegaLinkMessage()");

        MegaChatMessage message = androidMessage.getMessage();
        MegaNode node = androidMessage.getRichLinkMessage().getNode();

        if (message.getUserHandle() == myUserHandle) {
            logDebug("MY message handle!!: " + message.getMsgId());

            holder.layoutAvatarMessages.setVisibility(View.GONE);
            holder.titleOwnMessage.setGravity(Gravity.RIGHT);
            if(context.getResources().getConfiguration().orientation == Configuration.ORIENTATION_LANDSCAPE){
                holder.titleOwnMessage.setPadding(0,0,scaleWidthPx(PADDING_RIGHT_HOUR_OF_OWN_MESSAGE_LAND, outMetrics),0);
            }else{
                holder.titleOwnMessage.setPadding(0,0,scaleWidthPx(PADDING_RIGHT_HOUR_OF_OWN_MESSAGE_PORT, outMetrics),0);
            }

            if (messages.get(position - 1).getInfoToShow() != -1) {
                switch (messages.get(position - 1).getInfoToShow()) {
                    case AndroidMegaChatMessage.CHAT_ADAPTER_SHOW_ALL: {
                        holder.dateLayout.setVisibility(View.VISIBLE);
                        holder.dateText.setText(formatDate(context, message.getTimestamp(), DATE_SHORT_FORMAT));
                        holder.titleOwnMessage.setVisibility(View.VISIBLE);
                        holder.timeOwnText.setText(formatTime(message));
                        break;
                    }
                    case AndroidMegaChatMessage.CHAT_ADAPTER_SHOW_TIME: {
                        logDebug("CHAT_ADAPTER_SHOW_TIME");
                        holder.dateLayout.setVisibility(View.GONE);
                        holder.titleOwnMessage.setVisibility(View.VISIBLE);
                        holder.timeOwnText.setText(formatTime(message));
                        break;
                    }
                    case AndroidMegaChatMessage.CHAT_ADAPTER_SHOW_NOTHING: {
                        logDebug("CHAT_ADAPTER_SHOW_NOTHING");
                        holder.dateLayout.setVisibility(View.GONE);
                        holder.titleOwnMessage.setVisibility(View.GONE);
                        break;
                    }
                }
            }

            holder.contactMessageLayout.setVisibility(View.GONE);
            holder.ownMessageLayout.setVisibility(View.VISIBLE);

            holder.ownManagementMessageLayout.setVisibility(View.GONE);
            holder.contentOwnMessageLayout.setVisibility(View.VISIBLE);

            holder.contentOwnMessageText.setVisibility(View.GONE);
            holder.urlOwnMessageLayout.setVisibility(View.VISIBLE);

            //Forward element (own messages):
            if (cC.isInAnonymousMode() || isMultipleSelect()) {
                holder.forwardOwnRichLinks.setVisibility(View.GONE);
            }
            else {
                holder.forwardOwnRichLinks.setVisibility(View.VISIBLE);
                holder.forwardOwnRichLinks.setOnClickListener(this);
            }

            holder.forwardOwnPortrait.setVisibility(View.GONE);
            holder.forwardOwnLandscape.setVisibility(View.GONE);
            holder.forwardOwnFile.setVisibility(View.GONE);
            holder.forwardOwnContact.setVisibility(View.GONE);

            holder.urlOwnMessageIconAndLinkLayout.setVisibility(View.GONE);
            holder.previewFrameLand.setVisibility(View.GONE);
            holder.previewFramePort.setVisibility(View.GONE);
            holder.contentOwnMessageFileLayout.setVisibility(View.GONE);
            holder.contentOwnMessageVoiceClipLayout.setVisibility(View.GONE);
            holder.contentOwnMessageContactLayout.setVisibility(View.GONE);

            //MEGA link
            holder.urlOwnMessageWarningButtonsLayout.setVisibility(View.GONE);
            holder.urlOwnMessageDisableButtonsLayout.setVisibility(View.GONE);

            String messageContent = "";
            if (message.getContent() != null) {
                messageContent = converterShortCodes(message.getContent());
            }

            if (message.isEdited()) {
                Spannable content = new SpannableString(messageContent);
                int status = message.getStatus();
                if ((status == MegaChatMessage.STATUS_SERVER_REJECTED) || (status == MegaChatMessage.STATUS_SENDING_MANUAL)) {
                    logDebug("Show triangle retry!");
                    holder.urlOwnMessageText.setTextColor(ContextCompat.getColor(context, R.color.white));
                    content.setSpan(new ForegroundColorSpan(ContextCompat.getColor(context, R.color.white)), 0, content.length(), Spannable.SPAN_EXCLUSIVE_EXCLUSIVE);
                    holder.urlOwnMessageTextrl.setBackground(ContextCompat.getDrawable(context, R.drawable.light_background_text_rich_link));
                    holder.errorUploadingRichLink.setVisibility(View.VISIBLE);
                    holder.forwardOwnRichLinks.setVisibility(View.GONE);
                    holder.retryAlert.setVisibility(View.VISIBLE);
                } else if ((status == MegaChatMessage.STATUS_SENDING)) {
                    logDebug("Status not received by server: " + message.getStatus());
                    holder.urlOwnMessageText.setTextColor(ContextCompat.getColor(context, R.color.white));
                    content.setSpan(new ForegroundColorSpan(ContextCompat.getColor(context, R.color.white)), 0, content.length(), Spannable.SPAN_EXCLUSIVE_EXCLUSIVE);
                    holder.urlOwnMessageTextrl.setBackground(ContextCompat.getDrawable(context, R.drawable.light_background_text_rich_link));
                    holder.errorUploadingRichLink.setVisibility(View.GONE);
                    holder.forwardOwnRichLinks.setVisibility(View.GONE);
                    holder.retryAlert.setVisibility(View.GONE);
                } else {
                    logDebug("Status: " + message.getStatus());
                    holder.urlOwnMessageText.setTextColor(ContextCompat.getColor(context, R.color.white));
                    content.setSpan(new ForegroundColorSpan(ContextCompat.getColor(context, R.color.white)), 0, content.length(), Spannable.SPAN_EXCLUSIVE_EXCLUSIVE);
                    holder.urlOwnMessageTextrl.setBackground(ContextCompat.getDrawable(context, R.drawable.dark_background_text_rich_link));
                    holder.errorUploadingRichLink.setVisibility(View.GONE);
                    holder.retryAlert.setVisibility(View.GONE);
                }

                SimpleSpanBuilder ssb = formatText(context, messageContent);
                if (ssb != null) {
                    ssb.append(" " + context.getString(R.string.edited_message_text), new RelativeSizeSpan(0.70f), new ForegroundColorSpan(ContextCompat.getColor(context, R.color.white)), new StyleSpan(Typeface.ITALIC));
                    holder.urlOwnMessageText.setText(ssb.build(), TextView.BufferType.SPANNABLE);
                } else {
                    holder.urlOwnMessageText.setText(content + " ");

                    Spannable edited = new SpannableString(context.getString(R.string.edited_message_text));
                    edited.setSpan(new RelativeSizeSpan(0.70f), 0, edited.length(), Spannable.SPAN_EXCLUSIVE_EXCLUSIVE);
                    edited.setSpan(new ForegroundColorSpan(ContextCompat.getColor(context, R.color.white)), 0, edited.length(), Spannable.SPAN_EXCLUSIVE_EXCLUSIVE);
                    edited.setSpan(new android.text.style.StyleSpan(Typeface.ITALIC), 0, edited.length(), Spannable.SPAN_EXCLUSIVE_EXCLUSIVE);

                    ((ViewHolderMessageChat) holder).urlOwnMessageText.append(edited);
                }

                checkEmojiSize(messageContent, holder.contentOwnMessageText);

            } else {

                SimpleSpanBuilder ssb = formatText(context, messageContent);
                int status = message.getStatus();

                if ((status == MegaChatMessage.STATUS_SERVER_REJECTED) || (status == MegaChatMessage.STATUS_SENDING_MANUAL)) {
                    logDebug("Show triangle retry!");
                    ((ViewHolderMessageChat) holder).urlOwnMessageText.setTextColor(ContextCompat.getColor(context, R.color.white));
                    ((ViewHolderMessageChat) holder).urlOwnMessageTextrl.setBackground(ContextCompat.getDrawable(context, R.drawable.light_background_text_rich_link));
                    ((ViewHolderMessageChat) holder).errorUploadingRichLink.setVisibility(View.VISIBLE);
                    ((ViewHolderMessageChat) holder).retryAlert.setVisibility(View.VISIBLE);
                    ((ViewHolderMessageChat) holder).forwardOwnRichLinks.setVisibility(View.GONE);
                } else if ((status == MegaChatMessage.STATUS_SENDING)) {
                    ((ViewHolderMessageChat) holder).urlOwnMessageText.setTextColor(ContextCompat.getColor(context, R.color.white));
                    ((ViewHolderMessageChat) holder).urlOwnMessageTextrl.setBackground(ContextCompat.getDrawable(context, R.drawable.light_background_text_rich_link));

                    ((ViewHolderMessageChat) holder).errorUploadingRichLink.setVisibility(View.GONE);
                    ((ViewHolderMessageChat) holder).retryAlert.setVisibility(View.GONE);
                    ((ViewHolderMessageChat) holder).forwardOwnRichLinks.setVisibility(View.GONE);
                } else {
                    logDebug("Status: " + message.getStatus());
                    ((ViewHolderMessageChat) holder).urlOwnMessageText.setTextColor(ContextCompat.getColor(context, R.color.white));
                    ((ViewHolderMessageChat) holder).urlOwnMessageTextrl.setBackground(ContextCompat.getDrawable(context, R.drawable.dark_background_text_rich_link));
                    ((ViewHolderMessageChat) holder).errorUploadingRichLink.setVisibility(View.GONE);
                    ((ViewHolderMessageChat) holder).retryAlert.setVisibility(View.GONE);
                }

                checkEmojiSize(messageContent, holder.urlOwnMessageText);

                if (ssb != null) {
                    holder.urlOwnMessageText.setText(ssb.build(), TextView.BufferType.SPANNABLE);
                } else {
                    holder.urlOwnMessageText.setText(messageContent);
                }
            }

            holder.urlOwnMessageIconAndLinkLayout.setVisibility(View.VISIBLE);
            holder.urlOwnMessageLink.setText(androidMessage.getRichLinkMessage().getServer());

            holder.urlOwnMessageIcon.setImageDrawable(ContextCompat.getDrawable(context, R.drawable.ic_launcher));
            holder.urlOwnMessageIcon.setVisibility(View.VISIBLE);

            holder.urlOwnMessageText.setOnClickListener(this);
            holder.urlOwnMessageText.setOnLongClickListener(this);

            if (node != null) {
                ((ViewHolderMessageChat) holder).urlOwnMessageTitle.setVisibility(View.VISIBLE);
                ((ViewHolderMessageChat) holder).urlOwnMessageTitle.setText(node.getName());

                ((ViewHolderMessageChat) holder).urlOwnMessageImage.setVisibility(View.VISIBLE);
                ((ViewHolderMessageChat) holder).urlOwnMessageGroupAvatarLayout.setVisibility(View.GONE);

                ((ViewHolderMessageChat) holder).urlOwnMessageTitle.setMaxLines(1);
                ((ViewHolderMessageChat) holder).urlOwnMessageDescription.setMaxLines(2);

                if (node.isFile()) {
                    Bitmap thumb = null;
                    thumb = getThumbnailFromCache(node);
                    if (thumb != null) {
                        previewCache.put(node.getHandle(), thumb);
                        ((ViewHolderMessageChat) holder).urlOwnMessageImage.setImageBitmap(thumb);
                    } else {
                        thumb = getThumbnailFromFolder(node, context);
                        if (thumb != null) {
                            previewCache.put(node.getHandle(), thumb);
                            ((ViewHolderMessageChat) holder).urlOwnMessageImage.setImageBitmap(thumb);
                        } else {
                            ((ViewHolderMessageChat) holder).urlOwnMessageImage.setImageResource(MimeTypeList.typeForName(node.getName()).getIconResourceId());
                        }
                    }
                    ((ViewHolderMessageChat) holder).urlOwnMessageDescription.setText(getSizeString(node.getSize()));
                } else {
                    holder.urlOwnMessageImage.setImageResource(getFolderIcon(node, ManagerActivityLollipop.DrawerItem.CLOUD_DRIVE));
                    ((ViewHolderMessageChat) holder).urlOwnMessageDescription.setText(androidMessage.getRichLinkMessage().getFolderContent());
                }
            } else {
                if(androidMessage.getRichLinkMessage()!=null && androidMessage.getRichLinkMessage().isChat()){
                    long numParticipants = androidMessage.getRichLinkMessage().getNumParticipants();

                    if(numParticipants!=-1){
                        holder.urlOwnMessageText.setOnClickListener(this);
                        holder.urlOwnMessageText.setOnLongClickListener(this);

                        ((ViewHolderMessageChat) holder).urlOwnMessageTitle.setVisibility(View.VISIBLE);
                        ((ViewHolderMessageChat) holder).urlOwnMessageTitle.setText(androidMessage.getRichLinkMessage().getTitle());
                        ((ViewHolderMessageChat) holder).urlOwnMessageTitle.setMaxLines(1);
                        ((ViewHolderMessageChat) holder).urlOwnMessageDescription.setVisibility(View.VISIBLE);

                        ((ViewHolderMessageChat) holder).urlOwnMessageDescription.setText(context.getString(R.string.number_of_participants, numParticipants));

                        ((ViewHolderMessageChat) holder).urlOwnMessageImage.setVisibility(View.GONE);
                        ((ViewHolderMessageChat) holder).urlOwnMessageGroupAvatarLayout.setVisibility(View.VISIBLE);
                        ((ViewHolderMessageChat) holder).urlOwnMessageGroupAvatar.setImageDrawable(context.getDrawable(R.drawable.calls));
                    }
                    else{
                        if (isOnline(context)) {
                            if(isMultipleSelect()){
                                ((ViewHolderMessageChat) holder).itemLayout.setOnClickListener(this);
                                ((ViewHolderMessageChat) holder).urlOwnMessageText.setOnClickListener(this);
                            }else{
                                ((ViewHolderMessageChat) holder).itemLayout.setOnClickListener(null);
                                ((ViewHolderMessageChat) holder).urlOwnMessageText.setOnClickListener(null);
                            }
                        }else{
                            ((ViewHolderMessageChat) holder).itemLayout.setOnClickListener(null);
                            ((ViewHolderMessageChat) holder).urlOwnMessageText.setOnClickListener(null);
                        }

                        ((ViewHolderMessageChat) holder).urlOwnMessageTitle.setVisibility(View.VISIBLE);
                        ((ViewHolderMessageChat) holder).urlOwnMessageTitle.setText(context.getString(R.string.invalid_chat_link));
                        ((ViewHolderMessageChat) holder).urlOwnMessageTitle.setMaxLines(2);
                        ((ViewHolderMessageChat) holder).urlOwnMessageDescription.setVisibility(View.INVISIBLE);

                        ((ViewHolderMessageChat) holder).urlOwnMessageImage.setVisibility(View.GONE);
                        ((ViewHolderMessageChat) holder).urlOwnMessageGroupAvatarLayout.setVisibility(View.GONE);
                    }
                }
                else{
                    logWarning("Chat-link error: null");
                }
            }

            checkMultiselectionMode(position, holder, true, message.getMsgId());

            if (!multipleSelect) {
                if (positionClicked != INVALID_POSITION && positionClicked == position) {
                    holder.forwardOwnRichLinks.setEnabled(false);
                } else {
                    holder.forwardOwnRichLinks.setEnabled(true);
                }
            }

        } else {
            long userHandle = message.getUserHandle();
            logDebug("Contact message!!: " + userHandle);
            setContactMessageName(position, holder, userHandle, true);

            if(context.getResources().getConfiguration().orientation == Configuration.ORIENTATION_LANDSCAPE){
                holder.titleContactMessage.setPadding(scaleWidthPx(CONTACT_MESSAGE_LAND,outMetrics),0,0,0);
            }else{
                holder.titleContactMessage.setPadding(scaleWidthPx(CONTACT_MESSAGE_PORT, outMetrics),0,0,0);
            }

            if (messages.get(position - 1).getInfoToShow() != -1) {
                setInfoToShow(position, holder, false, messages.get(position -1).getInfoToShow(),
                        formatDate(context, message.getTimestamp(), DATE_SHORT_FORMAT),
                        formatTime(message));
            }

            if (messages.get(position - 1).isShowAvatar() && !isMultipleSelect()) {
                ((ViewHolderMessageChat) holder).layoutAvatarMessages.setVisibility(View.VISIBLE);
                setContactAvatar(((ViewHolderMessageChat) holder), userHandle, ((ViewHolderMessageChat) holder).fullNameTitle);
            } else {
                ((ViewHolderMessageChat) holder).layoutAvatarMessages.setVisibility(View.GONE);
            }

            String messageContent = "";
            if (message.getContent() != null) {
                messageContent = converterShortCodes(message.getContent());
            }

            if (message.isEdited()) {
                logDebug("Message is edited");
                SimpleSpanBuilder ssb = formatText(context, messageContent);
                if (ssb != null) {
                    ssb.append(" " + context.getString(R.string.edited_message_text), new RelativeSizeSpan(0.70f), new ForegroundColorSpan(ContextCompat.getColor(context, R.color.name_my_account)), new StyleSpan(Typeface.ITALIC));
                    ((ViewHolderMessageChat) holder).urlContactMessageText.setText(ssb.build(), TextView.BufferType.SPANNABLE);
                } else {
                    messageContent = messageContent + " ";
                    Spannable content = new SpannableString(messageContent);
                    content.setSpan(new ForegroundColorSpan(ContextCompat.getColor(context, R.color.name_my_account)), 0, content.length(), Spannable.SPAN_EXCLUSIVE_EXCLUSIVE);

                    Spannable edited = new SpannableString(context.getString(R.string.edited_message_text));
                    edited.setSpan(new RelativeSizeSpan(0.70f), 0, edited.length(), Spannable.SPAN_EXCLUSIVE_EXCLUSIVE);
                    edited.setSpan(new ForegroundColorSpan(ContextCompat.getColor(context, R.color.name_my_account)), 0, edited.length(), Spannable.SPAN_EXCLUSIVE_EXCLUSIVE);
                    edited.setSpan(new android.text.style.StyleSpan(Typeface.ITALIC), 0, edited.length(), Spannable.SPAN_EXCLUSIVE_EXCLUSIVE);

                    CharSequence indexedText = TextUtils.concat(messageContent, edited);
                    ((ViewHolderMessageChat) holder).urlContactMessageText.setText(indexedText);
                }

            } else {
                //Color always status SENT
                ((ViewHolderMessageChat) holder).urlContactMessageText.setTextColor(ContextCompat.getColor(context, R.color.name_my_account));

                SimpleSpanBuilder ssb = formatText(context, messageContent);
                if (ssb != null) {
                    ((ViewHolderMessageChat) holder).urlContactMessageText.setText(ssb.build(), TextView.BufferType.SPANNABLE);
                } else {
                    ((ViewHolderMessageChat) holder).urlContactMessageText.setText(messageContent);
                }
            }

            checkEmojiSize(messageContent, holder.urlContactMessageText);

            holder.ownMessageLayout.setVisibility(View.GONE);
            holder.contactMessageLayout.setVisibility(View.VISIBLE);

            holder.contentContactMessageLayout.setVisibility(View.VISIBLE);
            holder.contactManagementMessageLayout.setVisibility(View.GONE);

            holder.contentContactMessageVoiceClipLayout.setVisibility(View.GONE);

            holder.contentContactMessageText.setVisibility(View.GONE);
            holder.urlContactMessageLayout.setVisibility(View.VISIBLE);

            //Forward element (contact messages):
            if (cC.isInAnonymousMode() || isMultipleSelect()) {
                holder.forwardContactRichLinks.setVisibility(View.GONE);
            }
            else {
                holder.forwardContactRichLinks.setVisibility(View.VISIBLE);
                holder.forwardContactRichLinks.setOnClickListener(this);
            }

            holder.forwardContactPreviewPortrait.setVisibility(View.GONE);
            holder.forwardContactPreviewLandscape.setVisibility(View.GONE);
            holder.forwardContactFile.setVisibility(View.GONE);
            holder.forwardContactContact.setVisibility(View.GONE);

            holder.contentContactMessageAttachLayout.setVisibility(View.GONE);
            holder.contentContactMessageContactLayout.setVisibility(View.GONE);

            //MEGA link
            holder.urlOwnMessageWarningButtonsLayout.setVisibility(View.GONE);
            holder.urlOwnMessageDisableButtonsLayout.setVisibility(View.GONE);

            holder.urlContactMessageIconAndLinkLayout.setVisibility(View.VISIBLE);
            holder.urlContactMessageLink.setText(androidMessage.getRichLinkMessage().getServer());

            holder.urlContactMessageIcon.setImageDrawable(ContextCompat.getDrawable(context, R.drawable.ic_launcher));
            holder.urlContactMessageIcon.setVisibility(View.VISIBLE);

            holder.urlContactMessageText.setOnClickListener(this);
            holder.urlContactMessageText.setOnLongClickListener(this);

            if (node != null) {
                ((ViewHolderMessageChat) holder).urlContactMessageTitle.setVisibility(View.VISIBLE);
                ((ViewHolderMessageChat) holder).urlContactMessageTitle.setText(node.getName());
                ((ViewHolderMessageChat) holder).urlContactMessageTitle.setMaxLines(1);

                ((ViewHolderMessageChat) holder).urlContactMessageImage.setVisibility(View.VISIBLE);
                ((ViewHolderMessageChat) holder).urlContactMessageGroupAvatarLayout.setVisibility(View.GONE);

                if (node.isFile()) {
                    Bitmap thumb = null;
                    thumb = getThumbnailFromCache(node);

                    if (thumb != null) {
                        previewCache.put(node.getHandle(), thumb);
                        ((ViewHolderMessageChat) holder).urlContactMessageImage.setImageBitmap(thumb);
                    } else {
                        thumb = getThumbnailFromFolder(node, context);
                        if (thumb != null) {
                            previewCache.put(node.getHandle(), thumb);
                            ((ViewHolderMessageChat) holder).urlContactMessageImage.setImageBitmap(thumb);
                        } else {
                            ((ViewHolderMessageChat) holder).urlContactMessageImage.setImageResource(MimeTypeList.typeForName(node.getName()).getIconResourceId());

                        }
                    }
                    ((ViewHolderMessageChat) holder).urlContactMessageDescription.setText(getSizeString(node.getSize()));
                } else {
                    if (node.isInShare()) {
                        ((ViewHolderMessageChat) holder).urlContactMessageImage.setImageResource(R.drawable.ic_folder_incoming_list);
                    } else {
                        ((ViewHolderMessageChat) holder).urlContactMessageImage.setImageResource(R.drawable.ic_folder_list);
                    }
                    ((ViewHolderMessageChat) holder).urlContactMessageDescription.setText(androidMessage.getRichLinkMessage().getFolderContent());
                }
            } else {
                if(androidMessage.getRichLinkMessage()!=null && androidMessage.getRichLinkMessage().isChat()){

                    ((ViewHolderMessageChat) holder).urlContactMessageImage.setVisibility(View.GONE);
                    ((ViewHolderMessageChat) holder).urlContactMessageGroupAvatarLayout.setVisibility(View.VISIBLE);

                    long numParticipants = androidMessage.getRichLinkMessage().getNumParticipants();
                    if(numParticipants!=-1){
                        holder.urlContactMessageText.setOnClickListener(this);
                        holder.urlContactMessageText.setOnLongClickListener(this);

                        ((ViewHolderMessageChat) holder).urlContactMessageTitle.setVisibility(View.VISIBLE);

                        ((ViewHolderMessageChat) holder).urlContactMessageTitle.setText(androidMessage.getRichLinkMessage().getTitle());
                        ((ViewHolderMessageChat) holder).urlContactMessageTitle.setMaxLines(1);
                        ((ViewHolderMessageChat) holder).urlContactMessageDescription.setVisibility(View.VISIBLE);

                        ((ViewHolderMessageChat) holder).urlContactMessageDescription.setText(context.getString(R.string.number_of_participants, numParticipants));
                        ((ViewHolderMessageChat) holder).urlContactMessageGroupAvatar.setImageDrawable(context.getDrawable(R.drawable.calls));
//                        createGroupChatAvatar(holder, androidMessage.getRichLinkMessage().getTitle(), false);
                    }
                    else{
                        if (isOnline(context)) {
                            if(isMultipleSelect()){
                                ((ViewHolderMessageChat) holder).itemLayout.setOnClickListener(this);
                                ((ViewHolderMessageChat) holder).urlContactMessageText.setOnClickListener(this);
                            }else{
                                ((ViewHolderMessageChat) holder).itemLayout.setOnClickListener(null);
                                ((ViewHolderMessageChat) holder).urlContactMessageText.setOnClickListener(null);
                            }
                        }else{
                            ((ViewHolderMessageChat) holder).itemLayout.setOnClickListener(null);
                            ((ViewHolderMessageChat) holder).urlContactMessageText.setOnClickListener(null);
                        }

                        ((ViewHolderMessageChat) holder).urlContactMessageTitle.setVisibility(View.VISIBLE);

                        ((ViewHolderMessageChat) holder).urlContactMessageTitle.setText(context.getString(R.string.invalid_chat_link));
                        ((ViewHolderMessageChat) holder).urlContactMessageTitle.setMaxLines(2);
                        ((ViewHolderMessageChat) holder).urlContactMessageDescription.setVisibility(View.INVISIBLE);

                        holder.urlContactMessageGroupAvatarLayout.setVisibility(View.GONE);
                    }
                }
                else{
                    logWarning("Chat-link error: richLinkMessage is NULL");
                }
            }

            checkMultiselectionMode(position, holder, false, message.getMsgId());

            if(!multipleSelect){
                if(positionClicked != INVALID_POSITION && positionClicked == position){
                    holder.forwardContactRichLinks.setEnabled(false);
                }else{
                    holder.forwardContactRichLinks.setEnabled(true);
                }
            }
        }

        checkReactionsInMessage(position, holder, chatRoom.getChatId(), androidMessage);
    }

    public void bindNormalMessage(ViewHolderMessageChat holder, AndroidMegaChatMessage androidMessage, int position) {
        logDebug("Position: " + position);

        MegaChatMessage message = androidMessage.getMessage();
        if (message.getUserHandle() == myUserHandle) {
            logDebug("MY message handle!!: " + message.getMsgId());
            holder.layoutAvatarMessages.setVisibility(View.GONE);
             holder.titleOwnMessage.setGravity(Gravity.RIGHT);
            if(context.getResources().getConfiguration().orientation == Configuration.ORIENTATION_LANDSCAPE){
                 holder.titleOwnMessage.setPadding(0,0,scaleWidthPx(PADDING_RIGHT_HOUR_OF_OWN_MESSAGE_LAND, outMetrics),0);
            }else{
                holder.titleOwnMessage.setPadding(0,0,scaleWidthPx(PADDING_RIGHT_HOUR_OF_OWN_MESSAGE_PORT, outMetrics),0);
            }

            if (messages.get(position - 1).getInfoToShow() != -1) {
                setInfoToShow(position, holder, true, messages.get(position -1).getInfoToShow(),
                        formatDate(context, message.getTimestamp(), DATE_SHORT_FORMAT),
                        formatTime(message));
            }

            holder.ownMessageLayout.setVisibility(View.VISIBLE);
            holder.contactMessageLayout.setVisibility(View.GONE);
            holder.ownManagementMessageLayout.setVisibility(View.GONE);
            holder.contentOwnMessageLayout.setVisibility(View.VISIBLE);

            //Forward element (own message)
            holder.forwardOwnRichLinks.setVisibility(View.GONE);
            holder.forwardOwnPortrait.setVisibility(View.GONE);
            holder.forwardOwnLandscape.setVisibility(View.GONE);
            holder.forwardOwnFile.setVisibility(View.GONE);
            holder.forwardOwnContact.setVisibility(View.GONE);

            String messageContent = "";

            if (message.getContent() != null) {
                messageContent = converterShortCodes(message.getContent());
            }

            int lastPosition = messages.size();

            if (lastPosition == position) {

                if (MegaChatApi.hasUrl(messageContent)) {

                    if(((ChatActivityLollipop)context).checkMegaLink(message)==-1) {
                        logDebug("Is a link - not from MEGA");

                        if (MegaApplication.isShowRichLinkWarning()) {
                            logWarning("SDK - show link rich warning");
                            if (((ChatActivityLollipop) context).showRichLinkWarning == RICH_WARNING_TRUE) {
                                logWarning("ANDROID - show link rich warning");

                                holder.urlOwnMessageLayout.setVisibility(View.VISIBLE);

                                holder.urlOwnMessageText.setText(messageContent);
                                holder.urlOwnMessageTitle.setVisibility(View.VISIBLE);
                                holder.urlOwnMessageTitle.setText(context.getString(R.string.title_enable_rich_links));
                                holder.urlOwnMessageTitle.setMaxLines(10);

                                holder.urlOwnMessageDescription.setText(context.getString(R.string.text_enable_rich_links));
                                holder.urlOwnMessageDescription.setMaxLines(30);

                                holder.urlOwnMessageImage.setVisibility(View.VISIBLE);
                                holder.urlOwnMessageGroupAvatarLayout.setVisibility(View.GONE);

                                holder.urlOwnMessageImage.setImageDrawable(ContextCompat.getDrawable(context, R.drawable.ic_rich_link));

                                holder.urlOwnMessageIcon.setVisibility(View.GONE);

                                holder.alwaysAllowRichLinkButton.setOnClickListener(this);
                                holder.alwaysAllowRichLinkButton.setTag(holder);

                                holder.notNowRichLinkButton.setOnClickListener(this);
                                holder.notNowRichLinkButton.setTag(holder);

                                holder.contentOwnMessageText.setVisibility(View.GONE);
                                holder.previewFrameLand.setVisibility(View.GONE);
                                holder.previewFramePort.setVisibility(View.GONE);

                                holder.contentOwnMessageFileLayout.setVisibility(View.GONE);
                                holder.contentOwnMessageContactLayout.setVisibility(View.GONE);

                                holder.urlOwnMessageWarningButtonsLayout.setVisibility(View.VISIBLE);
                                ((ChatActivityLollipop) context).hideKeyboard();
                                holder.urlOwnMessageDisableButtonsLayout.setVisibility(View.GONE);

                                int notNowCounter = MegaApplication.getCounterNotNowRichLinkWarning();

                                if(notNowCounter>=3){
                                    holder.neverRichLinkButton.setVisibility(View.VISIBLE);
                                    holder.neverRichLinkButton.setOnClickListener(this);
                                    holder.neverRichLinkButton.setTag(holder);
                                } else {
                                    holder.neverRichLinkButton.setVisibility(View.GONE);
                                    holder.neverRichLinkButton.setOnClickListener(null);
                                }

                                return;
                            } else if (((ChatActivityLollipop) context).showRichLinkWarning == RICH_WARNING_CONFIRMATION) {
                                logWarning("ANDROID - show link disable rich link confirmation");

                                holder.urlOwnMessageLayout.setVisibility(View.VISIBLE);
                                holder.urlOwnMessageText.setText(messageContent);
                                holder.urlOwnMessageTitle.setVisibility(View.VISIBLE);
                                holder.urlOwnMessageTitle.setText(context.getString(R.string.title_confirmation_disable_rich_links));
                                holder.urlOwnMessageTitle.setMaxLines(10);

                                holder.urlOwnMessageDescription.setText(context.getString(R.string.text_confirmation_disable_rich_links));
                                holder.urlOwnMessageDescription.setMaxLines(30);

                                holder.urlOwnMessageImage.setVisibility(View.VISIBLE);
                                ((ViewHolderMessageChat) holder).urlOwnMessageGroupAvatarLayout.setVisibility(View.GONE);
                                holder.urlOwnMessageImage.setImageDrawable(ContextCompat.getDrawable(context, R.drawable.ic_rich_link));

                                holder.urlOwnMessageIcon.setVisibility(View.GONE);

                                holder.noDisableButton.setOnClickListener(this);
                                holder.noDisableButton.setTag(holder);

                                holder.yesDisableButton.setOnClickListener(this);
                                holder.yesDisableButton.setTag(holder);

                                holder.contentOwnMessageText.setVisibility(View.GONE);
                                holder.previewFrameLand.setVisibility(View.GONE);
                                holder.previewFramePort.setVisibility(View.GONE);

                                holder.contentOwnMessageFileLayout.setVisibility(View.GONE);
                                holder.contentOwnMessageContactLayout.setVisibility(View.GONE);

                                holder.urlOwnMessageWarningButtonsLayout.setVisibility(View.GONE);
                                holder.urlOwnMessageDisableButtonsLayout.setVisibility(View.VISIBLE);
                            }
                        }
                    }
                    else{
                        logWarning("It a MEGA link: wait for info update");
                    }
                }
            }
            if (message.isEdited()) {
                logDebug("MY Message is edited");

                holder.contentOwnMessageLayout.setVisibility(View.VISIBLE);
                holder.contentOwnMessageText.setVisibility(View.VISIBLE);

                holder.previewFrameLand.setVisibility(View.GONE);
                holder.previewFramePort.setVisibility(View.GONE);

                holder.contentOwnMessageFileLayout.setVisibility(View.GONE);
                holder.contentOwnMessageVoiceClipLayout.setVisibility(View.GONE);
                holder.contentOwnMessageContactLayout.setVisibility(View.GONE);

                int status = message.getStatus();

                if ((status == MegaChatMessage.STATUS_SERVER_REJECTED) || (status == MegaChatMessage.STATUS_SENDING_MANUAL)) {
                    logDebug("Show triangle retry!");
                    holder.contentOwnMessageText.setBackground(ContextCompat.getDrawable(context, R.drawable.light_rounded_chat_own_message));
                    holder.triangleIcon.setVisibility(View.VISIBLE);
                    holder.retryAlert.setVisibility(View.VISIBLE);
                }else if((status==MegaChatMessage.STATUS_SENDING)){
                    logDebug("Status not received by server: " + message.getStatus());
                    holder.contentOwnMessageText.setBackground(ContextCompat.getDrawable(context, R.drawable.light_rounded_chat_own_message));
                    holder.triangleIcon.setVisibility(View.GONE);
                    holder.retryAlert.setVisibility(View.GONE);
                }else{
                    logDebug("Status: "+message.getStatus());
                    isRemovingTextMessage(position, holder, message);
                    holder.triangleIcon.setVisibility(View.GONE);
                    holder.retryAlert.setVisibility(View.GONE);
                }

                SimpleSpanBuilder ssb = formatText(context, messageContent);
                if(ssb!=null){
                    ssb.append(" "+context.getString(R.string.edited_message_text), new RelativeSizeSpan(0.70f), new ForegroundColorSpan(ContextCompat.getColor(context, R.color.white)), new StyleSpan(Typeface.ITALIC));
                    ((ViewHolderMessageChat)holder).contentOwnMessageText.setText(ssb.build(), TextView.BufferType.SPANNABLE);
                }
                else{
                    Spannable content = new SpannableString(messageContent);
                    content.setSpan(new ForegroundColorSpan(ContextCompat.getColor(context, R.color.white)), 0, content.length(), Spannable.SPAN_EXCLUSIVE_EXCLUSIVE);
                    ((ViewHolderMessageChat)holder).contentOwnMessageText.setText(content+" ");

                    Spannable edited = new SpannableString(context.getString(R.string.edited_message_text));
                    edited.setSpan(new RelativeSizeSpan(0.70f), 0, edited.length(), Spannable.SPAN_EXCLUSIVE_EXCLUSIVE);
                    edited.setSpan(new ForegroundColorSpan(ContextCompat.getColor(context, R.color.white)), 0, edited.length(), Spannable.SPAN_EXCLUSIVE_EXCLUSIVE);
                    edited.setSpan(new android.text.style.StyleSpan(Typeface.ITALIC), 0, edited.length(), Spannable.SPAN_EXCLUSIVE_EXCLUSIVE);

                    ((ViewHolderMessageChat) holder).contentOwnMessageText.append(edited);
                }

                checkEmojiSize(messageContent, holder.contentOwnMessageText);
                if (isOnline(context)) {
                    if(isMultipleSelect()){
                        holder.contentOwnMessageText.setLinksClickable(false);
                    }else{
                        holder.contentOwnMessageText.setLinksClickable(true);
                        Linkify.addLinks(holder.contentOwnMessageText, Linkify.WEB_URLS);
                        holder.contentOwnMessageText.setLinkTextColor(ContextCompat.getColor(context, R.color.white));
                    }
                }else{
                    holder.contentOwnMessageText.setLinksClickable(false);
                }

                checkMultiselectionMode(position, holder, true, message.getMsgId());

            }else if (message.isDeleted()) {
                logDebug("MY Message is deleted");
                holder.contentOwnMessageLayout.setVisibility(View.GONE);
                holder.ownManagementMessageText.setTextColor(ContextCompat.getColor(context, R.color.accentColor));
                holder.ownManagementMessageText.setText(context.getString(R.string.text_deleted_message));

                holder.ownManagementMessageLayout.setVisibility(View.GONE);

                holder.previewFrameLand.setVisibility(View.GONE);
                holder.contentOwnMessageThumbLand.setVisibility(View.GONE);
                holder.previewFramePort.setVisibility(View.GONE);
                holder.contentOwnMessageThumbPort.setVisibility(View.GONE);

                holder.gradientOwnMessageThumbPort.setVisibility(View.GONE);
                holder.videoIconOwnMessageThumbPort.setVisibility(View.GONE);
                holder.videoTimecontentOwnMessageThumbPort.setVisibility(View.GONE);

                holder.gradientOwnMessageThumbLand.setVisibility(View.GONE);
                holder.videoIconOwnMessageThumbLand.setVisibility(View.GONE);
                holder.videoTimecontentOwnMessageThumbLand.setVisibility(View.GONE);

                holder.contentOwnMessageFileLayout.setVisibility(View.GONE);
                holder.contentOwnMessageVoiceClipLayout.setVisibility(View.GONE);
                holder.contentOwnMessageContactLayout.setVisibility(View.GONE);

            } else {
                logDebug("Message not edited not deleted");

                holder.contentOwnMessageLayout.setVisibility(View.VISIBLE);
                holder.ownManagementMessageLayout.setVisibility(View.GONE);
                holder.contentOwnMessageText.setVisibility(View.VISIBLE);

                holder.previewFrameLand.setVisibility(View.GONE);
                holder.previewFramePort.setVisibility(View.GONE);

                holder.contentOwnMessageFileLayout.setVisibility(View.GONE);
                holder.contentOwnMessageVoiceClipLayout.setVisibility(View.GONE);
                holder.contentOwnMessageContactLayout.setVisibility(View.GONE);

                SimpleSpanBuilder ssb = formatText(context, messageContent);
                int status = message.getStatus();
                if ((status == MegaChatMessage.STATUS_SERVER_REJECTED) || (status == MegaChatMessage.STATUS_SENDING_MANUAL)) {
                    logDebug("Show triangle retry!");
                    holder.contentOwnMessageText.setTextColor(ContextCompat.getColor(context, R.color.white));
                    holder.contentOwnMessageText.setBackground(ContextCompat.getDrawable(context, R.drawable.light_rounded_chat_own_message));
                    holder.triangleIcon.setVisibility(View.VISIBLE);
                    holder.retryAlert.setVisibility(View.VISIBLE);

                } else if ((status == MegaChatMessage.STATUS_SENDING)) {
                    holder.contentOwnMessageText.setTextColor(ContextCompat.getColor(context, R.color.white));
                    holder.contentOwnMessageText.setBackground(ContextCompat.getDrawable(context, R.drawable.light_rounded_chat_own_message));
                    holder.triangleIcon.setVisibility(View.GONE);
                    holder.retryAlert.setVisibility(View.GONE);

                } else {
                    logDebug("Status: " + message.getStatus());
                    isRemovingTextMessage(position, holder, message);
                    holder.contentOwnMessageText.setTextColor(ContextCompat.getColor(context, R.color.white));
                    holder.triangleIcon.setVisibility(View.GONE);
                    holder.retryAlert.setVisibility(View.GONE);
                }

                checkEmojiSize(messageContent, holder.contentOwnMessageText);

                if (ssb != null) {
                    holder.contentOwnMessageText.setText(ssb.build(), TextView.BufferType.SPANNABLE);
                } else {
                    holder.contentOwnMessageText.setText(messageContent);
                }

                if (isOnline(context)) {
                    if(isMultipleSelect()){
                        holder.contentOwnMessageText.setLinksClickable(false);
                    }else{
                        holder.contentOwnMessageText.setLinksClickable(true);
                        Linkify.addLinks(holder.contentOwnMessageText, Linkify.WEB_URLS);
                        holder.contentOwnMessageText.setLinkTextColor(ContextCompat.getColor(context, R.color.white));
                    }
                }else {
                    holder.contentOwnMessageText.setLinksClickable(false);
                }

                checkMultiselectionMode(position, holder, true, message.getMsgId());
            }

<<<<<<< HEAD
=======
            interceptLinkClicks(context, holder.contentOwnMessageText);
>>>>>>> b1089105
        } else {
            long userHandle = message.getUserHandle();
            logDebug("Contact message!!: " + userHandle);

            setContactMessageName(position, holder, userHandle, true);

            if(context.getResources().getConfiguration().orientation == Configuration.ORIENTATION_LANDSCAPE){
                holder.titleContactMessage.setPadding(scaleWidthPx(CONTACT_MESSAGE_LAND,outMetrics),0,0,0);
            }else{
                holder.titleContactMessage.setPadding(scaleWidthPx(CONTACT_MESSAGE_PORT, outMetrics),0,0,0);
            }

            //forward element (contact message)
            holder.forwardContactRichLinks.setVisibility(View.GONE);
            holder.forwardContactContact.setVisibility(View.GONE);
            holder.forwardContactPreviewLandscape.setVisibility(View.GONE);
            holder.forwardContactPreviewPortrait.setVisibility(View.GONE);
            holder.forwardContactFile.setVisibility(View.GONE);

            if (messages.get(position - 1).getInfoToShow() != -1) {
                setInfoToShow(position, holder, false, messages.get(position -1).getInfoToShow(),
                        formatDate(context, message.getTimestamp(), DATE_SHORT_FORMAT),
                        formatTime(message));
            }

            holder.ownMessageLayout.setVisibility(View.GONE);
            holder.contactMessageLayout.setVisibility(View.VISIBLE);

            holder.contactManagementMessageLayout.setVisibility(View.GONE);
            holder.contentContactMessageLayout.setVisibility(View.VISIBLE);

            holder.contentContactMessageVoiceClipLayout.setVisibility(View.GONE);

            if (messages.get(position - 1).isShowAvatar() && !isMultipleSelect()) {
                ((ViewHolderMessageChat) holder).layoutAvatarMessages.setVisibility(View.VISIBLE);
                setContactAvatar(((ViewHolderMessageChat) holder), userHandle, ((ViewHolderMessageChat) holder).fullNameTitle);
            } else {
                holder.layoutAvatarMessages.setVisibility(View.GONE);
            }

            if (message.isEdited()) {
                logDebug("Message is edited");

                String messageContent = "";
                if (message.getContent() != null) {
                    messageContent = converterShortCodes(message.getContent());
                }
                ((ViewHolderMessageChat) holder).contentContactMessageText.setVisibility(View.VISIBLE);
                ((ViewHolderMessageChat) holder).urlContactMessageLayout.setVisibility(View.GONE);

                ((ViewHolderMessageChat) holder).contentContactMessageAttachLayout.setVisibility(View.GONE);
                ((ViewHolderMessageChat) holder).contentContactMessageContactLayout.setVisibility(View.GONE);

                SimpleSpanBuilder ssb = formatText(context, messageContent);
                    if (message.getContent() != null) {
                        messageContent = message.getContent();
                    }

                    if (ssb != null) {
                        ssb.append(" " + context.getString(R.string.edited_message_text), new RelativeSizeSpan(0.70f), new ForegroundColorSpan(ContextCompat.getColor(context, R.color.name_my_account)), new StyleSpan(Typeface.ITALIC));
                        holder.contentContactMessageText.setText(ssb.build(), TextView.BufferType.SPANNABLE);
                    } else {
                        messageContent = messageContent + " ";
                        Spannable content = new SpannableString(messageContent);
                        content.setSpan(new ForegroundColorSpan(ContextCompat.getColor(context, R.color.name_my_account)), 0, content.length(), Spannable.SPAN_EXCLUSIVE_EXCLUSIVE);

                        Spannable edited = new SpannableString(context.getString(R.string.edited_message_text));
                        edited.setSpan(new RelativeSizeSpan(0.70f), 0, edited.length(), Spannable.SPAN_EXCLUSIVE_EXCLUSIVE);
                        edited.setSpan(new ForegroundColorSpan(ContextCompat.getColor(context, R.color.name_my_account)), 0, edited.length(), Spannable.SPAN_EXCLUSIVE_EXCLUSIVE);
                        edited.setSpan(new android.text.style.StyleSpan(Typeface.ITALIC), 0, edited.length(), Spannable.SPAN_EXCLUSIVE_EXCLUSIVE);

                        CharSequence indexedText = TextUtils.concat(messageContent, edited);
                        holder.contentContactMessageText.setText(indexedText);
                    }

                if (isOnline(context)) {
                    if(isMultipleSelect()){
                        ((ViewHolderMessageChat) holder).contentContactMessageText.setLinksClickable(false);
                    }else {
                        Linkify.addLinks(((ViewHolderMessageChat) holder).contentContactMessageText, Linkify.WEB_URLS);
                        ((ViewHolderMessageChat) holder).contentContactMessageText.setLinksClickable(true);
                    }
                } else {
                    ((ViewHolderMessageChat) holder).contentContactMessageText.setLinksClickable(false);
                }

                checkMultiselectionMode(position, holder, false, message.getMsgId());

            }else if (message.isDeleted()) {
                logDebug("Message is deleted");

                ((ViewHolderMessageChat) holder).contentContactMessageLayout.setVisibility(View.GONE);
                ((ViewHolderMessageChat) holder).contactMessageLayout.setVisibility(View.GONE);

                ((ViewHolderMessageChat) holder).contactManagementMessageLayout.setVisibility(View.GONE);
                ((ViewHolderMessageChat) holder).nameContactText.setVisibility(View.GONE);
                ((ViewHolderMessageChat) holder).contentContactMessageThumbLand.setVisibility(View.GONE);


                ((ViewHolderMessageChat) holder).gradientContactMessageThumbLand.setVisibility(View.GONE);
                ((ViewHolderMessageChat) holder).videoIconContactMessageThumbLand.setVisibility(View.GONE);
                ((ViewHolderMessageChat) holder).videoTimecontentContactMessageThumbLand.setVisibility(View.GONE);

                ((ViewHolderMessageChat) holder).contentContactMessageThumbPort.setVisibility(View.GONE);

                ((ViewHolderMessageChat) holder).gradientContactMessageThumbPort.setVisibility(View.GONE);
                ((ViewHolderMessageChat) holder).videoIconContactMessageThumbPort.setVisibility(View.GONE);
                ((ViewHolderMessageChat) holder).videoTimecontentContactMessageThumbPort.setVisibility(View.GONE);

                ((ViewHolderMessageChat) holder).contentContactMessageAttachLayout.setVisibility(View.GONE);
                ((ViewHolderMessageChat) holder).contentContactMessageContactLayout.setVisibility(View.GONE);

                if (((ChatActivityLollipop) context).isGroup()) {
                    String textToShow = String.format(context.getString(R.string.text_deleted_message_by), toCDATA(((ViewHolderMessageChat) holder).fullNameTitle));
                    try {
                        textToShow = textToShow.replace("[A]", "<font color=\'#00BFA5\'>");
                        textToShow = textToShow.replace("[/A]", "</font>");
                        textToShow = textToShow.replace("[B]", "<font color=\'#060000\'>");
                        textToShow = textToShow.replace("[/B]", "</font>");
                    } catch (Exception e) {
                    }
                    Spanned result = null;
                    if (android.os.Build.VERSION.SDK_INT >= android.os.Build.VERSION_CODES.N) {
                        result = Html.fromHtml(textToShow, Html.FROM_HTML_MODE_LEGACY);
                    } else {
                        result = Html.fromHtml(textToShow);
                    }
                    ((ViewHolderMessageChat) holder).contactManagementMessageText.setText(result);
                } else {
                    ((ViewHolderMessageChat) holder).contactManagementMessageText.setTextColor(ContextCompat.getColor(context, R.color.accentColor));
                    ((ViewHolderMessageChat) holder).contactManagementMessageText.setText(context.getString(R.string.text_deleted_message));
                }
            } else {

                ((ViewHolderMessageChat) holder).ownMessageLayout.setVisibility(View.GONE);
                ((ViewHolderMessageChat) holder).contactMessageLayout.setVisibility(View.VISIBLE);

                ((ViewHolderMessageChat) holder).contactManagementMessageLayout.setVisibility(View.GONE);
                ((ViewHolderMessageChat) holder).contentContactMessageLayout.setVisibility(View.VISIBLE);

                String messageContent = "";

                ((ViewHolderMessageChat) holder).contentContactMessageText.setVisibility(View.VISIBLE);

                ((ViewHolderMessageChat) holder).contentContactMessageAttachLayout.setVisibility(View.GONE);
                ((ViewHolderMessageChat) holder).urlContactMessageLayout.setVisibility(View.GONE);

                ((ViewHolderMessageChat) holder).contentContactMessageContactLayout.setVisibility(View.GONE);


                if (message.getContent() != null) {
                    messageContent = message.getContent();
                }

                checkEmojiSize(messageContent, holder.contentContactMessageText);

                //Color always status SENT
                ((ViewHolderMessageChat) holder).contentContactMessageText.setTextColor(ContextCompat.getColor(context, R.color.name_my_account));

                SimpleSpanBuilder ssb = formatText(context, messageContent);
                if (ssb != null) {
                    ((ViewHolderMessageChat) holder).contentContactMessageText.setText(ssb.build(), TextView.BufferType.SPANNABLE);
                } else {
                    ((ViewHolderMessageChat) holder).contentContactMessageText.setText(messageContent);
                }

                if (isOnline(context)) {
                    if(isMultipleSelect()){
                        ((ViewHolderMessageChat) holder).contentContactMessageText.setLinksClickable(false);
                    }else{
                        Linkify.addLinks(((ViewHolderMessageChat) holder).contentContactMessageText, Linkify.WEB_URLS);
                        ((ViewHolderMessageChat) holder).contentContactMessageText.setLinksClickable(true);
                    }
                } else {
                    ((ViewHolderMessageChat) holder).contentContactMessageText.setLinksClickable(false);
                }

                checkMultiselectionMode(position, holder, false, message.getMsgId());
            }

            interceptLinkClicks(context, holder.contentContactMessageText);
        }

        checkReactionsInMessage(position, holder, chatRoom.getChatId(), androidMessage);
    }

    private void checkEmojiSize(String message, EmojiTextView textView) {
        if (EmojiManager.getInstance().isOnlyEmojis(message)) {
            int numEmojis = EmojiManager.getInstance().getNumEmojis(message);
            textView.setLineSpacing(1, 1.2f);
            switch (numEmojis) {
                case 1: {
                    textView.setEmojiSize(px2dp(EMOJI_SIZE_EXTRA_HIGH, outMetrics));
                    break;
                }
                case 2: {
                    textView.setEmojiSize(px2dp(EMOJI_SIZE_HIGH, outMetrics));
                    break;
                }
                case 3: {
                    textView.setEmojiSize(px2dp(EMOJI_SIZE_MEDIUM, outMetrics));
                    break;
                }
                default: {
                    textView.setEmojiSize(px2dp(EMOJI_SIZE, outMetrics));
                    break;
                }
            }
        } else {
            textView.setLineSpacing(1, 1.0f);
            textView.setEmojiSize(px2dp(EMOJI_SIZE, outMetrics));
        }
    }

    public void bindNodeAttachmentMessage(ViewHolderMessageChat holder, AndroidMegaChatMessage androidMessage, int position) {
        logDebug("position: " + position);

        MegaChatMessage message = androidMessage.getMessage();
        if (message.getUserHandle() == myUserHandle) {
            logDebug("MY message!!");
            holder.layoutAvatarMessages.setVisibility(View.GONE);

            holder.titleOwnMessage.setGravity(Gravity.RIGHT);
            if(context.getResources().getConfiguration().orientation == Configuration.ORIENTATION_LANDSCAPE){
                holder.titleOwnMessage.setPadding(0,0,scaleWidthPx(PADDING_RIGHT_HOUR_OF_OWN_MESSAGE_LAND, outMetrics),0);
            }else{
                holder.titleOwnMessage.setPadding(0,0,scaleWidthPx(PADDING_RIGHT_HOUR_OF_OWN_MESSAGE_PORT, outMetrics),0);
            }
            logDebug("MY message handle!!: " + message.getMsgId());
            if (messages.get(position - 1).getInfoToShow() != -1) {
                setInfoToShow(position, holder, true, messages.get(position -1).getInfoToShow(),
                        formatDate(context, message.getTimestamp(), DATE_SHORT_FORMAT),
                        formatTime(message));
            }

            holder.ownMessageLayout.setVisibility(View.VISIBLE);
            holder.contactMessageLayout.setVisibility(View.GONE);

            String messageContent = "";

            if (message.getContent() != null) {
                messageContent = message.getContent();
            }

            AndroidMegaChatMessage androidMsg = messages.get(position - 1);

            holder.contentOwnMessageLayout.setVisibility(View.VISIBLE);
            holder.ownManagementMessageLayout.setVisibility(View.GONE);
            holder.contentOwnMessageText.setVisibility(View.GONE);
            holder.urlOwnMessageLayout.setVisibility(View.GONE);

            //Forward element(own message):
            if (cC.isInAnonymousMode() || isMultipleSelect()) {
                holder.forwardOwnFile.setVisibility(View.GONE);
            }
            else {
                holder.forwardOwnFile.setVisibility(View.VISIBLE);
                holder.forwardOwnFile.setOnClickListener(this);
            }

            holder.forwardOwnPortrait.setVisibility(View.GONE);
            holder.forwardOwnLandscape.setVisibility(View.GONE);
            holder.forwardOwnRichLinks.setVisibility(View.GONE);
            holder.forwardOwnContact.setVisibility(View.GONE);

            holder.previewFrameLand.setVisibility(View.GONE);
            holder.previewFramePort.setVisibility(View.GONE);

            holder.contentOwnMessageFileLayout.setVisibility(View.VISIBLE);
            holder.contentOwnMessageVoiceClipLayout.setVisibility(View.GONE);
            holder.contentOwnMessageContactLayout.setVisibility(View.GONE);

            int status = message.getStatus();
            logDebug("Status: " + message.getStatus());
            if ((status == MegaChatMessage.STATUS_SERVER_REJECTED) || (status == MegaChatMessage.STATUS_SENDING_MANUAL)) {

                holder.contentOwnMessageFileLayout.setBackground(ContextCompat.getDrawable(context, R.drawable.light_rounded_chat_own_message));
            }else if (status == MegaChatMessage.STATUS_SENDING) {

                holder.contentOwnMessageFileLayout.setBackground(ContextCompat.getDrawable(context, R.drawable.light_rounded_chat_own_message));
            }else {
                holder.contentOwnMessageFileLayout.setBackground(ContextCompat.getDrawable(context, R.drawable.dark_rounded_chat_own_message));
            }

            holder.contentOwnMessageFileThumb.setVisibility(View.VISIBLE);
            holder.contentOwnMessageFileName.setVisibility(View.VISIBLE);
            holder.contentOwnMessageFileSize.setVisibility(View.VISIBLE);

            checkMultiselectionMode(position, holder, true, message.getMsgId());

            if (!multipleSelect) {
                if (positionClicked != INVALID_POSITION && positionClicked == position) {
                    holder.forwardOwnFile.setEnabled(false);
                    holder.forwardOwnPortrait.setEnabled(false);
                    holder.forwardOwnLandscape.setEnabled(false);
                } else {
                    holder.forwardOwnFile.setEnabled(true);
                    holder.forwardOwnPortrait.setEnabled(true);
                    holder.forwardOwnLandscape.setEnabled(true);
                }
            }

            MegaNodeList nodeList = message.getMegaNodeList();
            if (nodeList != null) {
                if (nodeList.size() == 1) {
                    MegaNode node = nodeList.get(0);

                    logDebug("Node Handle: " + node.getHandle());

                    if (context.getResources().getConfiguration().orientation == Configuration.ORIENTATION_LANDSCAPE) {
                        logDebug("Landscape configuration");
                        float width = TypedValue.applyDimension(TypedValue.COMPLEX_UNIT_DIP, MAX_WIDTH_FILENAME_LAND, context.getResources().getDisplayMetrics());
                        holder.contentOwnMessageFileName.setMaxWidth((int) width);
                        holder.contentOwnMessageFileSize.setMaxWidth((int) width);
                    } else {
                        logDebug("Portrait configuration");
                        float width = TypedValue.applyDimension(TypedValue.COMPLEX_UNIT_DIP, MAX_WIDTH_FILENAME_PORT, context.getResources().getDisplayMetrics());
                        holder.contentOwnMessageFileName.setMaxWidth((int) width);
                        holder.contentOwnMessageFileSize.setMaxWidth((int) width);
                    }
                    holder.contentOwnMessageFileName.setText(node.getName());

                    long nodeSize = node.getSize();
                    holder.contentOwnMessageFileSize.setText(getSizeString(nodeSize));
                    holder.contentOwnMessageFileThumb.setImageResource(MimeTypeList.typeForName(node.getName()).getIconResourceId());

                    Bitmap preview = null;
                    if (node.hasPreview()) {

                        preview = getPreviewFromCache(node);
                        if (preview != null) {
                            previewCache.put(node.getHandle(), preview);
                            setOwnPreview(holder, preview, node);
                            if ((status == MegaChatMessage.STATUS_SERVER_REJECTED) || (status == MegaChatMessage.STATUS_SENDING_MANUAL)) {
                                setErrorStateOnPreview(holder, preview);
                            }

                        } else {
                            if ((status == MegaChatMessage.STATUS_SERVER_REJECTED) || (status == MegaChatMessage.STATUS_SENDING_MANUAL)) {
                                holder.errorUploadingFile.setVisibility(View.VISIBLE);
                                holder.retryAlert.setVisibility(View.VISIBLE);
                                holder.forwardOwnFile.setVisibility(View.GONE);
                                holder.forwardOwnPortrait.setVisibility(View.GONE);
                                holder.forwardOwnLandscape.setVisibility(View.GONE);
                            }
                            try {
                                new MegaChatLollipopAdapter.ChatPreviewAsyncTask(holder, message.getMsgId()).execute(node);
                            } catch (Exception ex) {
                                //Too many AsyncTasks
                                logError("Too many AsyncTasks", ex);
                            }


                        }
                    } else {
                        logWarning("Node has no preview on servers");

                        preview = getPreviewFromCache(node);
                        if (preview != null) {

                            previewCache.put(node.getHandle(), preview);
                            if (preview.getWidth() < preview.getHeight()) {

                                logDebug("Portrait");
                                holder.contentOwnMessageThumbPort.setImageBitmap(preview);
                                holder.contentOwnMessageThumbPort.setScaleType(ImageView.ScaleType.CENTER_INSIDE);

                                if (MimeTypeList.typeForName(node.getName()).isPdf()) {
                                    logDebug("Is pfd preview");
                                    holder.iconOwnTypeDocPortraitPreview.setVisibility(View.VISIBLE);
                                    holder.gradientOwnMessageThumbPort.setVisibility(View.GONE);
                                    holder.videoIconOwnMessageThumbPort.setVisibility(View.GONE);
                                    holder.videoTimecontentOwnMessageThumbPort.setVisibility(View.GONE);

                                } else if (MimeTypeList.typeForName(node.getName()).isVideo()) {
                                    logDebug("Is video preview");
                                    holder.gradientOwnMessageThumbPort.setVisibility(View.VISIBLE);
                                    holder.videoIconOwnMessageThumbPort.setVisibility(View.VISIBLE);
                                    holder.videoTimecontentOwnMessageThumbPort.setText(timeVideo(node));
                                    holder.videoTimecontentOwnMessageThumbPort.setVisibility(View.VISIBLE);
                                    holder.iconOwnTypeDocPortraitPreview.setVisibility(View.GONE);

                                } else {
                                    holder.iconOwnTypeDocPortraitPreview.setVisibility(View.GONE);
                                    holder.gradientOwnMessageThumbPort.setVisibility(View.GONE);
                                    holder.videoIconOwnMessageThumbPort.setVisibility(View.GONE);
                                    holder.videoTimecontentOwnMessageThumbPort.setVisibility(View.GONE);
                                }

                                holder.previewFramePort.setVisibility(View.VISIBLE);
                                holder.contentOwnMessageThumbPort.setVisibility(View.VISIBLE);
                                holder.contentOwnMessageFileLayout.setVisibility(View.GONE);
                                holder.previewFrameLand.setVisibility(View.GONE);
                                holder.contentOwnMessageThumbLand.setVisibility(View.GONE);
                                holder.errorUploadingLandscape.setVisibility(View.GONE);
                                holder.transparentCoatingLandscape.setVisibility(View.GONE);

                                if ((status == MegaChatMessage.STATUS_SERVER_REJECTED) || (status == MegaChatMessage.STATUS_SENDING_MANUAL)) {
                                    holder.errorUploadingPortrait.setVisibility(View.VISIBLE);
                                    holder.transparentCoatingPortrait.setVisibility(View.VISIBLE);
                                    holder.retryAlert.setVisibility(View.VISIBLE);

                                    holder.forwardOwnFile.setVisibility(View.GONE);
                                    holder.forwardOwnPortrait.setVisibility(View.GONE);
                                    holder.forwardOwnLandscape.setVisibility(View.GONE);

                                } else {
                                    holder.errorUploadingPortrait.setVisibility(View.GONE);
                                    holder.transparentCoatingPortrait.setVisibility(View.GONE);
                                    holder.retryAlert.setVisibility(View.GONE);

                                    if (cC.isInAnonymousMode() || isMultipleSelect()) {
                                        holder.forwardOwnPortrait.setVisibility(View.GONE);
                                    } else {
                                        holder.forwardOwnPortrait.setVisibility(View.VISIBLE);
                                        holder.forwardOwnPortrait.setOnClickListener(this);
                                    }
                                    holder.forwardOwnFile.setVisibility(View.GONE);
                                    holder.forwardOwnLandscape.setVisibility(View.GONE);
                                }

                                holder.errorUploadingFile.setVisibility(View.GONE);

                                holder.gradientOwnMessageThumbLand.setVisibility(View.GONE);
                                holder.videoIconOwnMessageThumbLand.setVisibility(View.GONE);
                                holder.videoTimecontentOwnMessageThumbLand.setVisibility(View.GONE);

                            } else {
                                logDebug("Landscape");
                                holder.contentOwnMessageThumbLand.setImageBitmap(preview);
                                holder.contentOwnMessageThumbLand.setScaleType(ImageView.ScaleType.CENTER_INSIDE);

                                if (MimeTypeList.typeForName(node.getName()).isPdf()) {
                                    logDebug("Is pfd preview");
                                    holder.iconOwnTypeDocLandPreview.setVisibility(View.VISIBLE);
                                    holder.gradientOwnMessageThumbLand.setVisibility(View.GONE);
                                    holder.videoIconOwnMessageThumbLand.setVisibility(View.GONE);
                                    holder.videoTimecontentOwnMessageThumbLand.setVisibility(View.GONE);

                                } else if (MimeTypeList.typeForName(node.getName()).isVideo()) {
                                    logDebug("Is video preview");
                                    holder.gradientOwnMessageThumbLand.setVisibility(View.VISIBLE);
                                    holder.videoIconOwnMessageThumbLand.setVisibility(View.VISIBLE);
                                    holder.videoTimecontentOwnMessageThumbLand.setText(timeVideo(node));
                                    holder.videoTimecontentOwnMessageThumbLand.setVisibility(View.VISIBLE);
                                    holder.iconOwnTypeDocLandPreview.setVisibility(View.GONE);

                                } else {
                                    holder.iconOwnTypeDocLandPreview.setVisibility(View.GONE);
                                    holder.gradientOwnMessageThumbLand.setVisibility(View.GONE);
                                    holder.videoIconOwnMessageThumbLand.setVisibility(View.GONE);
                                    holder.videoTimecontentOwnMessageThumbLand.setVisibility(View.GONE);
                                }

                                holder.previewFrameLand.setVisibility(View.VISIBLE);
                                holder.contentOwnMessageThumbLand.setVisibility(View.VISIBLE);
                                holder.contentOwnMessageFileLayout.setVisibility(View.GONE);
                                holder.previewFramePort.setVisibility(View.GONE);
                                holder.contentOwnMessageThumbPort.setVisibility(View.GONE);
                                holder.errorUploadingPortrait.setVisibility(View.GONE);
                                holder.transparentCoatingPortrait.setVisibility(View.GONE);

                                if ((status == MegaChatMessage.STATUS_SERVER_REJECTED) || (status == MegaChatMessage.STATUS_SENDING_MANUAL)) {
                                    holder.errorUploadingLandscape.setVisibility(View.VISIBLE);
                                    holder.transparentCoatingLandscape.setVisibility(View.VISIBLE);
                                    holder.retryAlert.setVisibility(View.VISIBLE);

                                    holder.forwardOwnFile.setVisibility(View.GONE);
                                    holder.forwardOwnPortrait.setVisibility(View.GONE);
                                    holder.forwardOwnLandscape.setVisibility(View.GONE);

                                } else {
                                    holder.errorUploadingLandscape.setVisibility(View.GONE);
                                    holder.transparentCoatingLandscape.setVisibility(View.GONE);
                                    holder.retryAlert.setVisibility(View.GONE);

                                    if (cC.isInAnonymousMode() || isMultipleSelect()) {
                                        holder.forwardOwnLandscape.setVisibility(View.GONE);
                                    }
                                    else {
                                        holder.forwardOwnLandscape.setVisibility(View.VISIBLE);
                                        holder.forwardOwnLandscape.setOnClickListener(this);
                                    }

                                    holder.forwardOwnFile.setVisibility(View.GONE);
                                    holder.forwardOwnPortrait.setVisibility(View.GONE);
                                }

                                holder.errorUploadingFile.setVisibility(View.GONE);
                                holder.gradientOwnMessageThumbPort.setVisibility(View.GONE);
                                holder.videoIconOwnMessageThumbPort.setVisibility(View.GONE);
                                holder.videoTimecontentOwnMessageThumbPort.setVisibility(View.GONE);
                            }
                        }else {
                            if ((status == MegaChatMessage.STATUS_SERVER_REJECTED) || (status == MegaChatMessage.STATUS_SENDING_MANUAL)) {
                                holder.errorUploadingFile.setVisibility(View.VISIBLE);
                                holder.retryAlert.setVisibility(View.VISIBLE);
                                holder.forwardOwnFile.setVisibility(View.GONE);
                                holder.forwardOwnPortrait.setVisibility(View.GONE);
                                holder.forwardOwnLandscape.setVisibility(View.GONE);
                            }
                            try {
                                new MegaChatLollipopAdapter.ChatLocalPreviewAsyncTask(((ViewHolderMessageChat) holder), message.getMsgId()).execute(node);

                            } catch (Exception ex) {
                                //Too many AsyncTasks
                                logError("Too many AsyncTasks", ex);
                            }
                        }
                    }
                } else {
                    long totalSize = 0;
                    int count = 0;
                    for (int i = 0; i < nodeList.size(); i++) {
                        MegaNode temp = nodeList.get(i);
                        if (!(megaChatApi.isRevoked(chatRoom.getChatId(), temp.getHandle()))) {
                            count++;
                            logDebug("Node Handle: " + temp.getHandle());
                            totalSize = totalSize + temp.getSize();
                        }
                    }

                    holder.contentOwnMessageFileSize.setText(getSizeString(totalSize));

                    MegaNode node = nodeList.get(0);
                    holder.contentOwnMessageFileThumb.setImageResource(MimeTypeList.typeForName(node.getName()).getIconResourceId());
                    if (count == 1) {
                        holder.contentOwnMessageFileName.setText(node.getName());
                    } else {
                        holder.contentOwnMessageFileName.setText(context.getResources().getQuantityString(R.plurals.new_general_num_files, count, count));
                    }
                }
            }
        } else {
            long userHandle = message.getUserHandle();
            logDebug("Contact message!!: " + userHandle);

            setContactMessageName(position, holder, userHandle, true);

            if(context.getResources().getConfiguration().orientation == Configuration.ORIENTATION_LANDSCAPE){
                holder.titleContactMessage.setPadding(scaleWidthPx(CONTACT_MESSAGE_LAND,outMetrics),0,0,0);
            }else{
                holder.titleContactMessage.setPadding(scaleWidthPx(CONTACT_MESSAGE_PORT, outMetrics),0,0,0);
            }

            if (messages.get(position - 1).getInfoToShow() != -1) {
                setInfoToShow(position, holder, false, messages.get(position -1).getInfoToShow(),
                        formatDate(context, message.getTimestamp(), DATE_SHORT_FORMAT),
                        formatTime(message));
            }

            holder.ownMessageLayout.setVisibility(View.GONE);
            holder.contactMessageLayout.setVisibility(View.VISIBLE);
            holder.contentContactMessageLayout.setVisibility(View.VISIBLE);
            holder.contactManagementMessageLayout.setVisibility(View.GONE);

            holder.contentContactMessageVoiceClipLayout.setVisibility(View.GONE);
            if (messages.get(position - 1).isShowAvatar() && !isMultipleSelect()) {
                holder.layoutAvatarMessages.setVisibility(View.VISIBLE);
                setContactAvatar(holder, userHandle, ((ViewHolderMessageChat) holder).fullNameTitle);
            } else {
                holder.layoutAvatarMessages.setVisibility(View.GONE);
            }

            holder.contentContactMessageText.setVisibility(View.GONE);
            holder.urlContactMessageLayout.setVisibility(View.GONE);

            holder.contentContactMessageThumbLand.setVisibility(View.GONE);

            holder.gradientContactMessageThumbLand.setVisibility(View.GONE);
            holder.videoIconContactMessageThumbLand.setVisibility(View.GONE);
            holder.videoTimecontentContactMessageThumbLand.setVisibility(View.GONE);

            holder.contentContactMessageThumbPort.setVisibility(View.GONE);

            holder.gradientContactMessageThumbPort.setVisibility(View.GONE);
            holder.videoIconContactMessageThumbPort.setVisibility(View.GONE);
            holder.videoTimecontentContactMessageThumbPort.setVisibility(View.GONE);

            holder.contentContactMessageAttachLayout.setVisibility(View.VISIBLE);
            holder.contentContactMessageFile.setVisibility(View.VISIBLE);

            //Forward element (contact messages):
            if (cC.isInAnonymousMode() || isMultipleSelect()) {
                holder.forwardContactFile.setVisibility(View.GONE);
            }
            else {
                holder.forwardContactFile.setVisibility(View.VISIBLE);
                holder.forwardContactFile.setOnClickListener(this);
            }

            holder.forwardContactPreviewPortrait.setVisibility(View.GONE);
            holder.forwardContactPreviewLandscape.setVisibility(View.GONE);
            holder.forwardContactRichLinks.setVisibility(View.GONE);
            holder.forwardContactContact.setVisibility(View.GONE);

            holder.contentContactMessageFileThumb.setVisibility(View.VISIBLE);
            holder.contentContactMessageFileName.setVisibility(View.VISIBLE);
            holder.contentContactMessageFileSize.setVisibility(View.VISIBLE);
            holder.contentContactMessageContactLayout.setVisibility(View.GONE);

            checkMultiselectionMode(position, holder, false, message.getMsgId());

            if (!multipleSelect) {
                if (positionClicked != INVALID_POSITION && positionClicked == position) {
                    holder.forwardContactFile.setEnabled(false);
                    holder.forwardContactPreviewPortrait.setEnabled(false);
                    holder.forwardContactPreviewLandscape.setEnabled(false);
                } else {
                    holder.forwardContactFile.setEnabled(true);
                    holder.forwardContactPreviewPortrait.setEnabled(true);
                    holder.forwardContactPreviewLandscape.setEnabled(true);
                }
            }

            MegaNodeList nodeList = message.getMegaNodeList();
            if (nodeList != null) {
                if (nodeList.size() == 1) {
                    MegaNode node = nodeList.get(0);

                    logDebug("Node Handle: " + node.getHandle());

                    if (context.getResources().getConfiguration().orientation == Configuration.ORIENTATION_LANDSCAPE) {
                        logDebug("Landscape configuration");
                        float width = TypedValue.applyDimension(TypedValue.COMPLEX_UNIT_DIP, MAX_WIDTH_FILENAME_LAND, context.getResources().getDisplayMetrics());
                        holder.contentContactMessageFileName.setMaxWidth((int) width);
                        holder.contentContactMessageFileSize.setMaxWidth((int) width);
                    } else {
                        logDebug("Portrait configuration");
                        float width = TypedValue.applyDimension(TypedValue.COMPLEX_UNIT_DIP, MAX_WIDTH_FILENAME_PORT, context.getResources().getDisplayMetrics());
                        holder.contentContactMessageFileName.setMaxWidth((int) width);
                        holder.contentContactMessageFileSize.setMaxWidth((int) width);
                    }
                    holder.contentContactMessageFileName.setText(node.getName());
                    long nodeSize = node.getSize();
                    holder.contentContactMessageFileSize.setText(getSizeString(nodeSize));
                    holder.contentContactMessageFileThumb.setImageResource(MimeTypeList.typeForName(node.getName()).getIconResourceId());

                    logDebug("Get preview of node");
                    Bitmap preview = null;
                    if (node.hasPreview()) {
                        logDebug("Get preview of node");
                        preview = getPreviewFromCache(node);
                        if (preview != null) {
                            previewCache.put(node.getHandle(), preview);

                            if (preview.getWidth() < preview.getHeight()) {
                                logDebug("Portrait");

                                holder.contentContactMessageThumbPort.setImageBitmap(preview);
                                holder.contentContactMessageThumbPort.setScaleType(ImageView.ScaleType.CENTER_INSIDE);

                                if (MimeTypeList.typeForName(node.getName()).isPdf()) {
                                    logDebug("Contact message - Is pfd preview");
                                    holder.iconContactTypeDocPortraitPreview.setVisibility(View.VISIBLE);
                                    holder.gradientContactMessageThumbPort.setVisibility(View.GONE);
                                    holder.videoIconContactMessageThumbPort.setVisibility(View.GONE);
                                    holder.videoTimecontentContactMessageThumbPort.setVisibility(View.GONE);

                                } else if (MimeTypeList.typeForName(node.getName()).isVideo()) {
                                    logDebug("Contact message - Is video preview");
                                    holder.gradientContactMessageThumbPort.setVisibility(View.VISIBLE);
                                    holder.videoIconContactMessageThumbPort.setVisibility(View.VISIBLE);
                                    holder.videoTimecontentContactMessageThumbPort.setText(timeVideo(node));
                                    holder.videoTimecontentContactMessageThumbPort.setVisibility(View.VISIBLE);
                                    holder.iconContactTypeDocPortraitPreview.setVisibility(View.GONE);

                                } else {
                                    holder.iconContactTypeDocPortraitPreview.setVisibility(View.GONE);
                                    holder.gradientContactMessageThumbPort.setVisibility(View.GONE);
                                    holder.videoIconContactMessageThumbPort.setVisibility(View.GONE);
                                    holder.videoTimecontentContactMessageThumbPort.setVisibility(View.GONE);
                                }

                                holder.contentContactMessageThumbPort.setVisibility(View.VISIBLE);

                                if (cC.isInAnonymousMode() || isMultipleSelect()) {
                                    holder.forwardContactPreviewPortrait.setVisibility(View.GONE);
                                }
                                else {
                                    holder.forwardContactPreviewPortrait.setVisibility(View.VISIBLE);
                                    holder.forwardContactPreviewPortrait.setOnClickListener(this);
                                }

                                holder.forwardContactPreviewLandscape.setVisibility(View.GONE);
                                holder.forwardContactFile.setVisibility(View.GONE);

                                holder.contentContactMessageThumbLand.setVisibility(View.GONE);
                                holder.gradientContactMessageThumbLand.setVisibility(View.GONE);
                                holder.videoIconContactMessageThumbLand.setVisibility(View.GONE);
                                holder.videoTimecontentContactMessageThumbLand.setVisibility(View.GONE);
                                holder.contentContactMessageFile.setVisibility(View.GONE);

                                holder.contentContactMessageFileThumb.setVisibility(View.GONE);
                                holder.contentContactMessageFileName.setVisibility(View.GONE);
                                holder.contentContactMessageFileSize.setVisibility(View.GONE);

                                RelativeLayout.LayoutParams contactThumbParams = (RelativeLayout.LayoutParams) ((ViewHolderMessageChat) holder).contentContactMessageThumbPort.getLayoutParams();
                                contactThumbParams.setMargins(0, 0, 0, 0);
                                holder.contentContactMessageThumbPort.setLayoutParams(contactThumbParams);
                            } else {
                                logDebug("Landscape");

                                holder.contentContactMessageThumbLand.setImageBitmap(preview);
                                holder.contentContactMessageThumbLand.setScaleType(ImageView.ScaleType.CENTER_INSIDE);

                                if (MimeTypeList.typeForName(node.getName()).isPdf()) {
                                    logDebug("Contact message - Is pfd preview");
                                    holder.iconContactTypeDocLandPreview.setVisibility(View.VISIBLE);
                                    holder.gradientContactMessageThumbLand.setVisibility(View.GONE);
                                    holder.videoIconContactMessageThumbLand.setVisibility(View.GONE);
                                    holder.videoTimecontentContactMessageThumbLand.setVisibility(View.GONE);

                                } else if (MimeTypeList.typeForName(node.getName()).isVideo()) {
                                    logDebug("Contact message - Is video preview");
                                    holder.gradientContactMessageThumbLand.setVisibility(View.VISIBLE);
                                    holder.videoIconContactMessageThumbLand.setVisibility(View.VISIBLE);
                                    holder.videoTimecontentContactMessageThumbLand.setText(timeVideo(node));
                                    holder.videoTimecontentContactMessageThumbLand.setVisibility(View.VISIBLE);
                                    holder.iconContactTypeDocLandPreview.setVisibility(View.GONE);
                                } else {
                                    holder.iconContactTypeDocLandPreview.setVisibility(View.GONE);
                                    holder.gradientContactMessageThumbLand.setVisibility(View.GONE);
                                    holder.videoIconContactMessageThumbLand.setVisibility(View.GONE);
                                    holder.videoTimecontentContactMessageThumbLand.setVisibility(View.GONE);
                                }

                                holder.contentContactMessageThumbLand.setVisibility(View.VISIBLE);

                                if (cC.isInAnonymousMode() || isMultipleSelect()) {
                                    holder.forwardContactPreviewLandscape.setVisibility(View.GONE);
                                }
                                else {
                                    holder.forwardContactPreviewLandscape.setVisibility(View.VISIBLE);
                                    holder.forwardContactPreviewLandscape.setOnClickListener(this);
                                }

                                holder.forwardContactPreviewPortrait.setVisibility(View.GONE);
                                holder.forwardContactFile.setVisibility(View.GONE);

                                holder.contentContactMessageThumbPort.setVisibility(View.GONE);
                                holder.gradientContactMessageThumbPort.setVisibility(View.GONE);
                                holder.videoIconContactMessageThumbPort.setVisibility(View.GONE);
                                holder.videoTimecontentContactMessageThumbPort.setVisibility(View.GONE);
                                holder.contentContactMessageFile.setVisibility(View.GONE);

                                holder.contentContactMessageFileThumb.setVisibility(View.GONE);
                                holder.contentContactMessageFileName.setVisibility(View.GONE);
                                holder.contentContactMessageFileSize.setVisibility(View.GONE);

                                RelativeLayout.LayoutParams contactThumbParams = (RelativeLayout.LayoutParams) holder.contentContactMessageThumbLand.getLayoutParams();
                                contactThumbParams.setMargins(0, 0, 0, 0);
                                holder.contentContactMessageThumbLand.setLayoutParams(contactThumbParams);

                            }

                        } else {
                            try {
                                new MegaChatLollipopAdapter.ChatPreviewAsyncTask(holder, message.getMsgId()).execute(node);

                            } catch (Exception ex) {
                                //Too many AsyncTasks
                                logError("Too many AsyncTasks", ex);
                            }
                        }

                    } else {
                        logWarning("Node has no preview on servers");

                        preview = getPreviewFromCache(node);
                        if (preview != null) {
                            previewCache.put(node.getHandle(), preview);
                            setContactPreview(holder, preview, node);
                        } else {

                            try {
                                new MegaChatLollipopAdapter.ChatLocalPreviewAsyncTask(holder, message.getMsgId()).execute(node);

                            } catch (Exception ex) {
                                //Too many AsyncTasks
                                logError("Too many AsyncTasks", ex);
                            }
                        }
                    }
                } else {
                    long totalSize = 0;
                    int count = 0;
                    for (int i = 0; i < nodeList.size(); i++) {
                        MegaNode temp = nodeList.get(i);
                        if (!(megaChatApi.isRevoked(chatRoom.getChatId(), temp.getHandle()))) {
                            count++;
                            totalSize = totalSize + temp.getSize();
                        }
                    }
                    ((ViewHolderMessageChat) holder).contentContactMessageFileSize.setText(getSizeString(totalSize));
                    MegaNode node = nodeList.get(0);
                    ((ViewHolderMessageChat) holder).contentContactMessageFileThumb.setImageResource(MimeTypeList.typeForName(node.getName()).getIconResourceId());
                    if (count == 1) {
                        ((ViewHolderMessageChat) holder).contentContactMessageFileName.setText(node.getName());
                    } else {
                        ((ViewHolderMessageChat) holder).contentContactMessageFileName.setText(context.getResources().getQuantityString(R.plurals.new_general_num_files, count, count));
                    }
                }
            }
        }
        if (!((ViewHolderMessageChat) holder).contentVisible) {
            if (((ViewHolderMessageChat) holder).contentOwnMessageThumbLand.getVisibility() == View.VISIBLE) {
                ((ViewHolderMessageChat) holder).contentOwnMessageThumbLand.setImageDrawable(ContextCompat.getDrawable(context, R.drawable.background_node_attachment));
            }
            if (((ViewHolderMessageChat) holder).contentOwnMessageThumbPort.getVisibility() == View.VISIBLE) {
                ((ViewHolderMessageChat) holder).contentOwnMessageThumbPort.setImageDrawable(ContextCompat.getDrawable(context, R.drawable.background_node_attachment));
            }
            if (((ViewHolderMessageChat) holder).contentOwnMessageFileThumb.getVisibility() == View.VISIBLE) {
                ((ViewHolderMessageChat) holder).contentOwnMessageFileThumb.setImageDrawable(ContextCompat.getDrawable(context, R.drawable.background_node_attachment));
            }
            if (((ViewHolderMessageChat) holder).contentContactMessageThumbLand.getVisibility() == View.VISIBLE) {
                ((ViewHolderMessageChat) holder).contentContactMessageThumbLand.setImageDrawable(ContextCompat.getDrawable(context, R.drawable.background_node_attachment));
            }
            if (((ViewHolderMessageChat) holder).contentContactMessageThumbPort.getVisibility() == View.VISIBLE) {
                ((ViewHolderMessageChat) holder).contentContactMessageThumbPort.setImageDrawable(ContextCompat.getDrawable(context, R.drawable.background_node_attachment));
            }
            if (((ViewHolderMessageChat) holder).contentContactMessageFileThumb.getVisibility() == View.VISIBLE) {
                ((ViewHolderMessageChat) holder).contentContactMessageFileThumb.setImageDrawable(ContextCompat.getDrawable(context, R.drawable.background_node_attachment));
            }
        }

        checkReactionsInMessage(position, holder, chatRoom.getChatId(), androidMessage);
    }


    public void bindVoiceClipAttachmentMessage(ViewHolderMessageChat holder, AndroidMegaChatMessage androidMessage, int positionInAdapter) {
        logDebug("positionInAdapter: " + positionInAdapter);

        MegaChatMessage message = androidMessage.getMessage();
        final long messageUserHandle = message.getUserHandle();
        final long messageId = message.getMsgId();
        long messageHandle = -1;

        holder.totalDurationOfVoiceClip = 0;
        MegaNodeList nodeListOwn = message.getMegaNodeList();
        if(nodeListOwn.size() >= 1 && isVoiceClip(nodeListOwn.get(0).getName())) {
            holder.totalDurationOfVoiceClip = getVoiceClipDuration(nodeListOwn.get(0));
            messageHandle = message.getMegaNodeList().get(0).getHandle();

        }

        if(messagesPlaying == null) messagesPlaying = new ArrayList<>();
        boolean exist = false;
        if(!messagesPlaying.isEmpty()){
            for(MessageVoiceClip m:messagesPlaying){
                if(m.getIdMessage() == messageId){
                    exist = true;
                    break;
                }
            }
        }
        if(!exist){
            MessageVoiceClip messagePlaying = new MessageVoiceClip(messageId, messageUserHandle, messageHandle);
            messagesPlaying.add(messagePlaying);
        }

        MessageVoiceClip currentMessagePlaying = null;
        for(MessageVoiceClip m: messagesPlaying){
            if(m.getIdMessage() == messageId){
                currentMessagePlaying = m;
                break;
            }
        }


        if (message.getUserHandle() == myUserHandle) {
            logDebug("MY message!!");
            holder.layoutAvatarMessages.setVisibility(View.GONE);
            holder.titleOwnMessage.setGravity(Gravity.RIGHT);
            if(context.getResources().getConfiguration().orientation == Configuration.ORIENTATION_LANDSCAPE){
                holder.titleOwnMessage.setPadding(0,0,scaleWidthPx(PADDING_RIGHT_HOUR_OF_OWN_MESSAGE_LAND, outMetrics),0);
            }else{
                holder.titleOwnMessage.setPadding(0,0,scaleWidthPx(PADDING_RIGHT_HOUR_OF_OWN_MESSAGE_PORT, outMetrics),0);
            }

            logDebug("MY message handle!!: " + message.getMsgId());
            if (messages.get(positionInAdapter - 1).getInfoToShow() != -1) {
                setInfoToShow(positionInAdapter, holder, true, messages.get(positionInAdapter -1).getInfoToShow(),
                        formatDate(context, message.getTimestamp(), DATE_SHORT_FORMAT),
                        formatTime(message));
            }

            holder.ownMessageLayout.setVisibility(View.VISIBLE);
            holder.contactMessageLayout.setVisibility(View.GONE);

            holder.contentOwnMessageLayout.setVisibility(View.VISIBLE);
            holder.ownManagementMessageLayout.setVisibility(View.GONE);
            holder.contentOwnMessageText.setVisibility(View.GONE);
            holder.urlOwnMessageLayout.setVisibility(View.GONE);

            //Forward element(own message):
            holder.forwardOwnFile.setVisibility(View.GONE);
            holder.forwardOwnPortrait.setVisibility(View.GONE);
            holder.forwardOwnLandscape.setVisibility(View.GONE);
            holder.forwardOwnRichLinks.setVisibility(View.GONE);
            holder.forwardOwnContact.setVisibility(View.GONE);

            holder.previewFrameLand.setVisibility(View.GONE);
            holder.previewFramePort.setVisibility(View.GONE);

            holder.contentOwnMessageFileLayout.setVisibility(View.GONE);
            holder.contentOwnMessageContactLayout.setVisibility(View.GONE);

            //voice clip elements
            holder.contentOwnMessageVoiceClipLayout.setVisibility(View.VISIBLE);
            holder.contentOwnMessageVoiceClipSeekBar.setMax((int) holder.totalDurationOfVoiceClip);

            int status = message.getStatus();
            if ((status == MegaChatMessage.STATUS_SERVER_REJECTED) || (status == MegaChatMessage.STATUS_SENDING_MANUAL)) {
                logDebug("myMessage: STATUS_SERVER_REJECTED || STATUS_SENDING_MANUAL");
                holder.notAvailableOwnVoiceclip.setVisibility(View.VISIBLE);
                holder.contentOwnMessageVoiceClipPlay.setVisibility(View.GONE);
                holder.uploadingOwnProgressbarVoiceclip.setVisibility(View.GONE);

                holder.contentOwnMessageVoiceClipLayout.setBackground(ContextCompat.getDrawable(context, R.drawable.light_rounded_chat_own_message));
                holder.errorUploadingVoiceClip.setVisibility(View.VISIBLE);
                holder.retryAlert.setVisibility(View.VISIBLE);

                holder.contentOwnMessageVoiceClipSeekBar.setOnSeekBarChangeListener(null);
                holder.contentOwnMessageVoiceClipSeekBar.setEnabled(false);
                holder.contentOwnMessageVoiceClipSeekBar.setProgress(0);
                holder.contentOwnMessageVoiceClipDuration.setText("-:--");

            }else if (status == MegaChatMessage.STATUS_SENDING) {
                logDebug("myMessage: STATUS_SENDING ");
                holder.uploadingOwnProgressbarVoiceclip.setVisibility(View.VISIBLE);
                holder.notAvailableOwnVoiceclip.setVisibility(View.GONE);
                holder.contentOwnMessageVoiceClipPlay.setVisibility(View.GONE);

                holder.contentOwnMessageVoiceClipLayout.setBackground(ContextCompat.getDrawable(context, R.drawable.light_rounded_chat_own_message));
                holder.errorUploadingVoiceClip.setVisibility(View.GONE);
                holder.retryAlert.setVisibility(View.GONE);

                holder.contentOwnMessageVoiceClipSeekBar.setOnSeekBarChangeListener(null);
                holder.contentOwnMessageVoiceClipSeekBar.setEnabled(false);
                holder.contentOwnMessageVoiceClipSeekBar.setProgress(0);
                holder.contentOwnMessageVoiceClipDuration.setText("-:--");

            }else {
                if((holder.totalDurationOfVoiceClip == 0) || (currentMessagePlaying.getIsAvailable() == ERROR_VOICE_CLIP_TRANSFER)){
                    logWarning("myMessage: SENT -> duraton 0 or available == error");
                    holder.notAvailableOwnVoiceclip.setVisibility(View.VISIBLE);
                    holder.uploadingOwnProgressbarVoiceclip.setVisibility(View.GONE);
                    holder.contentOwnMessageVoiceClipPlay.setVisibility(View.GONE);
                    holder.contentOwnMessageVoiceClipSeekBar.setOnSeekBarChangeListener(null);
                    holder.contentOwnMessageVoiceClipSeekBar.setEnabled(false);
                    holder.contentOwnMessageVoiceClipSeekBar.setProgress(0);
                    holder.contentOwnMessageVoiceClipDuration.setText("--:--");

                }else{
                    logDebug("myMessage: SENT -> available ");
                    boolean isDownloaded = false;
                    File vcFile = buildVoiceClipFile(context, message.getMegaNodeList().get(0).getName());
                    if(isFileAvailable(vcFile) && vcFile.length() == message.getMegaNodeList().get(0).getSize()){
                        isDownloaded = true;
                    }

                    if(!isDownloaded){
                        logDebug("myMessage: is not downloaded ");
                        holder.uploadingOwnProgressbarVoiceclip.setVisibility(View.VISIBLE);
                        holder.contentOwnMessageVoiceClipPlay.setVisibility(View.GONE);
                        holder.notAvailableOwnVoiceclip.setVisibility(View.GONE);
                        holder.contentOwnMessageVoiceClipSeekBar.setOnSeekBarChangeListener(null);
                        holder.contentOwnMessageVoiceClipSeekBar.setEnabled(false);
                        holder.contentOwnMessageVoiceClipSeekBar.setProgress(0);
                        holder.contentOwnMessageVoiceClipDuration.setText("--:--");
                        downloadVoiceClip(holder, positionInAdapter, message.getUserHandle(), message.getMegaNodeList());
                    }else{
                        logDebug("myMessage: id " + message.getMsgId() + "is downloaded");
                        if (isDownloaded && currentMessagePlaying.isPlayingWhenTheScreenRotated()) {
                            currentMessagePlaying.setPlayingWhenTheScreenRotated(false);
                            playVoiceClip(currentMessagePlaying, vcFile.getAbsolutePath());
                        }
                        holder.contentOwnMessageVoiceClipPlay.setVisibility(View.VISIBLE);
                        holder.notAvailableOwnVoiceclip.setVisibility(View.GONE);
                        holder.uploadingOwnProgressbarVoiceclip.setVisibility(View.GONE);
                        if(currentMessagePlaying.getMediaPlayer().isPlaying()){
                            holder.contentOwnMessageVoiceClipPlay.setImageResource(R.drawable.ic_pause_grey);
                        }else{
                            holder.contentOwnMessageVoiceClipPlay.setImageResource(R.drawable.ic_play_grey);
                        }

                        if(currentMessagePlaying.getProgress() == 0){
                            holder.contentOwnMessageVoiceClipDuration.setText(milliSecondsToTimer(holder.totalDurationOfVoiceClip));
                        }else{
                            holder.contentOwnMessageVoiceClipDuration.setText(milliSecondsToTimer(currentMessagePlaying.getProgress()));
                        }

                        holder.contentOwnMessageVoiceClipSeekBar.setProgress(currentMessagePlaying.getProgress());
                        holder.contentOwnMessageVoiceClipSeekBar.setEnabled(true);
                        holder.contentOwnMessageVoiceClipSeekBar.setOnSeekBarChangeListener(new SeekBar.OnSeekBarChangeListener() {
                            @Override
                            public void onProgressChanged(SeekBar seekBar, int progress, boolean fromUser) {
                                if(fromUser) {
                                    updatingSeekBar(messageId, progress);
                                }
                            }
                            @Override
                            public void onStartTrackingTouch(SeekBar seekBar) { }
                            @Override
                            public void onStopTrackingTouch(SeekBar seekBar) { }
                        });
                    }
                }

                holder.contentOwnMessageVoiceClipDuration.setVisibility(View.VISIBLE);
                holder.contentOwnMessageVoiceClipSeekBar.setVisibility(View.VISIBLE);

                holder.contentOwnMessageVoiceClipLayout.setBackground(ContextCompat.getDrawable(context, R.drawable.dark_rounded_chat_own_message));
                holder.errorUploadingVoiceClip.setVisibility(View.GONE);
                holder.retryAlert.setVisibility(View.GONE);
            }

            checkMultiselectionMode(positionInAdapter, holder, true, message.getMsgId());

            if (multipleSelect) {
                holder.contentOwnMessageVoiceClipPlay.setOnClickListener(null);
                holder.contentOwnMessageVoiceClipSeekBar.setOnSeekBarChangeListener(null);
                holder.contentOwnMessageVoiceClipSeekBar.setEnabled(false);
                if(currentMessagePlaying.getMediaPlayer().isPlaying()){
                    holder.contentOwnMessageVoiceClipPlay.setImageResource(R.drawable.ic_play_grey);
                    currentMessagePlaying.getMediaPlayer().pause();
                    currentMessagePlaying.setProgress(currentMessagePlaying.getMediaPlayer().getCurrentPosition());
                    currentMessagePlaying.setPaused(true);
                    removeCallBacks();
                }
            } else {
                holder.contentOwnMessageVoiceClipPlay.setOnClickListener(this);
            }

        } else {
            long userHandle = message.getUserHandle();
            logDebug("Contact message: " + userHandle);

            setContactMessageName(positionInAdapter, holder, userHandle, true);

            if(context.getResources().getConfiguration().orientation == Configuration.ORIENTATION_LANDSCAPE){
                holder.titleContactMessage.setPadding(scaleWidthPx(CONTACT_MESSAGE_LAND,outMetrics),0,0,0);
            }else{
                holder.titleContactMessage.setPadding(scaleWidthPx(CONTACT_MESSAGE_PORT, outMetrics),0,0,0);
            }

            if (messages.get(positionInAdapter - 1).getInfoToShow() != -1) {
                setInfoToShow(positionInAdapter, holder, false, messages.get(positionInAdapter -1).getInfoToShow(),
                        formatDate(context, message.getTimestamp(), DATE_SHORT_FORMAT),
                        formatTime(message));
            }

            holder.ownMessageLayout.setVisibility(View.GONE);
            holder.contactMessageLayout.setVisibility(View.VISIBLE);
            holder.contentContactMessageLayout.setVisibility(View.VISIBLE);
            holder.contactManagementMessageLayout.setVisibility(View.GONE);

            if (messages.get(positionInAdapter - 1).isShowAvatar() && !isMultipleSelect()) {
                holder.layoutAvatarMessages.setVisibility(View.VISIBLE);
                setContactAvatar(holder, userHandle, holder.fullNameTitle);
            } else {
                holder.layoutAvatarMessages.setVisibility(View.GONE);
            }

            holder.contentContactMessageText.setVisibility(View.GONE);
            holder.urlContactMessageLayout.setVisibility(View.GONE);

            holder.contentContactMessageThumbLand.setVisibility(View.GONE);

            holder.gradientContactMessageThumbLand.setVisibility(View.GONE);
            holder.videoIconContactMessageThumbLand.setVisibility(View.GONE);
            holder.videoTimecontentContactMessageThumbLand.setVisibility(View.GONE);

            holder.contentContactMessageThumbPort.setVisibility(View.GONE);

            holder.gradientContactMessageThumbPort.setVisibility(View.GONE);
            holder.videoIconContactMessageThumbPort.setVisibility(View.GONE);
            holder.videoTimecontentContactMessageThumbPort.setVisibility(View.GONE);

            holder.contentContactMessageAttachLayout.setVisibility(View.GONE);
            holder.contentContactMessageFile.setVisibility(View.GONE);

            //Forward element (contact messages):
            holder.forwardContactFile.setVisibility(View.GONE);
            holder.forwardContactPreviewPortrait.setVisibility(View.GONE);
            holder.forwardContactPreviewLandscape.setVisibility(View.GONE);
            holder.forwardContactRichLinks.setVisibility(View.GONE);
            holder.forwardContactContact.setVisibility(View.GONE);

            holder.contentContactMessageFileThumb.setVisibility(View.GONE);
            holder.contentContactMessageFileName.setVisibility(View.GONE);
            holder.contentContactMessageFileSize.setVisibility(View.GONE);
            holder.contentContactMessageContactLayout.setVisibility(View.GONE);

            //Voice clip elements:
            holder.contentContactMessageVoiceClipLayout.setVisibility(View.VISIBLE);
            holder.contentContactMessageVoiceClipSeekBar.setMax((int) holder.totalDurationOfVoiceClip);

            if((holder.totalDurationOfVoiceClip == 0) || (currentMessagePlaying.getIsAvailable() == ERROR_VOICE_CLIP_TRANSFER)){
                logWarning("ContMessage:SENT -> duraton 0 or available == error");
                holder.notAvailableContactVoiceclip.setVisibility(View.VISIBLE);
                holder.uploadingContactProgressbarVoiceclip.setVisibility(View.GONE);
                holder.contentContactMessageVoiceClipPlay.setVisibility(View.GONE);
                holder.contentContactMessageVoiceClipSeekBar.setOnSeekBarChangeListener(null);
                holder.contentContactMessageVoiceClipSeekBar.setEnabled(false);
                holder.contentContactMessageVoiceClipSeekBar.setProgress(0);
                holder.contentContactMessageVoiceClipDuration.setText("--:--");

            }else{

                boolean isDownloaded = false;

                File vcFile = buildVoiceClipFile(context, message.getMegaNodeList().get(0).getName());
                if(isFileAvailable(vcFile) && vcFile.length() == message.getMegaNodeList().get(0).getSize()){
                    isDownloaded = true;
                }

                if(!isDownloaded){
                    logDebug("ContMessage -> is not downloaded -> downloadVoiceClip");
                    holder.uploadingContactProgressbarVoiceclip.setVisibility(View.VISIBLE);
                    holder.contentContactMessageVoiceClipPlay.setVisibility(View.GONE);
                    holder.notAvailableContactVoiceclip.setVisibility(View.GONE);
                    holder.contentContactMessageVoiceClipSeekBar.setOnSeekBarChangeListener(null);
                    holder.contentContactMessageVoiceClipSeekBar.setEnabled(false);
                    holder.contentContactMessageVoiceClipSeekBar.setProgress(0);
                    holder.contentContactMessageVoiceClipDuration.setText("--:--");
                    downloadVoiceClip(holder, positionInAdapter, message.getUserHandle(), message.getMegaNodeList());

                }else{
                    logDebug("ContMessage -> is downloaded");
                    if (isDownloaded && currentMessagePlaying.isPlayingWhenTheScreenRotated()) {
                        currentMessagePlaying.setPlayingWhenTheScreenRotated(false);
                        playVoiceClip(currentMessagePlaying, vcFile.getAbsolutePath());
                    }

                    holder.contentContactMessageVoiceClipPlay.setVisibility(View.VISIBLE);
                    holder.notAvailableContactVoiceclip.setVisibility(View.GONE);
                    holder.uploadingContactProgressbarVoiceclip.setVisibility(View.GONE);

                    if(currentMessagePlaying.getMediaPlayer().isPlaying()){
                        holder.contentContactMessageVoiceClipPlay.setImageResource(R.drawable.ic_pause_grey);
                    }else{
                        holder.contentContactMessageVoiceClipPlay.setImageResource(R.drawable.ic_play_grey);
                    }

                    if(currentMessagePlaying.getProgress() == 0){
                        holder.contentContactMessageVoiceClipDuration.setText(milliSecondsToTimer(holder.totalDurationOfVoiceClip));
                    }else{
                        holder.contentContactMessageVoiceClipDuration.setText(milliSecondsToTimer(currentMessagePlaying.getProgress()));
                    }

                    holder.contentContactMessageVoiceClipSeekBar.setProgress(currentMessagePlaying.getProgress());
                    holder.contentContactMessageVoiceClipSeekBar.setEnabled(true);

                    holder.contentContactMessageVoiceClipSeekBar.setOnSeekBarChangeListener(new SeekBar.OnSeekBarChangeListener() {
                        @Override
                        public void onProgressChanged(SeekBar seekBar, int progress, boolean fromUser) {
                            if(fromUser) {
                                updatingSeekBar(messageId, progress);
                            }
                        }
                        @Override
                        public void onStartTrackingTouch(SeekBar seekBar) { }
                        @Override
                        public void onStopTrackingTouch(SeekBar seekBar) { }
                    });

                }
            }

            holder.contentContactMessageVoiceClipDuration.setVisibility(View.VISIBLE);
            holder.contentContactMessageVoiceClipSeekBar.setVisibility(View.VISIBLE);

            checkMultiselectionMode(positionInAdapter, holder, false, message.getMsgId());

            if (multipleSelect) {
                holder.contentContactMessageVoiceClipPlay.setOnClickListener(null);
                holder.contentContactMessageVoiceClipSeekBar.setOnSeekBarChangeListener(null);
                holder.contentContactMessageVoiceClipSeekBar.setEnabled(false);

                if(currentMessagePlaying.getMediaPlayer().isPlaying()){
                    holder.contentContactMessageVoiceClipPlay.setImageResource(R.drawable.ic_play_grey);
                    currentMessagePlaying.getMediaPlayer().pause();
                    currentMessagePlaying.setProgress(currentMessagePlaying.getMediaPlayer().getCurrentPosition());
                    currentMessagePlaying.setPaused(true);
                    removeCallBacks();
                }
            } else {
                holder.contentContactMessageVoiceClipPlay.setOnClickListener(this);
            }
        }

        checkReactionsInMessage(positionInAdapter, holder, chatRoom.getChatId(), androidMessage);
    }

    public void bindContactAttachmentMessage(ViewHolderMessageChat holder, AndroidMegaChatMessage androidMessage, int position) {
        logDebug("bindContactAttachmentMessage");

        MegaChatMessage message = androidMessage.getMessage();
        if (message.getUserHandle() == myUserHandle) {
            holder.layoutAvatarMessages.setVisibility(View.GONE);
            holder.titleOwnMessage.setGravity(Gravity.RIGHT);
            if(context.getResources().getConfiguration().orientation == Configuration.ORIENTATION_LANDSCAPE){
                holder.titleOwnMessage.setPadding(0,0,scaleWidthPx(PADDING_RIGHT_HOUR_OF_OWN_MESSAGE_LAND, outMetrics),0);
            }else{
                holder.titleOwnMessage.setPadding(0,0,scaleWidthPx(PADDING_RIGHT_HOUR_OF_OWN_MESSAGE_PORT, outMetrics),0);
            }

            logDebug("MY message!!");
            logDebug("MY message handle!!: " + message.getMsgId());

            if (messages.get(position - 1).getInfoToShow() != -1) {
                setInfoToShow(position, holder, true, messages.get(position -1).getInfoToShow(),
                        formatDate(context, message.getTimestamp(), DATE_SHORT_FORMAT),
                        formatTime(message));
            }

            holder.ownMessageLayout.setVisibility(View.VISIBLE);
            holder.contactMessageLayout.setVisibility(View.GONE);
            holder.contentOwnMessageLayout.setVisibility(View.VISIBLE);
            holder.ownManagementMessageLayout.setVisibility(View.GONE);
            holder.contentOwnMessageText.setVisibility(View.GONE);
            holder.previewFrameLand.setVisibility(View.GONE);
            holder.previewFramePort.setVisibility(View.GONE);
            holder.contentOwnMessageFileLayout.setVisibility(View.GONE);
            holder.contentOwnMessageVoiceClipLayout.setVisibility(View.GONE);

            holder.forwardOwnFile.setVisibility(View.GONE);
            holder.forwardOwnPortrait.setVisibility(View.GONE);
            holder.forwardOwnLandscape.setVisibility(View.GONE);
            holder.forwardOwnRichLinks.setVisibility(View.GONE);

            holder.contentOwnMessageContactLayout.setVisibility(View.VISIBLE);
            holder.contentOwnMessageContactThumb.setVisibility(View.VISIBLE);
            holder.contentOwnMessageContactName.setVisibility(View.VISIBLE);
            holder.contentOwnMessageContactEmail.setVisibility(View.VISIBLE);

            int status = message.getStatus();
            logDebug("Status: " + message.getStatus());
            if ((status == MegaChatMessage.STATUS_SERVER_REJECTED) || (status == MegaChatMessage.STATUS_SENDING_MANUAL)) {
                holder.contentOwnMessageContactLayout.setBackground(ContextCompat.getDrawable(context, R.drawable.light_rounded_chat_own_message));
                holder.errorUploadingContact.setVisibility(View.VISIBLE);
                holder.retryAlert.setVisibility(View.VISIBLE);
                holder.forwardOwnContact.setVisibility(View.GONE);

            } else if (status == MegaChatMessage.STATUS_SENDING) {
                holder.contentOwnMessageContactLayout.setBackground(ContextCompat.getDrawable(context, R.drawable.light_rounded_chat_own_message));
                holder.retryAlert.setVisibility(View.GONE);
                holder.errorUploadingContact.setVisibility(View.GONE);
                holder.forwardOwnContact.setVisibility(View.GONE);

            } else {
                holder.contentOwnMessageContactLayout.setBackground(ContextCompat.getDrawable(context, R.drawable.dark_rounded_chat_own_message));
                holder.retryAlert.setVisibility(View.GONE);
                holder.errorUploadingContact.setVisibility(View.GONE);

                if (cC.isInAnonymousMode() || isMultipleSelect()) {
                    holder.forwardOwnContact.setVisibility(View.GONE);
                }
                else {
                    holder.forwardOwnContact.setVisibility(View.VISIBLE);
                    holder.forwardOwnContact.setOnClickListener(this);
                }
            }

            if (!isScreenInPortrait(context)) {
                logDebug("Landscape configuration");
                holder.contentOwnMessageContactName.setMaxWidthEmojis(px2dp(MAX_WIDTH_FILENAME_LAND, outMetrics));
                holder.contentOwnMessageContactEmail.setMaxWidthEmojis(px2dp(MAX_WIDTH_FILENAME_LAND, outMetrics));
            } else {
                logDebug("Portrait configuration");
                holder.contentOwnMessageContactName.setMaxWidthEmojis(px2dp(MAX_WIDTH_FILENAME_PORT, outMetrics));
                holder.contentOwnMessageContactEmail.setMaxWidthEmojis(px2dp(MAX_WIDTH_FILENAME_PORT, outMetrics));
            }

            long userCount = message.getUsersCount();

            if (userCount == 1) {
                holder.contentOwnMessageContactName.setText(converterShortCodes(getNameContactAttachment(message)));
                holder.contentOwnMessageContactEmail.setText(message.getUserEmail(0));
                setUserAvatar(holder, message);
            } else {
                //Show default avatar with userCount
                StringBuilder name = new StringBuilder("");
                name.append(message.getUserName(0));
                for (int i = 1; i < userCount; i++) {
                    name.append(", " + message.getUserName(i));
                }
                holder.contentOwnMessageContactEmail.setText(name);
                String email = context.getResources().getQuantityString(R.plurals.general_selection_num_contacts, (int) userCount, userCount);
                holder.contentOwnMessageContactName.setText(email);
                Bitmap bitmapDefaultAvatar = getDefaultAvatar(getSpecificAvatarColor(AVATAR_PRIMARY_COLOR), userCount + "", AVATAR_SIZE, true);
                holder.contentOwnMessageContactThumb.setImageBitmap(bitmapDefaultAvatar);
            }

           checkMultiselectionMode(position, holder, true, message.getMsgId());

            if (!multipleSelect) {
                if (positionClicked != INVALID_POSITION && positionClicked == position) {
                    holder.forwardOwnContact.setEnabled(false);
                } else {
                    holder.forwardOwnContact.setEnabled(true);
                }
            }

        } else {
            long userHandle = message.getUserHandle();
            logDebug("Contact message!!: " + userHandle);

            setContactMessageName(position, holder, userHandle, true);

            if(context.getResources().getConfiguration().orientation == Configuration.ORIENTATION_LANDSCAPE){
                holder.titleContactMessage.setPadding(scaleWidthPx(CONTACT_MESSAGE_LAND,outMetrics),0,0,0);
            }else{
                holder.titleContactMessage.setPadding(scaleWidthPx(CONTACT_MESSAGE_PORT, outMetrics),0,0,0);
            }
            if (messages.get(position - 1).getInfoToShow() != -1) {
                setInfoToShow(position, holder, false, messages.get(position -1).getInfoToShow(),
                        formatDate(context, message.getTimestamp(), DATE_SHORT_FORMAT),
                        formatTime(message));
            }

            holder.ownMessageLayout.setVisibility(View.GONE);
            holder.contactMessageLayout.setVisibility(View.VISIBLE);
            holder.contentContactMessageLayout.setVisibility(View.VISIBLE);
            holder.contactManagementMessageLayout.setVisibility(View.GONE);

            holder.contentContactMessageVoiceClipLayout.setVisibility(View.GONE);

            if (messages.get(position - 1).isShowAvatar() && !isMultipleSelect()) {
                holder.layoutAvatarMessages.setVisibility(View.VISIBLE);
                setContactAvatar(holder, userHandle, holder.fullNameTitle);
            } else {
                holder.layoutAvatarMessages.setVisibility(View.GONE);
            }

            holder.contentContactMessageText.setVisibility(View.GONE);
            holder.contentContactMessageAttachLayout.setVisibility(View.GONE);
            holder.urlContactMessageLayout.setVisibility(View.GONE);
            holder.contentContactMessageContactLayout.setVisibility(View.VISIBLE);

            holder.forwardContactRichLinks.setVisibility(View.GONE);
            holder.forwardContactFile.setVisibility(View.GONE);
            holder.forwardContactPreviewPortrait.setVisibility(View.GONE);
            holder.forwardContactPreviewLandscape.setVisibility(View.GONE);

            if (cC.isInAnonymousMode() || isMultipleSelect()) {
                holder.forwardContactContact.setVisibility(View.GONE);
            }
            else {
                holder.forwardContactContact.setVisibility(View.VISIBLE);
                holder.forwardContactContact.setOnClickListener(this);
            }

            holder.contentContactMessageContactThumb.setVisibility(View.VISIBLE);
            holder.contentContactMessageContactName.setVisibility(View.VISIBLE);
            holder.contentContactMessageContactEmail.setVisibility(View.VISIBLE);

            if (!isScreenInPortrait(context)) {
                holder.contentContactMessageContactName.setMaxWidthEmojis(px2dp(MAX_WIDTH_FILENAME_LAND, outMetrics));
                holder.contentContactMessageContactEmail.setMaxWidthEmojis(px2dp(MAX_WIDTH_FILENAME_LAND, outMetrics));
            } else {
                holder.contentContactMessageContactName.setMaxWidthEmojis(px2dp(MAX_WIDTH_FILENAME_PORT, outMetrics));
                holder.contentContactMessageContactEmail.setMaxWidthEmojis(px2dp(MAX_WIDTH_FILENAME_PORT, outMetrics));
            }

            long userCount = message.getUsersCount();

            if (userCount == 1) {
                holder.contentContactMessageContactName.setText(converterShortCodes(getNameContactAttachment(message)));
                holder.contentContactMessageContactEmail.setText(message.getUserEmail(0));
                setUserAvatar(holder, message);

            } else {
                //Show default avatar with userCount
                StringBuilder name = new StringBuilder("");
                name.append(converterShortCodes(message.getUserName(0)));
                for (int i = 1; i < userCount; i++) {
                    name.append(", " + message.getUserName(i));
                }
                holder.contentContactMessageContactEmail.setText(name);
                String email = context.getResources().getQuantityString(R.plurals.general_selection_num_contacts, (int) userCount, userCount);
                holder.contentContactMessageContactName.setText(email);
                Bitmap bitmap = getDefaultAvatar(getSpecificAvatarColor(AVATAR_PRIMARY_COLOR), userCount + "", AVATAR_SIZE, true);
                holder.contentContactMessageContactThumb.setImageBitmap(bitmap);
            }

            checkMultiselectionMode(position, holder, false, message.getMsgId());

            if (!multipleSelect) {
                if (positionClicked != INVALID_POSITION && positionClicked == position) {
                    holder.forwardContactContact.setEnabled(false);
                } else {
                    holder.forwardContactContact.setEnabled(true);
                }
            }
        }

        checkReactionsInMessage(position, holder, chatRoom.getChatId(), androidMessage);
    }

    /**
     * Method for obtaining the name of an attached contact
     *
     * @param message The message sent or received.
     * @return The name or nick of the contact.
     */
    private String getNameContactAttachment(MegaChatMessage message) {
        String email = message.getUserEmail(0);
        MegaUser megaUser = megaApi.getContact(email);
        String name = getMegaUserNameDB(megaUser);
        if (name == null) {
            name = message.getUserName(0);
            if (isTextEmpty(name)) {
                name = email;
            }
        }
        return name;
    }

    public void bindChangeTitleMessage(ViewHolderMessageChat holder, AndroidMegaChatMessage androidMessage, int position) {
        logDebug("bindChangeTitleMessage");
        ((ViewHolderMessageChat) holder).layoutAvatarMessages.setVisibility(View.GONE);

        MegaChatMessage message = androidMessage.getMessage();

        if (message.getUserHandle() == myUserHandle) {

            ((ViewHolderMessageChat) holder).titleOwnMessage.setGravity(Gravity.LEFT);
            if(context.getResources().getConfiguration().orientation == Configuration.ORIENTATION_LANDSCAPE){
                ((ViewHolderMessageChat) holder).titleOwnMessage.setPadding(scaleWidthPx(MANAGEMENT_MESSAGE_LAND, outMetrics),0,0,0);
            }else{
                ((ViewHolderMessageChat) holder).titleOwnMessage.setPadding(scaleWidthPx(MANAGEMENT_MESSAGE_PORT, outMetrics),0,0,0);
            }

            logDebug("MY message!!");
            logDebug("MY message handle!!: " + message.getMsgId());
            if (messages.get(position - 1).getInfoToShow() != -1) {
                setInfoToShow(position, holder, true, messages.get(position -1).getInfoToShow(),
                        formatDate(context, message.getTimestamp(), DATE_SHORT_FORMAT),
                        formatTime(message));
            }

            ((ViewHolderMessageChat) holder).ownMessageLayout.setVisibility(View.VISIBLE);
            ((ViewHolderMessageChat) holder).contactMessageLayout.setVisibility(View.GONE);

            String messageContent = message.getContent();

            String textToShow = String.format(context.getString(R.string.change_title_messages), toCDATA( megaChatApi.getMyFullname()), toCDATA(messageContent));
            try {
                textToShow = textToShow.replace("[A]", "<font color=\'#060000\'>");
                textToShow = textToShow.replace("[/A]", "</font>");
                textToShow = textToShow.replace("[B]", "<font color=\'#868686\'>");
                textToShow = textToShow.replace("[/B]", "</font>");
                textToShow = textToShow.replace("[C]", "<font color=\'#060000\'>");
                textToShow = textToShow.replace("[/C]", "</font>");
            } catch (Exception e) {
            }

            Spanned result = null;
            if (android.os.Build.VERSION.SDK_INT >= android.os.Build.VERSION_CODES.N) {
                result = Html.fromHtml(textToShow, Html.FROM_HTML_MODE_LEGACY);
            } else {
                result = Html.fromHtml(textToShow);
            }

            ((ViewHolderMessageChat) holder).contentOwnMessageLayout.setVisibility(View.GONE);
            ((ViewHolderMessageChat) holder).ownManagementMessageLayout.setVisibility(View.VISIBLE);
            ((ViewHolderMessageChat) holder).ownManagementMessageIcon.setVisibility(View.GONE);

            RelativeLayout.LayoutParams paramsOwnManagement = (RelativeLayout.LayoutParams) holder.ownManagementMessageText.getLayoutParams();
            if(context.getResources().getConfiguration().orientation == Configuration.ORIENTATION_LANDSCAPE){
                paramsOwnManagement.leftMargin = scaleWidthPx(MANAGEMENT_MESSAGE_LAND, outMetrics);
            }else{
                paramsOwnManagement.leftMargin = scaleWidthPx(MANAGEMENT_MESSAGE_PORT, outMetrics);
            }            holder.ownManagementMessageText.setLayoutParams(paramsOwnManagement);

            ((ViewHolderMessageChat) holder).ownManagementMessageText.setText(result);

        } else {
            long userHandle = message.getUserHandle();
            logDebug("Contact message!!: " + userHandle);

            setContactMessageName(position, holder, userHandle, true);

            if(context.getResources().getConfiguration().orientation == Configuration.ORIENTATION_LANDSCAPE){
                holder.titleContactMessage.setPadding(scaleWidthPx(MANAGEMENT_MESSAGE_LAND,outMetrics),0,0,0);
            }else{
                holder.titleContactMessage.setPadding(scaleWidthPx(MANAGEMENT_MESSAGE_PORT, outMetrics),0,0,0);
            }

            if (messages.get(position - 1).getInfoToShow() != -1) {
                setInfoToShow(position, holder, false, messages.get(position -1).getInfoToShow(),
                        formatDate(context, message.getTimestamp(), DATE_SHORT_FORMAT),
                        formatTime(message));
            }

            ((ViewHolderMessageChat) holder).ownMessageLayout.setVisibility(View.GONE);
            ((ViewHolderMessageChat) holder).contactMessageLayout.setVisibility(View.VISIBLE);

            ((ViewHolderMessageChat) holder).contentContactMessageLayout.setVisibility(View.GONE);

            ((ViewHolderMessageChat) holder).contactManagementMessageLayout.setVisibility(View.VISIBLE);
            ((ViewHolderMessageChat) holder).contactManagementMessageIcon.setVisibility(View.GONE);

            RelativeLayout.LayoutParams paramsContactManagement = (RelativeLayout.LayoutParams) holder.contactManagementMessageText.getLayoutParams();
            if(context.getResources().getConfiguration().orientation == Configuration.ORIENTATION_LANDSCAPE){
                paramsContactManagement.leftMargin = scaleWidthPx(MANAGEMENT_MESSAGE_LAND, outMetrics);
            }else{
                paramsContactManagement.leftMargin = scaleWidthPx(MANAGEMENT_MESSAGE_PORT, outMetrics);
            }
            holder.contactManagementMessageText.setLayoutParams(paramsContactManagement);

            ((ViewHolderMessageChat) holder).nameContactText.setVisibility(View.GONE);

            String messageContent = message.getContent();

            String textToShow = String.format(context.getString(R.string.change_title_messages), toCDATA(holder.fullNameTitle), toCDATA(messageContent));
            try {
                textToShow = textToShow.replace("[A]", "<font color=\'#060000\'>");
                textToShow = textToShow.replace("[/A]", "</font>");
                textToShow = textToShow.replace("[B]", "<font color=\'#868686\'>");
                textToShow = textToShow.replace("[/B]", "</font>");
                textToShow = textToShow.replace("[C]", "<font color=\'#060000\'>");
                textToShow = textToShow.replace("[/C]", "</font>");
            } catch (Exception e) {
            }

            Spanned result = null;
            if (android.os.Build.VERSION.SDK_INT >= android.os.Build.VERSION_CODES.N) {
                result = Html.fromHtml(textToShow, Html.FROM_HTML_MODE_LEGACY);
            } else {
                result = Html.fromHtml(textToShow);
            }

            ((ViewHolderMessageChat) holder).contactManagementMessageText.setText(result);
        }
    }

    public void bindChatLinkMessage(ViewHolderMessageChat holder, AndroidMegaChatMessage androidMessage, int position) {
        logDebug("bindChatLinkMessage");

        MegaChatMessage message = androidMessage.getMessage();
        long userHandle = message.getUserHandle();
        logDebug("Contact message!!: " + userHandle);

        if (userHandle == myUserHandle) {
            ((ViewHolderMessageChat) holder).fullNameTitle = megaChatApi.getMyFullname();
        }
        else{
            setContactMessageName(position, holder, userHandle, false);
        }

        ((ViewHolderMessageChat) holder).nameContactText.setVisibility(View.GONE);

        if(context.getResources().getConfiguration().orientation == Configuration.ORIENTATION_LANDSCAPE){
            holder.titleContactMessage.setPadding(scaleWidthPx(MANAGEMENT_MESSAGE_LAND,outMetrics),0,0,0);
        }else{
            holder.titleContactMessage.setPadding(scaleWidthPx(MANAGEMENT_MESSAGE_PORT, outMetrics),0,0,0);
        }

        if (messages.get(position - 1).getInfoToShow() != -1) {
            setInfoToShow(position, holder, false, messages.get(position -1).getInfoToShow(),
                    formatDate(context, message.getTimestamp(), DATE_SHORT_FORMAT),
                    formatTime(message));
        }

        ((ViewHolderMessageChat) holder).ownMessageLayout.setVisibility(View.GONE);
        ((ViewHolderMessageChat) holder).contactMessageLayout.setVisibility(View.VISIBLE);

        ((ViewHolderMessageChat) holder).contentContactMessageLayout.setVisibility(View.GONE);
        ((ViewHolderMessageChat) holder).contactManagementMessageLayout.setVisibility(View.VISIBLE);
        ((ViewHolderMessageChat) holder).contactManagementMessageIcon.setVisibility(View.GONE);

        checkMultiselectionMode(position, holder, false, message.getMsgId());

        String textToShow = "";
        int messageType = message.getType();
        if(messageType == MegaChatMessage.TYPE_PUBLIC_HANDLE_CREATE){
            textToShow = String.format(context.getString(R.string.message_created_chat_link), toCDATA(holder.fullNameTitle));
            try {
                textToShow = textToShow.replace("[A]", "<font color=\'#060000\'>");
                textToShow = textToShow.replace("[/A]", "</font>");
                textToShow = textToShow.replace("[B]", "<font color=\'#868686\'>");
                textToShow = textToShow.replace("[/B]", "</font>");
            } catch (Exception e) {
                e.printStackTrace();
                logError("Exception formating the string: " + context.getString(R.string.message_created_chat_link), e);
            }
        }
        else if(messageType == MegaChatMessage.TYPE_PUBLIC_HANDLE_DELETE){
            textToShow = String.format(context.getString(R.string.message_deleted_chat_link), toCDATA(holder.fullNameTitle));
            try {
                textToShow = textToShow.replace("[A]", "<font color=\'#060000\'>");
                textToShow = textToShow.replace("[/A]", "</font>");
                textToShow = textToShow.replace("[B]", "<font color=\'#868686\'>");
                textToShow = textToShow.replace("[/B]", "</font>");
            } catch (Exception e) {
                e.printStackTrace();
                logError("Exception formating the string: " + context.getString(R.string.message_deleted_chat_link), e);
            }
        }
        else{
            textToShow = String.format(context.getString(R.string.message_set_chat_private), toCDATA(holder.fullNameTitle));
            try {
                textToShow = textToShow.replace("[A]", "<font color=\'#060000\'>");
                textToShow = textToShow.replace("[/A]", "</font>");
                textToShow = textToShow.replace("[B]", "<font color=\'#060000\'><b>");
                textToShow = textToShow.replace("[/B]", "</b></font><br/><br/>");
                textToShow += context.getString(R.string.subtitle_chat_message_enabled_ERK);
            } catch (Exception e) {
                e.printStackTrace();
                logError("Exception formating the string: " + context.getString(R.string.message_set_chat_private), e);
            }
        }

        Spanned result = null;
        if (android.os.Build.VERSION.SDK_INT >= android.os.Build.VERSION_CODES.N) {
            result = Html.fromHtml(textToShow, Html.FROM_HTML_MODE_LEGACY);
        } else {
            result = Html.fromHtml(textToShow);
        }
        ((ViewHolderMessageChat) holder).contactManagementMessageText.setText(result);

        checkReactionsInMessage(position, holder, chatRoom.getChatId(), androidMessage);
    }

    public void bindTruncateMessage(ViewHolderMessageChat holder, AndroidMegaChatMessage androidMessage, int position) {
        logDebug("bindTruncateMessage");
        ((ViewHolderMessageChat) holder).layoutAvatarMessages.setVisibility(View.VISIBLE);
        MegaChatMessage message = androidMessage.getMessage();
        if (message.getUserHandle() == myUserHandle) {

            ((ViewHolderMessageChat) holder).titleOwnMessage.setGravity(Gravity.LEFT);
            if(context.getResources().getConfiguration().orientation == Configuration.ORIENTATION_LANDSCAPE){
                ((ViewHolderMessageChat) holder).titleOwnMessage.setPadding(scaleWidthPx(MANAGEMENT_MESSAGE_LAND, outMetrics),0,0,0);
            }else{
                ((ViewHolderMessageChat) holder).titleOwnMessage.setPadding(scaleWidthPx(MANAGEMENT_MESSAGE_PORT, outMetrics),0,0,0);
            }
            logDebug("MY message!!");
            logDebug("MY message handle!!: " + message.getMsgId());

            if (messages.get(position - 1).getInfoToShow() != -1) {
                setInfoToShow(position, holder, true, messages.get(position -1).getInfoToShow(),
                        formatDate(context, message.getTimestamp(), DATE_SHORT_FORMAT),
                        formatTime(message));
            }

            ((ViewHolderMessageChat) holder).ownMessageLayout.setVisibility(View.VISIBLE);
            ((ViewHolderMessageChat) holder).contactMessageLayout.setVisibility(View.GONE);

            ((ViewHolderMessageChat) holder).contentOwnMessageLayout.setVisibility(View.GONE);
            ((ViewHolderMessageChat) holder).ownManagementMessageText.setTextColor(ContextCompat.getColor(context, R.color.file_list_second_row));

            String textToShow = String.format(context.getString(R.string.history_cleared_by), toCDATA(megaChatApi.getMyFullname()));
            try {
                textToShow = textToShow.replace("[A]", "<font color=\'#060000\'>");
                textToShow = textToShow.replace("[/A]", "</font>");
                textToShow = textToShow.replace("[B]", "<font color=\'#868686\'>");
                textToShow = textToShow.replace("[/B]", "</font>");
            } catch (Exception e) {
            }
            Spanned result = null;
            if (android.os.Build.VERSION.SDK_INT >= android.os.Build.VERSION_CODES.N) {
                result = Html.fromHtml(textToShow, Html.FROM_HTML_MODE_LEGACY);
            } else {
                result = Html.fromHtml(textToShow);
            }
            ((ViewHolderMessageChat) holder).ownManagementMessageText.setText(result);

            ((ViewHolderMessageChat) holder).ownManagementMessageLayout.setVisibility(View.VISIBLE);
            ((ViewHolderMessageChat) holder).ownManagementMessageIcon.setVisibility(View.GONE);
            RelativeLayout.LayoutParams paramsOwnManagement = (RelativeLayout.LayoutParams) holder.ownManagementMessageText.getLayoutParams();
            if(context.getResources().getConfiguration().orientation == Configuration.ORIENTATION_LANDSCAPE){
                paramsOwnManagement.leftMargin = scaleWidthPx(MANAGEMENT_MESSAGE_LAND, outMetrics);
            }else{
                paramsOwnManagement.leftMargin = scaleWidthPx(MANAGEMENT_MESSAGE_PORT, outMetrics);
            }
            holder.ownManagementMessageText.setLayoutParams(paramsOwnManagement);

        } else {
            long userHandle = message.getUserHandle();
            logDebug("Contact message!!: " + userHandle);

            setContactMessageName(position, holder, userHandle, true);

            if(context.getResources().getConfiguration().orientation == Configuration.ORIENTATION_LANDSCAPE){
                holder.titleContactMessage.setPadding(scaleWidthPx(MANAGEMENT_MESSAGE_LAND,outMetrics),0,0,0);
            }else{
                holder.titleContactMessage.setPadding(scaleWidthPx(MANAGEMENT_MESSAGE_PORT, outMetrics),0,0,0);
            }

            if (messages.get(position - 1).getInfoToShow() != -1) {
                setInfoToShow(position, holder, false, messages.get(position -1).getInfoToShow(),
                        formatDate(context, message.getTimestamp(), DATE_SHORT_FORMAT),
                        formatTime(message));
            }

            ((ViewHolderMessageChat) holder).ownMessageLayout.setVisibility(View.GONE);
            ((ViewHolderMessageChat) holder).contactMessageLayout.setVisibility(View.VISIBLE);

            ((ViewHolderMessageChat) holder).contentContactMessageLayout.setVisibility(View.GONE);
            ((ViewHolderMessageChat) holder).contactManagementMessageLayout.setVisibility(View.VISIBLE);
            ((ViewHolderMessageChat) holder).contactManagementMessageIcon.setVisibility(View.GONE);

            RelativeLayout.LayoutParams paramsContactManagement = (RelativeLayout.LayoutParams) holder.contactManagementMessageText.getLayoutParams();
            if(context.getResources().getConfiguration().orientation == Configuration.ORIENTATION_LANDSCAPE){
                paramsContactManagement.leftMargin = scaleWidthPx(MANAGEMENT_MESSAGE_LAND, outMetrics);
            }else{
                paramsContactManagement.leftMargin = scaleWidthPx(MANAGEMENT_MESSAGE_PORT, outMetrics);
            }
            holder.contactManagementMessageText.setLayoutParams(paramsContactManagement);

            ((ViewHolderMessageChat) holder).nameContactText.setVisibility(View.GONE);

            String textToShow = String.format(context.getString(R.string.history_cleared_by), toCDATA(holder.fullNameTitle));
            try {
                textToShow = textToShow.replace("[A]", "<font color=\'#060000\'>");
                textToShow = textToShow.replace("[/A]", "</font>");
                textToShow = textToShow.replace("[B]", "<font color=\'#00BFA5\'>");
                textToShow = textToShow.replace("[/B]", "</font>");
            } catch (Exception e) {
            }
            Spanned result = null;
            if (android.os.Build.VERSION.SDK_INT >= android.os.Build.VERSION_CODES.N) {
                result = Html.fromHtml(textToShow, Html.FROM_HTML_MODE_LEGACY);
            } else {
                result = Html.fromHtml(textToShow);
            }

            ((ViewHolderMessageChat) holder).contactManagementMessageText.setText(result);
        }
    }

    public void bindRevokeNodeMessage(ViewHolderMessageChat holder, AndroidMegaChatMessage androidMessage, int position) {
        logDebug("bindRevokeNodeMessage()");
        ((ViewHolderMessageChat) holder).layoutAvatarMessages.setVisibility(View.VISIBLE);
        MegaChatMessage message = androidMessage.getMessage();

        if (message.getUserHandle() == myUserHandle) {
            logDebug("MY message!!");
            logDebug("MY message handle!!: " + message.getMsgId());

            ((ViewHolderMessageChat) holder).titleOwnMessage.setGravity(Gravity.LEFT);
            if(context.getResources().getConfiguration().orientation == Configuration.ORIENTATION_LANDSCAPE){
                ((ViewHolderMessageChat) holder).titleOwnMessage.setPadding(scaleWidthPx(MANAGEMENT_MESSAGE_LAND, outMetrics),0,0,0);
            }else{
                ((ViewHolderMessageChat) holder).titleOwnMessage.setPadding(scaleWidthPx(MANAGEMENT_MESSAGE_PORT, outMetrics),0,0,0);
            }

            if (messages.get(position - 1).getInfoToShow() != -1) {
                setInfoToShow(position, holder, true, messages.get(position -1).getInfoToShow(),
                        formatDate(context, message.getTimestamp(), DATE_SHORT_FORMAT),
                        formatTime(message));
            }

            ((ViewHolderMessageChat) holder).ownMessageLayout.setVisibility(View.VISIBLE);
            ((ViewHolderMessageChat) holder).contactMessageLayout.setVisibility(View.GONE);

            String messageContent = "";

            if (message.getContent() != null) {
                messageContent = message.getContent();
            }

            AndroidMegaChatMessage androidMsg = messages.get(position - 1);
//            ((ViewHolderMessageChat)holder).contentOwnMessageLayout.setVisibility(View.VISIBLE);

            ((ViewHolderMessageChat) holder).contentOwnMessageText.setVisibility(View.VISIBLE);
            ((ViewHolderMessageChat) holder).previewFrameLand.setVisibility(View.GONE);
            ((ViewHolderMessageChat) holder).contentOwnMessageThumbLand.setVisibility(View.GONE);
            ((ViewHolderMessageChat) holder).previewFramePort.setVisibility(View.GONE);
            ((ViewHolderMessageChat) holder).contentOwnMessageThumbPort.setVisibility(View.GONE);

            holder.forwardOwnPortrait.setVisibility(View.GONE);
            holder.forwardOwnLandscape.setVisibility(View.GONE);
            holder.forwardOwnFile.setVisibility(View.GONE);
            holder.forwardOwnContact.setVisibility(View.GONE);
            holder.forwardOwnRichLinks.setVisibility(View.GONE);

            ((ViewHolderMessageChat) holder).gradientOwnMessageThumbPort.setVisibility(View.GONE);
            ((ViewHolderMessageChat) holder).videoIconOwnMessageThumbPort.setVisibility(View.GONE);
            ((ViewHolderMessageChat) holder).videoTimecontentOwnMessageThumbPort.setVisibility(View.GONE);

            ((ViewHolderMessageChat) holder).gradientOwnMessageThumbLand.setVisibility(View.GONE);
            ((ViewHolderMessageChat) holder).videoIconOwnMessageThumbLand.setVisibility(View.GONE);
            ((ViewHolderMessageChat) holder).videoTimecontentOwnMessageThumbLand.setVisibility(View.GONE);

            ((ViewHolderMessageChat) holder).contentOwnMessageFileLayout.setVisibility(View.GONE);
            ((ViewHolderMessageChat) holder).contentOwnMessageFileThumb.setVisibility(View.GONE);
            ((ViewHolderMessageChat) holder).contentOwnMessageFileName.setVisibility(View.GONE);
            ((ViewHolderMessageChat) holder).contentOwnMessageFileSize.setVisibility(View.GONE);

            ((ViewHolderMessageChat) holder).contentOwnMessageVoiceClipLayout.setVisibility(View.GONE);

            ((ViewHolderMessageChat) holder).contentOwnMessageContactLayout.setVisibility(View.GONE);

            ((ViewHolderMessageChat) holder).contentOwnMessageContactThumb.setVisibility(View.GONE);
            ((ViewHolderMessageChat) holder).contentOwnMessageContactName.setVisibility(View.GONE);
            ((ViewHolderMessageChat) holder).contentOwnMessageContactEmail.setVisibility(View.GONE);
            ((ViewHolderMessageChat) holder).contentOwnMessageText.setTextColor(ContextCompat.getColor(context, R.color.white));
            messageContent = "Attachment revoked";
            ((ViewHolderMessageChat) holder).contentOwnMessageText.setText(messageContent);


        } else {
            long userHandle = message.getUserHandle();
            logDebug("Contact message!!: " + userHandle);

            setContactMessageName(position, holder, userHandle, true);

            if(context.getResources().getConfiguration().orientation == Configuration.ORIENTATION_LANDSCAPE){
                holder.titleContactMessage.setPadding(scaleWidthPx(MANAGEMENT_MESSAGE_LAND,outMetrics),0,0,0);
            }else{
                holder.titleContactMessage.setPadding(scaleWidthPx(MANAGEMENT_MESSAGE_PORT, outMetrics),0,0,0);
            }

            if (messages.get(position - 1).getInfoToShow() != -1) {
                setInfoToShow(position, holder, false, messages.get(position -1).getInfoToShow(),
                        formatDate(context, message.getTimestamp(), DATE_SHORT_FORMAT),
                        formatTime(message));
            }

            ((ViewHolderMessageChat) holder).ownMessageLayout.setVisibility(View.GONE);
            ((ViewHolderMessageChat) holder).contactMessageLayout.setVisibility(View.VISIBLE);

            if (messages.get(position - 1).isShowAvatar() && !isMultipleSelect()) {
                ((ViewHolderMessageChat) holder).layoutAvatarMessages.setVisibility(View.VISIBLE);
                setContactAvatar(((ViewHolderMessageChat) holder), userHandle, ((ViewHolderMessageChat) holder).fullNameTitle);
            } else {
                ((ViewHolderMessageChat) holder).layoutAvatarMessages.setVisibility(View.GONE);
            }

            ((ViewHolderMessageChat) holder).contentContactMessageLayout.setVisibility(View.VISIBLE);
            ((ViewHolderMessageChat) holder).contactManagementMessageLayout.setVisibility(View.GONE);

            String messageContent = "";

            ((ViewHolderMessageChat) holder).contentContactMessageText.setVisibility(View.VISIBLE);
            ((ViewHolderMessageChat) holder).contentContactMessageThumbLand.setVisibility(View.GONE);

            ((ViewHolderMessageChat) holder).contentContactMessageVoiceClipLayout.setVisibility(View.GONE);


            holder.forwardContactPreviewLandscape.setVisibility(View.GONE);
            holder.forwardContactPreviewPortrait.setVisibility(View.GONE);
            holder.forwardContactFile.setVisibility(View.GONE);
            holder.forwardContactContact.setVisibility(View.GONE);
            holder.forwardContactRichLinks.setVisibility(View.GONE);

            ((ViewHolderMessageChat) holder).gradientContactMessageThumbLand.setVisibility(View.GONE);
            ((ViewHolderMessageChat) holder).videoIconContactMessageThumbLand.setVisibility(View.GONE);
            ((ViewHolderMessageChat) holder).videoTimecontentContactMessageThumbLand.setVisibility(View.GONE);

            ((ViewHolderMessageChat) holder).contentContactMessageThumbPort.setVisibility(View.GONE);

            ((ViewHolderMessageChat) holder).gradientContactMessageThumbPort.setVisibility(View.GONE);
            ((ViewHolderMessageChat) holder).videoIconContactMessageThumbPort.setVisibility(View.GONE);
            ((ViewHolderMessageChat) holder).videoTimecontentContactMessageThumbPort.setVisibility(View.GONE);
//                            ((ViewHolderMessageChat)holder).contentContactMessageThumbPortFramework.setVisibility(View.GONE);

            ((ViewHolderMessageChat) holder).contentContactMessageAttachLayout.setVisibility(View.GONE);
            ((ViewHolderMessageChat) holder).contentContactMessageFile.setVisibility(View.GONE);

            ((ViewHolderMessageChat) holder).contentContactMessageFileThumb.setVisibility(View.GONE);
            ((ViewHolderMessageChat) holder).contentContactMessageFileName.setVisibility(View.GONE);
            ((ViewHolderMessageChat) holder).contentContactMessageFileSize.setVisibility(View.GONE);

            ((ViewHolderMessageChat) holder).contentContactMessageContactLayout.setVisibility(View.GONE);

            ((ViewHolderMessageChat) holder).contentContactMessageContactThumb.setVisibility(View.GONE);
            ((ViewHolderMessageChat) holder).contentContactMessageContactName.setVisibility(View.GONE);
            ((ViewHolderMessageChat) holder).contentContactMessageContactEmail.setVisibility(View.GONE);

            ((ViewHolderMessageChat) holder).contentContactMessageText.setTextColor(ContextCompat.getColor(context, R.color.accentColor));
            messageContent = "Attachment revoked";
            ((ViewHolderMessageChat) holder).contentContactMessageText.setText(messageContent);
        }
    }

    public void hideMessage(ViewHolderMessageChat holder, AndroidMegaChatMessage androidMessage, int position) {
        logDebug("hideMessage");
        ((ViewHolderMessageChat) holder).itemLayout.setVisibility(View.GONE);
        RelativeLayout.LayoutParams params = new RelativeLayout.LayoutParams(0, 0);
        params.height = 0;
        ((ViewHolderMessageChat) holder).itemLayout.setLayoutParams(params);
    }

    public void bindNoTypeMessage(ViewHolderMessageChat holder, AndroidMegaChatMessage androidMessage, int position) {
        logDebug("bindNoTypeMessage()");

        ((ViewHolderMessageChat) holder).layoutAvatarMessages.setVisibility(View.VISIBLE);
        MegaChatMessage message = androidMessage.getMessage();
        if (message.getUserHandle() == myUserHandle) {
            logDebug("MY message handle!!: " + message.getMsgId());

            ((ViewHolderMessageChat) holder).titleOwnMessage.setGravity(Gravity.RIGHT);
            if(context.getResources().getConfiguration().orientation == Configuration.ORIENTATION_LANDSCAPE){
                ((ViewHolderMessageChat) holder).titleOwnMessage.setPadding(0,0,scaleWidthPx(PADDING_RIGHT_HOUR_OF_OWN_MESSAGE_LAND, outMetrics),0);
            }else{
                ((ViewHolderMessageChat) holder).titleOwnMessage.setPadding(0,0,scaleWidthPx(PADDING_RIGHT_HOUR_OF_OWN_MESSAGE_PORT, outMetrics),0);
            }

            if (messages.get(position - 1).getInfoToShow() != -1) {
                setInfoToShow(position, holder, true, messages.get(position -1).getInfoToShow(),
                        formatDate(context, message.getTimestamp(), DATE_SHORT_FORMAT),
                        formatTime(message));
            }

            ((ViewHolderMessageChat) holder).ownMessageLayout.setVisibility(View.VISIBLE);
            ((ViewHolderMessageChat) holder).contactMessageLayout.setVisibility(View.GONE);
            ((ViewHolderMessageChat) holder).contentOwnMessageText.setTextColor(ContextCompat.getColor(context, R.color.tour_bar_red));


            if(message.getType()==MegaChatMessage.TYPE_INVALID){
                if(message.getCode()==MegaChatMessage.INVALID_FORMAT){
                    ((ViewHolderMessageChat) holder).contentOwnMessageText.setText(context.getString(R.string.error_message_invalid_format));
                }else if(message.getCode()==MegaChatMessage.INVALID_SIGNATURE){
                    ((ViewHolderMessageChat) holder).contentOwnMessageText.setText(context.getString(R.string.error_message_invalid_signature));
                }else{
                    ((ViewHolderMessageChat) holder).contentOwnMessageText.setText(context.getString(R.string.error_message_unrecognizable));
                }
            }else{
                ((ViewHolderMessageChat) holder).contentOwnMessageText.setText(context.getString(R.string.error_message_unrecognizable));
            }

            ((ViewHolderMessageChat) holder).contentOwnMessageLayout.setVisibility(View.VISIBLE);
            ((ViewHolderMessageChat) holder).ownManagementMessageLayout.setVisibility(View.GONE);
            ((ViewHolderMessageChat) holder).contentOwnMessageLayout.setBackgroundColor(ContextCompat.getColor(context, android.R.color.transparent));

            ((ViewHolderMessageChat) holder).previewFrameLand.setVisibility(View.GONE);
            ((ViewHolderMessageChat) holder).contentOwnMessageThumbLand.setVisibility(View.GONE);
            ((ViewHolderMessageChat) holder).previewFramePort.setVisibility(View.GONE);
            ((ViewHolderMessageChat) holder).contentOwnMessageThumbPort.setVisibility(View.GONE);

            holder.forwardOwnPortrait.setVisibility(View.GONE);
            holder.forwardOwnLandscape.setVisibility(View.GONE);
            holder.forwardOwnFile.setVisibility(View.GONE);
            holder.forwardOwnContact.setVisibility(View.GONE);
            holder.forwardOwnRichLinks.setVisibility(View.GONE);

            ((ViewHolderMessageChat) holder).gradientOwnMessageThumbPort.setVisibility(View.GONE);
            ((ViewHolderMessageChat) holder).videoIconOwnMessageThumbPort.setVisibility(View.GONE);
            ((ViewHolderMessageChat) holder).videoTimecontentOwnMessageThumbPort.setVisibility(View.GONE);

            ((ViewHolderMessageChat) holder).gradientOwnMessageThumbLand.setVisibility(View.GONE);
            ((ViewHolderMessageChat) holder).videoIconOwnMessageThumbLand.setVisibility(View.GONE);
            ((ViewHolderMessageChat) holder).videoTimecontentOwnMessageThumbLand.setVisibility(View.GONE);

            ((ViewHolderMessageChat) holder).contentOwnMessageFileLayout.setVisibility(View.GONE);
            ((ViewHolderMessageChat) holder).contentOwnMessageFileThumb.setVisibility(View.GONE);
            ((ViewHolderMessageChat) holder).contentOwnMessageFileName.setVisibility(View.GONE);
            ((ViewHolderMessageChat) holder).contentOwnMessageFileSize.setVisibility(View.GONE);
            ((ViewHolderMessageChat) holder).contentOwnMessageVoiceClipLayout.setVisibility(View.GONE);

            ((ViewHolderMessageChat) holder).contentOwnMessageContactLayout.setVisibility(View.GONE);

            ((ViewHolderMessageChat) holder).contentOwnMessageContactThumb.setVisibility(View.GONE);
            ((ViewHolderMessageChat) holder).contentOwnMessageContactName.setVisibility(View.GONE);
            ((ViewHolderMessageChat) holder).contentOwnMessageContactEmail.setVisibility(View.GONE);

        } else {
            long userHandle = message.getUserHandle();
            logDebug("Contact message!!: " + userHandle);
            setContactMessageName(position, holder, userHandle, true);

            if(context.getResources().getConfiguration().orientation == Configuration.ORIENTATION_LANDSCAPE){
                holder.titleContactMessage.setPadding(scaleWidthPx(CONTACT_MESSAGE_LAND,outMetrics),0,0,0);
            }else{
                holder.titleContactMessage.setPadding(scaleWidthPx(CONTACT_MESSAGE_PORT, outMetrics),0,0,0);
            }

            if (messages.get(position - 1).getInfoToShow() != -1) {
                setInfoToShow(position, holder, false, messages.get(position -1).getInfoToShow(),
                        formatDate(context, message.getTimestamp(), DATE_SHORT_FORMAT),
                        formatTime(message));
            }

            ((ViewHolderMessageChat) holder).ownMessageLayout.setVisibility(View.GONE);
            ((ViewHolderMessageChat) holder).contactMessageLayout.setVisibility(View.VISIBLE);

            ((ViewHolderMessageChat) holder).contentContactMessageLayout.setVisibility(View.VISIBLE);
            ((ViewHolderMessageChat) holder).contactManagementMessageLayout.setVisibility(View.GONE);
            ((ViewHolderMessageChat) holder).contentContactMessageText.setTextColor(ContextCompat.getColor(context, R.color.tour_bar_red));


            if(message.getType()==MegaChatMessage.TYPE_INVALID){
                if(message.getCode()==MegaChatMessage.INVALID_FORMAT){
                    ((ViewHolderMessageChat) holder).contentContactMessageText.setText(context.getString(R.string.error_message_invalid_format));
                }else if(message.getCode()==MegaChatMessage.INVALID_SIGNATURE){
                    ((ViewHolderMessageChat) holder).contentContactMessageText.setText(context.getString(R.string.error_message_invalid_signature));
                }else{
                    ((ViewHolderMessageChat) holder).contentContactMessageText.setText(context.getString(R.string.error_message_unrecognizable));
                }
            }else{
                ((ViewHolderMessageChat) holder).contentContactMessageText.setText(context.getString(R.string.error_message_unrecognizable));
            }

            ((ViewHolderMessageChat) holder).contentContactMessageLayout.setBackgroundColor(ContextCompat.getColor(context, android.R.color.transparent));
            ((ViewHolderMessageChat) holder).contentContactMessageText.setVisibility(View.VISIBLE);
            ((ViewHolderMessageChat) holder).contentContactMessageThumbLand.setVisibility(View.GONE);

            ((ViewHolderMessageChat) holder).contentContactMessageVoiceClipLayout.setVisibility(View.GONE);

            holder.forwardContactPreviewLandscape.setVisibility(View.GONE);
            holder.forwardContactPreviewPortrait.setVisibility(View.GONE);
            holder.forwardContactFile.setVisibility(View.GONE);
            holder.forwardContactContact.setVisibility(View.GONE);
            holder.forwardContactRichLinks.setVisibility(View.GONE);

            ((ViewHolderMessageChat) holder).gradientContactMessageThumbLand.setVisibility(View.GONE);
            ((ViewHolderMessageChat) holder).videoIconContactMessageThumbLand.setVisibility(View.GONE);
            ((ViewHolderMessageChat) holder).videoTimecontentContactMessageThumbLand.setVisibility(View.GONE);

            ((ViewHolderMessageChat) holder).contentContactMessageThumbPort.setVisibility(View.GONE);

            ((ViewHolderMessageChat) holder).gradientContactMessageThumbPort.setVisibility(View.GONE);
            ((ViewHolderMessageChat) holder).videoIconContactMessageThumbPort.setVisibility(View.GONE);
            ((ViewHolderMessageChat) holder).videoTimecontentContactMessageThumbPort.setVisibility(View.GONE);

            ((ViewHolderMessageChat) holder).contentContactMessageAttachLayout.setVisibility(View.GONE);
            ((ViewHolderMessageChat) holder).contentContactMessageFile.setVisibility(View.GONE);

            ((ViewHolderMessageChat) holder).contentContactMessageFileThumb.setVisibility(View.GONE);
            ((ViewHolderMessageChat) holder).contentContactMessageFileName.setVisibility(View.GONE);
            ((ViewHolderMessageChat) holder).contentContactMessageFileSize.setVisibility(View.GONE);

            ((ViewHolderMessageChat) holder).contentContactMessageContactLayout.setVisibility(View.GONE);

            ((ViewHolderMessageChat) holder).contentContactMessageContactThumb.setVisibility(View.GONE);
            ((ViewHolderMessageChat) holder).contentContactMessageContactName.setVisibility(View.GONE);
            ((ViewHolderMessageChat) holder).contentContactMessageContactEmail.setVisibility(View.GONE);
        }
    }

    public void setUserAvatar(ViewHolderMessageChat holder, MegaChatMessage message) {
        logDebug("setUserAvatar");

        String name = message.getUserName(0);
        if (name.trim().isEmpty()) {
            name = message.getUserEmail(0);
        }
        String email = message.getUserEmail(0);
        String userHandleEncoded = MegaApiAndroid.userHandleToBase64(message.getUserHandle(0));

        ChatAttachmentAvatarListener listener;
        int color = getColorAvatar(userHandleEncoded);
        Bitmap bitmapDefaultAvatar = getDefaultAvatar(color, name, AVATAR_SIZE, true);
        if (myUserHandle == message.getUserHandle()) {
            holder.contentOwnMessageContactThumb.setImageBitmap(bitmapDefaultAvatar);
            listener = new ChatAttachmentAvatarListener(context, holder, this, true);
        } else {
            holder.contentContactMessageContactThumb.setImageBitmap(bitmapDefaultAvatar);
            listener = new ChatAttachmentAvatarListener(context, holder, this, false);
        }

        File avatar = buildAvatarFile(context, email + ".jpg");
        Bitmap bitmap = null;
        if (isFileAvailable(avatar)) {
            if (avatar.length() > 0) {
                BitmapFactory.Options bOpts = new BitmapFactory.Options();
                bOpts.inPurgeable = true;
                bOpts.inInputShareable = true;
                bitmap = BitmapFactory.decodeFile(avatar.getAbsolutePath(), bOpts);
                if (bitmap == null) {
                    avatar.delete();

                    if (megaApi == null) {
                        logWarning("megaApi is Null in Offline mode");
                        return;
                    }

                    megaApi.getUserAvatar(email,buildAvatarFile(context,email + ".jpg").getAbsolutePath(),listener);
                } else {
                    if (myUserHandle == message.getUserHandle()) {
                        holder.contentOwnMessageContactThumb.setImageBitmap(bitmap);
                    } else {
                        holder.contentContactMessageContactInitialLetter.setVisibility(View.GONE);
                        holder.contentContactMessageContactThumb.setImageBitmap(bitmap);
                    }
                }
            } else {
                if (megaApi == null) {
                    logWarning("megaApi is Null in Offline mode");
                    return;
                }

                megaApi.getUserAvatar(email,buildAvatarFile(context,email + ".jpg").getAbsolutePath(),listener);
            }
        } else {
            if (megaApi == null) {
                logWarning("megaApi is Null in Offline mode");
                return;
            }

            megaApi.getUserAvatar(email,buildAvatarFile(context,email + ".jpg").getAbsolutePath(),listener);
        }
    }

    private void setContactAvatar(ViewHolderMessageChat holder, long userHandle, String name) {
        /*Default Avatar*/
        String userHandleEncoded = MegaApiAndroid.userHandleToBase64(userHandle);
        holder.contactImageView.setImageBitmap(getDefaultAvatar(getColorAvatar(userHandle), name, AVATAR_SIZE, true));

        /*Avatar*/
        ChatAttachmentAvatarListener listener = new ChatAttachmentAvatarListener(context, holder, this, false);
        File avatar = buildAvatarFile(context, userHandleEncoded + ".jpg");
        Bitmap bitmap;
        if (isFileAvailable(avatar) && avatar.length() > 0) {
                BitmapFactory.Options bOpts = new BitmapFactory.Options();
                bitmap = BitmapFactory.decodeFile(avatar.getAbsolutePath(), bOpts);
                if (bitmap == null) {
                    avatar.delete();

                    if (megaApi == null) {
                        logWarning("megaApi is Null in Offline mode");
                        return;
                    }

                    megaApi.getUserAvatar(userHandleEncoded, buildAvatarFile(context, userHandleEncoded + ".jpg").getAbsolutePath(), listener);
                } else {
                    holder.contactImageView.setImageBitmap(bitmap);
                }
        } else {

            if (megaApi == null) {
                logWarning("megaApi is Null in Offline mode");
                return;
            }

            megaApi.getUserAvatar(userHandleEncoded, buildAvatarFile(context, userHandleEncoded + ".jpg").getAbsolutePath(), listener);
        }
    }

    @Override
    public int getItemCount() {
        return messages.size() + 1;
    }

    @Override
    public int getItemViewType(int position) {
        if (position == 0)
            return TYPE_HEADER;
        return TYPE_ITEM;
    }

    public boolean isMultipleSelect() {
        return multipleSelect;
    }

    public void setMultipleSelect(boolean multipleSelect) {
        logDebug("setMultipleSelect");
        if (this.multipleSelect != multipleSelect) {
            this.multipleSelect = multipleSelect;
            notifyDataSetChanged();
        }
        if (this.multipleSelect) {
            messagesSelectedInChat.clear();
        }
    }

    /**
     * Method for selecting or deselecting a chat message.
     *
     * @param msgId    The messages ID.
     */
    public void toggleSelection(long msgId){
        logDebug("The message selected is "+msgId);
        int position = INVALID_POSITION;
        for (AndroidMegaChatMessage message : messages) {
            if (message.getMessage().getMsgId() == msgId) {
                position = messages.indexOf(message);
            }
        }

        if (messagesSelectedInChat.get(msgId) != null) {
            logDebug("Message removed");
            messagesSelectedInChat.remove(msgId);
        } else {
            logDebug("Message selected");
            messagesSelectedInChat.put(msgId, position);
        }

        notifyItemChanged(position + 1);

        if (messagesSelectedInChat.isEmpty()) {
            ((ChatActivityLollipop) context).updateActionModeTitle();
        }
    }

    /**
     * Method for selecting all chat messages.
     */
    public void selectAll() {
        for(AndroidMegaChatMessage message:messages){
            if(!isItemChecked(message.getMessage().getMsgId())){
                toggleSelection(message.getMessage().getMsgId());
            }

        }
    }

    /**
     * Method for deselecting all chat messages.
     */
    public void clearSelections() {
        for(AndroidMegaChatMessage message:messages){
            if(isItemChecked(message.getMessage().getMsgId())){
                toggleSelection(message.getMessage().getMsgId());
            }
        }
    }

    /**
     * Method to know if a message is selected or not.
     *
     * @param msgId The message ID.
     * @return True, if selected. False, if not selected.
     */
    private boolean isItemChecked(long msgId) {
        return messagesSelectedInChat.get(msgId) != null;
    }

    /**
     * Method for obtaining how many messages are selected.
     *
     * @return The number of selected messages.
     */
    public int getSelectedItemCount() {
        return messagesSelectedInChat.size();
    }

    /**
     * Method for obtaining the selected messages.
     *
     * @return The selected messages.
     */
    public ArrayList<Integer> getSelectedItems() {
        if(messagesSelectedInChat == null || messagesSelectedInChat.isEmpty())
            return null;

        ArrayList<Integer> positionsMessagesSelected = new ArrayList<>();
        for (HashMap.Entry<Long, Integer> message: messagesSelectedInChat.entrySet()) {
            positionsMessagesSelected.add(message.getValue());
        }
        return positionsMessagesSelected;
    }

    /*
     * Get list of all selected chats
     */
    public ArrayList<AndroidMegaChatMessage> getSelectedMessages() {
        ArrayList<AndroidMegaChatMessage> returnedMessages = new ArrayList<>();
        if (messagesSelectedInChat == null || messagesSelectedInChat.isEmpty())
            return returnedMessages;

        HashMap<Long, Integer> selectedMessagesSorted = sortByValue(messagesSelectedInChat);

        for (HashMap.Entry<Long, Integer> messageSelected : selectedMessagesSorted.entrySet()) {
            for (AndroidMegaChatMessage message : messages) {
                if (message.getMessage().getMsgId() == messageSelected.getKey()) {
                    returnedMessages.add(message);
                    break;
                }
            }
        }
        return returnedMessages;
    }

    /**
     * Method to sort the selected messages depending on the value.
     *
     * @param listMessages HashMap of current selected messages.
     * @return HashMap of selected messages in order.
     */
    private static HashMap<Long, Integer> sortByValue(HashMap<Long, Integer> listMessages) {
        List<Map.Entry<Long, Integer>> list = new LinkedList<>(listMessages.entrySet());
        Collections.sort(list, (o1, o2) -> (o1.getValue()).compareTo(o2.getValue()));
        HashMap<Long, Integer> temp = new LinkedHashMap<>();
        for (Map.Entry<Long, Integer> aa : list) {
            temp.put(aa.getKey(), aa.getValue());
        }

        return temp;
    }

    /**
     * Method get message in the array of messages.
     *
     * @param position The message position.
     * @return The message.
     */
    public AndroidMegaChatMessage getMessageAtPosition(int position) {
        return messages == null || messages.isEmpty() || messages.get(position) == null ? null : messages.get(position);
    }

    @Override
    public int getFolderCount() {
        return 0;
    }

    @Override
    public int getPlaceholderCount() {
        return placeholderCount;
    }

    @Override
    public int getUnhandledItem() {
        return 0;
    }

    public Object getItem(int position) {
        return messages.get(position - 1);
    }

    @Override
    public long getItemId(int position) {
        return position;
    }

    public void setMessages(ArrayList<AndroidMegaChatMessage> messages) {
        this.messages = messages;
        placeholderCount = 0;
        notifyDataSetChanged();
    }

    public void modifyMessage(ArrayList<AndroidMegaChatMessage> messages, int position) {
        this.messages = messages;
        notifyItemChanged(position);
    }

    public void appendMessage(ArrayList<AndroidMegaChatMessage> messages) {
        this.messages = messages;
        notifyItemInserted(messages.size() - 1);
    }

    public void addMessage(ArrayList<AndroidMegaChatMessage> messages, int position) {
        logDebug("position: " + position);
        this.messages = messages;
        notifyItemInserted(position);
        if (position == messages.size()) {
            logDebug("No need to update more");
        } else {
            int itemCount = messages.size() - position;
            logDebug("Update until end - itemCount: " + itemCount);
            notifyItemRangeChanged(position, itemCount + 1);
        }
    }

    public void removeMessage(int position, ArrayList<AndroidMegaChatMessage> messages) {
        this.messages = messages;

        notifyItemRemoved(position);
        if (position != messages.size()) {
            int itemCount = messages.size() - position;
            notifyItemRangeChanged(position, itemCount);
        }
    }

    /**
     * Get request at specified position in Adapter.
     *
     * @param positionInAdapter The position in adapter.
     * @return The message.
     */
    public AndroidMegaChatMessage getMessageAt(int positionInAdapter) {
        int position = positionInAdapter - 1;
        return messages != null && position >= 0 && position < messages.size() ? messages.get(position) : null;
    }

    public void loadPreviousMessages(ArrayList<AndroidMegaChatMessage> messages, int counter) {
        logDebug("counter: " + counter);
        this.messages = messages;
        notifyItemRangeInserted(0, counter);
    }

    private void setErrorStateOnPreview(MegaChatLollipopAdapter.ViewHolderMessageChat holder, Bitmap bitmap) {
        logDebug("setErrorStateOnPreview()");
        //Error
        holder.uploadingProgressBarPort.setVisibility(View.GONE);
        holder.uploadingProgressBarLand.setVisibility(View.GONE);

        String name = holder.contentOwnMessageFileName.getText().toString();

        if (bitmap.getWidth() < bitmap.getHeight()) {
            logDebug("Portrait");

            holder.errorUploadingLandscape.setVisibility(View.GONE);
            holder.transparentCoatingLandscape.setVisibility(View.GONE);
            holder.errorUploadingFile.setVisibility(View.GONE);
            holder.videoTimecontentOwnMessageThumbPort.setVisibility(View.GONE);

            if (MimeTypeList.typeForName(name).isVideo()) {
                holder.gradientOwnMessageThumbPort.setVisibility(View.VISIBLE);
                holder.videoIconOwnMessageThumbPort.setVisibility(View.VISIBLE);
            } else {
                holder.gradientOwnMessageThumbPort.setVisibility(View.GONE);
                holder.videoIconOwnMessageThumbPort.setVisibility(View.GONE);
            }

            holder.errorUploadingPortrait.setVisibility(View.VISIBLE);
            holder.transparentCoatingPortrait.setVisibility(View.VISIBLE);
            holder.retryAlert.setVisibility(View.VISIBLE);

            holder.forwardOwnFile.setVisibility(View.GONE);
            holder.forwardOwnPortrait.setVisibility(View.GONE);
            holder.forwardOwnLandscape.setVisibility(View.GONE);
        } else {
            logDebug("Landscape");
            holder.errorUploadingPortrait.setVisibility(View.GONE);
            holder.transparentCoatingPortrait.setVisibility(View.GONE);
            holder.errorUploadingFile.setVisibility(View.GONE);

            holder.videoTimecontentOwnMessageThumbLand.setVisibility(View.GONE);

            if (MimeTypeList.typeForName(name).isVideo()) {
                holder.gradientOwnMessageThumbLand.setVisibility(View.VISIBLE);
                holder.videoIconOwnMessageThumbLand.setVisibility(View.VISIBLE);
            } else {
                holder.gradientOwnMessageThumbLand.setVisibility(View.GONE);
                holder.videoIconOwnMessageThumbLand.setVisibility(View.GONE);
            }
            holder.errorUploadingLandscape.setVisibility(View.VISIBLE);
            holder.transparentCoatingLandscape.setVisibility(View.VISIBLE);
            holder.retryAlert.setVisibility(View.VISIBLE);

            holder.forwardOwnFile.setVisibility(View.GONE);
            holder.forwardOwnPortrait.setVisibility(View.GONE);
            holder.forwardOwnLandscape.setVisibility(View.GONE);
        }
    }

    private void setOwnPreview(MegaChatLollipopAdapter.ViewHolderMessageChat holder, Bitmap bitmap, MegaNode node) {
        logDebug("setOwnPreview()");

        if (holder != null) {
            if (bitmap.getWidth() < bitmap.getHeight()) {
                logDebug("Portrait");

                holder.contentOwnMessageThumbPort.setImageBitmap(bitmap);
                holder.contentOwnMessageThumbPort.setScaleType(ImageView.ScaleType.CENTER_INSIDE);

                if (MimeTypeList.typeForName(node.getName()).isPdf()) {
                    logDebug("Is pfd preview");
                    holder.iconOwnTypeDocPortraitPreview.setVisibility(View.VISIBLE);

                    holder.gradientOwnMessageThumbPort.setVisibility(View.GONE);
                    holder.videoIconOwnMessageThumbPort.setVisibility(View.GONE);
                    holder.videoTimecontentOwnMessageThumbPort.setVisibility(View.GONE);

                } else if (MimeTypeList.typeForName(node.getName()).isVideo()) {
                    logDebug("Is video preview");
                    holder.gradientOwnMessageThumbPort.setVisibility(View.VISIBLE);
                    holder.videoIconOwnMessageThumbPort.setVisibility(View.VISIBLE);
                    holder.videoTimecontentOwnMessageThumbPort.setText(timeVideo(node));
                    holder.videoTimecontentOwnMessageThumbPort.setVisibility(View.VISIBLE);

                    holder.iconOwnTypeDocPortraitPreview.setVisibility(View.GONE);

                } else {
                    holder.iconOwnTypeDocPortraitPreview.setVisibility(View.GONE);
                    holder.gradientOwnMessageThumbPort.setVisibility(View.GONE);
                    holder.videoIconOwnMessageThumbPort.setVisibility(View.GONE);
                    holder.videoTimecontentOwnMessageThumbPort.setVisibility(View.GONE);
                }

                holder.previewFramePort.setVisibility(View.VISIBLE);
                holder.contentOwnMessageThumbPort.setVisibility(View.VISIBLE);

                holder.forwardOwnFile.setVisibility(View.GONE);
                if (cC.isInAnonymousMode() || isMultipleSelect()) {
                    holder.forwardOwnPortrait.setVisibility(View.GONE);
                }
                else {
                    holder.forwardOwnPortrait.setVisibility(View.VISIBLE);
                }
                holder.forwardOwnLandscape.setVisibility(View.GONE);

                holder.contentOwnMessageFileLayout.setVisibility(View.GONE);
                holder.previewFrameLand.setVisibility(View.GONE);
                holder.contentOwnMessageThumbLand.setVisibility(View.GONE);
                holder.gradientOwnMessageThumbLand.setVisibility(View.GONE);
                holder.videoIconOwnMessageThumbLand.setVisibility(View.GONE);
                holder.videoTimecontentOwnMessageThumbLand.setVisibility(View.GONE);


            } else {
                logDebug("Landscape");

                holder.contentOwnMessageThumbLand.setImageBitmap(bitmap);
                holder.contentOwnMessageThumbLand.setScaleType(ImageView.ScaleType.CENTER_INSIDE);

                if (MimeTypeList.typeForName(node.getName()).isPdf()) {
                    logDebug("Is pfd preview");
                    holder.iconOwnTypeDocLandPreview.setVisibility(View.VISIBLE);

                    holder.gradientOwnMessageThumbLand.setVisibility(View.GONE);
                    holder.videoIconOwnMessageThumbLand.setVisibility(View.GONE);
                    holder.videoTimecontentOwnMessageThumbLand.setVisibility(View.GONE);

                } else if (MimeTypeList.typeForName(node.getName()).isVideo()) {
                    logDebug("Is video preview");
                    holder.gradientOwnMessageThumbLand.setVisibility(View.VISIBLE);
                    holder.videoIconOwnMessageThumbLand.setVisibility(View.VISIBLE);
                    holder.videoTimecontentOwnMessageThumbLand.setText(timeVideo(node));
                    holder.videoTimecontentOwnMessageThumbLand.setVisibility(View.VISIBLE);

                    holder.iconOwnTypeDocLandPreview.setVisibility(View.GONE);

                } else {
                    holder.iconOwnTypeDocLandPreview.setVisibility(View.GONE);
                    holder.gradientOwnMessageThumbLand.setVisibility(View.GONE);
                    holder.videoIconOwnMessageThumbLand.setVisibility(View.GONE);
                    holder.videoTimecontentOwnMessageThumbLand.setVisibility(View.GONE);
                }

                holder.previewFrameLand.setVisibility(View.VISIBLE);
                holder.contentOwnMessageThumbLand.setVisibility(View.VISIBLE);
                holder.contentOwnMessageFileLayout.setVisibility(View.GONE);
                holder.previewFramePort.setVisibility(View.GONE);
                holder.contentOwnMessageThumbPort.setVisibility(View.GONE);

                holder.forwardOwnFile.setVisibility(View.GONE);
                holder.forwardOwnPortrait.setVisibility(View.GONE);
                if (cC.isInAnonymousMode() || isMultipleSelect()) {
                    holder.forwardOwnLandscape.setVisibility(View.GONE);
                }
                else {
                    holder.forwardOwnLandscape.setVisibility(View.VISIBLE);
                }

                holder.gradientOwnMessageThumbPort.setVisibility(View.GONE);
                holder.videoIconOwnMessageThumbPort.setVisibility(View.GONE);
                holder.videoTimecontentOwnMessageThumbPort.setVisibility(View.GONE);
            }
        }
    }

    private void setContactPreview(MegaChatLollipopAdapter.ViewHolderMessageChat holder, Bitmap bitmap, MegaNode node) {
        logDebug("setContactPreview()");
        if (bitmap.getWidth() < bitmap.getHeight()) {
            logDebug("Portrait");
            holder.contentContactMessageThumbPort.setImageBitmap(bitmap);
            holder.contentContactMessageThumbPort.setScaleType(ImageView.ScaleType.CENTER_INSIDE);

            if (MimeTypeList.typeForName(node.getName()).isPdf()) {
                logDebug("Contact message - Is pfd preview");
                holder.iconContactTypeDocPortraitPreview.setVisibility(View.VISIBLE);

                holder.gradientContactMessageThumbPort.setVisibility(View.GONE);
                holder.videoIconContactMessageThumbPort.setVisibility(View.GONE);
                holder.videoTimecontentContactMessageThumbPort.setVisibility(View.GONE);

            } else if (MimeTypeList.typeForName(node.getName()).isVideo()) {
                logDebug("Contact message - Is video preview");
                holder.gradientContactMessageThumbPort.setVisibility(View.VISIBLE);
                holder.videoIconContactMessageThumbPort.setVisibility(View.VISIBLE);
                holder.videoTimecontentContactMessageThumbPort.setText(timeVideo(node));
                holder.videoTimecontentContactMessageThumbPort.setVisibility(View.VISIBLE);

                holder.iconContactTypeDocPortraitPreview.setVisibility(View.GONE);

            } else {
                holder.iconContactTypeDocPortraitPreview.setVisibility(View.GONE);
                holder.gradientContactMessageThumbPort.setVisibility(View.GONE);
                holder.videoIconContactMessageThumbPort.setVisibility(View.GONE);
                holder.videoTimecontentContactMessageThumbPort.setVisibility(View.GONE);
            }

            holder.contentContactMessageThumbPort.setVisibility(View.VISIBLE);

            if (cC.isInAnonymousMode() || isMultipleSelect()) {
                holder.forwardContactPreviewPortrait.setVisibility(View.GONE);
            }
            else {
                holder.forwardContactPreviewPortrait.setVisibility(View.VISIBLE);
            }
            if(isMultipleSelect()){
                holder.forwardContactPreviewPortrait.setOnClickListener(null);
            }else{
                holder.forwardContactPreviewPortrait.setOnClickListener(this);
            }
            holder.forwardContactFile.setVisibility(View.GONE);
            holder.forwardContactPreviewLandscape.setVisibility(View.GONE);

            holder.contentContactMessageThumbLand.setVisibility(View.GONE);
            holder.gradientContactMessageThumbLand.setVisibility(View.GONE);
            holder.videoIconContactMessageThumbLand.setVisibility(View.GONE);
            holder.videoTimecontentContactMessageThumbLand.setVisibility(View.GONE);
            holder.contentContactMessageFile.setVisibility(View.GONE);
            holder.contentContactMessageFileThumb.setVisibility(View.GONE);
            holder.contentContactMessageFileName.setVisibility(View.GONE);
            holder.contentContactMessageFileSize.setVisibility(View.GONE);

            RelativeLayout.LayoutParams contactThumbParams = (RelativeLayout.LayoutParams) ((ViewHolderMessageChat) holder).contentContactMessageThumbPort.getLayoutParams();
            contactThumbParams.setMargins(0, 0, 0, 0);
            holder.contentContactMessageThumbPort.setLayoutParams(contactThumbParams);

//                                                if(chatRoom.isGroup()){
//                                                    RelativeLayout.LayoutParams contactThumbParams = (RelativeLayout.LayoutParams)((ViewHolderMessageChat)holder).contentContactMessageThumbPort.getLayoutParams();
//                                                    contactThumbParams.setMargins(0, scaleHeightPx(10, outMetrics) ,0, 0);
//                                                    ((ViewHolderMessageChat)holder).contentContactMessageThumbPort.setLayoutParams(contactThumbParams);
////                                                    ((ViewHolderMessageChat)holder).contentContactMessageThumbPortFramework.setLayoutParams(contactThumbParams);
//                                                }
//                                                else{
//                                                    RelativeLayout.LayoutParams contactThumbParams = (RelativeLayout.LayoutParams)((ViewHolderMessageChat)holder).contentContactMessageThumbPort.getLayoutParams();
//                                                    contactThumbParams.setMargins(0, 0 ,0, 0);
//                                                    ((ViewHolderMessageChat)holder).contentContactMessageThumbPort.setLayoutParams(contactThumbParams);
////                                                    ((ViewHolderMessageChat)holder).contentContactMessageThumbPortFramework.setLayoutParams(contactThumbParams);
//                                                }

        } else {
            logDebug("Landscape");

            holder.contentContactMessageThumbLand.setImageBitmap(bitmap);
            holder.contentContactMessageThumbLand.setScaleType(ImageView.ScaleType.CENTER_INSIDE);

            if (MimeTypeList.typeForName(node.getName()).isPdf()) {
                logDebug("Contact message - Is pfd preview");
                holder.iconContactTypeDocLandPreview.setVisibility(View.VISIBLE);

                holder.gradientContactMessageThumbLand.setVisibility(View.GONE);
                holder.videoIconContactMessageThumbLand.setVisibility(View.GONE);
                holder.videoTimecontentContactMessageThumbLand.setVisibility(View.GONE);

            } else if (MimeTypeList.typeForName(node.getName()).isVideo()) {
                logDebug("Contact message - Is video preview");
                holder.gradientContactMessageThumbLand.setVisibility(View.VISIBLE);
                holder.videoIconContactMessageThumbLand.setVisibility(View.VISIBLE);
                holder.videoTimecontentContactMessageThumbLand.setText(timeVideo(node));
                holder.videoTimecontentContactMessageThumbLand.setVisibility(View.VISIBLE);

                holder.iconContactTypeDocLandPreview.setVisibility(View.GONE);

            } else {
                holder.iconContactTypeDocLandPreview.setVisibility(View.GONE);
                holder.gradientContactMessageThumbLand.setVisibility(View.GONE);
                holder.videoIconContactMessageThumbLand.setVisibility(View.GONE);
                holder.videoTimecontentContactMessageThumbLand.setVisibility(View.GONE);
            }

            holder.contentContactMessageThumbLand.setVisibility(View.VISIBLE);

            if (cC.isInAnonymousMode() || isMultipleSelect()) {
                holder.forwardContactPreviewLandscape.setVisibility(View.GONE);
            }
            else {
                holder.forwardContactPreviewLandscape.setVisibility(View.VISIBLE);
            }
            if(isMultipleSelect()){
                holder.forwardContactPreviewLandscape.setOnClickListener(null);
            }else{
                holder.forwardContactPreviewLandscape.setOnClickListener(this);
            }
            holder.forwardContactPreviewPortrait.setVisibility(View.GONE);
            holder.forwardContactFile.setVisibility(View.GONE);

            holder.contentContactMessageThumbPort.setVisibility(View.GONE);
            holder.gradientContactMessageThumbPort.setVisibility(View.GONE);
            holder.videoIconContactMessageThumbPort.setVisibility(View.GONE);
            holder.videoTimecontentContactMessageThumbPort.setVisibility(View.GONE);
            holder.contentContactMessageFile.setVisibility(View.GONE);
            holder.contentContactMessageFileThumb.setVisibility(View.GONE);
            holder.contentContactMessageFileName.setVisibility(View.GONE);
            holder.contentContactMessageFileSize.setVisibility(View.GONE);

            RelativeLayout.LayoutParams contactThumbParams = (RelativeLayout.LayoutParams) ((ViewHolderMessageChat) holder).contentContactMessageThumbLand.getLayoutParams();
            contactThumbParams.setMargins(0, 0, 0, 0);
            holder.contentContactMessageThumbLand.setLayoutParams(contactThumbParams);

//                                                if(chatRoom.isGroup()){
//                                                    RelativeLayout.LayoutParams contactThumbParams = (RelativeLayout.LayoutParams)((ViewHolderMessageChat)holder).contentContactMessageThumbLand.getLayoutParams();
//                                                    contactThumbParams.setMargins(0, scaleHeightPx(10, outMetrics),0, 0);
//                                                    ((ViewHolderMessageChat)holder).contentContactMessageThumbLand.setLayoutParams(contactThumbParams);
////                                                    ((ViewHolderMessageChat)holder).contentContactMessageThumbLandFramework.setLayoutParams(contactThumbParams);
//                                                }
//                                                else{
//                                                    RelativeLayout.LayoutParams contactThumbParams = (RelativeLayout.LayoutParams)((ViewHolderMessageChat)holder).contentContactMessageThumbLand.getLayoutParams();
//                                                    contactThumbParams.setMargins(0, 0 ,0, 0);
//                                                    ((ViewHolderMessageChat)holder).contentContactMessageThumbLand.setLayoutParams(contactThumbParams);
////                                                    ((ViewHolderMessageChat)holder).contentContactMessageThumbLandFramework.setLayoutParams(contactThumbParams);
//                                                }
        }
    }

    private void setPreview(long handle, MegaChatLollipopAdapter.ViewHolderMessageChat holder, MegaNode node, long msgId) {
        logDebug("handle: " + handle);

        if (holder != null) {
            AndroidMegaChatMessage megaMessage = getMessageAt(holder.getAdapterPosition());

            if(megaMessage == null || megaMessage.getMessage() == null || megaMessage.getMessage().getMsgId() != msgId)
                return;

            File previewDir = getPreviewFolder(context);
            String base64 = MegaApiJava.handleToBase64(handle);
            File preview = new File(previewDir, base64 + ".jpg");
            if (preview.exists()) {

                if (preview.length() > 0) {
                    Bitmap bitmap = getBitmapForCache(preview, context);

                    if (bitmap != null) {

                        previewCache.put(handle, bitmap);

                        if (holder.userHandle == megaChatApi.getMyUserHandle()) {

                            String name = holder.contentOwnMessageFileName.getText().toString();

                            if (bitmap.getWidth() < bitmap.getHeight()) {
                                logDebug("Portrait");

                                holder.contentOwnMessageThumbPort.setImageBitmap(bitmap);
                                holder.contentOwnMessageThumbPort.setScaleType(ImageView.ScaleType.CENTER_INSIDE);

                                if (MimeTypeList.typeForName(name).isPdf()) {
                                    logDebug("Is pfd preview");
                                    holder.iconOwnTypeDocPortraitPreview.setVisibility(View.VISIBLE);

                                    holder.gradientOwnMessageThumbPort.setVisibility(View.GONE);
                                    holder.videoIconOwnMessageThumbPort.setVisibility(View.GONE);
                                    holder.videoTimecontentOwnMessageThumbPort.setVisibility(View.GONE);

                                } else if (MimeTypeList.typeForName(name).isVideo()) {
                                    logDebug("Is video preview");

                                    holder.gradientOwnMessageThumbPort.setVisibility(View.VISIBLE);
                                    holder.videoIconOwnMessageThumbPort.setVisibility(View.VISIBLE);

                                    if (node != null) {
                                        holder.videoTimecontentOwnMessageThumbPort.setText(timeVideo(node));
                                        holder.videoTimecontentOwnMessageThumbPort.setVisibility(View.VISIBLE);
                                    } else {
                                        holder.videoTimecontentOwnMessageThumbPort.setVisibility(View.GONE);
                                    }

                                    holder.iconOwnTypeDocPortraitPreview.setVisibility(View.GONE);

                                } else {
                                    holder.iconOwnTypeDocPortraitPreview.setVisibility(View.GONE);
                                    holder.gradientOwnMessageThumbPort.setVisibility(View.GONE);
                                    holder.videoIconOwnMessageThumbPort.setVisibility(View.GONE);
                                    holder.videoTimecontentOwnMessageThumbPort.setVisibility(View.GONE);
                                }

                                holder.previewFramePort.setVisibility(View.VISIBLE);
                                holder.contentOwnMessageThumbPort.setVisibility(View.VISIBLE);

                                if (cC.isInAnonymousMode() || isMultipleSelect()) {
                                    holder.forwardOwnPortrait.setVisibility(View.GONE);
                                }
                                else {
                                    holder.forwardOwnPortrait.setVisibility(View.VISIBLE);
                                }
                                if(isMultipleSelect()){
                                    holder.forwardOwnPortrait.setOnClickListener(null);
                                }else{
                                    holder.forwardOwnPortrait.setOnClickListener(this);
                                }
                                holder.forwardOwnLandscape.setVisibility(View.GONE);
                                holder.forwardOwnFile.setVisibility(View.GONE);

                                holder.contentOwnMessageFileLayout.setVisibility(View.GONE);
                                holder.previewFrameLand.setVisibility(View.GONE);
                                holder.contentOwnMessageThumbLand.setVisibility(View.GONE);

                                holder.gradientOwnMessageThumbLand.setVisibility(View.GONE);
                                holder.videoIconOwnMessageThumbLand.setVisibility(View.GONE);
                                holder.videoTimecontentOwnMessageThumbLand.setVisibility(View.GONE);
                            } else {
                                logDebug("Landscape");
                                holder.contentOwnMessageThumbLand.setImageBitmap(bitmap);
                                holder.contentOwnMessageThumbLand.setScaleType(ImageView.ScaleType.CENTER_INSIDE);

                                if (MimeTypeList.typeForName(name).isPdf()) {
                                    logDebug("Is pfd preview");
                                    holder.iconOwnTypeDocLandPreview.setVisibility(View.VISIBLE);

                                    holder.videoTimecontentOwnMessageThumbLand.setVisibility(View.GONE);
                                    holder.gradientOwnMessageThumbLand.setVisibility(View.GONE);
                                    holder.videoIconOwnMessageThumbLand.setVisibility(View.GONE);

                                } else if (MimeTypeList.typeForName(name).isVideo()) {
                                    logDebug("Is video preview");
                                    holder.gradientOwnMessageThumbLand.setVisibility(View.VISIBLE);
                                    holder.videoIconOwnMessageThumbLand.setVisibility(View.VISIBLE);

                                    if (node != null) {
                                        holder.videoTimecontentOwnMessageThumbLand.setText(timeVideo(node));
                                        holder.videoTimecontentOwnMessageThumbLand.setVisibility(View.VISIBLE);
                                    } else {
                                        holder.videoTimecontentOwnMessageThumbLand.setVisibility(View.GONE);
                                    }

                                    holder.iconOwnTypeDocLandPreview.setVisibility(View.GONE);

                                } else {
                                    holder.iconOwnTypeDocLandPreview.setVisibility(View.GONE);
                                    holder.videoTimecontentOwnMessageThumbLand.setVisibility(View.GONE);
                                    holder.gradientOwnMessageThumbLand.setVisibility(View.GONE);
                                    holder.videoIconOwnMessageThumbLand.setVisibility(View.GONE);
                                }

                                holder.previewFrameLand.setVisibility(View.VISIBLE);
                                holder.contentOwnMessageThumbLand.setVisibility(View.VISIBLE);
                                holder.contentOwnMessageFileLayout.setVisibility(View.GONE);
                                holder.previewFramePort.setVisibility(View.GONE);
                                holder.contentOwnMessageThumbPort.setVisibility(View.GONE);

                                if (cC.isInAnonymousMode() || isMultipleSelect()) {
                                    holder.forwardOwnLandscape.setVisibility(View.GONE);
                                }
                                else {
                                    holder.forwardOwnLandscape.setVisibility(View.VISIBLE);
                                }
                                if(isMultipleSelect()){
                                    holder.forwardOwnLandscape.setOnClickListener(null);
                                }else{
                                    holder.forwardOwnLandscape.setOnClickListener(this);
                                }
                                holder.forwardOwnPortrait.setVisibility(View.GONE);
                                holder.forwardOwnFile.setVisibility(View.GONE);

                                holder.gradientOwnMessageThumbPort.setVisibility(View.GONE);
                                holder.videoIconOwnMessageThumbPort.setVisibility(View.GONE);
                                holder.videoTimecontentOwnMessageThumbPort.setVisibility(View.GONE);
                            }
                        } else {
                            logDebug("Update my contacts preview");
                            String name = holder.contentContactMessageFileName.getText().toString();

                            if (bitmap.getWidth() < bitmap.getHeight()) {

                                logDebug("Portrait");
                                holder.contentContactMessageThumbPort.setImageBitmap(bitmap);
                                holder.contentContactMessageThumbPort.setScaleType(ImageView.ScaleType.CENTER_INSIDE);

                                if (MimeTypeList.typeForName(name).isPdf()) {
                                    logDebug("Contact message - Is pfd preview");
                                    holder.iconContactTypeDocPortraitPreview.setVisibility(View.VISIBLE);

                                    holder.gradientContactMessageThumbPort.setVisibility(View.GONE);
                                    holder.videoIconContactMessageThumbPort.setVisibility(View.GONE);
                                    holder.videoTimecontentContactMessageThumbPort.setVisibility(View.GONE);

                                } else if (MimeTypeList.typeForName(name).isVideo()) {
                                    logDebug("Contact message - Is video preview");

                                    holder.gradientContactMessageThumbPort.setVisibility(View.VISIBLE);
                                    holder.videoIconContactMessageThumbPort.setVisibility(View.VISIBLE);

                                    if (node != null) {
                                        holder.videoTimecontentContactMessageThumbPort.setText(timeVideo(node));
                                        holder.videoTimecontentContactMessageThumbPort.setVisibility(View.VISIBLE);
                                    } else {
                                        holder.videoTimecontentContactMessageThumbPort.setVisibility(View.GONE);
                                    }

                                    holder.iconContactTypeDocPortraitPreview.setVisibility(View.GONE);

                                } else {
                                    holder.iconContactTypeDocPortraitPreview.setVisibility(View.GONE);
                                    holder.gradientContactMessageThumbPort.setVisibility(View.GONE);
                                    holder.videoIconContactMessageThumbPort.setVisibility(View.GONE);
                                    holder.videoTimecontentContactMessageThumbPort.setVisibility(View.GONE);
                                }

                                holder.contentContactMessageThumbPort.setVisibility(View.VISIBLE);
                                if (cC.isInAnonymousMode() || isMultipleSelect()) {
                                    holder.forwardContactPreviewPortrait.setVisibility(View.GONE);
                                }
                                else {
                                    holder.forwardContactPreviewPortrait.setVisibility(View.VISIBLE);
                                }
                                if(isMultipleSelect()){
                                    holder.forwardContactPreviewPortrait.setOnClickListener(null);
                                }else{
                                    holder.forwardContactPreviewPortrait.setOnClickListener(this);
                                }
                                holder.contentContactMessageThumbLand.setVisibility(View.GONE);
                                holder.forwardContactPreviewLandscape.setVisibility(View.GONE);

                                holder.gradientContactMessageThumbLand.setVisibility(View.GONE);
                                holder.videoIconContactMessageThumbLand.setVisibility(View.GONE);
                                holder.videoTimecontentContactMessageThumbLand.setVisibility(View.GONE);

//                                holder.contentContactMessageThumbLandFramework.setVisibility(View.GONE);
                                holder.contentContactMessageFile.setVisibility(View.GONE);
                                holder.forwardContactFile.setVisibility(View.GONE);

                                holder.contentContactMessageFileThumb.setVisibility(View.GONE);
                                holder.contentContactMessageFileName.setVisibility(View.GONE);
                                holder.contentContactMessageFileSize.setVisibility(View.GONE);

                                RelativeLayout.LayoutParams contactThumbParams = (RelativeLayout.LayoutParams) holder.contentContactMessageThumbPort.getLayoutParams();
                                contactThumbParams.setMargins(0, 0, 0, 0);
                                holder.contentContactMessageThumbPort.setLayoutParams(contactThumbParams);

//                                if(chatRoom.isGroup()){
//                                    RelativeLayout.LayoutParams contactThumbParams = (RelativeLayout.LayoutParams)holder.contentContactMessageThumbPort.getLayoutParams();
//                                    contactThumbParams.setMargins(0, scaleHeightPx(10, outMetrics) ,0, 0);
//                                    holder.contentContactMessageThumbPort.setLayoutParams(contactThumbParams);
////                                    holder.contentContactMessageThumbPortFramework.setLayoutParams(contactThumbParams);
//                                }
//                                else{
//                                    RelativeLayout.LayoutParams contactThumbParams = (RelativeLayout.LayoutParams)holder.contentContactMessageThumbPort.getLayoutParams();
//                                    contactThumbParams.setMargins(0, 0 ,0, 0);
//                                    holder.contentContactMessageThumbPort.setLayoutParams(contactThumbParams);
////                                    holder.contentContactMessageThumbPortFramework.setLayoutParams(contactThumbParams);
//                                }

                            } else {

                                logDebug("Landscape");
                                holder.contentContactMessageThumbLand.setImageBitmap(bitmap);
                                holder.contentContactMessageThumbLand.setScaleType(ImageView.ScaleType.CENTER_INSIDE);

                                if (MimeTypeList.typeForName(name).isPdf()) {
                                    logDebug("Contact message - Is pfd preview");
                                    holder.iconContactTypeDocLandPreview.setVisibility(View.VISIBLE);

                                    holder.gradientContactMessageThumbLand.setVisibility(View.GONE);
                                    holder.videoIconContactMessageThumbLand.setVisibility(View.GONE);
                                    holder.videoTimecontentContactMessageThumbLand.setVisibility(View.GONE);

                                } else if (MimeTypeList.typeForName(name).isVideo()) {
                                    logDebug("Contact message - Is video preview");
                                    holder.gradientContactMessageThumbLand.setVisibility(View.VISIBLE);
                                    holder.videoIconContactMessageThumbLand.setVisibility(View.VISIBLE);

                                    if (node != null) {
                                        holder.videoTimecontentContactMessageThumbLand.setText(timeVideo(node));
                                        holder.videoTimecontentContactMessageThumbLand.setVisibility(View.VISIBLE);
                                    } else {
                                        logWarning("Landscape: Node is NULL");
                                        holder.videoTimecontentContactMessageThumbLand.setVisibility(View.GONE);
                                    }

                                    holder.iconContactTypeDocLandPreview.setVisibility(View.GONE);

                                } else {
                                    holder.iconContactTypeDocLandPreview.setVisibility(View.GONE);
                                    holder.gradientContactMessageThumbLand.setVisibility(View.GONE);
                                    holder.videoIconContactMessageThumbLand.setVisibility(View.GONE);
                                    holder.videoTimecontentContactMessageThumbLand.setVisibility(View.GONE);
                                }

                                holder.contentContactMessageThumbLand.setVisibility(View.VISIBLE);

                                if (cC.isInAnonymousMode() || isMultipleSelect()) {
                                    holder.forwardContactPreviewLandscape.setVisibility(View.GONE);
                                }
                                else {
                                    holder.forwardContactPreviewLandscape.setVisibility(View.VISIBLE);
                                }
                                if(isMultipleSelect()){
                                    holder.forwardContactPreviewLandscape.setOnClickListener(null);
                                }else{
                                    holder.forwardContactPreviewLandscape.setOnClickListener(this);
                                }
//                                holder.contentContactMessageThumbLandFramework.setVisibility(View.VISIBLE);

                                holder.contentContactMessageThumbPort.setVisibility(View.GONE);
                                holder.forwardContactPreviewPortrait.setVisibility(View.GONE);

                                holder.gradientContactMessageThumbPort.setVisibility(View.GONE);
                                holder.videoIconContactMessageThumbPort.setVisibility(View.GONE);
                                holder.videoTimecontentContactMessageThumbPort.setVisibility(View.GONE);
//                                holder.contentContactMessageThumbPortFramework.setVisibility(View.GONE);
                                holder.contentContactMessageFile.setVisibility(View.GONE);
                                holder.forwardContactFile.setVisibility(View.GONE);

                                holder.contentContactMessageFileThumb.setVisibility(View.GONE);
                                holder.contentContactMessageFileName.setVisibility(View.GONE);
                                holder.contentContactMessageFileSize.setVisibility(View.GONE);

                                RelativeLayout.LayoutParams contactThumbParams = (RelativeLayout.LayoutParams) holder.contentContactMessageThumbLand.getLayoutParams();
                                contactThumbParams.setMargins(0, 0, 0, 0);
                                holder.contentContactMessageThumbLand.setLayoutParams(contactThumbParams);

//                                if(chatRoom.isGroup()){
//                                    RelativeLayout.LayoutParams contactThumbParams = (RelativeLayout.LayoutParams)holder.contentContactMessageThumbLand.getLayoutParams();
//                                    contactThumbParams.setMargins(0, scaleHeightPx(10, outMetrics),0, 0);
//                                    holder.contentContactMessageThumbLand.setLayoutParams(contactThumbParams);
////                                    holder.contentContactMessageThumbLandFramework.setLayoutParams(contactThumbParams);
//                                }
//                                else{
//                                    RelativeLayout.LayoutParams contactThumbParams = (RelativeLayout.LayoutParams)holder.contentContactMessageThumbLand.getLayoutParams();
//                                    contactThumbParams.setMargins(0, 0 ,0, 0);
//                                    holder.contentContactMessageThumbLand.setLayoutParams(contactThumbParams);
////                                    holder.contentContactMessageThumbLandFramework.setLayoutParams(contactThumbParams);
//
//                                }

                            }
                        }
                    }
                }
            } else {
                logWarning("Preview not exists");
            }
        }
    }

    private void setUploadingPreview(MegaChatLollipopAdapter.ViewHolderMessageChat holder, Bitmap bitmap) {
        logDebug("holder.filePathUploading: " + holder.filePathUploading);

        if (holder != null) {

            holder.contentOwnMessageLayout.setVisibility(View.VISIBLE);
            holder.urlOwnMessageLayout.setVisibility(View.GONE);

            holder.forwardOwnRichLinks.setVisibility(View.GONE);
            holder.forwardOwnPortrait.setVisibility(View.GONE);
            holder.forwardOwnLandscape.setVisibility(View.GONE);
            holder.forwardOwnFile.setVisibility(View.GONE);
            holder.forwardOwnContact.setVisibility(View.GONE);

            holder.ownManagementMessageLayout.setVisibility(View.GONE);

            holder.titleOwnMessage.setGravity(Gravity.RIGHT);
            if(context.getResources().getConfiguration().orientation == Configuration.ORIENTATION_LANDSCAPE){
                holder.titleOwnMessage.setPadding(0,0,scaleWidthPx(PADDING_RIGHT_HOUR_OF_OWN_MESSAGE_LAND, outMetrics),0);
            }else{
                holder.titleOwnMessage.setPadding(0,0,scaleWidthPx(PADDING_RIGHT_HOUR_OF_OWN_MESSAGE_PORT, outMetrics),0);
            }

            if (bitmap != null) {
                logDebug("Bitmap not null - Update uploading my preview");

                int currentPosition = holder.getLayoutPosition();
                logDebug("currentPosition holder: " + currentPosition);

                if (currentPosition == -1) {
                    logWarning("The position cannot be recovered - had changed");
                    for (int i = messages.size() - 1; i >= 0; i--) {
                        AndroidMegaChatMessage message = messages.get(i);
                        if (message.isUploading()) {
                            String path = message.getPendingMessage().getFilePath();
                            if (path.equals(holder.filePathUploading)) {
                                currentPosition = i + 1;
                                logDebug("Found current position: " + currentPosition);
                                break;
                            }
                        }
                    }
                }
                logDebug("Messages size: " + messages.size());
                if (currentPosition > messages.size()) {
                    logWarning("Position not valid");
                    return;
                }

                AndroidMegaChatMessage message = messages.get(currentPosition - 1);
                if (message.getPendingMessage() != null) {
                    logDebug("State of the message: " + message.getPendingMessage().getState());
                    logDebug("Attachment: " + message.getPendingMessage().getFilePath());

                    if (bitmap.getWidth() < bitmap.getHeight()) {
                        logDebug("Portrait show preview");
                        holder.contentOwnMessageThumbPort.setImageBitmap(bitmap);
                        holder.contentOwnMessageThumbPort.setScaleType(ImageView.ScaleType.CENTER_INSIDE);
                        holder.previewFramePort.setVisibility(View.VISIBLE);
                        holder.contentOwnMessageThumbPort.setVisibility(View.VISIBLE);

                        holder.contentOwnMessageFileLayout.setVisibility(View.GONE);
                        holder.previewFrameLand.setVisibility(View.GONE);
                        holder.contentOwnMessageThumbLand.setVisibility(View.GONE);

                        holder.gradientOwnMessageThumbPort.setVisibility(View.GONE);
                        holder.videoIconOwnMessageThumbPort.setVisibility(View.GONE);
                        holder.videoTimecontentOwnMessageThumbPort.setVisibility(View.GONE);

                        holder.gradientOwnMessageThumbLand.setVisibility(View.GONE);
                        holder.videoIconOwnMessageThumbLand.setVisibility(View.GONE);
                        holder.videoTimecontentOwnMessageThumbLand.setVisibility(View.GONE);

                    } else {
                        logDebug("Landscape show preview");
                        holder.contentOwnMessageThumbLand.setImageBitmap(bitmap);
                        holder.contentOwnMessageThumbLand.setScaleType(ImageView.ScaleType.CENTER_INSIDE);
                        holder.previewFrameLand.setVisibility(View.VISIBLE);
                        holder.contentOwnMessageThumbLand.setVisibility(View.VISIBLE);

                        holder.contentOwnMessageFileLayout.setVisibility(View.GONE);
                        holder.previewFramePort.setVisibility(View.GONE);
                        holder.contentOwnMessageThumbPort.setVisibility(View.GONE);
                        holder.gradientOwnMessageThumbPort.setVisibility(View.GONE);
                        holder.videoIconOwnMessageThumbPort.setVisibility(View.GONE);
                        holder.videoTimecontentOwnMessageThumbPort.setVisibility(View.GONE);

                        holder.gradientOwnMessageThumbLand.setVisibility(View.GONE);
                        holder.videoIconOwnMessageThumbLand.setVisibility(View.GONE);
                        holder.videoTimecontentOwnMessageThumbLand.setVisibility(View.GONE);
                    }

                    if (message.getPendingMessage().getState() == PendingMessageSingle.STATE_ERROR_UPLOADING || message.getPendingMessage().getState() == PendingMessageSingle.STATE_ERROR_ATTACHING) {
                        logWarning("Message is on ERROR state");
                        holder.urlOwnMessageLayout.setVisibility(View.GONE);
                        String name = holder.contentOwnMessageFileName.getText().toString();

                        //Error
                        holder.uploadingProgressBarPort.setVisibility(View.GONE);
                        holder.uploadingProgressBarLand.setVisibility(View.GONE);
                        holder.errorUploadingFile.setVisibility(View.GONE);

                        holder.retryAlert.setVisibility(View.VISIBLE);

                        if (bitmap.getWidth() < bitmap.getHeight()) {
                            logDebug("Portrait");
                            holder.errorUploadingLandscape.setVisibility(View.GONE);
                            holder.transparentCoatingLandscape.setVisibility(View.GONE);
                            holder.videoTimecontentOwnMessageThumbPort.setVisibility(View.GONE);

                            if (MimeTypeList.typeForName(name).isVideo()) {
                                holder.gradientOwnMessageThumbPort.setVisibility(View.VISIBLE);
                                holder.videoIconOwnMessageThumbPort.setVisibility(View.VISIBLE);

                            } else {
                                holder.gradientOwnMessageThumbPort.setVisibility(View.GONE);
                                holder.videoIconOwnMessageThumbPort.setVisibility(View.GONE);
                            }

                            holder.errorUploadingPortrait.setVisibility(View.VISIBLE);
                            holder.transparentCoatingPortrait.setVisibility(View.VISIBLE);

                        } else {
                            logDebug("Landscape");
                            holder.transparentCoatingPortrait.setVisibility(View.GONE);
                            holder.errorUploadingPortrait.setVisibility(View.GONE);
                            holder.videoTimecontentOwnMessageThumbLand.setVisibility(View.GONE);

                            if (MimeTypeList.typeForName(name).isVideo()) {
                                holder.gradientOwnMessageThumbLand.setVisibility(View.VISIBLE);
                                holder.videoIconOwnMessageThumbLand.setVisibility(View.VISIBLE);

                            } else {
                                holder.gradientOwnMessageThumbLand.setVisibility(View.GONE);
                                holder.videoIconOwnMessageThumbLand.setVisibility(View.GONE);
                            }

                            holder.errorUploadingLandscape.setVisibility(View.VISIBLE);
                            holder.transparentCoatingLandscape.setVisibility(View.VISIBLE);
                        }
                    } else {
                        logDebug("Message is in progress state");
                        holder.urlOwnMessageLayout.setVisibility(View.GONE);

                        //In progress
                        holder.retryAlert.setVisibility(View.GONE);
                        holder.errorUploadingFile.setVisibility(View.GONE);
                        holder.errorUploadingPortrait.setVisibility(View.GONE);
                        holder.errorUploadingLandscape.setVisibility(View.GONE);

                        if (bitmap.getWidth() < bitmap.getHeight()) {
                            logDebug("Portrait");
                            holder.transparentCoatingLandscape.setVisibility(View.GONE);
                            holder.transparentCoatingPortrait.setVisibility(View.VISIBLE);
                            holder.uploadingProgressBarPort.setVisibility(View.VISIBLE);
                            holder.uploadingProgressBarLand.setVisibility(View.GONE);
                        } else {
                            logDebug("Landscape");
                            holder.transparentCoatingPortrait.setVisibility(View.GONE);
                            holder.transparentCoatingLandscape.setVisibility(View.VISIBLE);
                            holder.uploadingProgressBarLand.setVisibility(View.VISIBLE);
                            holder.uploadingProgressBarPort.setVisibility(View.GONE);
                        }
                    }
                } else {

                    logWarning("The pending message is NULL-- cannot set preview");
                }
            } else {
                logWarning("Bitmap is NULL");
            }
        } else {
            logWarning("Holder is NULL");
        }
    }

    private class PreviewDownloadListener implements MegaRequestListenerInterface {
        Context context;
        MegaChatLollipopAdapter.ViewHolderMessageChat holder;
        MegaChatLollipopAdapter adapter;
        MegaNode node;

        PreviewDownloadListener(Context context, MegaChatLollipopAdapter.ViewHolderMessageChat holder, MegaChatLollipopAdapter adapter, MegaNode node) {
            this.context = context;
            this.holder = holder;
            this.adapter = adapter;
            this.node = node;
        }

        @Override
        public void onRequestStart(MegaApiJava api, MegaRequest request) {

        }

        @Override
        public void onRequestFinish(MegaApiJava api, MegaRequest request, MegaError e) {

            logDebug("onRequestFinish: " + request.getType() + "__" + request.getRequestString());
            logDebug("onRequestFinish: Node: " + request.getNodeHandle());

            if (request.getType() == MegaRequest.TYPE_GET_ATTR_FILE) {
                if (e.getErrorCode() == MegaError.API_OK) {

                    long handle = request.getNodeHandle();
                    long msgId = INVALID_HANDLE;
                    if(pendingPreviews.containsKey(handle)){
                        msgId = pendingPreviews.get(handle);
                        pendingPreviews.remove(handle);
                    }
                    setPreview(handle, holder, node, msgId);

                } else {
                    logError("ERROR: " + e.getErrorCode() + "___" + e.getErrorString());
                }
            }
        }

        @Override
        public void onRequestTemporaryError(MegaApiJava api, MegaRequest request, MegaError e) {

        }

        @Override
        public void onRequestUpdate(MegaApiJava api, MegaRequest request) {

        }
    }

    public String timeVideo(MegaNode n) {
        logDebug("timeVideo");
        return getVideoDuration(n.getDuration());
    }

    private void checkItem (View v, ViewHolderMessageChat holder, int[] screenPosition, int[] dimens) {

        ImageView imageView = null;

        int position = holder.getCurrentPosition();
        if(position<=messages.size()){
            AndroidMegaChatMessage message = messages.get(position - 1);
            if (message.getMessage() != null) {
                if (message.getMessage().getMegaNodeList() != null) {
                    if (message.getMessage().getMegaNodeList().get(0) != null) {
                        if (message.getMessage().getUserHandle() == megaChatApi.getMyUserHandle()) {
                            if (holder.contentOwnMessageThumbPort.getVisibility() == View.VISIBLE) {
                                logDebug("contentOwnMessageThumbPort");
                                imageView = (RoundedImageView) v.findViewById(R.id.content_own_message_thumb_portrait);
                            }
                            else if (holder.contentOwnMessageThumbLand.getVisibility() == View.VISIBLE) {
                                logDebug("contentOwnMessageThumbLand");
                                imageView = (RoundedImageView) v.findViewById(R.id.content_own_message_thumb_landscape);
                            }
                            else if (holder.contentOwnMessageFileThumb.getVisibility() == View.VISIBLE) {
                                logDebug("contentOwnMessageFileThumb");
                                imageView = (ImageView) v.findViewById(R.id.content_own_message_file_thumb);
                            }
                        }
                        else {
                            if (holder.contentContactMessageThumbPort.getVisibility() == View.VISIBLE) {
                                logDebug("contentContactMessageThumbPort");
                                imageView = (RoundedImageView) v.findViewById(R.id.content_contact_message_thumb_portrait);
                            }
                            else if (holder.contentContactMessageThumbLand.getVisibility() == View.VISIBLE) {
                                logDebug("contentContactMessageThumbLand");
                                imageView = (RoundedImageView) v.findViewById(R.id.content_contact_message_thumb_landscape);
                            }
                            else if (holder.contentContactMessageFileThumb.getVisibility() == View.VISIBLE) {
                                logDebug("contentContactMessageFileThumb");
                                imageView = (ImageView) v.findViewById(R.id.content_contact_message_file_thumb);
                            }
                        }
                    }
                }
            }
        }else{
            logWarning("Messages removed");
        }

        ((ChatActivityLollipop) context).holder_imageDrag = holder;
        ((ChatActivityLollipop) context).position_imageDrag = position;
//        ((ChatActivityLollipop) context).imageDrag = imageView;
        if (imageView != null) {
            imageView.getLocationOnScreen(screenPosition);
            dimens[0] = screenPosition[0] + (imageView.getWidth() / 2);
            dimens[1] = screenPosition[1] + (imageView.getHeight() / 2);
            dimens[2] = imageView.getWidth();
            dimens[3] = imageView.getHeight();
        }
    }

    public void setNodeAttachmentVisibility (boolean visible, ViewHolderMessageChat holder, int position){
        logDebug("position: " + position);
        if (holder != null) {
            holder.contentVisible = visible;
            notifyItemChanged(position);
        }
    }

    @Override
    public void onClick(View v) {
        logDebug("onClick()");

        ViewHolderMessageChat holder = (ViewHolderMessageChat) v.getTag();
        int currentPositionInAdapter = holder.getAdapterPosition();
        if(currentPositionInAdapter<0){
            logWarning("Current position error - not valid value");
            return;
        }

        switch (v.getId()) {
            case R.id.content_own_message_voice_clip_play_pause:
            case R.id.content_contact_message_voice_clip_play_pause:
                if(!(((ChatActivityLollipop)context).isRecordingNow())){
                    playOrPauseVoiceClip(currentPositionInAdapter, holder);
                }
                break;

            case R.id.content_own_message_voice_clip_not_available:
            case R.id.content_contact_message_voice_clip_not_available:{
                ((ChatActivityLollipop) context).showSnackbar(SNACKBAR_TYPE, context.getString(R.string.error_message_voice_clip), -1);
                break;
            }

            case R.id.forward_own_rich_links:
            case R.id.forward_own_contact:
            case R.id.forward_own_file:
            case R.id.forward_own_preview_portrait:
            case R.id.forward_own_preview_landscape:
            case R.id.forward_contact_rich_links:
            case R.id.forward_contact_contact:
            case R.id.forward_contact_file:
            case R.id.forward_contact_preview_portrait:
            case R.id.forward_contact_preview_landscape:
            case R.id.forward_own_location:
            case R.id.forward_contact_location:{
                ArrayList<AndroidMegaChatMessage> messageArray = new ArrayList<>();
                int currentPositionInMessages = currentPositionInAdapter -1;
                messageArray.add(messages.get(currentPositionInMessages));
                ((ChatActivityLollipop) context).forwardMessages(messageArray);
                break;
            }
            case R.id.content_own_message_text:
            case R.id.content_contact_message_text:
            case R.id.url_own_message_text:
            case R.id.url_contact_message_text:
                if (isIsClickAlreadyIntercepted()) {
                    resetIsClickAlreadyIntercepted();
                    break;
                }

            case R.id.message_chat_item_layout:{
                int[] screenPosition = new int[2];
                int [] dimens = new int[4];
                checkItem(v, holder, screenPosition, dimens);
                ((ChatActivityLollipop) context).itemClick(currentPositionInAdapter, dimens);
                break;
            }
            case R.id.url_always_allow_button: {
                ((ChatActivityLollipop) context).showRichLinkWarning = RICH_WARNING_FALSE;
                megaApi.enableRichPreviews(true);
                this.notifyItemChanged(currentPositionInAdapter);
                break;
            }
            case R.id.url_no_disable_button:
            case R.id.url_not_now_button: {
                ((ChatActivityLollipop) context).showRichLinkWarning = RICH_WARNING_FALSE;
                int counter = MegaApplication.getCounterNotNowRichLinkWarning();
                if (counter < 1) {
                    counter = 1;
                } else {
                    counter++;
                }
                megaApi.setRichLinkWarningCounterValue(counter);
                this.notifyItemChanged(currentPositionInAdapter);
                break;
            }
            case R.id.url_never_button: {
                ((ChatActivityLollipop) context).showRichLinkWarning = RICH_WARNING_CONFIRMATION;
                this.notifyItemChanged(currentPositionInAdapter);
                break;
            }
            case R.id.url_yes_disable_button: {
                ((ChatActivityLollipop) context).showRichLinkWarning = RICH_WARNING_FALSE;
                megaApi.enableRichPreviews(false);
                this.notifyItemChanged(currentPositionInAdapter);
                break;
            }
        }
    }


    /*
     * Set appropriate values ​​when a playback starts
     */
    private void prepareMediaPlayer(final long msgId) {
        if(handlerVoiceNotes == null){
            handlerVoiceNotes = new Handler();
        }
        if(messagesPlaying==null || messagesPlaying.isEmpty()) return;

        for (MessageVoiceClip m : messagesPlaying) {
            if ((m.getIdMessage() == msgId)&&(m.getMediaPlayer().isPlaying())) {
                logDebug("prepareMediaPlayer");

                runnableVC = new Runnable() {
                    @Override
                    public void run() {
                        statePlaying(msgId);
                        handlerVoiceNotes.postDelayed(this, 50);
                    }
                };
                statePlaying(msgId);
                handlerVoiceNotes.postDelayed(runnableVC, 50);
            }
        }
    }

    /*
     * Update the view while a voice clip is playing
     */
    private void statePlaying(long msgId){
        if(messages==null || messages.isEmpty() || messagesPlaying==null || messagesPlaying.isEmpty()) return;

        for(MessageVoiceClip m: messagesPlaying){
            if((m.getIdMessage() == msgId)&&(m.getMediaPlayer().isPlaying())){
                m.setProgress(m.getMediaPlayer().getCurrentPosition());
                for(int i=0; i<messages.size(); i++){
                    if(messages.get(i).getMessage().getMsgId() == m.getIdMessage()){
                        int positionInAdapter = i+1;
                        ViewHolderMessageChat holder = (ViewHolderMessageChat) listFragment.findViewHolderForAdapterPosition(positionInAdapter);
                        if(holder!=null){
                            if(m.getUserHandle() == megaChatApi.getMyUserHandle()){
                                holder.contentOwnMessageVoiceClipPlay.setVisibility(View.VISIBLE);
                                holder.contentOwnMessageVoiceClipPlay.setImageResource(R.drawable.ic_pause_grey);
                                holder.contentOwnMessageVoiceClipSeekBar.setProgress(m.getProgress());
                                holder.contentOwnMessageVoiceClipDuration.setText(milliSecondsToTimer(m.getProgress()));
                            }else{
                                holder.contentContactMessageVoiceClipPlay.setVisibility(View.VISIBLE);
                                holder.contentContactMessageVoiceClipPlay.setImageResource(R.drawable.ic_pause_grey);
                                holder.contentContactMessageVoiceClipSeekBar.setProgress(m.getProgress());
                                holder.contentContactMessageVoiceClipDuration.setText(milliSecondsToTimer(m.getProgress()));
                            }
                        }
                        break;
                    }
                }
                break;
            }
        }
    }

    /*
     * Download a voice note using an asynctask
     */
    private void downloadVoiceClip(final ViewHolderMessageChat holder,int position, long userHandle, final MegaNodeList nodeList){
        logDebug("downloadVoiceClip() ");
        try {
            new MegaChatLollipopAdapter.ChatVoiceClipAsyncTask(holder, position, userHandle).execute(nodeList);
        } catch (Exception ex) {
            logError("Too many AsyncTasks", ex);
        }
    }

    /*
     * When the download of a voice clip ends, update the view with the result
     */
    public void finishedVoiceClipDownload(long nodeHandle, int resultTransfer){
        if(messages==null || messages.isEmpty() || messagesPlaying==null || messagesPlaying.isEmpty()) return;
        logDebug("nodeHandle = "+nodeHandle+", the result of transfer is "+resultTransfer);

        for(MessageVoiceClip messagevc : messagesPlaying){
            if(messagevc.getMessageHandle() == nodeHandle){
                messagevc.setIsAvailable(resultTransfer);
                for(int posArray=0; posArray<messages.size();posArray++){
                    if(messages.get(posArray).getMessage().getMsgId() == messagevc.getIdMessage()){
                        int positionInAdapter = posArray+1;
                        ViewHolderMessageChat holder = (ViewHolderMessageChat) listFragment.findViewHolderForAdapterPosition(positionInAdapter);
                        if(holder!=null) notifyItemChanged(positionInAdapter);
                        break;
                    }
                }
            }
        }
    }

    /*
      * Updating the seekBar element and the mediaplayer progress
     */
    private void updatingSeekBar(long messageId, int progress){
        if(messages==null || messages.isEmpty() || messagesPlaying==null || messagesPlaying.isEmpty()) return;

        for(MessageVoiceClip m: messagesPlaying){
            if(m.getIdMessage() == messageId) {
                logDebug("Update mediaplayer");
                m.setProgress(progress);
                m.getMediaPlayer().seekTo(m.getProgress());
                for(int i=0; i<messages.size(); i++){
                    if(messages.get(i).getMessage().getMsgId() == m.getIdMessage()){
                        int positionInAdapter = i+1;
                        ViewHolderMessageChat holder = (ViewHolderMessageChat) listFragment.findViewHolderForAdapterPosition(positionInAdapter);
                        if(holder!=null){
                            logDebug("Update holder views");
                            if(m.getUserHandle() == megaChatApi.getMyUserHandle()){
                                holder.contentOwnMessageVoiceClipDuration.setText(milliSecondsToTimer(m.getProgress()));
                            }else{
                                holder.contentContactMessageVoiceClipDuration.setText(milliSecondsToTimer(m.getProgress()));
                            }
                        }
                        break;
                    }
                }
                break;
            }
        }
    }


    /*
     * Play or pause a voice clip
     */
    private void playOrPauseVoiceClip(int positionInAdapter, ViewHolderMessageChat holder){
        AndroidMegaChatMessage currentMessage = getMessageAtPosition(positionInAdapter-1);
        if (currentMessage == null || currentMessage.getMessage() == null ||
                currentMessage.getMessage().getType() != MegaChatMessage.TYPE_VOICE_CLIP ||
                messagesPlaying == null || messagesPlaying.isEmpty())
            return;

        for(MessageVoiceClip m: messagesPlaying){
            if(m.getIdMessage() == currentMessage.getMessage().getMsgId()){
                if(m.getMediaPlayer().isPlaying()){
                    logDebug("isPlaying: PLAY -> PAUSE");
                    pauseVoiceClip(m,positionInAdapter);
                    return;
                }
                if(m.isPaused()){
                    logDebug("notPlaying: PAUSE -> PLAY");
                    playVoiceClip(m, null);
                    return;
                }

                logDebug("notPlaying: find voice clip");
                MegaNodeList nodeList = currentMessage.getMessage().getMegaNodeList();
                if(nodeList.size()<1 || !isVoiceClip(nodeList.get(0).getName())) break;

                File vcFile = buildVoiceClipFile(context, nodeList.get(0).getName());
                if(!isFileAvailable(vcFile) || vcFile.length() != nodeList.get(0).getSize()) downloadVoiceClip(holder, positionInAdapter, currentMessage.getMessage().getUserHandle(), nodeList);

                playVoiceClip(m, vcFile.getAbsolutePath());
                break;
            }
        }
    }


    /*
     * Pause the voice clip
     */
    private void pauseVoiceClip(MessageVoiceClip m, int positionInAdapter){
        m.getMediaPlayer().pause();
        m.setProgress(m.getMediaPlayer().getCurrentPosition());
        m.setPaused(true);
        removeCallBacks();
        notifyItemChanged(positionInAdapter);
    }

    /*
     * Play the voice clip
     */
    private void playVoiceClip(MessageVoiceClip m, String voiceClipPath){

        stopAllReproductionsInProgress();
        final long mId = m.getIdMessage();
        ((ChatActivityLollipop) context).startProximitySensor();

        if(voiceClipPath == null){
            m.getMediaPlayer().seekTo(m.getProgress());
            m.getMediaPlayer().start();
            m.setPaused(false);
            prepareMediaPlayer(mId);
        }else{
            try {
                m.getMediaPlayer().reset();
                m.getMediaPlayer().setDataSource(voiceClipPath);
                m.getMediaPlayer().setLooping(false);
                m.getMediaPlayer().prepare();
                m.setPaused(false);
                m.setProgress(m.getMediaPlayer().getCurrentPosition());

            } catch (IOException e) {
                e.printStackTrace();
            }
            m.getMediaPlayer().seekTo(m.getProgress());
        }

        m.getMediaPlayer().setOnErrorListener(new MediaPlayer.OnErrorListener() {
            public boolean onError(MediaPlayer mediaPlayer, int i, int i1) {
                logDebug("mediaPlayerVoiceNotes:onError");
                ((ChatActivityLollipop) context).stopProximitySensor();
                mediaPlayer.reset();
                return true;
            }
        });
        m.getMediaPlayer().setOnPreparedListener(new MediaPlayer.OnPreparedListener() {
            @Override
            public void onPrepared(MediaPlayer mediaPlayer) {
                logDebug("mediaPlayerVoiceNotes:onPrepared");
                mediaPlayer.start();
                prepareMediaPlayer(mId);

            }
        });

        m.getMediaPlayer().setOnCompletionListener(new MediaPlayer.OnCompletionListener() {
            @Override
            public void onCompletion(MediaPlayer mp) {
                logDebug("mediaPlayerVoiceNotes:setOnCompletionListener");
                removeCallBacks();
                completionMediaPlayer(mId);
            }
        });
    }

    /*
    * Stop the playing when this message is removed*/
    public void stopPlaying(long msgId){
        ((ChatActivityLollipop) context).stopProximitySensor();

        if(messagesPlaying==null || messagesPlaying.isEmpty()) return;

        for(MessageVoiceClip m: messagesPlaying) {
            if(m.getIdMessage() == msgId){
                if(m.getMediaPlayer().isPlaying()){
                    m.getMediaPlayer().stop();
                }
                m.getMediaPlayer().release();
                m.setMediaPlayer(null);
                messagesPlaying.remove(m);
                break;
            }
        }
    }

    public void pausePlaybackInProgress(){
        if (messagesPlaying == null || messagesPlaying.isEmpty()) return;
        for (MessageVoiceClip m : messagesPlaying) {
            if (m.getMediaPlayer().isPlaying()) {
                int positionInAdapter = getAdapterItemPosition(m.getIdMessage());
                if (positionInAdapter != -1) pauseVoiceClip(m, positionInAdapter);
                break;
            }
        }
    }

    /*
     * Restore values when a playback ends
     */
    private void completionMediaPlayer(long msgId){
        if(messages==null || messages.isEmpty() || messagesPlaying==null || messagesPlaying.isEmpty()) return;

        for(MessageVoiceClip m: messagesPlaying) {
            if(m.getIdMessage() == msgId){
                logDebug("completionMediaPlayer ");
                m.setProgress(0);
                m.setPaused(false);
                if(m.getMediaPlayer().isPlaying()){
                    m.getMediaPlayer().stop();
                }
                m.getMediaPlayer().seekTo(m.getProgress());
                for(int i=0; i<messages.size(); i++){
                    if(messages.get(i).getMessage().getMsgId() == msgId){
                        int positionInAdapter = i+1;
                        notifyItemChanged(positionInAdapter);
                        break;
                    }
                }
                break;
            }
        }
    }

    /* Get the voice clip that it is playing*/

    public MessageVoiceClip getVoiceClipPlaying(){
        if(messagesPlaying==null || messagesPlaying.isEmpty()) return null;
        for(MessageVoiceClip m:messagesPlaying){
            if(m.getMediaPlayer().isPlaying()){
                return m;
            }
        }
        return null;
    }

    /*
     * Stop the voice notes that are playing and update the necessary views
     */
    public void stopAllReproductionsInProgress(){

        if (messagesPlaying == null || messagesPlaying.isEmpty()) return;
        removeCallBacks();

        for(MessageVoiceClip m:messagesPlaying){
            if(m.getMediaPlayer().isPlaying()){
                logDebug("PLAY -> STOP");
                completionMediaPlayer(m.getIdMessage());
            }
        }
    }

    public void destroyVoiceElemnts(){
        logDebug("destroyVoiceElemnts()");
        removeCallBacks();
        if(messagesPlaying==null || messagesPlaying.isEmpty()) return;
        for(MessageVoiceClip m:messagesPlaying){
            m.getMediaPlayer().release();
            m.setMediaPlayer(null);
        }
        messagesPlaying.clear();
    }

    private void activateMultiselectMode(int currentPosition){
        setMultipleSelect(true);
        ((ChatActivityLollipop) context).activateActionMode();
        ((ChatActivityLollipop) context).itemClick(currentPosition, null);
    }

    @Override
    public boolean onLongClick(View view) {

        if(megaChatApi.isSignalActivityRequired()){
            megaChatApi.signalPresenceActivity();
        }
        ViewHolderMessageChat holder = (ViewHolderMessageChat) view.getTag();
        int currentPosition = holder.getAdapterPosition();

        if (isMultipleSelect() || currentPosition < 1 || messages.get(currentPosition-1).isUploading())
            return true;

        if(MegaApplication.isShowInfoChatMessages()){
            ((ChatActivityLollipop) context).showMessageInfo(currentPosition);
        }
        else{
            ((ChatActivityLollipop) context).itemLongClick(currentPosition);
        }
        return true;
    }

    private void removeCallBacks(){
        logDebug("removeCallBacks()");

        if(handlerVoiceNotes==null) return;

        if (runnableVC != null) {
            handlerVoiceNotes.removeCallbacks(runnableVC);
        }
        ((ChatActivityLollipop) context).stopProximitySensor();

        runnableVC = null;
        handlerVoiceNotes.removeCallbacksAndMessages(null);
        handlerVoiceNotes = null;
    }

    private void setContactMessageName(int pos, ViewHolderMessageChat holder, long handle, boolean visibility) {
        if (isHolderNull(pos, holder)) {
            return;
        }
        holder.fullNameTitle = getContactMessageName(pos, holder, handle);
        if (!visibility) return;

        if (chatRoom.isGroup()) {
            holder.nameContactText.setVisibility(View.VISIBLE);
            holder.nameContactText.setText(holder.fullNameTitle);
        }
        else {
            holder.nameContactText.setVisibility(View.GONE);
        }
    }

    private void isRemovingTextMessage(int pos, ViewHolderMessageChat holder, MegaChatMessage message) {
        if (isHolderNull(pos, holder)) {
            return;
        }
        boolean isRemoved = false;
        if (removedMessages != null && removedMessages.size() > 0) {
            for (RemovedMessage removeMsg : removedMessages) {
                if (removeMsg.getMsgId() == message.getMsgId() && removeMsg.getMsgTempId() == message.getTempId()) {
                    isRemoved = true;
                    break;
                }
            }
        }

        if (isRemoved) {
            holder.contentOwnMessageText.setBackground(ContextCompat.getDrawable(context, R.drawable.light_rounded_chat_own_message));
        } else {
            holder.contentOwnMessageText.setBackground(ContextCompat.getDrawable(context, R.drawable.dark_rounded_chat_own_message));
        }
    }

    private String getContactMessageName(int pos, ViewHolderMessageChat holder, long handle) {
        if (isHolderNull(pos, holder)) {
            return null;
        }

        String name = cC.getFullName(handle, chatRoom);
        if (!isTextEmpty(name)) {
            return name;
        }

        logWarning("NOT found in DB");
        name = context.getString(R.string.unknown_name_label);
        if (!holder.nameRequestedAction) {
            logDebug("Call for nonContactName: " + handle);
            holder.nameRequestedAction = true;
            ChatNonContactNameListener listener = new ChatNonContactNameListener(context, holder, this, handle, chatRoom.isPreview(), pos);
            megaChatApi.getUserFirstname(handle, chatRoom.getAuthorizationToken(), listener);
            megaChatApi.getUserLastname(handle, chatRoom.getAuthorizationToken(), listener);
            megaChatApi.getUserEmail(handle, listener);
        } else {
            logWarning("Name already asked and no name received: " + handle);
        }
        return name;
    }

    boolean isHolderNull(int pos, ViewHolderMessageChat holder) {
        if (holder ==  null) {
            holder = (ViewHolderMessageChat) listFragment.findViewHolderForAdapterPosition(pos);
            if (holder == null) {
                notifyItemChanged(pos);
                return true;
            }
        }

        return false;
    }

    public ViewHolderMessageChat queryIfHolderNull(int pos) {
        ViewHolderMessageChat holder = (ViewHolderMessageChat) listFragment.findViewHolderForAdapterPosition(pos);
        if (holder == null) {
            return null;
        }

        return holder;
    }

    private void setInfoToShow (int position, final ViewHolderMessageChat holder, boolean ownMessage, int infotToShow, String dateText, String timeText) {

        if (isHolderNull(position, holder)) {
            return;
        }

        if (ownMessage) {
            switch (infotToShow) {
                case AndroidMegaChatMessage.CHAT_ADAPTER_SHOW_ALL: {
                    logDebug("CHAT_ADAPTER_SHOW_ALL");
                    holder.dateLayout.setVisibility(View.VISIBLE);
                    holder.dateText.setText(dateText);
                    holder.titleOwnMessage.setVisibility(View.VISIBLE);
                    holder.timeOwnText.setText(timeText);
                    break;
                }
                case AndroidMegaChatMessage.CHAT_ADAPTER_SHOW_TIME: {
                    logDebug("CHAT_ADAPTER_SHOW_TIME");
                    holder.dateLayout.setVisibility(View.GONE);
                    holder.titleOwnMessage.setVisibility(View.VISIBLE);
                    holder.timeOwnText.setText(timeText);
                    break;
                }
                case AndroidMegaChatMessage.CHAT_ADAPTER_SHOW_NOTHING: {
                    logDebug("CHAT_ADAPTER_SHOW_NOTHING");
                    holder.dateLayout.setVisibility(View.GONE);
                    holder.titleOwnMessage.setVisibility(View.GONE);
                    break;
                }
            }
        } else {
            switch (infotToShow) {
                case AndroidMegaChatMessage.CHAT_ADAPTER_SHOW_ALL: {
                    logDebug("CHAT_ADAPTER_SHOW_ALL");
                    holder.dateLayout.setVisibility(View.VISIBLE);
                    holder.dateText.setText(dateText);
                    holder.titleContactMessage.setVisibility(View.VISIBLE);
                    holder.timeContactText.setText(timeText);
                    holder.timeContactText.setVisibility(View.VISIBLE);
                    break;
                }
                case AndroidMegaChatMessage.CHAT_ADAPTER_SHOW_TIME: {
                    logDebug("CHAT_ADAPTER_SHOW_TIME");
                    holder.dateLayout.setVisibility(View.GONE);
                    holder.titleContactMessage.setVisibility(View.VISIBLE);
                    holder.timeContactText.setText(timeText);
                    holder.timeContactText.setVisibility(View.VISIBLE);
                    break;
                }
                case AndroidMegaChatMessage.CHAT_ADAPTER_SHOW_NOTHING: {
                    logDebug("CHAT_ADAPTER_SHOW_NOTHING");
                    holder.dateLayout.setVisibility(View.GONE);
                    holder.timeContactText.setVisibility(View.GONE);
                    holder.titleContactMessage.setVisibility(View.GONE);
                    break;
                }
            }
        }
    }

    /**
     * Method to know if the message is sent or received.
     *
     * @param message The MegaMessage.
     * @return True, if sent. False if received.
     */
    private boolean checkIfIsMyMessage(MegaChatMessage message) {
        return message.getUserHandle() == myUserHandle && message.getType() != MegaChatMessage.TYPE_PUBLIC_HANDLE_CREATE && message.getType() != MegaChatMessage.TYPE_PUBLIC_HANDLE_DELETE && message.getType() != MegaChatMessage.TYPE_SET_PRIVATE_MODE;
    }

    /**
     * Method for updating reactions if necessary.
     *
     * @param chatId   Chat ID.
     * @param message  Message ID.
     * @param reaction The reaction.
     * @param count    total number of users who have used that reaction in that message.
     */
    public void checkReactionUpdated(long chatId, MegaChatMessage message, String reaction, int count) {
        if (chatRoom.getChatId() != chatId) {
            logDebug("Different chat ");
            return;
        }

        int positionInAdapter = INVALID_POSITION;
        AndroidMegaChatMessage megaMessage = null;

        for (AndroidMegaChatMessage msg : messages) {
            if (msg.getMessage().getMsgId() == message.getMsgId()) {
                positionInAdapter = messages.indexOf(msg) + 1;
                megaMessage = msg;
                break;
            }
        }

        if (positionInAdapter == INVALID_POSITION) {
            logError("Message doesn't exist ");
            return;
        }

        ViewHolderMessageChat holder = (ViewHolderMessageChat) listFragment.findViewHolderForAdapterPosition(positionInAdapter);
        if (holder == null) {
            notifyItemChanged(positionInAdapter);
            return;
        }

        checkReactionsLayout(chatId, megaMessage, holder, reaction, count);
    }

    /**
     * Method for displaying the reaction layout.
     *
     * @param chatId      The chat room ID.
     * @param megaMessage The message.
     * @param holder      The holder.
     * @param reaction    The reaction.
     * @param count       The number of reactions in this message.
     */
    private void checkReactionsLayout(long chatId, AndroidMegaChatMessage megaMessage, final ViewHolderMessageChat holder, String reaction, int count) {
        MegaStringList listReactions = megaChatApi.getMessageReactions(chatId, megaMessage.getMessage().getMsgId());
        if (noReactions(listReactions, megaMessage.getMessage(), holder)) {
            return;
        }

        if (checkIfIsMyMessage(megaMessage.getMessage())) {
            if (holder.ownReactionsAdapter == null) {
                createReactionsAdapter(listReactions, true, chatId, megaMessage, holder);
            } else {
                if (count == 0) {
                    holder.ownReactionsAdapter.removeItem(reaction);
                } else {
                    holder.ownReactionsAdapter.updateItem(reaction);
                }

                if (holder.ownReactionsAdapter.getItemCount() > 0) {
                    holder.ownMessageReactionsLayout.setVisibility(View.VISIBLE);
                } else {
                    holder.ownMessageReactionsLayout.setVisibility(View.GONE);
                    holder.ownMessageReactionsRecycler.setAdapter(null);
                    holder.ownReactionsAdapter = null;
                }
            }
        } else {
            if (holder.contactReactionsAdapter == null) {
                createReactionsAdapter(listReactions, false, chatId, megaMessage, holder);
            } else {
                if (count == 0) {
                    holder.contactReactionsAdapter.removeItem(reaction);
                } else {
                    holder.contactReactionsAdapter.updateItem(reaction);
                }

                if (holder.contactReactionsAdapter.getItemCount() > 0) {
                    holder.contactMessageReactionsLayout.setVisibility(View.VISIBLE);
                } else {
                    holder.contactMessageReactionsLayout.setVisibility(View.GONE);
                    holder.contactMessageReactionsRecycler.setAdapter(null);
                    holder.contactReactionsAdapter = null;
                }
            }
        }
    }

    /**
     * Method for creating the reaction array of a message.
     *
     * @param listReactions The reactions list.
     * @param ownMessage    If the message is a own message.
     * @param chatId        The chat ID.
     * @param megaMessage   The message.
     * @param holder        The holder.
     */
    private void createReactionsAdapter(MegaStringList listReactions, boolean ownMessage, long chatId, AndroidMegaChatMessage megaMessage, final ViewHolderMessageChat holder) {
        ArrayList<String> list = getReactionsList(listReactions, true);

        if (ownMessage) {
            holder.ownMessageReactionsLayout.setVisibility(View.VISIBLE);
            holder.ownReactionsAdapter = new ReactionAdapter(context, chatId, megaMessage, list);
            holder.ownMessageReactionsRecycler.setAdapter(holder.ownReactionsAdapter);
        } else {
            holder.contactMessageReactionsLayout.setVisibility(View.VISIBLE);
            holder.contactReactionsAdapter = new ReactionAdapter(context, chatId, megaMessage, list);
            holder.contactMessageReactionsRecycler.setAdapter(holder.contactReactionsAdapter);
        }
    }

    /**
     * Method to check if there are no reactions in a message.
     *
     * @param listReactions The reactions list.
     * @param message       The message.
     * @param holder        The holder.
     * @return True if there isn't reaction. False, if there are some reactions.
     */
    private boolean noReactions(MegaStringList listReactions, MegaChatMessage message, final ViewHolderMessageChat holder) {
        if (listReactions == null || listReactions.size() <= 0) {
            if (checkIfIsMyMessage(message)) {
                holder.ownMessageReactionsLayout.setVisibility(View.GONE);
                holder.ownMessageReactionsRecycler.setAdapter(null);
                holder.ownReactionsAdapter = null;

            } else {
                holder.contactMessageReactionsLayout.setVisibility(View.GONE);
                holder.contactMessageReactionsRecycler.setAdapter(null);
                holder.contactReactionsAdapter = null;
            }

            return true;
        }

        return false;
    }

    /**
     * Check if exists reactions in a message.
     *
     * @param positionInAdapter The position of this message.
     * @param holder            The holder.
     * @param chatId            The chat ID.
     * @param megaMessage       The message.
     */
    private void checkReactionsInMessage(int positionInAdapter, ViewHolderMessageChat holder, long chatId, AndroidMegaChatMessage megaMessage) {
        if (holder == null) {
            holder = (ViewHolderMessageChat) listFragment.findViewHolderForAdapterPosition(positionInAdapter);
            if (holder == null) {
                notifyItemChanged(positionInAdapter);
                return;
            }
        }

        if (multipleSelect) {
            if (checkIfIsMyMessage(megaMessage.getMessage())) {
                holder.ownMessageReactionsLayout.setVisibility(View.GONE);
            } else {
                holder.contactMessageReactionsLayout.setVisibility(View.GONE);
            }
            return;
        }

        MegaStringList listReactions = megaChatApi.getMessageReactions(chatId, megaMessage.getMessage().getMsgId());
        if (noReactions(listReactions, megaMessage.getMessage(), holder)) {
            return;
        }

        if (checkIfIsMyMessage(megaMessage.getMessage())) {
            if (holder.ownReactionsAdapter == null) {
                createReactionsAdapter(listReactions, true, chatId, megaMessage, holder);
            } else {
                ArrayList<String> list = getReactionsList(listReactions, true);
                holder.ownReactionsAdapter.setReactions(list);
                holder.ownMessageReactionsLayout.setVisibility(View.VISIBLE);
            }
        } else {
            if (holder.contactReactionsAdapter == null) {
                createReactionsAdapter(listReactions, false, chatId, megaMessage, holder);
            } else {
                ArrayList<String> list = getReactionsList(listReactions, true);
                holder.contactReactionsAdapter.setReactions(list);
                holder.contactMessageReactionsLayout.setVisibility(View.VISIBLE);
            }
        }
    }

    private void checkMultiselectionMode(int positionInAdapter, final ViewHolderMessageChat holder, boolean ownMessage, long messageId) {
        if (isHolderNull(positionInAdapter, holder))
            return;

        if (multipleSelect) {
            if (ownMessage) {
                holder.ownMessageSelectLayout.setVisibility(View.VISIBLE);
                if (this.isItemChecked(messageId)) {
                    holder.ownMessageSelectIcon.setImageDrawable(ContextCompat.getDrawable(context, R.drawable.media_select_ic));
                } else {
                    holder.ownMessageSelectIcon.setImageDrawable(ContextCompat.getDrawable(context, R.drawable.ic_unselect_chatroom));
                }
            } else {
                holder.contactMessageSelectLayout.setVisibility(View.VISIBLE);
                if (this.isItemChecked(messageId)) {
                    holder.contactMessageSelectIcon.setImageDrawable(ContextCompat.getDrawable(context, R.drawable.media_select_ic));
                } else {
                    holder.contactMessageSelectIcon.setImageDrawable(ContextCompat.getDrawable(context, R.drawable.ic_unselect_chatroom));
                }
            }

        } else if (positionClicked != INVALID_POSITION && positionClicked == positionInAdapter) {
            listFragment.smoothScrollToPosition(positionClicked);
        }
    }

    private int getAdapterItemPosition(long id) {
        for (int position = 0; position < messages.size(); position++) {
            if (messages.get(position).getMessage().getMsgId() == id) {
                return position + 1;
            }
        }
        return INVALID_POSITION;
    }
 }<|MERGE_RESOLUTION|>--- conflicted
+++ resolved
@@ -3969,10 +3969,7 @@
                 checkMultiselectionMode(position, holder, true, message.getMsgId());
             }
 
-<<<<<<< HEAD
-=======
             interceptLinkClicks(context, holder.contentOwnMessageText);
->>>>>>> b1089105
         } else {
             long userHandle = message.getUserHandle();
             logDebug("Contact message!!: " + userHandle);
