--- conflicted
+++ resolved
@@ -8091,10 +8091,6 @@
                 }
             }
         }
-<<<<<<< HEAD
-
-=======
->>>>>>> 7af4437a
         return true;
     }
 
