--- conflicted
+++ resolved
@@ -802,7 +802,6 @@
             holder.urlOwnMessageImage.setBorderWidth(0);
             holder.urlOwnMessageImage.setOval(false);
 
-<<<<<<< HEAD
             //Group avatar of chat links
             holder.urlOwnMessageGroupAvatarLayout = (RelativeLayout) v.findViewById(R.id.url_chat_own_message_image);
             holder.urlOwnMessageGroupAvatar = (RoundedImageView) v.findViewById(R.id.content_url_chat_own_message_contact_thumb);
@@ -812,7 +811,7 @@
             holder.urlContactMessageGroupAvatarLayout = (RelativeLayout) v.findViewById(R.id.url_chat_contact_message_image);
             holder.urlContactMessageGroupAvatar = (RoundedImageView) v.findViewById(R.id.content_url_chat_contact_message_contact_thumb);
             holder.urlContactMessageGroupAvatarText = (TextView) v.findViewById(R.id.content_url_chat_contact_message_contact_initial_letter);
-=======
+
             int radius;
             if(context.getResources().getConfiguration().orientation == Configuration.ORIENTATION_LANDSCAPE){
                 radius = Util.scaleWidthPx(10, outMetrics);
@@ -823,7 +822,6 @@
             GradientDrawable shape = new GradientDrawable(GradientDrawable.Orientation.BOTTOM_TOP, colors);;
             shape.setShape(GradientDrawable.RECTANGLE);
             shape.setCornerRadii(new float[]{radius, 0,radius,0,radius,radius,radius,radius});
->>>>>>> 7ce00207
 
             holder.contentOwnMessageThumbLand = (RoundedImageView) v.findViewById(R.id.content_own_message_thumb_landscape);
             holder.contentOwnMessageThumbLand.setCornerRadius(radius);
@@ -993,12 +991,9 @@
             holder.forwardContactRichLinks = (RelativeLayout) v.findViewById(R.id.forward_contact_rich_links);
             holder.forwardContactRichLinks.setTag(holder);
             holder.forwardContactRichLinks.setVisibility(View.GONE);
-<<<<<<< HEAD
-            holder.urlContactMessageText = (WrapEmojiconTextView) v.findViewById(R.id.url_contact_message_text);
+
+            holder.urlContactMessageText = (EmojiTextView) v.findViewById(R.id.url_contact_message_text);
             holder.urlContactMessageText.setTag(holder);
-=======
-            holder.urlContactMessageText = (EmojiTextView) v.findViewById(R.id.url_contact_message_text);
->>>>>>> 7ce00207
 
             holder.urlContactMessageTitle = (TextView) v.findViewById(R.id.url_contact_message_title);
             holder.urlContactMessageDescription = (TextView) v.findViewById(R.id.url_contact_message_description);
@@ -3383,11 +3378,10 @@
 
                 if (messages.get(position - 1).isShowAvatar()) {
                     ((ViewHolderMessageChat) holder).layoutAvatarMessages.setVisibility(View.VISIBLE);
-                    setContactAvatar(((ViewHolderMessageChat) holder), userHandle, ((ViewHolderMessageChat) holder).fullNameTitle);
+                    setContactAvatar(((ViewHolderMessageChat) holder), userHandle, ((ViewHolderMessageChat) holder).fullNameTitle, false);
                 } else {
                     ((ViewHolderMessageChat) holder).layoutAvatarMessages.setVisibility(View.GONE);
                 }
-
 
                 ((ViewHolderMessageChat) holder).ownMessageLayout.setVisibility(View.GONE);
                 ((ViewHolderMessageChat) holder).contactMessageLayout.setVisibility(View.VISIBLE);
@@ -3404,10 +3398,9 @@
                 //COlor always status SENT
                 ((ViewHolderMessageChat) holder).contentContactMessageText.setTextColor(ContextCompat.getColor(context, R.color.name_my_account));
                 ((ViewHolderMessageChat) holder).contentContactMessageText.setText(context.getString(R.string.error_meta_message_invalid));
-
-            }
-
-        }else {
+            }
+        }
+        else {
             log("Link to bind as a no type message");
             bindNoTypeMessage(holder, androidMessage, position);
         }
@@ -6334,9 +6327,9 @@
                 case AndroidMegaChatMessage.CHAT_ADAPTER_SHOW_ALL: {
                     log("CHAT_ADAPTER_SHOW_ALL");
                     ((ViewHolderMessageChat) holder).dateLayout.setVisibility(View.VISIBLE);
-                    ((ViewHolderMessageChat) holder).dateText.setText(TimeChatUtils.formatDate(message.getTimestamp(), TimeChatUtils.DATE_SHORT_FORMAT));
+                    ((ViewHolderMessageChat) holder).dateText.setText(TimeUtils.formatDate(message.getTimestamp(), TimeUtils.DATE_SHORT_FORMAT));
                     ((ViewHolderMessageChat) holder).titleContactMessage.setVisibility(View.VISIBLE);
-                    ((ViewHolderMessageChat) holder).timeContactText.setText(TimeChatUtils.formatTime(message));
+                    ((ViewHolderMessageChat) holder).timeContactText.setText(TimeUtils.formatTime(message));
                     ((ViewHolderMessageChat) holder).timeContactText.setVisibility(View.VISIBLE);
                     break;
                 }
@@ -6344,7 +6337,7 @@
                     log("CHAT_ADAPTER_SHOW_TIME--");
                     ((ViewHolderMessageChat) holder).dateLayout.setVisibility(View.GONE);
                     ((ViewHolderMessageChat) holder).titleContactMessage.setVisibility(View.VISIBLE);
-                    ((ViewHolderMessageChat) holder).timeContactText.setText(TimeChatUtils.formatTime(message));
+                    ((ViewHolderMessageChat) holder).timeContactText.setText(TimeUtils.formatTime(message));
                     ((ViewHolderMessageChat) holder).timeContactText.setVisibility(View.VISIBLE);
                     break;
                 }
