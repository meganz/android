--- conflicted
+++ resolved
@@ -6192,16 +6192,6 @@
             ((ViewHolderMessageChat) holder).previewFramePort.setVisibility(View.GONE);
             ((ViewHolderMessageChat) holder).contentOwnMessageThumbPort.setVisibility(View.GONE);
 
-<<<<<<< HEAD
-            holder.forwardOwnPortrait.setVisibility(View.GONE);
-            holder.forwardOwnLandscape.setVisibility(View.GONE);
-            holder.forwardOwnFile.setVisibility(View.GONE);
-            holder.forwardOwnContact.setVisibility(View.GONE);
-            holder.forwardOwnRichLinks.setVisibility(View.GONE);
-
-=======
-            ((ViewHolderMessageChat) holder).gradientOwnMessageThumbPort.setVisibility(View.GONE);
->>>>>>> 8a44e3e3
             ((ViewHolderMessageChat) holder).videoIconOwnMessageThumbPort.setVisibility(View.GONE);
             ((ViewHolderMessageChat) holder).videoTimecontentOwnMessageThumbPort.setVisibility(View.GONE);
 
@@ -6262,17 +6252,6 @@
 
             ((ViewHolderMessageChat) holder).contentContactMessageVoiceClipLayout.setVisibility(View.GONE);
 
-<<<<<<< HEAD
-
-            holder.forwardContactPreviewLandscape.setVisibility(View.GONE);
-            holder.forwardContactPreviewPortrait.setVisibility(View.GONE);
-            holder.forwardContactFile.setVisibility(View.GONE);
-            holder.forwardContactContact.setVisibility(View.GONE);
-            holder.forwardContactRichLinks.setVisibility(View.GONE);
-
-=======
-            ((ViewHolderMessageChat) holder).gradientContactMessageThumbLand.setVisibility(View.GONE);
->>>>>>> 8a44e3e3
             ((ViewHolderMessageChat) holder).videoIconContactMessageThumbLand.setVisibility(View.GONE);
             ((ViewHolderMessageChat) holder).videoTimecontentContactMessageThumbLand.setVisibility(View.GONE);
 
@@ -6357,16 +6336,6 @@
             ((ViewHolderMessageChat) holder).previewFramePort.setVisibility(View.GONE);
             ((ViewHolderMessageChat) holder).contentOwnMessageThumbPort.setVisibility(View.GONE);
 
-<<<<<<< HEAD
-            holder.forwardOwnPortrait.setVisibility(View.GONE);
-            holder.forwardOwnLandscape.setVisibility(View.GONE);
-            holder.forwardOwnFile.setVisibility(View.GONE);
-            holder.forwardOwnContact.setVisibility(View.GONE);
-            holder.forwardOwnRichLinks.setVisibility(View.GONE);
-
-=======
-            ((ViewHolderMessageChat) holder).gradientOwnMessageThumbPort.setVisibility(View.GONE);
->>>>>>> 8a44e3e3
             ((ViewHolderMessageChat) holder).videoIconOwnMessageThumbPort.setVisibility(View.GONE);
             ((ViewHolderMessageChat) holder).videoTimecontentOwnMessageThumbPort.setVisibility(View.GONE);
 
@@ -6429,16 +6398,6 @@
 
             ((ViewHolderMessageChat) holder).contentContactMessageVoiceClipLayout.setVisibility(View.GONE);
 
-<<<<<<< HEAD
-            holder.forwardContactPreviewLandscape.setVisibility(View.GONE);
-            holder.forwardContactPreviewPortrait.setVisibility(View.GONE);
-            holder.forwardContactFile.setVisibility(View.GONE);
-            holder.forwardContactContact.setVisibility(View.GONE);
-            holder.forwardContactRichLinks.setVisibility(View.GONE);
-
-=======
-            ((ViewHolderMessageChat) holder).gradientContactMessageThumbLand.setVisibility(View.GONE);
->>>>>>> 8a44e3e3
             ((ViewHolderMessageChat) holder).videoIconContactMessageThumbLand.setVisibility(View.GONE);
             ((ViewHolderMessageChat) holder).videoTimecontentContactMessageThumbLand.setVisibility(View.GONE);
 
