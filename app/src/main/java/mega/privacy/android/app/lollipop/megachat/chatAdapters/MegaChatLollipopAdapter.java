--- conflicted
+++ resolved
@@ -8,14 +8,6 @@
 import android.graphics.Canvas;
 import android.graphics.Color;
 import android.graphics.Paint;
-<<<<<<< HEAD
-import android.graphics.PorterDuff;
-import android.graphics.PorterDuffXfermode;
-import android.graphics.Rect;
-import android.graphics.RectF;
-import android.graphics.Shader;
-=======
->>>>>>> 392eca06
 import android.graphics.Typeface;
 import android.media.ExifInterface;
 import android.os.AsyncTask;
@@ -61,11 +53,6 @@
 import mega.privacy.android.app.lollipop.controllers.ChatController;
 import mega.privacy.android.app.lollipop.listeners.ChatAttachmentAvatarListener;
 import mega.privacy.android.app.lollipop.listeners.ChatNonContactNameListener;
-<<<<<<< HEAD
-import mega.privacy.android.app.lollipop.listeners.ChatParticipantAvatarListener;
-import mega.privacy.android.app.lollipop.listeners.ChatUserAvatarListener;
-=======
->>>>>>> 392eca06
 import mega.privacy.android.app.lollipop.megachat.AndroidMegaChatMessage;
 import mega.privacy.android.app.lollipop.megachat.ChatActivityLollipop;
 import mega.privacy.android.app.lollipop.megachat.PendingMessage;
@@ -84,7 +71,6 @@
 import nz.mega.sdk.MegaNodeList;
 import nz.mega.sdk.MegaRequest;
 import nz.mega.sdk.MegaRequestListenerInterface;
-import nz.mega.sdk.MegaUser;
 
 public class MegaChatLollipopAdapter extends RecyclerView.Adapter<RecyclerView.ViewHolder>{
 
@@ -1473,15 +1459,15 @@
 
                         if(ssb!=null){
 
-                            ssb.append(" "+context.getString(R.string.edited_message_text), new RelativeSizeSpan(0.85f), new ForegroundColorSpan(context.getResources().getColor(R.color.accentColor)), new StyleSpan(Typeface.ITALIC));
+                            ssb.append(" "+context.getString(R.string.edited_message_text), new RelativeSizeSpan(0.70f), new ForegroundColorSpan(context.getResources().getColor(R.color.white)), new StyleSpan(Typeface.ITALIC));
                             ((ViewHolderMessageChat)holder).contentOwnMessageText.setText(ssb.build(), TextView.BufferType.SPANNABLE);
                         }
                         else{
                             ((ViewHolderMessageChat)holder).contentOwnMessageText.setText(content+" ");
 
                             Spannable edited = new SpannableString(context.getString(R.string.edited_message_text));
-                            edited.setSpan(new RelativeSizeSpan(0.85f), 0, edited.length(), Spannable.SPAN_EXCLUSIVE_EXCLUSIVE);
-                            edited.setSpan(new ForegroundColorSpan(context.getResources().getColor(R.color.accentColor)), 0, edited.length(), Spannable.SPAN_EXCLUSIVE_EXCLUSIVE);
+                            edited.setSpan(new RelativeSizeSpan(0.70f), 0, edited.length(), Spannable.SPAN_EXCLUSIVE_EXCLUSIVE);
+                            edited.setSpan(new ForegroundColorSpan(context.getResources().getColor(R.color.white)), 0, edited.length(), Spannable.SPAN_EXCLUSIVE_EXCLUSIVE);
                             edited.setSpan(new android.text.style.StyleSpan(Typeface.ITALIC), 0, edited.length(), Spannable.SPAN_EXCLUSIVE_EXCLUSIVE);
 
                             ((ViewHolderMessageChat)holder).contentOwnMessageText.append(edited);
@@ -2006,11 +1992,6 @@
 
                 }
                 else if(message.getType()==MegaChatMessage.TYPE_CHAT_TITLE){
-<<<<<<< HEAD
-
-                    log("Message type TITLE CHANGE: "+message.getContent());
-=======
->>>>>>> 392eca06
 
                     ((ViewHolderMessageChat)holder).contentOwnMessageLayout.setVisibility(View.GONE);
 
@@ -2243,7 +2224,7 @@
 
                                 if(formatter!=null){
                                     if(formatter.isFormatted()){
-                                        ssb.append(" "+context.getString(R.string.edited_message_text), new RelativeSizeSpan(0.85f), new ForegroundColorSpan(context.getResources().getColor(R.color.accentColor)), new StyleSpan(Typeface.ITALIC));
+                                        ssb.append(" "+context.getString(R.string.edited_message_text), new RelativeSizeSpan(0.70f), new ForegroundColorSpan(context.getResources().getColor(R.color.name_my_account)), new StyleSpan(Typeface.ITALIC));
                                         ((ViewHolderMessageChat)holder).contentContactMessageText.setText(ssb.build(), TextView.BufferType.SPANNABLE);
                                     }
                                     else {
@@ -2252,8 +2233,8 @@
                                         content.setSpan(new ForegroundColorSpan(ContextCompat.getColor(context, R.color.name_my_account)), 0, content.length(), Spannable.SPAN_EXCLUSIVE_EXCLUSIVE);
 
                                         Spannable edited = new SpannableString(context.getString(R.string.edited_message_text));
-                                        edited.setSpan(new RelativeSizeSpan(0.85f), 0, edited.length(), Spannable.SPAN_EXCLUSIVE_EXCLUSIVE);
-                                        edited.setSpan(new ForegroundColorSpan(ContextCompat.getColor(context, R.color.accentColor)), 0, edited.length(), Spannable.SPAN_EXCLUSIVE_EXCLUSIVE);
+                                        edited.setSpan(new RelativeSizeSpan(0.70f), 0, edited.length(), Spannable.SPAN_EXCLUSIVE_EXCLUSIVE);
+                                        edited.setSpan(new ForegroundColorSpan(ContextCompat.getColor(context, R.color.name_my_account)), 0, edited.length(), Spannable.SPAN_EXCLUSIVE_EXCLUSIVE);
                                         edited.setSpan(new android.text.style.StyleSpan(Typeface.ITALIC), 0, edited.length(), Spannable.SPAN_EXCLUSIVE_EXCLUSIVE);
 
                                         Spannable name = new SpannableString(((ViewHolderMessageChat)holder).fullNameTitle+"\n");
@@ -2276,8 +2257,8 @@
                                     content.setSpan(new ForegroundColorSpan(ContextCompat.getColor(context, R.color.name_my_account)), 0, content.length(), Spannable.SPAN_EXCLUSIVE_EXCLUSIVE);
 
                                     Spannable edited = new SpannableString(context.getString(R.string.edited_message_text));
-                                    edited.setSpan(new RelativeSizeSpan(0.85f), 0, edited.length(), Spannable.SPAN_EXCLUSIVE_EXCLUSIVE);
-                                    edited.setSpan(new ForegroundColorSpan(ContextCompat.getColor(context, R.color.accentColor)), 0, edited.length(), Spannable.SPAN_EXCLUSIVE_EXCLUSIVE);
+                                    edited.setSpan(new RelativeSizeSpan(0.70f), 0, edited.length(), Spannable.SPAN_EXCLUSIVE_EXCLUSIVE);
+                                    edited.setSpan(new ForegroundColorSpan(ContextCompat.getColor(context, R.color.name_my_account)), 0, edited.length(), Spannable.SPAN_EXCLUSIVE_EXCLUSIVE);
                                     edited.setSpan(new android.text.style.StyleSpan(Typeface.ITALIC), 0, edited.length(), Spannable.SPAN_EXCLUSIVE_EXCLUSIVE);
 
                                     Spannable name = new SpannableString(((ViewHolderMessageChat)holder).fullNameTitle+"\n");
@@ -2301,8 +2282,8 @@
                                 content.setSpan(new ForegroundColorSpan(ContextCompat.getColor(context, R.color.name_my_account)), 0, content.length(), Spannable.SPAN_EXCLUSIVE_EXCLUSIVE);
 
                                 Spannable edited = new SpannableString(context.getString(R.string.edited_message_text));
-                                edited.setSpan(new RelativeSizeSpan(0.85f), 0, edited.length(), Spannable.SPAN_EXCLUSIVE_EXCLUSIVE);
-                                edited.setSpan(new ForegroundColorSpan(ContextCompat.getColor(context, R.color.accentColor)), 0, edited.length(), Spannable.SPAN_EXCLUSIVE_EXCLUSIVE);
+                                edited.setSpan(new RelativeSizeSpan(0.70f), 0, edited.length(), Spannable.SPAN_EXCLUSIVE_EXCLUSIVE);
+                                edited.setSpan(new ForegroundColorSpan(ContextCompat.getColor(context, R.color.name_my_account)), 0, edited.length(), Spannable.SPAN_EXCLUSIVE_EXCLUSIVE);
                                 edited.setSpan(new android.text.style.StyleSpan(Typeface.ITALIC), 0, edited.length(), Spannable.SPAN_EXCLUSIVE_EXCLUSIVE);
 
                                 Spannable name = new SpannableString(((ViewHolderMessageChat)holder).fullNameTitle+"\n");
@@ -2329,7 +2310,7 @@
                                 }
 
                                 if(ssb!=null){
-                                    ssb.append(" "+context.getString(R.string.edited_message_text), new RelativeSizeSpan(0.85f), new ForegroundColorSpan(context.getResources().getColor(R.color.accentColor)), new StyleSpan(Typeface.ITALIC));
+                                    ssb.append(" "+context.getString(R.string.edited_message_text), new RelativeSizeSpan(0.70f), new ForegroundColorSpan(context.getResources().getColor(R.color.name_my_account)), new StyleSpan(Typeface.ITALIC));
                                     ((ViewHolderMessageChat)holder).contentContactMessageText.setText(ssb.build(), TextView.BufferType.SPANNABLE);
                                 }
                                 else{
@@ -2338,8 +2319,8 @@
                                     content.setSpan(new ForegroundColorSpan(ContextCompat.getColor(context, R.color.name_my_account)), 0, content.length(), Spannable.SPAN_EXCLUSIVE_EXCLUSIVE);
 
                                     Spannable edited = new SpannableString(context.getString(R.string.edited_message_text));
-                                    edited.setSpan(new RelativeSizeSpan(0.85f), 0, edited.length(), Spannable.SPAN_EXCLUSIVE_EXCLUSIVE);
-                                    edited.setSpan(new ForegroundColorSpan(ContextCompat.getColor(context, R.color.accentColor)), 0, edited.length(), Spannable.SPAN_EXCLUSIVE_EXCLUSIVE);
+                                    edited.setSpan(new RelativeSizeSpan(0.70f), 0, edited.length(), Spannable.SPAN_EXCLUSIVE_EXCLUSIVE);
+                                    edited.setSpan(new ForegroundColorSpan(ContextCompat.getColor(context, R.color.name_my_account)), 0, edited.length(), Spannable.SPAN_EXCLUSIVE_EXCLUSIVE);
                                     edited.setSpan(new android.text.style.StyleSpan(Typeface.ITALIC), 0, edited.length(), Spannable.SPAN_EXCLUSIVE_EXCLUSIVE);
 
                                     Spannable name = new SpannableString(((ViewHolderMessageChat)holder).fullNameTitle+"\n");
@@ -2364,8 +2345,8 @@
                                 content.setSpan(new ForegroundColorSpan(ContextCompat.getColor(context, R.color.name_my_account)), 0, content.length(), Spannable.SPAN_EXCLUSIVE_EXCLUSIVE);
 
                                 Spannable edited = new SpannableString(context.getString(R.string.edited_message_text));
-                                edited.setSpan(new RelativeSizeSpan(0.85f), 0, edited.length(), Spannable.SPAN_EXCLUSIVE_EXCLUSIVE);
-                                edited.setSpan(new ForegroundColorSpan(ContextCompat.getColor(context, R.color.accentColor)), 0, edited.length(), Spannable.SPAN_EXCLUSIVE_EXCLUSIVE);
+                                edited.setSpan(new RelativeSizeSpan(0.70f), 0, edited.length(), Spannable.SPAN_EXCLUSIVE_EXCLUSIVE);
+                                edited.setSpan(new ForegroundColorSpan(ContextCompat.getColor(context, R.color.name_my_account)), 0, edited.length(), Spannable.SPAN_EXCLUSIVE_EXCLUSIVE);
                                 edited.setSpan(new android.text.style.StyleSpan(Typeface.ITALIC), 0, edited.length(), Spannable.SPAN_EXCLUSIVE_EXCLUSIVE);
 
                                 Spannable name = new SpannableString(((ViewHolderMessageChat)holder).fullNameTitle+"\n");
