package mega.privacy.android.app.lollipop.megachat.chatAdapters;

import android.app.Activity;
import android.content.Context;
import android.content.res.Configuration;
import android.graphics.Bitmap;
import android.graphics.BitmapFactory;
import android.graphics.Canvas;
import android.graphics.Rect;
import android.graphics.Typeface;
import android.graphics.drawable.GradientDrawable;
import android.media.MediaPlayer;
import android.os.AsyncTask;
import android.os.Handler;
import android.os.ParcelFileDescriptor;
import android.provider.MediaStore;
<<<<<<< HEAD
import androidx.core.content.ContextCompat;
import androidx.exifinterface.media.ExifInterface;
import androidx.recyclerview.widget.RecyclerView;
=======

import androidx.core.content.ContextCompat;
import androidx.exifinterface.media.ExifInterface;
import androidx.recyclerview.widget.RecyclerView;

>>>>>>> 61f57a84
import android.text.Html;
import android.text.Spannable;
import android.text.SpannableString;
import android.text.Spanned;
import android.text.TextUtils;
import android.text.style.ForegroundColorSpan;
import android.text.style.RelativeSizeSpan;
import android.text.style.StyleSpan;
import android.text.util.Linkify;
import android.util.Base64;
import android.util.DisplayMetrics;
import android.util.TypedValue;
import android.view.Display;
import android.view.Gravity;
import android.view.LayoutInflater;
import android.view.View;
import android.view.ViewGroup;
import android.widget.Button;
import android.widget.ImageView;
import android.widget.LinearLayout;
import android.widget.RelativeLayout;
import android.widget.SeekBar;
import android.widget.TextView;

import com.shockwave.pdfium.PdfDocument;
import com.shockwave.pdfium.PdfiumCore;

import java.io.File;
import java.io.FileOutputStream;
import java.io.IOException;
import java.net.MalformedURLException;
import java.net.URL;
import java.util.ArrayList;
<<<<<<< HEAD
import java.util.HashMap;
=======
import java.util.Collections;
import java.util.HashMap;
import java.util.LinkedHashMap;
import java.util.LinkedList;
>>>>>>> 61f57a84
import java.util.List;
import java.util.Map;

import mega.privacy.android.app.DatabaseHandler;
import mega.privacy.android.app.MegaApplication;
import mega.privacy.android.app.MimeTypeList;
import mega.privacy.android.app.R;
import mega.privacy.android.app.components.RoundedImageView;
import mega.privacy.android.app.components.SimpleSpanBuilder;
import mega.privacy.android.app.components.twemoji.EmojiManager;
import mega.privacy.android.app.components.twemoji.EmojiTextView;
import mega.privacy.android.app.lollipop.ManagerActivityLollipop;
import mega.privacy.android.app.lollipop.adapters.RotatableAdapter;
import mega.privacy.android.app.lollipop.controllers.ChatController;
import mega.privacy.android.app.lollipop.listeners.ChatAttachmentAvatarListener;
import mega.privacy.android.app.lollipop.listeners.ChatNonContactNameListener;
import mega.privacy.android.app.lollipop.megachat.AndroidMegaChatMessage;
import mega.privacy.android.app.lollipop.megachat.ChatActivityLollipop;
import mega.privacy.android.app.lollipop.megachat.MessageVoiceClip;
import mega.privacy.android.app.lollipop.megachat.PendingMessageSingle;
import mega.privacy.android.app.lollipop.megachat.RemovedMessage;

import mega.privacy.android.app.utils.Util;
import nz.mega.sdk.MegaApiAndroid;
import nz.mega.sdk.MegaApiJava;
import nz.mega.sdk.MegaChatApi;
import nz.mega.sdk.MegaChatApiAndroid;
import nz.mega.sdk.MegaChatContainsMeta;
import nz.mega.sdk.MegaChatMessage;
import nz.mega.sdk.MegaChatRoom;
import nz.mega.sdk.MegaError;
import nz.mega.sdk.MegaNode;
import nz.mega.sdk.MegaNodeList;
import nz.mega.sdk.MegaRequest;
import nz.mega.sdk.MegaRequestListenerInterface;
import nz.mega.sdk.MegaUser;
import nz.mega.sdk.MegaUtilsAndroid;

import static mega.privacy.android.app.utils.CacheFolderManager.*;
import static mega.privacy.android.app.utils.ChatUtil.*;
import static mega.privacy.android.app.utils.CallUtil.*;
import static mega.privacy.android.app.utils.Constants.*;
import static mega.privacy.android.app.utils.ContactUtil.*;
import static mega.privacy.android.app.utils.FileUtils.*;
import static mega.privacy.android.app.utils.LogUtil.*;
import static mega.privacy.android.app.utils.MegaNodeUtil.*;
import static mega.privacy.android.app.utils.PreviewUtils.*;
import static mega.privacy.android.app.utils.ThumbnailUtils.*;
import static mega.privacy.android.app.utils.TimeUtils.*;
import static mega.privacy.android.app.utils.Util.*;
import static mega.privacy.android.app.utils.AvatarUtil.*;
import static mega.privacy.android.app.utils.TextUtil.*;
import static nz.mega.sdk.MegaApiJava.INVALID_HANDLE;

<<<<<<< HEAD
public class MegaChatLollipopAdapter extends RecyclerView.Adapter<RecyclerView.ViewHolder> implements View.OnClickListener, View.OnLongClickListener {
=======
public class MegaChatLollipopAdapter extends RecyclerView.Adapter<RecyclerView.ViewHolder> implements View.OnClickListener, View.OnLongClickListener, RotatableAdapter {
>>>>>>> 61f57a84

    private static int MAX_WIDTH_FILENAME_LAND = 455;
    private static int MAX_WIDTH_FILENAME_PORT = 180;

    //margins of management message and hour
    private final static int MANAGEMENT_MESSAGE_LAND = 28;
    private final static int MANAGEMENT_MESSAGE_PORT = 48;

    //margins of management message and hour in a CALL
    private static int MANAGEMENT_MESSAGE_CALL_LAND = 40;
    private static int MANAGEMENT_MESSAGE_CALL_PORT = 60;

    //paddings of hours (right and left)
    private static int PADDING_RIGHT_HOUR_OF_OWN_MESSAGE_LAND = 9;
    private static int PADDING_RIGHT_HOUR_OF_OWN_MESSAGE_PORT = 16;

    //margins of normal/attachment contacts messages and hour
    private static int CONTACT_MESSAGE_LAND = 28;
    private static int CONTACT_MESSAGE_PORT = 48;

    private final static int MAX_WIDTH_NAME_LAND = 340;
    private final static int MAX_WIDTH_NAME_PORT = 200;

    private final static int MAX_WIDTH_MESSAGE_LAND = 310;
    private final static int MAX_WIDTH_MESSAGE_PORT = 275;

    private final static int TYPE_HEADER = 0;
    private final static int TYPE_ITEM = 1;

    private final static int LAYOUT_WIDTH = 330;

    Context context;
    private int positionClicked;
    private ArrayList<AndroidMegaChatMessage> messages = new ArrayList<>();
    private ArrayList<RemovedMessage> removedMessages = new ArrayList<>();

    private RecyclerView listFragment;
    MegaApiAndroid megaApi;
    MegaChatApiAndroid megaChatApi;
    boolean multipleSelect;
    HashMap<Long, Integer> messagesSelectedInChat = new HashMap<>();

    private MegaChatLollipopAdapter megaChatAdapter;
    private ArrayList<MessageVoiceClip> messagesPlaying;
    private int placeholderCount = 0;

    private Handler handlerVoiceNotes;
    private Runnable runnableVC;
    ChatController cC;

    private long myUserHandle = -1;

    DisplayMetrics outMetrics;
    DatabaseHandler dbH = null;
    MegaChatRoom chatRoom;
    private HashMap<Long, Long> pendingPreviews = new HashMap<>();

    private class ChatVoiceClipAsyncTask extends AsyncTask<MegaNodeList, Void, Integer> {
        MegaChatLollipopAdapter.ViewHolderMessageChat holder;
        int position;
        long userHandle;
        MegaNodeList nodeList;

        public ChatVoiceClipAsyncTask(MegaChatLollipopAdapter.ViewHolderMessageChat holder, int position, long userHandle) {
            this.holder = holder;
            this.userHandle = userHandle;
            this.position = position;
        }

        @Override
        protected void onPreExecute() {
            if (holder == null) {
                holder = (ViewHolderMessageChat) listFragment.findViewHolderForAdapterPosition(position);
            }
            if (holder == null) return;

            logDebug("ChatVoiceClipAsyncTask:onPreExecute");
            if (userHandle == myUserHandle) {
                holder.uploadingOwnProgressbarVoiceclip.setVisibility(View.VISIBLE);
                holder.contentOwnMessageVoiceClipPlay.setVisibility(View.GONE);
                holder.notAvailableOwnVoiceclip.setVisibility(View.GONE);
            } else {
                holder.uploadingContactProgressbarVoiceclip.setVisibility(View.VISIBLE);
                holder.contentContactMessageVoiceClipPlay.setVisibility(View.GONE);
                holder.notAvailableContactVoiceclip.setVisibility(View.GONE);
            }
            super.onPreExecute();
        }

        @Override
        protected Integer doInBackground(MegaNodeList... params) {
            nodeList = params[0];
            ((ChatActivityLollipop) context).sendToDownload(nodeList);
            return 1;
        }
    }

    private class ChatPreviewAsyncTask extends AsyncTask<MegaNode, Void, Integer> {

        MegaChatLollipopAdapter.ViewHolderMessageChat holder;
        MegaNode node;
        Bitmap preview;
        long msgId;

        public ChatPreviewAsyncTask(MegaChatLollipopAdapter.ViewHolderMessageChat holder, long msgId) {
            this.holder = holder;
            this.msgId = msgId;
        }

        @Override
        protected Integer doInBackground(MegaNode... params) {
            logDebug("ChatPreviewAsyncTask-doInBackground");
            node = params[0];
            preview = getPreviewFromFolder(node, context);

            if (preview != null) {
                previewCache.put(node.getHandle(), preview);
                return 0;
            } else {
                if (pendingPreviews.containsKey(node.getHandle())) {
                    logDebug("The preview is already downloaded or added to the list");
                    return 1;
                } else {
                    return 2;
                }
            }
        }

        @Override
        protected void onPostExecute(Integer param) {
            logDebug("ChatPreviewAsyncTask-onPostExecute");
            if (param == 0) {
                logDebug("Preview recovered from folder");
                int position = holder.getCurrentPosition();
                if(position<=messages.size()){
                    AndroidMegaChatMessage message = messages.get(position - 1);
                    if (message.getMessage() != null) {
                        if (message.getMessage().getMegaNodeList() != null) {
                            if (message.getMessage().getMegaNodeList().get(0) != null) {
                                long nodeMessageHandle = message.getMessage().getMegaNodeList().get(0).getHandle();

                                if (nodeMessageHandle == node.getHandle()) {
                                    if (message.getMessage().getUserHandle() == megaChatApi.getMyUserHandle()) {
                                        setOwnPreview(holder, preview, node);
                                        int status = message.getMessage().getStatus();
                                        if ((status == MegaChatMessage.STATUS_SERVER_REJECTED) || (status == MegaChatMessage.STATUS_SENDING_MANUAL)) {
                                            setErrorStateOnPreview(holder, preview);
                                        }
                                    } else {
                                        setContactPreview(holder, preview, node);
                                    }

                                } else {
                                    logWarning("The nodeHandles are not equal!");
                                }
                            }
                        }
                    }
                }else{
                    logWarning("Messages removed");
                }
            } else if (param == 2) {
                File previewFile = new File(getPreviewFolder(context), node.getBase64Handle() + ".jpg");
                logDebug("GET PREVIEW OF HANDLE: " + node.getHandle() + " to download here: " + previewFile.getAbsolutePath());
                pendingPreviews.put(node.getHandle(), msgId);
                PreviewDownloadListener listener = new PreviewDownloadListener(context, (ViewHolderMessageChat) holder, megaChatAdapter, node);
                megaApi.getPreview(node, previewFile.getAbsolutePath(), listener);
            }
        }
    }

    private class ChatLocalPreviewAsyncTask extends AsyncTask<MegaNode, Void, Integer> {

        MegaNode node;
        Bitmap preview;
        File cacheDir;
        File destination;
        long msgId;
        MegaChatLollipopAdapter.ViewHolderMessageChat holder;

        public ChatLocalPreviewAsyncTask(MegaChatLollipopAdapter.ViewHolderMessageChat holder, long msgId) {
            this.holder = holder;
            this.msgId = msgId;
        }

        @Override
        protected Integer doInBackground(MegaNode... params) {
            logDebug("ChatLocalPreviewAsyncTask-doInBackground");

            node = params[0];

            if (node == null) {
                return 3;
            }
            preview = getPreviewFromFolder(node, context);

            if (preview != null) {
                previewCache.put(node.getHandle(), preview);
                return 0;
            } else {
                destination = buildPreviewFile(context, node.getName());

                if (isFileAvailable(destination)) {
                    if (destination.length() == node.getSize()) {
                        File previewDir = getPreviewFolder(context);
                        File previewFile = new File(previewDir, node.getBase64Handle() + ".jpg");
                        logDebug("Base 64 handle: " + node.getBase64Handle() + ", Handle: " + node.getHandle());
                        boolean previewCreated = MegaUtilsAndroid.createPreview(destination, previewFile);

                        if (previewCreated) {
                            preview = getBitmapForCache(previewFile, context);
                            destination.delete();
                            return 0;
                        } else {
                            return 1;
                        }
                    } else {
                        destination.delete();
                        return 1;
                    }
                }

                if (pendingPreviews.containsKey(node.getHandle())) {
                    logDebug("The image is already downloaded or added to the list");
                    return 1;
                } else {
                    return 2;
                }
            }
        }

        @Override
        protected void onPostExecute(Integer param) {
            logDebug("ChatLocalPreviewAsyncTask-onPostExecute");

            if (param == 0) {
                int position = holder.getCurrentPosition();

                AndroidMegaChatMessage message = messages.get(position - 1);

                long nodeMessageHandle = message.getMessage().getMegaNodeList().get(0).getHandle();

                if (nodeMessageHandle == node.getHandle()) {
                    if (message.getMessage().getUserHandle() == megaChatApi.getMyUserHandle()) {
                        setOwnPreview(holder, preview, node);
                        int status = message.getMessage().getStatus();
                        if ((status == MegaChatMessage.STATUS_SERVER_REJECTED) || (status == MegaChatMessage.STATUS_SENDING_MANUAL)) {
                            setErrorStateOnPreview(holder, preview);
                        }
                    } else {

                    }

                } else {
                    logWarning("The nodeHandles are not equal!");
                }
            } else if (param == 2) {
                logWarning("No preview and no generated correctly");
            }
        }
    }

    private class ChatUploadingPreviewAsyncTask extends AsyncTask<String, Void, Boolean> {
        String filePath;
        MegaChatLollipopAdapter adapter;
        int position;

        public ChatUploadingPreviewAsyncTask(MegaChatLollipopAdapter adapter, int position) {
            this.adapter = adapter;
            this.position = position;
        }

        @Override
        protected Boolean doInBackground(String... params) {

            filePath = params[0];
            File currentFile = new File(filePath);
            if (MimeTypeList.typeForName(filePath).isImage()) {
                logDebug("Is image");

                BitmapFactory.Options options = new BitmapFactory.Options();
                options.inJustDecodeBounds = true;
                //ARGB_8888 would create huge memory pressure to app, since we are creating preview, we don't need to have ARGB_8888 as the standard
                options.inPreferredConfig = Bitmap.Config.RGB_565;
                Bitmap preview;

                ExifInterface exif;
                int orientation = ExifInterface.ORIENTATION_NORMAL;
                try {
                    exif = new ExifInterface(currentFile.getAbsolutePath());
                    orientation = exif.getAttributeInt(ExifInterface.TAG_ORIENTATION, ExifInterface.ORIENTATION_UNDEFINED);
                } catch (IOException e) {
                    logWarning("EXCEPTION", e);
                }

                // Calculate inSampleSize
                options.inSampleSize = Util.calculateInSampleSize(options, 1000, 1000);

                // Decode bitmap with inSampleSize set
                options.inJustDecodeBounds = false;

                preview = BitmapFactory.decodeFile(currentFile.getAbsolutePath(), options);
                if (preview != null) {
                    preview = rotateBitmap(preview, orientation);

                    long fingerprintCache = MegaApiAndroid.base64ToHandle(megaApi.getFingerprint(filePath));
                    if (preview != null) {
                        //put preview bitmap to memory cache
                        setPreviewCache(fingerprintCache, preview);
                        return true;
                    }
                    return false;
                }
            } else if (MimeTypeList.typeForName(filePath).isPdf()) {
                logDebug("Is pdf");

                FileOutputStream out = null;
                int pageNumber = 0;
                try {

                    PdfiumCore pdfiumCore = new PdfiumCore(context);
                    File previewDir = getPreviewFolder(context);
                    File previewFile = new File(previewDir, currentFile.getName() + ".jpg");

                    PdfDocument pdfDocument = pdfiumCore.newDocument(ParcelFileDescriptor.open(currentFile, ParcelFileDescriptor.MODE_READ_ONLY));
                    pdfiumCore.openPage(pdfDocument, pageNumber);
                    int width = pdfiumCore.getPageWidthPoint(pdfDocument, pageNumber);
                    int height = pdfiumCore.getPageHeightPoint(pdfDocument, pageNumber);
                    Bitmap bmp = Bitmap.createBitmap(width, height, Bitmap.Config.ARGB_8888);
                    pdfiumCore.renderPageBitmap(pdfDocument, bmp, pageNumber, 0, 0, width, height);
                    Bitmap preview = resizeBitmapUpload(bmp, width, height);
                    out = new FileOutputStream(previewFile);
                    boolean result = preview.compress(Bitmap.CompressFormat.JPEG, 100, out); // bmp is your Bitmap instance
                    pdfiumCore.closeDocument(pdfDocument);

                    if (preview != null && result) {
                        logDebug("Compress OK");
                        long fingerprintCache = MegaApiAndroid.base64ToHandle(megaApi.getFingerprint(previewFile.getPath()));
                        //put preview bitmap to memory cache
                        setPreviewCache(fingerprintCache, preview);
                        return true;
                    } else if (!result) {
                        logWarning("Not Compress");
                        return false;
                    }
                } catch (Exception e) {
                    logError("Pdf thumbnail could not be created", e);
                } finally {
                    try {
                        if (out != null) {
                            out.close();
                        }
                    } catch (Exception e) {
                        logWarning("Error closing FileOutputStream", e);
                    }
                }
            } else if (MimeTypeList.typeForName(filePath).isVideo()) {
                logDebug("Is video");
                File previewDir = getPreviewFolder(context);
                File previewFile = new File(previewDir, currentFile.getName() + ".jpg");

                Bitmap bmPreview = createVideoPreview(filePath, MediaStore.Video.Thumbnails.FULL_SCREEN_KIND);
                if (bmPreview == null) {
                    logWarning("Create video preview NULL");
//                    bmPreview= ThumbnailUtilsLollipop.loadVideoThumbnail(filePath, context);
                } else {
                    logDebug("Create Video preview worked!");
                }

                if (bmPreview != null) {
                    try {
                        previewFile.createNewFile();
                        FileOutputStream out = null;
                        try {
                            out = new FileOutputStream(previewFile);
//                            Bitmap resizedBitmap = ThumbnailUtilsLollipop.resizeBitmapUpload(bmPreview, bmPreview.getWidth(), bmPreview.getHeight());
                            boolean result = bmPreview.compress(Bitmap.CompressFormat.JPEG, 100, out); // bmp is your Bitmap instance
                            if (result) {
                                logDebug("Compress OK");
                                long fingerprintCache = MegaApiAndroid.base64ToHandle(megaApi.getFingerprint(previewFile.getPath()));
                                //put preview bitmap to memory cache
                                setPreviewCache(fingerprintCache, bmPreview);
                                return true;
                            } else {
                                return false;
                            }
                        } catch (Exception e) {
                            logError("Error with FileOutputStream", e);
                        } finally {
                            try {
                                if (out != null) {
                                    out.close();
                                }
                            } catch (IOException e) {
                                logError("Error closing FileOutputStream", e);
                            }
                        }

                    } catch (IOException e1) {
                        logError("Error creating new preview file", e1);
                    }
                } else {
                    logWarning("Create video preview NULL");
                }
            }

            return false;
        }

        @Override
        protected void onPostExecute(Boolean isContinue) {
            logDebug("ChatUploadingPreviewAsyncTask-onPostExecute");
            if (isContinue) {
                //notify adapter to update view
                adapter.notifyItemChanged(position);
            } else {
                logWarning("The preview is NULL!");
            }
        }
    }

    public MegaChatLollipopAdapter(Context _context, MegaChatRoom chatRoom, ArrayList<AndroidMegaChatMessage> _messages, ArrayList<MessageVoiceClip> _messagesPlaying, ArrayList<RemovedMessage> _removedMessages, RecyclerView _listView) {
        logDebug("New adapter");
        this.context = _context;
        this.messages = _messages;
        this.positionClicked = INVALID_POSITION;
        this.chatRoom = chatRoom;
        this.removedMessages = _removedMessages;
        this.messagesPlaying = _messagesPlaying;

        if (megaApi == null) {
            megaApi = ((MegaApplication) ((Activity) context).getApplication()).getMegaApi();
        }

        if (megaChatApi == null) {
            megaChatApi = ((MegaApplication) ((Activity) context).getApplication()).getMegaChatApi();
        }

        listFragment = _listView;

        megaChatAdapter = this;

        if (messages != null) {
            logDebug("Number of messages: " + messages.size());
        } else {
            logWarning("Number of messages: NULL");
        }

        myUserHandle = megaChatApi.getMyUserHandle();
        logDebug("MyUserHandle: " + myUserHandle);
    }

    public static class ViewHolderMessageChat extends RecyclerView.ViewHolder{
        public ViewHolderMessageChat(View view) {
            super(view);
        }

        boolean contentVisible;
        int currentPosition;
        long userHandle;
        String fullNameTitle;
        //        boolean nameRequested = false;
        boolean nameRequestedAction = false;

        RelativeLayout itemLayout;

        RelativeLayout previewFramePort;
        RelativeLayout previewFrameLand;

        RelativeLayout dateLayout;
        TextView dateText;
        RelativeLayout ownMessageLayout;
        RelativeLayout titleOwnMessage;
        //        TextView meText;
        TextView timeOwnText;
        RelativeLayout contentOwnMessageLayout;
        private RelativeLayout ownMessageSelectLayout;
        private ImageView ownMessageSelectIcon;
        private EmojiTextView contentOwnMessageText;

        //Own rich links
        RelativeLayout urlOwnMessageLayout;
        RelativeLayout urlOwnMessageTextrl;
        RelativeLayout forwardOwnRichLinks;

        private EmojiTextView urlOwnMessageText;
        LinearLayout urlOwnMessageWarningButtonsLayout;
        Button neverRichLinkButton;
        Button alwaysAllowRichLinkButton;
        Button notNowRichLinkButton;
        RelativeLayout urlOwnMessageTitleLayout;
        private EmojiTextView urlOwnMessageTitle;
        TextView urlOwnMessageDescription;

        LinearLayout urlOwnMessageDisableButtonsLayout;
        Button noDisableButton;
        Button yesDisableButton;

        LinearLayout urlOwnMessageIconAndLinkLayout;
        ImageView urlOwnMessageIcon;
        TextView urlOwnMessageLink;

        RoundedImageView urlOwnMessageImage;

        RelativeLayout urlOwnMessageGroupAvatarLayout;
        RoundedImageView urlOwnMessageGroupAvatar;
        TextView urlOwnMessageGroupAvatarText;

        RelativeLayout urlContactMessageGroupAvatarLayout;
        RoundedImageView urlContactMessageGroupAvatar;
        TextView urlContactMessageGroupAvatarText;

        //Contact's rich links
        RelativeLayout urlContactMessageLayout;
        private EmojiTextView urlContactMessageText;
        RelativeLayout urlContactMessageTitleLayout;
        private EmojiTextView urlContactMessageTitle;
        TextView urlContactMessageDescription;
        RelativeLayout forwardContactRichLinks;

        LinearLayout urlContactMessageIconAndLinkLayout;
        ImageView urlContactMessageIcon;
        TextView urlContactMessageLink;
        RelativeLayout errorUploadingRichLink;
        RoundedImageView urlContactMessageImage;

        RoundedImageView contentOwnMessageThumbLand;
        RelativeLayout gradientOwnMessageThumbLand;
        ImageView videoIconOwnMessageThumbLand;
        TextView videoTimecontentOwnMessageThumbLand;

        RoundedImageView contentOwnMessageThumbPort;
        RelativeLayout gradientOwnMessageThumbPort;
        ImageView videoIconOwnMessageThumbPort;
        TextView videoTimecontentOwnMessageThumbPort;

        RelativeLayout contentOwnMessageFileLayout;
        ImageView contentOwnMessageFileThumb;
        TextView contentOwnMessageFileName;
        TextView contentOwnMessageFileSize;
        RelativeLayout errorUploadingFile;
        RelativeLayout errorUploadingContact;

        RelativeLayout contentOwnMessageVoiceClipLayout;
        ImageView contentOwnMessageVoiceClipPlay;
        SeekBar contentOwnMessageVoiceClipSeekBar;
        TextView contentOwnMessageVoiceClipDuration;
        RelativeLayout errorUploadingVoiceClip;
        long totalDurationOfVoiceClip;
        RelativeLayout uploadingOwnProgressbarVoiceclip;
        ImageView notAvailableOwnVoiceclip;
        RelativeLayout uploadingContactProgressbarVoiceclip;
        ImageView notAvailableContactVoiceclip;

        RelativeLayout contentOwnMessageContactLayout;
        RelativeLayout contentOwnMessageContactLayoutAvatar;
        RoundedImageView contentOwnMessageContactThumb;
        private EmojiTextView contentOwnMessageContactName;
        public EmojiTextView contentOwnMessageContactEmail;
        RelativeLayout forwardOwnContact;

        ImageView iconOwnTypeDocLandPreview;
        ImageView iconOwnTypeDocPortraitPreview;

        RelativeLayout transparentCoatingLandscape;
        RelativeLayout transparentCoatingPortrait;
        RelativeLayout uploadingProgressBarPort;
        RelativeLayout uploadingProgressBarLand;

        RelativeLayout errorUploadingPortrait;
        RelativeLayout errorUploadingLandscape;

        RelativeLayout forwardOwnPortrait;
        RelativeLayout forwardOwnLandscape;
        RelativeLayout forwardOwnFile;

        LinearLayout newMessagesLayout;
        TextView newMessagesText;

        TextView retryAlert;
        ImageView triangleIcon;

        //Location message
        RelativeLayout transparentCoatingLocation;
        RelativeLayout uploadingProgressBarLocation;
        RelativeLayout forwardOwnMessageLocation;
        RelativeLayout mainOwnMessageItemLocation;
        RoundedImageView previewOwnLocation;
        RelativeLayout separatorPreviewOwnLocation;
        RelativeLayout triangleErrorLocation;
        RelativeLayout pinnedOwnLocationLayout;
        TextView pinnedOwnLocationInfoText;
        TextView pinnedLocationTitleText;

        //Contact's message

        RelativeLayout contactMessageLayout;
        RelativeLayout titleContactMessage;

        TextView timeContactText;
        private EmojiTextView nameContactText;

        RoundedImageView contactImageView;
        RelativeLayout contentContactMessageLayout;
        private RelativeLayout contactMessageSelectLayout;
        private ImageView contactMessageSelectIcon;
        private EmojiTextView contentContactMessageText;

        RoundedImageView contentContactMessageThumbLand;
        RelativeLayout gradientContactMessageThumbLand;
        ImageView videoIconContactMessageThumbLand;
        TextView videoTimecontentContactMessageThumbLand;
        RelativeLayout forwardContactPreviewLandscape;

        RoundedImageView contentContactMessageThumbPort;
        RelativeLayout gradientContactMessageThumbPort;
        ImageView videoIconContactMessageThumbPort;
        TextView videoTimecontentContactMessageThumbPort;
        RelativeLayout forwardContactPreviewPortrait;

        RelativeLayout contentContactMessageAttachLayout;

        RelativeLayout contentContactMessageFile;
        RelativeLayout forwardContactFile;
        ImageView contentContactMessageFileThumb;
        TextView contentContactMessageFileName;
        TextView contentContactMessageFileSize;

        RelativeLayout layoutAvatarMessages;

        RelativeLayout contentContactMessageContactLayout;
        RelativeLayout forwardContactContact;
        RelativeLayout contentContactMessageContactLayoutAvatar;
        RoundedImageView contentContactMessageContactThumb;
        private EmojiTextView contentContactMessageContactName;
        public EmojiTextView contentContactMessageContactEmail;
        private EmojiTextView contentContactMessageContactInitialLetter;

        RelativeLayout contentContactMessageVoiceClipLayout;
        ImageView contentContactMessageVoiceClipPlay;
        SeekBar contentContactMessageVoiceClipSeekBar;
        TextView contentContactMessageVoiceClipDuration;

        ImageView iconContactTypeDocLandPreview;
        ImageView iconContactTypeDocPortraitPreview;

        RelativeLayout ownManagementMessageLayout;
        private EmojiTextView ownManagementMessageText;
        ImageView ownManagementMessageIcon;

        private EmojiTextView contactManagementMessageText;
        ImageView contactManagementMessageIcon;
        RelativeLayout contactManagementMessageLayout;

        //Location message
        RelativeLayout forwardContactMessageLocation;
        RelativeLayout mainContactMessageItemLocation;
        RoundedImageView previewContactLocation;
        RelativeLayout separatorPreviewContactLocation;
        TextView pinnedContactLocationTitleText;
        RelativeLayout pinnedContactLocationLayout;
        TextView pinnedContactLocationInfoText;

        public String filePathUploading;

        public long getUserHandle() {
            return userHandle;
        }

        public int getCurrentPosition() {
            return currentPosition;
        }

        public void setMyImageView(Bitmap bitmap) {
            contentOwnMessageContactThumb.setImageBitmap(bitmap);
        }

        public void setContactImageView(Bitmap bitmap) {
            contentContactMessageContactThumb.setImageBitmap(bitmap);
            contentContactMessageContactInitialLetter.setVisibility(View.GONE);
        }
    }

    public static class ViewHolderHeaderChat extends RecyclerView.ViewHolder {
        public ViewHolderHeaderChat(View view) {
            super(view);
        }
    }

    ViewHolderMessageChat holder;

    @Override
    public RecyclerView.ViewHolder onCreateViewHolder(ViewGroup parent, int viewType) {
        if (viewType == TYPE_HEADER) {
            logDebug("Create header");
            View v = LayoutInflater.from(parent.getContext()).inflate(R.layout.header_item_chat, parent, false);
            return new ViewHolderHeaderChat(v);
        } else {
            logDebug("Create item message");
            Display display = ((Activity) context).getWindowManager().getDefaultDisplay();
            outMetrics = new DisplayMetrics();
            display.getMetrics(outMetrics);
            dbH = DatabaseHandler.getDbHandler(context);

            cC = new ChatController(context);

            View v = LayoutInflater.from(parent.getContext()).inflate(R.layout.item_message_chat, parent, false);
            holder = new ViewHolderMessageChat(v);
            holder.contentVisible = true;
            holder.itemLayout = v.findViewById(R.id.message_chat_item_layout);
            holder.dateLayout = v.findViewById(R.id.message_chat_date_layout);
            //Margins
            RelativeLayout.LayoutParams dateLayoutParams = (RelativeLayout.LayoutParams) holder.dateLayout.getLayoutParams();
            dateLayoutParams.setMargins(0, scaleHeightPx(8, outMetrics), 0, scaleHeightPx(8, outMetrics));
            holder.dateLayout.setLayoutParams(dateLayoutParams);

            holder.dateText = v.findViewById(R.id.message_chat_date_text);

            holder.newMessagesLayout = v.findViewById(R.id.message_chat_new_relative_layout);
            holder.newMessagesText = v.findViewById(R.id.message_chat_new_text);

            if (((ChatActivityLollipop) context).getDeviceDensity() == 1) {

                MANAGEMENT_MESSAGE_CALL_LAND = 45;
                MANAGEMENT_MESSAGE_CALL_PORT = 65;

                CONTACT_MESSAGE_LAND = 31;
                CONTACT_MESSAGE_PORT = 55;

                PADDING_RIGHT_HOUR_OF_OWN_MESSAGE_LAND = 10;
                PADDING_RIGHT_HOUR_OF_OWN_MESSAGE_PORT = 18;
            }

            //Own messages

            holder.ownMessageLayout = v.findViewById(R.id.message_chat_own_message_layout);
            holder.titleOwnMessage = v.findViewById(R.id.title_own_message_layout);
            holder.timeOwnText = v.findViewById(R.id.message_chat_time_text);

            holder.titleOwnMessage.setGravity(Gravity.RIGHT);
            if (context.getResources().getConfiguration().orientation == Configuration.ORIENTATION_LANDSCAPE) {
                holder.titleOwnMessage.setPadding(0, 0, scaleWidthPx(PADDING_RIGHT_HOUR_OF_OWN_MESSAGE_LAND, outMetrics), 0);
            } else {
                holder.titleOwnMessage.setPadding(0, 0, scaleWidthPx(PADDING_RIGHT_HOUR_OF_OWN_MESSAGE_PORT, outMetrics), 0);
            }

            holder.previewFramePort = v.findViewById(R.id.preview_frame_portrait);
            holder.previewFrameLand = v.findViewById(R.id.preview_frame_landscape);

            holder.contentOwnMessageLayout = v.findViewById(R.id.content_own_message_layout);
            holder.ownMessageSelectLayout = v.findViewById(R.id.own_message_select_layout);
            holder.ownMessageSelectIcon = v.findViewById(R.id.own_message_select_icon);
            holder.ownMessageSelectLayout.setVisibility(View.GONE);

            holder.contentOwnMessageText = v.findViewById(R.id.content_own_message_text);
            holder.contentOwnMessageText.setNeccessaryShortCode(false);

            //Own rich links message
            holder.urlOwnMessageLayout = v.findViewById(R.id.url_own_message_layout);
            holder.urlOwnMessageLayout.setVisibility(View.GONE);
            holder.urlOwnMessageTextrl = v.findViewById(R.id.url_own_message_text_rl);

            if (((ChatActivityLollipop) context).getDeviceDensity() == 1 && context.getResources().getConfiguration().orientation == Configuration.ORIENTATION_PORTRAIT) {
                holder.urlOwnMessageLayout.getLayoutParams().width = LAYOUT_WIDTH;
            }
            holder.forwardOwnRichLinks = v.findViewById(R.id.forward_own_rich_links);
            holder.forwardOwnRichLinks.setTag(holder);
            holder.forwardOwnRichLinks.setVisibility(View.GONE);

            holder.urlOwnMessageText = v.findViewById(R.id.url_own_message_text);
            holder.urlOwnMessageText.setNeccessaryShortCode(false);
            holder.urlOwnMessageText.setTag(holder);

            holder.urlOwnMessageWarningButtonsLayout = v.findViewById(R.id.url_own_message_buttons_warning_layout);
            holder.neverRichLinkButton = v.findViewById(R.id.url_never_button);
            holder.alwaysAllowRichLinkButton = v.findViewById(R.id.url_always_allow_button);
            holder.notNowRichLinkButton = v.findViewById(R.id.url_not_now_button);

            holder.urlOwnMessageDisableButtonsLayout = v.findViewById(R.id.url_own_message_buttons_disable_layout);
            holder.yesDisableButton = v.findViewById(R.id.url_yes_disable_button);
            holder.noDisableButton = v.findViewById(R.id.url_no_disable_button);
            holder.urlOwnMessageTitleLayout = v.findViewById(R.id.url_own_message_enable_layout_inside);
            holder.urlOwnMessageTitle = v.findViewById(R.id.url_own_message_title);
            holder.urlOwnMessageDescription = v.findViewById(R.id.url_own_message_description);

            holder.urlOwnMessageIconAndLinkLayout = v.findViewById(R.id.url_own_message_icon_link_layout);
            holder.urlOwnMessageIcon = v.findViewById(R.id.url_own_message_icon);
            holder.urlOwnMessageLink = v.findViewById(R.id.url_own_message_link);

            holder.urlOwnMessageImage = v.findViewById(R.id.url_own_message_image);
            int radiusImageRL = scaleWidthPx(10, outMetrics);
            holder.urlOwnMessageImage.setCornerRadius(radiusImageRL);
            holder.urlOwnMessageImage.setBorderWidth(0);
            holder.urlOwnMessageImage.setOval(false);

            //Group avatar of chat links
            holder.urlOwnMessageGroupAvatarLayout = v.findViewById(R.id.url_chat_own_message_image);
            holder.urlOwnMessageGroupAvatar = v.findViewById(R.id.content_url_chat_own_message_contact_thumb);
            holder.urlOwnMessageGroupAvatarText = v.findViewById(R.id.content_url_chat_own_message_contact_initial_letter);

            //Group avatar of chat links
            holder.urlContactMessageGroupAvatarLayout = v.findViewById(R.id.url_chat_contact_message_image);
            holder.urlContactMessageGroupAvatar = v.findViewById(R.id.content_url_chat_contact_message_contact_thumb);
            holder.urlContactMessageGroupAvatarText = v.findViewById(R.id.content_url_chat_contact_message_contact_initial_letter);

            int radius;
            if (context.getResources().getConfiguration().orientation == Configuration.ORIENTATION_LANDSCAPE) {
                radius = scaleWidthPx(10, outMetrics);
            } else {
                radius = scaleWidthPx(15, outMetrics);
            }
            int colors[] = {0x70000000, 0x00000000};
            GradientDrawable shape = new GradientDrawable(GradientDrawable.Orientation.BOTTOM_TOP, colors);
            ;
            shape.setShape(GradientDrawable.RECTANGLE);
            shape.setCornerRadii(new float[]{radius, 0, radius, 0, radius, radius, radius, radius});

            holder.contentOwnMessageThumbLand = v.findViewById(R.id.content_own_message_thumb_landscape);
            holder.contentOwnMessageThumbLand.setCornerRadius(radius);
            holder.contentOwnMessageThumbLand.setBorderWidth(1);
            holder.contentOwnMessageThumbLand.setBorderColor(ContextCompat.getColor(context, R.color.mail_my_account));
            holder.contentOwnMessageThumbLand.setOval(false);

            holder.gradientOwnMessageThumbLand = v.findViewById(R.id.gradient_own_message_thumb_landscape);
            holder.gradientOwnMessageThumbLand.setBackground(shape);

            holder.videoIconOwnMessageThumbLand = v.findViewById(R.id.video_icon_own_message_thumb_landscape);
            holder.videoTimecontentOwnMessageThumbLand = v.findViewById(R.id.video_time_own_message_thumb_landscape);

            holder.gradientOwnMessageThumbLand.setVisibility(View.GONE);
            holder.videoIconOwnMessageThumbLand.setVisibility(View.GONE);
            holder.videoTimecontentOwnMessageThumbLand.setVisibility(View.GONE);

            holder.contentOwnMessageThumbPort = v.findViewById(R.id.content_own_message_thumb_portrait);
            holder.contentOwnMessageThumbPort.setCornerRadius(radius);
            holder.contentOwnMessageThumbPort.setBorderWidth(1);
            holder.contentOwnMessageThumbPort.setBorderColor(ContextCompat.getColor(context, R.color.mail_my_account));
            holder.contentOwnMessageThumbPort.setOval(false);

            holder.errorUploadingFile = v.findViewById(R.id.error_uploading_file);
            holder.errorUploadingContact = v.findViewById(R.id.error_uploading_contact);
            holder.errorUploadingRichLink = v.findViewById(R.id.error_uploading_rich_link);

            holder.gradientOwnMessageThumbPort = v.findViewById(R.id.gradient_own_message_thumb_portrait);
            holder.gradientOwnMessageThumbPort.setBackground(shape);

            holder.videoIconOwnMessageThumbPort = v.findViewById(R.id.video_icon_own_message_thumb_portrait);
            holder.videoTimecontentOwnMessageThumbPort = v.findViewById(R.id.video_time_own_message_thumb_portrait);

            holder.gradientOwnMessageThumbPort.setVisibility(View.GONE);
            holder.videoIconOwnMessageThumbPort.setVisibility(View.GONE);
            holder.videoTimecontentOwnMessageThumbPort.setVisibility(View.GONE);

            holder.contentOwnMessageFileLayout = v.findViewById(R.id.content_own_message_file_layout);
            holder.forwardOwnFile = v.findViewById(R.id.forward_own_file);
            holder.forwardOwnFile.setTag(holder);
            holder.forwardOwnFile.setVisibility(View.GONE);

            holder.contentOwnMessageFileThumb = v.findViewById(R.id.content_own_message_file_thumb);
            holder.contentOwnMessageFileName = v.findViewById(R.id.content_own_message_file_name);
            holder.contentOwnMessageFileSize = v.findViewById(R.id.content_own_message_file_size);

            holder.totalDurationOfVoiceClip = 0;

            //my voice clip:
            holder.contentOwnMessageVoiceClipLayout = v.findViewById(R.id.content_own_message_voice_clip_layout);
            holder.contentOwnMessageVoiceClipLayout.setVisibility(View.GONE);
            holder.contentOwnMessageVoiceClipPlay = v.findViewById(R.id.content_own_message_voice_clip_play_pause);
            holder.contentOwnMessageVoiceClipPlay.setTag(holder);
            holder.contentOwnMessageVoiceClipSeekBar = v.findViewById(R.id.content_own_message_voice_clip_seekBar);
            holder.contentOwnMessageVoiceClipSeekBar.setProgress(0);
            holder.contentOwnMessageVoiceClipDuration = v.findViewById(R.id.content_own_message_voice_clip_duration);
            holder.contentOwnMessageVoiceClipDuration.setText(milliSecondsToTimer(0));
            holder.uploadingOwnProgressbarVoiceclip = v.findViewById(R.id.uploading_own_progressbar_voiceclip);
            holder.uploadingOwnProgressbarVoiceclip.setVisibility(View.GONE);

            holder.notAvailableOwnVoiceclip = v.findViewById(R.id.content_own_message_voice_clip_not_available);
            holder.notAvailableOwnVoiceclip.setVisibility(View.GONE);
            holder.notAvailableOwnVoiceclip.setTag(holder);
            holder.notAvailableOwnVoiceclip.setOnClickListener(this);

            holder.errorUploadingVoiceClip = v.findViewById(R.id.error_uploading_voice_clip);

            holder.contentOwnMessageContactLayout = v.findViewById(R.id.content_own_message_contact_layout);
            holder.contentOwnMessageContactLayoutAvatar = v.findViewById(R.id.content_own_message_contact_layout_avatar);
            holder.contentOwnMessageContactThumb = v.findViewById(R.id.content_own_message_contact_thumb);
            holder.contentOwnMessageContactName = v.findViewById(R.id.content_own_message_contact_name);
            holder.contentOwnMessageContactName.setNeccessaryShortCode(false);
            holder.contentOwnMessageContactEmail = v.findViewById(R.id.content_own_message_contact_email);

            holder.forwardOwnContact = v.findViewById(R.id.forward_own_contact);
            holder.forwardOwnContact.setTag(holder);
            holder.forwardOwnContact.setVisibility(View.GONE);

            holder.iconOwnTypeDocLandPreview = v.findViewById(R.id.own_attachment_type_icon_lands);
            holder.iconOwnTypeDocPortraitPreview = v.findViewById(R.id.own_attachment_type_icon_portrait);

            holder.retryAlert = v.findViewById(R.id.not_sent_own_message_text);
            holder.triangleIcon = v.findViewById(R.id.own_triangle_icon);

            holder.transparentCoatingPortrait = v.findViewById(R.id.transparent_coating_portrait);
            holder.transparentCoatingPortrait.setVisibility(View.GONE);

            holder.transparentCoatingLandscape = v.findViewById(R.id.transparent_coating_landscape);
            holder.transparentCoatingLandscape.setVisibility(View.GONE);

            holder.uploadingProgressBarPort = v.findViewById(R.id.uploadingProgressBarPort);
            holder.uploadingProgressBarPort.setVisibility(View.GONE);
            holder.uploadingProgressBarLand = v.findViewById(R.id.uploadingProgressBarLand);
            holder.uploadingProgressBarLand.setVisibility(View.GONE);

            holder.errorUploadingPortrait = v.findViewById(R.id.error_uploading_portrait);
            holder.errorUploadingPortrait.setVisibility(View.GONE);
            holder.errorUploadingLandscape = v.findViewById(R.id.error_uploading_landscape);
            holder.errorUploadingLandscape.setVisibility(View.GONE);

            holder.forwardOwnPortrait = v.findViewById(R.id.forward_own_preview_portrait);
            holder.forwardOwnPortrait.setTag(holder);
            holder.forwardOwnPortrait.setVisibility(View.GONE);
            holder.forwardOwnPortrait.setOnClickListener(this);

            holder.forwardOwnLandscape = v.findViewById(R.id.forward_own_preview_landscape);
            holder.forwardOwnLandscape.setTag(holder);
            holder.forwardOwnLandscape.setVisibility(View.GONE);
            holder.forwardOwnLandscape.setOnClickListener(this);

            holder.ownManagementMessageText = v.findViewById(R.id.own_management_message_text);
            holder.ownManagementMessageText.setNeccessaryShortCode(false);
            holder.ownManagementMessageLayout = v.findViewById(R.id.own_management_message_layout);
            holder.ownManagementMessageIcon = v.findViewById(R.id.own_management_message_icon);

            //Contact messages
            holder.contactMessageLayout = v.findViewById(R.id.message_chat_contact_message_layout);
            holder.titleContactMessage = v.findViewById(R.id.title_contact_message_layout);

            holder.contactImageView = v.findViewById(R.id.contact_thumbnail);
            holder.timeContactText = v.findViewById(R.id.contact_message_chat_time_text);
            holder.nameContactText = v.findViewById(R.id.contact_message_chat_name_text);

            holder.contentContactMessageLayout = v.findViewById(R.id.content_contact_message_layout);
            holder.contactMessageSelectLayout = v.findViewById(R.id.contact_message_select_layout);
            holder.contactMessageSelectIcon = v.findViewById(R.id.contact_message_select_icon);
            holder.contactMessageSelectLayout.setVisibility(View.GONE);

            holder.contentContactMessageText = v.findViewById(R.id.content_contact_message_text);
            holder.contentContactMessageText.setNeccessaryShortCode(false);
            holder.contentContactMessageThumbLand = v.findViewById(R.id.content_contact_message_thumb_landscape);

            holder.contentContactMessageThumbLand.setCornerRadius(radius);
            holder.contentContactMessageThumbLand.setBorderWidth(1);
            holder.contentContactMessageThumbLand.setBorderColor(ContextCompat.getColor(context, R.color.mail_my_account));
            holder.contentContactMessageThumbLand.setOval(false);
            holder.forwardContactPreviewLandscape = v.findViewById(R.id.forward_contact_preview_landscape);
            holder.forwardContactPreviewLandscape.setTag(holder);
            holder.forwardContactPreviewLandscape.setVisibility(View.GONE);

            //Contact rich links message
            holder.urlContactMessageLayout = v.findViewById(R.id.url_contact_message_layout);
            if (((ChatActivityLollipop) context).getDeviceDensity() == 1 && context.getResources().getConfiguration().orientation == Configuration.ORIENTATION_PORTRAIT) {
                holder.urlContactMessageLayout.getLayoutParams().width = LAYOUT_WIDTH;
            }

            holder.forwardContactRichLinks = v.findViewById(R.id.forward_contact_rich_links);
            holder.forwardContactRichLinks.setTag(holder);
            holder.forwardContactRichLinks.setVisibility(View.GONE);

            holder.urlContactMessageText = v.findViewById(R.id.url_contact_message_text);
            holder.urlContactMessageText.setNeccessaryShortCode(false);
            holder.urlContactMessageText.setTag(holder);

            holder.urlContactMessageTitleLayout = v.findViewById(R.id.url_contact_message_enable_layout_inside);
            holder.urlContactMessageTitle = v.findViewById(R.id.url_contact_message_title);
            holder.urlContactMessageDescription = v.findViewById(R.id.url_contact_message_description);

            holder.urlContactMessageIconAndLinkLayout = v.findViewById(R.id.url_contact_message_icon_link_layout);
            holder.urlContactMessageIcon = v.findViewById(R.id.url_contact_message_icon);
            holder.urlContactMessageLink = v.findViewById(R.id.url_contact_message_link);

            holder.urlContactMessageImage = v.findViewById(R.id.url_contact_message_image);
            holder.urlContactMessageImage.setCornerRadius(radiusImageRL);
            holder.urlContactMessageImage.setBorderWidth(0);
            holder.urlContactMessageImage.setOval(false);

            holder.contentContactMessageThumbPort = v.findViewById(R.id.content_contact_message_thumb_portrait);
            holder.contentContactMessageThumbPort.setCornerRadius(radius);
            holder.contentContactMessageThumbPort.setBorderWidth(1);
            holder.contentContactMessageThumbPort.setBorderColor(ContextCompat.getColor(context, R.color.mail_my_account));
            holder.contentContactMessageThumbPort.setOval(false);
            holder.forwardContactPreviewPortrait = v.findViewById(R.id.forward_contact_preview_portrait);
            holder.forwardContactPreviewPortrait.setTag(holder);
            holder.forwardContactPreviewPortrait.setVisibility(View.GONE);
            holder.gradientContactMessageThumbLand = v.findViewById(R.id.gradient_contact_message_thumb_landscape);
            holder.gradientContactMessageThumbLand.setBackground(shape);

            holder.videoIconContactMessageThumbLand = v.findViewById(R.id.video_icon_contact_message_thumb_landscape);
            holder.videoTimecontentContactMessageThumbLand = v.findViewById(R.id.video_time_contact_message_thumb_landscape);

            holder.gradientContactMessageThumbLand.setVisibility(View.GONE);

            holder.videoIconContactMessageThumbLand.setVisibility(View.GONE);
            holder.videoTimecontentContactMessageThumbLand.setVisibility(View.GONE);

            holder.gradientContactMessageThumbPort = v.findViewById(R.id.gradient_contact_message_thumb_portrait);
            holder.gradientContactMessageThumbPort.setBackground(shape);

            holder.videoIconContactMessageThumbPort = v.findViewById(R.id.video_icon_contact_message_thumb_portrait);
            holder.videoTimecontentContactMessageThumbPort = v.findViewById(R.id.video_time_contact_message_thumb_portrait);

            holder.gradientContactMessageThumbPort.setVisibility(View.GONE);
            holder.videoIconContactMessageThumbPort.setVisibility(View.GONE);
            holder.videoTimecontentContactMessageThumbPort.setVisibility(View.GONE);

            holder.contentContactMessageAttachLayout = v.findViewById(R.id.content_contact_message_attach_layout);

            holder.contentContactMessageFile = v.findViewById(R.id.content_contact_message_file);
            holder.forwardContactFile = v.findViewById(R.id.forward_contact_file);
            holder.forwardContactFile.setTag(holder);
            holder.forwardContactFile.setVisibility(View.GONE);
            holder.contentContactMessageFileThumb = v.findViewById(R.id.content_contact_message_file_thumb);
            holder.contentContactMessageFileName = v.findViewById(R.id.content_contact_message_file_name);
            holder.contentContactMessageFileSize = v.findViewById(R.id.content_contact_message_file_size);

            holder.layoutAvatarMessages = v.findViewById(R.id.layout_avatar);
            holder.contentContactMessageContactLayout = v.findViewById(R.id.content_contact_message_contact_layout);

            //contact voice clip:
            holder.contentContactMessageVoiceClipLayout = v.findViewById(R.id.content_contact_message_voice_clip_layout);
            RelativeLayout.LayoutParams paramsVoiceClip = (RelativeLayout.LayoutParams) holder.contentContactMessageVoiceClipLayout.getLayoutParams();
            if (context.getResources().getConfiguration().orientation == Configuration.ORIENTATION_LANDSCAPE) {
                paramsVoiceClip.leftMargin = scaleWidthPx(CONTACT_MESSAGE_LAND, outMetrics);
            } else {
                paramsVoiceClip.leftMargin = scaleWidthPx(CONTACT_MESSAGE_PORT, outMetrics);
            }
            holder.contentContactMessageVoiceClipLayout.setLayoutParams(paramsVoiceClip);
            holder.contentContactMessageVoiceClipLayout.setVisibility(View.GONE);
            holder.contentContactMessageVoiceClipPlay = v.findViewById(R.id.content_contact_message_voice_clip_play_pause);
            holder.contentContactMessageVoiceClipPlay.setTag(holder);
            holder.contentContactMessageVoiceClipSeekBar = v.findViewById(R.id.content_contact_message_voice_clip_seekBar);
            holder.contentContactMessageVoiceClipSeekBar.setProgress(0);
            holder.contentContactMessageVoiceClipDuration = v.findViewById(R.id.content_contact_message_voice_clip_duration);
            holder.contentContactMessageVoiceClipDuration.setText(milliSecondsToTimer(0));
            holder.uploadingContactProgressbarVoiceclip = v.findViewById(R.id.uploading_contact_progressbar_voiceclip);
            holder.uploadingContactProgressbarVoiceclip.setVisibility(View.GONE);
            holder.notAvailableContactVoiceclip = v.findViewById(R.id.content_contact_message_voice_clip_not_available);
            holder.notAvailableContactVoiceclip.setVisibility(View.GONE);
            holder.notAvailableContactVoiceclip.setTag(holder);
            holder.notAvailableContactVoiceclip.setOnClickListener(this);

            holder.forwardContactContact = v.findViewById(R.id.forward_contact_contact);
            holder.forwardContactContact.setTag(holder);
            holder.forwardContactContact.setVisibility(View.GONE);

            holder.contentContactMessageContactLayoutAvatar = v.findViewById(R.id.content_contact_message_contact_layout_avatar);
            holder.contentContactMessageContactThumb = v.findViewById(R.id.content_contact_message_contact_thumb);
            holder.contentContactMessageContactName = v.findViewById(R.id.content_contact_message_contact_name);
            holder.contentContactMessageContactName.setNeccessaryShortCode(false);
            holder.contentContactMessageContactEmail = v.findViewById(R.id.content_contact_message_contact_email);
            holder.contentContactMessageContactInitialLetter = v.findViewById(R.id.content_contact_message_contact_initial_letter);

            holder.iconContactTypeDocLandPreview = v.findViewById(R.id.contact_attachment_type_icon_lands);
            holder.iconContactTypeDocPortraitPreview = v.findViewById(R.id.contact_attachment_type_icon_portrait);

            holder.contactManagementMessageLayout = v.findViewById(R.id.contact_management_message_layout);
            holder.contactManagementMessageText = v.findViewById(R.id.contact_management_message_text);
            holder.contactManagementMessageText.setNeccessaryShortCode(false);
            holder.contactManagementMessageIcon = v.findViewById(R.id.contact_management_message_icon);

            //Location message
            holder.transparentCoatingLocation = v.findViewById(R.id.transparent_coating_location);
            holder.uploadingProgressBarLocation = v.findViewById(R.id.uploadingProgressBarLocation);
            holder.forwardOwnMessageLocation = v.findViewById(R.id.forward_own_location);
            holder.forwardOwnMessageLocation.setTag(holder);
            holder.forwardOwnMessageLocation.setVisibility(View.GONE);
            holder.mainOwnMessageItemLocation = v.findViewById(R.id.own_main_item_location);
            holder.previewOwnLocation = v.findViewById(R.id.own_rounded_imageview_location);
            holder.previewOwnLocation.setCornerRadius(px2dp(12, outMetrics));
            holder.previewOwnLocation.setBorderWidth(0);
            holder.previewOwnLocation.setOval(false);
            holder.separatorPreviewOwnLocation = v.findViewById(R.id.own_separator_imageview_location);

            if (((ChatActivityLollipop) context).getDeviceDensity() == 1 && context.getResources().getConfiguration().orientation == Configuration.ORIENTATION_PORTRAIT) {
                holder.previewOwnLocation.getLayoutParams().width = LAYOUT_WIDTH;
                holder.separatorPreviewOwnLocation.getLayoutParams().width = LAYOUT_WIDTH;
            }

            holder.triangleErrorLocation = v.findViewById(R.id.error_uploading_location);

            holder.pinnedOwnLocationLayout = v.findViewById(R.id.own_pinned_location_layout);
            holder.pinnedOwnLocationInfoText = v.findViewById(R.id.own_info_pinned_location);
            holder.pinnedLocationTitleText = v.findViewById(R.id.own_title_pinned_location);

            holder.forwardContactMessageLocation = v.findViewById(R.id.forward_contact_location);
            holder.forwardContactMessageLocation.setTag(holder);
            holder.forwardContactMessageLocation.setVisibility(View.GONE);
            holder.mainContactMessageItemLocation = v.findViewById(R.id.contact_main_item_location);
            holder.previewContactLocation = v.findViewById(R.id.contact_rounded_imageview_location);
            holder.previewContactLocation.setCornerRadius(px2dp(12, outMetrics));
            holder.previewContactLocation.setBorderWidth(0);
            holder.previewContactLocation.setOval(false);
            holder.separatorPreviewContactLocation = v.findViewById(R.id.contact_separator_imageview_location);
            if (((ChatActivityLollipop) context).getDeviceDensity() == 1 && context.getResources().getConfiguration().orientation == Configuration.ORIENTATION_PORTRAIT) {
                holder.previewContactLocation.getLayoutParams().width = LAYOUT_WIDTH;
                holder.separatorPreviewContactLocation.getLayoutParams().width = LAYOUT_WIDTH;
            }

            holder.pinnedContactLocationTitleText = v.findViewById(R.id.contact_title_pinned_location);
            holder.pinnedContactLocationLayout = v.findViewById(R.id.contact_pinned_location_layout);
            holder.pinnedContactLocationInfoText = v.findViewById(R.id.contact_info_pinned_location);

            RelativeLayout.LayoutParams paramsLocation = (RelativeLayout.LayoutParams) holder.mainContactMessageItemLocation.getLayoutParams();
            if (context.getResources().getConfiguration().orientation == Configuration.ORIENTATION_LANDSCAPE) {
                paramsLocation.leftMargin = scaleWidthPx(CONTACT_MESSAGE_LAND, outMetrics);
            } else {
                paramsLocation.leftMargin = scaleWidthPx(CONTACT_MESSAGE_PORT, outMetrics);
            }
            holder.mainContactMessageItemLocation.setLayoutParams(paramsLocation);

            if (((ChatActivityLollipop) context).getDeviceDensity() == 1) {
                MAX_WIDTH_FILENAME_LAND = 290;
                MAX_WIDTH_FILENAME_PORT = 140;
            }

            RelativeLayout.LayoutParams paramsContactContact = (RelativeLayout.LayoutParams) holder.contentContactMessageContactLayout.getLayoutParams();
            RelativeLayout.LayoutParams paramsContactManagement = (RelativeLayout.LayoutParams) holder.contactManagementMessageText.getLayoutParams();
            RelativeLayout.LayoutParams paramsContactAttach = (RelativeLayout.LayoutParams) holder.contentContactMessageAttachLayout.getLayoutParams();
            RelativeLayout.LayoutParams paramsContactRichLink = (RelativeLayout.LayoutParams) holder.urlContactMessageLayout.getLayoutParams();

            RelativeLayout.LayoutParams paramsOwnManagement = (RelativeLayout.LayoutParams) holder.ownManagementMessageText.getLayoutParams();

            if (!isScreenInPortrait(context)) {
                paramsContactContact.leftMargin = scaleWidthPx(CONTACT_MESSAGE_LAND, outMetrics);
                paramsContactManagement.leftMargin = scaleWidthPx(MANAGEMENT_MESSAGE_LAND, outMetrics);
                paramsContactManagement.rightMargin = scaleWidthPx(MANAGEMENT_MESSAGE_LAND, outMetrics);
                paramsContactAttach.leftMargin = scaleWidthPx(CONTACT_MESSAGE_LAND, outMetrics);
                paramsContactRichLink.leftMargin = scaleWidthPx(CONTACT_MESSAGE_LAND, outMetrics);

                paramsOwnManagement.leftMargin = scaleWidthPx(MANAGEMENT_MESSAGE_LAND, outMetrics);
                paramsOwnManagement.rightMargin = scaleWidthPx(MANAGEMENT_MESSAGE_LAND, outMetrics);
                holder.nameContactText.setMaxWidthEmojis(px2dp(MAX_WIDTH_NAME_LAND, outMetrics));
                holder.titleContactMessage.setPadding(scaleWidthPx(CONTACT_MESSAGE_LAND, outMetrics), 0, 0, 0);
                holder.titleOwnMessage.setPadding(0, 0, scaleWidthPx(PADDING_RIGHT_HOUR_OF_OWN_MESSAGE_LAND, outMetrics), 0);
            } else {
                paramsContactContact.leftMargin = scaleWidthPx(CONTACT_MESSAGE_PORT, outMetrics);
                paramsContactManagement.leftMargin = scaleWidthPx(MANAGEMENT_MESSAGE_PORT, outMetrics);
                paramsContactManagement.rightMargin = scaleWidthPx(MANAGEMENT_MESSAGE_PORT, outMetrics);
                paramsContactAttach.leftMargin = scaleWidthPx(CONTACT_MESSAGE_PORT, outMetrics);
                paramsContactRichLink.leftMargin = scaleWidthPx(CONTACT_MESSAGE_PORT, outMetrics);
                paramsOwnManagement.leftMargin = scaleWidthPx(MANAGEMENT_MESSAGE_PORT, outMetrics);
                paramsOwnManagement.rightMargin = scaleWidthPx(MANAGEMENT_MESSAGE_PORT, outMetrics);

                holder.nameContactText.setMaxWidthEmojis(px2dp(MAX_WIDTH_NAME_PORT, outMetrics));
                holder.titleContactMessage.setPadding(px2dp(CONTACT_MESSAGE_PORT, outMetrics), 0, 0, 0);
                holder.titleOwnMessage.setPadding(0, 0, scaleWidthPx(PADDING_RIGHT_HOUR_OF_OWN_MESSAGE_PORT, outMetrics), 0);
            }

            holder.contentContactMessageContactLayout.setLayoutParams(paramsContactContact);
            holder.contactManagementMessageText.setLayoutParams(paramsContactManagement);
            holder.contentContactMessageAttachLayout.setLayoutParams(paramsContactAttach);
            holder.urlContactMessageLayout.setLayoutParams(paramsContactRichLink);
            holder.ownManagementMessageText.setLayoutParams(paramsOwnManagement);


            v.setTag(holder);

            return holder;
        }
    }

    @Override
    public void onBindViewHolder(RecyclerView.ViewHolder holder, int position) {
        if (holder instanceof ViewHolderHeaderChat) {
            logDebug("ViewHolderHeaderChat: " + position);
        } else {
            logDebug("ViewHolderMessageChat: " + position);
            AndroidMegaChatMessage androidMessage = messages.get(position - 1);
            if (androidMessage.isUploading()) {
                logDebug("isUploading");
                onBindViewHolderUploading(holder, position);
            } else {
                logDebug("isSent");
                onBindViewHolderMessage(holder, position);
            }
        }
    }

    public void onBindViewHolderUploading(RecyclerView.ViewHolder holder, int position) {
        logDebug("position: " + position);

        ((ViewHolderMessageChat) holder).itemLayout.setVisibility(View.VISIBLE);
        RelativeLayout.LayoutParams params = new RelativeLayout.LayoutParams(ViewGroup.LayoutParams.MATCH_PARENT, ViewGroup.LayoutParams.WRAP_CONTENT);
        ((ViewHolderMessageChat) holder).itemLayout.setLayoutParams(params);
        ((ViewHolderMessageChat) holder).currentPosition = position;

        ((ViewHolderMessageChat) holder).ownMessageSelectLayout.setVisibility(View.GONE);

        ((ViewHolderMessageChat) holder).forwardOwnRichLinks.setVisibility(View.GONE);
        ((ViewHolderMessageChat) holder).forwardOwnPortrait.setVisibility(View.GONE);
        ((ViewHolderMessageChat) holder).forwardOwnLandscape.setVisibility(View.GONE);
        ((ViewHolderMessageChat) holder).forwardOwnFile.setVisibility(View.GONE);
        ((ViewHolderMessageChat) holder).forwardOwnContact.setVisibility(View.GONE);
        ((ViewHolderMessageChat) holder).forwardContactRichLinks.setVisibility(View.GONE);
        ((ViewHolderMessageChat) holder).forwardContactPreviewPortrait.setVisibility(View.GONE);
        ((ViewHolderMessageChat) holder).forwardContactPreviewLandscape.setVisibility(View.GONE);
        ((ViewHolderMessageChat) holder).forwardContactFile.setVisibility(View.GONE);
        ((ViewHolderMessageChat) holder).forwardContactContact.setVisibility(View.GONE);


        ((ViewHolderMessageChat) holder).triangleIcon.setVisibility(View.GONE);
        ((ViewHolderMessageChat) holder).errorUploadingContact.setVisibility(View.GONE);
        ((ViewHolderMessageChat) holder).errorUploadingFile.setVisibility(View.GONE);
        ((ViewHolderMessageChat) holder).errorUploadingVoiceClip.setVisibility(View.GONE);
        ((ViewHolderMessageChat) holder).errorUploadingRichLink.setVisibility(View.GONE);

        ((ViewHolderMessageChat) holder).retryAlert.setVisibility(View.GONE);

        ((ViewHolderMessageChat) holder).newMessagesLayout.setVisibility(View.GONE);

        ((ViewHolderMessageChat) holder).ownManagementMessageLayout.setVisibility(View.GONE);

        ((ViewHolderMessageChat) holder).titleOwnMessage.setGravity(Gravity.RIGHT);
        if(context.getResources().getConfiguration().orientation == Configuration.ORIENTATION_LANDSCAPE){
            ((ViewHolderMessageChat) holder).titleOwnMessage.setPadding(0,0,scaleWidthPx(PADDING_RIGHT_HOUR_OF_OWN_MESSAGE_LAND, outMetrics),0);
        }else{
            ((ViewHolderMessageChat) holder).titleOwnMessage.setPadding(0,0,scaleWidthPx(PADDING_RIGHT_HOUR_OF_OWN_MESSAGE_PORT, outMetrics),0);
        }
        ((ViewHolderMessageChat) holder).contentOwnMessageLayout.setBackgroundColor(ContextCompat.getColor(context, android.R.color.transparent));

        ((ViewHolderMessageChat) holder).contentOwnMessageText.setVisibility(View.VISIBLE);
        ((ViewHolderMessageChat) holder).iconOwnTypeDocLandPreview.setVisibility(View.GONE);
        ((ViewHolderMessageChat) holder).iconOwnTypeDocPortraitPreview.setVisibility(View.GONE);

        AndroidMegaChatMessage message = messages.get(position - 1);
        ((ViewHolderMessageChat) holder).itemLayout.setTag(holder);
        ((ViewHolderMessageChat) holder).itemLayout.setOnClickListener(this);
        ((ViewHolderMessageChat) holder).itemLayout.setOnLongClickListener(this);

        if (message.isUploading()) {
            if (message.getInfoToShow() != -1) {
                setInfoToShow(position, ((ViewHolderMessageChat) holder), true, message.getInfoToShow(),
                        formatDate(context, message.getPendingMessage().getUploadTimestamp(), DATE_SHORT_FORMAT),
                        formatTime(message.getPendingMessage().getUploadTimestamp()));
            }

            ((ViewHolderMessageChat) holder).ownMessageLayout.setVisibility(View.VISIBLE);
            ((ViewHolderMessageChat) holder).contactMessageLayout.setVisibility(View.GONE);

            ((ViewHolderMessageChat) holder).contentOwnMessageText.setVisibility(View.GONE);
            ((ViewHolderMessageChat) holder).previewFrameLand.setVisibility(View.GONE);
            ((ViewHolderMessageChat) holder).contentOwnMessageThumbLand.setVisibility(View.GONE);
            ((ViewHolderMessageChat) holder).previewFramePort.setVisibility(View.GONE);
            ((ViewHolderMessageChat) holder).contentOwnMessageThumbPort.setVisibility(View.GONE);

            ((ViewHolderMessageChat) holder).gradientOwnMessageThumbPort.setVisibility(View.GONE);
            ((ViewHolderMessageChat) holder).videoIconOwnMessageThumbPort.setVisibility(View.GONE);
            ((ViewHolderMessageChat) holder).videoTimecontentOwnMessageThumbPort.setVisibility(View.GONE);

            ((ViewHolderMessageChat) holder).gradientOwnMessageThumbLand.setVisibility(View.GONE);
            ((ViewHolderMessageChat) holder).videoIconOwnMessageThumbLand.setVisibility(View.GONE);
            ((ViewHolderMessageChat) holder).videoTimecontentOwnMessageThumbLand.setVisibility(View.GONE);

            ((ViewHolderMessageChat) holder).contentOwnMessageContactLayout.setVisibility(View.GONE);
            ((ViewHolderMessageChat) holder).contentOwnMessageContactThumb.setVisibility(View.GONE);
            ((ViewHolderMessageChat) holder).contentOwnMessageContactName.setVisibility(View.GONE);
            ((ViewHolderMessageChat) holder).contentOwnMessageContactEmail.setVisibility(View.GONE);

            ((ViewHolderMessageChat) holder).urlOwnMessageLayout.setVisibility(View.GONE);


            hideLayoutsLocationMessages(position, ((ViewHolderMessageChat) holder));

            String path = message.getPendingMessage().getFilePath();
            File voiceClipDir = getCacheFolder(context, VOICE_CLIP_FOLDER);
            String name = message.getPendingMessage().getName();
            int type = message.getPendingMessage().getType();
            if (path != null) {
                if(isVoiceClip(path) && (type==TYPE_VOICE_CLIP) || path.contains(voiceClipDir.getAbsolutePath())){
                    logDebug("TYPE_VOICE_CLIP - message.getPendingMessage().getState() " + message.getPendingMessage().getState());
                    ((ViewHolderMessageChat) holder).contentOwnMessageVoiceClipLayout.setVisibility(View.VISIBLE);
                    ((ViewHolderMessageChat) holder).contentOwnMessageVoiceClipLayout.setBackground(ContextCompat.getDrawable(context, R.drawable.light_rounded_chat_own_message));
                    ((ViewHolderMessageChat) holder).contentOwnMessageVoiceClipPlay.setImageResource(R.drawable.ic_play_grey);

                    ((ViewHolderMessageChat) holder).uploadingOwnProgressbarVoiceclip.setVisibility(View.VISIBLE);
                    ((ViewHolderMessageChat) holder).contentOwnMessageVoiceClipPlay.setVisibility(View.GONE);
                    ((ViewHolderMessageChat) holder).notAvailableOwnVoiceclip.setVisibility(View.GONE);

                    ((ViewHolderMessageChat) holder).contentOwnMessageVoiceClipDuration.setVisibility(View.VISIBLE);
                    ((ViewHolderMessageChat) holder).contentOwnMessageVoiceClipDuration.setText("--:--");

                    ((ViewHolderMessageChat) holder).contentOwnMessageVoiceClipSeekBar.setVisibility(View.VISIBLE);
                    ((ViewHolderMessageChat) holder).contentOwnMessageVoiceClipSeekBar.setProgress(0);
                    ((ViewHolderMessageChat) holder).contentOwnMessageVoiceClipSeekBar.setEnabled(false);
                    ((ViewHolderMessageChat) holder).contentOwnMessageVoiceClipSeekBar.setOnSeekBarChangeListener(null);

                    ((ViewHolderMessageChat) holder).contentOwnMessageFileLayout.setVisibility(View.GONE);
                    ((ViewHolderMessageChat) holder).contentOwnMessageFileThumb.setVisibility(View.GONE);
                    ((ViewHolderMessageChat) holder).contentOwnMessageFileName.setVisibility(View.GONE);
                    ((ViewHolderMessageChat) holder).contentOwnMessageFileSize.setVisibility(View.GONE);

                    ((ViewHolderMessageChat) holder).errorUploadingVoiceClip.setVisibility(View.GONE);
                    ((ViewHolderMessageChat) holder).retryAlert.setVisibility(View.GONE);

                    if (message.getPendingMessage().getState() == PendingMessageSingle.STATE_ERROR_UPLOADING || message.getPendingMessage().getState() == PendingMessageSingle.STATE_ERROR_ATTACHING) {
                        ((ViewHolderMessageChat) holder).errorUploadingVoiceClip.setVisibility(View.VISIBLE);
                        ((ViewHolderMessageChat) holder).retryAlert.setVisibility(View.VISIBLE);
                        ((ViewHolderMessageChat) holder).notAvailableOwnVoiceclip.setVisibility(View.VISIBLE);
                        ((ViewHolderMessageChat) holder).uploadingOwnProgressbarVoiceclip.setVisibility(View.GONE);
                        ((ViewHolderMessageChat) holder).contentOwnMessageVoiceClipPlay.setVisibility(View.GONE);
                    }

                }else{
                    ((ViewHolderMessageChat) holder).contentOwnMessageVoiceClipLayout.setVisibility(View.GONE);
                    ((ViewHolderMessageChat) holder).contentOwnMessageFileLayout.setVisibility(View.VISIBLE);
                    ((ViewHolderMessageChat) holder).contentOwnMessageFileThumb.setVisibility(View.VISIBLE);
                    ((ViewHolderMessageChat) holder).contentOwnMessageFileName.setVisibility(View.VISIBLE);
                    ((ViewHolderMessageChat) holder).contentOwnMessageFileSize.setVisibility(View.VISIBLE);

                    Bitmap preview = null;
                    ((ViewHolderMessageChat) holder).filePathUploading = path;
                    logDebug("Path of the file: " + path);

                    if (MimeTypeList.typeForName(path).isImage() || MimeTypeList.typeForName(path).isPdf() || MimeTypeList.typeForName(path).isVideo()) {
                        logDebug("isImage, isPdf or isVideo");

                        ((ViewHolderMessageChat) holder).errorUploadingFile.setVisibility(View.GONE);

                        preview = getPreview(path, context);

                        if (preview != null) {
                            setUploadingPreview((ViewHolderMessageChat) holder, preview);
                            logDebug("preview!");
                        } else {
                            logWarning("No preview!");
                            if (message.getPendingMessage().getState() == PendingMessageSingle.STATE_ERROR_UPLOADING || message.getPendingMessage().getState() == PendingMessageSingle.STATE_ERROR_ATTACHING) {
                                ((ViewHolderMessageChat) holder).errorUploadingFile.setVisibility(View.VISIBLE);
                                ((ViewHolderMessageChat) holder).retryAlert.setVisibility(View.VISIBLE);
                            }
                            try {
                                new ChatUploadingPreviewAsyncTask(this, position).execute(path);
                            } catch (Exception e) {
                                logWarning("Error creating preview (Too many AsyncTasks)", e);
                            }
                        }
                    } else {

                        if (message.getPendingMessage().getState() == PendingMessageSingle.STATE_ERROR_UPLOADING || message.getPendingMessage().getState() == PendingMessageSingle.STATE_ERROR_ATTACHING) {
                            ((ViewHolderMessageChat) holder).errorUploadingFile.setVisibility(View.VISIBLE);
                            ((ViewHolderMessageChat) holder).retryAlert.setVisibility(View.VISIBLE);
                        }
                    }

                    logDebug("Node handle: " + message.getPendingMessage().getNodeHandle());

                    if (context.getResources().getConfiguration().orientation == Configuration.ORIENTATION_LANDSCAPE) {
                        logDebug("Landscape configuration");
                        float width = TypedValue.applyDimension(TypedValue.COMPLEX_UNIT_DIP, MAX_WIDTH_FILENAME_LAND, context.getResources().getDisplayMetrics());
                        ((ViewHolderMessageChat) holder).contentOwnMessageFileName.setMaxWidth((int) width);
                        ((ViewHolderMessageChat) holder).contentOwnMessageFileSize.setMaxWidth((int) width);
                    } else {
                        logDebug("Portrait configuration");
                        float width = TypedValue.applyDimension(TypedValue.COMPLEX_UNIT_DIP, MAX_WIDTH_FILENAME_PORT, context.getResources().getDisplayMetrics());
                        ((ViewHolderMessageChat) holder).contentOwnMessageFileName.setMaxWidth((int) width);
                        ((ViewHolderMessageChat) holder).contentOwnMessageFileSize.setMaxWidth((int) width);
                    }

                    ((ViewHolderMessageChat) holder).contentOwnMessageFileName.setText(name);
                    ((ViewHolderMessageChat) holder).contentOwnMessageFileThumb.setImageResource(MimeTypeList.typeForName(name).getIconResourceId());
                    ((ViewHolderMessageChat) holder).contentOwnMessageFileLayout.setBackground(ContextCompat.getDrawable(context, R.drawable.light_rounded_chat_own_message));

                    logDebug("State of the message: " + message.getPendingMessage().getState());
                    if (message.getPendingMessage().getState() == PendingMessageSingle.STATE_ERROR_UPLOADING || message.getPendingMessage().getState() == PendingMessageSingle.STATE_ERROR_ATTACHING) {
                        ((ViewHolderMessageChat) holder).contentOwnMessageFileSize.setText(R.string.attachment_uploading_state_error);
                    } else {
                        ((ViewHolderMessageChat) holder).contentOwnMessageFileSize.setText(R.string.attachment_uploading_state_uploading);
                    }
                }

            } else {
                logWarning("Path is null");
            }
        } else {
            logWarning("ERROR: The message is no UPLOADING");
        }
    }

    private void hideLayoutsLocationMessages(int position, ViewHolderMessageChat holder){
        if (isHolderNull(position, holder)) {
            return;
        }

        holder.transparentCoatingLocation.setVisibility(View.GONE);
        holder.uploadingProgressBarLocation.setVisibility(View.GONE);
        holder.forwardOwnMessageLocation.setVisibility(View.GONE);
        holder.mainOwnMessageItemLocation.setVisibility(View.GONE);
        holder.previewOwnLocation.setVisibility(View.GONE);
        holder.triangleErrorLocation.setVisibility(View.GONE);
        holder.pinnedOwnLocationLayout.setVisibility(View.GONE);
        holder.pinnedOwnLocationInfoText.setVisibility(View.GONE);

        holder.forwardContactMessageLocation.setVisibility(View.GONE);
        holder.mainContactMessageItemLocation.setVisibility(View.GONE);
        holder.previewContactLocation.setVisibility(View.GONE);
        holder.pinnedContactLocationLayout.setVisibility(View.GONE);
        holder.pinnedContactLocationInfoText.setVisibility(View.GONE);

    }

    public void onBindViewHolderMessage(RecyclerView.ViewHolder holder, int position) {
        logDebug("Position: " + position);

        ((ViewHolderMessageChat) holder).itemLayout.setVisibility(View.VISIBLE);
        RelativeLayout.LayoutParams paramsDefault = new RelativeLayout.LayoutParams(ViewGroup.LayoutParams.MATCH_PARENT, ViewGroup.LayoutParams.WRAP_CONTENT);
        ((ViewHolderMessageChat) holder).itemLayout.setLayoutParams(paramsDefault);
        ((ViewHolderMessageChat) holder).currentPosition = position;

        ((ViewHolderMessageChat) holder).ownMessageSelectLayout.setVisibility(View.GONE);
        ((ViewHolderMessageChat) holder).contactMessageSelectLayout.setVisibility(View.GONE);

        ((ViewHolderMessageChat) holder).triangleIcon.setVisibility(View.GONE);
        ((ViewHolderMessageChat) holder).errorUploadingContact.setVisibility(View.GONE);
        ((ViewHolderMessageChat) holder).errorUploadingFile.setVisibility(View.GONE);
        ((ViewHolderMessageChat) holder).errorUploadingVoiceClip.setVisibility(View.GONE);
        ((ViewHolderMessageChat) holder).errorUploadingRichLink.setVisibility(View.GONE);
        ((ViewHolderMessageChat) holder).retryAlert.setVisibility(View.GONE);

        ((ViewHolderMessageChat) holder).transparentCoatingLandscape.setVisibility(View.GONE);
        ((ViewHolderMessageChat) holder).transparentCoatingPortrait.setVisibility(View.GONE);
        ((ViewHolderMessageChat) holder).uploadingProgressBarPort.setVisibility(View.GONE);
        ((ViewHolderMessageChat) holder).uploadingProgressBarLand.setVisibility(View.GONE);
        ((ViewHolderMessageChat) holder).errorUploadingPortrait.setVisibility(View.GONE);

        ((ViewHolderMessageChat) holder).errorUploadingLandscape.setVisibility(View.GONE);

        ((ViewHolderMessageChat) holder).iconOwnTypeDocLandPreview.setVisibility(View.GONE);
        ((ViewHolderMessageChat) holder).iconOwnTypeDocPortraitPreview.setVisibility(View.GONE);
        ((ViewHolderMessageChat) holder).iconContactTypeDocLandPreview.setVisibility(View.GONE);
        ((ViewHolderMessageChat) holder).iconContactTypeDocPortraitPreview.setVisibility(View.GONE);

        ((ViewHolderMessageChat) holder).urlOwnMessageLayout.setVisibility(View.GONE);
        ((ViewHolderMessageChat) holder).forwardOwnRichLinks.setVisibility(View.GONE);

        ((ViewHolderMessageChat) holder).urlContactMessageLayout.setVisibility(View.GONE);
        ((ViewHolderMessageChat) holder).forwardContactRichLinks.setVisibility(View.GONE);

        hideLayoutsLocationMessages(position, ((ViewHolderMessageChat) holder));

        ((ViewHolderMessageChat) holder).contentContactMessageText.setVisibility(View.GONE);
        ((ViewHolderMessageChat) holder).contentContactMessageVoiceClipLayout.setVisibility(View.GONE);
        ((ViewHolderMessageChat) holder).contentContactMessageContactLayout.setVisibility(View.GONE);

        ((ViewHolderMessageChat) holder).contactManagementMessageLayout.setVisibility(View.GONE);
        ((ViewHolderMessageChat) holder).contentContactMessageAttachLayout.setVisibility(View.GONE);

        AndroidMegaChatMessage androidMessage = messages.get(position - 1);
        MegaChatMessage message = messages.get(position - 1).getMessage();
        ((ViewHolderMessageChat) holder).userHandle = message.getUserHandle();

        int messageType = message.getType();
        logDebug("Message type: " + messageType);

        if(isKnownMessage(messageType)){
            ((ViewHolderMessageChat) holder).itemLayout.setTag(holder);
            ((ViewHolderMessageChat) holder).itemLayout.setOnClickListener(this);
            ((ViewHolderMessageChat) holder).itemLayout.setOnLongClickListener(this);
            ((ViewHolderMessageChat) holder).contentContactMessageText.setTag(holder);
            ((ViewHolderMessageChat) holder).contentContactMessageText.setOnClickListener(this);
            ((ViewHolderMessageChat) holder).contentContactMessageText.setOnLongClickListener(this);
            ((ViewHolderMessageChat) holder).contentOwnMessageText.setTag(holder);
            ((ViewHolderMessageChat) holder).contentOwnMessageText.setOnClickListener(this);
            ((ViewHolderMessageChat) holder).contentOwnMessageText.setOnLongClickListener(this);
        }else{
            logWarning("Not known message: disable click - position: " + position);
            ((ViewHolderMessageChat) holder).itemLayout.setOnClickListener(null);
            ((ViewHolderMessageChat) holder).itemLayout.setOnLongClickListener(null);
            ((ViewHolderMessageChat) holder).contentContactMessageText.setOnClickListener(null);
            ((ViewHolderMessageChat) holder).contentContactMessageText.setOnLongClickListener(null);
            ((ViewHolderMessageChat) holder).contentOwnMessageText.setOnClickListener(null);
            ((ViewHolderMessageChat) holder).contentOwnMessageText.setOnLongClickListener(null);
        }

        switch (messageType) {

            case MegaChatMessage.TYPE_ALTER_PARTICIPANTS: {
                logDebug("ALTER PARTICIPANT MESSAGE!!");
                bindAlterParticipantsMessage((ViewHolderMessageChat) holder, androidMessage, position);
                break;
            }
            case MegaChatMessage.TYPE_PRIV_CHANGE: {
                logDebug("PRIVILEGE CHANGE message");
                bindPrivChangeMessage((ViewHolderMessageChat) holder, androidMessage, position);
                break;
            }
            case MegaChatMessage.TYPE_CONTAINS_META: {
                logDebug("TYPE_CONTAINS_META");
                bindContainsMetaMessage((ViewHolderMessageChat) holder, androidMessage, position);
                break;
            }
            case MegaChatMessage.TYPE_NORMAL: {
                logDebug("TYPE_NORMAL");
                if (androidMessage.getRichLinkMessage() != null) {
                    bindMegaLinkMessage((ViewHolderMessageChat) holder, androidMessage, position);
                } else {
                    bindNormalMessage((ViewHolderMessageChat) holder, androidMessage, position);
                }
                break;
            }
            case MegaChatMessage.TYPE_NODE_ATTACHMENT: {
                logDebug("TYPE_NODE_ATTACHMENT");
                bindNodeAttachmentMessage((ViewHolderMessageChat) holder, androidMessage, position);
                break;
            }
            case MegaChatMessage.TYPE_VOICE_CLIP: {
                logDebug("TYPE_VOICE_CLIP");
                bindVoiceClipAttachmentMessage((ViewHolderMessageChat) holder, androidMessage, position);
                break;
            }
            case MegaChatMessage.TYPE_CONTACT_ATTACHMENT: {
                logDebug("TYPE_CONTACT_ATTACHMENT");
                bindContactAttachmentMessage((ViewHolderMessageChat) holder, androidMessage, position);
                break;
            }
            case MegaChatMessage.TYPE_CHAT_TITLE: {
                logDebug("TYPE_CHAT_TITLE");
                bindChangeTitleMessage((ViewHolderMessageChat) holder, androidMessage, position);
                break;
            }
            case MegaChatMessage.TYPE_TRUNCATE: {
                logDebug("TYPE_TRUNCATE");
                bindTruncateMessage((ViewHolderMessageChat) holder, androidMessage, position);
                break;
            }
            case MegaChatMessage.TYPE_REVOKE_NODE_ATTACHMENT: {
                logDebug("TYPE_REVOKE_NODE_ATTACHMENT");
                bindRevokeNodeMessage((ViewHolderMessageChat) holder, androidMessage, position);
                break;
            }
            case MegaChatMessage.TYPE_CALL_ENDED:
            case MegaChatMessage.TYPE_CALL_STARTED: {
                logDebug("TYPE_CALL_ENDED or TYPE_CALL_STARTED");
                bindCallMessage((ViewHolderMessageChat) holder, androidMessage, position);
                break;
            }
            case MegaChatMessage.TYPE_PUBLIC_HANDLE_CREATE:
            case MegaChatMessage.TYPE_PUBLIC_HANDLE_DELETE:
            case MegaChatMessage.TYPE_SET_PRIVATE_MODE:{
                bindChatLinkMessage((ViewHolderMessageChat) holder, androidMessage, position);
                break;
            }
            case MegaChatMessage.TYPE_INVALID: {
                logWarning("TYPE_INVALID");
                bindNoTypeMessage((ViewHolderMessageChat) holder, androidMessage, position);
                break;
            }
            case MegaChatMessage.TYPE_UNKNOWN: {
                logWarning("TYPE_UNKNOWN");
                hideMessage((ViewHolderMessageChat) holder, androidMessage, position);
                break;
            }
            default: {
                logDebug("DEFAULT MegaChatMessage");
                hideMessage((ViewHolderMessageChat) holder, androidMessage, position);
                break;
            }
        }

        //Check the next message to know the margin bottom the content message
        //        Message nextMessage = messages.get(position+1);
        //Margins
//        RelativeLayout.LayoutParams ownMessageParams = (RelativeLayout.LayoutParams)((ViewHolderMessageChat)holder).contentOwnMessageText.getLayoutParams();
//        ownMessageParams.setMargins(scaleWidthPx(11, outMetrics), scaleHeightPx(-14, outMetrics), scaleWidthPx(62, outMetrics), scaleHeightPx(16, outMetrics));
//        ((ViewHolderMessageChat)holder).contentOwnMessageText.setLayoutParams(ownMessageParams);

        if (((ChatActivityLollipop) context).lastIdMsgSeen != -1) {

            if (((ChatActivityLollipop) context).lastIdMsgSeen == message.getMsgId()) {

                logDebug("Last message ID match!");

                RelativeLayout.LayoutParams params = (RelativeLayout.LayoutParams) ((ViewHolderMessageChat) holder).newMessagesLayout.getLayoutParams();

                if ((message.getType() == MegaChatMessage.TYPE_ALTER_PARTICIPANTS) || (message.getType() == MegaChatMessage.TYPE_PRIV_CHANGE)) {
                    if (message.getHandleOfAction() == myUserHandle) {
                        params.addRule(RelativeLayout.BELOW, R.id.message_chat_own_message_layout);
                        ((ViewHolderMessageChat) holder).newMessagesLayout.setLayoutParams(params);
                    } else {
                        params.addRule(RelativeLayout.BELOW, R.id.message_chat_contact_message_layout);
                        ((ViewHolderMessageChat) holder).newMessagesLayout.setLayoutParams(params);
                    }

                } else {
                    if (message.getUserHandle() == megaChatApi.getMyUserHandle()) {
                        params.addRule(RelativeLayout.BELOW, R.id.message_chat_own_message_layout);
                        ((ViewHolderMessageChat) holder).newMessagesLayout.setLayoutParams(params);
                    } else {
                        params.addRule(RelativeLayout.BELOW, R.id.message_chat_contact_message_layout);
                        ((ViewHolderMessageChat) holder).newMessagesLayout.setLayoutParams(params);
                    }
                }

                String numberString;
                long unreadMessages = Math.abs(((ChatActivityLollipop) context).generalUnreadCount);
                if (((ChatActivityLollipop) context).generalUnreadCount < 0) {
                    numberString = "+" + unreadMessages;
                } else {
                    numberString = unreadMessages + "";
                }

                String contentUnreadText = context.getResources().getQuantityString(R.plurals.number_unread_messages, (int) unreadMessages, numberString);
                ((ViewHolderMessageChat) holder).newMessagesText.setText(contentUnreadText);

                ((ViewHolderMessageChat) holder).newMessagesLayout.setVisibility(View.VISIBLE);
//                ((ChatActivityLollipop)context).showJumpMessage();
                ((ChatActivityLollipop) context).setNewVisibility(true);

                logDebug("Set positionNewMessagesLayout: "+position);
                ((ChatActivityLollipop) context).positionNewMessagesLayout = position;
            } else {
                ((ViewHolderMessageChat) holder).newMessagesLayout.setVisibility(View.GONE);
            }
        } else {
            ((ViewHolderMessageChat) holder).newMessagesLayout.setVisibility(View.GONE);
        }
    }

    public boolean isKnownMessage(int messageType){
        switch (messageType) {

            case MegaChatMessage.TYPE_ALTER_PARTICIPANTS:
            case MegaChatMessage.TYPE_PRIV_CHANGE:
            case MegaChatMessage.TYPE_CONTAINS_META:
            case MegaChatMessage.TYPE_NORMAL:
            case MegaChatMessage.TYPE_NODE_ATTACHMENT:
            case MegaChatMessage.TYPE_VOICE_CLIP:
            case MegaChatMessage.TYPE_CONTACT_ATTACHMENT:
            case MegaChatMessage.TYPE_CHAT_TITLE:
            case MegaChatMessage.TYPE_TRUNCATE:
            case MegaChatMessage.TYPE_REVOKE_NODE_ATTACHMENT:
            case MegaChatMessage.TYPE_CALL_STARTED:
            case MegaChatMessage.TYPE_CALL_ENDED:{
                return true;
            }
            case MegaChatMessage.TYPE_UNKNOWN:
            case MegaChatMessage.TYPE_INVALID:
            default: {
                return false;
            }
        }
    }

    public void bindCallMessage(ViewHolderMessageChat holder, AndroidMegaChatMessage androidMessage, int position) {
        logDebug("bindCallMessage");

        ((ViewHolderMessageChat) holder).layoutAvatarMessages.setVisibility(View.GONE);
        MegaChatMessage message = androidMessage.getMessage();

        if (message.getUserHandle() == myUserHandle) {
            logDebug("MY message!!");
            logDebug("MY message ID!!: " + message.getMsgId());

            ((ViewHolderMessageChat) holder).titleOwnMessage.setGravity(Gravity.LEFT);
            if(context.getResources().getConfiguration().orientation == Configuration.ORIENTATION_LANDSCAPE){
                ((ViewHolderMessageChat) holder).titleOwnMessage.setPadding(scaleWidthPx(MANAGEMENT_MESSAGE_CALL_LAND, outMetrics),0,0,0);
            }else{
                ((ViewHolderMessageChat) holder).titleOwnMessage.setPadding(scaleWidthPx(MANAGEMENT_MESSAGE_CALL_PORT, outMetrics),0,0,0);
            }


            if (messages.get(position - 1).getInfoToShow() != -1) {
                setInfoToShow(position, holder, true, messages.get(position -1).getInfoToShow(),
                        formatDate(context, message.getTimestamp(), DATE_SHORT_FORMAT),
                        formatTime(message));
            }

            ((ViewHolderMessageChat) holder).ownMessageLayout.setVisibility(View.VISIBLE);
            ((ViewHolderMessageChat) holder).contactMessageLayout.setVisibility(View.GONE);

            String textToShow = "";

            if(message.getType()==MegaChatMessage.TYPE_CALL_STARTED){
                ((ViewHolderMessageChat) holder).ownManagementMessageIcon.setImageDrawable(ContextCompat.getDrawable(context, R.drawable.ic_calling));
                textToShow = context.getResources().getString(R.string.call_started_messages);
            }
            else{
                switch(message.getTermCode()){
                    case MegaChatMessage.END_CALL_REASON_ENDED:{

                        ((ViewHolderMessageChat) holder).ownManagementMessageIcon.setImageDrawable(ContextCompat.getDrawable(context, R.drawable.ic_calling));


                        int hours = message.getDuration() / 3600;
                        int minutes = (message.getDuration() % 3600) / 60;
                        int seconds = message.getDuration() % 60;

                        textToShow = chatRoom.isGroup() ? context.getString(R.string.group_call_ended_message) :
                                context.getString(R.string.call_ended_message);

                        if(hours != 0){
                            String textHours = context.getResources().getQuantityString(R.plurals.plural_call_ended_messages_hours, hours, hours);
                            textToShow = textToShow + textHours;
                            if((minutes != 0)||(seconds != 0)){
                                textToShow = textToShow+", ";
                            }
                        }

                        if(minutes != 0){
                            String textMinutes = context.getResources().getQuantityString(R.plurals.plural_call_ended_messages_minutes, minutes, minutes);
                            textToShow = textToShow + textMinutes;
                            if(seconds != 0){
                                textToShow = textToShow+", ";
                            }
                        }

                        if(seconds != 0){
                            String textSeconds = context.getResources().getQuantityString(R.plurals.plural_call_ended_messages_seconds, seconds, seconds);
                            textToShow = textToShow + textSeconds;
                        }

                        try {
                            textToShow = textToShow.replace("[A]", "<font color=\'#868686\'>");
                            textToShow = textToShow.replace("[/A]", "</font>");
                            textToShow = textToShow.replace("[B]", "<font color=\'#060000\'>");
                            textToShow = textToShow.replace("[/B]", "</font>");
                            textToShow = textToShow.replace("[C]", "<font color=\'#868686\'>");
                            textToShow = textToShow.replace("[/C]", "</font>");
                        } catch (Exception e) {
                        }

                        break;
                    }
                    case MegaChatMessage.END_CALL_REASON_REJECTED:{

                        ((ViewHolderMessageChat) holder).ownManagementMessageIcon.setImageDrawable(ContextCompat.getDrawable(context, R.drawable.ic_call_rejected));

                        textToShow = String.format(context.getString(R.string.call_rejected_messages));
                        try {
                            textToShow = textToShow.replace("[A]", "<font color=\'#DE000000\'>");
                            textToShow = textToShow.replace("[/A]", "</font>");

                        } catch (Exception e) {
                        }

                        break;
                    }
                    case MegaChatMessage.END_CALL_REASON_NO_ANSWER:{

                        ((ViewHolderMessageChat) holder).ownManagementMessageIcon.setImageDrawable(ContextCompat.getDrawable(context, R.drawable.ic_call_failed));

                        textToShow = String.format(context.getString(R.string.call_not_answered_messages));
                        try {
                            textToShow = textToShow.replace("[A]", "<font color=\'#DE000000\'>");
                            textToShow = textToShow.replace("[/A]", "</font>");
                        } catch (Exception e) {
                        }

                        break;
                    }
                    case MegaChatMessage.END_CALL_REASON_FAILED:{

                        ((ViewHolderMessageChat) holder).ownManagementMessageIcon.setImageDrawable(ContextCompat.getDrawable(context, R.drawable.ic_call_failed));

                        textToShow = String.format(context.getString(R.string.call_failed_messages));
                        try {
                            textToShow = textToShow.replace("[A]", "<font color=\'#DE000000\'>");
                            textToShow = textToShow.replace("[/A]", "</font>");
                        } catch (Exception e) {
                        }

                        break;
                    }
                    case MegaChatMessage.END_CALL_REASON_CANCELLED:{

                        ((ViewHolderMessageChat) holder).ownManagementMessageIcon.setImageDrawable(ContextCompat.getDrawable(context, R.drawable.ic_call_cancelled));

                        textToShow = String.format(context.getString(R.string.call_cancelled_messages));
                        try {
                            textToShow = textToShow.replace("[A]", "<font color=\'#DE000000\'>");
                            textToShow = textToShow.replace("[/A]", "</font>");
                        } catch (Exception e) {
                        }

                        break;
                    }
                }
            }

            Spanned result = null;
            if (android.os.Build.VERSION.SDK_INT >= android.os.Build.VERSION_CODES.N) {
                result = Html.fromHtml(textToShow, Html.FROM_HTML_MODE_LEGACY);
            } else {
                result = Html.fromHtml(textToShow);
            }

            ((ViewHolderMessageChat) holder).contentOwnMessageLayout.setVisibility(View.GONE);
            ((ViewHolderMessageChat) holder).ownManagementMessageLayout.setVisibility(View.VISIBLE);
            ((ViewHolderMessageChat) holder).ownManagementMessageIcon.setVisibility(View.VISIBLE);

            RelativeLayout.LayoutParams paramsOwnManagement = (RelativeLayout.LayoutParams) holder.ownManagementMessageText.getLayoutParams();
            if(context.getResources().getConfiguration().orientation == Configuration.ORIENTATION_LANDSCAPE){
                paramsOwnManagement.leftMargin = scaleWidthPx(MANAGEMENT_MESSAGE_CALL_LAND, outMetrics);
            }else{
                paramsOwnManagement.leftMargin = scaleWidthPx(MANAGEMENT_MESSAGE_CALL_PORT, outMetrics);
            }
            holder.ownManagementMessageText.setLayoutParams(paramsOwnManagement);
            ((ViewHolderMessageChat) holder).ownManagementMessageText.setText(result);

        } else {
            long userHandle = message.getUserHandle();
            logDebug("Contact message!!: " + userHandle);

            setContactMessageName(position, holder, userHandle, true);

            if(context.getResources().getConfiguration().orientation == Configuration.ORIENTATION_LANDSCAPE){
                holder.titleContactMessage.setPadding(scaleWidthPx(MANAGEMENT_MESSAGE_CALL_LAND,outMetrics),0,0,0);
            }else{
                holder.titleContactMessage.setPadding(scaleWidthPx(MANAGEMENT_MESSAGE_CALL_PORT, outMetrics),0,0,0);
            }

            if (messages.get(position - 1).getInfoToShow() != -1) {
                setInfoToShow(position, holder, false, messages.get(position -1).getInfoToShow(),
                        formatDate(context, message.getTimestamp(), DATE_SHORT_FORMAT),
                        formatTime(message));
            }
            ((ViewHolderMessageChat) holder).layoutAvatarMessages.setVisibility(View.GONE);

            ((ViewHolderMessageChat) holder).ownMessageLayout.setVisibility(View.GONE);
            ((ViewHolderMessageChat) holder).contactMessageLayout.setVisibility(View.VISIBLE);

            ((ViewHolderMessageChat) holder).contentContactMessageLayout.setVisibility(View.GONE);

            ((ViewHolderMessageChat) holder).contactManagementMessageLayout.setVisibility(View.VISIBLE);
            ((ViewHolderMessageChat) holder).contactManagementMessageIcon.setVisibility(View.VISIBLE);

            RelativeLayout.LayoutParams paramsContactManagement = (RelativeLayout.LayoutParams) holder.contactManagementMessageText.getLayoutParams();
            if(context.getResources().getConfiguration().orientation == Configuration.ORIENTATION_LANDSCAPE){
                paramsContactManagement.leftMargin = scaleWidthPx(MANAGEMENT_MESSAGE_CALL_LAND, outMetrics);
            }else{
                paramsContactManagement.leftMargin = scaleWidthPx(MANAGEMENT_MESSAGE_CALL_PORT, outMetrics);
            }
            holder.contactManagementMessageText.setLayoutParams(paramsContactManagement);

            String textToShow = "";

            if(message.getType() == MegaChatMessage.TYPE_CALL_STARTED){
                ((ViewHolderMessageChat) holder).contactManagementMessageIcon.setImageDrawable(ContextCompat.getDrawable(context, R.drawable.ic_call_started));
                if (((ChatActivityLollipop) context).isGroup()) {
                    ((ViewHolderMessageChat) holder).nameContactText.setVisibility(View.VISIBLE);
                }

                textToShow = context.getResources().getString(R.string.call_started_messages);

            }else{

                switch(message.getTermCode()){
                    case MegaChatMessage.END_CALL_REASON_ENDED:{

                        ((ViewHolderMessageChat) holder).contactManagementMessageIcon.setImageDrawable(ContextCompat.getDrawable(context, R.drawable.ic_call_started));

                        int hours = message.getDuration() / 3600;
                        int minutes = (message.getDuration() % 3600) / 60;
                        int seconds = message.getDuration() % 60;

                        textToShow = chatRoom.isGroup() ? context.getString(R.string.group_call_ended_message) :
                                context.getString(R.string.call_ended_message);

                        if(hours != 0){
                            String textHours = context.getResources().getQuantityString(R.plurals.plural_call_ended_messages_hours, hours, hours);
                            textToShow = textToShow + textHours;
                            if((minutes != 0)||(seconds != 0)){
                                textToShow = textToShow+", ";
                            }
                        }

                        if(minutes != 0){
                            String textMinutes = context.getResources().getQuantityString(R.plurals.plural_call_ended_messages_minutes, minutes, minutes);
                            textToShow = textToShow + textMinutes;
                            if(seconds != 0){
                                textToShow = textToShow+", ";
                            }
                        }

                        if(seconds != 0){
                            String textSeconds = context.getResources().getQuantityString(R.plurals.plural_call_ended_messages_seconds, seconds, seconds);
                            textToShow = textToShow + textSeconds;
                        }
                        try {
                            textToShow = textToShow.replace("[A]", "<font color=\'#868686\'>");
                            textToShow = textToShow.replace("[/A]", "</font>");
                            textToShow = textToShow.replace("[B]", "<font color=\'#060000\'>");
                            textToShow = textToShow.replace("[/B]", "</font>");
                            textToShow = textToShow.replace("[C]", "<font color=\'#868686\'>");
                            textToShow = textToShow.replace("[/C]", "</font>");
                        } catch (Exception e) {
                        }


                        break;
                    }
                    case MegaChatMessage.END_CALL_REASON_REJECTED:{
                        ((ViewHolderMessageChat) holder).contactManagementMessageIcon.setImageDrawable(ContextCompat.getDrawable(context, R.drawable.ic_call_rejected));
                        textToShow = String.format(context.getString(R.string.call_rejected_messages));
                        try {
                            textToShow = textToShow.replace("[A]", "<font color=\'#DE000000\'>");
                            textToShow = textToShow.replace("[/A]", "</font>");
                        } catch (Exception e) {
                        }

                        break;
                    }
                    case MegaChatMessage.END_CALL_REASON_NO_ANSWER:{
                        ((ViewHolderMessageChat) holder).contactManagementMessageIcon.setImageDrawable(ContextCompat.getDrawable(context, R.drawable.ic_call_missed));

                        textToShow = String.format(context.getString(R.string.call_missed_messages));
                        try {
                            textToShow = textToShow.replace("[A]", "<font color=\'#DE000000\'>");
                            textToShow = textToShow.replace("[/A]", "</font>");
                        } catch (Exception e) {
                        }

                        break;
                    }
                    case MegaChatMessage.END_CALL_REASON_FAILED:{

                        ((ViewHolderMessageChat) holder).contactManagementMessageIcon.setImageDrawable(ContextCompat.getDrawable(context, R.drawable.ic_call_failed));

                        textToShow = String.format(context.getString(R.string.call_failed_messages));
                        try {
                            textToShow = textToShow.replace("[A]", "<font color=\'#DE000000\'>");
                            textToShow = textToShow.replace("[/A]", "</font>");
                        } catch (Exception e) {
                        }

                        break;
                    }
                    case MegaChatMessage.END_CALL_REASON_CANCELLED:{

                        ((ViewHolderMessageChat) holder).contactManagementMessageIcon.setImageDrawable(ContextCompat.getDrawable(context, R.drawable.ic_call_missed));

                        textToShow = String.format(context.getString(R.string.call_missed_messages));
                        try {
                            textToShow = textToShow.replace("[A]", "<font color=\'#DE000000\'>");
                            textToShow = textToShow.replace("[/A]", "</font>");
                        } catch (Exception e) {
                        }

                        break;
                    }
                }
            }

            Spanned result = null;
            if (android.os.Build.VERSION.SDK_INT >= android.os.Build.VERSION_CODES.N) {
                result = Html.fromHtml(textToShow, Html.FROM_HTML_MODE_LEGACY);
            } else {
                result = Html.fromHtml(textToShow);
            }

            ((ViewHolderMessageChat) holder).contactManagementMessageText.setText(result);
        }
    }

    public void bindAlterParticipantsMessage(ViewHolderMessageChat holder, AndroidMegaChatMessage androidMessage, int position) {
        logDebug("bindAlterParticipantsMessage");
        ((ViewHolderMessageChat) holder).layoutAvatarMessages.setVisibility(View.GONE);

        MegaChatMessage message = androidMessage.getMessage();

        if (message.getHandleOfAction() == myUserHandle) {

            ((ViewHolderMessageChat) holder).titleOwnMessage.setGravity(Gravity.LEFT);
            if(context.getResources().getConfiguration().orientation == Configuration.ORIENTATION_LANDSCAPE){
                ((ViewHolderMessageChat) holder).titleOwnMessage.setPadding(scaleWidthPx(MANAGEMENT_MESSAGE_LAND, outMetrics),0,0,0);
            }else{
                ((ViewHolderMessageChat) holder).titleOwnMessage.setPadding(scaleWidthPx(MANAGEMENT_MESSAGE_PORT, outMetrics),0,0,0);
            }

            logDebug("Me alter participant");
            if (messages.get(position - 1).getInfoToShow() != -1) {
                setInfoToShow(position, holder, true, messages.get(position -1).getInfoToShow(),
                        formatDate(context, message.getTimestamp(), DATE_SHORT_FORMAT),
                        formatTime(message));
            }

            ((ViewHolderMessageChat) holder).ownMessageLayout.setVisibility(View.VISIBLE);
            ((ViewHolderMessageChat) holder).contactMessageLayout.setVisibility(View.GONE);

            int privilege = message.getPrivilege();
            logDebug("Privilege of me: " + privilege);
            String textToShow = "";
            String fullNameAction = getContactMessageName(position, holder, message.getUserHandle());

            if (privilege != MegaChatRoom.PRIV_RM) {
                logDebug("I was added");

                if(message.getUserHandle() == message.getHandleOfAction()){
                    textToShow = String.format(context.getString(R.string.message_joined_public_chat_autoinvitation), toCDATA(megaChatApi.getMyFullname()));
                }
                else{
                    textToShow = String.format(context.getString(R.string.message_add_participant), toCDATA(megaChatApi.getMyFullname()), toCDATA(fullNameAction));
                }

                try {
                    textToShow = textToShow.replace("[A]", "<font color=\'#060000\'>");
                    textToShow = textToShow.replace("[/A]", "</font>");
                    textToShow = textToShow.replace("[B]", "<font color=\'#868686\'>");
                    textToShow = textToShow.replace("[/B]", "</font>");
                    textToShow = textToShow.replace("[C]", "<font color=\'#060000\'>");
                    textToShow = textToShow.replace("[/C]", "</font>");
                } catch (Exception e) {
                }
            } else {
                logDebug("I was removed or left");
                if (message.getUserHandle() == message.getHandleOfAction()) {
                    logDebug("I left the chat");
                    textToShow = String.format(context.getString(R.string.message_participant_left_group_chat), toCDATA(megaChatApi.getMyFullname()));
                    try {
                        textToShow = textToShow.replace("[A]", "<font color=\'#060000\'>");
                        textToShow = textToShow.replace("[/A]", "</font>");
                        textToShow = textToShow.replace("[B]", "<font color=\'#868686\'>");
                        textToShow = textToShow.replace("[/B]", "</font>");
                    } catch (Exception e) {
                    }
                } else {
                    textToShow = String.format(context.getString(R.string.message_remove_participant), toCDATA(megaChatApi.getMyFullname()), toCDATA(fullNameAction));
                    try {
                        textToShow = textToShow.replace("[A]", "<font color=\'#060000\'>");
                        textToShow = textToShow.replace("[/A]", "</font>");
                        textToShow = textToShow.replace("[B]", "<font color=\'#868686\'>");
                        textToShow = textToShow.replace("[/B]", "</font>");
                        textToShow = textToShow.replace("[C]", "<font color=\'#060000\'>");
                        textToShow = textToShow.replace("[/C]", "</font>");
                    } catch (Exception e) {
                    }
                }
            }

            Spanned result = null;
            if (android.os.Build.VERSION.SDK_INT >= android.os.Build.VERSION_CODES.N) {
                result = Html.fromHtml(textToShow, Html.FROM_HTML_MODE_LEGACY);
            } else {
                result = Html.fromHtml(textToShow);
            }
            ((ViewHolderMessageChat) holder).ownManagementMessageLayout.setVisibility(View.VISIBLE);
            ((ViewHolderMessageChat) holder).ownManagementMessageIcon.setVisibility(View.GONE);
            ((ViewHolderMessageChat) holder).contentOwnMessageLayout.setVisibility(View.GONE);
            RelativeLayout.LayoutParams paramsOwnManagement = (RelativeLayout.LayoutParams) holder.ownManagementMessageText.getLayoutParams();
            if(context.getResources().getConfiguration().orientation == Configuration.ORIENTATION_LANDSCAPE){
                paramsOwnManagement.leftMargin = scaleWidthPx(MANAGEMENT_MESSAGE_LAND, outMetrics);
            }else{
                paramsOwnManagement.leftMargin = scaleWidthPx(MANAGEMENT_MESSAGE_PORT, outMetrics);
            }            holder.ownManagementMessageText.setLayoutParams(paramsOwnManagement);
            ((ViewHolderMessageChat) holder).ownManagementMessageText.setText(result);

        } else {
            logDebug("CONTACT Message type ALTER PARTICIPANTS");
            int privilege = message.getPrivilege();
            logDebug("Privilege of the user: " + privilege);

            if(context.getResources().getConfiguration().orientation == Configuration.ORIENTATION_LANDSCAPE){
                holder.titleContactMessage.setPadding(scaleWidthPx(MANAGEMENT_MESSAGE_LAND,outMetrics),0,0,0);
            }else{
                holder.titleContactMessage.setPadding(scaleWidthPx(MANAGEMENT_MESSAGE_PORT, outMetrics),0,0,0);
            }

            if (messages.get(position - 1).getInfoToShow() != -1) {
                setInfoToShow(position, holder, false, messages.get(position -1).getInfoToShow(),
                        formatDate(context, message.getTimestamp(), DATE_SHORT_FORMAT),
                        formatTime(message));
            }
            ((ViewHolderMessageChat) holder).ownMessageLayout.setVisibility(View.GONE);
            ((ViewHolderMessageChat) holder).contactMessageLayout.setVisibility(View.VISIBLE);
            ((ViewHolderMessageChat) holder).contactManagementMessageLayout.setVisibility(View.VISIBLE);
            ((ViewHolderMessageChat) holder).contactManagementMessageIcon.setVisibility(View.GONE);

            RelativeLayout.LayoutParams paramsContactManagement = (RelativeLayout.LayoutParams) holder.contactManagementMessageText.getLayoutParams();
            if(context.getResources().getConfiguration().orientation == Configuration.ORIENTATION_LANDSCAPE){
                paramsContactManagement.leftMargin = scaleWidthPx(MANAGEMENT_MESSAGE_LAND, outMetrics);
            }else{
                paramsContactManagement.leftMargin = scaleWidthPx(MANAGEMENT_MESSAGE_PORT, outMetrics);
            }
            holder.contactManagementMessageText.setLayoutParams(paramsContactManagement);
            ((ViewHolderMessageChat) holder).contentContactMessageLayout.setVisibility(View.GONE);

            ((ViewHolderMessageChat) holder).nameContactText.setVisibility(View.GONE);

            setContactMessageName(position, holder, message.getHandleOfAction(), false);

            String textToShow = "";
            if (privilege != MegaChatRoom.PRIV_RM) {
                logDebug("Participant was added");
                if (message.getUserHandle() == myUserHandle) {
                    logDebug("By me");

                    if(message.getUserHandle() == message.getHandleOfAction()){
                        textToShow = String.format(context.getString(R.string.message_joined_public_chat_autoinvitation), toCDATA(holder.fullNameTitle));
                    }
                    else{
                        textToShow = String.format(context.getString(R.string.message_add_participant), toCDATA(holder.fullNameTitle), toCDATA(megaChatApi.getMyFullname()));
                    }

                    try {
                        textToShow = textToShow.replace("[A]", "<font color=\'#060000\'>");
                        textToShow = textToShow.replace("[/A]", "</font>");
                        textToShow = textToShow.replace("[B]", "<font color=\'#868686\'>");
                        textToShow = textToShow.replace("[/B]", "</font>");
                        textToShow = textToShow.replace("[C]", "<font color=\'#060000\'>");
                        textToShow = textToShow.replace("[/C]", "</font>");
                    } catch (Exception e) {
                    }
                } else {
//                        textToShow = String.format(context.getString(R.string.message_add_participant), message.getHandleOfAction()+"");
                    logDebug("By other");
                    String fullNameAction = getContactMessageName(position, holder, message.getUserHandle());

                    if(message.getUserHandle() == message.getHandleOfAction()){
                        textToShow = String.format(context.getString(R.string.message_joined_public_chat_autoinvitation), toCDATA(holder.fullNameTitle));
                    }
                    else{
                        textToShow = String.format(context.getString(R.string.message_add_participant), toCDATA(holder.fullNameTitle), toCDATA(fullNameAction));
                    }

                    try {
                        textToShow = textToShow.replace("[A]", "<font color=\'#060000\'>");
                        textToShow = textToShow.replace("[/A]", "</font>");
                        textToShow = textToShow.replace("[B]", "<font color=\'#868686\'>");
                        textToShow = textToShow.replace("[/B]", "</font>");
                        textToShow = textToShow.replace("[C]", "<font color=\'#060000\'>");
                        textToShow = textToShow.replace("[/C]", "</font>");
                    } catch (Exception e) {
                    }

                }
            }//END participant was added
            else {
                logDebug("Participant was removed or left");
                if (message.getUserHandle() == myUserHandle) {
                    textToShow = String.format(context.getString(R.string.message_remove_participant), toCDATA(holder.fullNameTitle), toCDATA(megaChatApi.getMyFullname()));
                    try {
                        textToShow = textToShow.replace("[A]", "<font color=\'#060000\'>");
                        textToShow = textToShow.replace("[/A]", "</font>");
                        textToShow = textToShow.replace("[B]", "<font color=\'#868686\'>");
                        textToShow = textToShow.replace("[/B]", "</font>");
                        textToShow = textToShow.replace("[C]", "<font color=\'#060000\'>");
                        textToShow = textToShow.replace("[/C]", "</font>");
                    } catch (Exception e) {
                    }
                } else {

                    if (message.getUserHandle() == message.getHandleOfAction()) {
                        logDebug("The participant left the chat");

                        textToShow = String.format(context.getString(R.string.message_participant_left_group_chat), toCDATA(holder.fullNameTitle));
                        try {
                            textToShow = textToShow.replace("[A]", "<font color=\'#060000\'>");
                            textToShow = textToShow.replace("[/A]", "</font>");
                            textToShow = textToShow.replace("[B]", "<font color=\'#868686\'>");
                            textToShow = textToShow.replace("[/B]", "</font>");
                        } catch (Exception e) {
                        }

                    } else {
                        logDebug("The participant was removed");
                        String fullNameAction = getContactMessageName(position, holder, message.getUserHandle());

                        textToShow = String.format(context.getString(R.string.message_remove_participant), toCDATA(holder.fullNameTitle), toCDATA(fullNameAction));
                        try {
                            textToShow = textToShow.replace("[A]", "<font color=\'#060000\'>");
                            textToShow = textToShow.replace("[/A]", "</font>");
                            textToShow = textToShow.replace("[B]", "<font color=\'#868686\'>");
                            textToShow = textToShow.replace("[/B]", "</font>");
                            textToShow = textToShow.replace("[C]", "<font color=\'#060000\'>");
                            textToShow = textToShow.replace("[/C]", "</font>");
                        } catch (Exception e) {
                        }
                    }
//                        textToShow = String.format(context.getString(R.string.message_remove_participant), message.getHandleOfAction()+"");
                }
            } //END participant removed

            Spanned result = null;
            if (android.os.Build.VERSION.SDK_INT >= android.os.Build.VERSION_CODES.N) {
                result = Html.fromHtml(textToShow, Html.FROM_HTML_MODE_LEGACY);
            } else {
                result = Html.fromHtml(textToShow);
            }
            ((ViewHolderMessageChat) holder).contactManagementMessageText.setText(result);

        }
    }

    public void bindPrivChangeMessage(ViewHolderMessageChat holder, AndroidMegaChatMessage androidMessage, int position) {
        logDebug("bindPrivChangeMessage");
        ((ViewHolderMessageChat) holder).layoutAvatarMessages.setVisibility(View.GONE);

        MegaChatMessage message = androidMessage.getMessage();

        if (message.getHandleOfAction() == myUserHandle) {

            ((ViewHolderMessageChat) holder).titleOwnMessage.setGravity(Gravity.LEFT);
            if(context.getResources().getConfiguration().orientation == Configuration.ORIENTATION_LANDSCAPE){
                ((ViewHolderMessageChat) holder).titleOwnMessage.setPadding(scaleWidthPx(MANAGEMENT_MESSAGE_LAND, outMetrics),0,0,0);
            }else{
                ((ViewHolderMessageChat) holder).titleOwnMessage.setPadding(scaleWidthPx(MANAGEMENT_MESSAGE_PORT, outMetrics),0,0,0);
            }

            logDebug("A moderator change my privilege");
            int privilege = message.getPrivilege();
            logDebug("Privilege of the user: " + privilege);

            if (messages.get(position - 1).getInfoToShow() != -1) {
                setInfoToShow(position, holder, true, messages.get(position -1).getInfoToShow(),
                        formatDate(context, message.getTimestamp(), DATE_SHORT_FORMAT),
                        formatTime(message));
            }

            ((ViewHolderMessageChat) holder).ownMessageLayout.setVisibility(View.VISIBLE);
            ((ViewHolderMessageChat) holder).contactMessageLayout.setVisibility(View.GONE);

            String privilegeString = "";
            if (privilege == MegaChatRoom.PRIV_MODERATOR) {
                privilegeString = context.getString(R.string.administrator_permission_label_participants_panel);
            } else if (privilege == MegaChatRoom.PRIV_STANDARD) {
                privilegeString = context.getString(R.string.standard_permission_label_participants_panel);
            } else if (privilege == MegaChatRoom.PRIV_RO) {
                privilegeString = context.getString(R.string.observer_permission_label_participants_panel);
            } else {
                logDebug("Change to other");
                privilegeString = "Unknow";
            }

            String textToShow = "";

            if (message.getUserHandle() == myUserHandle) {
                logDebug("I changed my Own permission");
                textToShow = String.format(context.getString(R.string.message_permissions_changed), toCDATA(megaChatApi.getMyFullname()), toCDATA(privilegeString), toCDATA(megaChatApi.getMyFullname()));
                try {
                    textToShow = textToShow.replace("[A]", "<font color=\'#060000\'>");
                    textToShow = textToShow.replace("[/A]", "</font>");
                    textToShow = textToShow.replace("[B]", "<font color=\'#868686\'>");
                    textToShow = textToShow.replace("[/B]", "</font>");
                    textToShow = textToShow.replace("[C]", "<font color=\'#060000\'>");
                    textToShow = textToShow.replace("[/C]", "</font>");
                    textToShow = textToShow.replace("[D]", "<font color=\'#868686\'>");
                    textToShow = textToShow.replace("[/D]", "</font>");
                    textToShow = textToShow.replace("[E]", "<font color=\'#060000\'>");
                    textToShow = textToShow.replace("[/E]", "</font>");
                } catch (Exception e) {
                }
            } else {
                logDebug("I was change by someone");
                String fullNameAction = getContactMessageName(position, holder, message.getUserHandle());

                textToShow = String.format(context.getString(R.string.message_permissions_changed), toCDATA(megaChatApi.getMyFullname()), toCDATA(privilegeString), toCDATA(fullNameAction));
                try {
                    textToShow = textToShow.replace("[A]", "<font color=\'#060000\'>");
                    textToShow = textToShow.replace("[/A]", "</font>");
                    textToShow = textToShow.replace("[B]", "<font color=\'#868686\'>");
                    textToShow = textToShow.replace("[/B]", "</font>");
                    textToShow = textToShow.replace("[C]", "<font color=\'#060000\'>");
                    textToShow = textToShow.replace("[/C]", "</font>");
                    textToShow = textToShow.replace("[D]", "<font color=\'#868686\'>");
                    textToShow = textToShow.replace("[/D]", "</font>");
                    textToShow = textToShow.replace("[E]", "<font color=\'#060000\'>");
                    textToShow = textToShow.replace("[/E]", "</font>");
                } catch (Exception e) {
                }
            }

            Spanned result = null;
            if (android.os.Build.VERSION.SDK_INT >= android.os.Build.VERSION_CODES.N) {
                result = Html.fromHtml(textToShow, Html.FROM_HTML_MODE_LEGACY);
            } else {
                result = Html.fromHtml(textToShow);
            }
            ((ViewHolderMessageChat) holder).contentOwnMessageLayout.setVisibility(View.GONE);
            ((ViewHolderMessageChat) holder).ownManagementMessageLayout.setVisibility(View.VISIBLE);
            ((ViewHolderMessageChat) holder).ownManagementMessageIcon.setVisibility(View.GONE);
            RelativeLayout.LayoutParams paramsOwnManagement = (RelativeLayout.LayoutParams) holder.ownManagementMessageText.getLayoutParams();
            if(context.getResources().getConfiguration().orientation == Configuration.ORIENTATION_LANDSCAPE){
                paramsOwnManagement.leftMargin = scaleWidthPx(MANAGEMENT_MESSAGE_LAND, outMetrics);
            }else{
                paramsOwnManagement.leftMargin = scaleWidthPx(MANAGEMENT_MESSAGE_PORT, outMetrics);
            }            holder.ownManagementMessageText.setLayoutParams(paramsOwnManagement);
            ((ViewHolderMessageChat) holder).ownManagementMessageText.setText(result);


            logDebug("Visible own management message!");

        } else {
            logDebug("Participant privilege change!");

            if(context.getResources().getConfiguration().orientation == Configuration.ORIENTATION_LANDSCAPE){
                holder.titleContactMessage.setPadding(scaleWidthPx(MANAGEMENT_MESSAGE_LAND,outMetrics),0,0,0);
            }else{
                holder.titleContactMessage.setPadding(scaleWidthPx(MANAGEMENT_MESSAGE_PORT, outMetrics),0,0,0);
            }

            if (messages.get(position - 1).getInfoToShow() != -1) {
                setInfoToShow(position, holder, false, messages.get(position -1).getInfoToShow(),
                        formatDate(context, message.getTimestamp(), DATE_SHORT_FORMAT),
                        formatTime(message));
            }
            ((ViewHolderMessageChat) holder).ownMessageLayout.setVisibility(View.GONE);
            ((ViewHolderMessageChat) holder).contactMessageLayout.setVisibility(View.VISIBLE);

            ((ViewHolderMessageChat) holder).contentContactMessageLayout.setVisibility(View.GONE);
            ((ViewHolderMessageChat) holder).contactManagementMessageLayout.setVisibility(View.VISIBLE);
            ((ViewHolderMessageChat) holder).contactManagementMessageIcon.setVisibility(View.GONE);

            RelativeLayout.LayoutParams paramsContactManagement = (RelativeLayout.LayoutParams) holder.contactManagementMessageText.getLayoutParams();
            if(context.getResources().getConfiguration().orientation == Configuration.ORIENTATION_LANDSCAPE){
                paramsContactManagement.leftMargin = scaleWidthPx(MANAGEMENT_MESSAGE_LAND, outMetrics);
            }else{
                paramsContactManagement.leftMargin = scaleWidthPx(MANAGEMENT_MESSAGE_PORT, outMetrics);
            }
            holder.contactManagementMessageText.setLayoutParams(paramsContactManagement);
            ((ViewHolderMessageChat) holder).nameContactText.setVisibility(View.GONE);

            setContactMessageName(position, holder, message.getHandleOfAction(), false);

            int privilege = message.getPrivilege();
            String privilegeString = "";
            if (privilege == MegaChatRoom.PRIV_MODERATOR) {
                privilegeString = context.getString(R.string.administrator_permission_label_participants_panel);
            } else if (privilege == MegaChatRoom.PRIV_STANDARD) {
                privilegeString = context.getString(R.string.standard_permission_label_participants_panel);
            } else if (privilege == MegaChatRoom.PRIV_RO) {
                privilegeString = context.getString(R.string.observer_permission_label_participants_panel);
            } else {
                logDebug("Change to other");
                privilegeString = "Unknow";
            }

            String textToShow = "";
            if (message.getUserHandle() == myUserHandle) {
                logDebug("The privilege was change by me");
                textToShow = String.format(context.getString(R.string.message_permissions_changed), toCDATA(holder.fullNameTitle), toCDATA(privilegeString), toCDATA(megaChatApi.getMyFullname()));
                try {
                    textToShow = textToShow.replace("[A]", "<font color=\'#060000\'>");
                    textToShow = textToShow.replace("[/A]", "</font>");
                    textToShow = textToShow.replace("[B]", "<font color=\'#868686\'>");
                    textToShow = textToShow.replace("[/B]", "</font>");
                    textToShow = textToShow.replace("[C]", "<font color=\'#060000\'>");
                    textToShow = textToShow.replace("[/C]", "</font>");
                    textToShow = textToShow.replace("[D]", "<font color=\'#868686\'>");
                    textToShow = textToShow.replace("[/D]", "</font>");
                    textToShow = textToShow.replace("[E]", "<font color=\'#060000\'>");
                    textToShow = textToShow.replace("[/E]", "</font>");
                } catch (Exception e) {
                }

            } else {
                logDebug("By other");
                String fullNameAction = getContactMessageName(position, holder, message.getUserHandle());

                textToShow = String.format(context.getString(R.string.message_permissions_changed), toCDATA(holder.fullNameTitle), toCDATA(privilegeString), toCDATA(fullNameAction));
                try {
                    textToShow = textToShow.replace("[A]", "<font color=\'#060000\'>");
                    textToShow = textToShow.replace("[/A]", "</font>");
                    textToShow = textToShow.replace("[B]", "<font color=\'#868686\'>");
                    textToShow = textToShow.replace("[/B]", "</font>");
                    textToShow = textToShow.replace("[C]", "<font color=\'#060000\'>");
                    textToShow = textToShow.replace("[/C]", "</font>");
                    textToShow = textToShow.replace("[D]", "<font color=\'#868686\'>");
                    textToShow = textToShow.replace("[/D]", "</font>");
                    textToShow = textToShow.replace("[E]", "<font color=\'#060000\'>");
                    textToShow = textToShow.replace("[/E]", "</font>");
                } catch (Exception e) {
                }
            }
            Spanned result = null;
            if (android.os.Build.VERSION.SDK_INT >= android.os.Build.VERSION_CODES.N) {
                result = Html.fromHtml(textToShow, Html.FROM_HTML_MODE_LEGACY);
            } else {
                result = Html.fromHtml(textToShow);
            }

            ((ViewHolderMessageChat) holder).contactManagementMessageText.setText(result);
        }
    }

    public void bindContainsMetaMessage(ViewHolderMessageChat holder, AndroidMegaChatMessage androidMessage, int position) {
        logDebug("bindContainsMetaMessage()");

        MegaChatMessage message = androidMessage.getMessage();
        MegaChatContainsMeta meta = message.getContainsMeta();
        if (meta == null) {
            bindNoTypeMessage(holder, androidMessage, position);

        } else if (meta != null && meta.getType() == MegaChatContainsMeta.CONTAINS_META_RICH_PREVIEW) {
            String urlString = meta.getRichPreview().getUrl();
            try {
                URL url = new URL(urlString);
                urlString = url.getHost();

            } catch (MalformedURLException e) {
                logError("EXCEPTION", e);
            }

            String title = meta.getRichPreview().getTitle();
            String text = meta.getRichPreview().getText();
            String description = meta.getRichPreview().getDescription();
            String imageFormat = meta.getRichPreview().getImageFormat();
            String image = meta.getRichPreview().getImage();
            String icon = meta.getRichPreview().getIcon();


            Bitmap bitmapImage = getBitmapFromString(image);
            Bitmap bitmapIcon = getBitmapFromString(icon);

            if (message.getUserHandle() == myUserHandle) {
                holder.layoutAvatarMessages.setVisibility(View.GONE);
                holder.titleOwnMessage.setGravity(Gravity.RIGHT);

                if(context.getResources().getConfiguration().orientation == Configuration.ORIENTATION_LANDSCAPE){
                    holder.titleOwnMessage.setPadding(0,0,scaleWidthPx(PADDING_RIGHT_HOUR_OF_OWN_MESSAGE_LAND, outMetrics),0);
                }else{
                    holder.titleOwnMessage.setPadding(0,0,scaleWidthPx(PADDING_RIGHT_HOUR_OF_OWN_MESSAGE_PORT, outMetrics),0);
                }

                logDebug("MY message handle!!: " + message.getMsgId());
                if (messages.get(position - 1).getInfoToShow() != -1) {
                    setInfoToShow(position, holder, true, messages.get(position -1).getInfoToShow(),
                            formatDate(context, message.getTimestamp(), DATE_SHORT_FORMAT),
                            formatTime(message));
                }

                //Forwards element (own messages):
                if (cC.isInAnonymousMode() || isMultipleSelect()) {
                    holder.forwardOwnRichLinks.setVisibility(View.GONE);
                } else {
                    holder.forwardOwnRichLinks.setVisibility(View.VISIBLE);
                    holder.forwardOwnRichLinks.setOnClickListener(this);
                }

                int status = message.getStatus();

                if((status==MegaChatMessage.STATUS_SERVER_REJECTED)||(status==MegaChatMessage.STATUS_SENDING_MANUAL)){
                    logDebug("Show triangle retry!");
                    ((ViewHolderMessageChat) holder).urlOwnMessageTextrl.setBackground(ContextCompat.getDrawable(context, R.drawable.light_background_text_rich_link));
                    ((ViewHolderMessageChat)holder).errorUploadingRichLink.setVisibility(View.VISIBLE);
                    ((ViewHolderMessageChat)holder).retryAlert.setVisibility(View.VISIBLE);
                    ((ViewHolderMessageChat)holder).forwardOwnRichLinks.setVisibility(View.GONE);
                }else if((status==MegaChatMessage.STATUS_SENDING)){
                    ((ViewHolderMessageChat) holder).urlOwnMessageTextrl.setBackground(ContextCompat.getDrawable(context, R.drawable.light_background_text_rich_link));
                    ((ViewHolderMessageChat)holder).errorUploadingRichLink.setVisibility(View.GONE);
                    ((ViewHolderMessageChat)holder).retryAlert.setVisibility(View.GONE);
                    ((ViewHolderMessageChat)holder).forwardOwnRichLinks.setVisibility(View.GONE);
                }else{
                    logDebug("Status: " + message.getStatus());
                    ((ViewHolderMessageChat) holder).urlOwnMessageTextrl.setBackground(ContextCompat.getDrawable(context, R.drawable.dark_background_text_rich_link));
                    ((ViewHolderMessageChat)holder).errorUploadingRichLink.setVisibility(View.GONE);
                    ((ViewHolderMessageChat)holder).retryAlert.setVisibility(View.GONE);

                }

                holder.contactMessageLayout.setVisibility(View.GONE);
                holder.ownMessageLayout.setVisibility(View.VISIBLE);

                holder.ownManagementMessageLayout.setVisibility(View.GONE);
                holder.contentOwnMessageLayout.setVisibility(View.VISIBLE);

                holder.contentOwnMessageText.setVisibility(View.GONE);
                holder.urlOwnMessageLayout.setVisibility(View.VISIBLE);

                holder.forwardOwnPortrait.setVisibility(View.GONE);
                holder.forwardOwnLandscape.setVisibility(View.GONE);
                holder.forwardOwnFile.setVisibility(View.GONE);
                holder.forwardOwnContact.setVisibility(View.GONE);

                holder.previewFrameLand.setVisibility(View.GONE);
                holder.previewFramePort.setVisibility(View.GONE);

                holder.contentOwnMessageFileLayout.setVisibility(View.GONE);

                holder.contentOwnMessageVoiceClipLayout.setVisibility(View.GONE);

                holder.contentOwnMessageContactLayout.setVisibility(View.GONE);
                holder.urlOwnMessageWarningButtonsLayout.setVisibility(View.GONE);
                holder.urlOwnMessageDisableButtonsLayout.setVisibility(View.GONE);

                SimpleSpanBuilder ssb = formatText(context, text);

                checkEmojiSize(text, holder.urlOwnMessageText);
                if(ssb!=null){
                    ((ViewHolderMessageChat)holder).urlOwnMessageText.setText(ssb.build(), TextView.BufferType.SPANNABLE);
                }
                else{
                    ((ViewHolderMessageChat)holder).urlOwnMessageText.setText(text);
                }

                holder.urlOwnMessageTitle.setVisibility(View.VISIBLE);
                holder.urlOwnMessageTitle.setText(title);
                holder.urlOwnMessageTitle.setMaxLines(1);
                holder.urlOwnMessageDescription.setText(description);
                holder.urlOwnMessageDescription.setMaxLines(2);
                holder.urlOwnMessageIconAndLinkLayout.setVisibility(View.VISIBLE);
                holder.urlOwnMessageLink.setText(urlString);

                if (bitmapImage != null) {
                    holder.urlOwnMessageImage.setImageBitmap(bitmapImage);
                    holder.urlOwnMessageImage.setVisibility(View.VISIBLE);
                    holder.urlOwnMessageGroupAvatarLayout.setVisibility(View.GONE);
                    holder.urlOwnMessageTitleLayout.setGravity(Gravity.RIGHT);
                } else {
                    holder.urlOwnMessageGroupAvatarLayout.setVisibility(View.GONE);
                    holder.urlOwnMessageImage.setVisibility(View.GONE);
                    holder.urlOwnMessageTitleLayout.setGravity(Gravity.LEFT);
                }

                if (bitmapIcon != null) {
                    holder.urlOwnMessageIcon.setImageBitmap(bitmapIcon);
                    holder.urlOwnMessageIcon.setVisibility(View.VISIBLE);
                } else {
                    holder.urlOwnMessageIcon.setVisibility(View.GONE);
                }

                if (isOnline(context)) {
                    if(isMultipleSelect()){
                        holder.urlOwnMessageText.setLinksClickable(false);
                    }else{
                        holder.urlOwnMessageText.setLinksClickable(true);
                        Linkify.addLinks(holder.urlOwnMessageText, Linkify.WEB_URLS);
                        holder.urlOwnMessageText.setLinkTextColor(ContextCompat.getColor(context, R.color.white));
                    }
                }else{
                    holder.urlOwnMessageText.setLinksClickable(false);
                }

                checkMultiselectionMode(position, holder, true, message.getMsgId());

                if (!multipleSelect) {
                    if (positionClicked != INVALID_POSITION && positionClicked == position) {
                        holder.forwardOwnRichLinks.setEnabled(false);
                    } else {
                        holder.forwardOwnRichLinks.setEnabled(true);
                    }
                }

            } else {
                long userHandle = message.getUserHandle();
                logDebug("Contact message!!: " + userHandle);

                setContactMessageName(position, holder, userHandle, true);

                if(context.getResources().getConfiguration().orientation == Configuration.ORIENTATION_LANDSCAPE){
                    holder.titleContactMessage.setPadding(scaleWidthPx(CONTACT_MESSAGE_LAND,outMetrics),0,0,0);
                }else{
                    holder.titleContactMessage.setPadding(scaleWidthPx(CONTACT_MESSAGE_PORT, outMetrics),0,0,0);
                }

                if (messages.get(position - 1).getInfoToShow() != -1) {
                    setInfoToShow(position, holder, false, messages.get(position -1).getInfoToShow(),
                            formatDate(context, message.getTimestamp(), DATE_SHORT_FORMAT),
                            formatTime(message));
                }

                if (messages.get(position - 1).isShowAvatar() && !isMultipleSelect()) {
                    holder.layoutAvatarMessages.setVisibility(View.VISIBLE);
                    setContactAvatar(holder, userHandle, holder.fullNameTitle);

                } else {
                    holder.layoutAvatarMessages.setVisibility(View.GONE);
                }

                holder.ownMessageLayout.setVisibility(View.GONE);
                holder.contactMessageLayout.setVisibility(View.VISIBLE);

                holder.contentContactMessageLayout.setVisibility(View.VISIBLE);
                holder.contactManagementMessageLayout.setVisibility(View.GONE);

                holder.contentContactMessageText.setVisibility(View.GONE);
                holder.urlContactMessageLayout.setVisibility(View.VISIBLE);
                holder.contentContactMessageVoiceClipLayout.setVisibility(View.GONE);

                //Forwards element (contact messages):
                if (cC.isInAnonymousMode() || isMultipleSelect()) {
                    holder.forwardContactRichLinks.setVisibility(View.GONE);
                }
                else {
                    holder.forwardContactRichLinks.setVisibility(View.VISIBLE);
                    holder.forwardContactRichLinks.setOnClickListener(this);
                }

                holder.forwardContactPreviewPortrait.setVisibility(View.GONE);
                holder.forwardContactPreviewLandscape.setVisibility(View.GONE);
                holder.forwardContactFile.setVisibility(View.GONE);
                holder.forwardContactContact.setVisibility(View.GONE);

                holder.contentContactMessageAttachLayout.setVisibility(View.GONE);
                holder.contentContactMessageContactLayout.setVisibility(View.GONE);

                //Rick link
                holder.urlOwnMessageWarningButtonsLayout.setVisibility(View.GONE);
                holder.urlOwnMessageDisableButtonsLayout.setVisibility(View.GONE);

                holder.urlContactMessageTitle.setVisibility(View.VISIBLE);
                holder.urlContactMessageTitle.setText(title);
                holder.urlContactMessageDescription.setText(description);
                holder.urlContactMessageIconAndLinkLayout.setVisibility(View.VISIBLE);
                holder.urlContactMessageLink.setText(urlString);

                checkEmojiSize(text, holder.urlContactMessageText);

                //Color always status SENT
                ((ViewHolderMessageChat) holder).urlContactMessageText.setTextColor(ContextCompat.getColor(context, R.color.name_my_account));

                SimpleSpanBuilder ssb = formatText(context, text);
                if (ssb != null) {
                    ((ViewHolderMessageChat) holder).urlContactMessageText.setText(ssb.build(), TextView.BufferType.SPANNABLE);
                } else {
                    ((ViewHolderMessageChat) holder).urlContactMessageText.setText(text);

                    if (bitmapImage != null) {
                        holder.urlContactMessageImage.setImageBitmap(bitmapImage);
                        holder.urlContactMessageImage.setVisibility(View.VISIBLE);
                        holder.urlContactMessageGroupAvatarLayout.setVisibility(View.GONE);
                        holder.urlContactMessageTitleLayout.setGravity(Gravity.RIGHT);
                    } else {
                        holder.urlContactMessageGroupAvatarLayout.setVisibility(View.GONE);
                        holder.urlContactMessageImage.setVisibility(View.GONE);
                        holder.urlContactMessageTitleLayout.setGravity(Gravity.LEFT);
                    }
                }

                if (bitmapIcon != null) {
                    holder.urlContactMessageIcon.setImageBitmap(bitmapIcon);
                    holder.urlContactMessageIcon.setVisibility(View.VISIBLE);
                } else {
                   holder.urlContactMessageIcon.setVisibility(View.GONE);
                }

                if (isOnline(context)) {
                    if(isMultipleSelect()){
                        ((ViewHolderMessageChat) holder).urlContactMessageText.setLinksClickable(false);
                    }else{
                        ((ViewHolderMessageChat) holder).urlContactMessageText.setLinksClickable(true);
                        Linkify.addLinks(((ViewHolderMessageChat) holder).urlContactMessageText, Linkify.WEB_URLS);
                        ((ViewHolderMessageChat) holder).urlContactMessageText.setLinkTextColor(ContextCompat.getColor(context, R.color.accentColor));
                    }
                }else{
                    ((ViewHolderMessageChat) holder).urlContactMessageText.setLinksClickable(false);
                }

                checkMultiselectionMode(position, holder, false, message.getMsgId());

                if (!multipleSelect) {
                    if (positionClicked != INVALID_POSITION && positionClicked == position) {
                        holder.forwardContactRichLinks.setEnabled(false);
                    } else {
                        holder.forwardContactRichLinks.setEnabled(true);
                    }
                }
            }
        } else if (meta != null && meta.getType() == MegaChatContainsMeta.CONTAINS_META_INVALID) {
            if (message.getUserHandle() == myUserHandle) {
                holder.layoutAvatarMessages.setVisibility(View.GONE);
                holder.titleOwnMessage.setGravity(Gravity.RIGHT);

                if(context.getResources().getConfiguration().orientation == Configuration.ORIENTATION_LANDSCAPE){
                    holder.titleOwnMessage.setPadding(0,0,scaleWidthPx(PADDING_RIGHT_HOUR_OF_OWN_MESSAGE_LAND, outMetrics),0);
                }else{
                    holder.titleOwnMessage.setPadding(0,0,scaleWidthPx(PADDING_RIGHT_HOUR_OF_OWN_MESSAGE_PORT, outMetrics),0);
                }

                if (messages.get(position - 1).getInfoToShow() != -1) {
                    setInfoToShow(position, holder, true, messages.get(position -1).getInfoToShow(),
                            formatDate(context, message.getTimestamp(), DATE_SHORT_FORMAT),
                            formatTime(message));
                }

                holder.ownMessageLayout.setVisibility(View.VISIBLE);
                holder.contactMessageLayout.setVisibility(View.GONE);
                holder.ownManagementMessageLayout.setVisibility(View.GONE);
                holder.contentOwnMessageLayout.setVisibility(View.VISIBLE);

                //Forward element (own message)
                holder.forwardOwnRichLinks.setVisibility(View.GONE);
                holder.forwardOwnPortrait.setVisibility(View.GONE);
                holder.forwardOwnLandscape.setVisibility(View.GONE);
                holder.forwardOwnFile.setVisibility(View.GONE);
                holder.forwardOwnContact.setVisibility(View.GONE);

                holder.contentOwnMessageLayout.setVisibility(View.VISIBLE);
                holder.ownManagementMessageLayout.setVisibility(View.GONE);
                holder.contentOwnMessageText.setVisibility(View.VISIBLE);

                holder.previewFrameLand.setVisibility(View.GONE);
                holder.previewFramePort.setVisibility(View.GONE);

                holder.contentOwnMessageFileLayout.setVisibility(View.GONE);
                holder.contentOwnMessageContactLayout.setVisibility(View.GONE);

                int status = message.getStatus();

                if ((status == MegaChatMessage.STATUS_SERVER_REJECTED) || (status == MegaChatMessage.STATUS_SENDING_MANUAL)) {
                    logDebug("Show triangle retry!");
                    holder.contentOwnMessageText.setTextColor(ContextCompat.getColor(context, R.color.white));
                    holder.contentOwnMessageText.setBackground(ContextCompat.getDrawable(context, R.drawable.light_rounded_chat_own_message));
                    holder.triangleIcon.setVisibility(View.VISIBLE);
                    holder.retryAlert.setVisibility(View.VISIBLE);

                } else if ((status == MegaChatMessage.STATUS_SENDING)) {
                    holder.contentOwnMessageText.setTextColor(ContextCompat.getColor(context, R.color.white));
                    holder.contentOwnMessageText.setBackground(ContextCompat.getDrawable(context, R.drawable.light_rounded_chat_own_message));
                    holder.triangleIcon.setVisibility(View.GONE);
                    holder.retryAlert.setVisibility(View.GONE);

                } else {
                    logDebug("Status: " + message.getStatus());

                    holder.contentOwnMessageText.setTextColor(ContextCompat.getColor(context, R.color.white));
                    holder.contentOwnMessageText.setBackground(ContextCompat.getDrawable(context, R.drawable.dark_rounded_chat_own_message));
                    holder.triangleIcon.setVisibility(View.GONE);
                    holder.retryAlert.setVisibility(View.GONE);
                }

                holder.contentOwnMessageText.setTextColor(ContextCompat.getColor(context, R.color.white));
                holder.contentOwnMessageText.setText(context.getString(R.string.error_meta_message_invalid));

                if (isOnline(context)) {
                    if(isMultipleSelect()){
                        holder.contentOwnMessageText.setLinksClickable(false);
                    }else{
                        holder.contentOwnMessageText.setLinksClickable(true);
                        Linkify.addLinks(holder.contentOwnMessageText, Linkify.WEB_URLS);
                        holder.contentOwnMessageText.setLinkTextColor(ContextCompat.getColor(context, R.color.white));
                    }
                }else {
                    holder.contentOwnMessageText.setLinksClickable(false);
                }


            }else{
                long userHandle = message.getUserHandle();
                logDebug("Contact message!!: " + userHandle);

                setContactMessageName(position, holder, userHandle, true);

                if(context.getResources().getConfiguration().orientation == Configuration.ORIENTATION_LANDSCAPE){
                    holder.titleContactMessage.setPadding(scaleWidthPx(CONTACT_MESSAGE_LAND,outMetrics),0,0,0);
                }else{
                    holder.titleContactMessage.setPadding(scaleWidthPx(CONTACT_MESSAGE_PORT, outMetrics),0,0,0);
                }

                //forward element (contact message)
                holder.forwardContactRichLinks.setVisibility(View.GONE);
                holder.forwardContactContact.setVisibility(View.GONE);
                holder.forwardContactPreviewLandscape.setVisibility(View.GONE);
                holder.forwardContactPreviewPortrait.setVisibility(View.GONE);
                holder.forwardContactFile.setVisibility(View.GONE);

                if (messages.get(position - 1).getInfoToShow() != -1) {
                    setInfoToShow(position, holder, false, messages.get(position -1).getInfoToShow(),
                            formatDate(context, message.getTimestamp(), DATE_SHORT_FORMAT),
                            formatTime(message));
                }

                holder.ownMessageLayout.setVisibility(View.GONE);
                holder.contactMessageLayout.setVisibility(View.VISIBLE);

                holder.contactManagementMessageLayout.setVisibility(View.GONE);
                holder.contentContactMessageLayout.setVisibility(View.VISIBLE);


                if (messages.get(position - 1).isShowAvatar() && !isMultipleSelect()) {
                    ((ViewHolderMessageChat) holder).layoutAvatarMessages.setVisibility(View.VISIBLE);
                    setContactAvatar(((ViewHolderMessageChat) holder), userHandle, ((ViewHolderMessageChat) holder).fullNameTitle);
                } else {
                    ((ViewHolderMessageChat) holder).layoutAvatarMessages.setVisibility(View.GONE);
                }

                ((ViewHolderMessageChat) holder).ownMessageLayout.setVisibility(View.GONE);
                ((ViewHolderMessageChat) holder).contactMessageLayout.setVisibility(View.VISIBLE);

                ((ViewHolderMessageChat) holder).contactManagementMessageLayout.setVisibility(View.GONE);
                ((ViewHolderMessageChat) holder).contentContactMessageLayout.setVisibility(View.VISIBLE);

                ((ViewHolderMessageChat) holder).contentContactMessageText.setVisibility(View.VISIBLE);

                ((ViewHolderMessageChat) holder).contentContactMessageAttachLayout.setVisibility(View.GONE);
                ((ViewHolderMessageChat) holder).urlContactMessageLayout.setVisibility(View.GONE);
                ((ViewHolderMessageChat) holder).contentContactMessageContactLayout.setVisibility(View.GONE);

                //Color always status SENT
                ((ViewHolderMessageChat) holder).contentContactMessageText.setTextColor(ContextCompat.getColor(context, R.color.name_my_account));
                ((ViewHolderMessageChat) holder).contentContactMessageText.setText(context.getString(R.string.error_meta_message_invalid));
            }
        }
        else if (meta != null && meta.getType() == MegaChatContainsMeta.CONTAINS_META_GEOLOCATION) {
            bindGeoLocationMessage(holder, androidMessage, position);
        }
        else {
            logWarning("Link to bind as a no type message");
            bindNoTypeMessage(holder, androidMessage, position);
        }
    }

    private Bitmap getBitmapFromString(String imageString){

        if (imageString != null) {
            try {
                byte[] decodedBytes = Base64.decode(imageString, 0);
                return BitmapFactory.decodeByteArray(decodedBytes, 0, decodedBytes.length);
            } catch (Exception e) {
                logError("Error getting image", e);
            }
        }
        return null;
    }

    private Bitmap getResizeBitmap (Bitmap originalBitmap) {
        if (originalBitmap == null) return null;

        int widthResizeBitmap = originalBitmap.getWidth();
        int heightResizeBitmap = originalBitmap.getWidth() / 2;
        int topResizeBitmap = heightResizeBitmap / 2;
        int bottomResizeBitmap = topResizeBitmap + heightResizeBitmap;
        Bitmap resizeBitmap = Bitmap.createBitmap(widthResizeBitmap, heightResizeBitmap, Bitmap.Config.ARGB_8888);

        Canvas canvas = new Canvas(resizeBitmap);
        Rect desRect = new Rect(0, 0, widthResizeBitmap, heightResizeBitmap);
        Rect srcRect =  new Rect(0, topResizeBitmap, widthResizeBitmap, bottomResizeBitmap);
        canvas.drawBitmap(originalBitmap, srcRect, desRect, null);

        return resizeBitmap;
    }

    public void bindGeoLocationMessage(ViewHolderMessageChat holder, AndroidMegaChatMessage androidMessage, int position) {
        logDebug("bindGeoLocationMessage()");
        MegaChatMessage message = androidMessage.getMessage();
        MegaChatContainsMeta meta = message.getContainsMeta();

        String image = meta.getGeolocation().getImage();
        float latitude = meta.getGeolocation().getLatitude();
        float longitude = meta.getGeolocation().getLongitude();

        Bitmap bitmapImage = null;

        if (image != null) {
            byte[] decodedBytes = Base64.decode(image, 0);
            bitmapImage = BitmapFactory.decodeByteArray(decodedBytes, 0, decodedBytes.length);
            bitmapImage = getResizeBitmap(bitmapImage);
        }

        if (message.getUserHandle() == myUserHandle) {
            holder.layoutAvatarMessages.setVisibility(View.GONE);
            holder.titleOwnMessage.setGravity(Gravity.RIGHT);

            if(context.getResources().getConfiguration().orientation == Configuration.ORIENTATION_LANDSCAPE){
                holder.titleOwnMessage.setPadding(0,0,scaleWidthPx(PADDING_RIGHT_HOUR_OF_OWN_MESSAGE_LAND, outMetrics),0);
            }else{
                holder.titleOwnMessage.setPadding(0,0,scaleWidthPx(PADDING_RIGHT_HOUR_OF_OWN_MESSAGE_PORT, outMetrics),0);
            }

            logDebug("MY message handle!!: " + message.getMsgId());
            if (messages.get(position - 1).getInfoToShow() != -1) {
                setInfoToShow(position, holder, true, messages.get(position -1).getInfoToShow(),
                        formatDate(context, message.getTimestamp(), DATE_SHORT_FORMAT),
                        formatTime(message));
            }

            ((ViewHolderMessageChat) holder).mainOwnMessageItemLocation.setVisibility(View.VISIBLE);
            ((ViewHolderMessageChat) holder).previewOwnLocation.setVisibility(View.VISIBLE);

            ((ViewHolderMessageChat) holder).pinnedOwnLocationLayout.setVisibility(View.VISIBLE);
            ((ViewHolderMessageChat) holder).pinnedOwnLocationInfoText.setVisibility(View.VISIBLE);

            String location =convertToDegrees(latitude, longitude);

            ((ViewHolderMessageChat) holder).pinnedOwnLocationInfoText.setText(location);

            if (bitmapImage != null) {
                holder.previewOwnLocation.setImageBitmap(bitmapImage);
            } else {
                logWarning("Error getting bitmap");
            }

            int status = message.getStatus();

            if((status==MegaChatMessage.STATUS_SERVER_REJECTED)||(status==MegaChatMessage.STATUS_SENDING_MANUAL)){
                logDebug("Show triangle retry!");
                ((ViewHolderMessageChat)holder).retryAlert.setVisibility(View.VISIBLE);
                ((ViewHolderMessageChat) holder).transparentCoatingLocation.setVisibility(View.GONE);
                ((ViewHolderMessageChat) holder).uploadingProgressBarLocation.setVisibility(View.GONE);
                ((ViewHolderMessageChat) holder).triangleErrorLocation.setVisibility(View.VISIBLE);

                ((ViewHolderMessageChat) holder).pinnedOwnLocationInfoText.setTextColor(ContextCompat.getColor(context, R.color.mail_my_account));
                ((ViewHolderMessageChat) holder).pinnedLocationTitleText.setTextColor(ContextCompat.getColor(context, R.color.mail_my_account));

                holder.forwardOwnMessageLocation.setVisibility(View.GONE);

            }else if((status==MegaChatMessage.STATUS_SENDING)){
                ((ViewHolderMessageChat)holder).retryAlert.setVisibility(View.GONE);
                ((ViewHolderMessageChat) holder).transparentCoatingLocation.setVisibility(View.VISIBLE);
                ((ViewHolderMessageChat) holder).uploadingProgressBarLocation.setVisibility(View.VISIBLE);
                ((ViewHolderMessageChat) holder).triangleErrorLocation.setVisibility(View.GONE);

                ((ViewHolderMessageChat) holder).pinnedOwnLocationInfoText.setTextColor(ContextCompat.getColor(context, R.color.mail_my_account));
                ((ViewHolderMessageChat) holder).pinnedLocationTitleText.setTextColor(ContextCompat.getColor(context, R.color.mail_my_account));

                holder.forwardOwnMessageLocation.setVisibility(View.GONE);

            }else{
                logDebug("Status: " + message.getStatus());
                ((ViewHolderMessageChat)holder).retryAlert.setVisibility(View.GONE);
                ((ViewHolderMessageChat) holder).transparentCoatingLocation.setVisibility(View.GONE);
                ((ViewHolderMessageChat) holder).uploadingProgressBarLocation.setVisibility(View.GONE);
                ((ViewHolderMessageChat) holder).triangleErrorLocation.setVisibility(View.GONE);

                ((ViewHolderMessageChat) holder).pinnedOwnLocationInfoText.setTextColor(ContextCompat.getColor(context, R.color.name_my_account));
                ((ViewHolderMessageChat) holder).pinnedLocationTitleText.setTextColor(ContextCompat.getColor(context, R.color.name_my_account));

                //Forwards element (own messages):
                if (cC.isInAnonymousMode() || isMultipleSelect()) {
                    holder.forwardOwnMessageLocation.setVisibility(View.GONE);
                }
                else {
                    holder.forwardOwnMessageLocation.setVisibility(View.VISIBLE);
                    holder.forwardOwnMessageLocation.setOnClickListener(this);
                }
            }

            if (message.isEdited()) {
                Spannable edited = new SpannableString(context.getString(R.string.edited_message_text));
                edited.setSpan(new RelativeSizeSpan(0.70f), 0, edited.length(), Spannable.SPAN_EXCLUSIVE_EXCLUSIVE);
                edited.setSpan(new ForegroundColorSpan(ContextCompat.getColor(context, R.color.name_my_account)), 0, edited.length(), Spannable.SPAN_EXCLUSIVE_EXCLUSIVE);
                edited.setSpan(new android.text.style.StyleSpan(Typeface.ITALIC), 0, edited.length(), Spannable.SPAN_EXCLUSIVE_EXCLUSIVE);
                holder.pinnedLocationTitleText.setText(context.getString(R.string.title_geolocation_message)+" ");
                holder.pinnedLocationTitleText.append(edited);
            }
            else {
                holder.pinnedLocationTitleText.setText(context.getString(R.string.title_geolocation_message));
            }

            holder.contactMessageLayout.setVisibility(View.GONE);
            holder.ownMessageLayout.setVisibility(View.VISIBLE);

            holder.ownManagementMessageLayout.setVisibility(View.GONE);
            holder.contentOwnMessageLayout.setVisibility(View.VISIBLE);

            holder.contentOwnMessageText.setVisibility(View.GONE);
            holder.urlOwnMessageLayout.setVisibility(View.GONE);

            holder.forwardOwnPortrait.setVisibility(View.GONE);
            holder.forwardOwnLandscape.setVisibility(View.GONE);
            holder.forwardOwnFile.setVisibility(View.GONE);
            holder.forwardOwnContact.setVisibility(View.GONE);

            holder.previewFrameLand.setVisibility(View.GONE);
            holder.previewFramePort.setVisibility(View.GONE);

            holder.contentOwnMessageFileLayout.setVisibility(View.GONE);

            holder.contentOwnMessageVoiceClipLayout.setVisibility(View.GONE);

            holder.contentOwnMessageContactLayout.setVisibility(View.GONE);
            holder.urlOwnMessageWarningButtonsLayout.setVisibility(View.GONE);
            holder.urlOwnMessageDisableButtonsLayout.setVisibility(View.GONE);

            checkMultiselectionMode(position, holder, true, message.getMsgId());

            if (!multipleSelect) {
                if (positionClicked != INVALID_POSITION && positionClicked == position) {
                    holder.forwardOwnMessageLocation.setEnabled(false);
                } else {
                    holder.forwardOwnMessageLocation.setEnabled(true);
                }
            }

        } else {
            long userHandle = message.getUserHandle();
            logDebug("Contact message!!: " + userHandle);

            setContactMessageName(position, holder, userHandle, true);

            if(context.getResources().getConfiguration().orientation == Configuration.ORIENTATION_LANDSCAPE){
                holder.titleContactMessage.setPadding(scaleWidthPx(CONTACT_MESSAGE_LAND,outMetrics),0,0,0);
            }else{
                holder.titleContactMessage.setPadding(scaleWidthPx(CONTACT_MESSAGE_PORT, outMetrics),0,0,0);
            }

            if (messages.get(position - 1).getInfoToShow() != -1) {
                switch (messages.get(position - 1).getInfoToShow()) {
                    case AndroidMegaChatMessage.CHAT_ADAPTER_SHOW_ALL: {
                        logDebug("CHAT_ADAPTER_SHOW_ALL");
                        ((ViewHolderMessageChat) holder).dateLayout.setVisibility(View.VISIBLE);
                        ((ViewHolderMessageChat) holder).dateText.setText(formatDate(context, message.getTimestamp(), DATE_SHORT_FORMAT));
                        ((ViewHolderMessageChat) holder).titleContactMessage.setVisibility(View.VISIBLE);
                        ((ViewHolderMessageChat) holder).timeContactText.setText(formatTime(message));
                        ((ViewHolderMessageChat) holder).timeContactText.setVisibility(View.VISIBLE);
                        break;
                    }
                    case AndroidMegaChatMessage.CHAT_ADAPTER_SHOW_TIME: {
                        logDebug("CHAT_ADAPTER_SHOW_TIME");
                        ((ViewHolderMessageChat) holder).dateLayout.setVisibility(View.GONE);
                        ((ViewHolderMessageChat) holder).titleContactMessage.setVisibility(View.VISIBLE);
                        ((ViewHolderMessageChat) holder).timeContactText.setText(formatTime(message));
                        ((ViewHolderMessageChat) holder).timeContactText.setVisibility(View.VISIBLE);
                        break;
                    }
                    case AndroidMegaChatMessage.CHAT_ADAPTER_SHOW_NOTHING: {
                        logDebug("CHAT_ADAPTER_SHOW_NOTHING");
                        ((ViewHolderMessageChat) holder).dateLayout.setVisibility(View.GONE);
                        ((ViewHolderMessageChat) holder).timeContactText.setVisibility(View.GONE);
                        ((ViewHolderMessageChat) holder).titleContactMessage.setVisibility(View.GONE);
                        break;
                    }
                }
            }

            if (messages.get(position - 1).isShowAvatar() && !isMultipleSelect()) {
                holder.layoutAvatarMessages.setVisibility(View.VISIBLE);
                setContactAvatar(holder, userHandle, holder.fullNameTitle);
            } else {
                holder.layoutAvatarMessages.setVisibility(View.GONE);
            }

            holder.ownMessageLayout.setVisibility(View.GONE);
            holder.contactMessageLayout.setVisibility(View.VISIBLE);

            holder.mainContactMessageItemLocation.setVisibility(View.VISIBLE);
            holder.previewContactLocation.setVisibility(View.VISIBLE);

            holder.pinnedContactLocationLayout.setVisibility(View.VISIBLE);
            holder.pinnedContactLocationInfoText.setVisibility(View.VISIBLE);

            String location =convertToDegrees(latitude, longitude);

            ((ViewHolderMessageChat) holder).pinnedContactLocationInfoText.setText(location);

            if (message.isEdited()) {
                Spannable edited = new SpannableString(context.getString(R.string.edited_message_text));
                edited.setSpan(new RelativeSizeSpan(0.70f), 0, edited.length(), Spannable.SPAN_EXCLUSIVE_EXCLUSIVE);
                edited.setSpan(new ForegroundColorSpan(ContextCompat.getColor(context, R.color.name_my_account)), 0, edited.length(), Spannable.SPAN_EXCLUSIVE_EXCLUSIVE);
                edited.setSpan(new android.text.style.StyleSpan(Typeface.ITALIC), 0, edited.length(), Spannable.SPAN_EXCLUSIVE_EXCLUSIVE);
                holder.pinnedContactLocationTitleText.setText(context.getString(R.string.title_geolocation_message)+" ");
                holder.pinnedContactLocationTitleText.append(edited);
            }
            else {
                holder.pinnedContactLocationTitleText.setText(context.getString(R.string.title_geolocation_message));
            }

            if (bitmapImage != null) {
                holder.previewContactLocation.setImageBitmap(bitmapImage);
            }
            else {
                logWarning("Error getting bitmap");
            }

            //Forwards element (own messages):
            if (cC.isInAnonymousMode() || isMultipleSelect()) {
                holder.forwardContactMessageLocation.setVisibility(View.GONE);
            } else {
                holder.forwardContactMessageLocation.setVisibility(View.VISIBLE);
                holder.forwardContactMessageLocation.setOnClickListener(this);
            }

            checkMultiselectionMode(position, holder, false, message.getMsgId());

            if (!multipleSelect) {
                if (positionClicked != INVALID_POSITION && positionClicked == position) {
                    holder.forwardContactMessageLocation.setEnabled(false);
                } else {
                    holder.forwardContactMessageLocation.setEnabled(true);
                }
            }
        }
    }

    public void bindMegaLinkMessage(ViewHolderMessageChat holder, AndroidMegaChatMessage androidMessage, int position) {
        logDebug("bindMegaLinkMessage()");

        MegaChatMessage message = androidMessage.getMessage();
        MegaNode node = androidMessage.getRichLinkMessage().getNode();

        if (message.getUserHandle() == myUserHandle) {
            logDebug("MY message handle!!: " + message.getMsgId());

            holder.layoutAvatarMessages.setVisibility(View.GONE);
            holder.titleOwnMessage.setGravity(Gravity.RIGHT);
            if(context.getResources().getConfiguration().orientation == Configuration.ORIENTATION_LANDSCAPE){
                holder.titleOwnMessage.setPadding(0,0,scaleWidthPx(PADDING_RIGHT_HOUR_OF_OWN_MESSAGE_LAND, outMetrics),0);
            }else{
                holder.titleOwnMessage.setPadding(0,0,scaleWidthPx(PADDING_RIGHT_HOUR_OF_OWN_MESSAGE_PORT, outMetrics),0);
            }

            if (messages.get(position - 1).getInfoToShow() != -1) {
                switch (messages.get(position - 1).getInfoToShow()) {
                    case AndroidMegaChatMessage.CHAT_ADAPTER_SHOW_ALL: {
                        holder.dateLayout.setVisibility(View.VISIBLE);
                        holder.dateText.setText(formatDate(context, message.getTimestamp(), DATE_SHORT_FORMAT));
                        holder.titleOwnMessage.setVisibility(View.VISIBLE);
                        holder.timeOwnText.setText(formatTime(message));
                        break;
                    }
                    case AndroidMegaChatMessage.CHAT_ADAPTER_SHOW_TIME: {
                        logDebug("CHAT_ADAPTER_SHOW_TIME");
                        holder.dateLayout.setVisibility(View.GONE);
                        holder.titleOwnMessage.setVisibility(View.VISIBLE);
                        holder.timeOwnText.setText(formatTime(message));
                        break;
                    }
                    case AndroidMegaChatMessage.CHAT_ADAPTER_SHOW_NOTHING: {
                        logDebug("CHAT_ADAPTER_SHOW_NOTHING");
                        holder.dateLayout.setVisibility(View.GONE);
                        holder.titleOwnMessage.setVisibility(View.GONE);
                        break;
                    }
                }
            }

            holder.contactMessageLayout.setVisibility(View.GONE);
            holder.ownMessageLayout.setVisibility(View.VISIBLE);

            holder.ownManagementMessageLayout.setVisibility(View.GONE);
            holder.contentOwnMessageLayout.setVisibility(View.VISIBLE);

            holder.contentOwnMessageText.setVisibility(View.GONE);
            holder.urlOwnMessageLayout.setVisibility(View.VISIBLE);

            //Forward element (own messages):
            if (cC.isInAnonymousMode() || isMultipleSelect()) {
                holder.forwardOwnRichLinks.setVisibility(View.GONE);
            }
            else {
                holder.forwardOwnRichLinks.setVisibility(View.VISIBLE);
                holder.forwardOwnRichLinks.setOnClickListener(this);
            }

            holder.forwardOwnPortrait.setVisibility(View.GONE);
            holder.forwardOwnLandscape.setVisibility(View.GONE);
            holder.forwardOwnFile.setVisibility(View.GONE);
            holder.forwardOwnContact.setVisibility(View.GONE);

            holder.urlOwnMessageIconAndLinkLayout.setVisibility(View.GONE);
            holder.previewFrameLand.setVisibility(View.GONE);
            holder.previewFramePort.setVisibility(View.GONE);
            holder.contentOwnMessageFileLayout.setVisibility(View.GONE);
            holder.contentOwnMessageVoiceClipLayout.setVisibility(View.GONE);
            holder.contentOwnMessageContactLayout.setVisibility(View.GONE);

            //MEGA link
            holder.urlOwnMessageWarningButtonsLayout.setVisibility(View.GONE);
            holder.urlOwnMessageDisableButtonsLayout.setVisibility(View.GONE);

            String messageContent = "";
            if (message.getContent() != null) {
                messageContent = converterShortCodes(message.getContent());
            }

            if (message.isEdited()) {
                Spannable content = new SpannableString(messageContent);
                int status = message.getStatus();
                if ((status == MegaChatMessage.STATUS_SERVER_REJECTED) || (status == MegaChatMessage.STATUS_SENDING_MANUAL)) {
                    logDebug("Show triangle retry!");
                    holder.urlOwnMessageText.setTextColor(ContextCompat.getColor(context, R.color.white));
                    content.setSpan(new ForegroundColorSpan(ContextCompat.getColor(context, R.color.white)), 0, content.length(), Spannable.SPAN_EXCLUSIVE_EXCLUSIVE);
                    holder.urlOwnMessageTextrl.setBackground(ContextCompat.getDrawable(context, R.drawable.light_background_text_rich_link));
                    holder.errorUploadingRichLink.setVisibility(View.VISIBLE);
                    holder.forwardOwnRichLinks.setVisibility(View.GONE);
                    holder.retryAlert.setVisibility(View.VISIBLE);
                } else if ((status == MegaChatMessage.STATUS_SENDING)) {
                    logDebug("Status not received by server: " + message.getStatus());
                    holder.urlOwnMessageText.setTextColor(ContextCompat.getColor(context, R.color.white));
                    content.setSpan(new ForegroundColorSpan(ContextCompat.getColor(context, R.color.white)), 0, content.length(), Spannable.SPAN_EXCLUSIVE_EXCLUSIVE);
                    holder.urlOwnMessageTextrl.setBackground(ContextCompat.getDrawable(context, R.drawable.light_background_text_rich_link));
                    holder.errorUploadingRichLink.setVisibility(View.GONE);
                    holder.forwardOwnRichLinks.setVisibility(View.GONE);
                    holder.retryAlert.setVisibility(View.GONE);
                } else {
                    logDebug("Status: " + message.getStatus());
                    holder.urlOwnMessageText.setTextColor(ContextCompat.getColor(context, R.color.white));
                    content.setSpan(new ForegroundColorSpan(ContextCompat.getColor(context, R.color.white)), 0, content.length(), Spannable.SPAN_EXCLUSIVE_EXCLUSIVE);
                    holder.urlOwnMessageTextrl.setBackground(ContextCompat.getDrawable(context, R.drawable.dark_background_text_rich_link));
                    holder.errorUploadingRichLink.setVisibility(View.GONE);
                    holder.retryAlert.setVisibility(View.GONE);
                }

                SimpleSpanBuilder ssb = formatText(context, messageContent);
                if (ssb != null) {
                    ssb.append(" " + context.getString(R.string.edited_message_text), new RelativeSizeSpan(0.70f), new ForegroundColorSpan(ContextCompat.getColor(context, R.color.white)), new StyleSpan(Typeface.ITALIC));
                    holder.urlOwnMessageText.setText(ssb.build(), TextView.BufferType.SPANNABLE);
                } else {
                    holder.urlOwnMessageText.setText(content + " ");

                    Spannable edited = new SpannableString(context.getString(R.string.edited_message_text));
                    edited.setSpan(new RelativeSizeSpan(0.70f), 0, edited.length(), Spannable.SPAN_EXCLUSIVE_EXCLUSIVE);
                    edited.setSpan(new ForegroundColorSpan(ContextCompat.getColor(context, R.color.white)), 0, edited.length(), Spannable.SPAN_EXCLUSIVE_EXCLUSIVE);
                    edited.setSpan(new android.text.style.StyleSpan(Typeface.ITALIC), 0, edited.length(), Spannable.SPAN_EXCLUSIVE_EXCLUSIVE);

                    ((ViewHolderMessageChat) holder).urlOwnMessageText.append(edited);
                }

                checkEmojiSize(messageContent, holder.contentOwnMessageText);

            } else {

                SimpleSpanBuilder ssb = formatText(context, messageContent);
                int status = message.getStatus();

                if ((status == MegaChatMessage.STATUS_SERVER_REJECTED) || (status == MegaChatMessage.STATUS_SENDING_MANUAL)) {
                    logDebug("Show triangle retry!");
                    ((ViewHolderMessageChat) holder).urlOwnMessageText.setTextColor(ContextCompat.getColor(context, R.color.white));
                    ((ViewHolderMessageChat) holder).urlOwnMessageTextrl.setBackground(ContextCompat.getDrawable(context, R.drawable.light_background_text_rich_link));
                    ((ViewHolderMessageChat) holder).errorUploadingRichLink.setVisibility(View.VISIBLE);
                    ((ViewHolderMessageChat) holder).retryAlert.setVisibility(View.VISIBLE);
                    ((ViewHolderMessageChat) holder).forwardOwnRichLinks.setVisibility(View.GONE);
                } else if ((status == MegaChatMessage.STATUS_SENDING)) {
                    ((ViewHolderMessageChat) holder).urlOwnMessageText.setTextColor(ContextCompat.getColor(context, R.color.white));
                    ((ViewHolderMessageChat) holder).urlOwnMessageTextrl.setBackground(ContextCompat.getDrawable(context, R.drawable.light_background_text_rich_link));

                    ((ViewHolderMessageChat) holder).errorUploadingRichLink.setVisibility(View.GONE);
                    ((ViewHolderMessageChat) holder).retryAlert.setVisibility(View.GONE);
                    ((ViewHolderMessageChat) holder).forwardOwnRichLinks.setVisibility(View.GONE);
                } else {
                    logDebug("Status: " + message.getStatus());
                    ((ViewHolderMessageChat) holder).urlOwnMessageText.setTextColor(ContextCompat.getColor(context, R.color.white));
                    ((ViewHolderMessageChat) holder).urlOwnMessageTextrl.setBackground(ContextCompat.getDrawable(context, R.drawable.dark_background_text_rich_link));
                    ((ViewHolderMessageChat) holder).errorUploadingRichLink.setVisibility(View.GONE);
                    ((ViewHolderMessageChat) holder).retryAlert.setVisibility(View.GONE);
                }

                checkEmojiSize(messageContent, holder.urlOwnMessageText);

                if (ssb != null) {
                    holder.urlOwnMessageText.setText(ssb.build(), TextView.BufferType.SPANNABLE);
                } else {
                    holder.urlOwnMessageText.setText(messageContent);
                }
            }

            holder.urlOwnMessageIconAndLinkLayout.setVisibility(View.VISIBLE);
            holder.urlOwnMessageLink.setText(androidMessage.getRichLinkMessage().getServer());

            holder.urlOwnMessageIcon.setImageDrawable(ContextCompat.getDrawable(context, R.drawable.ic_launcher));
            holder.urlOwnMessageIcon.setVisibility(View.VISIBLE);

            holder.urlOwnMessageText.setOnClickListener(this);
            holder.urlOwnMessageText.setOnLongClickListener(this);

            if (node != null) {
                ((ViewHolderMessageChat) holder).urlOwnMessageTitle.setVisibility(View.VISIBLE);
                ((ViewHolderMessageChat) holder).urlOwnMessageTitle.setText(node.getName());

                ((ViewHolderMessageChat) holder).urlOwnMessageImage.setVisibility(View.VISIBLE);
                ((ViewHolderMessageChat) holder).urlOwnMessageGroupAvatarLayout.setVisibility(View.GONE);

                ((ViewHolderMessageChat) holder).urlOwnMessageTitle.setMaxLines(1);
                ((ViewHolderMessageChat) holder).urlOwnMessageDescription.setMaxLines(2);

                if (node.isFile()) {
                    Bitmap thumb = null;
                    thumb = getThumbnailFromCache(node);
                    if (thumb != null) {
                        previewCache.put(node.getHandle(), thumb);
                        ((ViewHolderMessageChat) holder).urlOwnMessageImage.setImageBitmap(thumb);
                    } else {
                        thumb = getThumbnailFromFolder(node, context);
                        if (thumb != null) {
                            previewCache.put(node.getHandle(), thumb);
                            ((ViewHolderMessageChat) holder).urlOwnMessageImage.setImageBitmap(thumb);
                        } else {
                            ((ViewHolderMessageChat) holder).urlOwnMessageImage.setImageResource(MimeTypeList.typeForName(node.getName()).getIconResourceId());
                        }
                    }
                    ((ViewHolderMessageChat) holder).urlOwnMessageDescription.setText(getSizeString(node.getSize()));
                } else {
                    holder.urlOwnMessageImage.setImageResource(getFolderIcon(node, ManagerActivityLollipop.DrawerItem.CLOUD_DRIVE));
                    ((ViewHolderMessageChat) holder).urlOwnMessageDescription.setText(androidMessage.getRichLinkMessage().getFolderContent());
                }
            } else {
                if(androidMessage.getRichLinkMessage()!=null && androidMessage.getRichLinkMessage().isChat()){
                    long numParticipants = androidMessage.getRichLinkMessage().getNumParticipants();

                    if(numParticipants!=-1){
                        holder.urlOwnMessageText.setOnClickListener(this);
                        holder.urlOwnMessageText.setOnLongClickListener(this);

                        ((ViewHolderMessageChat) holder).urlOwnMessageTitle.setVisibility(View.VISIBLE);
                        ((ViewHolderMessageChat) holder).urlOwnMessageTitle.setText(androidMessage.getRichLinkMessage().getTitle());
                        ((ViewHolderMessageChat) holder).urlOwnMessageTitle.setMaxLines(1);
                        ((ViewHolderMessageChat) holder).urlOwnMessageDescription.setVisibility(View.VISIBLE);

                        ((ViewHolderMessageChat) holder).urlOwnMessageDescription.setText(context.getString(R.string.number_of_participants, numParticipants));

                        ((ViewHolderMessageChat) holder).urlOwnMessageImage.setVisibility(View.GONE);
                        ((ViewHolderMessageChat) holder).urlOwnMessageGroupAvatarLayout.setVisibility(View.VISIBLE);
                        ((ViewHolderMessageChat) holder).urlOwnMessageGroupAvatar.setImageDrawable(context.getDrawable(R.drawable.calls));
                    }
                    else{
                        if (isOnline(context)) {
                            if(isMultipleSelect()){
                                ((ViewHolderMessageChat) holder).itemLayout.setOnClickListener(this);
                                ((ViewHolderMessageChat) holder).urlOwnMessageText.setOnClickListener(this);
                            }else{
                                ((ViewHolderMessageChat) holder).itemLayout.setOnClickListener(null);
                                ((ViewHolderMessageChat) holder).urlOwnMessageText.setOnClickListener(null);
                            }
                        }else{
                            ((ViewHolderMessageChat) holder).itemLayout.setOnClickListener(null);
                            ((ViewHolderMessageChat) holder).urlOwnMessageText.setOnClickListener(null);
                        }

                        ((ViewHolderMessageChat) holder).urlOwnMessageTitle.setVisibility(View.VISIBLE);
                        ((ViewHolderMessageChat) holder).urlOwnMessageTitle.setText(context.getString(R.string.invalid_chat_link));
                        ((ViewHolderMessageChat) holder).urlOwnMessageTitle.setMaxLines(2);
                        ((ViewHolderMessageChat) holder).urlOwnMessageDescription.setVisibility(View.INVISIBLE);

                        ((ViewHolderMessageChat) holder).urlOwnMessageImage.setVisibility(View.GONE);
                        ((ViewHolderMessageChat) holder).urlOwnMessageGroupAvatarLayout.setVisibility(View.GONE);
                    }
                }
                else{
                    logWarning("Chat-link error: null");
                }
            }

            checkMultiselectionMode(position, holder, true, message.getMsgId());

            if (!multipleSelect) {
                if (positionClicked != INVALID_POSITION && positionClicked == position) {
                    holder.forwardOwnRichLinks.setEnabled(false);
                } else {
                    holder.forwardOwnRichLinks.setEnabled(true);
                }
            }

        } else {
            long userHandle = message.getUserHandle();
            logDebug("Contact message!!: " + userHandle);
            setContactMessageName(position, holder, userHandle, true);

            if(context.getResources().getConfiguration().orientation == Configuration.ORIENTATION_LANDSCAPE){
                holder.titleContactMessage.setPadding(scaleWidthPx(CONTACT_MESSAGE_LAND,outMetrics),0,0,0);
            }else{
                holder.titleContactMessage.setPadding(scaleWidthPx(CONTACT_MESSAGE_PORT, outMetrics),0,0,0);
            }

            if (messages.get(position - 1).getInfoToShow() != -1) {
                setInfoToShow(position, holder, false, messages.get(position -1).getInfoToShow(),
                        formatDate(context, message.getTimestamp(), DATE_SHORT_FORMAT),
                        formatTime(message));
            }

            if (messages.get(position - 1).isShowAvatar() && !isMultipleSelect()) {
                ((ViewHolderMessageChat) holder).layoutAvatarMessages.setVisibility(View.VISIBLE);
                setContactAvatar(((ViewHolderMessageChat) holder), userHandle, ((ViewHolderMessageChat) holder).fullNameTitle);
            } else {
                ((ViewHolderMessageChat) holder).layoutAvatarMessages.setVisibility(View.GONE);
            }

            String messageContent = "";
            if (message.getContent() != null) {
                messageContent = converterShortCodes(message.getContent());
            }

            if (message.isEdited()) {
                logDebug("Message is edited");
                SimpleSpanBuilder ssb = formatText(context, messageContent);
                if (ssb != null) {
                    ssb.append(" " + context.getString(R.string.edited_message_text), new RelativeSizeSpan(0.70f), new ForegroundColorSpan(ContextCompat.getColor(context, R.color.name_my_account)), new StyleSpan(Typeface.ITALIC));
                    ((ViewHolderMessageChat) holder).urlContactMessageText.setText(ssb.build(), TextView.BufferType.SPANNABLE);
                } else {
                    messageContent = messageContent + " ";
                    Spannable content = new SpannableString(messageContent);
                    content.setSpan(new ForegroundColorSpan(ContextCompat.getColor(context, R.color.name_my_account)), 0, content.length(), Spannable.SPAN_EXCLUSIVE_EXCLUSIVE);

                    Spannable edited = new SpannableString(context.getString(R.string.edited_message_text));
                    edited.setSpan(new RelativeSizeSpan(0.70f), 0, edited.length(), Spannable.SPAN_EXCLUSIVE_EXCLUSIVE);
                    edited.setSpan(new ForegroundColorSpan(ContextCompat.getColor(context, R.color.name_my_account)), 0, edited.length(), Spannable.SPAN_EXCLUSIVE_EXCLUSIVE);
                    edited.setSpan(new android.text.style.StyleSpan(Typeface.ITALIC), 0, edited.length(), Spannable.SPAN_EXCLUSIVE_EXCLUSIVE);

                    CharSequence indexedText = TextUtils.concat(messageContent, edited);
                    ((ViewHolderMessageChat) holder).urlContactMessageText.setText(indexedText);
                }

            } else {
                //Color always status SENT
                ((ViewHolderMessageChat) holder).urlContactMessageText.setTextColor(ContextCompat.getColor(context, R.color.name_my_account));

                SimpleSpanBuilder ssb = formatText(context, messageContent);
                if (ssb != null) {
                    ((ViewHolderMessageChat) holder).urlContactMessageText.setText(ssb.build(), TextView.BufferType.SPANNABLE);
                } else {
                    ((ViewHolderMessageChat) holder).urlContactMessageText.setText(messageContent);
                }
            }

            checkEmojiSize(messageContent, holder.urlContactMessageText);

            holder.ownMessageLayout.setVisibility(View.GONE);
            holder.contactMessageLayout.setVisibility(View.VISIBLE);

            holder.contentContactMessageLayout.setVisibility(View.VISIBLE);
            holder.contactManagementMessageLayout.setVisibility(View.GONE);

            holder.contentContactMessageVoiceClipLayout.setVisibility(View.GONE);

            holder.contentContactMessageText.setVisibility(View.GONE);
            holder.urlContactMessageLayout.setVisibility(View.VISIBLE);

            //Forward element (contact messages):
            if (cC.isInAnonymousMode() || isMultipleSelect()) {
                holder.forwardContactRichLinks.setVisibility(View.GONE);
            }
            else {
                holder.forwardContactRichLinks.setVisibility(View.VISIBLE);
                holder.forwardContactRichLinks.setOnClickListener(this);
            }

            holder.forwardContactPreviewPortrait.setVisibility(View.GONE);
            holder.forwardContactPreviewLandscape.setVisibility(View.GONE);
            holder.forwardContactFile.setVisibility(View.GONE);
            holder.forwardContactContact.setVisibility(View.GONE);

            holder.contentContactMessageAttachLayout.setVisibility(View.GONE);
            holder.contentContactMessageContactLayout.setVisibility(View.GONE);

            //MEGA link
            holder.urlOwnMessageWarningButtonsLayout.setVisibility(View.GONE);
            holder.urlOwnMessageDisableButtonsLayout.setVisibility(View.GONE);

            holder.urlContactMessageIconAndLinkLayout.setVisibility(View.VISIBLE);
            holder.urlContactMessageLink.setText(androidMessage.getRichLinkMessage().getServer());

            holder.urlContactMessageIcon.setImageDrawable(ContextCompat.getDrawable(context, R.drawable.ic_launcher));
            holder.urlContactMessageIcon.setVisibility(View.VISIBLE);

            holder.urlContactMessageText.setOnClickListener(this);
            holder.urlContactMessageText.setOnLongClickListener(this);

            if (node != null) {
                ((ViewHolderMessageChat) holder).urlContactMessageTitle.setVisibility(View.VISIBLE);
                ((ViewHolderMessageChat) holder).urlContactMessageTitle.setText(node.getName());
                ((ViewHolderMessageChat) holder).urlContactMessageTitle.setMaxLines(1);

                ((ViewHolderMessageChat) holder).urlContactMessageImage.setVisibility(View.VISIBLE);
                ((ViewHolderMessageChat) holder).urlContactMessageGroupAvatarLayout.setVisibility(View.GONE);

                if (node.isFile()) {
                    Bitmap thumb = null;
                    thumb = getThumbnailFromCache(node);

                    if (thumb != null) {
                        previewCache.put(node.getHandle(), thumb);
                        ((ViewHolderMessageChat) holder).urlContactMessageImage.setImageBitmap(thumb);
                    } else {
                        thumb = getThumbnailFromFolder(node, context);
                        if (thumb != null) {
                            previewCache.put(node.getHandle(), thumb);
                            ((ViewHolderMessageChat) holder).urlContactMessageImage.setImageBitmap(thumb);
                        } else {
                            ((ViewHolderMessageChat) holder).urlContactMessageImage.setImageResource(MimeTypeList.typeForName(node.getName()).getIconResourceId());

                        }
                    }
                    ((ViewHolderMessageChat) holder).urlContactMessageDescription.setText(getSizeString(node.getSize()));
                } else {
                    if (node.isInShare()) {
                        ((ViewHolderMessageChat) holder).urlContactMessageImage.setImageResource(R.drawable.ic_folder_incoming_list);
                    } else {
                        ((ViewHolderMessageChat) holder).urlContactMessageImage.setImageResource(R.drawable.ic_folder_list);
                    }
                    ((ViewHolderMessageChat) holder).urlContactMessageDescription.setText(androidMessage.getRichLinkMessage().getFolderContent());
                }
            } else {
                if(androidMessage.getRichLinkMessage()!=null && androidMessage.getRichLinkMessage().isChat()){

                    ((ViewHolderMessageChat) holder).urlContactMessageImage.setVisibility(View.GONE);
                    ((ViewHolderMessageChat) holder).urlContactMessageGroupAvatarLayout.setVisibility(View.VISIBLE);

                    long numParticipants = androidMessage.getRichLinkMessage().getNumParticipants();
                    if(numParticipants!=-1){
                        holder.urlContactMessageText.setOnClickListener(this);
                        holder.urlContactMessageText.setOnLongClickListener(this);

                        ((ViewHolderMessageChat) holder).urlContactMessageTitle.setVisibility(View.VISIBLE);

                        ((ViewHolderMessageChat) holder).urlContactMessageTitle.setText(androidMessage.getRichLinkMessage().getTitle());
                        ((ViewHolderMessageChat) holder).urlContactMessageTitle.setMaxLines(1);
                        ((ViewHolderMessageChat) holder).urlContactMessageDescription.setVisibility(View.VISIBLE);

                        ((ViewHolderMessageChat) holder).urlContactMessageDescription.setText(context.getString(R.string.number_of_participants, numParticipants));
                        ((ViewHolderMessageChat) holder).urlContactMessageGroupAvatar.setImageDrawable(context.getDrawable(R.drawable.calls));
//                        createGroupChatAvatar(holder, androidMessage.getRichLinkMessage().getTitle(), false);
                    }
                    else{
                        if (isOnline(context)) {
                            if(isMultipleSelect()){
                                ((ViewHolderMessageChat) holder).itemLayout.setOnClickListener(this);
                                ((ViewHolderMessageChat) holder).urlContactMessageText.setOnClickListener(this);
                            }else{
                                ((ViewHolderMessageChat) holder).itemLayout.setOnClickListener(null);
                                ((ViewHolderMessageChat) holder).urlContactMessageText.setOnClickListener(null);
                            }
                        }else{
                            ((ViewHolderMessageChat) holder).itemLayout.setOnClickListener(null);
                            ((ViewHolderMessageChat) holder).urlContactMessageText.setOnClickListener(null);
                        }

                        ((ViewHolderMessageChat) holder).urlContactMessageTitle.setVisibility(View.VISIBLE);

                        ((ViewHolderMessageChat) holder).urlContactMessageTitle.setText(context.getString(R.string.invalid_chat_link));
                        ((ViewHolderMessageChat) holder).urlContactMessageTitle.setMaxLines(2);
                        ((ViewHolderMessageChat) holder).urlContactMessageDescription.setVisibility(View.INVISIBLE);

                        holder.urlContactMessageGroupAvatarLayout.setVisibility(View.GONE);
                    }
                }
                else{
                    logWarning("Chat-link error: richLinkMessage is NULL");
                }
            }

            checkMultiselectionMode(position, holder, false, message.getMsgId());

            if(!multipleSelect){
                if(positionClicked != INVALID_POSITION && positionClicked == position){
                    holder.forwardContactRichLinks.setEnabled(false);
                }else{
                    holder.forwardContactRichLinks.setEnabled(true);
                }
            }
        }
    }

    public void bindNormalMessage(ViewHolderMessageChat holder, AndroidMegaChatMessage androidMessage, int position) {
        MegaChatMessage message = androidMessage.getMessage();
        if (message.getUserHandle() == myUserHandle) {
            logDebug("MY message handle!!: " + message.getMsgId());
            holder.layoutAvatarMessages.setVisibility(View.GONE);
             holder.titleOwnMessage.setGravity(Gravity.RIGHT);
            if(context.getResources().getConfiguration().orientation == Configuration.ORIENTATION_LANDSCAPE){
                 holder.titleOwnMessage.setPadding(0,0,scaleWidthPx(PADDING_RIGHT_HOUR_OF_OWN_MESSAGE_LAND, outMetrics),0);
            }else{
                holder.titleOwnMessage.setPadding(0,0,scaleWidthPx(PADDING_RIGHT_HOUR_OF_OWN_MESSAGE_PORT, outMetrics),0);
            }

            if (messages.get(position - 1).getInfoToShow() != -1) {
                setInfoToShow(position, holder, true, messages.get(position -1).getInfoToShow(),
                        formatDate(context, message.getTimestamp(), DATE_SHORT_FORMAT),
                        formatTime(message));
            }

            holder.ownMessageLayout.setVisibility(View.VISIBLE);
            holder.contactMessageLayout.setVisibility(View.GONE);
            holder.ownManagementMessageLayout.setVisibility(View.GONE);
            holder.contentOwnMessageLayout.setVisibility(View.VISIBLE);

            //Forward element (own message)
            holder.forwardOwnRichLinks.setVisibility(View.GONE);
            holder.forwardOwnPortrait.setVisibility(View.GONE);
            holder.forwardOwnLandscape.setVisibility(View.GONE);
            holder.forwardOwnFile.setVisibility(View.GONE);
            holder.forwardOwnContact.setVisibility(View.GONE);

            String messageContent = "";

            if (message.getContent() != null) {
                messageContent = converterShortCodes(message.getContent());
            }

            int lastPosition = messages.size();

            if (lastPosition == position) {

                if (MegaChatApi.hasUrl(messageContent)) {

                    if(((ChatActivityLollipop)context).checkMegaLink(message)==-1) {
                        logDebug("Is a link - not from MEGA");

                        if (MegaApplication.isShowRichLinkWarning()) {
                            logWarning("SDK - show link rich warning");
                            if (((ChatActivityLollipop) context).showRichLinkWarning == RICH_WARNING_TRUE) {
                                logWarning("ANDROID - show link rich warning");

                                holder.urlOwnMessageLayout.setVisibility(View.VISIBLE);

                                holder.urlOwnMessageText.setText(messageContent);
                                holder.urlOwnMessageTitle.setVisibility(View.VISIBLE);
                                holder.urlOwnMessageTitle.setText(context.getString(R.string.title_enable_rich_links));
                                holder.urlOwnMessageTitle.setMaxLines(10);

                                holder.urlOwnMessageDescription.setText(context.getString(R.string.text_enable_rich_links));
                                holder.urlOwnMessageDescription.setMaxLines(30);

                                holder.urlOwnMessageImage.setVisibility(View.VISIBLE);
                                holder.urlOwnMessageGroupAvatarLayout.setVisibility(View.GONE);

                                holder.urlOwnMessageImage.setImageDrawable(ContextCompat.getDrawable(context, R.drawable.ic_rich_link));

                                holder.urlOwnMessageIcon.setVisibility(View.GONE);

                                holder.alwaysAllowRichLinkButton.setOnClickListener(this);
                                holder.alwaysAllowRichLinkButton.setTag(holder);

                                holder.notNowRichLinkButton.setOnClickListener(this);
                                holder.notNowRichLinkButton.setTag(holder);

                                holder.contentOwnMessageText.setVisibility(View.GONE);
                                holder.previewFrameLand.setVisibility(View.GONE);
                                holder.previewFramePort.setVisibility(View.GONE);

                                holder.contentOwnMessageFileLayout.setVisibility(View.GONE);
                                holder.contentOwnMessageContactLayout.setVisibility(View.GONE);

                                holder.urlOwnMessageWarningButtonsLayout.setVisibility(View.VISIBLE);
                                ((ChatActivityLollipop) context).hideKeyboard();
                                holder.urlOwnMessageDisableButtonsLayout.setVisibility(View.GONE);

                                int notNowCounter = MegaApplication.getCounterNotNowRichLinkWarning();

                                if(notNowCounter>=3){
                                    holder.neverRichLinkButton.setVisibility(View.VISIBLE);
                                    holder.neverRichLinkButton.setOnClickListener(this);
                                    holder.neverRichLinkButton.setTag(holder);
                                } else {
                                    holder.neverRichLinkButton.setVisibility(View.GONE);
                                    holder.neverRichLinkButton.setOnClickListener(null);
                                }

                                return;
                            } else if (((ChatActivityLollipop) context).showRichLinkWarning == RICH_WARNING_CONFIRMATION) {
                                logWarning("ANDROID - show link disable rich link confirmation");

                                holder.urlOwnMessageLayout.setVisibility(View.VISIBLE);
                                holder.urlOwnMessageText.setText(messageContent);
                                holder.urlOwnMessageTitle.setVisibility(View.VISIBLE);
                                holder.urlOwnMessageTitle.setText(context.getString(R.string.title_confirmation_disable_rich_links));
                                holder.urlOwnMessageTitle.setMaxLines(10);

                                holder.urlOwnMessageDescription.setText(context.getString(R.string.text_confirmation_disable_rich_links));
                                holder.urlOwnMessageDescription.setMaxLines(30);

                                holder.urlOwnMessageImage.setVisibility(View.VISIBLE);
                                ((ViewHolderMessageChat) holder).urlOwnMessageGroupAvatarLayout.setVisibility(View.GONE);
                                holder.urlOwnMessageImage.setImageDrawable(ContextCompat.getDrawable(context, R.drawable.ic_rich_link));

                                holder.urlOwnMessageIcon.setVisibility(View.GONE);

                                holder.noDisableButton.setOnClickListener(this);
                                holder.noDisableButton.setTag(holder);

                                holder.yesDisableButton.setOnClickListener(this);
                                holder.yesDisableButton.setTag(holder);

                                holder.contentOwnMessageText.setVisibility(View.GONE);
                                holder.previewFrameLand.setVisibility(View.GONE);
                                holder.previewFramePort.setVisibility(View.GONE);

                                holder.contentOwnMessageFileLayout.setVisibility(View.GONE);
                                holder.contentOwnMessageContactLayout.setVisibility(View.GONE);

                                holder.urlOwnMessageWarningButtonsLayout.setVisibility(View.GONE);
                                holder.urlOwnMessageDisableButtonsLayout.setVisibility(View.VISIBLE);
                            }
                        }
                    }
                    else{
                        logWarning("It a MEGA link: wait for info update");
                    }
                }
            }
            if (message.isEdited()) {
                logDebug("MY Message is edited");

                holder.contentOwnMessageLayout.setVisibility(View.VISIBLE);
                holder.contentOwnMessageText.setVisibility(View.VISIBLE);

                holder.previewFrameLand.setVisibility(View.GONE);
                holder.previewFramePort.setVisibility(View.GONE);

                holder.contentOwnMessageFileLayout.setVisibility(View.GONE);
                holder.contentOwnMessageVoiceClipLayout.setVisibility(View.GONE);
                holder.contentOwnMessageContactLayout.setVisibility(View.GONE);

                int status = message.getStatus();

                if ((status == MegaChatMessage.STATUS_SERVER_REJECTED) || (status == MegaChatMessage.STATUS_SENDING_MANUAL)) {
                    logDebug("Show triangle retry!");
                    holder.contentOwnMessageText.setBackground(ContextCompat.getDrawable(context, R.drawable.light_rounded_chat_own_message));
                    holder.triangleIcon.setVisibility(View.VISIBLE);
                    holder.retryAlert.setVisibility(View.VISIBLE);
                }else if((status==MegaChatMessage.STATUS_SENDING)){
                    logDebug("Status not received by server: " + message.getStatus());
                    holder.contentOwnMessageText.setBackground(ContextCompat.getDrawable(context, R.drawable.light_rounded_chat_own_message));
                    holder.triangleIcon.setVisibility(View.GONE);
                    holder.retryAlert.setVisibility(View.GONE);
                }else{
                    logDebug("Status: "+message.getStatus());
                    isRemovingTextMessage(position, holder, message);
                    holder.triangleIcon.setVisibility(View.GONE);
                    holder.retryAlert.setVisibility(View.GONE);
                }

                SimpleSpanBuilder ssb = formatText(context, messageContent);
                if(ssb!=null){
                    ssb.append(" "+context.getString(R.string.edited_message_text), new RelativeSizeSpan(0.70f), new ForegroundColorSpan(ContextCompat.getColor(context, R.color.white)), new StyleSpan(Typeface.ITALIC));
                    ((ViewHolderMessageChat)holder).contentOwnMessageText.setText(ssb.build(), TextView.BufferType.SPANNABLE);
                }
                else{
                    Spannable content = new SpannableString(messageContent);
                    content.setSpan(new ForegroundColorSpan(ContextCompat.getColor(context, R.color.white)), 0, content.length(), Spannable.SPAN_EXCLUSIVE_EXCLUSIVE);
                    ((ViewHolderMessageChat)holder).contentOwnMessageText.setText(content+" ");

                    Spannable edited = new SpannableString(context.getString(R.string.edited_message_text));
                    edited.setSpan(new RelativeSizeSpan(0.70f), 0, edited.length(), Spannable.SPAN_EXCLUSIVE_EXCLUSIVE);
                    edited.setSpan(new ForegroundColorSpan(ContextCompat.getColor(context, R.color.white)), 0, edited.length(), Spannable.SPAN_EXCLUSIVE_EXCLUSIVE);
                    edited.setSpan(new android.text.style.StyleSpan(Typeface.ITALIC), 0, edited.length(), Spannable.SPAN_EXCLUSIVE_EXCLUSIVE);

                    ((ViewHolderMessageChat) holder).contentOwnMessageText.append(edited);
                }

                checkEmojiSize(messageContent, holder.contentOwnMessageText);
                if (isOnline(context)) {
                    if(isMultipleSelect()){
                        holder.contentOwnMessageText.setLinksClickable(false);
                    }else{
                        holder.contentOwnMessageText.setLinksClickable(true);
                        Linkify.addLinks(holder.contentOwnMessageText, Linkify.WEB_URLS);
                        holder.contentOwnMessageText.setLinkTextColor(ContextCompat.getColor(context, R.color.white));
                    }
                }else{
                    holder.contentOwnMessageText.setLinksClickable(false);
                }

                checkMultiselectionMode(position, holder, true, message.getMsgId());

            }else if (message.isDeleted()) {
                logDebug("MY Message is deleted");
                holder.contentOwnMessageLayout.setVisibility(View.GONE);
                holder.ownManagementMessageText.setTextColor(ContextCompat.getColor(context, R.color.accentColor));
                holder.ownManagementMessageText.setText(context.getString(R.string.text_deleted_message));

                holder.ownManagementMessageLayout.setVisibility(View.GONE);

                holder.previewFrameLand.setVisibility(View.GONE);
                holder.contentOwnMessageThumbLand.setVisibility(View.GONE);
                holder.previewFramePort.setVisibility(View.GONE);
                holder.contentOwnMessageThumbPort.setVisibility(View.GONE);

                holder.gradientOwnMessageThumbPort.setVisibility(View.GONE);
                holder.videoIconOwnMessageThumbPort.setVisibility(View.GONE);
                holder.videoTimecontentOwnMessageThumbPort.setVisibility(View.GONE);

                holder.gradientOwnMessageThumbLand.setVisibility(View.GONE);
                holder.videoIconOwnMessageThumbLand.setVisibility(View.GONE);
                holder.videoTimecontentOwnMessageThumbLand.setVisibility(View.GONE);

                holder.contentOwnMessageFileLayout.setVisibility(View.GONE);
                holder.contentOwnMessageVoiceClipLayout.setVisibility(View.GONE);
                holder.contentOwnMessageContactLayout.setVisibility(View.GONE);

            } else {
                logDebug("Message not edited not deleted");

                holder.contentOwnMessageLayout.setVisibility(View.VISIBLE);
                holder.ownManagementMessageLayout.setVisibility(View.GONE);
                holder.contentOwnMessageText.setVisibility(View.VISIBLE);

                holder.previewFrameLand.setVisibility(View.GONE);
                holder.previewFramePort.setVisibility(View.GONE);

                holder.contentOwnMessageFileLayout.setVisibility(View.GONE);
                holder.contentOwnMessageVoiceClipLayout.setVisibility(View.GONE);
                holder.contentOwnMessageContactLayout.setVisibility(View.GONE);

                SimpleSpanBuilder ssb = formatText(context, messageContent);
                int status = message.getStatus();
                if ((status == MegaChatMessage.STATUS_SERVER_REJECTED) || (status == MegaChatMessage.STATUS_SENDING_MANUAL)) {
                    logDebug("Show triangle retry!");
                    holder.contentOwnMessageText.setTextColor(ContextCompat.getColor(context, R.color.white));
                    holder.contentOwnMessageText.setBackground(ContextCompat.getDrawable(context, R.drawable.light_rounded_chat_own_message));
                    holder.triangleIcon.setVisibility(View.VISIBLE);
                    holder.retryAlert.setVisibility(View.VISIBLE);

                } else if ((status == MegaChatMessage.STATUS_SENDING)) {
                    holder.contentOwnMessageText.setTextColor(ContextCompat.getColor(context, R.color.white));
                    holder.contentOwnMessageText.setBackground(ContextCompat.getDrawable(context, R.drawable.light_rounded_chat_own_message));
                    holder.triangleIcon.setVisibility(View.GONE);
                    holder.retryAlert.setVisibility(View.GONE);

                } else {
                    logDebug("Status: " + message.getStatus());
                    isRemovingTextMessage(position, holder, message);
                    holder.contentOwnMessageText.setTextColor(ContextCompat.getColor(context, R.color.white));
                    holder.triangleIcon.setVisibility(View.GONE);
                    holder.retryAlert.setVisibility(View.GONE);
                }

                checkEmojiSize(messageContent, holder.contentOwnMessageText);

                if (ssb != null) {
                    holder.contentOwnMessageText.setText(ssb.build(), TextView.BufferType.SPANNABLE);
                } else {
                    holder.contentOwnMessageText.setText(messageContent);
                }

                if (isOnline(context)) {
                    if(isMultipleSelect()){
                        holder.contentOwnMessageText.setLinksClickable(false);
                    }else{
                        holder.contentOwnMessageText.setLinksClickable(true);
                        Linkify.addLinks(holder.contentOwnMessageText, Linkify.WEB_URLS);
                        holder.contentOwnMessageText.setLinkTextColor(ContextCompat.getColor(context, R.color.white));
                    }
                }else {
                    holder.contentOwnMessageText.setLinksClickable(false);
                }

                checkMultiselectionMode(position, holder, true, message.getMsgId());
            }
        } else {
            long userHandle = message.getUserHandle();
            logDebug("Contact message!!: " + userHandle);

            setContactMessageName(position, holder, userHandle, true);

            if(context.getResources().getConfiguration().orientation == Configuration.ORIENTATION_LANDSCAPE){
                holder.titleContactMessage.setPadding(scaleWidthPx(CONTACT_MESSAGE_LAND,outMetrics),0,0,0);
            }else{
                holder.titleContactMessage.setPadding(scaleWidthPx(CONTACT_MESSAGE_PORT, outMetrics),0,0,0);
            }

            //forward element (contact message)
            holder.forwardContactRichLinks.setVisibility(View.GONE);
            holder.forwardContactContact.setVisibility(View.GONE);
            holder.forwardContactPreviewLandscape.setVisibility(View.GONE);
            holder.forwardContactPreviewPortrait.setVisibility(View.GONE);
            holder.forwardContactFile.setVisibility(View.GONE);

            if (messages.get(position - 1).getInfoToShow() != -1) {
                setInfoToShow(position, holder, false, messages.get(position -1).getInfoToShow(),
                        formatDate(context, message.getTimestamp(), DATE_SHORT_FORMAT),
                        formatTime(message));
            }

            holder.ownMessageLayout.setVisibility(View.GONE);
            holder.contactMessageLayout.setVisibility(View.VISIBLE);

            holder.contactManagementMessageLayout.setVisibility(View.GONE);
            holder.contentContactMessageLayout.setVisibility(View.VISIBLE);

            holder.contentContactMessageVoiceClipLayout.setVisibility(View.GONE);

            if (messages.get(position - 1).isShowAvatar() && !isMultipleSelect()) {
                ((ViewHolderMessageChat) holder).layoutAvatarMessages.setVisibility(View.VISIBLE);
                setContactAvatar(((ViewHolderMessageChat) holder), userHandle, ((ViewHolderMessageChat) holder).fullNameTitle);
            } else {
                holder.layoutAvatarMessages.setVisibility(View.GONE);
            }

            if (message.isEdited()) {
                logDebug("Message is edited");

                String messageContent = "";
                if (message.getContent() != null) {
                    messageContent = converterShortCodes(message.getContent());
                }
                ((ViewHolderMessageChat) holder).contentContactMessageText.setVisibility(View.VISIBLE);
                ((ViewHolderMessageChat) holder).urlContactMessageLayout.setVisibility(View.GONE);

                ((ViewHolderMessageChat) holder).contentContactMessageAttachLayout.setVisibility(View.GONE);
                ((ViewHolderMessageChat) holder).contentContactMessageContactLayout.setVisibility(View.GONE);

                SimpleSpanBuilder ssb = formatText(context, messageContent);
                    if (message.getContent() != null) {
                        messageContent = message.getContent();
                    }

                    if (ssb != null) {
                        ssb.append(" " + context.getString(R.string.edited_message_text), new RelativeSizeSpan(0.70f), new ForegroundColorSpan(ContextCompat.getColor(context, R.color.name_my_account)), new StyleSpan(Typeface.ITALIC));
                        holder.contentContactMessageText.setText(ssb.build(), TextView.BufferType.SPANNABLE);
                    } else {
                        messageContent = messageContent + " ";
                        Spannable content = new SpannableString(messageContent);
                        content.setSpan(new ForegroundColorSpan(ContextCompat.getColor(context, R.color.name_my_account)), 0, content.length(), Spannable.SPAN_EXCLUSIVE_EXCLUSIVE);

                        Spannable edited = new SpannableString(context.getString(R.string.edited_message_text));
                        edited.setSpan(new RelativeSizeSpan(0.70f), 0, edited.length(), Spannable.SPAN_EXCLUSIVE_EXCLUSIVE);
                        edited.setSpan(new ForegroundColorSpan(ContextCompat.getColor(context, R.color.name_my_account)), 0, edited.length(), Spannable.SPAN_EXCLUSIVE_EXCLUSIVE);
                        edited.setSpan(new android.text.style.StyleSpan(Typeface.ITALIC), 0, edited.length(), Spannable.SPAN_EXCLUSIVE_EXCLUSIVE);

                        CharSequence indexedText = TextUtils.concat(messageContent, edited);
                        holder.contentContactMessageText.setText(indexedText);
                    }

                if (isOnline(context)) {
                    if(isMultipleSelect()){
                        ((ViewHolderMessageChat) holder).contentContactMessageText.setLinksClickable(false);
                    }else {
                        Linkify.addLinks(((ViewHolderMessageChat) holder).contentContactMessageText, Linkify.WEB_URLS);
                        ((ViewHolderMessageChat) holder).contentContactMessageText.setLinksClickable(true);
                    }
                } else {
                    ((ViewHolderMessageChat) holder).contentContactMessageText.setLinksClickable(false);
                }

                checkMultiselectionMode(position, holder, false, message.getMsgId());

            }else if (message.isDeleted()) {
                logDebug("Message is deleted");

                ((ViewHolderMessageChat) holder).contentContactMessageLayout.setVisibility(View.GONE);
                ((ViewHolderMessageChat) holder).contactMessageLayout.setVisibility(View.GONE);

                ((ViewHolderMessageChat) holder).contactManagementMessageLayout.setVisibility(View.GONE);
                ((ViewHolderMessageChat) holder).nameContactText.setVisibility(View.GONE);
                ((ViewHolderMessageChat) holder).contentContactMessageThumbLand.setVisibility(View.GONE);


                ((ViewHolderMessageChat) holder).gradientContactMessageThumbLand.setVisibility(View.GONE);
                ((ViewHolderMessageChat) holder).videoIconContactMessageThumbLand.setVisibility(View.GONE);
                ((ViewHolderMessageChat) holder).videoTimecontentContactMessageThumbLand.setVisibility(View.GONE);

                ((ViewHolderMessageChat) holder).contentContactMessageThumbPort.setVisibility(View.GONE);

                ((ViewHolderMessageChat) holder).gradientContactMessageThumbPort.setVisibility(View.GONE);
                ((ViewHolderMessageChat) holder).videoIconContactMessageThumbPort.setVisibility(View.GONE);
                ((ViewHolderMessageChat) holder).videoTimecontentContactMessageThumbPort.setVisibility(View.GONE);

                ((ViewHolderMessageChat) holder).contentContactMessageAttachLayout.setVisibility(View.GONE);
                ((ViewHolderMessageChat) holder).contentContactMessageContactLayout.setVisibility(View.GONE);

                if (((ChatActivityLollipop) context).isGroup()) {
                    String textToShow = String.format(context.getString(R.string.text_deleted_message_by), toCDATA(((ViewHolderMessageChat) holder).fullNameTitle));
                    try {
                        textToShow = textToShow.replace("[A]", "<font color=\'#00BFA5\'>");
                        textToShow = textToShow.replace("[/A]", "</font>");
                        textToShow = textToShow.replace("[B]", "<font color=\'#060000\'>");
                        textToShow = textToShow.replace("[/B]", "</font>");
                    } catch (Exception e) {
                    }
                    Spanned result = null;
                    if (android.os.Build.VERSION.SDK_INT >= android.os.Build.VERSION_CODES.N) {
                        result = Html.fromHtml(textToShow, Html.FROM_HTML_MODE_LEGACY);
                    } else {
                        result = Html.fromHtml(textToShow);
                    }
                    ((ViewHolderMessageChat) holder).contactManagementMessageText.setText(result);
                } else {
                    ((ViewHolderMessageChat) holder).contactManagementMessageText.setTextColor(ContextCompat.getColor(context, R.color.accentColor));
                    ((ViewHolderMessageChat) holder).contactManagementMessageText.setText(context.getString(R.string.text_deleted_message));
                }
            } else {

                ((ViewHolderMessageChat) holder).ownMessageLayout.setVisibility(View.GONE);
                ((ViewHolderMessageChat) holder).contactMessageLayout.setVisibility(View.VISIBLE);

                ((ViewHolderMessageChat) holder).contactManagementMessageLayout.setVisibility(View.GONE);
                ((ViewHolderMessageChat) holder).contentContactMessageLayout.setVisibility(View.VISIBLE);

                String messageContent = "";

                ((ViewHolderMessageChat) holder).contentContactMessageText.setVisibility(View.VISIBLE);

                ((ViewHolderMessageChat) holder).contentContactMessageAttachLayout.setVisibility(View.GONE);
                ((ViewHolderMessageChat) holder).urlContactMessageLayout.setVisibility(View.GONE);

                ((ViewHolderMessageChat) holder).contentContactMessageContactLayout.setVisibility(View.GONE);


                if (message.getContent() != null) {
                    messageContent = message.getContent();
                }

                checkEmojiSize(messageContent, holder.contentContactMessageText);

                //Color always status SENT
                ((ViewHolderMessageChat) holder).contentContactMessageText.setTextColor(ContextCompat.getColor(context, R.color.name_my_account));

                SimpleSpanBuilder ssb = formatText(context, messageContent);
                if (ssb != null) {
                    ((ViewHolderMessageChat) holder).contentContactMessageText.setText(ssb.build(), TextView.BufferType.SPANNABLE);
                } else {
                    ((ViewHolderMessageChat) holder).contentContactMessageText.setText(messageContent);
                }

                if (isOnline(context)) {
                    if(isMultipleSelect()){
                        ((ViewHolderMessageChat) holder).contentContactMessageText.setLinksClickable(false);
                    }else{
                        Linkify.addLinks(((ViewHolderMessageChat) holder).contentContactMessageText, Linkify.WEB_URLS);
                        ((ViewHolderMessageChat) holder).contentContactMessageText.setLinksClickable(true);
                    }
                } else {
                    ((ViewHolderMessageChat) holder).contentContactMessageText.setLinksClickable(false);
                }

                checkMultiselectionMode(position, holder, false, message.getMsgId());
            }
        }
    }

    private void checkEmojiSize(String message, EmojiTextView textView) {
        if (EmojiManager.getInstance().isOnlyEmojis(message)) {
            int numEmojis = EmojiManager.getInstance().getNumEmojis(message);
            textView.setLineSpacing(1, 1.2f);
            switch (numEmojis) {
                case 1: {
                    textView.setEmojiSize(px2dp(EMOJI_SIZE_EXTRA_HIGH, outMetrics));
                    break;
                }
                case 2: {
                    textView.setEmojiSize(px2dp(EMOJI_SIZE_HIGH, outMetrics));
                    break;
                }
                case 3: {
                    textView.setEmojiSize(px2dp(EMOJI_SIZE_MEDIUM, outMetrics));
                    break;
                }
                default: {
                    textView.setEmojiSize(px2dp(EMOJI_SIZE, outMetrics));
                    break;
                }
            }
        } else {
            textView.setLineSpacing(1, 1.0f);
            textView.setEmojiSize(px2dp(EMOJI_SIZE, outMetrics));
        }
    }

    public void bindNodeAttachmentMessage(ViewHolderMessageChat holder, AndroidMegaChatMessage androidMessage, int position) {
        logDebug("position: " + position);

        MegaChatMessage message = androidMessage.getMessage();
        if (message.getUserHandle() == myUserHandle) {
            logDebug("MY message!!");
            holder.layoutAvatarMessages.setVisibility(View.GONE);

            holder.titleOwnMessage.setGravity(Gravity.RIGHT);
            if(context.getResources().getConfiguration().orientation == Configuration.ORIENTATION_LANDSCAPE){
                holder.titleOwnMessage.setPadding(0,0,scaleWidthPx(PADDING_RIGHT_HOUR_OF_OWN_MESSAGE_LAND, outMetrics),0);
            }else{
                holder.titleOwnMessage.setPadding(0,0,scaleWidthPx(PADDING_RIGHT_HOUR_OF_OWN_MESSAGE_PORT, outMetrics),0);
            }
            logDebug("MY message handle!!: " + message.getMsgId());
            if (messages.get(position - 1).getInfoToShow() != -1) {
                setInfoToShow(position, holder, true, messages.get(position -1).getInfoToShow(),
                        formatDate(context, message.getTimestamp(), DATE_SHORT_FORMAT),
                        formatTime(message));
            }

            holder.ownMessageLayout.setVisibility(View.VISIBLE);
            holder.contactMessageLayout.setVisibility(View.GONE);

            String messageContent = "";

            if (message.getContent() != null) {
                messageContent = message.getContent();
            }

            AndroidMegaChatMessage androidMsg = messages.get(position - 1);

            holder.contentOwnMessageLayout.setVisibility(View.VISIBLE);
            holder.ownManagementMessageLayout.setVisibility(View.GONE);
            holder.contentOwnMessageText.setVisibility(View.GONE);
            holder.urlOwnMessageLayout.setVisibility(View.GONE);

            //Forward element(own message):
            if (cC.isInAnonymousMode() || isMultipleSelect()) {
                holder.forwardOwnFile.setVisibility(View.GONE);
            }
            else {
                holder.forwardOwnFile.setVisibility(View.VISIBLE);
                holder.forwardOwnFile.setOnClickListener(this);
            }

            holder.forwardOwnPortrait.setVisibility(View.GONE);
            holder.forwardOwnLandscape.setVisibility(View.GONE);
            holder.forwardOwnRichLinks.setVisibility(View.GONE);
            holder.forwardOwnContact.setVisibility(View.GONE);

            holder.previewFrameLand.setVisibility(View.GONE);
            holder.previewFramePort.setVisibility(View.GONE);

            holder.contentOwnMessageFileLayout.setVisibility(View.VISIBLE);
            holder.contentOwnMessageVoiceClipLayout.setVisibility(View.GONE);
            holder.contentOwnMessageContactLayout.setVisibility(View.GONE);

            int status = message.getStatus();
            logDebug("Status: " + message.getStatus());
            if ((status == MegaChatMessage.STATUS_SERVER_REJECTED) || (status == MegaChatMessage.STATUS_SENDING_MANUAL)) {

                holder.contentOwnMessageFileLayout.setBackground(ContextCompat.getDrawable(context, R.drawable.light_rounded_chat_own_message));
            }else if (status == MegaChatMessage.STATUS_SENDING) {

                holder.contentOwnMessageFileLayout.setBackground(ContextCompat.getDrawable(context, R.drawable.light_rounded_chat_own_message));
            }else {
                holder.contentOwnMessageFileLayout.setBackground(ContextCompat.getDrawable(context, R.drawable.dark_rounded_chat_own_message));
            }

            holder.contentOwnMessageFileThumb.setVisibility(View.VISIBLE);
            holder.contentOwnMessageFileName.setVisibility(View.VISIBLE);
            holder.contentOwnMessageFileSize.setVisibility(View.VISIBLE);

            checkMultiselectionMode(position, holder, true, message.getMsgId());

            if (!multipleSelect) {
                if (positionClicked != INVALID_POSITION && positionClicked == position) {
                    holder.forwardOwnFile.setEnabled(false);
                    holder.forwardOwnPortrait.setEnabled(false);
                    holder.forwardOwnLandscape.setEnabled(false);
                } else {
                    holder.forwardOwnFile.setEnabled(true);
                    holder.forwardOwnPortrait.setEnabled(true);
                    holder.forwardOwnLandscape.setEnabled(true);
                }
            }

            MegaNodeList nodeList = message.getMegaNodeList();
            if (nodeList != null) {
                if (nodeList.size() == 1) {
                    MegaNode node = nodeList.get(0);

                    logDebug("Node Handle: " + node.getHandle());

                    if (context.getResources().getConfiguration().orientation == Configuration.ORIENTATION_LANDSCAPE) {
                        logDebug("Landscape configuration");
                        float width = TypedValue.applyDimension(TypedValue.COMPLEX_UNIT_DIP, MAX_WIDTH_FILENAME_LAND, context.getResources().getDisplayMetrics());
                        holder.contentOwnMessageFileName.setMaxWidth((int) width);
                        holder.contentOwnMessageFileSize.setMaxWidth((int) width);
                    } else {
                        logDebug("Portrait configuration");
                        float width = TypedValue.applyDimension(TypedValue.COMPLEX_UNIT_DIP, MAX_WIDTH_FILENAME_PORT, context.getResources().getDisplayMetrics());
                        holder.contentOwnMessageFileName.setMaxWidth((int) width);
                        holder.contentOwnMessageFileSize.setMaxWidth((int) width);
                    }
                    holder.contentOwnMessageFileName.setText(node.getName());

                    long nodeSize = node.getSize();
                    holder.contentOwnMessageFileSize.setText(getSizeString(nodeSize));
                    holder.contentOwnMessageFileThumb.setImageResource(MimeTypeList.typeForName(node.getName()).getIconResourceId());

                    Bitmap preview = null;
                    if (node.hasPreview()) {

                        preview = getPreviewFromCache(node);
                        if (preview != null) {
                            previewCache.put(node.getHandle(), preview);
                            setOwnPreview(holder, preview, node);
                            if ((status == MegaChatMessage.STATUS_SERVER_REJECTED) || (status == MegaChatMessage.STATUS_SENDING_MANUAL)) {
                                setErrorStateOnPreview(holder, preview);
                            }

                        } else {
                            if ((status == MegaChatMessage.STATUS_SERVER_REJECTED) || (status == MegaChatMessage.STATUS_SENDING_MANUAL)) {
                                holder.errorUploadingFile.setVisibility(View.VISIBLE);
                                holder.retryAlert.setVisibility(View.VISIBLE);
                                holder.forwardOwnFile.setVisibility(View.GONE);
                                holder.forwardOwnPortrait.setVisibility(View.GONE);
                                holder.forwardOwnLandscape.setVisibility(View.GONE);
                            }
                            try {
                                new MegaChatLollipopAdapter.ChatPreviewAsyncTask(holder, message.getMsgId()).execute(node);
                            } catch (Exception ex) {
                                //Too many AsyncTasks
                                logError("Too many AsyncTasks", ex);
                            }


                        }
                    } else {
                        logWarning("Node has no preview on servers");

                        preview = getPreviewFromCache(node);
                        if (preview != null) {

                            previewCache.put(node.getHandle(), preview);
                            if (preview.getWidth() < preview.getHeight()) {

                                logDebug("Portrait");
                                holder.contentOwnMessageThumbPort.setImageBitmap(preview);
                                holder.contentOwnMessageThumbPort.setScaleType(ImageView.ScaleType.CENTER_INSIDE);

                                if (MimeTypeList.typeForName(node.getName()).isPdf()) {
                                    logDebug("Is pfd preview");
                                    holder.iconOwnTypeDocPortraitPreview.setVisibility(View.VISIBLE);
                                    holder.gradientOwnMessageThumbPort.setVisibility(View.GONE);
                                    holder.videoIconOwnMessageThumbPort.setVisibility(View.GONE);
                                    holder.videoTimecontentOwnMessageThumbPort.setVisibility(View.GONE);

                                } else if (MimeTypeList.typeForName(node.getName()).isVideo()) {
                                    logDebug("Is video preview");
                                    holder.gradientOwnMessageThumbPort.setVisibility(View.VISIBLE);
                                    holder.videoIconOwnMessageThumbPort.setVisibility(View.VISIBLE);
                                    holder.videoTimecontentOwnMessageThumbPort.setText(timeVideo(node));
                                    holder.videoTimecontentOwnMessageThumbPort.setVisibility(View.VISIBLE);
                                    holder.iconOwnTypeDocPortraitPreview.setVisibility(View.GONE);

                                } else {
                                    holder.iconOwnTypeDocPortraitPreview.setVisibility(View.GONE);
                                    holder.gradientOwnMessageThumbPort.setVisibility(View.GONE);
                                    holder.videoIconOwnMessageThumbPort.setVisibility(View.GONE);
                                    holder.videoTimecontentOwnMessageThumbPort.setVisibility(View.GONE);
                                }

                                holder.previewFramePort.setVisibility(View.VISIBLE);
                                holder.contentOwnMessageThumbPort.setVisibility(View.VISIBLE);
                                holder.contentOwnMessageFileLayout.setVisibility(View.GONE);
                                holder.previewFrameLand.setVisibility(View.GONE);
                                holder.contentOwnMessageThumbLand.setVisibility(View.GONE);
                                holder.errorUploadingLandscape.setVisibility(View.GONE);
                                holder.transparentCoatingLandscape.setVisibility(View.GONE);

                                if ((status == MegaChatMessage.STATUS_SERVER_REJECTED) || (status == MegaChatMessage.STATUS_SENDING_MANUAL)) {
                                    holder.errorUploadingPortrait.setVisibility(View.VISIBLE);
                                    holder.transparentCoatingPortrait.setVisibility(View.VISIBLE);
                                    holder.retryAlert.setVisibility(View.VISIBLE);

                                    holder.forwardOwnFile.setVisibility(View.GONE);
                                    holder.forwardOwnPortrait.setVisibility(View.GONE);
                                    holder.forwardOwnLandscape.setVisibility(View.GONE);

                                } else {
                                    holder.errorUploadingPortrait.setVisibility(View.GONE);
                                    holder.transparentCoatingPortrait.setVisibility(View.GONE);
                                    holder.retryAlert.setVisibility(View.GONE);

                                    if (cC.isInAnonymousMode() || isMultipleSelect()) {
                                        holder.forwardOwnPortrait.setVisibility(View.GONE);
                                    } else {
                                        holder.forwardOwnPortrait.setVisibility(View.VISIBLE);
                                        holder.forwardOwnPortrait.setOnClickListener(this);
                                    }
                                    holder.forwardOwnFile.setVisibility(View.GONE);
                                    holder.forwardOwnLandscape.setVisibility(View.GONE);
                                }

                                holder.errorUploadingFile.setVisibility(View.GONE);

                                holder.gradientOwnMessageThumbLand.setVisibility(View.GONE);
                                holder.videoIconOwnMessageThumbLand.setVisibility(View.GONE);
                                holder.videoTimecontentOwnMessageThumbLand.setVisibility(View.GONE);

                            } else {
                                logDebug("Landscape");
                                holder.contentOwnMessageThumbLand.setImageBitmap(preview);
                                holder.contentOwnMessageThumbLand.setScaleType(ImageView.ScaleType.CENTER_INSIDE);

                                if (MimeTypeList.typeForName(node.getName()).isPdf()) {
                                    logDebug("Is pfd preview");
                                    holder.iconOwnTypeDocLandPreview.setVisibility(View.VISIBLE);
                                    holder.gradientOwnMessageThumbLand.setVisibility(View.GONE);
                                    holder.videoIconOwnMessageThumbLand.setVisibility(View.GONE);
                                    holder.videoTimecontentOwnMessageThumbLand.setVisibility(View.GONE);

                                } else if (MimeTypeList.typeForName(node.getName()).isVideo()) {
                                    logDebug("Is video preview");
                                    holder.gradientOwnMessageThumbLand.setVisibility(View.VISIBLE);
                                    holder.videoIconOwnMessageThumbLand.setVisibility(View.VISIBLE);
                                    holder.videoTimecontentOwnMessageThumbLand.setText(timeVideo(node));
                                    holder.videoTimecontentOwnMessageThumbLand.setVisibility(View.VISIBLE);
                                    holder.iconOwnTypeDocLandPreview.setVisibility(View.GONE);

                                } else {
                                    holder.iconOwnTypeDocLandPreview.setVisibility(View.GONE);
                                    holder.gradientOwnMessageThumbLand.setVisibility(View.GONE);
                                    holder.videoIconOwnMessageThumbLand.setVisibility(View.GONE);
                                    holder.videoTimecontentOwnMessageThumbLand.setVisibility(View.GONE);
                                }

                                holder.previewFrameLand.setVisibility(View.VISIBLE);
                                holder.contentOwnMessageThumbLand.setVisibility(View.VISIBLE);
                                holder.contentOwnMessageFileLayout.setVisibility(View.GONE);
                                holder.previewFramePort.setVisibility(View.GONE);
                                holder.contentOwnMessageThumbPort.setVisibility(View.GONE);
                                holder.errorUploadingPortrait.setVisibility(View.GONE);
                                holder.transparentCoatingPortrait.setVisibility(View.GONE);

                                if ((status == MegaChatMessage.STATUS_SERVER_REJECTED) || (status == MegaChatMessage.STATUS_SENDING_MANUAL)) {
                                    holder.errorUploadingLandscape.setVisibility(View.VISIBLE);
                                    holder.transparentCoatingLandscape.setVisibility(View.VISIBLE);
                                    holder.retryAlert.setVisibility(View.VISIBLE);

                                    holder.forwardOwnFile.setVisibility(View.GONE);
                                    holder.forwardOwnPortrait.setVisibility(View.GONE);
                                    holder.forwardOwnLandscape.setVisibility(View.GONE);

                                } else {
                                    holder.errorUploadingLandscape.setVisibility(View.GONE);
                                    holder.transparentCoatingLandscape.setVisibility(View.GONE);
                                    holder.retryAlert.setVisibility(View.GONE);

                                    if (cC.isInAnonymousMode() || isMultipleSelect()) {
                                        holder.forwardOwnLandscape.setVisibility(View.GONE);
                                    }
                                    else {
                                        holder.forwardOwnLandscape.setVisibility(View.VISIBLE);
                                        holder.forwardOwnLandscape.setOnClickListener(this);
                                    }

                                    holder.forwardOwnFile.setVisibility(View.GONE);
                                    holder.forwardOwnPortrait.setVisibility(View.GONE);
                                }

                                holder.errorUploadingFile.setVisibility(View.GONE);
                                holder.gradientOwnMessageThumbPort.setVisibility(View.GONE);
                                holder.videoIconOwnMessageThumbPort.setVisibility(View.GONE);
                                holder.videoTimecontentOwnMessageThumbPort.setVisibility(View.GONE);
                            }
                        }else {
                            if ((status == MegaChatMessage.STATUS_SERVER_REJECTED) || (status == MegaChatMessage.STATUS_SENDING_MANUAL)) {
                                holder.errorUploadingFile.setVisibility(View.VISIBLE);
                                holder.retryAlert.setVisibility(View.VISIBLE);
                                holder.forwardOwnFile.setVisibility(View.GONE);
                                holder.forwardOwnPortrait.setVisibility(View.GONE);
                                holder.forwardOwnLandscape.setVisibility(View.GONE);
                            }
                            try {
                                new MegaChatLollipopAdapter.ChatLocalPreviewAsyncTask(((ViewHolderMessageChat) holder), message.getMsgId()).execute(node);

                            } catch (Exception ex) {
                                //Too many AsyncTasks
                                logError("Too many AsyncTasks", ex);
                            }
                        }
                    }
                } else {
                    long totalSize = 0;
                    int count = 0;
                    for (int i = 0; i < nodeList.size(); i++) {
                        MegaNode temp = nodeList.get(i);
                        if (!(megaChatApi.isRevoked(chatRoom.getChatId(), temp.getHandle()))) {
                            count++;
                            logDebug("Node Handle: " + temp.getHandle());
                            totalSize = totalSize + temp.getSize();
                        }
                    }

                    holder.contentOwnMessageFileSize.setText(getSizeString(totalSize));

                    MegaNode node = nodeList.get(0);
                    holder.contentOwnMessageFileThumb.setImageResource(MimeTypeList.typeForName(node.getName()).getIconResourceId());
                    if (count == 1) {
                        holder.contentOwnMessageFileName.setText(node.getName());
                    } else {
                        holder.contentOwnMessageFileName.setText(context.getResources().getQuantityString(R.plurals.new_general_num_files, count, count));
                    }
                }
            }
        } else {
            long userHandle = message.getUserHandle();
            logDebug("Contact message!!: " + userHandle);

            setContactMessageName(position, holder, userHandle, true);

            if(context.getResources().getConfiguration().orientation == Configuration.ORIENTATION_LANDSCAPE){
                holder.titleContactMessage.setPadding(scaleWidthPx(CONTACT_MESSAGE_LAND,outMetrics),0,0,0);
            }else{
                holder.titleContactMessage.setPadding(scaleWidthPx(CONTACT_MESSAGE_PORT, outMetrics),0,0,0);
            }

            if (messages.get(position - 1).getInfoToShow() != -1) {
                setInfoToShow(position, holder, false, messages.get(position -1).getInfoToShow(),
                        formatDate(context, message.getTimestamp(), DATE_SHORT_FORMAT),
                        formatTime(message));
            }

            holder.ownMessageLayout.setVisibility(View.GONE);
            holder.contactMessageLayout.setVisibility(View.VISIBLE);
            holder.contentContactMessageLayout.setVisibility(View.VISIBLE);
            holder.contactManagementMessageLayout.setVisibility(View.GONE);

            holder.contentContactMessageVoiceClipLayout.setVisibility(View.GONE);
            if (messages.get(position - 1).isShowAvatar() && !isMultipleSelect()) {
                holder.layoutAvatarMessages.setVisibility(View.VISIBLE);
                setContactAvatar(holder, userHandle, ((ViewHolderMessageChat) holder).fullNameTitle);
            } else {
                holder.layoutAvatarMessages.setVisibility(View.GONE);
            }

            holder.contentContactMessageText.setVisibility(View.GONE);
            holder.urlContactMessageLayout.setVisibility(View.GONE);

            holder.contentContactMessageThumbLand.setVisibility(View.GONE);

            holder.gradientContactMessageThumbLand.setVisibility(View.GONE);
            holder.videoIconContactMessageThumbLand.setVisibility(View.GONE);
            holder.videoTimecontentContactMessageThumbLand.setVisibility(View.GONE);

            holder.contentContactMessageThumbPort.setVisibility(View.GONE);

            holder.gradientContactMessageThumbPort.setVisibility(View.GONE);
            holder.videoIconContactMessageThumbPort.setVisibility(View.GONE);
            holder.videoTimecontentContactMessageThumbPort.setVisibility(View.GONE);

            holder.contentContactMessageAttachLayout.setVisibility(View.VISIBLE);
            holder.contentContactMessageFile.setVisibility(View.VISIBLE);

            //Forward element (contact messages):
            if (cC.isInAnonymousMode() || isMultipleSelect()) {
                holder.forwardContactFile.setVisibility(View.GONE);
            }
            else {
                holder.forwardContactFile.setVisibility(View.VISIBLE);
                holder.forwardContactFile.setOnClickListener(this);
            }

            holder.forwardContactPreviewPortrait.setVisibility(View.GONE);
            holder.forwardContactPreviewLandscape.setVisibility(View.GONE);
            holder.forwardContactRichLinks.setVisibility(View.GONE);
            holder.forwardContactContact.setVisibility(View.GONE);

            holder.contentContactMessageFileThumb.setVisibility(View.VISIBLE);
            holder.contentContactMessageFileName.setVisibility(View.VISIBLE);
            holder.contentContactMessageFileSize.setVisibility(View.VISIBLE);
            holder.contentContactMessageContactLayout.setVisibility(View.GONE);

            checkMultiselectionMode(position, holder, false, message.getMsgId());

            if (!multipleSelect) {
                if (positionClicked != INVALID_POSITION && positionClicked == position) {
                    holder.forwardContactFile.setEnabled(false);
                    holder.forwardContactPreviewPortrait.setEnabled(false);
                    holder.forwardContactPreviewLandscape.setEnabled(false);
                } else {
                    holder.forwardContactFile.setEnabled(true);
                    holder.forwardContactPreviewPortrait.setEnabled(true);
                    holder.forwardContactPreviewLandscape.setEnabled(true);
                }
            }

            MegaNodeList nodeList = message.getMegaNodeList();
            if (nodeList != null) {
                if (nodeList.size() == 1) {
                    MegaNode node = nodeList.get(0);

                    logDebug("Node Handle: " + node.getHandle());

                    if (context.getResources().getConfiguration().orientation == Configuration.ORIENTATION_LANDSCAPE) {
                        logDebug("Landscape configuration");
                        float width = TypedValue.applyDimension(TypedValue.COMPLEX_UNIT_DIP, MAX_WIDTH_FILENAME_LAND, context.getResources().getDisplayMetrics());
                        holder.contentContactMessageFileName.setMaxWidth((int) width);
                        holder.contentContactMessageFileSize.setMaxWidth((int) width);
                    } else {
                        logDebug("Portrait configuration");
                        float width = TypedValue.applyDimension(TypedValue.COMPLEX_UNIT_DIP, MAX_WIDTH_FILENAME_PORT, context.getResources().getDisplayMetrics());
                        holder.contentContactMessageFileName.setMaxWidth((int) width);
                        holder.contentContactMessageFileSize.setMaxWidth((int) width);
                    }
                    holder.contentContactMessageFileName.setText(node.getName());
                    long nodeSize = node.getSize();
                    holder.contentContactMessageFileSize.setText(getSizeString(nodeSize));
                    holder.contentContactMessageFileThumb.setImageResource(MimeTypeList.typeForName(node.getName()).getIconResourceId());

                    logDebug("Get preview of node");
                    Bitmap preview = null;
                    if (node.hasPreview()) {
                        logDebug("Get preview of node");
                        preview = getPreviewFromCache(node);
                        if (preview != null) {
                            previewCache.put(node.getHandle(), preview);

                            if (preview.getWidth() < preview.getHeight()) {
                                logDebug("Portrait");

                                holder.contentContactMessageThumbPort.setImageBitmap(preview);
                                holder.contentContactMessageThumbPort.setScaleType(ImageView.ScaleType.CENTER_INSIDE);

                                if (MimeTypeList.typeForName(node.getName()).isPdf()) {
                                    logDebug("Contact message - Is pfd preview");
                                    holder.iconContactTypeDocPortraitPreview.setVisibility(View.VISIBLE);
                                    holder.gradientContactMessageThumbPort.setVisibility(View.GONE);
                                    holder.videoIconContactMessageThumbPort.setVisibility(View.GONE);
                                    holder.videoTimecontentContactMessageThumbPort.setVisibility(View.GONE);

                                } else if (MimeTypeList.typeForName(node.getName()).isVideo()) {
                                    logDebug("Contact message - Is video preview");
                                    holder.gradientContactMessageThumbPort.setVisibility(View.VISIBLE);
                                    holder.videoIconContactMessageThumbPort.setVisibility(View.VISIBLE);
                                    holder.videoTimecontentContactMessageThumbPort.setText(timeVideo(node));
                                    holder.videoTimecontentContactMessageThumbPort.setVisibility(View.VISIBLE);
                                    holder.iconContactTypeDocPortraitPreview.setVisibility(View.GONE);

                                } else {
                                    holder.iconContactTypeDocPortraitPreview.setVisibility(View.GONE);
                                    holder.gradientContactMessageThumbPort.setVisibility(View.GONE);
                                    holder.videoIconContactMessageThumbPort.setVisibility(View.GONE);
                                    holder.videoTimecontentContactMessageThumbPort.setVisibility(View.GONE);
                                }

                                holder.contentContactMessageThumbPort.setVisibility(View.VISIBLE);

                                if (cC.isInAnonymousMode() || isMultipleSelect()) {
                                    holder.forwardContactPreviewPortrait.setVisibility(View.GONE);
                                }
                                else {
                                    holder.forwardContactPreviewPortrait.setVisibility(View.VISIBLE);
                                    holder.forwardContactPreviewPortrait.setOnClickListener(this);
                                }

                                holder.forwardContactPreviewLandscape.setVisibility(View.GONE);
                                holder.forwardContactFile.setVisibility(View.GONE);

                                holder.contentContactMessageThumbLand.setVisibility(View.GONE);
                                holder.gradientContactMessageThumbLand.setVisibility(View.GONE);
                                holder.videoIconContactMessageThumbLand.setVisibility(View.GONE);
                                holder.videoTimecontentContactMessageThumbLand.setVisibility(View.GONE);
                                holder.contentContactMessageFile.setVisibility(View.GONE);

                                holder.contentContactMessageFileThumb.setVisibility(View.GONE);
                                holder.contentContactMessageFileName.setVisibility(View.GONE);
                                holder.contentContactMessageFileSize.setVisibility(View.GONE);

                                RelativeLayout.LayoutParams contactThumbParams = (RelativeLayout.LayoutParams) ((ViewHolderMessageChat) holder).contentContactMessageThumbPort.getLayoutParams();
                                contactThumbParams.setMargins(0, 0, 0, 0);
                                holder.contentContactMessageThumbPort.setLayoutParams(contactThumbParams);
                            } else {
                                logDebug("Landscape");

                                holder.contentContactMessageThumbLand.setImageBitmap(preview);
                                holder.contentContactMessageThumbLand.setScaleType(ImageView.ScaleType.CENTER_INSIDE);

                                if (MimeTypeList.typeForName(node.getName()).isPdf()) {
                                    logDebug("Contact message - Is pfd preview");
                                    holder.iconContactTypeDocLandPreview.setVisibility(View.VISIBLE);
                                    holder.gradientContactMessageThumbLand.setVisibility(View.GONE);
                                    holder.videoIconContactMessageThumbLand.setVisibility(View.GONE);
                                    holder.videoTimecontentContactMessageThumbLand.setVisibility(View.GONE);

                                } else if (MimeTypeList.typeForName(node.getName()).isVideo()) {
                                    logDebug("Contact message - Is video preview");
                                    holder.gradientContactMessageThumbLand.setVisibility(View.VISIBLE);
                                    holder.videoIconContactMessageThumbLand.setVisibility(View.VISIBLE);
                                    holder.videoTimecontentContactMessageThumbLand.setText(timeVideo(node));
                                    holder.videoTimecontentContactMessageThumbLand.setVisibility(View.VISIBLE);
                                    holder.iconContactTypeDocLandPreview.setVisibility(View.GONE);
                                } else {
                                    holder.iconContactTypeDocLandPreview.setVisibility(View.GONE);
                                    holder.gradientContactMessageThumbLand.setVisibility(View.GONE);
                                    holder.videoIconContactMessageThumbLand.setVisibility(View.GONE);
                                    holder.videoTimecontentContactMessageThumbLand.setVisibility(View.GONE);
                                }

                                holder.contentContactMessageThumbLand.setVisibility(View.VISIBLE);

                                if (cC.isInAnonymousMode() || isMultipleSelect()) {
                                    holder.forwardContactPreviewLandscape.setVisibility(View.GONE);
                                }
                                else {
                                    holder.forwardContactPreviewLandscape.setVisibility(View.VISIBLE);
                                    holder.forwardContactPreviewLandscape.setOnClickListener(this);
                                }

                                holder.forwardContactPreviewPortrait.setVisibility(View.GONE);
                                holder.forwardContactFile.setVisibility(View.GONE);

                                holder.contentContactMessageThumbPort.setVisibility(View.GONE);
                                holder.gradientContactMessageThumbPort.setVisibility(View.GONE);
                                holder.videoIconContactMessageThumbPort.setVisibility(View.GONE);
                                holder.videoTimecontentContactMessageThumbPort.setVisibility(View.GONE);
                                holder.contentContactMessageFile.setVisibility(View.GONE);

                                holder.contentContactMessageFileThumb.setVisibility(View.GONE);
                                holder.contentContactMessageFileName.setVisibility(View.GONE);
                                holder.contentContactMessageFileSize.setVisibility(View.GONE);

                                RelativeLayout.LayoutParams contactThumbParams = (RelativeLayout.LayoutParams) holder.contentContactMessageThumbLand.getLayoutParams();
                                contactThumbParams.setMargins(0, 0, 0, 0);
                                holder.contentContactMessageThumbLand.setLayoutParams(contactThumbParams);

                            }

                        } else {
                            try {
                                new MegaChatLollipopAdapter.ChatPreviewAsyncTask(holder, message.getMsgId()).execute(node);

                            } catch (Exception ex) {
                                //Too many AsyncTasks
                                logError("Too many AsyncTasks", ex);
                            }
                        }

                    } else {
                        logWarning("Node has no preview on servers");

                        preview = getPreviewFromCache(node);
                        if (preview != null) {
                            previewCache.put(node.getHandle(), preview);
                            setContactPreview(holder, preview, node);
                        } else {

                            try {
                                new MegaChatLollipopAdapter.ChatLocalPreviewAsyncTask(holder, message.getMsgId()).execute(node);

                            } catch (Exception ex) {
                                //Too many AsyncTasks
                                logError("Too many AsyncTasks", ex);
                            }
                        }
                    }
                } else {
                    long totalSize = 0;
                    int count = 0;
                    for (int i = 0; i < nodeList.size(); i++) {
                        MegaNode temp = nodeList.get(i);
                        if (!(megaChatApi.isRevoked(chatRoom.getChatId(), temp.getHandle()))) {
                            count++;
                            totalSize = totalSize + temp.getSize();
                        }
                    }
                    ((ViewHolderMessageChat) holder).contentContactMessageFileSize.setText(getSizeString(totalSize));
                    MegaNode node = nodeList.get(0);
                    ((ViewHolderMessageChat) holder).contentContactMessageFileThumb.setImageResource(MimeTypeList.typeForName(node.getName()).getIconResourceId());
                    if (count == 1) {
                        ((ViewHolderMessageChat) holder).contentContactMessageFileName.setText(node.getName());
                    } else {
                        ((ViewHolderMessageChat) holder).contentContactMessageFileName.setText(context.getResources().getQuantityString(R.plurals.new_general_num_files, count, count));
                    }
                }
            }
        }
        if (!((ViewHolderMessageChat) holder).contentVisible) {
            if (((ViewHolderMessageChat) holder).contentOwnMessageThumbLand.getVisibility() == View.VISIBLE) {
                ((ViewHolderMessageChat) holder).contentOwnMessageThumbLand.setImageDrawable(ContextCompat.getDrawable(context, R.drawable.background_node_attachment));
            }
            if (((ViewHolderMessageChat) holder).contentOwnMessageThumbPort.getVisibility() == View.VISIBLE) {
                ((ViewHolderMessageChat) holder).contentOwnMessageThumbPort.setImageDrawable(ContextCompat.getDrawable(context, R.drawable.background_node_attachment));
            }
            if (((ViewHolderMessageChat) holder).contentOwnMessageFileThumb.getVisibility() == View.VISIBLE) {
                ((ViewHolderMessageChat) holder).contentOwnMessageFileThumb.setImageDrawable(ContextCompat.getDrawable(context, R.drawable.background_node_attachment));
            }
            if (((ViewHolderMessageChat) holder).contentContactMessageThumbLand.getVisibility() == View.VISIBLE) {
                ((ViewHolderMessageChat) holder).contentContactMessageThumbLand.setImageDrawable(ContextCompat.getDrawable(context, R.drawable.background_node_attachment));
            }
            if (((ViewHolderMessageChat) holder).contentContactMessageThumbPort.getVisibility() == View.VISIBLE) {
                ((ViewHolderMessageChat) holder).contentContactMessageThumbPort.setImageDrawable(ContextCompat.getDrawable(context, R.drawable.background_node_attachment));
            }
            if (((ViewHolderMessageChat) holder).contentContactMessageFileThumb.getVisibility() == View.VISIBLE) {
                ((ViewHolderMessageChat) holder).contentContactMessageFileThumb.setImageDrawable(ContextCompat.getDrawable(context, R.drawable.background_node_attachment));
            }
        }
    }


    public void bindVoiceClipAttachmentMessage(ViewHolderMessageChat holder, AndroidMegaChatMessage androidMessage, int positionInAdapter) {
        logDebug("positionInAdapter: " + positionInAdapter);

        MegaChatMessage message = androidMessage.getMessage();
        final long messageUserHandle = message.getUserHandle();
        final long messageId = message.getMsgId();
        long messageHandle = -1;

        holder.totalDurationOfVoiceClip = 0;
        MegaNodeList nodeListOwn = message.getMegaNodeList();
        if(nodeListOwn.size() >= 1 && isVoiceClip(nodeListOwn.get(0).getName())) {
            holder.totalDurationOfVoiceClip = getVoiceClipDuration(nodeListOwn.get(0));
            messageHandle = message.getMegaNodeList().get(0).getHandle();

        }

        if(messagesPlaying == null) messagesPlaying = new ArrayList<>();
        boolean exist = false;
        if(!messagesPlaying.isEmpty()){
            for(MessageVoiceClip m:messagesPlaying){
                if(m.getIdMessage() == messageId){
                    exist = true;
                    break;
                }
            }
        }
        if(!exist){
            MessageVoiceClip messagePlaying = new MessageVoiceClip(messageId, messageUserHandle, messageHandle);
            messagesPlaying.add(messagePlaying);
        }

        MessageVoiceClip currentMessagePlaying = null;
        for(MessageVoiceClip m: messagesPlaying){
            if(m.getIdMessage() == messageId){
                currentMessagePlaying = m;
                break;
            }
        }


        if (message.getUserHandle() == myUserHandle) {
            logDebug("MY message!!");
            holder.layoutAvatarMessages.setVisibility(View.GONE);
            holder.titleOwnMessage.setGravity(Gravity.RIGHT);
            if(context.getResources().getConfiguration().orientation == Configuration.ORIENTATION_LANDSCAPE){
                holder.titleOwnMessage.setPadding(0,0,scaleWidthPx(PADDING_RIGHT_HOUR_OF_OWN_MESSAGE_LAND, outMetrics),0);
            }else{
                holder.titleOwnMessage.setPadding(0,0,scaleWidthPx(PADDING_RIGHT_HOUR_OF_OWN_MESSAGE_PORT, outMetrics),0);
            }

            logDebug("MY message handle!!: " + message.getMsgId());
            if (messages.get(positionInAdapter - 1).getInfoToShow() != -1) {
                setInfoToShow(positionInAdapter, holder, true, messages.get(positionInAdapter -1).getInfoToShow(),
                        formatDate(context, message.getTimestamp(), DATE_SHORT_FORMAT),
                        formatTime(message));
            }

            holder.ownMessageLayout.setVisibility(View.VISIBLE);
            holder.contactMessageLayout.setVisibility(View.GONE);

            holder.contentOwnMessageLayout.setVisibility(View.VISIBLE);
            holder.ownManagementMessageLayout.setVisibility(View.GONE);
            holder.contentOwnMessageText.setVisibility(View.GONE);
            holder.urlOwnMessageLayout.setVisibility(View.GONE);

            //Forward element(own message):
            holder.forwardOwnFile.setVisibility(View.GONE);
            holder.forwardOwnPortrait.setVisibility(View.GONE);
            holder.forwardOwnLandscape.setVisibility(View.GONE);
            holder.forwardOwnRichLinks.setVisibility(View.GONE);
            holder.forwardOwnContact.setVisibility(View.GONE);

            holder.previewFrameLand.setVisibility(View.GONE);
            holder.previewFramePort.setVisibility(View.GONE);

            holder.contentOwnMessageFileLayout.setVisibility(View.GONE);
            holder.contentOwnMessageContactLayout.setVisibility(View.GONE);

            //voice clip elements
            holder.contentOwnMessageVoiceClipLayout.setVisibility(View.VISIBLE);
            holder.contentOwnMessageVoiceClipSeekBar.setMax((int) holder.totalDurationOfVoiceClip);

            int status = message.getStatus();
            if ((status == MegaChatMessage.STATUS_SERVER_REJECTED) || (status == MegaChatMessage.STATUS_SENDING_MANUAL)) {
                logDebug("myMessage: STATUS_SERVER_REJECTED || STATUS_SENDING_MANUAL");
                holder.notAvailableOwnVoiceclip.setVisibility(View.VISIBLE);
                holder.contentOwnMessageVoiceClipPlay.setVisibility(View.GONE);
                holder.uploadingOwnProgressbarVoiceclip.setVisibility(View.GONE);

                holder.contentOwnMessageVoiceClipLayout.setBackground(ContextCompat.getDrawable(context, R.drawable.light_rounded_chat_own_message));
                holder.errorUploadingVoiceClip.setVisibility(View.VISIBLE);
                holder.retryAlert.setVisibility(View.VISIBLE);

                holder.contentOwnMessageVoiceClipSeekBar.setOnSeekBarChangeListener(null);
                holder.contentOwnMessageVoiceClipSeekBar.setEnabled(false);
                holder.contentOwnMessageVoiceClipSeekBar.setProgress(0);
                holder.contentOwnMessageVoiceClipDuration.setText("-:--");

            }else if (status == MegaChatMessage.STATUS_SENDING) {
                logDebug("myMessage: STATUS_SENDING ");
                holder.uploadingOwnProgressbarVoiceclip.setVisibility(View.VISIBLE);
                holder.notAvailableOwnVoiceclip.setVisibility(View.GONE);
                holder.contentOwnMessageVoiceClipPlay.setVisibility(View.GONE);

                holder.contentOwnMessageVoiceClipLayout.setBackground(ContextCompat.getDrawable(context, R.drawable.light_rounded_chat_own_message));
                holder.errorUploadingVoiceClip.setVisibility(View.GONE);
                holder.retryAlert.setVisibility(View.GONE);

                holder.contentOwnMessageVoiceClipSeekBar.setOnSeekBarChangeListener(null);
                holder.contentOwnMessageVoiceClipSeekBar.setEnabled(false);
                holder.contentOwnMessageVoiceClipSeekBar.setProgress(0);
                holder.contentOwnMessageVoiceClipDuration.setText("-:--");

            }else {
                if((holder.totalDurationOfVoiceClip == 0) || (currentMessagePlaying.getIsAvailable() == ERROR_VOICE_CLIP_TRANSFER)){
                    logWarning("myMessage: SENT -> duraton 0 or available == error");
                    holder.notAvailableOwnVoiceclip.setVisibility(View.VISIBLE);
                    holder.uploadingOwnProgressbarVoiceclip.setVisibility(View.GONE);
                    holder.contentOwnMessageVoiceClipPlay.setVisibility(View.GONE);
                    holder.contentOwnMessageVoiceClipSeekBar.setOnSeekBarChangeListener(null);
                    holder.contentOwnMessageVoiceClipSeekBar.setEnabled(false);
                    holder.contentOwnMessageVoiceClipSeekBar.setProgress(0);
                    holder.contentOwnMessageVoiceClipDuration.setText("--:--");

                }else{
                    logDebug("myMessage: SENT -> available ");
                    boolean isDownloaded = false;
                    File vcFile = buildVoiceClipFile(context, message.getMegaNodeList().get(0).getName());
                    if(isFileAvailable(vcFile) && vcFile.length() == message.getMegaNodeList().get(0).getSize()){
                        isDownloaded = true;
                    }

                    if(!isDownloaded){
                        logDebug("myMessage: is not downloaded ");
                        holder.uploadingOwnProgressbarVoiceclip.setVisibility(View.VISIBLE);
                        holder.contentOwnMessageVoiceClipPlay.setVisibility(View.GONE);
                        holder.notAvailableOwnVoiceclip.setVisibility(View.GONE);
                        holder.contentOwnMessageVoiceClipSeekBar.setOnSeekBarChangeListener(null);
                        holder.contentOwnMessageVoiceClipSeekBar.setEnabled(false);
                        holder.contentOwnMessageVoiceClipSeekBar.setProgress(0);
                        holder.contentOwnMessageVoiceClipDuration.setText("--:--");
                        downloadVoiceClip(holder, positionInAdapter, message.getUserHandle(), message.getMegaNodeList());
                    }else{
                        logDebug("myMessage: id " + message.getMsgId() + "is downloaded");
                        if (isDownloaded && currentMessagePlaying.isPlayingWhenTheScreenRotated()) {
                            currentMessagePlaying.setPlayingWhenTheScreenRotated(false);
                            playVoiceClip(currentMessagePlaying, vcFile.getAbsolutePath());
                        }
                        holder.contentOwnMessageVoiceClipPlay.setVisibility(View.VISIBLE);
                        holder.notAvailableOwnVoiceclip.setVisibility(View.GONE);
                        holder.uploadingOwnProgressbarVoiceclip.setVisibility(View.GONE);
                        if(currentMessagePlaying.getMediaPlayer().isPlaying()){
                            holder.contentOwnMessageVoiceClipPlay.setImageResource(R.drawable.ic_pause_grey);
                        }else{
                            holder.contentOwnMessageVoiceClipPlay.setImageResource(R.drawable.ic_play_grey);
                        }

                        if(currentMessagePlaying.getProgress() == 0){
                            holder.contentOwnMessageVoiceClipDuration.setText(milliSecondsToTimer(holder.totalDurationOfVoiceClip));
                        }else{
                            holder.contentOwnMessageVoiceClipDuration.setText(milliSecondsToTimer(currentMessagePlaying.getProgress()));
                        }

                        holder.contentOwnMessageVoiceClipSeekBar.setProgress(currentMessagePlaying.getProgress());
                        holder.contentOwnMessageVoiceClipSeekBar.setEnabled(true);
                        holder.contentOwnMessageVoiceClipSeekBar.setOnSeekBarChangeListener(new SeekBar.OnSeekBarChangeListener() {
                            @Override
                            public void onProgressChanged(SeekBar seekBar, int progress, boolean fromUser) {
                                if(fromUser) {
                                    updatingSeekBar(messageId, progress);
                                }
                            }
                            @Override
                            public void onStartTrackingTouch(SeekBar seekBar) { }
                            @Override
                            public void onStopTrackingTouch(SeekBar seekBar) { }
                        });
                    }
                }

                holder.contentOwnMessageVoiceClipDuration.setVisibility(View.VISIBLE);
                holder.contentOwnMessageVoiceClipSeekBar.setVisibility(View.VISIBLE);

                holder.contentOwnMessageVoiceClipLayout.setBackground(ContextCompat.getDrawable(context, R.drawable.dark_rounded_chat_own_message));
                holder.errorUploadingVoiceClip.setVisibility(View.GONE);
                holder.retryAlert.setVisibility(View.GONE);
            }

            checkMultiselectionMode(positionInAdapter, holder, true, message.getMsgId());

            if (multipleSelect) {
                holder.contentOwnMessageVoiceClipPlay.setOnClickListener(null);
                holder.contentOwnMessageVoiceClipSeekBar.setOnSeekBarChangeListener(null);
                holder.contentOwnMessageVoiceClipSeekBar.setEnabled(false);
                if(currentMessagePlaying.getMediaPlayer().isPlaying()){
                    holder.contentOwnMessageVoiceClipPlay.setImageResource(R.drawable.ic_play_grey);
                    currentMessagePlaying.getMediaPlayer().pause();
                    currentMessagePlaying.setProgress(currentMessagePlaying.getMediaPlayer().getCurrentPosition());
                    currentMessagePlaying.setPaused(true);
                    removeCallBacks();
                }
            } else {
                holder.contentOwnMessageVoiceClipPlay.setOnClickListener(this);
            }

        } else {
            long userHandle = message.getUserHandle();
            logDebug("Contact message: " + userHandle);

            setContactMessageName(positionInAdapter, holder, userHandle, true);

            if(context.getResources().getConfiguration().orientation == Configuration.ORIENTATION_LANDSCAPE){
                holder.titleContactMessage.setPadding(scaleWidthPx(CONTACT_MESSAGE_LAND,outMetrics),0,0,0);
            }else{
                holder.titleContactMessage.setPadding(scaleWidthPx(CONTACT_MESSAGE_PORT, outMetrics),0,0,0);
            }

            if (messages.get(positionInAdapter - 1).getInfoToShow() != -1) {
                setInfoToShow(positionInAdapter, holder, false, messages.get(positionInAdapter -1).getInfoToShow(),
                        formatDate(context, message.getTimestamp(), DATE_SHORT_FORMAT),
                        formatTime(message));
            }

            holder.ownMessageLayout.setVisibility(View.GONE);
            holder.contactMessageLayout.setVisibility(View.VISIBLE);
            holder.contentContactMessageLayout.setVisibility(View.VISIBLE);
            holder.contactManagementMessageLayout.setVisibility(View.GONE);

            if (messages.get(positionInAdapter - 1).isShowAvatar() && !isMultipleSelect()) {
                holder.layoutAvatarMessages.setVisibility(View.VISIBLE);
                setContactAvatar(holder, userHandle, holder.fullNameTitle);
            } else {
                holder.layoutAvatarMessages.setVisibility(View.GONE);
            }

            holder.contentContactMessageText.setVisibility(View.GONE);
            holder.urlContactMessageLayout.setVisibility(View.GONE);

            holder.contentContactMessageThumbLand.setVisibility(View.GONE);

            holder.gradientContactMessageThumbLand.setVisibility(View.GONE);
            holder.videoIconContactMessageThumbLand.setVisibility(View.GONE);
            holder.videoTimecontentContactMessageThumbLand.setVisibility(View.GONE);

            holder.contentContactMessageThumbPort.setVisibility(View.GONE);

            holder.gradientContactMessageThumbPort.setVisibility(View.GONE);
            holder.videoIconContactMessageThumbPort.setVisibility(View.GONE);
            holder.videoTimecontentContactMessageThumbPort.setVisibility(View.GONE);

            holder.contentContactMessageAttachLayout.setVisibility(View.GONE);
            holder.contentContactMessageFile.setVisibility(View.GONE);

            //Forward element (contact messages):
            holder.forwardContactFile.setVisibility(View.GONE);
            holder.forwardContactPreviewPortrait.setVisibility(View.GONE);
            holder.forwardContactPreviewLandscape.setVisibility(View.GONE);
            holder.forwardContactRichLinks.setVisibility(View.GONE);
            holder.forwardContactContact.setVisibility(View.GONE);

            holder.contentContactMessageFileThumb.setVisibility(View.GONE);
            holder.contentContactMessageFileName.setVisibility(View.GONE);
            holder.contentContactMessageFileSize.setVisibility(View.GONE);
            holder.contentContactMessageContactLayout.setVisibility(View.GONE);

            //Voice clip elements:
            holder.contentContactMessageVoiceClipLayout.setVisibility(View.VISIBLE);
            holder.contentContactMessageVoiceClipSeekBar.setMax((int) holder.totalDurationOfVoiceClip);

            if((holder.totalDurationOfVoiceClip == 0) || (currentMessagePlaying.getIsAvailable() == ERROR_VOICE_CLIP_TRANSFER)){
                logWarning("ContMessage:SENT -> duraton 0 or available == error");
                holder.notAvailableContactVoiceclip.setVisibility(View.VISIBLE);
                holder.uploadingContactProgressbarVoiceclip.setVisibility(View.GONE);
                holder.contentContactMessageVoiceClipPlay.setVisibility(View.GONE);
                holder.contentContactMessageVoiceClipSeekBar.setOnSeekBarChangeListener(null);
                holder.contentContactMessageVoiceClipSeekBar.setEnabled(false);
                holder.contentContactMessageVoiceClipSeekBar.setProgress(0);
                holder.contentContactMessageVoiceClipDuration.setText("--:--");

            }else{

                boolean isDownloaded = false;

                File vcFile = buildVoiceClipFile(context, message.getMegaNodeList().get(0).getName());
                if(isFileAvailable(vcFile) && vcFile.length() == message.getMegaNodeList().get(0).getSize()){
                    isDownloaded = true;
                }

                if(!isDownloaded){
                    logDebug("ContMessage -> is not downloaded -> downloadVoiceClip");
                    holder.uploadingContactProgressbarVoiceclip.setVisibility(View.VISIBLE);
                    holder.contentContactMessageVoiceClipPlay.setVisibility(View.GONE);
                    holder.notAvailableContactVoiceclip.setVisibility(View.GONE);
                    holder.contentContactMessageVoiceClipSeekBar.setOnSeekBarChangeListener(null);
                    holder.contentContactMessageVoiceClipSeekBar.setEnabled(false);
                    holder.contentContactMessageVoiceClipSeekBar.setProgress(0);
                    holder.contentContactMessageVoiceClipDuration.setText("--:--");
                    downloadVoiceClip(holder, positionInAdapter, message.getUserHandle(), message.getMegaNodeList());

                }else{
                    logDebug("ContMessage -> is downloaded");
                    if (isDownloaded && currentMessagePlaying.isPlayingWhenTheScreenRotated()) {
                        currentMessagePlaying.setPlayingWhenTheScreenRotated(false);
                        playVoiceClip(currentMessagePlaying, vcFile.getAbsolutePath());
                    }

                    holder.contentContactMessageVoiceClipPlay.setVisibility(View.VISIBLE);
                    holder.notAvailableContactVoiceclip.setVisibility(View.GONE);
                    holder.uploadingContactProgressbarVoiceclip.setVisibility(View.GONE);

                    if(currentMessagePlaying.getMediaPlayer().isPlaying()){
                        holder.contentContactMessageVoiceClipPlay.setImageResource(R.drawable.ic_pause_grey);
                    }else{
                        holder.contentContactMessageVoiceClipPlay.setImageResource(R.drawable.ic_play_grey);
                    }

                    if(currentMessagePlaying.getProgress() == 0){
                        holder.contentContactMessageVoiceClipDuration.setText(milliSecondsToTimer(holder.totalDurationOfVoiceClip));
                    }else{
                        holder.contentContactMessageVoiceClipDuration.setText(milliSecondsToTimer(currentMessagePlaying.getProgress()));
                    }

                    holder.contentContactMessageVoiceClipSeekBar.setProgress(currentMessagePlaying.getProgress());
                    holder.contentContactMessageVoiceClipSeekBar.setEnabled(true);

                    holder.contentContactMessageVoiceClipSeekBar.setOnSeekBarChangeListener(new SeekBar.OnSeekBarChangeListener() {
                        @Override
                        public void onProgressChanged(SeekBar seekBar, int progress, boolean fromUser) {
                            if(fromUser) {
                                updatingSeekBar(messageId, progress);
                            }
                        }
                        @Override
                        public void onStartTrackingTouch(SeekBar seekBar) { }
                        @Override
                        public void onStopTrackingTouch(SeekBar seekBar) { }
                    });

                }
            }

            holder.contentContactMessageVoiceClipDuration.setVisibility(View.VISIBLE);
            holder.contentContactMessageVoiceClipSeekBar.setVisibility(View.VISIBLE);

            checkMultiselectionMode(positionInAdapter, holder, false, message.getMsgId());

            if (multipleSelect) {
                holder.contentContactMessageVoiceClipPlay.setOnClickListener(null);
                holder.contentContactMessageVoiceClipSeekBar.setOnSeekBarChangeListener(null);
                holder.contentContactMessageVoiceClipSeekBar.setEnabled(false);

                if(currentMessagePlaying.getMediaPlayer().isPlaying()){
                    holder.contentContactMessageVoiceClipPlay.setImageResource(R.drawable.ic_play_grey);
                    currentMessagePlaying.getMediaPlayer().pause();
                    currentMessagePlaying.setProgress(currentMessagePlaying.getMediaPlayer().getCurrentPosition());
                    currentMessagePlaying.setPaused(true);
                    removeCallBacks();
                }
            } else {
                holder.contentContactMessageVoiceClipPlay.setOnClickListener(this);
            }
        }
    }

    public void bindContactAttachmentMessage(ViewHolderMessageChat holder, AndroidMegaChatMessage androidMessage, int position) {
        logDebug("bindContactAttachmentMessage");

        MegaChatMessage message = androidMessage.getMessage();
        if (message.getUserHandle() == myUserHandle) {
            holder.layoutAvatarMessages.setVisibility(View.GONE);
            holder.titleOwnMessage.setGravity(Gravity.RIGHT);
            if(context.getResources().getConfiguration().orientation == Configuration.ORIENTATION_LANDSCAPE){
                holder.titleOwnMessage.setPadding(0,0,scaleWidthPx(PADDING_RIGHT_HOUR_OF_OWN_MESSAGE_LAND, outMetrics),0);
            }else{
                holder.titleOwnMessage.setPadding(0,0,scaleWidthPx(PADDING_RIGHT_HOUR_OF_OWN_MESSAGE_PORT, outMetrics),0);
            }

            logDebug("MY message!!");
            logDebug("MY message handle!!: " + message.getMsgId());

            if (messages.get(position - 1).getInfoToShow() != -1) {
                setInfoToShow(position, holder, true, messages.get(position -1).getInfoToShow(),
                        formatDate(context, message.getTimestamp(), DATE_SHORT_FORMAT),
                        formatTime(message));
            }

            holder.ownMessageLayout.setVisibility(View.VISIBLE);
            holder.contactMessageLayout.setVisibility(View.GONE);
            holder.contentOwnMessageLayout.setVisibility(View.VISIBLE);
            holder.ownManagementMessageLayout.setVisibility(View.GONE);
            holder.contentOwnMessageText.setVisibility(View.GONE);
            holder.previewFrameLand.setVisibility(View.GONE);
            holder.previewFramePort.setVisibility(View.GONE);
            holder.contentOwnMessageFileLayout.setVisibility(View.GONE);
            holder.contentOwnMessageVoiceClipLayout.setVisibility(View.GONE);

            holder.forwardOwnFile.setVisibility(View.GONE);
            holder.forwardOwnPortrait.setVisibility(View.GONE);
            holder.forwardOwnLandscape.setVisibility(View.GONE);
            holder.forwardOwnRichLinks.setVisibility(View.GONE);

            holder.contentOwnMessageContactLayout.setVisibility(View.VISIBLE);
            holder.contentOwnMessageContactThumb.setVisibility(View.VISIBLE);
            holder.contentOwnMessageContactName.setVisibility(View.VISIBLE);
            holder.contentOwnMessageContactEmail.setVisibility(View.VISIBLE);

            int status = message.getStatus();
            logDebug("Status: " + message.getStatus());
            if ((status == MegaChatMessage.STATUS_SERVER_REJECTED) || (status == MegaChatMessage.STATUS_SENDING_MANUAL)) {
                holder.contentOwnMessageContactLayout.setBackground(ContextCompat.getDrawable(context, R.drawable.light_rounded_chat_own_message));
                holder.errorUploadingContact.setVisibility(View.VISIBLE);
                holder.retryAlert.setVisibility(View.VISIBLE);
                holder.forwardOwnContact.setVisibility(View.GONE);

            } else if (status == MegaChatMessage.STATUS_SENDING) {
                holder.contentOwnMessageContactLayout.setBackground(ContextCompat.getDrawable(context, R.drawable.light_rounded_chat_own_message));
                holder.retryAlert.setVisibility(View.GONE);
                holder.errorUploadingContact.setVisibility(View.GONE);
                holder.forwardOwnContact.setVisibility(View.GONE);

            } else {
                holder.contentOwnMessageContactLayout.setBackground(ContextCompat.getDrawable(context, R.drawable.dark_rounded_chat_own_message));
                holder.retryAlert.setVisibility(View.GONE);
                holder.errorUploadingContact.setVisibility(View.GONE);

                if (cC.isInAnonymousMode() || isMultipleSelect()) {
                    holder.forwardOwnContact.setVisibility(View.GONE);
                }
                else {
                    holder.forwardOwnContact.setVisibility(View.VISIBLE);
                    holder.forwardOwnContact.setOnClickListener(this);
                }
            }

            if (!isScreenInPortrait(context)) {
                logDebug("Landscape configuration");
                holder.contentOwnMessageContactName.setMaxWidthEmojis(px2dp(MAX_WIDTH_FILENAME_LAND, outMetrics));
                holder.contentOwnMessageContactEmail.setMaxWidthEmojis(px2dp(MAX_WIDTH_FILENAME_LAND, outMetrics));
            } else {
                logDebug("Portrait configuration");
                holder.contentOwnMessageContactName.setMaxWidthEmojis(px2dp(MAX_WIDTH_FILENAME_PORT, outMetrics));
                holder.contentOwnMessageContactEmail.setMaxWidthEmojis(px2dp(MAX_WIDTH_FILENAME_PORT, outMetrics));
            }

            long userCount = message.getUsersCount();

            if (userCount == 1) {
                holder.contentOwnMessageContactName.setText(converterShortCodes(getNameContactAttachment(message)));
                holder.contentOwnMessageContactEmail.setText(message.getUserEmail(0));
                setUserAvatar(holder, message);
            } else {
                //Show default avatar with userCount
                StringBuilder name = new StringBuilder("");
                name.append(message.getUserName(0));
                for (int i = 1; i < userCount; i++) {
                    name.append(", " + message.getUserName(i));
                }
                holder.contentOwnMessageContactEmail.setText(name);
                String email = context.getResources().getQuantityString(R.plurals.general_selection_num_contacts, (int) userCount, userCount);
                holder.contentOwnMessageContactName.setText(email);
                Bitmap bitmapDefaultAvatar = getDefaultAvatar(getSpecificAvatarColor(AVATAR_PRIMARY_COLOR), userCount + "", AVATAR_SIZE, true);
                holder.contentOwnMessageContactThumb.setImageBitmap(bitmapDefaultAvatar);
            }

           checkMultiselectionMode(position, holder, true, message.getMsgId());

            if (!multipleSelect) {
                if (positionClicked != INVALID_POSITION && positionClicked == position) {
                    holder.forwardOwnContact.setEnabled(false);
                } else {
                    holder.forwardOwnContact.setEnabled(true);
                }
            }

        } else {
            long userHandle = message.getUserHandle();
            logDebug("Contact message!!: " + userHandle);

            setContactMessageName(position, holder, userHandle, true);

            if(context.getResources().getConfiguration().orientation == Configuration.ORIENTATION_LANDSCAPE){
                holder.titleContactMessage.setPadding(scaleWidthPx(CONTACT_MESSAGE_LAND,outMetrics),0,0,0);
            }else{
                holder.titleContactMessage.setPadding(scaleWidthPx(CONTACT_MESSAGE_PORT, outMetrics),0,0,0);
            }
            if (messages.get(position - 1).getInfoToShow() != -1) {
                setInfoToShow(position, holder, false, messages.get(position -1).getInfoToShow(),
                        formatDate(context, message.getTimestamp(), DATE_SHORT_FORMAT),
                        formatTime(message));
            }

            holder.ownMessageLayout.setVisibility(View.GONE);
            holder.contactMessageLayout.setVisibility(View.VISIBLE);
            holder.contentContactMessageLayout.setVisibility(View.VISIBLE);
            holder.contactManagementMessageLayout.setVisibility(View.GONE);

            holder.contentContactMessageVoiceClipLayout.setVisibility(View.GONE);

            if (messages.get(position - 1).isShowAvatar() && !isMultipleSelect()) {
                holder.layoutAvatarMessages.setVisibility(View.VISIBLE);
                setContactAvatar(holder, userHandle, holder.fullNameTitle);
            } else {
                holder.layoutAvatarMessages.setVisibility(View.GONE);
            }

            holder.contentContactMessageText.setVisibility(View.GONE);
            holder.contentContactMessageAttachLayout.setVisibility(View.GONE);
            holder.urlContactMessageLayout.setVisibility(View.GONE);
            holder.contentContactMessageContactLayout.setVisibility(View.VISIBLE);

            holder.forwardContactRichLinks.setVisibility(View.GONE);
            holder.forwardContactFile.setVisibility(View.GONE);
            holder.forwardContactPreviewPortrait.setVisibility(View.GONE);
            holder.forwardContactPreviewLandscape.setVisibility(View.GONE);

            if (cC.isInAnonymousMode() || isMultipleSelect()) {
                holder.forwardContactContact.setVisibility(View.GONE);
            }
            else {
                holder.forwardContactContact.setVisibility(View.VISIBLE);
                holder.forwardContactContact.setOnClickListener(this);
            }

            holder.contentContactMessageContactThumb.setVisibility(View.VISIBLE);
            holder.contentContactMessageContactName.setVisibility(View.VISIBLE);
            holder.contentContactMessageContactEmail.setVisibility(View.VISIBLE);

            if (!isScreenInPortrait(context)) {
                holder.contentContactMessageContactName.setMaxWidthEmojis(px2dp(MAX_WIDTH_FILENAME_LAND, outMetrics));
                holder.contentContactMessageContactEmail.setMaxWidthEmojis(px2dp(MAX_WIDTH_FILENAME_LAND, outMetrics));
            } else {
                holder.contentContactMessageContactName.setMaxWidthEmojis(px2dp(MAX_WIDTH_FILENAME_PORT, outMetrics));
                holder.contentContactMessageContactEmail.setMaxWidthEmojis(px2dp(MAX_WIDTH_FILENAME_PORT, outMetrics));
            }

            long userCount = message.getUsersCount();

            if (userCount == 1) {
                holder.contentContactMessageContactName.setText(converterShortCodes(getNameContactAttachment(message)));
                holder.contentContactMessageContactEmail.setText(message.getUserEmail(0));
                setUserAvatar(holder, message);

            } else {
                //Show default avatar with userCount
                StringBuilder name = new StringBuilder("");
                name.append(converterShortCodes(message.getUserName(0)));
                for (int i = 1; i < userCount; i++) {
                    name.append(", " + message.getUserName(i));
                }
                holder.contentContactMessageContactEmail.setText(name);
                String email = context.getResources().getQuantityString(R.plurals.general_selection_num_contacts, (int) userCount, userCount);
                holder.contentContactMessageContactName.setText(email);
                Bitmap bitmap = getDefaultAvatar(getSpecificAvatarColor(AVATAR_PRIMARY_COLOR), userCount + "", AVATAR_SIZE, true);
                holder.contentContactMessageContactThumb.setImageBitmap(bitmap);
            }

            checkMultiselectionMode(position, holder, false, message.getMsgId());

            if (!multipleSelect) {
                if (positionClicked != INVALID_POSITION && positionClicked == position) {
                    holder.forwardContactContact.setEnabled(false);
                } else {
                    holder.forwardContactContact.setEnabled(true);
                }
            }
        }
    }

    /**
     * Method for obtaining the name of an attached contact
     *
     * @param message The message sent or received.
     * @return The name or nick of the contact.
     */
    private String getNameContactAttachment(MegaChatMessage message) {
        String email = message.getUserEmail(0);
        MegaUser megaUser = megaApi.getContact(email);
        String name = getMegaUserNameDB(megaUser);
        if (name == null) {
            name = message.getUserName(0);
            if (isTextEmpty(name)) {
                name = email;
            }
        }
        return name;
    }

    public void bindChangeTitleMessage(ViewHolderMessageChat holder, AndroidMegaChatMessage androidMessage, int position) {
        logDebug("bindChangeTitleMessage");
        ((ViewHolderMessageChat) holder).layoutAvatarMessages.setVisibility(View.GONE);

        MegaChatMessage message = androidMessage.getMessage();

        if (message.getUserHandle() == myUserHandle) {

            ((ViewHolderMessageChat) holder).titleOwnMessage.setGravity(Gravity.LEFT);
            if(context.getResources().getConfiguration().orientation == Configuration.ORIENTATION_LANDSCAPE){
                ((ViewHolderMessageChat) holder).titleOwnMessage.setPadding(scaleWidthPx(MANAGEMENT_MESSAGE_LAND, outMetrics),0,0,0);
            }else{
                ((ViewHolderMessageChat) holder).titleOwnMessage.setPadding(scaleWidthPx(MANAGEMENT_MESSAGE_PORT, outMetrics),0,0,0);
            }

            logDebug("MY message!!");
            logDebug("MY message handle!!: " + message.getMsgId());
            if (messages.get(position - 1).getInfoToShow() != -1) {
                setInfoToShow(position, holder, true, messages.get(position -1).getInfoToShow(),
                        formatDate(context, message.getTimestamp(), DATE_SHORT_FORMAT),
                        formatTime(message));
            }

            ((ViewHolderMessageChat) holder).ownMessageLayout.setVisibility(View.VISIBLE);
            ((ViewHolderMessageChat) holder).contactMessageLayout.setVisibility(View.GONE);

            String messageContent = message.getContent();

            String textToShow = String.format(context.getString(R.string.change_title_messages), toCDATA( megaChatApi.getMyFullname()), toCDATA(messageContent));
            try {
                textToShow = textToShow.replace("[A]", "<font color=\'#060000\'>");
                textToShow = textToShow.replace("[/A]", "</font>");
                textToShow = textToShow.replace("[B]", "<font color=\'#868686\'>");
                textToShow = textToShow.replace("[/B]", "</font>");
                textToShow = textToShow.replace("[C]", "<font color=\'#060000\'>");
                textToShow = textToShow.replace("[/C]", "</font>");
            } catch (Exception e) {
            }

            Spanned result = null;
            if (android.os.Build.VERSION.SDK_INT >= android.os.Build.VERSION_CODES.N) {
                result = Html.fromHtml(textToShow, Html.FROM_HTML_MODE_LEGACY);
            } else {
                result = Html.fromHtml(textToShow);
            }

            ((ViewHolderMessageChat) holder).contentOwnMessageLayout.setVisibility(View.GONE);
            ((ViewHolderMessageChat) holder).ownManagementMessageLayout.setVisibility(View.VISIBLE);
            ((ViewHolderMessageChat) holder).ownManagementMessageIcon.setVisibility(View.GONE);

            RelativeLayout.LayoutParams paramsOwnManagement = (RelativeLayout.LayoutParams) holder.ownManagementMessageText.getLayoutParams();
            if(context.getResources().getConfiguration().orientation == Configuration.ORIENTATION_LANDSCAPE){
                paramsOwnManagement.leftMargin = scaleWidthPx(MANAGEMENT_MESSAGE_LAND, outMetrics);
            }else{
                paramsOwnManagement.leftMargin = scaleWidthPx(MANAGEMENT_MESSAGE_PORT, outMetrics);
            }            holder.ownManagementMessageText.setLayoutParams(paramsOwnManagement);

            ((ViewHolderMessageChat) holder).ownManagementMessageText.setText(result);

        } else {
            long userHandle = message.getUserHandle();
            logDebug("Contact message!!: " + userHandle);

            setContactMessageName(position, holder, userHandle, true);

            if(context.getResources().getConfiguration().orientation == Configuration.ORIENTATION_LANDSCAPE){
                holder.titleContactMessage.setPadding(scaleWidthPx(MANAGEMENT_MESSAGE_LAND,outMetrics),0,0,0);
            }else{
                holder.titleContactMessage.setPadding(scaleWidthPx(MANAGEMENT_MESSAGE_PORT, outMetrics),0,0,0);
            }

            if (messages.get(position - 1).getInfoToShow() != -1) {
                setInfoToShow(position, holder, false, messages.get(position -1).getInfoToShow(),
                        formatDate(context, message.getTimestamp(), DATE_SHORT_FORMAT),
                        formatTime(message));
            }

            ((ViewHolderMessageChat) holder).ownMessageLayout.setVisibility(View.GONE);
            ((ViewHolderMessageChat) holder).contactMessageLayout.setVisibility(View.VISIBLE);

            ((ViewHolderMessageChat) holder).contentContactMessageLayout.setVisibility(View.GONE);

            ((ViewHolderMessageChat) holder).contactManagementMessageLayout.setVisibility(View.VISIBLE);
            ((ViewHolderMessageChat) holder).contactManagementMessageIcon.setVisibility(View.GONE);

            RelativeLayout.LayoutParams paramsContactManagement = (RelativeLayout.LayoutParams) holder.contactManagementMessageText.getLayoutParams();
            if(context.getResources().getConfiguration().orientation == Configuration.ORIENTATION_LANDSCAPE){
                paramsContactManagement.leftMargin = scaleWidthPx(MANAGEMENT_MESSAGE_LAND, outMetrics);
            }else{
                paramsContactManagement.leftMargin = scaleWidthPx(MANAGEMENT_MESSAGE_PORT, outMetrics);
            }
            holder.contactManagementMessageText.setLayoutParams(paramsContactManagement);

            ((ViewHolderMessageChat) holder).nameContactText.setVisibility(View.GONE);

            String messageContent = message.getContent();

            String textToShow = String.format(context.getString(R.string.change_title_messages), toCDATA(holder.fullNameTitle), toCDATA(messageContent));
            try {
                textToShow = textToShow.replace("[A]", "<font color=\'#060000\'>");
                textToShow = textToShow.replace("[/A]", "</font>");
                textToShow = textToShow.replace("[B]", "<font color=\'#868686\'>");
                textToShow = textToShow.replace("[/B]", "</font>");
                textToShow = textToShow.replace("[C]", "<font color=\'#060000\'>");
                textToShow = textToShow.replace("[/C]", "</font>");
            } catch (Exception e) {
            }

            Spanned result = null;
            if (android.os.Build.VERSION.SDK_INT >= android.os.Build.VERSION_CODES.N) {
                result = Html.fromHtml(textToShow, Html.FROM_HTML_MODE_LEGACY);
            } else {
                result = Html.fromHtml(textToShow);
            }

            ((ViewHolderMessageChat) holder).contactManagementMessageText.setText(result);
        }
    }

    public void bindChatLinkMessage(ViewHolderMessageChat holder, AndroidMegaChatMessage androidMessage, int position) {
        logDebug("bindChatLinkMessage");

        MegaChatMessage message = androidMessage.getMessage();
        long userHandle = message.getUserHandle();
        logDebug("Contact message!!: " + userHandle);

        if(userHandle==megaChatApi.getMyUserHandle()){
            ((ViewHolderMessageChat) holder).fullNameTitle = megaChatApi.getMyFullname();
        }
        else{
            setContactMessageName(position, holder, userHandle, false);
        }

        ((ViewHolderMessageChat) holder).nameContactText.setVisibility(View.GONE);

        if(context.getResources().getConfiguration().orientation == Configuration.ORIENTATION_LANDSCAPE){
            holder.titleContactMessage.setPadding(scaleWidthPx(MANAGEMENT_MESSAGE_LAND,outMetrics),0,0,0);
        }else{
            holder.titleContactMessage.setPadding(scaleWidthPx(MANAGEMENT_MESSAGE_PORT, outMetrics),0,0,0);
        }

        if (messages.get(position - 1).getInfoToShow() != -1) {
            setInfoToShow(position, holder, false, messages.get(position -1).getInfoToShow(),
                    formatDate(context, message.getTimestamp(), DATE_SHORT_FORMAT),
                    formatTime(message));
        }

        ((ViewHolderMessageChat) holder).ownMessageLayout.setVisibility(View.GONE);
        ((ViewHolderMessageChat) holder).contactMessageLayout.setVisibility(View.VISIBLE);

        ((ViewHolderMessageChat) holder).contentContactMessageLayout.setVisibility(View.GONE);
        ((ViewHolderMessageChat) holder).contactManagementMessageLayout.setVisibility(View.VISIBLE);
        ((ViewHolderMessageChat) holder).contactManagementMessageIcon.setVisibility(View.GONE);

        checkMultiselectionMode(position, holder, false, message.getMsgId());

        String textToShow = "";
        int messageType = message.getType();
        if(messageType == MegaChatMessage.TYPE_PUBLIC_HANDLE_CREATE){
            textToShow = String.format(context.getString(R.string.message_created_chat_link), toCDATA(holder.fullNameTitle));
            try {
                textToShow = textToShow.replace("[A]", "<font color=\'#060000\'>");
                textToShow = textToShow.replace("[/A]", "</font>");
                textToShow = textToShow.replace("[B]", "<font color=\'#868686\'>");
                textToShow = textToShow.replace("[/B]", "</font>");
            } catch (Exception e) {
                e.printStackTrace();
                logError("Exception formating the string: " + context.getString(R.string.message_created_chat_link), e);
            }
        }
        else if(messageType == MegaChatMessage.TYPE_PUBLIC_HANDLE_DELETE){
            textToShow = String.format(context.getString(R.string.message_deleted_chat_link), toCDATA(holder.fullNameTitle));
            try {
                textToShow = textToShow.replace("[A]", "<font color=\'#060000\'>");
                textToShow = textToShow.replace("[/A]", "</font>");
                textToShow = textToShow.replace("[B]", "<font color=\'#868686\'>");
                textToShow = textToShow.replace("[/B]", "</font>");
            } catch (Exception e) {
                e.printStackTrace();
                logError("Exception formating the string: " + context.getString(R.string.message_deleted_chat_link), e);
            }
        }
        else{
            textToShow = String.format(context.getString(R.string.message_set_chat_private), toCDATA(holder.fullNameTitle));
            try {
                textToShow = textToShow.replace("[A]", "<font color=\'#060000\'>");
                textToShow = textToShow.replace("[/A]", "</font>");
                textToShow = textToShow.replace("[B]", "<font color=\'#060000\'><b>");
                textToShow = textToShow.replace("[/B]", "</b></font><br/><br/>");
                textToShow += context.getString(R.string.subtitle_chat_message_enabled_ERK);
            } catch (Exception e) {
                e.printStackTrace();
                logError("Exception formating the string: " + context.getString(R.string.message_set_chat_private), e);
            }
        }

        Spanned result = null;
        if (android.os.Build.VERSION.SDK_INT >= android.os.Build.VERSION_CODES.N) {
            result = Html.fromHtml(textToShow, Html.FROM_HTML_MODE_LEGACY);
        } else {
            result = Html.fromHtml(textToShow);
        }
        ((ViewHolderMessageChat) holder).contactManagementMessageText.setText(result);
    }

    public void bindTruncateMessage(ViewHolderMessageChat holder, AndroidMegaChatMessage androidMessage, int position) {
        logDebug("bindTruncateMessage");
        ((ViewHolderMessageChat) holder).layoutAvatarMessages.setVisibility(View.VISIBLE);
        MegaChatMessage message = androidMessage.getMessage();
        if (message.getUserHandle() == myUserHandle) {

            ((ViewHolderMessageChat) holder).titleOwnMessage.setGravity(Gravity.LEFT);
            if(context.getResources().getConfiguration().orientation == Configuration.ORIENTATION_LANDSCAPE){
                ((ViewHolderMessageChat) holder).titleOwnMessage.setPadding(scaleWidthPx(MANAGEMENT_MESSAGE_LAND, outMetrics),0,0,0);
            }else{
                ((ViewHolderMessageChat) holder).titleOwnMessage.setPadding(scaleWidthPx(MANAGEMENT_MESSAGE_PORT, outMetrics),0,0,0);
            }
            logDebug("MY message!!");
            logDebug("MY message handle!!: " + message.getMsgId());

            if (messages.get(position - 1).getInfoToShow() != -1) {
                setInfoToShow(position, holder, true, messages.get(position -1).getInfoToShow(),
                        formatDate(context, message.getTimestamp(), DATE_SHORT_FORMAT),
                        formatTime(message));
            }

            ((ViewHolderMessageChat) holder).ownMessageLayout.setVisibility(View.VISIBLE);
            ((ViewHolderMessageChat) holder).contactMessageLayout.setVisibility(View.GONE);

            ((ViewHolderMessageChat) holder).contentOwnMessageLayout.setVisibility(View.GONE);
            ((ViewHolderMessageChat) holder).ownManagementMessageText.setTextColor(ContextCompat.getColor(context, R.color.file_list_second_row));

            String textToShow = String.format(context.getString(R.string.history_cleared_by), toCDATA(megaChatApi.getMyFullname()));
            try {
                textToShow = textToShow.replace("[A]", "<font color=\'#060000\'>");
                textToShow = textToShow.replace("[/A]", "</font>");
                textToShow = textToShow.replace("[B]", "<font color=\'#868686\'>");
                textToShow = textToShow.replace("[/B]", "</font>");
            } catch (Exception e) {
            }
            Spanned result = null;
            if (android.os.Build.VERSION.SDK_INT >= android.os.Build.VERSION_CODES.N) {
                result = Html.fromHtml(textToShow, Html.FROM_HTML_MODE_LEGACY);
            } else {
                result = Html.fromHtml(textToShow);
            }
            ((ViewHolderMessageChat) holder).ownManagementMessageText.setText(result);

            ((ViewHolderMessageChat) holder).ownManagementMessageLayout.setVisibility(View.VISIBLE);
            ((ViewHolderMessageChat) holder).ownManagementMessageIcon.setVisibility(View.GONE);
            RelativeLayout.LayoutParams paramsOwnManagement = (RelativeLayout.LayoutParams) holder.ownManagementMessageText.getLayoutParams();
            if(context.getResources().getConfiguration().orientation == Configuration.ORIENTATION_LANDSCAPE){
                paramsOwnManagement.leftMargin = scaleWidthPx(MANAGEMENT_MESSAGE_LAND, outMetrics);
            }else{
                paramsOwnManagement.leftMargin = scaleWidthPx(MANAGEMENT_MESSAGE_PORT, outMetrics);
            }
            holder.ownManagementMessageText.setLayoutParams(paramsOwnManagement);

        } else {
            long userHandle = message.getUserHandle();
            logDebug("Contact message!!: " + userHandle);

            setContactMessageName(position, holder, userHandle, true);

            if(context.getResources().getConfiguration().orientation == Configuration.ORIENTATION_LANDSCAPE){
                holder.titleContactMessage.setPadding(scaleWidthPx(MANAGEMENT_MESSAGE_LAND,outMetrics),0,0,0);
            }else{
                holder.titleContactMessage.setPadding(scaleWidthPx(MANAGEMENT_MESSAGE_PORT, outMetrics),0,0,0);
            }

            if (messages.get(position - 1).getInfoToShow() != -1) {
                setInfoToShow(position, holder, false, messages.get(position -1).getInfoToShow(),
                        formatDate(context, message.getTimestamp(), DATE_SHORT_FORMAT),
                        formatTime(message));
            }

            ((ViewHolderMessageChat) holder).ownMessageLayout.setVisibility(View.GONE);
            ((ViewHolderMessageChat) holder).contactMessageLayout.setVisibility(View.VISIBLE);

            ((ViewHolderMessageChat) holder).contentContactMessageLayout.setVisibility(View.GONE);
            ((ViewHolderMessageChat) holder).contactManagementMessageLayout.setVisibility(View.VISIBLE);
            ((ViewHolderMessageChat) holder).contactManagementMessageIcon.setVisibility(View.GONE);

            RelativeLayout.LayoutParams paramsContactManagement = (RelativeLayout.LayoutParams) holder.contactManagementMessageText.getLayoutParams();
            if(context.getResources().getConfiguration().orientation == Configuration.ORIENTATION_LANDSCAPE){
                paramsContactManagement.leftMargin = scaleWidthPx(MANAGEMENT_MESSAGE_LAND, outMetrics);
            }else{
                paramsContactManagement.leftMargin = scaleWidthPx(MANAGEMENT_MESSAGE_PORT, outMetrics);
            }
            holder.contactManagementMessageText.setLayoutParams(paramsContactManagement);

            ((ViewHolderMessageChat) holder).nameContactText.setVisibility(View.GONE);

            String textToShow = String.format(context.getString(R.string.history_cleared_by), toCDATA(holder.fullNameTitle));
            try {
                textToShow = textToShow.replace("[A]", "<font color=\'#060000\'>");
                textToShow = textToShow.replace("[/A]", "</font>");
                textToShow = textToShow.replace("[B]", "<font color=\'#00BFA5\'>");
                textToShow = textToShow.replace("[/B]", "</font>");
            } catch (Exception e) {
            }
            Spanned result = null;
            if (android.os.Build.VERSION.SDK_INT >= android.os.Build.VERSION_CODES.N) {
                result = Html.fromHtml(textToShow, Html.FROM_HTML_MODE_LEGACY);
            } else {
                result = Html.fromHtml(textToShow);
            }

            ((ViewHolderMessageChat) holder).contactManagementMessageText.setText(result);
        }
    }

    public void bindRevokeNodeMessage(ViewHolderMessageChat holder, AndroidMegaChatMessage androidMessage, int position) {
        logDebug("bindRevokeNodeMessage()");
        ((ViewHolderMessageChat) holder).layoutAvatarMessages.setVisibility(View.VISIBLE);
        MegaChatMessage message = androidMessage.getMessage();

        if (message.getUserHandle() == myUserHandle) {
            logDebug("MY message!!");
            logDebug("MY message handle!!: " + message.getMsgId());

            ((ViewHolderMessageChat) holder).titleOwnMessage.setGravity(Gravity.LEFT);
            if(context.getResources().getConfiguration().orientation == Configuration.ORIENTATION_LANDSCAPE){
                ((ViewHolderMessageChat) holder).titleOwnMessage.setPadding(scaleWidthPx(MANAGEMENT_MESSAGE_LAND, outMetrics),0,0,0);
            }else{
                ((ViewHolderMessageChat) holder).titleOwnMessage.setPadding(scaleWidthPx(MANAGEMENT_MESSAGE_PORT, outMetrics),0,0,0);
            }

            if (messages.get(position - 1).getInfoToShow() != -1) {
                setInfoToShow(position, holder, true, messages.get(position -1).getInfoToShow(),
                        formatDate(context, message.getTimestamp(), DATE_SHORT_FORMAT),
                        formatTime(message));
            }

            ((ViewHolderMessageChat) holder).ownMessageLayout.setVisibility(View.VISIBLE);
            ((ViewHolderMessageChat) holder).contactMessageLayout.setVisibility(View.GONE);

            String messageContent = "";

            if (message.getContent() != null) {
                messageContent = message.getContent();
            }

            AndroidMegaChatMessage androidMsg = messages.get(position - 1);
//            ((ViewHolderMessageChat)holder).contentOwnMessageLayout.setVisibility(View.VISIBLE);

            ((ViewHolderMessageChat) holder).contentOwnMessageText.setVisibility(View.VISIBLE);
            ((ViewHolderMessageChat) holder).previewFrameLand.setVisibility(View.GONE);
            ((ViewHolderMessageChat) holder).contentOwnMessageThumbLand.setVisibility(View.GONE);
            ((ViewHolderMessageChat) holder).previewFramePort.setVisibility(View.GONE);
            ((ViewHolderMessageChat) holder).contentOwnMessageThumbPort.setVisibility(View.GONE);

            holder.forwardOwnPortrait.setVisibility(View.GONE);
            holder.forwardOwnLandscape.setVisibility(View.GONE);
            holder.forwardOwnFile.setVisibility(View.GONE);
            holder.forwardOwnContact.setVisibility(View.GONE);
            holder.forwardOwnRichLinks.setVisibility(View.GONE);

            ((ViewHolderMessageChat) holder).gradientOwnMessageThumbPort.setVisibility(View.GONE);
            ((ViewHolderMessageChat) holder).videoIconOwnMessageThumbPort.setVisibility(View.GONE);
            ((ViewHolderMessageChat) holder).videoTimecontentOwnMessageThumbPort.setVisibility(View.GONE);

            ((ViewHolderMessageChat) holder).gradientOwnMessageThumbLand.setVisibility(View.GONE);
            ((ViewHolderMessageChat) holder).videoIconOwnMessageThumbLand.setVisibility(View.GONE);
            ((ViewHolderMessageChat) holder).videoTimecontentOwnMessageThumbLand.setVisibility(View.GONE);

            ((ViewHolderMessageChat) holder).contentOwnMessageFileLayout.setVisibility(View.GONE);
            ((ViewHolderMessageChat) holder).contentOwnMessageFileThumb.setVisibility(View.GONE);
            ((ViewHolderMessageChat) holder).contentOwnMessageFileName.setVisibility(View.GONE);
            ((ViewHolderMessageChat) holder).contentOwnMessageFileSize.setVisibility(View.GONE);

            ((ViewHolderMessageChat) holder).contentOwnMessageVoiceClipLayout.setVisibility(View.GONE);

            ((ViewHolderMessageChat) holder).contentOwnMessageContactLayout.setVisibility(View.GONE);

            ((ViewHolderMessageChat) holder).contentOwnMessageContactThumb.setVisibility(View.GONE);
            ((ViewHolderMessageChat) holder).contentOwnMessageContactName.setVisibility(View.GONE);
            ((ViewHolderMessageChat) holder).contentOwnMessageContactEmail.setVisibility(View.GONE);
            ((ViewHolderMessageChat) holder).contentOwnMessageText.setTextColor(ContextCompat.getColor(context, R.color.white));
            messageContent = "Attachment revoked";
            ((ViewHolderMessageChat) holder).contentOwnMessageText.setText(messageContent);


        } else {
            long userHandle = message.getUserHandle();
            logDebug("Contact message!!: " + userHandle);

            setContactMessageName(position, holder, userHandle, true);

            if(context.getResources().getConfiguration().orientation == Configuration.ORIENTATION_LANDSCAPE){
                holder.titleContactMessage.setPadding(scaleWidthPx(MANAGEMENT_MESSAGE_LAND,outMetrics),0,0,0);
            }else{
                holder.titleContactMessage.setPadding(scaleWidthPx(MANAGEMENT_MESSAGE_PORT, outMetrics),0,0,0);
            }

            if (messages.get(position - 1).getInfoToShow() != -1) {
                setInfoToShow(position, holder, false, messages.get(position -1).getInfoToShow(),
                        formatDate(context, message.getTimestamp(), DATE_SHORT_FORMAT),
                        formatTime(message));
            }

            ((ViewHolderMessageChat) holder).ownMessageLayout.setVisibility(View.GONE);
            ((ViewHolderMessageChat) holder).contactMessageLayout.setVisibility(View.VISIBLE);

            if (messages.get(position - 1).isShowAvatar() && !isMultipleSelect()) {
                ((ViewHolderMessageChat) holder).layoutAvatarMessages.setVisibility(View.VISIBLE);
                setContactAvatar(((ViewHolderMessageChat) holder), userHandle, ((ViewHolderMessageChat) holder).fullNameTitle);
            } else {
                ((ViewHolderMessageChat) holder).layoutAvatarMessages.setVisibility(View.GONE);
            }

            ((ViewHolderMessageChat) holder).contentContactMessageLayout.setVisibility(View.VISIBLE);
            ((ViewHolderMessageChat) holder).contactManagementMessageLayout.setVisibility(View.GONE);

            String messageContent = "";

            ((ViewHolderMessageChat) holder).contentContactMessageText.setVisibility(View.VISIBLE);
            ((ViewHolderMessageChat) holder).contentContactMessageThumbLand.setVisibility(View.GONE);

            ((ViewHolderMessageChat) holder).contentContactMessageVoiceClipLayout.setVisibility(View.GONE);


            holder.forwardContactPreviewLandscape.setVisibility(View.GONE);
            holder.forwardContactPreviewPortrait.setVisibility(View.GONE);
            holder.forwardContactFile.setVisibility(View.GONE);
            holder.forwardContactContact.setVisibility(View.GONE);
            holder.forwardContactRichLinks.setVisibility(View.GONE);

            ((ViewHolderMessageChat) holder).gradientContactMessageThumbLand.setVisibility(View.GONE);
            ((ViewHolderMessageChat) holder).videoIconContactMessageThumbLand.setVisibility(View.GONE);
            ((ViewHolderMessageChat) holder).videoTimecontentContactMessageThumbLand.setVisibility(View.GONE);

            ((ViewHolderMessageChat) holder).contentContactMessageThumbPort.setVisibility(View.GONE);

            ((ViewHolderMessageChat) holder).gradientContactMessageThumbPort.setVisibility(View.GONE);
            ((ViewHolderMessageChat) holder).videoIconContactMessageThumbPort.setVisibility(View.GONE);
            ((ViewHolderMessageChat) holder).videoTimecontentContactMessageThumbPort.setVisibility(View.GONE);
//                            ((ViewHolderMessageChat)holder).contentContactMessageThumbPortFramework.setVisibility(View.GONE);

            ((ViewHolderMessageChat) holder).contentContactMessageAttachLayout.setVisibility(View.GONE);
            ((ViewHolderMessageChat) holder).contentContactMessageFile.setVisibility(View.GONE);

            ((ViewHolderMessageChat) holder).contentContactMessageFileThumb.setVisibility(View.GONE);
            ((ViewHolderMessageChat) holder).contentContactMessageFileName.setVisibility(View.GONE);
            ((ViewHolderMessageChat) holder).contentContactMessageFileSize.setVisibility(View.GONE);

            ((ViewHolderMessageChat) holder).contentContactMessageContactLayout.setVisibility(View.GONE);

            ((ViewHolderMessageChat) holder).contentContactMessageContactThumb.setVisibility(View.GONE);
            ((ViewHolderMessageChat) holder).contentContactMessageContactName.setVisibility(View.GONE);
            ((ViewHolderMessageChat) holder).contentContactMessageContactEmail.setVisibility(View.GONE);

            ((ViewHolderMessageChat) holder).contentContactMessageText.setTextColor(ContextCompat.getColor(context, R.color.accentColor));
            messageContent = "Attachment revoked";
            ((ViewHolderMessageChat) holder).contentContactMessageText.setText(messageContent);
        }
    }

    public void hideMessage(ViewHolderMessageChat holder, AndroidMegaChatMessage androidMessage, int position) {
        logDebug("hideMessage");
        ((ViewHolderMessageChat) holder).itemLayout.setVisibility(View.GONE);
        RelativeLayout.LayoutParams params = new RelativeLayout.LayoutParams(0, 0);
        params.height = 0;
        ((ViewHolderMessageChat) holder).itemLayout.setLayoutParams(params);
    }

    public void bindNoTypeMessage(ViewHolderMessageChat holder, AndroidMegaChatMessage androidMessage, int position) {
        logDebug("bindNoTypeMessage()");

        ((ViewHolderMessageChat) holder).layoutAvatarMessages.setVisibility(View.VISIBLE);
        MegaChatMessage message = androidMessage.getMessage();
        if (message.getUserHandle() == myUserHandle) {
            logDebug("MY message handle!!: " + message.getMsgId());

            ((ViewHolderMessageChat) holder).titleOwnMessage.setGravity(Gravity.RIGHT);
            if(context.getResources().getConfiguration().orientation == Configuration.ORIENTATION_LANDSCAPE){
                ((ViewHolderMessageChat) holder).titleOwnMessage.setPadding(0,0,scaleWidthPx(PADDING_RIGHT_HOUR_OF_OWN_MESSAGE_LAND, outMetrics),0);
            }else{
                ((ViewHolderMessageChat) holder).titleOwnMessage.setPadding(0,0,scaleWidthPx(PADDING_RIGHT_HOUR_OF_OWN_MESSAGE_PORT, outMetrics),0);
            }

            if (messages.get(position - 1).getInfoToShow() != -1) {
                setInfoToShow(position, holder, true, messages.get(position -1).getInfoToShow(),
                        formatDate(context, message.getTimestamp(), DATE_SHORT_FORMAT),
                        formatTime(message));
            }

            ((ViewHolderMessageChat) holder).ownMessageLayout.setVisibility(View.VISIBLE);
            ((ViewHolderMessageChat) holder).contactMessageLayout.setVisibility(View.GONE);
            ((ViewHolderMessageChat) holder).contentOwnMessageText.setTextColor(ContextCompat.getColor(context, R.color.tour_bar_red));


            if(message.getType()==MegaChatMessage.TYPE_INVALID){
                if(message.getCode()==MegaChatMessage.INVALID_FORMAT){
                    ((ViewHolderMessageChat) holder).contentOwnMessageText.setText(context.getString(R.string.error_message_invalid_format));
                }else if(message.getCode()==MegaChatMessage.INVALID_SIGNATURE){
                    ((ViewHolderMessageChat) holder).contentOwnMessageText.setText(context.getString(R.string.error_message_invalid_signature));
                }else{
                    ((ViewHolderMessageChat) holder).contentOwnMessageText.setText(context.getString(R.string.error_message_unrecognizable));
                }
            }else{
                ((ViewHolderMessageChat) holder).contentOwnMessageText.setText(context.getString(R.string.error_message_unrecognizable));
            }

            ((ViewHolderMessageChat) holder).contentOwnMessageLayout.setVisibility(View.VISIBLE);
            ((ViewHolderMessageChat) holder).ownManagementMessageLayout.setVisibility(View.GONE);
            ((ViewHolderMessageChat) holder).contentOwnMessageLayout.setBackgroundColor(ContextCompat.getColor(context, android.R.color.transparent));

            ((ViewHolderMessageChat) holder).previewFrameLand.setVisibility(View.GONE);
            ((ViewHolderMessageChat) holder).contentOwnMessageThumbLand.setVisibility(View.GONE);
            ((ViewHolderMessageChat) holder).previewFramePort.setVisibility(View.GONE);
            ((ViewHolderMessageChat) holder).contentOwnMessageThumbPort.setVisibility(View.GONE);

            holder.forwardOwnPortrait.setVisibility(View.GONE);
            holder.forwardOwnLandscape.setVisibility(View.GONE);
            holder.forwardOwnFile.setVisibility(View.GONE);
            holder.forwardOwnContact.setVisibility(View.GONE);
            holder.forwardOwnRichLinks.setVisibility(View.GONE);

            ((ViewHolderMessageChat) holder).gradientOwnMessageThumbPort.setVisibility(View.GONE);
            ((ViewHolderMessageChat) holder).videoIconOwnMessageThumbPort.setVisibility(View.GONE);
            ((ViewHolderMessageChat) holder).videoTimecontentOwnMessageThumbPort.setVisibility(View.GONE);

            ((ViewHolderMessageChat) holder).gradientOwnMessageThumbLand.setVisibility(View.GONE);
            ((ViewHolderMessageChat) holder).videoIconOwnMessageThumbLand.setVisibility(View.GONE);
            ((ViewHolderMessageChat) holder).videoTimecontentOwnMessageThumbLand.setVisibility(View.GONE);

            ((ViewHolderMessageChat) holder).contentOwnMessageFileLayout.setVisibility(View.GONE);
            ((ViewHolderMessageChat) holder).contentOwnMessageFileThumb.setVisibility(View.GONE);
            ((ViewHolderMessageChat) holder).contentOwnMessageFileName.setVisibility(View.GONE);
            ((ViewHolderMessageChat) holder).contentOwnMessageFileSize.setVisibility(View.GONE);
            ((ViewHolderMessageChat) holder).contentOwnMessageVoiceClipLayout.setVisibility(View.GONE);

            ((ViewHolderMessageChat) holder).contentOwnMessageContactLayout.setVisibility(View.GONE);

            ((ViewHolderMessageChat) holder).contentOwnMessageContactThumb.setVisibility(View.GONE);
            ((ViewHolderMessageChat) holder).contentOwnMessageContactName.setVisibility(View.GONE);
            ((ViewHolderMessageChat) holder).contentOwnMessageContactEmail.setVisibility(View.GONE);

        } else {
            long userHandle = message.getUserHandle();
            logDebug("Contact message!!: " + userHandle);
            setContactMessageName(position, holder, userHandle, true);

            if(context.getResources().getConfiguration().orientation == Configuration.ORIENTATION_LANDSCAPE){
                holder.titleContactMessage.setPadding(scaleWidthPx(CONTACT_MESSAGE_LAND,outMetrics),0,0,0);
            }else{
                holder.titleContactMessage.setPadding(scaleWidthPx(CONTACT_MESSAGE_PORT, outMetrics),0,0,0);
            }

            if (messages.get(position - 1).getInfoToShow() != -1) {
                setInfoToShow(position, holder, false, messages.get(position -1).getInfoToShow(),
                        formatDate(context, message.getTimestamp(), DATE_SHORT_FORMAT),
                        formatTime(message));
            }

            ((ViewHolderMessageChat) holder).ownMessageLayout.setVisibility(View.GONE);
            ((ViewHolderMessageChat) holder).contactMessageLayout.setVisibility(View.VISIBLE);

            ((ViewHolderMessageChat) holder).contentContactMessageLayout.setVisibility(View.VISIBLE);
            ((ViewHolderMessageChat) holder).contactManagementMessageLayout.setVisibility(View.GONE);
            ((ViewHolderMessageChat) holder).contentContactMessageText.setTextColor(ContextCompat.getColor(context, R.color.tour_bar_red));


            if(message.getType()==MegaChatMessage.TYPE_INVALID){
                if(message.getCode()==MegaChatMessage.INVALID_FORMAT){
                    ((ViewHolderMessageChat) holder).contentContactMessageText.setText(context.getString(R.string.error_message_invalid_format));
                }else if(message.getCode()==MegaChatMessage.INVALID_SIGNATURE){
                    ((ViewHolderMessageChat) holder).contentContactMessageText.setText(context.getString(R.string.error_message_invalid_signature));
                }else{
                    ((ViewHolderMessageChat) holder).contentContactMessageText.setText(context.getString(R.string.error_message_unrecognizable));
                }
            }else{
                ((ViewHolderMessageChat) holder).contentContactMessageText.setText(context.getString(R.string.error_message_unrecognizable));
            }

            ((ViewHolderMessageChat) holder).contentContactMessageLayout.setBackgroundColor(ContextCompat.getColor(context, android.R.color.transparent));
            ((ViewHolderMessageChat) holder).contentContactMessageText.setVisibility(View.VISIBLE);
            ((ViewHolderMessageChat) holder).contentContactMessageThumbLand.setVisibility(View.GONE);

            ((ViewHolderMessageChat) holder).contentContactMessageVoiceClipLayout.setVisibility(View.GONE);

            holder.forwardContactPreviewLandscape.setVisibility(View.GONE);
            holder.forwardContactPreviewPortrait.setVisibility(View.GONE);
            holder.forwardContactFile.setVisibility(View.GONE);
            holder.forwardContactContact.setVisibility(View.GONE);
            holder.forwardContactRichLinks.setVisibility(View.GONE);

            ((ViewHolderMessageChat) holder).gradientContactMessageThumbLand.setVisibility(View.GONE);
            ((ViewHolderMessageChat) holder).videoIconContactMessageThumbLand.setVisibility(View.GONE);
            ((ViewHolderMessageChat) holder).videoTimecontentContactMessageThumbLand.setVisibility(View.GONE);

            ((ViewHolderMessageChat) holder).contentContactMessageThumbPort.setVisibility(View.GONE);

            ((ViewHolderMessageChat) holder).gradientContactMessageThumbPort.setVisibility(View.GONE);
            ((ViewHolderMessageChat) holder).videoIconContactMessageThumbPort.setVisibility(View.GONE);
            ((ViewHolderMessageChat) holder).videoTimecontentContactMessageThumbPort.setVisibility(View.GONE);

            ((ViewHolderMessageChat) holder).contentContactMessageAttachLayout.setVisibility(View.GONE);
            ((ViewHolderMessageChat) holder).contentContactMessageFile.setVisibility(View.GONE);

            ((ViewHolderMessageChat) holder).contentContactMessageFileThumb.setVisibility(View.GONE);
            ((ViewHolderMessageChat) holder).contentContactMessageFileName.setVisibility(View.GONE);
            ((ViewHolderMessageChat) holder).contentContactMessageFileSize.setVisibility(View.GONE);

            ((ViewHolderMessageChat) holder).contentContactMessageContactLayout.setVisibility(View.GONE);

            ((ViewHolderMessageChat) holder).contentContactMessageContactThumb.setVisibility(View.GONE);
            ((ViewHolderMessageChat) holder).contentContactMessageContactName.setVisibility(View.GONE);
            ((ViewHolderMessageChat) holder).contentContactMessageContactEmail.setVisibility(View.GONE);
        }
    }

    public void setUserAvatar(ViewHolderMessageChat holder, MegaChatMessage message) {
        logDebug("setUserAvatar");

        String name = message.getUserName(0);
        if (name.trim().isEmpty()) {
            name = message.getUserEmail(0);
        }
        String email = message.getUserEmail(0);
        String userHandleEncoded = MegaApiAndroid.userHandleToBase64(message.getUserHandle(0));

        ChatAttachmentAvatarListener listener;
        int color = getColorAvatar(userHandleEncoded);
        Bitmap bitmapDefaultAvatar = getDefaultAvatar(color, name, AVATAR_SIZE, true);
        if (myUserHandle == message.getUserHandle()) {
            holder.contentOwnMessageContactThumb.setImageBitmap(bitmapDefaultAvatar);
            listener = new ChatAttachmentAvatarListener(context, holder, this, true);
        } else {
            holder.contentContactMessageContactThumb.setImageBitmap(bitmapDefaultAvatar);
            listener = new ChatAttachmentAvatarListener(context, holder, this, false);
        }

        File avatar = buildAvatarFile(context, email + ".jpg");
        Bitmap bitmap = null;
        if (isFileAvailable(avatar)) {
            if (avatar.length() > 0) {
                BitmapFactory.Options bOpts = new BitmapFactory.Options();
                bOpts.inPurgeable = true;
                bOpts.inInputShareable = true;
                bitmap = BitmapFactory.decodeFile(avatar.getAbsolutePath(), bOpts);
                if (bitmap == null) {
                    avatar.delete();

                    if (megaApi == null) {
                        logWarning("megaApi is Null in Offline mode");
                        return;
                    }

                    megaApi.getUserAvatar(email,buildAvatarFile(context,email + ".jpg").getAbsolutePath(),listener);
                } else {
                    if (myUserHandle == message.getUserHandle()) {
                        holder.contentOwnMessageContactThumb.setImageBitmap(bitmap);
                    } else {
                        holder.contentContactMessageContactInitialLetter.setVisibility(View.GONE);
                        holder.contentContactMessageContactThumb.setImageBitmap(bitmap);
                    }
                }
            } else {
                if (megaApi == null) {
                    logWarning("megaApi is Null in Offline mode");
                    return;
                }

                megaApi.getUserAvatar(email,buildAvatarFile(context,email + ".jpg").getAbsolutePath(),listener);
            }
        } else {
            if (megaApi == null) {
                logWarning("megaApi is Null in Offline mode");
                return;
            }

            megaApi.getUserAvatar(email,buildAvatarFile(context,email + ".jpg").getAbsolutePath(),listener);
        }
    }

    private void setContactAvatar(ViewHolderMessageChat holder, long userHandle, String name) {
        /*Default Avatar*/
        String userHandleEncoded = MegaApiAndroid.userHandleToBase64(userHandle);
        holder.contactImageView.setImageBitmap(getDefaultAvatar(getColorAvatar(userHandle), name, AVATAR_SIZE, true));

        /*Avatar*/
        ChatAttachmentAvatarListener listener = new ChatAttachmentAvatarListener(context, holder, this, false);
        File avatar = buildAvatarFile(context, userHandleEncoded + ".jpg");
        Bitmap bitmap;
        if (isFileAvailable(avatar) && avatar.length() > 0) {
                BitmapFactory.Options bOpts = new BitmapFactory.Options();
                bitmap = BitmapFactory.decodeFile(avatar.getAbsolutePath(), bOpts);
                if (bitmap == null) {
                    avatar.delete();

                    if (megaApi == null) {
                        logWarning("megaApi is Null in Offline mode");
                        return;
                    }

                    megaApi.getUserAvatar(userHandleEncoded, buildAvatarFile(context, userHandleEncoded + ".jpg").getAbsolutePath(), listener);
                } else {
                    holder.contactImageView.setImageBitmap(bitmap);
                }
        } else {

            if (megaApi == null) {
                logWarning("megaApi is Null in Offline mode");
                return;
            }

            megaApi.getUserAvatar(userHandleEncoded, buildAvatarFile(context, userHandleEncoded + ".jpg").getAbsolutePath(), listener);
        }
    }

    @Override
    public int getItemCount() {
        return messages.size() + 1;
    }

    @Override
    public int getItemViewType(int position) {
        if (position == 0)
            return TYPE_HEADER;
        return TYPE_ITEM;
    }

    public boolean isMultipleSelect() {
        return multipleSelect;
    }

    public void setMultipleSelect(boolean multipleSelect) {
        logDebug("setMultipleSelect");
        if (this.multipleSelect != multipleSelect) {
            this.multipleSelect = multipleSelect;
            notifyDataSetChanged();
        }
        if (this.multipleSelect) {
            messagesSelectedInChat.clear();
        }
    }

    /**
     * Method for selecting or deselecting a chat message.
     *
     * @param msgId    The messages ID.
     */
    public void toggleSelection(long msgId){
        logDebug("The message selected is "+msgId);
        int position = INVALID_POSITION;
        for (AndroidMegaChatMessage message : messages) {
            if (message.getMessage().getMsgId() == msgId) {
                position = messages.indexOf(message);
            }
        }

        if (messagesSelectedInChat.get(msgId) != null) {
            logDebug("Message removed");
            messagesSelectedInChat.remove(msgId);
        } else {
            logDebug("Message selected");
            messagesSelectedInChat.put(msgId, position);
        }

        notifyItemChanged(position + 1);

        if (messagesSelectedInChat.isEmpty()) {
            ((ChatActivityLollipop) context).updateActionModeTitle();
        }
    }

    /**
     * Method for selecting all chat messages.
     */
    public void selectAll() {
        for(AndroidMegaChatMessage message:messages){
            if(!isItemChecked(message.getMessage().getMsgId())){
                toggleSelection(message.getMessage().getMsgId());
            }

        }
    }

    /**
     * Method for deselecting all chat messages.
     */
    public void clearSelections() {
        for(AndroidMegaChatMessage message:messages){
            if(isItemChecked(message.getMessage().getMsgId())){
                toggleSelection(message.getMessage().getMsgId());
            }
        }
    }

    /**
     * Method to know if a message is selected or not.
     *
     * @param msgId The message ID.
     * @return True, if selected. False, if not selected.
     */
    private boolean isItemChecked(long msgId) {
        return messagesSelectedInChat.get(msgId) != null;
    }

    /**
     * Method for obtaining how many messages are selected.
     *
     * @return The number of selected messages.
     */
    public int getSelectedItemCount() {
        return messagesSelectedInChat.size();
    }

    /**
     * Method for obtaining the selected messages.
     *
     * @return The selected messages.
     */
    public ArrayList<Integer> getSelectedItems() {
        if(messagesSelectedInChat == null || messagesSelectedInChat.isEmpty())
            return null;

        ArrayList<Integer> positionsMessagesSelected = new ArrayList<>();
        for (HashMap.Entry<Long, Integer> message: messagesSelectedInChat.entrySet()) {
            positionsMessagesSelected.add(message.getValue());
        }
        return positionsMessagesSelected;
    }

    /*
     * Get list of all selected chats
     */
    public ArrayList<AndroidMegaChatMessage> getSelectedMessages() {
        ArrayList<AndroidMegaChatMessage> returnedMessages = new ArrayList<>();
        if (messagesSelectedInChat == null || messagesSelectedInChat.isEmpty())
            return returnedMessages;

        HashMap<Long, Integer> selectedMessagesSorted = sortByValue(messagesSelectedInChat);

        for (HashMap.Entry<Long, Integer> messageSelected : selectedMessagesSorted.entrySet()) {
            for (AndroidMegaChatMessage message : messages) {
                if (message.getMessage().getMsgId() == messageSelected.getKey()) {
                    returnedMessages.add(message);
                    break;
                }
            }
        }
        return returnedMessages;
    }

    /**
     * Method to sort the selected messages depending on the value.
     *
     * @param listMessages HashMap of current selected messages.
     * @return HashMap of selected messages in order.
     */
    private static HashMap<Long, Integer> sortByValue(HashMap<Long, Integer> listMessages) {
        List<Map.Entry<Long, Integer>> list = new LinkedList<>(listMessages.entrySet());
        Collections.sort(list, (o1, o2) -> (o1.getValue()).compareTo(o2.getValue()));
        HashMap<Long, Integer> temp = new LinkedHashMap<>();
        for (Map.Entry<Long, Integer> aa : list) {
            temp.put(aa.getKey(), aa.getValue());
        }

        return temp;
    }

    /**
     * Method get message in the array of messages.
     *
     * @param position The message position.
     * @return The message.
     */
    public AndroidMegaChatMessage getMessageAtPosition(int position) {
        return messages == null || messages.isEmpty() || messages.get(position) == null ? null : messages.get(position);
    }

    @Override
    public int getFolderCount() {
        return 0;
    }

    @Override
    public int getPlaceholderCount() {
        return placeholderCount;
    }

    @Override
    public int getUnhandledItem() {
        return 0;
    }

    public Object getItem(int position) {
        return messages.get(position - 1);
    }

    @Override
    public long getItemId(int position) {
        return position;
    }

    public void setMessages(ArrayList<AndroidMegaChatMessage> messages) {
        this.messages = messages;
        placeholderCount = 0;
        notifyDataSetChanged();
    }

    public void modifyMessage(ArrayList<AndroidMegaChatMessage> messages, int position) {
        this.messages = messages;
        notifyItemChanged(position);
    }

    public void appendMessage(ArrayList<AndroidMegaChatMessage> messages) {
        this.messages = messages;
        notifyItemInserted(messages.size() - 1);
    }

    public void addMessage(ArrayList<AndroidMegaChatMessage> messages, int position) {
        logDebug("position: " + position);
        this.messages = messages;
        notifyItemInserted(position);
        if (position == messages.size()) {
            logDebug("No need to update more");
        } else {
            int itemCount = messages.size() - position;
            logDebug("Update until end - itemCount: " + itemCount);
            notifyItemRangeChanged(position, itemCount + 1);
        }
    }

    public void removeMessage(int position, ArrayList<AndroidMegaChatMessage> messages) {
        this.messages = messages;

        notifyItemRemoved(position);
        if (position != messages.size()) {
            int itemCount = messages.size() - position;
            notifyItemRangeChanged(position, itemCount);
        }
    }

    /**
     * Get request at specified position in Adapter.
     *
     * @param positionInAdapter The position in adapter.
     * @return The message.
     */
    public AndroidMegaChatMessage getMessageAt(int positionInAdapter) {
        int position = positionInAdapter - 1;
        return messages != null && positionInAdapter >= 0 && positionInAdapter < messages.size() ? messages.get(position) : null;
    }

    public void loadPreviousMessages(ArrayList<AndroidMegaChatMessage> messages, int counter) {
        logDebug("counter: " + counter);
        this.messages = messages;
        notifyItemRangeInserted(0, counter);
    }

    private void setErrorStateOnPreview(MegaChatLollipopAdapter.ViewHolderMessageChat holder, Bitmap bitmap) {
        logDebug("setErrorStateOnPreview()");
        //Error
        holder.uploadingProgressBarPort.setVisibility(View.GONE);
        holder.uploadingProgressBarLand.setVisibility(View.GONE);

        String name = holder.contentOwnMessageFileName.getText().toString();

        if (bitmap.getWidth() < bitmap.getHeight()) {
            logDebug("Portrait");

            holder.errorUploadingLandscape.setVisibility(View.GONE);
            holder.transparentCoatingLandscape.setVisibility(View.GONE);
            holder.errorUploadingFile.setVisibility(View.GONE);
            holder.videoTimecontentOwnMessageThumbPort.setVisibility(View.GONE);

            if (MimeTypeList.typeForName(name).isVideo()) {
                holder.gradientOwnMessageThumbPort.setVisibility(View.VISIBLE);
                holder.videoIconOwnMessageThumbPort.setVisibility(View.VISIBLE);
            } else {
                holder.gradientOwnMessageThumbPort.setVisibility(View.GONE);
                holder.videoIconOwnMessageThumbPort.setVisibility(View.GONE);
            }

            holder.errorUploadingPortrait.setVisibility(View.VISIBLE);
            holder.transparentCoatingPortrait.setVisibility(View.VISIBLE);
            holder.retryAlert.setVisibility(View.VISIBLE);

            holder.forwardOwnFile.setVisibility(View.GONE);
            holder.forwardOwnPortrait.setVisibility(View.GONE);
            holder.forwardOwnLandscape.setVisibility(View.GONE);
        } else {
            logDebug("Landscape");
            holder.errorUploadingPortrait.setVisibility(View.GONE);
            holder.transparentCoatingPortrait.setVisibility(View.GONE);
            holder.errorUploadingFile.setVisibility(View.GONE);

            holder.videoTimecontentOwnMessageThumbLand.setVisibility(View.GONE);

            if (MimeTypeList.typeForName(name).isVideo()) {
                holder.gradientOwnMessageThumbLand.setVisibility(View.VISIBLE);
                holder.videoIconOwnMessageThumbLand.setVisibility(View.VISIBLE);
            } else {
                holder.gradientOwnMessageThumbLand.setVisibility(View.GONE);
                holder.videoIconOwnMessageThumbLand.setVisibility(View.GONE);
            }
            holder.errorUploadingLandscape.setVisibility(View.VISIBLE);
            holder.transparentCoatingLandscape.setVisibility(View.VISIBLE);
            holder.retryAlert.setVisibility(View.VISIBLE);

            holder.forwardOwnFile.setVisibility(View.GONE);
            holder.forwardOwnPortrait.setVisibility(View.GONE);
            holder.forwardOwnLandscape.setVisibility(View.GONE);
        }
    }

    private void setOwnPreview(MegaChatLollipopAdapter.ViewHolderMessageChat holder, Bitmap bitmap, MegaNode node) {
        logDebug("setOwnPreview()");

        if (holder != null) {
            if (bitmap.getWidth() < bitmap.getHeight()) {
                logDebug("Portrait");

                holder.contentOwnMessageThumbPort.setImageBitmap(bitmap);
                holder.contentOwnMessageThumbPort.setScaleType(ImageView.ScaleType.CENTER_INSIDE);

                if (MimeTypeList.typeForName(node.getName()).isPdf()) {
                    logDebug("Is pfd preview");
                    holder.iconOwnTypeDocPortraitPreview.setVisibility(View.VISIBLE);

                    holder.gradientOwnMessageThumbPort.setVisibility(View.GONE);
                    holder.videoIconOwnMessageThumbPort.setVisibility(View.GONE);
                    holder.videoTimecontentOwnMessageThumbPort.setVisibility(View.GONE);

                } else if (MimeTypeList.typeForName(node.getName()).isVideo()) {
                    logDebug("Is video preview");
                    holder.gradientOwnMessageThumbPort.setVisibility(View.VISIBLE);
                    holder.videoIconOwnMessageThumbPort.setVisibility(View.VISIBLE);
                    holder.videoTimecontentOwnMessageThumbPort.setText(timeVideo(node));
                    holder.videoTimecontentOwnMessageThumbPort.setVisibility(View.VISIBLE);

                    holder.iconOwnTypeDocPortraitPreview.setVisibility(View.GONE);

                } else {
                    holder.iconOwnTypeDocPortraitPreview.setVisibility(View.GONE);
                    holder.gradientOwnMessageThumbPort.setVisibility(View.GONE);
                    holder.videoIconOwnMessageThumbPort.setVisibility(View.GONE);
                    holder.videoTimecontentOwnMessageThumbPort.setVisibility(View.GONE);
                }

                holder.previewFramePort.setVisibility(View.VISIBLE);
                holder.contentOwnMessageThumbPort.setVisibility(View.VISIBLE);

                holder.forwardOwnFile.setVisibility(View.GONE);
                if (cC.isInAnonymousMode() || isMultipleSelect()) {
                    holder.forwardOwnPortrait.setVisibility(View.GONE);
                }
                else {
                    holder.forwardOwnPortrait.setVisibility(View.VISIBLE);
                }
                holder.forwardOwnLandscape.setVisibility(View.GONE);

                holder.contentOwnMessageFileLayout.setVisibility(View.GONE);
                holder.previewFrameLand.setVisibility(View.GONE);
                holder.contentOwnMessageThumbLand.setVisibility(View.GONE);
                holder.gradientOwnMessageThumbLand.setVisibility(View.GONE);
                holder.videoIconOwnMessageThumbLand.setVisibility(View.GONE);
                holder.videoTimecontentOwnMessageThumbLand.setVisibility(View.GONE);


            } else {
                logDebug("Landscape");

                holder.contentOwnMessageThumbLand.setImageBitmap(bitmap);
                holder.contentOwnMessageThumbLand.setScaleType(ImageView.ScaleType.CENTER_INSIDE);

                if (MimeTypeList.typeForName(node.getName()).isPdf()) {
                    logDebug("Is pfd preview");
                    holder.iconOwnTypeDocLandPreview.setVisibility(View.VISIBLE);

                    holder.gradientOwnMessageThumbLand.setVisibility(View.GONE);
                    holder.videoIconOwnMessageThumbLand.setVisibility(View.GONE);
                    holder.videoTimecontentOwnMessageThumbLand.setVisibility(View.GONE);

                } else if (MimeTypeList.typeForName(node.getName()).isVideo()) {
                    logDebug("Is video preview");
                    holder.gradientOwnMessageThumbLand.setVisibility(View.VISIBLE);
                    holder.videoIconOwnMessageThumbLand.setVisibility(View.VISIBLE);
                    holder.videoTimecontentOwnMessageThumbLand.setText(timeVideo(node));
                    holder.videoTimecontentOwnMessageThumbLand.setVisibility(View.VISIBLE);

                    holder.iconOwnTypeDocLandPreview.setVisibility(View.GONE);

                } else {
                    holder.iconOwnTypeDocLandPreview.setVisibility(View.GONE);
                    holder.gradientOwnMessageThumbLand.setVisibility(View.GONE);
                    holder.videoIconOwnMessageThumbLand.setVisibility(View.GONE);
                    holder.videoTimecontentOwnMessageThumbLand.setVisibility(View.GONE);
                }

                holder.previewFrameLand.setVisibility(View.VISIBLE);
                holder.contentOwnMessageThumbLand.setVisibility(View.VISIBLE);
                holder.contentOwnMessageFileLayout.setVisibility(View.GONE);
                holder.previewFramePort.setVisibility(View.GONE);
                holder.contentOwnMessageThumbPort.setVisibility(View.GONE);

                holder.forwardOwnFile.setVisibility(View.GONE);
                holder.forwardOwnPortrait.setVisibility(View.GONE);
                if (cC.isInAnonymousMode() || isMultipleSelect()) {
                    holder.forwardOwnLandscape.setVisibility(View.GONE);
                }
                else {
                    holder.forwardOwnLandscape.setVisibility(View.VISIBLE);
                }

                holder.gradientOwnMessageThumbPort.setVisibility(View.GONE);
                holder.videoIconOwnMessageThumbPort.setVisibility(View.GONE);
                holder.videoTimecontentOwnMessageThumbPort.setVisibility(View.GONE);
            }
        }
    }

    private void setContactPreview(MegaChatLollipopAdapter.ViewHolderMessageChat holder, Bitmap bitmap, MegaNode node) {
        logDebug("setContactPreview()");
        if (bitmap.getWidth() < bitmap.getHeight()) {
            logDebug("Portrait");
            holder.contentContactMessageThumbPort.setImageBitmap(bitmap);
            holder.contentContactMessageThumbPort.setScaleType(ImageView.ScaleType.CENTER_INSIDE);

            if (MimeTypeList.typeForName(node.getName()).isPdf()) {
                logDebug("Contact message - Is pfd preview");
                holder.iconContactTypeDocPortraitPreview.setVisibility(View.VISIBLE);

                holder.gradientContactMessageThumbPort.setVisibility(View.GONE);
                holder.videoIconContactMessageThumbPort.setVisibility(View.GONE);
                holder.videoTimecontentContactMessageThumbPort.setVisibility(View.GONE);

            } else if (MimeTypeList.typeForName(node.getName()).isVideo()) {
                logDebug("Contact message - Is video preview");
                holder.gradientContactMessageThumbPort.setVisibility(View.VISIBLE);
                holder.videoIconContactMessageThumbPort.setVisibility(View.VISIBLE);
                holder.videoTimecontentContactMessageThumbPort.setText(timeVideo(node));
                holder.videoTimecontentContactMessageThumbPort.setVisibility(View.VISIBLE);

                holder.iconContactTypeDocPortraitPreview.setVisibility(View.GONE);

            } else {
                holder.iconContactTypeDocPortraitPreview.setVisibility(View.GONE);
                holder.gradientContactMessageThumbPort.setVisibility(View.GONE);
                holder.videoIconContactMessageThumbPort.setVisibility(View.GONE);
                holder.videoTimecontentContactMessageThumbPort.setVisibility(View.GONE);
            }

            holder.contentContactMessageThumbPort.setVisibility(View.VISIBLE);

            if (cC.isInAnonymousMode() || isMultipleSelect()) {
                holder.forwardContactPreviewPortrait.setVisibility(View.GONE);
            }
            else {
                holder.forwardContactPreviewPortrait.setVisibility(View.VISIBLE);
            }
            if(isMultipleSelect()){
                holder.forwardContactPreviewPortrait.setOnClickListener(null);
            }else{
                holder.forwardContactPreviewPortrait.setOnClickListener(this);
            }
            holder.forwardContactFile.setVisibility(View.GONE);
            holder.forwardContactPreviewLandscape.setVisibility(View.GONE);

            holder.contentContactMessageThumbLand.setVisibility(View.GONE);
            holder.gradientContactMessageThumbLand.setVisibility(View.GONE);
            holder.videoIconContactMessageThumbLand.setVisibility(View.GONE);
            holder.videoTimecontentContactMessageThumbLand.setVisibility(View.GONE);
            holder.contentContactMessageFile.setVisibility(View.GONE);
            holder.contentContactMessageFileThumb.setVisibility(View.GONE);
            holder.contentContactMessageFileName.setVisibility(View.GONE);
            holder.contentContactMessageFileSize.setVisibility(View.GONE);

            RelativeLayout.LayoutParams contactThumbParams = (RelativeLayout.LayoutParams) ((ViewHolderMessageChat) holder).contentContactMessageThumbPort.getLayoutParams();
            contactThumbParams.setMargins(0, 0, 0, 0);
            holder.contentContactMessageThumbPort.setLayoutParams(contactThumbParams);

//                                                if(chatRoom.isGroup()){
//                                                    RelativeLayout.LayoutParams contactThumbParams = (RelativeLayout.LayoutParams)((ViewHolderMessageChat)holder).contentContactMessageThumbPort.getLayoutParams();
//                                                    contactThumbParams.setMargins(0, scaleHeightPx(10, outMetrics) ,0, 0);
//                                                    ((ViewHolderMessageChat)holder).contentContactMessageThumbPort.setLayoutParams(contactThumbParams);
////                                                    ((ViewHolderMessageChat)holder).contentContactMessageThumbPortFramework.setLayoutParams(contactThumbParams);
//                                                }
//                                                else{
//                                                    RelativeLayout.LayoutParams contactThumbParams = (RelativeLayout.LayoutParams)((ViewHolderMessageChat)holder).contentContactMessageThumbPort.getLayoutParams();
//                                                    contactThumbParams.setMargins(0, 0 ,0, 0);
//                                                    ((ViewHolderMessageChat)holder).contentContactMessageThumbPort.setLayoutParams(contactThumbParams);
////                                                    ((ViewHolderMessageChat)holder).contentContactMessageThumbPortFramework.setLayoutParams(contactThumbParams);
//                                                }

        } else {
            logDebug("Landscape");

            holder.contentContactMessageThumbLand.setImageBitmap(bitmap);
            holder.contentContactMessageThumbLand.setScaleType(ImageView.ScaleType.CENTER_INSIDE);

            if (MimeTypeList.typeForName(node.getName()).isPdf()) {
                logDebug("Contact message - Is pfd preview");
                holder.iconContactTypeDocLandPreview.setVisibility(View.VISIBLE);

                holder.gradientContactMessageThumbLand.setVisibility(View.GONE);
                holder.videoIconContactMessageThumbLand.setVisibility(View.GONE);
                holder.videoTimecontentContactMessageThumbLand.setVisibility(View.GONE);

            } else if (MimeTypeList.typeForName(node.getName()).isVideo()) {
                logDebug("Contact message - Is video preview");
                holder.gradientContactMessageThumbLand.setVisibility(View.VISIBLE);
                holder.videoIconContactMessageThumbLand.setVisibility(View.VISIBLE);
                holder.videoTimecontentContactMessageThumbLand.setText(timeVideo(node));
                holder.videoTimecontentContactMessageThumbLand.setVisibility(View.VISIBLE);

                holder.iconContactTypeDocLandPreview.setVisibility(View.GONE);

            } else {
                holder.iconContactTypeDocLandPreview.setVisibility(View.GONE);
                holder.gradientContactMessageThumbLand.setVisibility(View.GONE);
                holder.videoIconContactMessageThumbLand.setVisibility(View.GONE);
                holder.videoTimecontentContactMessageThumbLand.setVisibility(View.GONE);
            }

            holder.contentContactMessageThumbLand.setVisibility(View.VISIBLE);

            if (cC.isInAnonymousMode() || isMultipleSelect()) {
                holder.forwardContactPreviewLandscape.setVisibility(View.GONE);
            }
            else {
                holder.forwardContactPreviewLandscape.setVisibility(View.VISIBLE);
            }
            if(isMultipleSelect()){
                holder.forwardContactPreviewLandscape.setOnClickListener(null);
            }else{
                holder.forwardContactPreviewLandscape.setOnClickListener(this);
            }
            holder.forwardContactPreviewPortrait.setVisibility(View.GONE);
            holder.forwardContactFile.setVisibility(View.GONE);

            holder.contentContactMessageThumbPort.setVisibility(View.GONE);
            holder.gradientContactMessageThumbPort.setVisibility(View.GONE);
            holder.videoIconContactMessageThumbPort.setVisibility(View.GONE);
            holder.videoTimecontentContactMessageThumbPort.setVisibility(View.GONE);
            holder.contentContactMessageFile.setVisibility(View.GONE);
            holder.contentContactMessageFileThumb.setVisibility(View.GONE);
            holder.contentContactMessageFileName.setVisibility(View.GONE);
            holder.contentContactMessageFileSize.setVisibility(View.GONE);

            RelativeLayout.LayoutParams contactThumbParams = (RelativeLayout.LayoutParams) ((ViewHolderMessageChat) holder).contentContactMessageThumbLand.getLayoutParams();
            contactThumbParams.setMargins(0, 0, 0, 0);
            holder.contentContactMessageThumbLand.setLayoutParams(contactThumbParams);

//                                                if(chatRoom.isGroup()){
//                                                    RelativeLayout.LayoutParams contactThumbParams = (RelativeLayout.LayoutParams)((ViewHolderMessageChat)holder).contentContactMessageThumbLand.getLayoutParams();
//                                                    contactThumbParams.setMargins(0, scaleHeightPx(10, outMetrics),0, 0);
//                                                    ((ViewHolderMessageChat)holder).contentContactMessageThumbLand.setLayoutParams(contactThumbParams);
////                                                    ((ViewHolderMessageChat)holder).contentContactMessageThumbLandFramework.setLayoutParams(contactThumbParams);
//                                                }
//                                                else{
//                                                    RelativeLayout.LayoutParams contactThumbParams = (RelativeLayout.LayoutParams)((ViewHolderMessageChat)holder).contentContactMessageThumbLand.getLayoutParams();
//                                                    contactThumbParams.setMargins(0, 0 ,0, 0);
//                                                    ((ViewHolderMessageChat)holder).contentContactMessageThumbLand.setLayoutParams(contactThumbParams);
////                                                    ((ViewHolderMessageChat)holder).contentContactMessageThumbLandFramework.setLayoutParams(contactThumbParams);
//                                                }
        }
    }

    private void setPreview(long handle, MegaChatLollipopAdapter.ViewHolderMessageChat holder, MegaNode node, long msgId) {
        logDebug("handle: " + handle);

        if (holder != null) {
<<<<<<< HEAD
            AndroidMegaChatMessage message = getMessageAt(holder.getCurrentPosition());
            if (message == null) return;

            MegaChatMessage holderMessage = message.getMessage();

            if(msgId != INVALID_HANDLE && holderMessage.getMsgId() != msgId)
=======
            AndroidMegaChatMessage megaMessage = getMessageAt(holder.getCurrentPosition());

            if(megaMessage == null || (msgId != INVALID_HANDLE && megaMessage.getMessage().getMsgId() != msgId))
>>>>>>> 61f57a84
                return;

            File previewDir = getPreviewFolder(context);
            String base64 = MegaApiJava.handleToBase64(handle);
            File preview = new File(previewDir, base64 + ".jpg");
            if (preview.exists()) {

                if (preview.length() > 0) {
                    Bitmap bitmap = getBitmapForCache(preview, context);

                    if (bitmap != null) {

                        previewCache.put(handle, bitmap);

                        if (holder.userHandle == megaChatApi.getMyUserHandle()) {

                            String name = holder.contentOwnMessageFileName.getText().toString();

                            if (bitmap.getWidth() < bitmap.getHeight()) {
                                logDebug("Portrait");

                                holder.contentOwnMessageThumbPort.setImageBitmap(bitmap);
                                holder.contentOwnMessageThumbPort.setScaleType(ImageView.ScaleType.CENTER_INSIDE);

                                if (MimeTypeList.typeForName(name).isPdf()) {
                                    logDebug("Is pfd preview");
                                    holder.iconOwnTypeDocPortraitPreview.setVisibility(View.VISIBLE);

                                    holder.gradientOwnMessageThumbPort.setVisibility(View.GONE);
                                    holder.videoIconOwnMessageThumbPort.setVisibility(View.GONE);
                                    holder.videoTimecontentOwnMessageThumbPort.setVisibility(View.GONE);

                                } else if (MimeTypeList.typeForName(name).isVideo()) {
                                    logDebug("Is video preview");

                                    holder.gradientOwnMessageThumbPort.setVisibility(View.VISIBLE);
                                    holder.videoIconOwnMessageThumbPort.setVisibility(View.VISIBLE);

                                    if (node != null) {
                                        holder.videoTimecontentOwnMessageThumbPort.setText(timeVideo(node));
                                        holder.videoTimecontentOwnMessageThumbPort.setVisibility(View.VISIBLE);
                                    } else {
                                        holder.videoTimecontentOwnMessageThumbPort.setVisibility(View.GONE);
                                    }

                                    holder.iconOwnTypeDocPortraitPreview.setVisibility(View.GONE);

                                } else {
                                    holder.iconOwnTypeDocPortraitPreview.setVisibility(View.GONE);
                                    holder.gradientOwnMessageThumbPort.setVisibility(View.GONE);
                                    holder.videoIconOwnMessageThumbPort.setVisibility(View.GONE);
                                    holder.videoTimecontentOwnMessageThumbPort.setVisibility(View.GONE);
                                }

                                holder.previewFramePort.setVisibility(View.VISIBLE);
                                holder.contentOwnMessageThumbPort.setVisibility(View.VISIBLE);

                                if (cC.isInAnonymousMode() || isMultipleSelect()) {
                                    holder.forwardOwnPortrait.setVisibility(View.GONE);
                                }
                                else {
                                    holder.forwardOwnPortrait.setVisibility(View.VISIBLE);
                                }
                                if(isMultipleSelect()){
                                    holder.forwardOwnPortrait.setOnClickListener(null);
                                }else{
                                    holder.forwardOwnPortrait.setOnClickListener(this);
                                }
                                holder.forwardOwnLandscape.setVisibility(View.GONE);
                                holder.forwardOwnFile.setVisibility(View.GONE);

                                holder.contentOwnMessageFileLayout.setVisibility(View.GONE);
                                holder.previewFrameLand.setVisibility(View.GONE);
                                holder.contentOwnMessageThumbLand.setVisibility(View.GONE);

                                holder.gradientOwnMessageThumbLand.setVisibility(View.GONE);
                                holder.videoIconOwnMessageThumbLand.setVisibility(View.GONE);
                                holder.videoTimecontentOwnMessageThumbLand.setVisibility(View.GONE);
                            } else {
                                logDebug("Landscape");
                                holder.contentOwnMessageThumbLand.setImageBitmap(bitmap);
                                holder.contentOwnMessageThumbLand.setScaleType(ImageView.ScaleType.CENTER_INSIDE);

                                if (MimeTypeList.typeForName(name).isPdf()) {
                                    logDebug("Is pfd preview");
                                    holder.iconOwnTypeDocLandPreview.setVisibility(View.VISIBLE);

                                    holder.videoTimecontentOwnMessageThumbLand.setVisibility(View.GONE);
                                    holder.gradientOwnMessageThumbLand.setVisibility(View.GONE);
                                    holder.videoIconOwnMessageThumbLand.setVisibility(View.GONE);

                                } else if (MimeTypeList.typeForName(name).isVideo()) {
                                    logDebug("Is video preview");
                                    holder.gradientOwnMessageThumbLand.setVisibility(View.VISIBLE);
                                    holder.videoIconOwnMessageThumbLand.setVisibility(View.VISIBLE);

                                    if (node != null) {
                                        holder.videoTimecontentOwnMessageThumbLand.setText(timeVideo(node));
                                        holder.videoTimecontentOwnMessageThumbLand.setVisibility(View.VISIBLE);
                                    } else {
                                        holder.videoTimecontentOwnMessageThumbLand.setVisibility(View.GONE);
                                    }

                                    holder.iconOwnTypeDocLandPreview.setVisibility(View.GONE);

                                } else {
                                    holder.iconOwnTypeDocLandPreview.setVisibility(View.GONE);
                                    holder.videoTimecontentOwnMessageThumbLand.setVisibility(View.GONE);
                                    holder.gradientOwnMessageThumbLand.setVisibility(View.GONE);
                                    holder.videoIconOwnMessageThumbLand.setVisibility(View.GONE);
                                }

                                holder.previewFrameLand.setVisibility(View.VISIBLE);
                                holder.contentOwnMessageThumbLand.setVisibility(View.VISIBLE);
                                holder.contentOwnMessageFileLayout.setVisibility(View.GONE);
                                holder.previewFramePort.setVisibility(View.GONE);
                                holder.contentOwnMessageThumbPort.setVisibility(View.GONE);

                                if (cC.isInAnonymousMode() || isMultipleSelect()) {
                                    holder.forwardOwnLandscape.setVisibility(View.GONE);
                                }
                                else {
                                    holder.forwardOwnLandscape.setVisibility(View.VISIBLE);
                                }
                                if(isMultipleSelect()){
                                    holder.forwardOwnLandscape.setOnClickListener(null);
                                }else{
                                    holder.forwardOwnLandscape.setOnClickListener(this);
                                }
                                holder.forwardOwnPortrait.setVisibility(View.GONE);
                                holder.forwardOwnFile.setVisibility(View.GONE);

                                holder.gradientOwnMessageThumbPort.setVisibility(View.GONE);
                                holder.videoIconOwnMessageThumbPort.setVisibility(View.GONE);
                                holder.videoTimecontentOwnMessageThumbPort.setVisibility(View.GONE);
                            }
                        } else {
                            logDebug("Update my contacts preview");
                            String name = holder.contentContactMessageFileName.getText().toString();

                            if (bitmap.getWidth() < bitmap.getHeight()) {

                                logDebug("Portrait");
                                holder.contentContactMessageThumbPort.setImageBitmap(bitmap);
                                holder.contentContactMessageThumbPort.setScaleType(ImageView.ScaleType.CENTER_INSIDE);

                                if (MimeTypeList.typeForName(name).isPdf()) {
                                    logDebug("Contact message - Is pfd preview");
                                    holder.iconContactTypeDocPortraitPreview.setVisibility(View.VISIBLE);

                                    holder.gradientContactMessageThumbPort.setVisibility(View.GONE);
                                    holder.videoIconContactMessageThumbPort.setVisibility(View.GONE);
                                    holder.videoTimecontentContactMessageThumbPort.setVisibility(View.GONE);

                                } else if (MimeTypeList.typeForName(name).isVideo()) {
                                    logDebug("Contact message - Is video preview");

                                    holder.gradientContactMessageThumbPort.setVisibility(View.VISIBLE);
                                    holder.videoIconContactMessageThumbPort.setVisibility(View.VISIBLE);

                                    if (node != null) {
                                        holder.videoTimecontentContactMessageThumbPort.setText(timeVideo(node));
                                        holder.videoTimecontentContactMessageThumbPort.setVisibility(View.VISIBLE);
                                    } else {
                                        holder.videoTimecontentContactMessageThumbPort.setVisibility(View.GONE);
                                    }

                                    holder.iconContactTypeDocPortraitPreview.setVisibility(View.GONE);

                                } else {
                                    holder.iconContactTypeDocPortraitPreview.setVisibility(View.GONE);
                                    holder.gradientContactMessageThumbPort.setVisibility(View.GONE);
                                    holder.videoIconContactMessageThumbPort.setVisibility(View.GONE);
                                    holder.videoTimecontentContactMessageThumbPort.setVisibility(View.GONE);
                                }

                                holder.contentContactMessageThumbPort.setVisibility(View.VISIBLE);
                                if (cC.isInAnonymousMode() || isMultipleSelect()) {
                                    holder.forwardContactPreviewPortrait.setVisibility(View.GONE);
                                }
                                else {
                                    holder.forwardContactPreviewPortrait.setVisibility(View.VISIBLE);
                                }
                                if(isMultipleSelect()){
                                    holder.forwardContactPreviewPortrait.setOnClickListener(null);
                                }else{
                                    holder.forwardContactPreviewPortrait.setOnClickListener(this);
                                }
                                holder.contentContactMessageThumbLand.setVisibility(View.GONE);
                                holder.forwardContactPreviewLandscape.setVisibility(View.GONE);

                                holder.gradientContactMessageThumbLand.setVisibility(View.GONE);
                                holder.videoIconContactMessageThumbLand.setVisibility(View.GONE);
                                holder.videoTimecontentContactMessageThumbLand.setVisibility(View.GONE);

//                                holder.contentContactMessageThumbLandFramework.setVisibility(View.GONE);
                                holder.contentContactMessageFile.setVisibility(View.GONE);
                                holder.forwardContactFile.setVisibility(View.GONE);

                                holder.contentContactMessageFileThumb.setVisibility(View.GONE);
                                holder.contentContactMessageFileName.setVisibility(View.GONE);
                                holder.contentContactMessageFileSize.setVisibility(View.GONE);

                                RelativeLayout.LayoutParams contactThumbParams = (RelativeLayout.LayoutParams) holder.contentContactMessageThumbPort.getLayoutParams();
                                contactThumbParams.setMargins(0, 0, 0, 0);
                                holder.contentContactMessageThumbPort.setLayoutParams(contactThumbParams);

//                                if(chatRoom.isGroup()){
//                                    RelativeLayout.LayoutParams contactThumbParams = (RelativeLayout.LayoutParams)holder.contentContactMessageThumbPort.getLayoutParams();
//                                    contactThumbParams.setMargins(0, scaleHeightPx(10, outMetrics) ,0, 0);
//                                    holder.contentContactMessageThumbPort.setLayoutParams(contactThumbParams);
////                                    holder.contentContactMessageThumbPortFramework.setLayoutParams(contactThumbParams);
//                                }
//                                else{
//                                    RelativeLayout.LayoutParams contactThumbParams = (RelativeLayout.LayoutParams)holder.contentContactMessageThumbPort.getLayoutParams();
//                                    contactThumbParams.setMargins(0, 0 ,0, 0);
//                                    holder.contentContactMessageThumbPort.setLayoutParams(contactThumbParams);
////                                    holder.contentContactMessageThumbPortFramework.setLayoutParams(contactThumbParams);
//                                }

                            } else {

                                logDebug("Landscape");
                                holder.contentContactMessageThumbLand.setImageBitmap(bitmap);
                                holder.contentContactMessageThumbLand.setScaleType(ImageView.ScaleType.CENTER_INSIDE);

                                if (MimeTypeList.typeForName(name).isPdf()) {
                                    logDebug("Contact message - Is pfd preview");
                                    holder.iconContactTypeDocLandPreview.setVisibility(View.VISIBLE);

                                    holder.gradientContactMessageThumbLand.setVisibility(View.GONE);
                                    holder.videoIconContactMessageThumbLand.setVisibility(View.GONE);
                                    holder.videoTimecontentContactMessageThumbLand.setVisibility(View.GONE);

                                } else if (MimeTypeList.typeForName(name).isVideo()) {
                                    logDebug("Contact message - Is video preview");
                                    holder.gradientContactMessageThumbLand.setVisibility(View.VISIBLE);
                                    holder.videoIconContactMessageThumbLand.setVisibility(View.VISIBLE);

                                    if (node != null) {
                                        holder.videoTimecontentContactMessageThumbLand.setText(timeVideo(node));
                                        holder.videoTimecontentContactMessageThumbLand.setVisibility(View.VISIBLE);
                                    } else {
                                        logWarning("Landscape: Node is NULL");
                                        holder.videoTimecontentContactMessageThumbLand.setVisibility(View.GONE);
                                    }

                                    holder.iconContactTypeDocLandPreview.setVisibility(View.GONE);

                                } else {
                                    holder.iconContactTypeDocLandPreview.setVisibility(View.GONE);
                                    holder.gradientContactMessageThumbLand.setVisibility(View.GONE);
                                    holder.videoIconContactMessageThumbLand.setVisibility(View.GONE);
                                    holder.videoTimecontentContactMessageThumbLand.setVisibility(View.GONE);
                                }

                                holder.contentContactMessageThumbLand.setVisibility(View.VISIBLE);

                                if (cC.isInAnonymousMode() || isMultipleSelect()) {
                                    holder.forwardContactPreviewLandscape.setVisibility(View.GONE);
                                }
                                else {
                                    holder.forwardContactPreviewLandscape.setVisibility(View.VISIBLE);
                                }
                                if(isMultipleSelect()){
                                    holder.forwardContactPreviewLandscape.setOnClickListener(null);
                                }else{
                                    holder.forwardContactPreviewLandscape.setOnClickListener(this);
                                }
//                                holder.contentContactMessageThumbLandFramework.setVisibility(View.VISIBLE);

                                holder.contentContactMessageThumbPort.setVisibility(View.GONE);
                                holder.forwardContactPreviewPortrait.setVisibility(View.GONE);

                                holder.gradientContactMessageThumbPort.setVisibility(View.GONE);
                                holder.videoIconContactMessageThumbPort.setVisibility(View.GONE);
                                holder.videoTimecontentContactMessageThumbPort.setVisibility(View.GONE);
//                                holder.contentContactMessageThumbPortFramework.setVisibility(View.GONE);
                                holder.contentContactMessageFile.setVisibility(View.GONE);
                                holder.forwardContactFile.setVisibility(View.GONE);

                                holder.contentContactMessageFileThumb.setVisibility(View.GONE);
                                holder.contentContactMessageFileName.setVisibility(View.GONE);
                                holder.contentContactMessageFileSize.setVisibility(View.GONE);

                                RelativeLayout.LayoutParams contactThumbParams = (RelativeLayout.LayoutParams) holder.contentContactMessageThumbLand.getLayoutParams();
                                contactThumbParams.setMargins(0, 0, 0, 0);
                                holder.contentContactMessageThumbLand.setLayoutParams(contactThumbParams);

//                                if(chatRoom.isGroup()){
//                                    RelativeLayout.LayoutParams contactThumbParams = (RelativeLayout.LayoutParams)holder.contentContactMessageThumbLand.getLayoutParams();
//                                    contactThumbParams.setMargins(0, scaleHeightPx(10, outMetrics),0, 0);
//                                    holder.contentContactMessageThumbLand.setLayoutParams(contactThumbParams);
////                                    holder.contentContactMessageThumbLandFramework.setLayoutParams(contactThumbParams);
//                                }
//                                else{
//                                    RelativeLayout.LayoutParams contactThumbParams = (RelativeLayout.LayoutParams)holder.contentContactMessageThumbLand.getLayoutParams();
//                                    contactThumbParams.setMargins(0, 0 ,0, 0);
//                                    holder.contentContactMessageThumbLand.setLayoutParams(contactThumbParams);
////                                    holder.contentContactMessageThumbLandFramework.setLayoutParams(contactThumbParams);
//
//                                }

                            }
                        }
                    }
                }
            } else {
                logWarning("Preview not exists");
            }
        }
    }

    private void setUploadingPreview(MegaChatLollipopAdapter.ViewHolderMessageChat holder, Bitmap bitmap) {
        logDebug("holder.filePathUploading: " + holder.filePathUploading);

        if (holder != null) {

            holder.contentOwnMessageLayout.setVisibility(View.VISIBLE);
            holder.urlOwnMessageLayout.setVisibility(View.GONE);

            holder.forwardOwnRichLinks.setVisibility(View.GONE);
            holder.forwardOwnPortrait.setVisibility(View.GONE);
            holder.forwardOwnLandscape.setVisibility(View.GONE);
            holder.forwardOwnFile.setVisibility(View.GONE);
            holder.forwardOwnContact.setVisibility(View.GONE);

            holder.ownManagementMessageLayout.setVisibility(View.GONE);

            holder.titleOwnMessage.setGravity(Gravity.RIGHT);
            if(context.getResources().getConfiguration().orientation == Configuration.ORIENTATION_LANDSCAPE){
                holder.titleOwnMessage.setPadding(0,0,scaleWidthPx(PADDING_RIGHT_HOUR_OF_OWN_MESSAGE_LAND, outMetrics),0);
            }else{
                holder.titleOwnMessage.setPadding(0,0,scaleWidthPx(PADDING_RIGHT_HOUR_OF_OWN_MESSAGE_PORT, outMetrics),0);
            }

            if (bitmap != null) {
                logDebug("Bitmap not null - Update uploading my preview");

                int currentPosition = holder.getLayoutPosition();
                logDebug("currentPosition holder: " + currentPosition);

                if (currentPosition == -1) {
                    logWarning("The position cannot be recovered - had changed");
                    for (int i = messages.size() - 1; i >= 0; i--) {
                        AndroidMegaChatMessage message = messages.get(i);
                        if (message.isUploading()) {
                            String path = message.getPendingMessage().getFilePath();
                            if (path.equals(holder.filePathUploading)) {
                                currentPosition = i + 1;
                                logDebug("Found current position: " + currentPosition);
                                break;
                            }
                        }
                    }
                }
                logDebug("Messages size: " + messages.size());
                if (currentPosition > messages.size()) {
                    logWarning("Position not valid");
                    return;
                }

                AndroidMegaChatMessage message = messages.get(currentPosition - 1);
                if (message.getPendingMessage() != null) {
                    logDebug("State of the message: " + message.getPendingMessage().getState());
                    logDebug("Attachment: " + message.getPendingMessage().getFilePath());

                    if (bitmap.getWidth() < bitmap.getHeight()) {
                        logDebug("Portrait show preview");
                        holder.contentOwnMessageThumbPort.setImageBitmap(bitmap);
                        holder.contentOwnMessageThumbPort.setScaleType(ImageView.ScaleType.CENTER_INSIDE);
                        holder.previewFramePort.setVisibility(View.VISIBLE);
                        holder.contentOwnMessageThumbPort.setVisibility(View.VISIBLE);

                        holder.contentOwnMessageFileLayout.setVisibility(View.GONE);
                        holder.previewFrameLand.setVisibility(View.GONE);
                        holder.contentOwnMessageThumbLand.setVisibility(View.GONE);

                        holder.gradientOwnMessageThumbPort.setVisibility(View.GONE);
                        holder.videoIconOwnMessageThumbPort.setVisibility(View.GONE);
                        holder.videoTimecontentOwnMessageThumbPort.setVisibility(View.GONE);

                        holder.gradientOwnMessageThumbLand.setVisibility(View.GONE);
                        holder.videoIconOwnMessageThumbLand.setVisibility(View.GONE);
                        holder.videoTimecontentOwnMessageThumbLand.setVisibility(View.GONE);

                    } else {
                        logDebug("Landscape show preview");
                        holder.contentOwnMessageThumbLand.setImageBitmap(bitmap);
                        holder.contentOwnMessageThumbLand.setScaleType(ImageView.ScaleType.CENTER_INSIDE);
                        holder.previewFrameLand.setVisibility(View.VISIBLE);
                        holder.contentOwnMessageThumbLand.setVisibility(View.VISIBLE);

                        holder.contentOwnMessageFileLayout.setVisibility(View.GONE);
                        holder.previewFramePort.setVisibility(View.GONE);
                        holder.contentOwnMessageThumbPort.setVisibility(View.GONE);
                        holder.gradientOwnMessageThumbPort.setVisibility(View.GONE);
                        holder.videoIconOwnMessageThumbPort.setVisibility(View.GONE);
                        holder.videoTimecontentOwnMessageThumbPort.setVisibility(View.GONE);

                        holder.gradientOwnMessageThumbLand.setVisibility(View.GONE);
                        holder.videoIconOwnMessageThumbLand.setVisibility(View.GONE);
                        holder.videoTimecontentOwnMessageThumbLand.setVisibility(View.GONE);
                    }

                    if (message.getPendingMessage().getState() == PendingMessageSingle.STATE_ERROR_UPLOADING || message.getPendingMessage().getState() == PendingMessageSingle.STATE_ERROR_ATTACHING) {
                        logWarning("Message is on ERROR state");
                        holder.urlOwnMessageLayout.setVisibility(View.GONE);
                        String name = holder.contentOwnMessageFileName.getText().toString();

                        //Error
                        holder.uploadingProgressBarPort.setVisibility(View.GONE);
                        holder.uploadingProgressBarLand.setVisibility(View.GONE);
                        holder.errorUploadingFile.setVisibility(View.GONE);

                        holder.retryAlert.setVisibility(View.VISIBLE);

                        if (bitmap.getWidth() < bitmap.getHeight()) {
                            logDebug("Portrait");
                            holder.errorUploadingLandscape.setVisibility(View.GONE);
                            holder.transparentCoatingLandscape.setVisibility(View.GONE);
                            holder.videoTimecontentOwnMessageThumbPort.setVisibility(View.GONE);

                            if (MimeTypeList.typeForName(name).isVideo()) {
                                holder.gradientOwnMessageThumbPort.setVisibility(View.VISIBLE);
                                holder.videoIconOwnMessageThumbPort.setVisibility(View.VISIBLE);

                            } else {
                                holder.gradientOwnMessageThumbPort.setVisibility(View.GONE);
                                holder.videoIconOwnMessageThumbPort.setVisibility(View.GONE);
                            }

                            holder.errorUploadingPortrait.setVisibility(View.VISIBLE);
                            holder.transparentCoatingPortrait.setVisibility(View.VISIBLE);

                        } else {
                            logDebug("Landscape");
                            holder.transparentCoatingPortrait.setVisibility(View.GONE);
                            holder.errorUploadingPortrait.setVisibility(View.GONE);
                            holder.videoTimecontentOwnMessageThumbLand.setVisibility(View.GONE);

                            if (MimeTypeList.typeForName(name).isVideo()) {
                                holder.gradientOwnMessageThumbLand.setVisibility(View.VISIBLE);
                                holder.videoIconOwnMessageThumbLand.setVisibility(View.VISIBLE);

                            } else {
                                holder.gradientOwnMessageThumbLand.setVisibility(View.GONE);
                                holder.videoIconOwnMessageThumbLand.setVisibility(View.GONE);
                            }

                            holder.errorUploadingLandscape.setVisibility(View.VISIBLE);
                            holder.transparentCoatingLandscape.setVisibility(View.VISIBLE);
                        }
                    } else {
                        logDebug("Message is in progress state");
                        holder.urlOwnMessageLayout.setVisibility(View.GONE);

                        //In progress
                        holder.retryAlert.setVisibility(View.GONE);
                        holder.errorUploadingFile.setVisibility(View.GONE);
                        holder.errorUploadingPortrait.setVisibility(View.GONE);
                        holder.errorUploadingLandscape.setVisibility(View.GONE);

                        if (bitmap.getWidth() < bitmap.getHeight()) {
                            logDebug("Portrait");
                            holder.transparentCoatingLandscape.setVisibility(View.GONE);
                            holder.transparentCoatingPortrait.setVisibility(View.VISIBLE);
                            holder.uploadingProgressBarPort.setVisibility(View.VISIBLE);
                            holder.uploadingProgressBarLand.setVisibility(View.GONE);
                        } else {
                            logDebug("Landscape");
                            holder.transparentCoatingPortrait.setVisibility(View.GONE);
                            holder.transparentCoatingLandscape.setVisibility(View.VISIBLE);
                            holder.uploadingProgressBarLand.setVisibility(View.VISIBLE);
                            holder.uploadingProgressBarPort.setVisibility(View.GONE);
                        }
                    }
                } else {

                    logWarning("The pending message is NULL-- cannot set preview");
                }
            } else {
                logWarning("Bitmap is NULL");
            }
        } else {
            logWarning("Holder is NULL");
        }
    }

    private class PreviewDownloadListener implements MegaRequestListenerInterface {
        Context context;
        MegaChatLollipopAdapter.ViewHolderMessageChat holder;
        MegaChatLollipopAdapter adapter;
        MegaNode node;

        PreviewDownloadListener(Context context, MegaChatLollipopAdapter.ViewHolderMessageChat holder, MegaChatLollipopAdapter adapter, MegaNode node) {
            this.context = context;
            this.holder = holder;
            this.adapter = adapter;
            this.node = node;
        }

        @Override
        public void onRequestStart(MegaApiJava api, MegaRequest request) {

        }

        @Override
        public void onRequestFinish(MegaApiJava api, MegaRequest request, MegaError e) {

            logDebug("onRequestFinish: " + request.getType() + "__" + request.getRequestString());
            logDebug("onRequestFinish: Node: " + request.getNodeHandle());

            if (request.getType() == MegaRequest.TYPE_GET_ATTR_FILE) {
                if (e.getErrorCode() == MegaError.API_OK) {

                    long handle = request.getNodeHandle();
                    long msgId = INVALID_HANDLE;
                    if(pendingPreviews.containsKey(handle)){
                        msgId = pendingPreviews.get(handle);
                        pendingPreviews.remove(handle);
                    }
                    setPreview(handle, holder, node, msgId);

                } else {
                    logError("ERROR: " + e.getErrorCode() + "___" + e.getErrorString());
                }
            }
        }

        @Override
        public void onRequestTemporaryError(MegaApiJava api, MegaRequest request, MegaError e) {

        }

        @Override
        public void onRequestUpdate(MegaApiJava api, MegaRequest request) {

        }
    }

    public String timeVideo(MegaNode n) {
        logDebug("timeVideo");
        return getVideoDuration(n.getDuration());
    }

    private void checkItem (View v, ViewHolderMessageChat holder, int[] screenPosition, int[] dimens) {

        ImageView imageView = null;

        int position = holder.getCurrentPosition();
        if(position<=messages.size()){
            AndroidMegaChatMessage message = messages.get(position - 1);
            if (message.getMessage() != null) {
                if (message.getMessage().getMegaNodeList() != null) {
                    if (message.getMessage().getMegaNodeList().get(0) != null) {
                        if (message.getMessage().getUserHandle() == megaChatApi.getMyUserHandle()) {
                            if (holder.contentOwnMessageThumbPort.getVisibility() == View.VISIBLE) {
                                logDebug("contentOwnMessageThumbPort");
                                imageView = (RoundedImageView) v.findViewById(R.id.content_own_message_thumb_portrait);
                            }
                            else if (holder.contentOwnMessageThumbLand.getVisibility() == View.VISIBLE) {
                                logDebug("contentOwnMessageThumbLand");
                                imageView = (RoundedImageView) v.findViewById(R.id.content_own_message_thumb_landscape);
                            }
                            else if (holder.contentOwnMessageFileThumb.getVisibility() == View.VISIBLE) {
                                logDebug("contentOwnMessageFileThumb");
                                imageView = (ImageView) v.findViewById(R.id.content_own_message_file_thumb);
                            }
                        }
                        else {
                            if (holder.contentContactMessageThumbPort.getVisibility() == View.VISIBLE) {
                                logDebug("contentContactMessageThumbPort");
                                imageView = (RoundedImageView) v.findViewById(R.id.content_contact_message_thumb_portrait);
                            }
                            else if (holder.contentContactMessageThumbLand.getVisibility() == View.VISIBLE) {
                                logDebug("contentContactMessageThumbLand");
                                imageView = (RoundedImageView) v.findViewById(R.id.content_contact_message_thumb_landscape);
                            }
                            else if (holder.contentContactMessageFileThumb.getVisibility() == View.VISIBLE) {
                                logDebug("contentContactMessageFileThumb");
                                imageView = (ImageView) v.findViewById(R.id.content_contact_message_file_thumb);
                            }
                        }
                    }
                }
            }
        }else{
            logWarning("Messages removed");
        }

        ((ChatActivityLollipop) context).holder_imageDrag = holder;
        ((ChatActivityLollipop) context).position_imageDrag = position;
//        ((ChatActivityLollipop) context).imageDrag = imageView;
        if (imageView != null) {
            imageView.getLocationOnScreen(screenPosition);
            dimens[0] = screenPosition[0] + (imageView.getWidth() / 2);
            dimens[1] = screenPosition[1] + (imageView.getHeight() / 2);
            dimens[2] = imageView.getWidth();
            dimens[3] = imageView.getHeight();
        }
    }

    public void setNodeAttachmentVisibility (boolean visible, ViewHolderMessageChat holder, int position){
        logDebug("position: " + position);
        if (holder != null) {
            holder.contentVisible = visible;
            notifyItemChanged(position);
        }
    }

    @Override
    public void onClick(View v) {
        logDebug("onClick()");

        ViewHolderMessageChat holder = (ViewHolderMessageChat) v.getTag();
        int currentPositionInAdapter = holder.getAdapterPosition();
        if(currentPositionInAdapter<0){
            logWarning("Current position error - not valid value");
            return;
        }

        switch (v.getId()) {
            case R.id.content_own_message_voice_clip_play_pause:
            case R.id.content_contact_message_voice_clip_play_pause:{
                if(!(((ChatActivityLollipop)context).isRecordingNow())){
                    logDebug("PAUSE/PLAY");
                    playOrPauseVoiceClip(currentPositionInAdapter, holder);
                }
                break;
            }

            case R.id.content_own_message_voice_clip_not_available:
            case R.id.content_contact_message_voice_clip_not_available:{
                ((ChatActivityLollipop) context).showSnackbar(SNACKBAR_TYPE, context.getString(R.string.error_message_voice_clip), -1);
                break;
            }

            case R.id.forward_own_rich_links:
            case R.id.forward_own_contact:
            case R.id.forward_own_file:
            case R.id.forward_own_preview_portrait:
            case R.id.forward_own_preview_landscape:
            case R.id.forward_contact_rich_links:
            case R.id.forward_contact_contact:
            case R.id.forward_contact_file:
            case R.id.forward_contact_preview_portrait:
            case R.id.forward_contact_preview_landscape:
            case R.id.forward_own_location:
            case R.id.forward_contact_location:{
                ArrayList<AndroidMegaChatMessage> messageArray = new ArrayList<>();
                int currentPositionInMessages = currentPositionInAdapter -1;
                messageArray.add(messages.get(currentPositionInMessages));
                ((ChatActivityLollipop) context).forwardMessages(messageArray);
                break;
            }
            case R.id.content_own_message_text:
            case R.id.content_contact_message_text:
            case R.id.url_own_message_text:
            case R.id.url_contact_message_text:
            case R.id.message_chat_item_layout:{
                int[] screenPosition = new int[2];
                int [] dimens = new int[4];
                checkItem(v, holder, screenPosition, dimens);
                ((ChatActivityLollipop) context).itemClick(currentPositionInAdapter, dimens);
                break;
            }
            case R.id.url_always_allow_button: {
                ((ChatActivityLollipop) context).showRichLinkWarning = RICH_WARNING_FALSE;
                megaApi.enableRichPreviews(true);
                this.notifyItemChanged(currentPositionInAdapter);
                break;
            }
            case R.id.url_no_disable_button:
            case R.id.url_not_now_button: {
                ((ChatActivityLollipop) context).showRichLinkWarning = RICH_WARNING_FALSE;
                int counter = MegaApplication.getCounterNotNowRichLinkWarning();
                if (counter < 1) {
                    counter = 1;
                } else {
                    counter++;
                }
                megaApi.setRichLinkWarningCounterValue(counter);
                this.notifyItemChanged(currentPositionInAdapter);
                break;
            }
            case R.id.url_never_button: {
                ((ChatActivityLollipop) context).showRichLinkWarning = RICH_WARNING_CONFIRMATION;
                this.notifyItemChanged(currentPositionInAdapter);
                break;
            }
            case R.id.url_yes_disable_button: {
                ((ChatActivityLollipop) context).showRichLinkWarning = RICH_WARNING_FALSE;
                megaApi.enableRichPreviews(false);
                this.notifyItemChanged(currentPositionInAdapter);
                break;
            }

        }
    }


    /*
     * Set appropriate values ​​when a playback starts
     */
    private void prepareMediaPlayer(final long msgId) {
        if(handlerVoiceNotes == null){
            handlerVoiceNotes = new Handler();
        }
        if(messagesPlaying==null || messagesPlaying.isEmpty()) return;

        for (MessageVoiceClip m : messagesPlaying) {
            if ((m.getIdMessage() == msgId)&&(m.getMediaPlayer().isPlaying())) {
                logDebug("prepareMediaPlayer");

                runnableVC = new Runnable() {
                    @Override
                    public void run() {
                        statePlaying(msgId);
                        handlerVoiceNotes.postDelayed(this, 50);
                    }
                };
                statePlaying(msgId);
                handlerVoiceNotes.postDelayed(runnableVC, 50);
            }
        }
    }

    /*
     * Update the view while a voice clip is playing
     */
    private void statePlaying(long msgId){
        if(messages==null || messages.isEmpty() || messagesPlaying==null || messagesPlaying.isEmpty()) return;

        for(MessageVoiceClip m: messagesPlaying){
            if((m.getIdMessage() == msgId)&&(m.getMediaPlayer().isPlaying())){
                m.setProgress(m.getMediaPlayer().getCurrentPosition());
                for(int i=0; i<messages.size(); i++){
                    if(messages.get(i).getMessage().getMsgId() == m.getIdMessage()){
                        int positionInAdapter = i+1;
                        ViewHolderMessageChat holder = (ViewHolderMessageChat) listFragment.findViewHolderForAdapterPosition(positionInAdapter);
                        if(holder!=null){
                            if(m.getUserHandle() == megaChatApi.getMyUserHandle()){
                                holder.contentOwnMessageVoiceClipPlay.setVisibility(View.VISIBLE);
                                holder.contentOwnMessageVoiceClipPlay.setImageResource(R.drawable.ic_pause_grey);
                                holder.contentOwnMessageVoiceClipSeekBar.setProgress(m.getProgress());
                                holder.contentOwnMessageVoiceClipDuration.setText(milliSecondsToTimer(m.getProgress()));
                            }else{
                                holder.contentContactMessageVoiceClipPlay.setVisibility(View.VISIBLE);
                                holder.contentContactMessageVoiceClipPlay.setImageResource(R.drawable.ic_pause_grey);
                                holder.contentContactMessageVoiceClipSeekBar.setProgress(m.getProgress());
                                holder.contentContactMessageVoiceClipDuration.setText(milliSecondsToTimer(m.getProgress()));
                            }
                        }
                        break;
                    }
                }
                break;
            }
        }
    }

    /*
     * Download a voice note using an asynctask
     */
    private void downloadVoiceClip(final ViewHolderMessageChat holder,int position, long userHandle, final MegaNodeList nodeList){
        logDebug("downloadVoiceClip() ");
        try {
            new MegaChatLollipopAdapter.ChatVoiceClipAsyncTask(holder, position, userHandle).execute(nodeList);
        } catch (Exception ex) {
            logError("Too many AsyncTasks", ex);
        }
    }

    /*
     * When the download of a voice clip ends, update the view with the result
     */
    public void finishedVoiceClipDownload(long nodeHandle, int resultTransfer){
        if(messages==null || messages.isEmpty() || messagesPlaying==null || messagesPlaying.isEmpty()) return;
        logDebug("nodeHandle = "+nodeHandle+", the result of transfer is "+resultTransfer);

        for(MessageVoiceClip messagevc : messagesPlaying){
            if(messagevc.getMessageHandle() == nodeHandle){
                messagevc.setIsAvailable(resultTransfer);
                for(int posArray=0; posArray<messages.size();posArray++){
                    if(messages.get(posArray).getMessage().getMsgId() == messagevc.getIdMessage()){
                        int positionInAdapter = posArray+1;
                        ViewHolderMessageChat holder = (ViewHolderMessageChat) listFragment.findViewHolderForAdapterPosition(positionInAdapter);
                        if(holder!=null) notifyItemChanged(positionInAdapter);
                        break;
                    }
                }
            }
        }
    }

    /*
      * Updating the seekBar element and the mediaplayer progress
     */
    private void updatingSeekBar(long messageId, int progress){
        if(messages==null || messages.isEmpty() || messagesPlaying==null || messagesPlaying.isEmpty()) return;

        for(MessageVoiceClip m: messagesPlaying){
            if(m.getIdMessage() == messageId) {
                logDebug("Update mediaplayer");
                m.setProgress(progress);
                m.getMediaPlayer().seekTo(m.getProgress());
                for(int i=0; i<messages.size(); i++){
                    if(messages.get(i).getMessage().getMsgId() == m.getIdMessage()){
                        int positionInAdapter = i+1;
                        ViewHolderMessageChat holder = (ViewHolderMessageChat) listFragment.findViewHolderForAdapterPosition(positionInAdapter);
                        if(holder!=null){
                            logDebug("Update holder views");
                            if(m.getUserHandle() == megaChatApi.getMyUserHandle()){
                                holder.contentOwnMessageVoiceClipDuration.setText(milliSecondsToTimer(m.getProgress()));
                            }else{
                                holder.contentContactMessageVoiceClipDuration.setText(milliSecondsToTimer(m.getProgress()));
                            }
                        }
                        break;
                    }
                }
                break;
            }
        }
    }


    /*
     * Play or pause a voice clip
     */
    private void playOrPauseVoiceClip(int positionInAdapter, ViewHolderMessageChat holder){
        logDebug("position = " + positionInAdapter);
        AndroidMegaChatMessage currentMessage = getMessageAt(positionInAdapter);
        if(currentMessage==null || currentMessage.getMessage()==null || currentMessage.getMessage().getType() != MegaChatMessage.TYPE_VOICE_CLIP || messagesPlaying==null || messagesPlaying.isEmpty()) return;
        for(MessageVoiceClip m: messagesPlaying){
            if(m.getIdMessage() == currentMessage.getMessage().getMsgId()){
                if(m.getMediaPlayer().isPlaying()){
                    logDebug("isPlaying: PLAY -> PAUSE");
                    pauseVoiceClip(m,positionInAdapter);
                    return;
                }
                if(m.isPaused()){
                    logDebug("notPlaying: PAUSE -> PLAY");
                    playVoiceClip(m, null);
                    return;
                }

                logDebug("notPlaying: find voice clip");
                MegaNodeList nodeList = currentMessage.getMessage().getMegaNodeList();
                if(nodeList.size()<1 || !isVoiceClip(nodeList.get(0).getName())) break;

                File vcFile = buildVoiceClipFile(context, nodeList.get(0).getName());
                if(!isFileAvailable(vcFile) || vcFile.length() != nodeList.get(0).getSize()) downloadVoiceClip(holder, positionInAdapter, currentMessage.getMessage().getUserHandle(), nodeList);

                playVoiceClip(m, vcFile.getAbsolutePath());
                break;
            }
        }
    }


    /*
     * Pause the voice clip
     */
    private void pauseVoiceClip(MessageVoiceClip m, int positionInAdapter){
        m.getMediaPlayer().pause();
        m.setProgress(m.getMediaPlayer().getCurrentPosition());
        m.setPaused(true);
        removeCallBacks();
        notifyItemChanged(positionInAdapter);
    }

    /*
     * Play the voice clip
     */
    private void playVoiceClip(MessageVoiceClip m, String voiceClipPath){

        stopAllReproductionsInProgress();
        final long mId = m.getIdMessage();
        ((ChatActivityLollipop) context).startProximitySensor();

        if(voiceClipPath == null){
            m.getMediaPlayer().seekTo(m.getProgress());
            m.getMediaPlayer().start();
            m.setPaused(false);
            prepareMediaPlayer(mId);
        }else{
            try {
                m.getMediaPlayer().reset();
                m.getMediaPlayer().setDataSource(voiceClipPath);
                m.getMediaPlayer().setLooping(false);
                m.getMediaPlayer().prepare();
                m.setPaused(false);
                m.setProgress(m.getMediaPlayer().getCurrentPosition());

            } catch (IOException e) {
                e.printStackTrace();
            }
            m.getMediaPlayer().seekTo(m.getProgress());
        }

        m.getMediaPlayer().setOnErrorListener(new MediaPlayer.OnErrorListener() {
            public boolean onError(MediaPlayer mediaPlayer, int i, int i1) {
                logDebug("mediaPlayerVoiceNotes:onError");
                ((ChatActivityLollipop) context).stopProximitySensor();
                mediaPlayer.reset();
                return true;
            }
        });
        m.getMediaPlayer().setOnPreparedListener(new MediaPlayer.OnPreparedListener() {
            @Override
            public void onPrepared(MediaPlayer mediaPlayer) {
                logDebug("mediaPlayerVoiceNotes:onPrepared");
                mediaPlayer.start();
                prepareMediaPlayer(mId);

            }
        });

        m.getMediaPlayer().setOnCompletionListener(new MediaPlayer.OnCompletionListener() {
            @Override
            public void onCompletion(MediaPlayer mp) {
                logDebug("mediaPlayerVoiceNotes:setOnCompletionListener");
                removeCallBacks();
                completionMediaPlayer(mId);
            }
        });
    }

    /*
    * Stop the playing when this message is removed*/
    public void stopPlaying(long msgId){
        ((ChatActivityLollipop) context).stopProximitySensor();

        if(messagesPlaying==null || messagesPlaying.isEmpty()) return;

        for(MessageVoiceClip m: messagesPlaying) {
            if(m.getIdMessage() == msgId){
                if(m.getMediaPlayer().isPlaying()){
                    m.getMediaPlayer().stop();
                }
                m.getMediaPlayer().release();
                m.setMediaPlayer(null);
                messagesPlaying.remove(m);
                break;
            }
        }
    }

    public void pausePlaybackInProgress(){
        if (messagesPlaying == null || messagesPlaying.isEmpty()) return;
        for (MessageVoiceClip m : messagesPlaying) {
            if (m.getMediaPlayer().isPlaying()) {
                int positionInAdapter = getAdapterItemPosition(m.getIdMessage());
                if (positionInAdapter != -1) pauseVoiceClip(m, positionInAdapter);
                break;
            }
        }
    }

    /*
     * Restore values when a playback ends
     */
    private void completionMediaPlayer(long msgId){
        if(messages==null || messages.isEmpty() || messagesPlaying==null || messagesPlaying.isEmpty()) return;

        for(MessageVoiceClip m: messagesPlaying) {
            if(m.getIdMessage() == msgId){
                logDebug("completionMediaPlayer ");
                m.setProgress(0);
                m.setPaused(false);
                if(m.getMediaPlayer().isPlaying()){
                    m.getMediaPlayer().stop();
                }
                m.getMediaPlayer().seekTo(m.getProgress());
                for(int i=0; i<messages.size(); i++){
                    if(messages.get(i).getMessage().getMsgId() == msgId){
                        int positionInAdapter = i+1;
                        notifyItemChanged(positionInAdapter);
                        break;
                    }
                }
                break;
            }
        }
    }

    /* Get the voice clip that it is playing*/

    public MessageVoiceClip getVoiceClipPlaying(){
        if(messagesPlaying==null || messagesPlaying.isEmpty()) return null;
        for(MessageVoiceClip m:messagesPlaying){
            if(m.getMediaPlayer().isPlaying()){
                return m;
            }
        }
        return null;
    }

    /*
     * Stop the voice notes that are playing and update the necessary views
     */
    public void stopAllReproductionsInProgress(){

        if (messagesPlaying == null || messagesPlaying.isEmpty()) return;
        removeCallBacks();

        for(MessageVoiceClip m:messagesPlaying){
            if(m.getMediaPlayer().isPlaying()){
                logDebug("PLAY -> STOP");
                completionMediaPlayer(m.getIdMessage());
            }
        }
    }

    public void destroyVoiceElemnts(){
        logDebug("destroyVoiceElemnts()");
        removeCallBacks();
        if(messagesPlaying==null || messagesPlaying.isEmpty()) return;
        for(MessageVoiceClip m:messagesPlaying){
            m.getMediaPlayer().release();
            m.setMediaPlayer(null);
        }
        messagesPlaying.clear();
    }

    @Override
    public boolean onLongClick(View view) {
        logDebug("OnLongCLick");

        if(megaChatApi.isSignalActivityRequired()){
            megaChatApi.signalPresenceActivity();
        }
        ViewHolderMessageChat holder = (ViewHolderMessageChat) view.getTag();
        int currentPosition = holder.getAdapterPosition();

        if (isMultipleSelect() || currentPosition < 1 || messages.get(currentPosition-1).isUploading())
            return true;

        if(MegaApplication.isShowInfoChatMessages()){
            ((ChatActivityLollipop) context).showMessageInfo(currentPosition);
        }
        else{
            ((ChatActivityLollipop) context).itemLongClick(currentPosition);
        }

        return true;
    }

    private void removeCallBacks(){
        logDebug("removeCallBacks()");

        if(handlerVoiceNotes==null) return;

        if (runnableVC != null) {
            handlerVoiceNotes.removeCallbacks(runnableVC);
        }
        ((ChatActivityLollipop) context).stopProximitySensor();

        runnableVC = null;
        handlerVoiceNotes.removeCallbacksAndMessages(null);
        handlerVoiceNotes = null;
    }

    private void setContactMessageName(int pos, ViewHolderMessageChat holder, long handle, boolean visibility) {
        if (isHolderNull(pos, holder)) {
            return;
        }
        holder.fullNameTitle = getContactMessageName(pos, holder, handle);
        if (!visibility) return;

        if (chatRoom.isGroup()) {
            holder.nameContactText.setVisibility(View.VISIBLE);
            holder.nameContactText.setText(holder.fullNameTitle);
        }
        else {
            holder.nameContactText.setVisibility(View.GONE);
        }
    }

    private void isRemovingTextMessage(int pos, ViewHolderMessageChat holder, MegaChatMessage message) {
        if (isHolderNull(pos, holder)) {
            return;
        }
        boolean isRemoved = false;
        if (removedMessages != null && removedMessages.size() > 0) {
            for (RemovedMessage removeMsg : removedMessages) {
                if (removeMsg.getMsgId() == message.getMsgId() && removeMsg.getMsgTempId() == message.getTempId()) {
                    isRemoved = true;
                    break;
                }
            }
        }

        if (isRemoved) {
            holder.contentOwnMessageText.setBackground(ContextCompat.getDrawable(context, R.drawable.light_rounded_chat_own_message));
        } else {
            holder.contentOwnMessageText.setBackground(ContextCompat.getDrawable(context, R.drawable.dark_rounded_chat_own_message));
        }
    }

    private String getContactMessageName(int pos, ViewHolderMessageChat holder, long handle) {
        if (isHolderNull(pos, holder)) {
            return null;
        }

        String name = cC.getFullName(handle, chatRoom);
        if (!isTextEmpty(name)) {
            return name;
        }

        logWarning("NOT found in DB");
        name = context.getString(R.string.unknown_name_label);
        if (!holder.nameRequestedAction) {
            logDebug("Call for nonContactName: " + handle);
            holder.nameRequestedAction = true;
            ChatNonContactNameListener listener = new ChatNonContactNameListener(context, holder, this, handle, chatRoom.isPreview(), pos);
            megaChatApi.getUserFirstname(handle, chatRoom.getAuthorizationToken(), listener);
            megaChatApi.getUserLastname(handle, chatRoom.getAuthorizationToken(), listener);
            megaChatApi.getUserEmail(handle, listener);
        } else {
            logWarning("Name already asked and no name received: " + handle);
        }
        return name;
    }

    boolean isHolderNull(int pos, ViewHolderMessageChat holder) {
        if (holder ==  null) {
            holder = (ViewHolderMessageChat) listFragment.findViewHolderForAdapterPosition(pos);
            if (holder == null) {
                notifyItemChanged(pos);
                return true;
            }
        }

        return false;
    }

    public ViewHolderMessageChat queryIfHolderNull(int pos) {
        ViewHolderMessageChat holder = (ViewHolderMessageChat) listFragment.findViewHolderForAdapterPosition(pos);
        if (holder == null) {
            return null;
        }

        return holder;
    }

    private void setInfoToShow (int position, final ViewHolderMessageChat holder, boolean ownMessage, int infotToShow, String dateText, String timeText) {

        if (isHolderNull(position, holder)) {
            return;
        }

        if (ownMessage) {
            switch (infotToShow) {
                case AndroidMegaChatMessage.CHAT_ADAPTER_SHOW_ALL: {
                    logDebug("CHAT_ADAPTER_SHOW_ALL");
                    holder.dateLayout.setVisibility(View.VISIBLE);
                    holder.dateText.setText(dateText);
                    holder.titleOwnMessage.setVisibility(View.VISIBLE);
                    holder.timeOwnText.setText(timeText);
                    break;
                }
                case AndroidMegaChatMessage.CHAT_ADAPTER_SHOW_TIME: {
                    logDebug("CHAT_ADAPTER_SHOW_TIME");
                    holder.dateLayout.setVisibility(View.GONE);
                    holder.titleOwnMessage.setVisibility(View.VISIBLE);
                    holder.timeOwnText.setText(timeText);
                    break;
                }
                case AndroidMegaChatMessage.CHAT_ADAPTER_SHOW_NOTHING: {
                    logDebug("CHAT_ADAPTER_SHOW_NOTHING");
                    holder.dateLayout.setVisibility(View.GONE);
                    holder.titleOwnMessage.setVisibility(View.GONE);
                    break;
                }
            }
        } else {
            switch (infotToShow) {
                case AndroidMegaChatMessage.CHAT_ADAPTER_SHOW_ALL: {
                    logDebug("CHAT_ADAPTER_SHOW_ALL");
                    holder.dateLayout.setVisibility(View.VISIBLE);
                    holder.dateText.setText(dateText);
                    holder.titleContactMessage.setVisibility(View.VISIBLE);
                    holder.timeContactText.setText(timeText);
                    holder.timeContactText.setVisibility(View.VISIBLE);
                    break;
                }
                case AndroidMegaChatMessage.CHAT_ADAPTER_SHOW_TIME: {
                    logDebug("CHAT_ADAPTER_SHOW_TIME");
                    holder.dateLayout.setVisibility(View.GONE);
                    holder.titleContactMessage.setVisibility(View.VISIBLE);
                    holder.timeContactText.setText(timeText);
                    holder.timeContactText.setVisibility(View.VISIBLE);
                    break;
                }
                case AndroidMegaChatMessage.CHAT_ADAPTER_SHOW_NOTHING: {
                    logDebug("CHAT_ADAPTER_SHOW_NOTHING");
                    holder.dateLayout.setVisibility(View.GONE);
                    holder.timeContactText.setVisibility(View.GONE);
                    holder.titleContactMessage.setVisibility(View.GONE);
                    break;
                }
            }
        }
    }

    private void checkMultiselectionMode(int positionInAdapter, final ViewHolderMessageChat holder, boolean ownMessage, long messageId) {
        if (isHolderNull(positionInAdapter, holder))
            return;

        if (multipleSelect) {
            if (ownMessage) {
                holder.ownMessageSelectLayout.setVisibility(View.VISIBLE);
                if (this.isItemChecked(messageId)) {
                    holder.ownMessageSelectIcon.setImageDrawable(ContextCompat.getDrawable(context, R.drawable.media_select_ic));
                } else {
                    holder.ownMessageSelectIcon.setImageDrawable(ContextCompat.getDrawable(context, R.drawable.ic_unselect_chatroom));
                }
            } else {
                holder.contactMessageSelectLayout.setVisibility(View.VISIBLE);
                if (this.isItemChecked(messageId)) {
                    holder.contactMessageSelectIcon.setImageDrawable(ContextCompat.getDrawable(context, R.drawable.media_select_ic));
                } else {
                    holder.contactMessageSelectIcon.setImageDrawable(ContextCompat.getDrawable(context, R.drawable.ic_unselect_chatroom));
                }
            }

        } else if (positionClicked != INVALID_POSITION && positionClicked == positionInAdapter) {
            listFragment.smoothScrollToPosition(positionClicked);
        }
    }

    private int getAdapterItemPosition(long id) {
        for (int position = 0; position < messages.size(); position++) {
            if (messages.get(position).getMessage().getMsgId() == id) {
                return position + 1;
            }
        }
        return -1;
    }
 }<|MERGE_RESOLUTION|>--- conflicted
+++ resolved
@@ -14,17 +14,11 @@
 import android.os.Handler;
 import android.os.ParcelFileDescriptor;
 import android.provider.MediaStore;
-<<<<<<< HEAD
+
 import androidx.core.content.ContextCompat;
 import androidx.exifinterface.media.ExifInterface;
 import androidx.recyclerview.widget.RecyclerView;
-=======
-
-import androidx.core.content.ContextCompat;
-import androidx.exifinterface.media.ExifInterface;
-import androidx.recyclerview.widget.RecyclerView;
-
->>>>>>> 61f57a84
+
 import android.text.Html;
 import android.text.Spannable;
 import android.text.SpannableString;
@@ -58,14 +52,10 @@
 import java.net.MalformedURLException;
 import java.net.URL;
 import java.util.ArrayList;
-<<<<<<< HEAD
-import java.util.HashMap;
-=======
 import java.util.Collections;
 import java.util.HashMap;
 import java.util.LinkedHashMap;
 import java.util.LinkedList;
->>>>>>> 61f57a84
 import java.util.List;
 import java.util.Map;
 
@@ -120,11 +110,7 @@
 import static mega.privacy.android.app.utils.TextUtil.*;
 import static nz.mega.sdk.MegaApiJava.INVALID_HANDLE;
 
-<<<<<<< HEAD
-public class MegaChatLollipopAdapter extends RecyclerView.Adapter<RecyclerView.ViewHolder> implements View.OnClickListener, View.OnLongClickListener {
-=======
 public class MegaChatLollipopAdapter extends RecyclerView.Adapter<RecyclerView.ViewHolder> implements View.OnClickListener, View.OnLongClickListener, RotatableAdapter {
->>>>>>> 61f57a84
 
     private static int MAX_WIDTH_FILENAME_LAND = 455;
     private static int MAX_WIDTH_FILENAME_PORT = 180;
@@ -6614,18 +6600,9 @@
         logDebug("handle: " + handle);
 
         if (holder != null) {
-<<<<<<< HEAD
-            AndroidMegaChatMessage message = getMessageAt(holder.getCurrentPosition());
-            if (message == null) return;
-
-            MegaChatMessage holderMessage = message.getMessage();
-
-            if(msgId != INVALID_HANDLE && holderMessage.getMsgId() != msgId)
-=======
             AndroidMegaChatMessage megaMessage = getMessageAt(holder.getCurrentPosition());
 
             if(megaMessage == null || (msgId != INVALID_HANDLE && megaMessage.getMessage().getMsgId() != msgId))
->>>>>>> 61f57a84
                 return;
 
             File previewDir = getPreviewFolder(context);
