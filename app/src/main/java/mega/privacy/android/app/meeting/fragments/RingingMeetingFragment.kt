package mega.privacy.android.app.meeting.fragments

import android.Manifest
import android.annotation.SuppressLint
import android.content.Context
import android.graphics.Bitmap
import android.os.Bundle
import android.view.LayoutInflater
import android.view.View
import android.view.ViewGroup
import android.widget.TextView
import androidx.fragment.app.viewModels
import androidx.navigation.fragment.findNavController
import com.jeremyliao.liveeventbus.LiveEventBus
import dagger.hilt.android.AndroidEntryPoint
import mega.privacy.android.app.BaseActivity
import mega.privacy.android.app.R
import mega.privacy.android.app.components.twemoji.EmojiTextView
import mega.privacy.android.app.constants.EventConstants.EVENT_CALL_ANSWERED_IN_ANOTHER_CLIENT
import mega.privacy.android.app.constants.EventConstants.EVENT_CALL_STATUS_CHANGE
import mega.privacy.android.app.databinding.MeetingRingingFragmentBinding
import mega.privacy.android.app.meeting.activity.MeetingActivity
import mega.privacy.android.app.meeting.activity.MeetingActivity.Companion.MEETING_ACTION_RINGING_VIDEO_OFF
import mega.privacy.android.app.meeting.activity.MeetingActivity.Companion.MEETING_ACTION_RINGING_VIDEO_ON
import mega.privacy.android.app.meeting.activity.MeetingActivity.Companion.MEETING_CHAT_ID
import mega.privacy.android.app.utils.AvatarUtil.getDefaultAvatar
import mega.privacy.android.app.utils.AvatarUtil.getSpecificAvatarColor
import mega.privacy.android.app.utils.CallUtil.getDefaultAvatarCall
import mega.privacy.android.app.utils.CallUtil.getImageAvatarCall
import mega.privacy.android.app.utils.ChatUtil.getTitleChat
import mega.privacy.android.app.utils.Constants.AVATAR_GROUP_CHAT_COLOR
import mega.privacy.android.app.utils.Constants.AVATAR_SIZE
import mega.privacy.android.app.utils.RunOnUIThreadUtils
import mega.privacy.android.app.utils.StringResourcesUtils
import mega.privacy.android.app.utils.permission.permissionsBuilder
import nz.mega.sdk.MegaChatApiJava.MEGACHAT_INVALID_HANDLE
import nz.mega.sdk.MegaChatCall
import timber.log.Timber
<<<<<<< HEAD
import java.util.*
=======
>>>>>>> 3f26ba2a

@AndroidEntryPoint
class RingingMeetingFragment : MeetingBaseFragment() {

    private val inMeetingViewModel by viewModels<InMeetingViewModel>()

    private lateinit var binding: MeetingRingingFragmentBinding

    private lateinit var toolbarTitle: EmojiTextView
    private lateinit var toolbarSubtitle: TextView

    private var chatId: Long = MEGACHAT_INVALID_HANDLE

    override fun onCreate(savedInstanceState: Bundle?) {
        super.onCreate(savedInstanceState)

        arguments?.let {
            chatId = it.getLong(MEETING_CHAT_ID)
        }
    }

    override fun onCreateView(
        inflater: LayoutInflater,
        container: ViewGroup?,
        savedInstanceState: Bundle?,
    ): View {
        (requireActivity() as MeetingActivity).let {
            toolbarTitle = it.binding.titleToolbar
            toolbarSubtitle = it.binding.subtitleToolbar
        }

        binding = MeetingRingingFragmentBinding.inflate(inflater, container, false)
        return binding.root
    }

    override fun onViewCreated(view: View, savedInstanceState: Bundle?) {
        super.onViewCreated(view, savedInstanceState)
        initViewModel()
        permissionsRequester.launch(true)
        initComponent()
    }

    /**
     * Initialize components of UI
     */
    @SuppressLint("ClickableViewAccessibility")
    private fun initComponent() {

        // Always be 'calling'.
        toolbarSubtitle.text = StringResourcesUtils.getString(R.string.outgoing_call_starting)

        binding.answerVideoFab.setOnClickListener {
            inMeetingViewModel.checkAnotherCallsInProgress(inMeetingViewModel.currentChatId)
            answerCall(enableVideo = true)
        }

        binding.answerAudioFab.setOnClickListener {
            inMeetingViewModel.checkAnotherCallsInProgress(inMeetingViewModel.currentChatId)
            answerCall(enableVideo = false)
        }

        binding.rejectFab.setOnClickListener {
            inMeetingViewModel.removeIncomingCallNotification(chatId)

            if (inMeetingViewModel.isOneToOneCall()) {
                inMeetingViewModel.leaveMeeting()
            } else {
                inMeetingViewModel.ignoreCall()
            }
            requireActivity().finish()
        }
    }

    /**
     * Method to answer the call with audio enabled
     *
     * @param enableVideo True, if it should be answered with video on. False, if it should be answered with video off
     */
    private fun answerCall(enableVideo: Boolean) {
<<<<<<< HEAD
        sharedModel.answerCall(enableVideo, true, enableVideo).observe(viewLifecycleOwner) { result ->
            val actionString = if (result.enableVideo) {
                Timber.d("Call answered with video ON and audio ON")
                MEETING_ACTION_RINGING_VIDEO_ON
            } else {
                Timber.d("Call answered with video OFF and audio ON")
                MEETING_ACTION_RINGING_VIDEO_OFF
            }

            val action = RingingMeetingFragmentDirections.actionGlobalInMeeting(
                actionString,
                result.chatHandle
            )
            findNavController().navigate(action)
        }
    }

=======
        sharedModel.answerCall(enableVideo, true, enableVideo)
            .observe(viewLifecycleOwner) { result ->
                val actionString = if (result.enableVideo) {
                    Timber.d("Call answered with video ON and audio ON")
                    MEETING_ACTION_RINGING_VIDEO_ON
                } else {
                    Timber.d("Call answered with video OFF and audio ON")
                    MEETING_ACTION_RINGING_VIDEO_OFF
                }

                val action = RingingMeetingFragmentDirections.actionGlobalInMeeting(
                    actionString,
                    result.chatHandle
                )
                findNavController().navigate(action)
            }
    }

>>>>>>> 3f26ba2a
    /**
     * Initialize ViewModel
     */
    private fun initViewModel() {
        if (chatId != MEGACHAT_INVALID_HANDLE) {
            sharedModel.updateChatRoomId(chatId)
            inMeetingViewModel.setChatId(chatId)
        }

        inMeetingViewModel.chatTitle.observe(viewLifecycleOwner) { title ->
            toolbarTitle.text = title
        }

        var bitmap: Bitmap?

        // Set caller's name and avatar
        inMeetingViewModel.getChat()?.let {
            if (inMeetingViewModel.isOneToOneCall()) {
                val callerId = it.getPeerHandle(0)

                bitmap = getImageAvatarCall(it, callerId)
                if (bitmap == null) {
                    bitmap = getDefaultAvatarCall(context, callerId)
                }
            } else {
                bitmap = getDefaultAvatar(
                    getSpecificAvatarColor(AVATAR_GROUP_CHAT_COLOR),
                    getTitleChat(it),
                    AVATAR_SIZE,
                    true,
                    true
                )
            }

            binding.avatar.setImageBitmap(bitmap)
        }

        LiveEventBus.get(EVENT_CALL_ANSWERED_IN_ANOTHER_CLIENT, Long::class.java)
            .observe(this) {
                if (chatId == it) {
                    requireActivity().finish()
                }
            }

        // Caller cancelled the call.
        LiveEventBus.get(EVENT_CALL_STATUS_CHANGE, MegaChatCall::class.java)
            .observeSticky(this) {
                if (it.status == MegaChatCall.CALL_STATUS_DESTROYED) {
                    requireActivity().finish()
                }
            }

        sharedModel.cameraPermissionCheck.observe(viewLifecycleOwner) { allowed ->
            if (allowed) {
                permissionsRequester = permissionsBuilder(
                        arrayOf(Manifest.permission.CAMERA)
                )
<<<<<<< HEAD
                        .setOnRequiresPermission { l ->
                            run {
                                onRequiresPermission(l)
                                // Continue expected action after granted
                                sharedModel.clickCamera(true)
                            }
                        }
                        .setOnShowRationale { l -> onShowRationale(l) }
                        .setOnNeverAskAgain { l -> onPermNeverAskAgain(l) }
                        .build()
=======
                    .setOnRequiresPermission { l ->
                        run {
                            onRequiresPermission(l)
                            // Continue expected action after granted
                            sharedModel.clickCamera(true)
                        }
                    }
                    .setOnShowRationale { l -> onShowRationale(l) }
                    .setOnNeverAskAgain { l -> onPermNeverAskAgain(l) }
                    .build()
>>>>>>> 3f26ba2a
                permissionsRequester.launch(false)
            }
        }

        sharedModel.recordAudioPermissionCheck.observe(viewLifecycleOwner) { allowed ->
            if (allowed) {
                permissionsRequester = permissionsBuilder(
                        arrayOf(Manifest.permission.RECORD_AUDIO)
                )
<<<<<<< HEAD
                        .setOnRequiresPermission { l ->
                            run {
                                onRequiresPermission(l)
                                // Continue expected action after granted
                                sharedModel.clickMic(true)
                            }
                        }
                        .setOnShowRationale { l -> onShowRationale(l) }
                        .setOnNeverAskAgain { l -> onPermNeverAskAgain(l) }
                        .build()
=======
                    .setOnRequiresPermission { l ->
                        run {
                            onRequiresPermission(l)
                            // Continue expected action after granted
                            sharedModel.clickMic(true)
                        }
                    }
                    .setOnShowRationale { l -> onShowRationale(l) }
                    .setOnNeverAskAgain { l -> onPermNeverAskAgain(l) }
                    .build()
>>>>>>> 3f26ba2a
                permissionsRequester.launch(false)
            }
        }
    }

    override fun onAttach(context: Context) {
        super.onAttach(context)
        permissionsRequester = permissionsBuilder(permissions)
            .setOnPermissionDenied { l -> onPermissionDenied(l) }
            .setOnRequiresPermission { l -> onRequiresPermission(l) }
            .setOnShowRationale { l -> onShowRationale(l) }
            .setOnNeverAskAgain { l -> onNeverAskAgain(l) }
            .setPermissionEducation { showPermissionsEducation() }
            .build()
    }

    private fun showSnackBar(message: String) =
        (activity as BaseActivity).showSnackbar(binding.root, message)

    /**
     * user denies the RECORD_AUDIO or CAMERA permission
     *
     * @param permissions permission list
     */
    private fun onPermNeverAskAgain(permissions: ArrayList<String>) {
        if (permissions.contains(Manifest.permission.RECORD_AUDIO)
            || permissions.contains(Manifest.permission.CAMERA)
        ) {
            Timber.d("user denies the permission")
            showSnackBar(StringResourcesUtils.getString(R.string.meeting_required_permissions_warning))
        }
    }

    override fun onDestroy() {
        RunOnUIThreadUtils.stop()
        super.onDestroy()
    }
}<|MERGE_RESOLUTION|>--- conflicted
+++ resolved
@@ -36,10 +36,6 @@
 import nz.mega.sdk.MegaChatApiJava.MEGACHAT_INVALID_HANDLE
 import nz.mega.sdk.MegaChatCall
 import timber.log.Timber
-<<<<<<< HEAD
-import java.util.*
-=======
->>>>>>> 3f26ba2a
 
 @AndroidEntryPoint
 class RingingMeetingFragment : MeetingBaseFragment() {
@@ -119,25 +115,6 @@
      * @param enableVideo True, if it should be answered with video on. False, if it should be answered with video off
      */
     private fun answerCall(enableVideo: Boolean) {
-<<<<<<< HEAD
-        sharedModel.answerCall(enableVideo, true, enableVideo).observe(viewLifecycleOwner) { result ->
-            val actionString = if (result.enableVideo) {
-                Timber.d("Call answered with video ON and audio ON")
-                MEETING_ACTION_RINGING_VIDEO_ON
-            } else {
-                Timber.d("Call answered with video OFF and audio ON")
-                MEETING_ACTION_RINGING_VIDEO_OFF
-            }
-
-            val action = RingingMeetingFragmentDirections.actionGlobalInMeeting(
-                actionString,
-                result.chatHandle
-            )
-            findNavController().navigate(action)
-        }
-    }
-
-=======
         sharedModel.answerCall(enableVideo, true, enableVideo)
             .observe(viewLifecycleOwner) { result ->
                 val actionString = if (result.enableVideo) {
@@ -156,7 +133,6 @@
             }
     }
 
->>>>>>> 3f26ba2a
     /**
      * Initialize ViewModel
      */
@@ -212,20 +188,8 @@
         sharedModel.cameraPermissionCheck.observe(viewLifecycleOwner) { allowed ->
             if (allowed) {
                 permissionsRequester = permissionsBuilder(
-                        arrayOf(Manifest.permission.CAMERA)
-                )
-<<<<<<< HEAD
-                        .setOnRequiresPermission { l ->
-                            run {
-                                onRequiresPermission(l)
-                                // Continue expected action after granted
-                                sharedModel.clickCamera(true)
-                            }
-                        }
-                        .setOnShowRationale { l -> onShowRationale(l) }
-                        .setOnNeverAskAgain { l -> onPermNeverAskAgain(l) }
-                        .build()
-=======
+                    arrayOf(Manifest.permission.CAMERA)
+                )
                     .setOnRequiresPermission { l ->
                         run {
                             onRequiresPermission(l)
@@ -236,7 +200,6 @@
                     .setOnShowRationale { l -> onShowRationale(l) }
                     .setOnNeverAskAgain { l -> onPermNeverAskAgain(l) }
                     .build()
->>>>>>> 3f26ba2a
                 permissionsRequester.launch(false)
             }
         }
@@ -244,20 +207,8 @@
         sharedModel.recordAudioPermissionCheck.observe(viewLifecycleOwner) { allowed ->
             if (allowed) {
                 permissionsRequester = permissionsBuilder(
-                        arrayOf(Manifest.permission.RECORD_AUDIO)
-                )
-<<<<<<< HEAD
-                        .setOnRequiresPermission { l ->
-                            run {
-                                onRequiresPermission(l)
-                                // Continue expected action after granted
-                                sharedModel.clickMic(true)
-                            }
-                        }
-                        .setOnShowRationale { l -> onShowRationale(l) }
-                        .setOnNeverAskAgain { l -> onPermNeverAskAgain(l) }
-                        .build()
-=======
+                    arrayOf(Manifest.permission.RECORD_AUDIO)
+                )
                     .setOnRequiresPermission { l ->
                         run {
                             onRequiresPermission(l)
@@ -268,7 +219,6 @@
                     .setOnShowRationale { l -> onShowRationale(l) }
                     .setOnNeverAskAgain { l -> onPermNeverAskAgain(l) }
                     .build()
->>>>>>> 3f26ba2a
                 permissionsRequester.launch(false)
             }
         }
