--- conflicted
+++ resolved
@@ -62,7 +62,6 @@
 
     private var chatId: Long = MEGACHAT_INVALID_HANDLE
 
-<<<<<<< HEAD
     private lateinit var permissionsRequester: PermissionsRequester
 
     // Default permission array for meeting
@@ -73,25 +72,13 @@
 
     lateinit var meetingPermissionCallbacks: MeetingPermissionCallbacks
 
-    override fun onActivityCreated(savedInstanceState: Bundle?) {
-        super.onActivityCreated(savedInstanceState)
-        initViewModel()
-        permissionsRequester.launch(true)
-    }
-
-=======
->>>>>>> be50599d
     override fun onCreate(savedInstanceState: Bundle?) {
         super.onCreate(savedInstanceState)
 
         arguments?.let {
             chatId = it.getLong(MEETING_CHAT_ID)
         }
-<<<<<<< HEAD
         meetingPermissionCallbacks = MeetingPermissionCallbacks(sharedModel)
-=======
-        initViewModel()
->>>>>>> be50599d
     }
 
     override fun onCreateView(
@@ -110,6 +97,8 @@
 
     override fun onViewCreated(view: View, savedInstanceState: Bundle?) {
         super.onViewCreated(view, savedInstanceState)
+        // initViewModel must be put after onCreateView, otherwise, some views may be null
+        initViewModel()
         initComponent()
         permissionsRequester.launch(true)
     }
