package mega.privacy.android.app.utils

import android.app.Activity
import android.app.Activity.RESULT_OK
import android.app.ActivityManager
import android.content.Context
import android.content.Intent
import android.content.res.Resources
import android.graphics.drawable.Drawable
import android.net.Uri
import android.view.Gravity
import android.view.LayoutInflater
import android.view.ViewGroup
import android.widget.Button
import android.widget.LinearLayout
import android.widget.TextView
import androidx.annotation.ColorRes
import androidx.appcompat.app.AlertDialog
import androidx.appcompat.app.AppCompatActivity
import androidx.core.content.res.ResourcesCompat
import com.google.android.material.dialog.MaterialAlertDialogBuilder
import io.reactivex.rxjava3.android.schedulers.AndroidSchedulers
import io.reactivex.rxjava3.core.Completable
import io.reactivex.rxjava3.kotlin.subscribeBy
import io.reactivex.rxjava3.schedulers.Schedulers
import mega.privacy.android.app.*
import mega.privacy.android.app.activities.WebViewActivity
import mega.privacy.android.app.components.saver.AutoPlayInfo
import mega.privacy.android.app.constants.BroadcastConstants
import mega.privacy.android.app.interfaces.ActivityLauncher
import mega.privacy.android.app.interfaces.SnackbarShower
import mega.privacy.android.app.interfaces.showSnackbar
import mega.privacy.android.app.listeners.CopyListener
import mega.privacy.android.app.listeners.ExportListener
import mega.privacy.android.app.listeners.MoveListener
import mega.privacy.android.app.listeners.RemoveListener
import mega.privacy.android.app.lollipop.FileExplorerActivity
import mega.privacy.android.app.lollipop.ManagerActivity
import mega.privacy.android.app.lollipop.DrawerItem
import mega.privacy.android.app.lollipop.PdfViewerActivity
import mega.privacy.android.app.lollipop.listeners.MultipleRequestListener
import mega.privacy.android.app.textEditor.TextEditorActivity
import mega.privacy.android.app.textEditor.TextEditorViewModel.Companion.EDIT_MODE
import mega.privacy.android.app.textEditor.TextEditorViewModel.Companion.MODE
import mega.privacy.android.app.textEditor.TextEditorViewModel.Companion.VIEW_MODE
import mega.privacy.android.app.utils.AlertsAndWarnings.showForeignStorageOverQuotaWarningDialog
import mega.privacy.android.app.utils.Constants.*
import mega.privacy.android.app.utils.FileUtil.*
import mega.privacy.android.app.utils.LogUtil.logDebug
import mega.privacy.android.app.utils.LogUtil.logWarning
import mega.privacy.android.app.utils.MegaApiUtils.isIntentAvailable
import mega.privacy.android.app.utils.MegaNodeDialogUtil.BACKUP_DEVICE
import mega.privacy.android.app.utils.MegaNodeDialogUtil.BACKUP_NONE
import mega.privacy.android.app.utils.MegaNodeDialogUtil.BACKUP_ROOT
import mega.privacy.android.app.utils.MegaNodeDialogUtil.BACKUP_FOLDER_CHILD
import mega.privacy.android.app.utils.MegaNodeDialogUtil.BACKUP_FOLDER
import mega.privacy.android.app.utils.StringResourcesUtils.getQuantityString
import mega.privacy.android.app.utils.StringResourcesUtils.getString
import mega.privacy.android.app.utils.TextUtil.isTextEmpty
import mega.privacy.android.app.utils.TimeUtils.formatLongDateTime
import mega.privacy.android.app.utils.Util.*
import mega.privacy.android.app.zippreview.ui.ZipBrowserActivity
import nz.mega.sdk.*
import nz.mega.sdk.MegaApiJava.INVALID_HANDLE
import java.io.*
import java.net.HttpURLConnection
import java.net.URL
import java.util.*
import java.util.concurrent.CopyOnWriteArrayList


object MegaNodeUtil {
    /**
     * alertTakenDown is the dialog to be shown. It resides inside this static class to prevent multiple definition within the activity class
     */
    private var alertTakenDown: AlertDialog? = null

    /**
     * The node handle of the "My Backup" folder if exist
     */
    @JvmField
    var myBackupHandle = INVALID_HANDLE

    /**
     * The method to calculate how many nodes are folders in array list
     *
     * @param nodes the nodes to be calculated
     * @return how many nodes are folders in array list
     */
    @JvmStatic
    fun getNumberOfFolders(nodes: ArrayList<MegaNode?>?): Int {
        if (nodes == null) {
            return 0
        }

        var folderCount = 0
        val safeList = CopyOnWriteArrayList(nodes)

        for (node in safeList) {
            if (node == null) {
                safeList.remove(node)
            } else if (node.isFolder) {
                folderCount++
            }
        }

        return folderCount
    }

    /**
     * @param node the detected node
     * @return whether the node is taken down
     */
    private fun isNodeTakenDown(node: MegaNode?): Boolean {
        return node != null && node.isTakenDown
    }

    /**
     * If the node is taken down, and try to execute action against the node,
     * such as manage link, remove link, show the alert dialog
     *
     * @param node the detected node
     * @return whether show the dialog for the mega node or not
     */
    @JvmStatic
    fun showTakenDownNodeActionNotAvailableDialog(node: MegaNode?, context: Context): Boolean {
        return if (isNodeTakenDown(node)) {
            RunOnUIThreadUtils.post {
                showSnackbar(context, getString(R.string.error_download_takendown_node))
            }
            true
        } else {
            false
        }
    }

    /**
     * Gets the path of a folder.
     *
     * @param nodeFolder  MegaNode to get its path
     * @return The path of the of the folder.
     */
    @JvmStatic
    fun getNodeFolderPath(nodeFolder: MegaNode?): String {
        if (nodeFolder == null) {
            logWarning("Node is null, cannot get its path.")
            return ""
        }

        val megaApi = MegaApplication.getInstance().megaApi
        val path = megaApi.getNodePath(nodeFolder)

        var rootParent = nodeFolder

        while (megaApi.getParentNode(rootParent) != null) {
            rootParent = megaApi.getParentNode(rootParent)
        }

        return when {
            rootParent!!.handle == megaApi.rootNode.handle -> {
                return getString(R.string.section_cloud_drive) + path
            }
            rootParent.handle == megaApi.rubbishNode.handle -> {
                return getString(R.string.section_rubbish_bin) +
                        path.replace("bin$SEPARATOR", "")
            }
            nodeFolder.isInShare -> {
                return getString(R.string.title_incoming_shares_explorer) +
                        SEPARATOR + path.substring(path.indexOf(":") + 1)
            }
            else -> ""
        }
    }

    /**
     *
     * Shares a node.
     *
     * @param context Current Context.
     * @param node    Node to share.
     */
    @JvmStatic
    fun shareNode(context: Context, node: MegaNode) {
        shareNode(context, node, null)
    }

    /**
     *
     * Shares a node.
     * If the node is a folder creates and/or shares the folder link.
     * If the node is a file and exists in local storage, shares the file. If not, creates and/or shares the file link.
     *
     * @param context                  Current Context.
     * @param node                     Node to share.
     * @param onExportFinishedListener Listener to manage the result of export request.
     */
    @JvmStatic
    fun shareNode(
        context: Context,
        node: MegaNode,
        onExportFinishedListener: ExportListener.OnExportFinishedListener?
    ) {
        if (shouldContinueWithoutError(context, "sharing node", node)) {
            val path = getLocalFile(node)

            if (!isTextEmpty(path) && !node.isFolder) {
                shareFile(context, File(path))
            } else if (node.isExported) {
                startShareIntent(context, Intent(Intent.ACTION_SEND), node.publicLink)
            } else {
                MegaApplication.getInstance().megaApi.exportNode(
                    node,
                    ExportListener(context, Intent(Intent.ACTION_SEND), onExportFinishedListener)
                )
            }
        }
    }

    /**
     * Method to know if all nodes are unloaded. If so, share them.
     *
     * @param context   The Activity context.
     * @param listNodes The list of nodes to be checked.
     * @return True, if all are downloaded. False, otherwise.
     */
    @JvmStatic
    fun areAllNodesDownloaded(context: Context, listNodes: List<MegaNode>): Boolean {
        val downloadedFiles = ArrayList<File>()

        for (node in listNodes) {
            val path = if (node.isFolder) null else getLocalFile(node)

            if (isTextEmpty(path)) {
                return false
            } else {
                downloadedFiles.add(File(path!!))
            }
        }

        logDebug("All nodes are downloaded, so share the files")
        shareFiles(context, downloadedFiles)

        return true
    }

    /**
     * Method to get the link to the exported nodes.
     *
     * @param listNodes The list of nodes to be checked.
     * @return The link with all exported nodes
     */
    @JvmStatic
    fun getExportNodesLink(listNodes: List<MegaNode>): StringBuilder {
        val links = StringBuilder()

        for (node in listNodes) {
            if (node.isExported) {
                links.append(node.publicLink).append("\n\n")
            }
        }

        return links
    }

    /**
     * Share multiple nodes out of MEGA app.
     *
     * If a folder is involved, we will share links of all nodes.
     *
     * Other apps can't handle the mixture of link and file, so if there is any file that is not
     * downloaded, we will share links of all files.
     *
     * @param context the context where nodes are shared
     * @param nodes nodes to share
     */
    @JvmStatic
    fun shareNodes(context: Context, nodes: List<MegaNode>) {
        if (!shouldContinueWithoutError(context, "sharing nodes", nodes)) {
            return
        }

        if (areAllNodesDownloaded(context, nodes)) {
            return
        }

        var notExportedNodes = 0
        val links = getExportNodesLink(nodes)

        for (node in nodes) {
            if (!node.isExported) {
                notExportedNodes++
            }
        }

        if (notExportedNodes == 0) {
            startShareIntent(context, Intent(Intent.ACTION_SEND), links.toString())
            return
        }

        val megaApi = MegaApplication.getInstance().megaApi
        val exportListener =
            ExportListener(context, notExportedNodes, links, Intent(Intent.ACTION_SEND))

        for (node in nodes) {
            if (!node.isExported) {
                megaApi.exportNode(node, exportListener)
            }
        }
    }

    /**
     * Shares a link.
     *
     * @param context   current Context.
     * @param fileLink  link to share.
     */
    @JvmStatic
    fun shareLink(context: Context, fileLink: String?) {
        startShareIntent(context, Intent(Intent.ACTION_SEND), fileLink)
    }

    /**
     * Ends the creation of the share intent and starts it.
     *
     * @param context       current Context.
     * @param shareIntent   intent to start the share.
     * @param link          link of the node to share.
     */
    @JvmStatic
    fun startShareIntent(context: Context, shareIntent: Intent, link: String?) {
        shareIntent.type = TYPE_TEXT_PLAIN
        shareIntent.putExtra(Intent.EXTRA_TEXT, link)
        context.startActivity(Intent.createChooser(shareIntent, getString(R.string.context_share)))
    }

    /**
     * Checks if there is any error before continues any action.
     *
     * @param context   current Context.
     * @param message   action being taken.
     * @param node      node involved in the action.
     * @return True if there is not any error, false otherwise.
     */
    @JvmStatic
    fun shouldContinueWithoutError(
        context: Context,
        message: String,
        node: MegaNode?
    ): Boolean {
        val error = "Error $message. "

        if (node == null) {
            LogUtil.logError(error + "Node == NULL")
            return false
        } else if (!isOnline(context)) {
            LogUtil.logError(error + "No network connection")
            showSnackbar(context, getString(R.string.error_server_connection_problem))
            return false
        }

        return true
    }

    /**
     * Checks if there is any error before continues any action.
     *
     * @param context   current Context.
     * @param message   action being taken.
     * @param nodes      nodes involved in the action.
     * @return True if there is not any error, false otherwise.
     */
    @JvmStatic
    fun shouldContinueWithoutError(
        context: Context, message: String,
        nodes: List<MegaNode>?
    ): Boolean {
        val error = "Error $message. "

        if (nodes == null || nodes.isEmpty()) {
            LogUtil.logError(error + "no nodes")
            return false
        } else if (!isOnline(context)) {
            LogUtil.logError(error + "No network connection")
            showSnackbar(context, getString(R.string.error_server_connection_problem))
            return false
        }

        return true
    }

    /**
     * Checks if a MegaNode is the user attribute "My chat files"
     *
     * @param node MegaNode to check
     * @return True if the node is "My chat files" attribute, false otherwise
     */
    private fun isMyChatFilesFolder(node: MegaNode?): Boolean {
        val megaApplication = MegaApplication.getInstance()

        return node != null && node.handle != INVALID_HANDLE &&
                !megaApplication.megaApi.isInRubbish(node) &&
                existsMyChatFilesFolder() &&
                node.handle == megaApplication.dbH.myChatFilesFolderHandle
    }

    /**
     * Checks if the user attribute "My chat files" is saved in DB and exists
     *
     * @return True if the the user attribute "My chat files" is saved in the DB, false otherwise
     */
    @JvmStatic
    fun existsMyChatFilesFolder(): Boolean {
        val dbH = MegaApplication.getInstance().dbH
        val megaApi: MegaApiJava = MegaApplication.getInstance().megaApi

        if (dbH != null && dbH.myChatFilesFolderHandle != INVALID_HANDLE) {
            val myChatFilesFolder = megaApi.getNodeByHandle(dbH.myChatFilesFolderHandle)

            return myChatFilesFolder != null &&
                    myChatFilesFolder.handle != INVALID_HANDLE &&
                    !megaApi.isInRubbish(myChatFilesFolder)
        }

        return false
    }

    /**
     * Gets the node of the user attribute "My chat files" from the DB.
     *
     * Before call this method is necessary to call existsMyChatFilesFolder() method
     *
     * @return "My chat files" folder node
     * @see MegaNodeUtil.existsMyChatFilesFolder
     */
    @JvmStatic
    val myChatFilesFolder: MegaNode
        get() = MegaApplication.getInstance().megaApi.getNodeByHandle(MegaApplication.getInstance().dbH.myChatFilesFolderHandle)

    /**
     * Checks if a node is "Camera Uploads" or "Media Uploads" folder.
     *
     * Note: The content of this method is temporary and will have to be modified when the PR of the CU user attribute be merged.
     *
     * @param n MegaNode to check
     * @return True if the node is "Camera Uploads" or "Media Uploads" folder, false otherwise
     */
    private fun isCameraUploads(n: MegaNode): Boolean {
        var cameraSyncHandle: String? = null
        var secondaryMediaHandle: String? = null
        val dbH = MegaApplication.getInstance().dbH
        val prefs = dbH.preferences

        //Check if the item is the Camera Uploads folder
        if (prefs != null && prefs.camSyncHandle != null) {
            cameraSyncHandle = prefs.camSyncHandle
        }

        val handle = n.handle
        if (cameraSyncHandle != null && cameraSyncHandle.isNotEmpty()
            && handle == cameraSyncHandle.toLong() && !isNodeInRubbishOrDeleted(handle)
        ) {
            return true
        }

        //Check if the item is the Media Uploads folder
        if (prefs != null && prefs.megaHandleSecondaryFolder != null) {
            secondaryMediaHandle = prefs.megaHandleSecondaryFolder
        }

        return (secondaryMediaHandle != null && secondaryMediaHandle.isNotEmpty()
                && handle == secondaryMediaHandle.toLong() && !isNodeInRubbishOrDeleted(handle))
    }

    /**
     * Checks if a node is  outgoing or a pending outgoing share.
     *
     * @param node MegaNode to check
     * @return True if the node is a outgoing or a pending outgoing share, false otherwise
     */
    @JvmStatic
    fun isOutShare(node: MegaNode): Boolean {
        return node.isOutShare || MegaApplication.getInstance().megaApi.isPendingShare(node)
    }

    /**
     * Gets the the icon that has to be displayed for a folder.
     *
     * @param node          MegaNode referencing the folder to check
     * @param drawerItem    indicates if the icon has to be shown in Outgoing shares section or any other
     * @return The icon of the folder to be displayed.
     */
    @JvmStatic
    fun getFolderIcon(node: MegaNode, drawerItem: DrawerItem): Int {
        return if (node.isInShare) {
            R.drawable.ic_folder_incoming
        } else if (isCameraUploads(node)) {
            if (drawerItem == DrawerItem.SHARED_ITEMS && isOutShare(node)) {
                R.drawable.ic_folder_outgoing
            } else {
                R.drawable.ic_folder_camera_uploads_list
            }
        } else if (isMyChatFilesFolder(node)) {
            if (drawerItem == DrawerItem.SHARED_ITEMS && isOutShare(node)) {
                R.drawable.ic_folder_outgoing
            } else {
                R.drawable.ic_folder_chat_list
            }
        } else if (isOutShare(node)) {
            R.drawable.ic_folder_outgoing
        } else if (isRootBackupFolder(node)) {
            R.drawable.backup
        } else if (isDeviceBackupFolder(node)) {
            getMyBackupSubFolderIcon(node)
        } else if (isSubRootBackupFolder(node)) {
            val nodeType = checkBackupNodeTypeByHandle(MegaApplication.getInstance().megaApi, node)
            if(nodeType == BACKUP_FOLDER_CHILD || nodeType == BACKUP_FOLDER) {
                R.drawable.ic_folder_backup
            } else {
                R.drawable.ic_folder_list
            }
        } else {
            R.drawable.ic_folder_list
        }
    }

    /**
     * Checks if a node is a device folder under the MyBackup folder.
     *
     * @param node MegaNode to check
     * @return True if the node is a device folder, false otherwise
     */
    private fun isDeviceBackupFolder(node: MegaNode): Boolean {
        logDebug("MyBackup + isDeviceBackupFolder node.handle = ${node.handle}")
        return (node.parentHandle == myBackupHandle && !isTextEmpty(node.deviceId) && !isNodeInRubbishOrDeleted(node.handle))
    }

    /**
     * Checks if a node is a sub-folder of MyBackup folder.
     *
     * @param node MegaNode to check
     * @return True if the node is a sub-folder of MyBackup folder, false otherwise
     */
    private fun isSubRootBackupFolder(node: MegaNode): Boolean {
        val megaApi = MegaApplication.getInstance().megaApi
        var p = node
        if (isNodeInRubbishOrDeleted(node.handle)){
            return false
        }

        while (megaApi.getParentNode(p) != null) {
            p = megaApi.getParentNode(p)
            if (p != null && p.parentHandle == myBackupHandle) {
                logDebug("isSubRootBackupFolder")
                return true
            }
        }
        return false
    }
    /**
     * Checks if a node is the MyBackup folder.
     *
     * @param node MegaNode to check
     * @return True if the node is the MyBackup folder, false otherwise
     */
    private fun isRootBackupFolder(node: MegaNode): Boolean {
        logDebug("MyBackup + isRootBackupFolder node.handle = ${node.handle}")
        return (node.handle == myBackupHandle && !isNodeInRubbishOrDeleted(node.handle))
    }

    /**
     * Checks the type of the devices.
     *
     * @param node MegaNode to check
     * @return The resource ID
     */
    private fun getMyBackupSubFolderIcon(node: MegaNode): Int {
        if (isTextEmpty(node.deviceId)) return R.drawable.ic_folder_list

        val folderName = node.name
        return when {
            folderName.contains(Regex("win|desktop", RegexOption.IGNORE_CASE)) -> R.drawable.pc_win
            folderName.contains(
                Regex(
                    "linux|debian|ubuntu|centos",
                    RegexOption.IGNORE_CASE
                )
            ) -> R.drawable.pc_linux
            folderName.contains(Regex("mac", RegexOption.IGNORE_CASE)) -> R.drawable.pc_mac
            folderName.contains(Regex("ext|drive", RegexOption.IGNORE_CASE)) -> R.drawable.ex_drive
            else -> R.drawable.pc
        }
    }

    /**
     * Gets the parent MegaNode of the highest level in tree of the node passed by param.
     *
     * @param node  MegaNode to check
     * @return The root parent MegaNode
     */
    @JvmStatic
    fun MegaApiJava.getRootParentNode(node: MegaNode): MegaNode {
        var rootParent = node
        while (getParentNode(rootParent) != null) {
            rootParent = getParentNode(rootParent)
        }
        return rootParent
    }

    /**
     * Checks if it is on Links section and in root level.
     *
     * @param adapterType   current section
     * @param parentHandle  current parent handle
     * @return true if it is on Links section and it is in root level, false otherwise
     */
    @JvmStatic
    fun isInRootLinksLevel(adapterType: Int, parentHandle: Long): Boolean {
        return adapterType == LINKS_ADAPTER && parentHandle == INVALID_HANDLE
    }

    /**
     * Checks if the Toolbar option "share" should be visible or not depending on the permissions of the MegaNode
     *
     * @param adapterType   view in which is required the check
     * @param isFolderLink  if true, the node comes from a folder link
     * @param handle        identifier of the MegaNode to check
     * @return True if the option "share" should be visible, false otherwise
     */
    @JvmStatic
    fun showShareOption(adapterType: Int, isFolderLink: Boolean, handle: Long): Boolean {
        if (isFolderLink) {
            return false
        } else if (adapterType != OFFLINE_ADAPTER &&
            adapterType != ZIP_ADAPTER && adapterType != FILE_LINK_ADAPTER
        ) {
            val megaApi = MegaApplication.getInstance().megaApi
            val node = megaApi.getNodeByHandle(handle)

            return node != null && megaApi.getAccess(node) == MegaShare.ACCESS_OWNER
        }

        return true
    }

    /**
     * This method is to detect whether the node exist and in rubbish bean
     * @param handle node's handle to be detected
     * @return whether the node is in rubbish
     */
    @JvmStatic
    fun isNodeInRubbish(handle: Long): Boolean {
        val megaApi = MegaApplication.getInstance().megaApi
        val node = megaApi.getNodeByHandle(handle)

        return node != null && megaApi.isInRubbish(node)
    }

    /**
     * This method is to detect whether the node has been deleted completely
     * or in rubbish bin
     * @param handle node's handle to be detected
     * @return whether the node is in rubbish
     */
    @JvmStatic
    fun isNodeInRubbishOrDeleted(handle: Long): Boolean {
        val megaApi = MegaApplication.getInstance().megaApi
        val node = megaApi.getNodeByHandle(handle)

        return node == null || megaApi.isInRubbish(node)
    }

    /**
     * Gets the parent outgoing or incoming MegaNode folder of a node.
     *
     * @param node  MegaNode to get its parent
     * @return The outgoing or incoming parent folder.
     */
    @JvmStatic
    fun getOutgoingOrIncomingParent(node: MegaNode): MegaNode? {
        if (isOutgoingOrIncomingFolder(node)) {
            return node
        }

        var parentNode = node
        val megaApi: MegaApiJava = MegaApplication.getInstance().megaApi

        while (megaApi.getParentNode(parentNode) != null) {
            parentNode = megaApi.getParentNode(parentNode)

            if (isOutgoingOrIncomingFolder(parentNode)) {
                return parentNode
            }
        }

        return null
    }

    /**
     * Checks if a node is an outgoing or an incoming folder.
     *
     * @param node  MegaNode to check
     * @return  True if the node is an outgoing or incoming folder, false otherwise.
     */
    private fun isOutgoingOrIncomingFolder(node: MegaNode): Boolean {
        return node.isOutShare || node.isInShare
    }

    /**
     * Check if all nodes can be moved to rubbish bin.
     *
     * @param nodes nodes to check
     * @return whether all nodes can be moved to rubbish bin
     */
    @JvmStatic
    fun canMoveToRubbish(nodes: List<MegaNode?>): Boolean {
        val megaApi = MegaApplication.getInstance().megaApi

        for (node in nodes) {
            if (megaApi.checkMoveErrorExtended(node, megaApi.rubbishNode).errorCode != MegaError.API_OK) {
                return false
            }
        }

        return true
    }

    /**
     * Check if all nodes are file nodes and not taken down.
     *
     * @param nodes nodes to check
     * @return whether all nodes are file nodes and not taken down.
     */
    @JvmStatic
    fun areAllFileNodesAndNotTakenDown(nodes: List<MegaNode>): Boolean {
        for (node in nodes) {
            if (!node.isFile || node.isTakenDown) {
                return false
            }
        }

        return true
    }

    /**
     * Check if all nodes are not taken down.
     *
     * @return True if all items are not taken down, false otherwise.
     */
    @JvmStatic
    fun List<MegaNode?>.areAllNotTakenDown(): Boolean {
        for (node in this) {
            if (node?.isTakenDown == true) {
                return false
            }
        }

        return true
    }

    /**
     * Check if all nodes have full access.
     *
     * @param nodes nodes to check
     * @return whether all nodes have full access
     */
    @JvmStatic
    fun allHaveFullAccess(nodes: List<MegaNode?>): Boolean {
        val megaApi = MegaApplication.getInstance().megaApi
        for (node in nodes) {
            if (megaApi.checkAccessErrorExtended(node, MegaShare.ACCESS_FULL).errorCode != MegaError.API_OK) {
                return false
            }
        }

        return true
    }

    /**
     * Check if all nodes have owner access and are not taken down.
     *
     * @param nodes List of nodes to check.
     * @return True if all nodes have owner access and are not taken down, false otherwise.
     */
    @JvmStatic
    fun allHaveOwnerAccessAndNotTakenDown(nodes: List<MegaNode?>): Boolean {
        val megaApi = MegaApplication.getInstance().megaApi

        for (node in nodes) {
<<<<<<< HEAD
            if (megaApi.checkAccessErrorExtended(node, MegaShare.ACCESS_OWNER).errorCode != MegaError.API_OK) {
=======
            if (megaApi.checkAccess(node, MegaShare.ACCESS_OWNER).errorCode != MegaError.API_OK
                || node?.isTakenDown == true) {
>>>>>>> 810c7154
                return false
            }
        }

        return true
    }

    /**
     * Shows a confirmation warning before leave an incoming share.
     *
     * @param activity current Activity
     * @param snackbarShower interface to show snackbar
     * @param node incoming share to leave
     */
    @JvmStatic
    fun showConfirmationLeaveIncomingShare(
        activity: Activity,
        snackbarShower: SnackbarShower,
        node: MegaNode
    ) {
        showConfirmationLeaveIncomingShares(activity, snackbarShower, node, null)
    }

    /**
     * Shows a confirmation warning before leave some incoming shares.
     *
     * @param activity current Activity
     * @param snackbarShower interface to show snackbar
     * @param handleList    handles list of the incoming shares to leave
     */
    @JvmStatic
    fun showConfirmationLeaveIncomingShares(
        activity: Activity,
        snackbarShower: SnackbarShower,
        handleList: ArrayList<Long>
    ) {
        showConfirmationLeaveIncomingShares(activity, snackbarShower, null, handleList)
    }

    /**
     * Shows a confirmation warning before leave one or more incoming shares.
     *
     * @param activity current Activity
     * @param snackbarShower interface to show snackbar
     * @param node if only one incoming share to leave, its node, null otherwise
     * @param handles if mode than one incoming shares to leave, list of its handles, null otherwise
     */
    private fun showConfirmationLeaveIncomingShares(
        activity: Activity,
        snackbarShower: SnackbarShower,
        node: MegaNode?,
        handles: ArrayList<Long>?
    ) {
        val onlyOneIncomingShare = node != null && handles == null
        val numIncomingShares = if (onlyOneIncomingShare) 1 else handles!!.size
        val builder = MaterialAlertDialogBuilder(activity)

        builder.setMessage(
            getQuantityString(R.plurals.confirmation_leave_share_folder, numIncomingShares)
        )
            .setPositiveButton(getString(R.string.general_leave)) { _, _ ->
                if (onlyOneIncomingShare) {
                    leaveIncomingShare(snackbarShower, node!!)
                } else {
                    leaveMultipleIncomingShares(activity, snackbarShower, handles!!)
                }
                MegaApplication.getInstance()
                    .sendBroadcast(Intent(BroadcastConstants.BROADCAST_ACTION_DESTROY_ACTION_MODE))
            }
            .setNegativeButton(getString(R.string.general_cancel), null)
            .show()
    }

    /**
     * Leave incoming share.
     *
     * @param snackbarShower interface to show snackbar
     * @param node node to leave incoming share
     */
    private fun leaveIncomingShare(
        snackbarShower: SnackbarShower,
        node: MegaNode
    ) {
        logDebug("Node handle: " + node.handle)
        MegaApplication.getInstance().megaApi.remove(
            node, RemoveListener(snackbarShower, true)
        )
    }

    /**
     * Leave multiple incoming shares.
     *
     * @param activity current Activity
     * @param snackbarShower interface to show snackbar
     * @param handles handles of nodes to leave incoming share
     */
    private fun leaveMultipleIncomingShares(
        activity: Activity,
        snackbarShower: SnackbarShower,
        handles: List<Long>
    ) {
        logDebug("Leaving ${handles.size} incoming shares")

        val megaApi = MegaApplication.getInstance().megaApi

        if (handles.size == 1) {
            leaveIncomingShare(snackbarShower, megaApi.getNodeByHandle(handles[0]))
            return
        }

        val moveMultipleListener = MultipleRequestListener(MULTIPLE_LEAVE_SHARE, activity)
        for (handle in handles) {
            val node = megaApi.getNodeByHandle(handle)
            megaApi.remove(node, moveMultipleListener)
        }
    }

    /**
     * Checks if a folder node is empty.
     * If a folder is empty means although contains more folders inside,
     * all of them don't contain any file.
     *
     * @param node  MegaNode to check.
     * @return  True if the folder is folder and is empty, false otherwise.
     */
    @JvmStatic
    fun isEmptyFolder(node: MegaNode?): Boolean {
        if (node == null || node.isFile) {
            return false
        }

        val megaApi = MegaApplication.getInstance().megaApi
        val children: List<MegaNode?>? = megaApi.getChildren(node)

        if (children != null && children.isNotEmpty()) {
            for (child in children) {
                if (child == null) {
                    continue
                }

                if (child.isFile || !isEmptyFolder(child)) {
                    return false
                }
            }
        }

        return true
    }

    /**
     * Get list of all child files.
     *
     * @param megaApi MegaApiAndroid instance
     * @param dlFiles map to store all child files
     * @param parent the parent node
     * @param folder the destination folder
     */
    @JvmStatic
    fun getDlList(
        megaApi: MegaApiAndroid, dlFiles: MutableMap<MegaNode, String>,
        parent: MegaNode?, folder: File
    ) {
        if (megaApi.rootNode == null) {
            return
        }

        val nodeList = megaApi.getChildren(parent)
        if (nodeList.size == 0) {
            // if this is an empty folder, do nothing
            return
        }

        folder.mkdir()

        for (i in nodeList.indices) {
            val document = nodeList[i]

            if (document.type == MegaNode.TYPE_FOLDER) {
                val subfolder = File(folder, document.name)
                getDlList(megaApi, dlFiles, document, subfolder)
            } else {
                dlFiles[document] = folder.absolutePath
            }
        }
    }

    /**
     * Gets the tinted circle Drawable for the provided [MegaNode] Label
     *
     * @param nodeLabel     [MegaNode] Label
     * @param resources     Android resources
     * @return              Drawable
     */
    @JvmStatic
    fun getNodeLabelDrawable(nodeLabel: Int, resources: Resources): Drawable? {
        val drawable = ResourcesCompat.getDrawable(resources, R.drawable.ic_circle_label, null)

        drawable?.setTint(ResourcesCompat.getColor(resources, getNodeLabelColor(nodeLabel), null))

        return drawable
    }

    /**
     * Gets the String resource reference for the provided [MegaNode] Label
     *
     * @param nodeLabel     [MegaNode] Label
     * @return              String resource reference
     */
    @JvmStatic
    fun getNodeLabelText(nodeLabel: Int): String? = getString(
        when (nodeLabel) {
            MegaNode.NODE_LBL_RED -> R.string.label_red
            MegaNode.NODE_LBL_ORANGE -> R.string.label_orange
            MegaNode.NODE_LBL_YELLOW -> R.string.label_yellow
            MegaNode.NODE_LBL_GREEN -> R.string.label_green
            MegaNode.NODE_LBL_BLUE -> R.string.label_blue
            MegaNode.NODE_LBL_PURPLE -> R.string.label_purple
            else -> R.string.label_grey
        }
    )

    /**
     * Gets the Color resource reference for the provided [MegaNode] Label
     *
     * @param nodeLabel     [MegaNode] Label
     * @return              Color resource reference
     */
    @JvmStatic
    @ColorRes
    fun getNodeLabelColor(nodeLabel: Int): Int {
        return when (nodeLabel) {
            MegaNode.NODE_LBL_RED -> R.color.salmon_400_salmon_300
            MegaNode.NODE_LBL_ORANGE -> R.color.orange_400_orange_300
            MegaNode.NODE_LBL_YELLOW -> R.color.yellow_600_yellow_300
            MegaNode.NODE_LBL_GREEN -> R.color.green_400_green_300
            MegaNode.NODE_LBL_BLUE -> R.color.blue_300_blue_200
            MegaNode.NODE_LBL_PURPLE -> R.color.purple_300_purple_200
            else -> R.color.grey_300
        }
    }

    /**
     * Gets the handle of Cloud root node.
     *
     * @return The handle of Cloud root node if available, invalid handle otherwise.
     */
    @JvmStatic
    val cloudRootHandle: Long
        get() {
            val rootNode = MegaApplication.getInstance().megaApi.rootNode

            return rootNode?.handle ?: INVALID_HANDLE
        }

    /**
     * Setup SDK HTTP streaming server.
     *
     * @param api MegaApiAndroid instance to use
     * @param context Android context
     * @return whether this function call really starts SDK HTTP streaming server
     */
    @JvmStatic
    fun setupStreamingServer(api: MegaApiAndroid, context: Context): Boolean {
        if (api.httpServerIsRunning() == 0) {
            api.httpServerStart()

            val memoryInfo = ActivityManager.MemoryInfo()
            val activityManager =
                context.getSystemService(Context.ACTIVITY_SERVICE) as ActivityManager
            activityManager.getMemoryInfo(memoryInfo)

            api.httpServerSetMaxBufferSize(
                if (memoryInfo.totalMem > BUFFER_COMP) MAX_BUFFER_32MB
                else MAX_BUFFER_16MB
            )

            return true
        }

        return false
    }

    /**
     * Stop SDK HTTP streaming server.
     *
     * @param shouldStopServer True if should stop the server, false otherwise.
     * @param megaApi          MegaApiAndroid instance to use.
     */
    @JvmStatic
    fun stopStreamingServerIfNeeded(shouldStopServer: Boolean, megaApi: MegaApiAndroid) {
        if (shouldStopServer) {
            megaApi.httpServerStop()
        }
    }

    /**
     * Shows a taken down alert.
     *
     * @param activity the activity is the page where dialog is shown
     */
    @JvmStatic
    fun showTakenDownAlert(activity: AppCompatActivity?) {
        if (activity == null || activity.isFinishing || alertTakenDown != null && alertTakenDown!!.isShowing) {
            return
        }

        val dialogBuilder = MaterialAlertDialogBuilder(activity)

        dialogBuilder.setTitle(getString(R.string.general_not_available))
            .setMessage(getString(R.string.error_download_takendown_node))
            .setNegativeButton(getString(R.string.general_dismiss)) { _, _ -> activity.finish() }

        alertTakenDown = dialogBuilder.create()
        alertTakenDown!!.setCancelable(false)
        alertTakenDown!!.show()
    }

    /**
     * show dialog
     *
     * @param isFolder        the clicked node
     * @param currentPosition the view position in adapter
     * @param listener        the listener to handle all clicking event
     * @param context         the context where adapter resides
     * @return the dialog object to be handled by adapter to be dismissed, in case of window leaking situation
     */
    @JvmStatic
    fun showTakenDownDialog(
        isFolder: Boolean,
        currentPosition: Int,
        listener: NodeTakenDownDialogListener,
        context: Context
    ): AlertDialog {
        val builder = MaterialAlertDialogBuilder(context)
        val inflater = LayoutInflater.from(context)
        val v = inflater.inflate(R.layout.dialog_three_vertical_buttons, null)

        builder.setView(v)

        val title = v.findViewById<TextView>(R.id.dialog_title)
        val text = v.findViewById<TextView>(R.id.dialog_text)
        val openButton = v.findViewById<Button>(R.id.dialog_first_button)
        val disputeButton = v.findViewById<Button>(R.id.dialog_second_button)
        val cancelButton = v.findViewById<Button>(R.id.dialog_third_button)

        val params = LinearLayout.LayoutParams(
            ViewGroup.LayoutParams.WRAP_CONTENT,
            ViewGroup.LayoutParams.WRAP_CONTENT
        )
        params.gravity = Gravity.END

        title.text = getString(R.string.general_error_word)
        text.text = getString(
            if (isFolder) R.string.message_folder_takedown_pop_out_notification
            else R.string.message_file_takedown_pop_out_notification
        )

        openButton.text = getString(R.string.context_open_link)
        disputeButton.text = getString(R.string.dispute_takendown_file)
        cancelButton.text = getString(R.string.general_cancel)

        val dialog = builder.create()
        dialog.setCancelable(false)
        dialog.setCanceledOnTouchOutside(false)
        openButton.setOnClickListener {
            listener.onOpenClicked(currentPosition)
            dialog.dismiss()
        }

        disputeButton.setOnClickListener {
            listener.onDisputeClicked()
            val openTermsIntent = Intent(context, WebViewActivity::class.java)
            openTermsIntent.flags = Intent.FLAG_ACTIVITY_CLEAR_TOP
            openTermsIntent.data = Uri.parse(DISPUTE_URL)
            context.startActivity(openTermsIntent)
            dialog.dismiss()
        }

        cancelButton.setOnClickListener {
            listener.onCancelClicked()
            dialog.dismiss()
        }

        dialog.show()

        return dialog
    }

    /**
     * Start [FileExplorerActivity] to select folder to move nodes.
     *
     * @param activity current Android activity
     * @param handles handles to move
     */
    @JvmStatic
    fun selectFolderToMove(activity: Activity, handles: LongArray) {
        val intent = Intent(activity, FileExplorerActivity::class.java)
        intent.action = FileExplorerActivity.ACTION_PICK_MOVE_FOLDER
        intent.putExtra(INTENT_EXTRA_KEY_MOVE_FROM, handles)
        activity.startActivityForResult(intent, REQUEST_CODE_SELECT_FOLDER_TO_MOVE)
    }

    /**
     * Handle activity result of REQUEST_CODE_SELECT_FOLDER_TO_MOVE.
     *
     * @param context        Current Context.
     * @param requestCode    RequestCode parameter of onActivityResult
     * @param resultCode     ResultCode parameter of onActivityResult
     * @param data           Data parameter of onActivityResult
     * @param snackbarShower Interface to show snackbar
     */
    @JvmStatic
    fun handleSelectFolderToMoveResult(
        context: Context,
        requestCode: Int,
        resultCode: Int,
        data: Intent?,
        snackbarShower: SnackbarShower
    ): List<Long> {
        if (requestCode != REQUEST_CODE_SELECT_FOLDER_TO_MOVE
            || resultCode != RESULT_OK || data == null
        ) {
            return emptyList()
        }

        val moveHandles = data.getLongArrayExtra(INTENT_EXTRA_KEY_MOVE_HANDLES)

        if (moveHandles == null || moveHandles.isEmpty()) {
            return emptyList()
        }

        val megaApp = MegaApplication.getInstance()
        val megaApi = megaApp.megaApi

        val toHandle = data.getLongExtra(INTENT_EXTRA_KEY_MOVE_TO, INVALID_HANDLE)
        val parent = megaApi.getNodeByHandle(toHandle) ?: return emptyList()

        val listener = MoveListener(snackbarShower) { _, isForeignOverQuota ->
            if (isForeignOverQuota) {
                showForeignStorageOverQuotaWarningDialog(context)
            }
        }

        val result = ArrayList<Long>()

        for (handle in moveHandles) {
            val node = megaApi.getNodeByHandle(handle)

            if (node != null) {
                result.add(handle)
                megaApi.moveNode(node, parent, listener)
            }
        }

        return result
    }

    /**
     * Start [FileExplorerActivity] to select folder to copy nodes.
     *
     * @param activity current Android activity
     * @param handles handles to copy
     */
    @JvmStatic
    fun selectFolderToCopy(activity: Activity, handles: LongArray) {
        if (MegaApplication.getInstance().storageState == MegaApiJava.STORAGE_STATE_PAYWALL) {
            AlertsAndWarnings.showOverDiskQuotaPaywallWarning()
            return
        }

        val intent = Intent(activity, FileExplorerActivity::class.java)
        intent.action = FileExplorerActivity.ACTION_PICK_COPY_FOLDER
        intent.putExtra(INTENT_EXTRA_KEY_COPY_FROM, handles)
        activity.startActivityForResult(intent, REQUEST_CODE_SELECT_FOLDER_TO_COPY)
    }

    /**
     * Handle activity result of REQUEST_CODE_SELECT_FOLDER_TO_COPY.
     *
     * @param context          Current Context.
     * @param requestCode      RequestCode parameter of onActivityResult
     * @param resultCode       ResultCode parameter of onActivityResult
     * @param data             Data parameter of onActivityResult
     * @param snackbarShower   Interface to show snackbar
     * @param activityLauncher Interface to start activity
     */
    @JvmStatic
    fun handleSelectFolderToCopyResult(
        context: Context,
        requestCode: Int,
        resultCode: Int,
        data: Intent?,
        snackbarShower: SnackbarShower,
        activityLauncher: ActivityLauncher
    ): Boolean {
        if (requestCode != REQUEST_CODE_SELECT_FOLDER_TO_COPY
            || resultCode != RESULT_OK || data == null
        ) {
            return false
        }

        val copyHandles = data.getLongArrayExtra(INTENT_EXTRA_KEY_COPY_HANDLES)

        if (copyHandles == null || copyHandles.isEmpty()) {
            return false
        }

        val megaApp = MegaApplication.getInstance()
        val megaApi = megaApp.megaApi

        val toHandle = data.getLongExtra(INTENT_EXTRA_KEY_COPY_TO, INVALID_HANDLE)
        val parent = megaApi.getNodeByHandle(toHandle) ?: return false

        val listener = CopyListener(CopyListener.COPY, snackbarShower, activityLauncher, context)

        for (handle in copyHandles) {
            val node = megaApi.getNodeByHandle(handle)

            if (node != null) {
                megaApi.copyNode(node, parent, listener)
            }
        }

        return true
    }

    /**
     * Handle activity result of REQUEST_CODE_SELECT_IMPORT_FOLDER.
     *
     * @param resultCode resultCode parameter of onActivityResult
     * @param toHandle the copy target node handle
     * @param node the node to copy
     * @param snackbarShower interface to show snackbar
     * @param activityLauncher interface to start activity
     */
    @JvmStatic
    fun handleSelectFolderToImportResult(
        resultCode: Int, toHandle: Long, node: MegaNode,
        snackbarShower: SnackbarShower, activityLauncher: ActivityLauncher
    ): Boolean {
        if (resultCode != RESULT_OK) {
            return false
        }

        val megaApp = MegaApplication.getInstance()
        val megaApi = megaApp.megaApi

        val parent = megaApi.getNodeByHandle(toHandle) ?: return false

        megaApi.copyNode(
            node, parent, CopyListener(CopyListener.COPY, snackbarShower, activityLauncher, megaApp)
        )

        return true
    }

    /**
     * Get location info of a node.
     *
     * @param adapterType node source adapter type
     * @param fromIncomingShare is from incoming share
     * @param handle node handle
     *
     * @return location info
     */
    @JvmStatic
    fun getNodeLocationInfo(
        adapterType: Int,
        fromIncomingShare: Boolean,
        handle: Long
    ): LocationInfo? {
        val app = MegaApplication.getInstance()
        val dbHandler = DatabaseHandler.getDbHandler(app)
        val megaApi = app.megaApi

        if (adapterType == OFFLINE_ADAPTER) {
            val node = dbHandler.findByHandle(handle) ?: return null
            val file = OfflineUtils.getOfflineFile(app, node)
            if (!file.exists()) {
                return null
            }

            val parentName = file.parentFile?.name ?: return null
            val grandParentName = file.parentFile?.parentFile?.name
            val location = when {
                grandParentName != null
                        && grandParentName + File.separator + parentName == OfflineUtils.OFFLINE_INBOX_DIR -> {
                    getString(R.string.section_saved_for_offline_new)
                }
                parentName == OfflineUtils.OFFLINE_DIR -> {
                    getString(R.string.section_saved_for_offline_new)
                }
                else -> {
                    getString(
                        R.string.location_label, parentName,
                        getString(R.string.section_saved_for_offline_new)
                    )
                }
            }

            return LocationInfo(location, offlineParentPath = node.path)
        } else {
            val node = megaApi.getNodeByHandle(handle) ?: return null

            val parent = megaApi.getParentNode(node)
            val topAncestor = megaApi.getRootParentNode(node)

            val inCloudDrive = topAncestor.handle == megaApi.rootNode.handle
                    || topAncestor.handle == megaApi.rubbishNode.handle
                    || topAncestor.handle == megaApi.inboxNode.handle

            val location = when {
                fromIncomingShare -> {
                    if (parent != null) {
                        getString(
                            R.string.location_label, parent.name,
                            getString(R.string.tab_incoming_shares)
                        )
                    } else {
                        getString(R.string.tab_incoming_shares)
                    }
                }
                parent == null -> {
                    getString(R.string.tab_incoming_shares)
                }
                inCloudDrive -> {
                    if (topAncestor.handle == parent.handle) {
                        getTranslatedNameForParentNode(megaApi, topAncestor)
                    } else {
                        getString(
                            R.string.location_label, parent.name,
                            getTranslatedNameForParentNode(megaApi, topAncestor)
                        )
                    }
                }
                else -> {
                    getString(
                        R.string.location_label, parent.name,
                        getString(R.string.tab_incoming_shares)
                    )
                }
            }

            val fragmentHandle = when {
                fromIncomingShare || parent == null -> INVALID_HANDLE
                inCloudDrive -> topAncestor.handle
                else -> INVALID_HANDLE
            }

            return LocationInfo(
                location,
                parentHandle = parent?.handle ?: INVALID_HANDLE,
                fragmentHandle = fragmentHandle
            )
        }
    }

    /**
     * Handle click event of the location text.
     *
     * @param activity current activity
     * @param adapterType node source adapter type
     * @param location location info
     */
    @JvmStatic
    fun handleLocationClick(activity: Activity, adapterType: Int, location: LocationInfo) {
        val intent = Intent(activity, ManagerActivity::class.java)

        intent.action = ACTION_OPEN_FOLDER
        intent.flags = Intent.FLAG_ACTIVITY_CLEAR_TOP
        intent.putExtra(INTENT_EXTRA_KEY_LOCATION_FILE_INFO, true)

        if (adapterType == OFFLINE_ADAPTER) {
            intent.putExtra(INTENT_EXTRA_KEY_OFFLINE_ADAPTER, true)

            if (location.offlineParentPath != null) {
                intent.putExtra(INTENT_EXTRA_KEY_PATH_NAVIGATION, location.offlineParentPath)
            }
        } else {
            intent.putExtra(INTENT_EXTRA_KEY_FRAGMENT_HANDLE, location.fragmentHandle)

            if (location.parentHandle != INVALID_HANDLE) {
                intent.putExtra(INTENT_EXTRA_KEY_PARENT_HANDLE, location.parentHandle)
            }
        }

        activity.startActivity(intent)
        activity.finish()
    }

    private fun getTranslatedNameForParentNode(
        megaApi: MegaApiAndroid,
        parent: MegaNode
    ): String {
        return when (parent.handle) {
            megaApi.rootNode.handle -> getString(R.string.section_cloud_drive)
            megaApi.rubbishNode.handle -> getString(R.string.section_rubbish_bin)
            megaApi.inboxNode.handle -> getString(R.string.section_inbox)
            else -> parent.name
        }
    }

    /**
     * Auto play a node when it's downloaded.
     *
     * @param context Android context
     * @param autoPlayInfo auto play info
     * @param activityLauncher interface to launch activity
     * @param snackbarShower interface to show snackbar
     */
    @JvmStatic
    fun autoPlayNode(
        context: Context,
        autoPlayInfo: AutoPlayInfo,
        activityLauncher: ActivityLauncher,
        snackbarShower: SnackbarShower
    ) {
        val mime = MimeTypeList.typeForName(autoPlayInfo.nodeName)
        when {
            // // ZIP file on SD card can't not be created by `new java.util.zip.ZipFile(path)`.
            mime.isZip && !SDCardUtils.isLocalFolderOnSDCard(context, autoPlayInfo.localPath) -> {
                openZip(context, activityLauncher, autoPlayInfo.localPath, autoPlayInfo.nodeHandle)
            }
            mime.isPdf -> {
                val pdfIntent = Intent(context, PdfViewerActivity::class.java)
                pdfIntent.putExtra(INTENT_EXTRA_KEY_HANDLE, autoPlayInfo.nodeHandle)

                if (!setLocalIntentParams(
                        context, autoPlayInfo.nodeName, pdfIntent, autoPlayInfo.localPath,
                        false, snackbarShower
                    )
                ) {
                    return
                }

                pdfIntent.addFlags(Intent.FLAG_GRANT_READ_URI_PERMISSION)
                pdfIntent.addFlags(Intent.FLAG_ACTIVITY_CLEAR_TOP)
                pdfIntent.putExtra(INTENT_EXTRA_KEY_INSIDE, true)
                pdfIntent.putExtra(INTENT_EXTRA_KEY_IS_URL, false)

                activityLauncher.launchActivity(pdfIntent)
            }
            mime.isVideoReproducible || mime.isAudio -> {
                val mediaIntent: Intent
                val internalIntent: Boolean
                var opusFile = false
                if (mime.isVideoNotSupported || mime.isAudioNotSupported
                ) {
                    mediaIntent = Intent(Intent.ACTION_VIEW)
                    internalIntent = false
                    val parts = autoPlayInfo.nodeName.split("\\.")
                    if (parts.size > 1 && parts.last() == "opus") {
                        opusFile = true
                    }
                } else {
                    internalIntent = true
                    mediaIntent = getMediaIntent(context, autoPlayInfo.nodeName)
                }
                mediaIntent.putExtra(INTENT_EXTRA_KEY_IS_PLAYLIST, false)
                mediaIntent.putExtra(INTENT_EXTRA_KEY_HANDLE, autoPlayInfo.nodeHandle)

                if (!setLocalIntentParams(
                        context, autoPlayInfo.nodeName, mediaIntent, autoPlayInfo.localPath,
                        false, snackbarShower
                    )
                ) {
                    return
                }

                mediaIntent.addFlags(Intent.FLAG_GRANT_READ_URI_PERMISSION)
                mediaIntent.addFlags(Intent.FLAG_ACTIVITY_CLEAR_TOP)

                if (opusFile) {
                    mediaIntent.setDataAndType(mediaIntent.data, "audio/*")
                }

                if (internalIntent) {
                    activityLauncher.launchActivity(mediaIntent)
                } else {
                    if (isIntentAvailable(context, mediaIntent)) {
                        activityLauncher.launchActivity(mediaIntent)
                    } else {
                        sendFile(
                            context,
                            autoPlayInfo.nodeName,
                            autoPlayInfo.localPath,
                            activityLauncher,
                            snackbarShower
                        )
                    }
                }
            }
            else -> {
                launchActionView(
                    context,
                    autoPlayInfo.nodeName,
                    autoPlayInfo.localPath,
                    activityLauncher,
                    snackbarShower
                )
            }
        }
    }

    /**
     * Launch [ZipBrowserActivity] to preview a zip file.
     *
     * @param context Android context.
     * @param activityLauncher interface to launch activity.
     * @param zipFilePath The local path of the zip file.
     * @param nodeHandle The handle of the corresponding node.
     */
    @JvmStatic
    fun openZip(
        context: Context,
        activityLauncher: ActivityLauncher,
        zipFilePath: String,
        nodeHandle: Long
    ) {
        val intentZip = Intent(context, ZipBrowserActivity::class.java)
        intentZip.putExtra(
            ZipBrowserActivity.EXTRA_PATH_ZIP, zipFilePath
        )
        intentZip.putExtra(
            ZipBrowserActivity.EXTRA_HANDLE_ZIP, nodeHandle
        )

        activityLauncher.launchActivity(intentZip)
    }

    /**
     * For the node that cannot be opened in-app.
     * Launch an intent with ACTION_VIEW and let user choose to use which app to open it.
     *
     * @param context Android context
     * @param nodeName Name of the node.
     * @param localPath Local path of the node.
     * @param activityLauncher interface to launch activity
     * @param snackbarShower interface to show snackbar
     */
    @JvmStatic
    fun launchActionView(
        context: Context,
        nodeName: String,
        localPath: String,
        activityLauncher: ActivityLauncher,
        snackbarShower: SnackbarShower
    ) {
        try {
            val viewIntent = Intent(Intent.ACTION_VIEW)

            if (!setLocalIntentParams(
                    context, nodeName, viewIntent,
                    localPath, false, snackbarShower
                )
            ) {
                return
            }

            viewIntent.flags = Intent.FLAG_GRANT_READ_URI_PERMISSION
            if (isIntentAvailable(context, viewIntent)) {
                activityLauncher.launchActivity(viewIntent)
            } else {
                sendFile(
                    context,
                    nodeName,
                    localPath,
                    activityLauncher,
                    snackbarShower
                )
            }
        } catch (e: Exception) {
            snackbarShower.showSnackbar(getString(R.string.general_already_downloaded))
        }
    }

    /**
     * Create an Intent with ACTION_SEND for an auto play file.
     *
     * @param context Android context
     * @param nodeName Name of the node.
     * @param localPath Local path of the node.
     * @param activityLauncher interface to launch activity
     * @param snackbarShower interface to show snackbar
     */
    private fun sendFile(
        context: Context,
        nodeName: String,
        localPath: String,
        activityLauncher: ActivityLauncher,
        snackbarShower: SnackbarShower
    ) {
        val intentShare = Intent(Intent.ACTION_SEND)

        if (!setLocalIntentParams(
                context, nodeName, intentShare,
                localPath, false, snackbarShower
            )
        ) {
            return
        }

        intentShare.flags = Intent.FLAG_GRANT_READ_URI_PERMISSION
        if (isIntentAvailable(context, intentShare)) {
            activityLauncher.launchActivity(intentShare)
        } else {
            snackbarShower.showSnackbar(getString(R.string.intent_not_available))
        }
    }

    /**
     * Gets the string to show as file info details with the next format: "size · modification date".
     *
     * @param node The file node from which to get the details.
     * @return The string so show as file info details.
     */
    @JvmStatic
    fun getFileInfo(node: MegaNode): String? {
        return TextUtil.getFileInfo(
            getSizeString(node.size),
            formatLongDateTime(node.modificationTime)
        )
    }

    /**
     * Launches an Intent to open TextFileEditorActivity.
     *
     * @param context     Current context.
     * @param node        Node to preview on Text Editor.
     * @param adapterType Current adapter view.
     */
    @JvmStatic
    fun manageTextFileIntent(context: Context, node: MegaNode, adapterType: Int) {
        manageTextFileIntent(context, node, adapterType, null, VIEW_MODE)
    }

    /**
     * Launches an Intent to open TextFileEditorActivity on edit mode.
     *
     * @param context     Current context.
     * @param node        Node to preview on Text Editor.
     * @param adapterType Current adapter view.
     */
    @JvmStatic
    fun manageEditTextFileIntent(context: Context, node: MegaNode, adapterType: Int) {
        manageTextFileIntent(context, node, adapterType, null, EDIT_MODE)
    }

    /**
     * Launches an Intent to open TextFileEditorActivity.
     *
     * @param context     Current context.
     * @param node        Node to preview on Text Editor.
     * @param adapterType Current adapter view.
     * @param urlFileLink Link of the file if the adapter is FILE_LINK_ADAPTER.
     */
    @JvmStatic
    fun manageTextFileIntent(
        context: Context,
        node: MegaNode,
        adapterType: Int,
        urlFileLink: String?
    ) {
        manageTextFileIntent(context, node, adapterType, urlFileLink, VIEW_MODE)
    }

    /**
     * Launches an Intent to open TextFileEditorActivity.
     *
     * @param context     Current context.
     * @param node        Node to preview on Text Editor.
     * @param adapterType Current adapter view.
     * @param urlFileLink Link of the file if the adapter is FILE_LINK_ADAPTER.
     * @param mode        Text file editor mode.
     */
    @JvmStatic
    fun manageTextFileIntent(
        context: Context,
        node: MegaNode,
        adapterType: Int,
        urlFileLink: String?,
        mode: String
    ) {
        val textFileIntent = Intent(context, TextEditorActivity::class.java)

        if (adapterType == FILE_LINK_ADAPTER) {
            textFileIntent.putExtra(EXTRA_SERIALIZE_STRING, node.serialize())
                .putExtra(URL_FILE_LINK, urlFileLink)
        } else {
            textFileIntent.putExtra(INTENT_EXTRA_KEY_HANDLE, node.handle)
        }

        textFileIntent.putExtra(INTENT_EXTRA_KEY_ADAPTER_TYPE, adapterType)
            .putExtra(MODE, mode)
        context.startActivity(textFileIntent)
    }

    /**
     * Opens an URL node.
     *
     * @param context Current context.
     * @param megaApi MegaApiAndroid instance to use.
     * @param node    MegaNode which contains an URL to open.
     */
    @JvmStatic
    @Suppress("DEPRECATION")
    fun manageURLNode(context: Context, megaApi: MegaApiAndroid, node: MegaNode) {
        val progressDialog = android.app.ProgressDialog(context)
        progressDialog.apply {
            setMessage(getString(R.string.link_request_status))
            setCancelable(false)
            setCanceledOnTouchOutside(false)
            show()
        }

        Completable.create { emitter ->
            val localPath = getLocalFile(node)
            var br: BufferedReader? = null
            var shouldStopServer = false

            if (localPath != null) {
                //Read local file
                val localFile = File(localPath)
                br = BufferedReader(FileReader(localFile))
            } else {
                //Read streaming file
                shouldStopServer = setupStreamingServer(megaApi, context)
                val uri = megaApi.httpServerGetLocalLink(node)

                if (!uri.isNullOrEmpty()) {
                    val nodeURL = URL(uri)
                    val connection = nodeURL.openConnection() as HttpURLConnection
                    br = BufferedReader(InputStreamReader(connection.inputStream))
                }
            }

            if (br != null) {
                var line = br.readLine()

                if (line != null) {
                    line = br.readLine()
                    val url = line.replace(URL_INDICATOR, "")
                    val intent = Intent(Intent.ACTION_VIEW).setData(Uri.parse(url))

                    if (isIntentAvailable(context, intent)) {
                        context.startActivity(intent)
                    } else {
                        showSnackbar(context, getString(R.string.intent_not_available_file))
                    }

                    stopStreamingServerIfNeeded(shouldStopServer, megaApi)
                    emitter.onComplete()
                    return@create
                } else {
                    logDebug("Not expected format: Exception on processing url file")
                }
            }

            emitter.onError(Throwable("Error getting URL"))
            stopStreamingServerIfNeeded(shouldStopServer, megaApi)
            showSnackbar(context, getString(R.string.error_open_file_with))
        }
            .subscribeOn(Schedulers.io())
            .observeOn(AndroidSchedulers.mainThread())
            .subscribeBy(
                onComplete = { progressDialog.dismiss() },
                onError = { error ->
                    progressDialog.dismiss()
                    LogUtil.logError(error.message)
                }
            )
    }

    /**
     * Handle the event when a node is tapped.
     *
     * @param context Android context
     * @param node The node tapped.
     * @param nodeDownloader Function/Methd for downloading node.
     * @param activityLauncher interface to launch activity
     * @param snackbarShower interface to show snackbar
     */
    @JvmStatic
    fun onNodeTapped(
        context: Context,
        node: MegaNode,
        nodeDownloader : (node: MegaNode) -> Unit,
        activityLauncher: ActivityLauncher,
        snackbarShower: SnackbarShower
    ) {
        val possibleLocalFile = getTappedNodeLocalFile(node)

        if (possibleLocalFile != null) {
            logDebug("The node is already downloaded, found in local.")

            // ZIP file on SD card can't not be created by `new java.util.zip.ZipFile(path)`.
            if (MimeTypeList.typeForName(node.name).isZip && !SDCardUtils.isLocalFolderOnSDCard(
                    context,
                    possibleLocalFile
                )
            ) {
                logDebug("The file is zip, open in-app.")
                openZip(
                    context,
                    activityLauncher, possibleLocalFile, node.handle
                )
            } else {
                logDebug("The file cannot be opened in-app.")
                launchActionView(
                    context,
                    node.name,
                    possibleLocalFile,
                    activityLauncher,
                    snackbarShower
                )
            }
        } else {
            nodeDownloader(node)
        }
    }

    /**
     * Check the folder of My Backup and get the folder node
     *
     * @param megaApi MegaApiAndroid instance to use.
     * @param handleList handles list of the nodes that selected
     * @return The node of My Backups or null
     */
    @JvmStatic
    fun getBackupRootNodeByHandle(
        megaApi: MegaApiAndroid,
        handleList: ArrayList<Long>?
    ): MegaNode? {
        if (handleList != null && handleList.size > 0) {
            for (handle in handleList) {
                val p: MegaNode = megaApi.getNodeByHandle(handle)
                if (p.handle == myBackupHandle) {
                    return p
                }
            }
        }
        return null
    }

    /**
     * Check the node type of handleList for the operation related to "My Backups"
     * if the node in the handleList is belong to "My Backups", check the type:
     * BACKUP_ROOT -> the node of "My Backups" exists in the handleList
     * BACKUP_DEVICE -> the node of BACKUP_DEVICE exists in the handleList
     * BACKUP_FOLDER -> the node of BACKUP_FOLDER exists in the handleList
     * BACKUP_FOLDER_CHILD -> the node of BACKUP_FOLDER_CHILD exists in the handleList
     * otherwise, return the type: BACKUP_NONE
     *
     * @param megaApi MegaApiAndroid instance to use.
     * @param handleList handles list of the nodes that selected
     *
     * @return The type of handleList
     * if multiple nodes selected and MyBackup folder included, return BACKUP_ROOT
     * if multiple nodes selected without MyBackup folder, return BACKUP_NONE
     */
    @JvmStatic
    fun checkBackupNodeTypeInList(megaApi: MegaApiAndroid, handleList: ArrayList<Long>?): Int {
        if (handleList != null) {
            if (handleList.size == 1) {
                // Only one node
                val p: MegaNode? = megaApi.getNodeByHandle(handleList[0])
                return checkBackupNodeTypeByHandle(megaApi, p)
            } else {
                val node = megaApi.getNodeByHandle(handleList[0])

                if (node.parentHandle == megaApi.rootNode.handle) {
                    // Check if handleList contains backup root node
                    for (l in handleList) {
                        if (isRootBackupFolder(megaApi.getNodeByHandle(l))) {
                            return BACKUP_ROOT
                        }
                    }
                    return BACKUP_NONE
                } else {
                    // the nodes in the handleList are belong to "My Backups"
                    if (node.parentHandle == myBackupHandle) {
                        // Check if handleList contains device nodes
                        for (l in handleList) {
                            if (isDeviceBackupFolder(megaApi.getNodeByHandle(l))) {
                                return BACKUP_DEVICE
                            }
                        }
                        return BACKUP_NONE
                    } else {
                        for (l in handleList) {
                            val nodeType =
                                checkBackupNodeTypeByHandle(megaApi, megaApi.getNodeByHandle(l))
                            if (nodeType != BACKUP_NONE) return nodeType
                        }
                    }
                }
            }
        }
        return BACKUP_NONE
    }

    /**
     * Check the type of node for the operation related to "My Backups"
     * if the node is belong to "My Backups", check the type:
     * BACKUP_ROOT -> the node of "My Backups"
     * BACKUP_DEVICE -> child node of "My Backups"
     * BACKUP_FOLDER -> child node of BACKUP_DEVICE
     * BACKUP_FOLDER_CHILD -> child node of BACKUP_FOLDER
     * otherwise, return the type: BACKUP_NONE
     *
     * @param megaApi MegaApiAndroid instance to use.
     * @param node The node that selected
     *
     * @return The type of MyBackup folder, if the folder is not belong to the "My Backups" folder, return BACKUP_NONE
     */
    @JvmStatic
    fun checkBackupNodeTypeByHandle(megaApi: MegaApiAndroid, node: MegaNode?): Int {
        var nodeType = BACKUP_NONE

        if (node != null) {
            logDebug("MyBackup + node.handle = ${node.handle}")
            if(isNodeInRubbishOrDeleted(node.handle)){
                nodeType = BACKUP_NONE
            } else if (node.handle == myBackupHandle) {
                nodeType = BACKUP_ROOT
            } else if (node.parentHandle == myBackupHandle && !isTextEmpty(node.deviceId)) {
                nodeType = BACKUP_DEVICE
            } else {
                var index = 0
                var p = node
                var q = megaApi.getParentNode(p)
                var isInBackupFolder = false
                if (q != null && q.parentHandle == myBackupHandle) {
                    nodeType = if (!isTextEmpty(p.deviceId)) {
                        BACKUP_FOLDER
                    } else {
                        BACKUP_NONE
                    }
                } else {
                    while (megaApi.getParentNode(p) != null) {
                        q = p
                        p = megaApi.getParentNode(p)
                        index++
                        if (p != null
                            && p.parentHandle == myBackupHandle
                            && !isTextEmpty(p.deviceId)
                            && !isTextEmpty(q.deviceId)) {
                            isInBackupFolder = true
                            break
                        }
                    }

                    nodeType = if (!isInBackupFolder) {
                        BACKUP_NONE
                    } else {
                        if (index > 1) {
                            BACKUP_FOLDER_CHILD
                        } else if (!isTextEmpty(node.deviceId) && index == 1) {
                            BACKUP_FOLDER
                        } else {
                            BACKUP_NONE
                        }
                    }
                }
            }
        }
        logDebug("MyBackup + checkBackupNodeTypeByHandle return nodeType = $nodeType")
        return nodeType
    }

    @JvmStatic
    fun containsMediaFile(handle: Long): Boolean {
        val megaApi = MegaApplication.getInstance().megaApi
        val parent = megaApi.getNodeByHandle(handle)
        val children: List<MegaNode?>? = megaApi.getChildren(parent)

        children?.forEach {
            val mime = MimeTypeList.typeForName(it?.name)
            if (mime.isImage || mime.isVideoReproducible) return true
        }

        return false
    }

    fun MegaNode.getFileName(): String =
        "$base64Handle.${MimeTypeList.typeForName(name)?.extension}"

    fun MegaNode.getThumbnailFileName(): String =
        "$base64Handle${JPG_EXTENSION}"

    fun MegaNode.isImage(): Boolean =
        this.isFile && MimeTypeList.typeForName(name).isImage

    fun MegaNode.isGif(): Boolean =
        this.isFile && MimeTypeList.typeForName(name).isGIF

    fun MegaNode.isVideo(): Boolean =
        this.isFile && (MimeTypeList.typeForName(name).isVideoReproducible ||
                MimeTypeList.typeForName(name).isMp4Video)

    fun MegaNode.getLastAvailableTime(): Long =
        when {
            creationTime > 1 -> creationTime
            modificationTime > 1 -> modificationTime
            publicLinkCreationTime > 1 -> publicLinkCreationTime
            else -> INVALID_VALUE.toLong()
        }

    /**
     * Check if a specific MegaNode is valid for Image Viewer
     *
     * @return  True if it's valid, false otherwise
     */
    @JvmStatic
    fun MegaNode.isValidForImageViewer(): Boolean =
        isFile && (isImage() || isGif() || isVideo())

    /**
     * Check if a specific MegaOffline is valid for Image Viewer
     *
     * @return  True if it's valid, false otherwise
     */
    @JvmStatic
    fun MegaOffline.isValidForImageViewer(): Boolean =
            !isFolder && (MimeTypeList.typeForName(name).isImage
                    || MimeTypeList.typeForName(name).isGIF
                    || (MimeTypeList.typeForName(name).isVideoReproducible || MimeTypeList.typeForName(name).isMp4Video))

    /**
     * Check if provided node File is the expected one
     *
     * @param nodeFile  File to be checked
     */
    @JvmStatic
    fun MegaNode.isNodeFileValid(nodeFile: File?): Boolean =
        nodeFile?.exists() == true && nodeFile.canRead() && nodeFile.length() == this.size
}<|MERGE_RESOLUTION|>--- conflicted
+++ resolved
@@ -786,12 +786,8 @@
         val megaApi = MegaApplication.getInstance().megaApi
 
         for (node in nodes) {
-<<<<<<< HEAD
-            if (megaApi.checkAccessErrorExtended(node, MegaShare.ACCESS_OWNER).errorCode != MegaError.API_OK) {
-=======
-            if (megaApi.checkAccess(node, MegaShare.ACCESS_OWNER).errorCode != MegaError.API_OK
+            if (megaApi.checkAccessErrorExtended(node, MegaShare.ACCESS_OWNER).errorCode != MegaError.API_OK
                 || node?.isTakenDown == true) {
->>>>>>> 810c7154
                 return false
             }
         }
