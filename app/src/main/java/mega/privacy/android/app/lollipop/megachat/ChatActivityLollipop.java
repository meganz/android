--- conflicted
+++ resolved
@@ -47,11 +47,8 @@
 import android.view.Window;
 import android.view.WindowManager;
 import android.view.inputmethod.EditorInfo;
-<<<<<<< HEAD
 import android.view.inputmethod.InputMethodManager;
 import android.widget.Button;
-=======
->>>>>>> 4d7ab4a4
 import android.widget.CheckBox;
 import android.widget.FrameLayout;
 import android.widget.ImageButton;
@@ -217,6 +214,8 @@
 
     boolean setAsRead = false;
 
+    boolean isOpeningChat = true;
+
 //    AndroidMegaChatMessage selectedMessage;
     int selectedPosition;
     public long selectedMessageId = -1;
@@ -238,19 +237,14 @@
     ActionBar aB;
     Toolbar tB;
     LinearLayout toolbarElements;
-<<<<<<< HEAD
     RelativeLayout toolbarElementsInside;
-=======
-
->>>>>>> 4d7ab4a4
+
     TextView titleToolbar;
     MarqueeTextView subtitleToobar;
     ImageView iconStateToolbar;
-<<<<<<< HEAD
+
     ImageView privateIconToolbar;
 
-=======
->>>>>>> 4d7ab4a4
     float scaleH, scaleW;
     float density;
     int screenDensity;
@@ -299,14 +293,11 @@
     ImageButton sendIcon;
     RelativeLayout messagesContainerLayout;
 
-<<<<<<< HEAD
     RelativeLayout observersLayout;
     TextView observersNumberText;
 
     FrameLayout emojiKeyboardLayout;
 
-=======
->>>>>>> 4d7ab4a4
     RecyclerView listView;
     NpaLinearLayoutManager mLayoutManager;
 
@@ -644,21 +635,8 @@
 
         badgeDrawable = new BadgeDrawerArrowDrawable(getSupportActionBar().getThemedContext());
 
-<<<<<<< HEAD
-=======
         getWindow().setSoftInputMode(WindowManager.LayoutParams.SOFT_INPUT_STATE_HIDDEN);
 
-//        toolbarElements = (LinearLayout) tB.findViewById(R.id.toolbar_elements);
-//        titleToolbar = (EmojiTextView) tB.findViewById(R.id.title_toolbar);
-//        if(getResources().getConfiguration().orientation == Configuration.ORIENTATION_LANDSCAPE){
-//            titleToolbar.setEmojiSize(Util.scaleWidthPx(12, outMetrics));
-//        }else{
-//            titleToolbar.setEmojiSize(Util.scaleWidthPx(25, outMetrics));
-//        }
-//        titleToolbar.setText(" ");
-//        subtitleToobar = (TextView) tB.findViewById(R.id.subtitle_toolbar);
-
->>>>>>> 4d7ab4a4
         emptyLayout = (LinearLayout) findViewById(R.id.empty_messages_layout);
         emptyTextView = (TextView) findViewById(R.id.empty_text_chat_recent);
         emptyImageView = (ImageView) findViewById(R.id.empty_image_view_chat);
@@ -731,34 +709,9 @@
         fileStorageLayout.setVisibility(View.GONE);
         pickFileStorageButton.setImageResource(R.drawable.ic_b_select_image);
 
-<<<<<<< HEAD
         observersLayout = (RelativeLayout) findViewById(R.id.observers_layout);
         observersNumberText = (TextView) findViewById(R.id.observers_text);
 
-//        imageView = (ImageView) findViewById(R.id.imageView);
-
-
-       // GridView gallery = (GridView) findViewById(R.id.galleryGridView);
-
-        //gallery.setAdapter(new ImageAdapter(this));
-
-//        gallery.setOnItemClickListener(new OnItemClickListener() {
-//
-//            @Override
-//            public void onItemClick(AdapterView<?> arg0, View arg1,
-//                                    int position, long arg3) {
-//                if (null != images && !images.isEmpty())
-//                    Toast.makeText(
-//                            getApplicationContext(),
-//                            "position " + position + " " + images.get(position),
-//                            300).show();
-//                ;
-//
-//            }
-//        });
-
-=======
->>>>>>> 4d7ab4a4
         textChat.addTextChangedListener(new TextWatcher() {
             public void afterTextChanged(Editable s) {
             }
@@ -1003,55 +956,6 @@
         userTypingLayout.setVisibility(View.GONE);
         userTypingText = (TextView) findViewById(R.id.user_typing_text);
 
-<<<<<<< HEAD
-        emojiKeyboardLayout = (FrameLayout) findViewById(R.id.chat_emoji_keyboard);
-
-        if(megaChatApi.isSignalActivityRequired()){
-            megaChatApi.signalPresenceActivity();
-        }
-
-        ViewTreeObserver viewTreeObserver = fragmentContainer.getViewTreeObserver();
-        if (viewTreeObserver.isAlive()) {
-            viewTreeObserver.addOnGlobalLayoutListener(new android.view.ViewTreeObserver.OnGlobalLayoutListener() {
-
-                @Override
-                public void onGlobalLayout() {
-                    InputMethodManager imm = (InputMethodManager) ChatActivityLollipop.this.getSystemService(Context.INPUT_METHOD_SERVICE);
-
-                    if (firstSize == -1){
-                        if (messagesContainerLayout != null){
-                            firstSize = messagesContainerLayout.getHeight();
-                        }
-                    }
-                    else {
-                        if (keyboardSize == -1) {
-                            if (imm.isAcceptingText()) {
-                                if (messagesContainerLayout != null) {
-                                    keyboardSize = firstSize - messagesContainerLayout.getHeight();
-                                }
-                            }
-                        }
-                    }
-
-                    if ((firstSize - messagesContainerLayout.getHeight()) > 150 ) { //Every keyboard is at least 180 px height
-                        if (!emojiKeyboardShown){
-                            softKeyboardShown = true;
-                        }
-                    }else{
-                        softKeyboardShown = false;
-                    }
-                    if (shouldShowEmojiKeyboard){
-                        setEmojiconFragment(false);
-                        shouldShowEmojiKeyboard = false;
-                    }
-
-                }
-            });
-        }
-        myUserHandle = megaChatApi.getMyUserHandle();
-
-=======
->>>>>>> 4d7ab4a4
         Intent newIntent = getIntent();
 
         initAfterIntent(newIntent, savedInstanceState);
@@ -1066,14 +970,14 @@
             log("Intent is not null");
             intentAction = newIntent.getAction();
             if (intentAction != null){
-
-<<<<<<< HEAD
                 if (intentAction.equals(Constants.ACTION_OPEN_CHAT_LINK)){
                     String link = newIntent.getDataString();
                     megaChatApi.openChatPreview(link, this);
                 }
                 else{
                     idChat = newIntent.getLongExtra("CHAT_ID", -1);
+
+                    myUserHandle = megaChatApi.getMyUserHandle();
 
                     if(savedInstanceState!=null) {
                         log("Bundle is NOT NULL");
@@ -1092,24 +996,6 @@
                             }else if(typeMessageJump == TYPE_MESSAGE_JUMP_TO_LEAST){
                                 messageJumpText.setText(getResources().getString(R.string.message_jump_latest));
                                 messageJumpLayout.setVisibility(View.VISIBLE);
-=======
-                idChat = newIntent.getLongExtra("CHAT_ID", -1);
-
-                myUserHandle = megaChatApi.getMyUserHandle();
-
-                if(savedInstanceState!=null) {
-                    log("Bundle is NOT NULL");
-                    selectedMessageId = savedInstanceState.getLong("selectedMessageId", -1);
-                    log("Handle of the message: "+selectedMessageId);
-                    selectedPosition = savedInstanceState.getInt("selectedPosition", -1);
-                    isHideJump = savedInstanceState.getBoolean("isHideJump",false);
-                    typeMessageJump = savedInstanceState.getInt("typeMessageJump",-1);
-                    visibilityMessageJump = savedInstanceState.getBoolean("visibilityMessageJump",false);
-                    mOutputFilePath = savedInstanceState.getString("mOutputFilePath");
-//                    position_imageDrag = savedInstanceState.getInt("position_imageDrag", -1);
-//                    holder_imageDrag = (MegaChatLollipopAdapter.ViewHolderMessageChat) savedInstanceState.getSerializable("holder_imageDrag");
->>>>>>> 4d7ab4a4
-
                             }
                         }
 
@@ -1156,34 +1042,13 @@
 
         if(idChat!=-1) {
 
-//                    if(megaApi.getNumPendingUploads()<=0){
-//                        dbH.setFinishedPendingMessages();
-//                    }
-
-<<<<<<< HEAD
             //REcover chat
             log("Recover chat with id: " + idChat);
             chatRoom = megaChatApi.getChatRoom(idChat);
             if(chatRoom==null){
                 log("Chatroom is NULL - finish activity!!");
                 finish();
-                return;
-            }
-=======
-                    //Recover chat
-                    log("Recover chat with id: " + idChat);
-                    chatRoom = megaChatApi.getChatRoom(idChat);
-                    if(chatRoom==null){
-                        log("Chatroom is NULL - finish activity!!");
-                        finish();
-                    }
-
-                    if(chatRoom.hasCustomTitle()){
-                        textChat.setHint(getString(R.string.type_message_hint_with_customized_title, chatRoom.getTitle()));
-                    }else{
-                        textChat.setHint(getString(R.string.type_message_hint_with_default_title, chatRoom.getTitle()));
-                    }
->>>>>>> 4d7ab4a4
+            }
 
             if(chatRoom.hasCustomTitle()){
                 textChat.setHint(getString(R.string.type_message_hint_with_customized_title, chatRoom.getTitle()));
@@ -1239,9 +1104,9 @@
                     errorOpenChatDialog.show();
                 }
             }
-            else{
+            else {
                 int chatConnection = megaChatApi.getChatConnectionState(idChat);
-                log("Chat connection (" + idChat+ ") is: "+chatConnection);
+                log("Chat connection (" + idChat + ") is: " + chatConnection);
 
                 messages = new ArrayList<AndroidMegaChatMessage>();
                 bufferMessages = new ArrayList<AndroidMegaChatMessage>();
@@ -1254,53 +1119,36 @@
                     listView.setAdapter(adapter);
                 }
 
-<<<<<<< HEAD
-                if(chatRoom.getNumPreviewers()>0){
-                    observersNumberText.setText(chatRoom.getNumPreviewers()+"");
+                if (chatRoom.getNumPreviewers() > 0) {
+                    observersNumberText.setText(chatRoom.getNumPreviewers() + "");
                     observersLayout.setVisibility(View.VISIBLE);
-                }
-                else{
+                } else {
                     observersLayout.setVisibility(View.GONE);
                 }
-=======
-                        titleToolbar.setText(chatRoom.getTitle());
-                        setChatSubtitle();
->>>>>>> 4d7ab4a4
-
-//                aB.setTitle(chatRoom.getTitle());
+
                 titleToolbar.setText(chatRoom.getTitle());
                 setChatSubtitle();
 
-<<<<<<< HEAD
-                if(!chatRoom.isPublic() && chatRoom.isGroup()){
+                if (!chatRoom.isPublic() && chatRoom.isGroup()) {
                     RelativeLayout.LayoutParams params = (RelativeLayout.LayoutParams) titleToolbar.getLayoutParams();
                     params.addRule(RelativeLayout.LEFT_OF, privateIconToolbar.getId());
                     titleToolbar.setLayoutParams(params);
                     privateIconToolbar.setVisibility(View.VISIBLE);
-                }
-                else{
+                } else {
                     RelativeLayout.LayoutParams params = (RelativeLayout.LayoutParams) titleToolbar.getLayoutParams();
                     params.addRule(RelativeLayout.LEFT_OF, iconStateToolbar.getId());
                     titleToolbar.setLayoutParams(params);
                     privateIconToolbar.setVisibility(View.GONE);
                 }
-=======
-                            emptyTextView.setVisibility(View.GONE);
-                            emptyLayout.setVisibility(View.GONE);
-                            chatRelativeLayout.setVisibility(View.VISIBLE);
-                        }
-                        else if (intentAction.equals(Constants.ACTION_CHAT_SHOW_MESSAGES) || intentAction.equals(Constants.ACTION_NEW_CHAT)) {
-                            log("ACTION_CHAT_SHOW_MESSAGES or rotating a new chat");
->>>>>>> 4d7ab4a4
 
                 isOpeningChat = true;
 
-                LinearLayout.LayoutParams emptyTextViewParams1 = (LinearLayout.LayoutParams)emptyImageView.getLayoutParams();
-
-                if(getResources().getConfiguration().orientation == Configuration.ORIENTATION_LANDSCAPE){
+                LinearLayout.LayoutParams emptyTextViewParams1 = (LinearLayout.LayoutParams) emptyImageView.getLayoutParams();
+
+                if (getResources().getConfiguration().orientation == Configuration.ORIENTATION_LANDSCAPE) {
                     emptyImageView.setImageResource(R.drawable.chat_empty_landscape);
                     emptyTextViewParams1.setMargins(0, Util.scaleHeightPx(40, outMetrics), 0, Util.scaleHeightPx(24, outMetrics));
-                }else{
+                } else {
                     emptyImageView.setImageResource(R.drawable.ic_empty_chat_list);
                     emptyTextViewParams1.setMargins(0, Util.scaleHeightPx(100, outMetrics), 0, Util.scaleHeightPx(24, outMetrics));
                 }
@@ -1309,16 +1157,16 @@
 
                 String textToShowB = String.format(getString(R.string.chat_loading_messages));
 
-                try{
+                try {
                     textToShowB = textToShowB.replace("[A]", "<font color=\'#7a7a7a\'>");
                     textToShowB = textToShowB.replace("[/A]", "</font>");
                     textToShowB = textToShowB.replace("[B]", "<font color=\'#000000\'>");
                     textToShowB = textToShowB.replace("[/B]", "</font>");
-                }
-                catch (Exception e){}
+                } catch (Exception e) {
+                }
                 Spanned resultB = null;
                 if (android.os.Build.VERSION.SDK_INT >= android.os.Build.VERSION_CODES.N) {
-                    resultB = Html.fromHtml(textToShowB,Html.FROM_HTML_MODE_LEGACY);
+                    resultB = Html.fromHtml(textToShowB, Html.FROM_HTML_MODE_LEGACY);
                 } else {
                     resultB = Html.fromHtml(textToShowB);
                 }
@@ -1330,23 +1178,14 @@
                 chatRelativeLayout.setVisibility(View.GONE);
 
                 loadHistory();
-                log("On create: stateHistory: "+stateHistory);
+                log("On create: stateHistory: " + stateHistory);
             }
         }
         else{
             log("Chat ID -1 error");
         }
-<<<<<<< HEAD
-=======
-//        if (savedInstanceState != null && adapter != null && mLayoutManager != null) {
-//            if (position_imageDrag != -1 && holder_imageDrag != null) {
-//                log("update ImageDrag: "+position_imageDrag);
-//                mLayoutManager.scrollToPosition(position_imageDrag);
-//                adapter.setNodeAttachmentVisibility(false, holder_imageDrag, position_imageDrag);
-//            }
-//        }
+
         log("FINISH on Create");
->>>>>>> 4d7ab4a4
     }
 
     public void loadHistory(){
@@ -1419,7 +1258,6 @@
         if(megaChatApi.getConnectionState()!=MegaChatApi.CONNECTED||megaChatApi.getChatConnectionState(idChat)!=MegaChatApi.CHAT_CONNECTION_ONLINE){
             log("Chat not connected");
 
-<<<<<<< HEAD
             if(chatRoom.isPreview()){
                 log("Chat not connected:setChatSubtitle:isPreview");
                 subtitleToobar.setText(adjustForLargeFont(getString(R.string.number_of_participants, chatRoom.getPeerCount())));
@@ -1429,8 +1267,6 @@
                 return;
             }
 
-=======
->>>>>>> 4d7ab4a4
             subtitleToobar.setText(adjustForLargeFont(getString(R.string.invalid_connection_state)));
             subtitleToobar.setVisibility(View.VISIBLE);
             iconStateToolbar.setVisibility(View.GONE);
@@ -1627,12 +1463,8 @@
 
     public void requestLastGreen(int state){
         log("requestLastGreen: "+state);
-<<<<<<< HEAD
-
-        if(chatRoom!=null && !chatRoom.isGroup()){
-=======
+
         if(chatRoom!=null && !chatRoom.isGroup() && !chatRoom.isArchived()){
->>>>>>> 4d7ab4a4
             if(state == INITIAL_PRESENCE_STATUS){
                 state = megaChatApi.getUserOnlineStatus(chatRoom.getPeerHandle(0));
             }
@@ -1863,18 +1695,6 @@
                     clearHistoryMenuItem.setVisible(false);
                     inviteMenuItem.setVisible(false);
                     contactInfoMenuItem.setVisible(false);
-<<<<<<< HEAD
-                } else {
-
-                    if (megaChatApi.getChatConnectionState(idChat) != MegaChatApi.CHAT_CONNECTION_ONLINE) {
-                        leaveMenuItem.setVisible(false);
-                        callMenuItem.setVisible(false);
-                        videoMenuItem.setVisible(false);
-                        clearHistoryMenuItem.setVisible(false);
-                        inviteMenuItem.setVisible(false);
-                        contactInfoMenuItem.setVisible(false);
-                    } else {
-=======
                     archiveMenuItem.setVisible(false);
                 }else {
                     int callsInProgress = megaChatApi.getNumCalls();
@@ -1901,54 +1721,27 @@
                         if (permission == MegaChatRoom.PRIV_MODERATOR) {
 
                             inviteMenuItem.setVisible(true);
->>>>>>> 4d7ab4a4
-
-                        int permission = chatRoom.getOwnPrivilege();
-                        log("Permission in the chat: " + permission);
-                        if (chatRoom.isGroup()) {
-
-                            if (permission == MegaChatRoom.PRIV_MODERATOR) {
-                                inviteMenuItem.setVisible(true);
-
-                                int lastMessageIndex = messages.size() - 1;
-                                if (lastMessageIndex >= 0) {
-                                    AndroidMegaChatMessage lastMessage = messages.get(lastMessageIndex);
-                                    if (!lastMessage.isUploading()) {
-                                        if (lastMessage.getMessage().getType() == MegaChatMessage.TYPE_TRUNCATE) {
-                                            log("Last message is TRUNCATE");
-                                            clearHistoryMenuItem.setVisible(false);
-                                        } else {
-                                            log("Last message is NOT TRUNCATE");
-                                            clearHistoryMenuItem.setVisible(true);
-                                        }
+
+                            int lastMessageIndex = messages.size() - 1;
+                            if (lastMessageIndex >= 0) {
+                                AndroidMegaChatMessage lastMessage = messages.get(lastMessageIndex);
+                                if (!lastMessage.isUploading()) {
+                                    if (lastMessage.getMessage().getType() == MegaChatMessage.TYPE_TRUNCATE) {
+                                        log("Last message is TRUNCATE");
+                                        clearHistoryMenuItem.setVisible(false);
                                     } else {
-                                        log("Last message is UPLOADING");
+                                        log("Last message is NOT TRUNCATE");
                                         clearHistoryMenuItem.setVisible(true);
                                     }
                                 } else {
-                                    clearHistoryMenuItem.setVisible(false);
+                                    log("Last message is UPLOADING");
+                                    clearHistoryMenuItem.setVisible(true);
                                 }
-
-                                leaveMenuItem.setVisible(true);
-                            } else if (permission == MegaChatRoom.PRIV_RM) {
-                                log("Group chat PRIV_RM");
-                                leaveMenuItem.setVisible(false);
+                            }
+                            else {
                                 clearHistoryMenuItem.setVisible(false);
-                                inviteMenuItem.setVisible(false);
-                            } else if (permission == MegaChatRoom.PRIV_RO) {
-                                log("Group chat PRIV_RM");
-                                leaveMenuItem.setVisible(true);
-                                clearHistoryMenuItem.setVisible(false);
-                                inviteMenuItem.setVisible(false);
-                            } else {
-                                log("Permission: " + permission);
-                                leaveMenuItem.setVisible(true);
-                                clearHistoryMenuItem.setVisible(false);
-                                inviteMenuItem.setVisible(false);
                             }
 
-<<<<<<< HEAD
-=======
                             leaveMenuItem.setVisible(true);
                         } else if (permission == MegaChatRoom.PRIV_RM) {
                             log("Group chat PRIV_RM");
@@ -1983,38 +1776,22 @@
 
                         contactInfoMenuItem.setTitle(getString(R.string.group_chat_info_label));
                         contactInfoMenuItem.setVisible(true);
-                    } else {
-
+                    }
+                    else {
                         inviteMenuItem.setVisible(false);
                         if (permission == MegaChatRoom.PRIV_RO) {
                             clearHistoryMenuItem.setVisible(false);
                             contactInfoMenuItem.setVisible(false);
->>>>>>> 4d7ab4a4
                             callMenuItem.setVisible(false);
                             videoMenuItem.setVisible(false);
-
-                            contactInfoMenuItem.setTitle(getString(R.string.group_chat_info_label));
+                        } else {
+                            clearHistoryMenuItem.setVisible(true);
+                            contactInfoMenuItem.setTitle(getString(R.string.contact_properties_activity));
                             contactInfoMenuItem.setVisible(true);
-<<<<<<< HEAD
-                        } else {
-                            inviteMenuItem.setVisible(false);
-                            if (permission == MegaChatRoom.PRIV_RO) {
-                                clearHistoryMenuItem.setVisible(false);
-                                contactInfoMenuItem.setVisible(false);
-                                callMenuItem.setVisible(false);
-                                videoMenuItem.setVisible(false);
-                            } else {
-                                clearHistoryMenuItem.setVisible(true);
-                                contactInfoMenuItem.setTitle(getString(R.string.contact_properties_activity));
-                                contactInfoMenuItem.setVisible(true);
-                                callMenuItem.setVisible(true);
-                                videoMenuItem.setVisible(true);
-                            }
-                            leaveMenuItem.setVisible(false);
-=======
-
->>>>>>> 4d7ab4a4
-                        }
+                            callMenuItem.setVisible(true);
+                            videoMenuItem.setVisible(true);
+                        }
+                        leaveMenuItem.setVisible(false);
                     }
                 }
             }
@@ -2025,11 +1802,8 @@
             videoMenuItem.setVisible(false);
             clearHistoryMenuItem.setVisible(false);
             inviteMenuItem.setVisible(false);
-<<<<<<< HEAD
             contactInfoMenuItem.setVisible(false);
-=======
             archiveMenuItem.setVisible(false);
->>>>>>> 4d7ab4a4
         }
 
         return super.onPrepareOptionsMenu(menu);
@@ -2042,7 +1816,6 @@
         switch (item.getItemId()) {
             // Respond to the action bar's Up/Home button
             case android.R.id.home: {
-<<<<<<< HEAD
                 closeChat(true);
                 if(megaChatApi.getInitState() == MegaChatApi.INIT_ANONYMOUS){
                     Intent loginIntent = new Intent(this, LoginActivityLollipop.class);
@@ -2050,10 +1823,6 @@
                     startActivity(loginIntent);
                 }
 
-=======
-
-//                onBackPressed();
->>>>>>> 4d7ab4a4
                 finish();
                 break;
             }
@@ -2816,29 +2585,10 @@
     public void onBackPressed() {
         log("onBackPressed");
 
-<<<<<<< HEAD
-        if(megaChatApi.isSignalActivityRequired()){
-            megaChatApi.signalPresenceActivity();
-        }
-
-        closeChat(true);
-
-        if (emojiKeyboardShown) {
-            keyboardButton.setImageResource(R.drawable.ic_emoticon_white);
-            removeEmojiconFragment();
-        }else if(fileStorageLayout.isShown()){
-            hideFileStorageSection();
-        }else{
-            if(megaChatApi.getInitState() == MegaChatApi.INIT_ANONYMOUS){
-                Intent loginIntent = new Intent(this, LoginActivityLollipop.class);
-                loginIntent.putExtra("visibleFragment", Constants. LOGIN_FRAGMENT);
-                startActivity(loginIntent);
-            }
-
-            finish();
-=======
         super.callToSuperBack = false;
         super.onBackPressed();
+
+        closeChat(true);
 
         if(emojiKeyboard!=null){
             if((emojiKeyboard.getLetterKeyboardShown())||(emojiKeyboard.getEmojiKeyboardShown())){
@@ -2854,6 +2604,11 @@
                     if (handlerKeyboard != null){
                         handlerKeyboard.removeCallbacksAndMessages(null);
                     }
+                    if(megaChatApi.getInitState() == MegaChatApi.INIT_ANONYMOUS){
+                        Intent loginIntent = new Intent(this, LoginActivityLollipop.class);
+                        loginIntent.putExtra("visibleFragment", Constants. LOGIN_FRAGMENT);
+                        startActivity(loginIntent);
+                    }
                     finish();
                 }
             }
@@ -2867,11 +2622,14 @@
                 if (handlerKeyboard != null){
                     handlerKeyboard.removeCallbacksAndMessages(null);
                 }
+                if(megaChatApi.getInitState() == MegaChatApi.INIT_ANONYMOUS){
+                    Intent loginIntent = new Intent(this, LoginActivityLollipop.class);
+                    loginIntent.putExtra("visibleFragment", Constants. LOGIN_FRAGMENT);
+                    startActivity(loginIntent);
+                }
                 finish();
             }
->>>>>>> 4d7ab4a4
-        }
-
+        }
     }
 
     public static void log(String message) {
@@ -2883,17 +2641,10 @@
         log("onClick");
 
         switch (v.getId()) {
-<<<<<<< HEAD
-//			case R.id.attach_icon_chat:{
-//                showUploadPanel();
-//                break;
-//			}
-=======
             case R.id.home:{
                 onBackPressed();
                 break;
             }
->>>>>>> 4d7ab4a4
             case R.id.call_in_progress_layout:{
                 if(checkPermissionsCall()){
                     MegaChatCall callInProgress = megaChatApi.getChatCall(idChat);
@@ -4266,7 +4017,6 @@
         }
     }
 
-<<<<<<< HEAD
     public void loadChatLink(String link){
         log("loadChatLink: "+link);
         Intent intentOpenChat = new Intent(this, ChatActivityLollipop.class);
@@ -4275,10 +4025,7 @@
         this.startActivity(intentOpenChat);
     }
 
-    public void showFullScreenViewer(long msgId){
-=======
     public void showFullScreenViewer(long msgId, int[] screenPosition){
->>>>>>> 4d7ab4a4
         log("showFullScreenViewer");
         int position = 0;
         boolean positionFound = false;
@@ -5063,6 +4810,8 @@
 
     public void fullHistoryReceivedOnLoad(){
         log("fullHistoryReceivedOnLoad");
+
+        isOpeningChat = false;
 
         if(bufferMessages.size()!=0){
             log("fullHistoryReceivedOnLoad:buffer size: "+bufferMessages.size());
@@ -6799,11 +6548,11 @@
 
     @Override
     protected void onDestroy(){
-<<<<<<< HEAD
+
         log("onDestroy()");
         megaChatApi.removeChatListener(this);
         megaChatApi.removeChatCallListener(this);
-=======
+
         if(emojiKeyboard!=null){
             emojiKeyboard.hideBothKeyboard(this);
         }
@@ -6813,7 +6562,6 @@
         if (handlerKeyboard != null){
             handlerKeyboard.removeCallbacksAndMessages(null);
         }
->>>>>>> 4d7ab4a4
 
         if (handler != null) {
             handler.removeCallbacksAndMessages(null);
@@ -7286,16 +7034,13 @@
         log("onResume");
         super.onResume();
 
-<<<<<<< HEAD
-        if(idChat!=-1 && chatRoom!=null){
+
+        if(idChat!=-1 && chatRoom!=null) {
+
+            setNodeAttachmentVisible();
+
             MegaApplication.setShowPinScreen(true);
             MegaApplication.setOpenChatId(idChat);
-=======
-        setNodeAttachmentVisible();
-
-        MegaApplication.setShowPinScreen(true);
-        MegaApplication.setOpenChatId(idChat);
->>>>>>> 4d7ab4a4
 
             supportInvalidateOptionsMenu();
 
@@ -7309,98 +7054,27 @@
                 setAsRead=false;
             }
 
-<<<<<<< HEAD
             if(chatRoom.hasCustomTitle()){
                 textChat.setHint(getString(R.string.type_message_hint_with_customized_title, chatRoom.getTitle()));
-            }
-            else{
+            }else{
                 textChat.setHint(getString(R.string.type_message_hint_with_default_title, chatRoom.getTitle()));
             }
 
+            if(emojiKeyboard!=null){
+                emojiKeyboard.hideBothKeyboard(this);
+            }
             //Update last seen position if different and there is unread messages
             //If the chat is being opened do not update, onLoad will do that
-=======
-        if(chatRoom.hasCustomTitle()){
-            textChat.setHint(getString(R.string.type_message_hint_with_customized_title, chatRoom.getTitle()));
-        }else{
-            textChat.setHint(getString(R.string.type_message_hint_with_default_title, chatRoom.getTitle()));
-        }
-        if(emojiKeyboard!=null){
-            emojiKeyboard.hideBothKeyboard(this);
-        }
-        //Update last seen position if different and there is unread messages
-       //If the chat is being opened do not update, onLoad will do that
-
-        if(!isLoadingHistory) {
-            log("Chat is NOT loading history");
-            if(lastSeenReceived == true && messages != null){
-
-               long unreadCount = chatRoom.getUnreadCount();
-               if (unreadCount != 0) {
-                   lastIdMsgSeen = megaChatApi.getLastMessageSeenId(idChat);
-
-                   //Find last message
-                   int positionLastMessage = -1;
-                   for(int i=messages.size()-1; i>=0;i--) {
-                       AndroidMegaChatMessage androidMessage = messages.get(i);
-
-                       if (!androidMessage.isUploading()) {
-                           MegaChatMessage msg = androidMessage.getMessage();
-                           if (msg.getMsgId() == lastIdMsgSeen) {
-                               positionLastMessage = i;
-                               break;
-                           }
-                       }
-                   }
-
-                   if(positionLastMessage==-1){
-                       scrollToMessage(-1);
-
-                   }
-                   else{
-                       //Check if it has no my messages after
-
-                       if(positionLastMessage >= messages.size()-1){
-                           log("Nothing after, do not increment position");
-                       }
-                       else{
-                           positionLastMessage = positionLastMessage + 1;
-                       }
-
-                       AndroidMegaChatMessage message = messages.get(positionLastMessage);
-                       log("Position lastMessage found: "+positionLastMessage+" messages.size: "+messages.size());
-
-                       while(message.getMessage().getUserHandle()==megaChatApi.getMyUserHandle()){
-                           lastIdMsgSeen = message.getMessage().getMsgId();
-                           positionLastMessage = positionLastMessage + 1;
-                           message = messages.get(positionLastMessage);
-                       }
-
-                       generalUnreadCount = unreadCount;
-
-                       scrollToMessage(lastIdMsgSeen);
-                   }
-               }
-               else{
-                   if(generalUnreadCount!=0){
-                       scrollToMessage(-1);
-                   }
-               }
-            }
-           setLastMessageSeen();
-        }
-        else{
-            log("onResume:openingChat:doNotUpdateLastMessageSeen");
-        }
->>>>>>> 4d7ab4a4
-
+
+            //!isLoadingMessages
             if(!isOpeningChat) {
-                if(lastSeenReceived == true){
+                log("Chat is NOT loading history");
+                if(lastSeenReceived == true && messages != null){
+
                     long unreadCount = chatRoom.getUnreadCount();
                     if (unreadCount != 0) {
                         lastIdMsgSeen = megaChatApi.getLastMessageSeenId(idChat);
 
-<<<<<<< HEAD
                         //Find last message
                         int positionLastMessage = -1;
                         for(int i=messages.size()-1; i>=0;i--) {
@@ -7415,19 +7089,33 @@
                             }
                         }
 
-                        //Check if it has no my messages after
-                        positionLastMessage = positionLastMessage + 1;
-                        AndroidMegaChatMessage message = messages.get(positionLastMessage);
-
-                        while(message.getMessage().getUserHandle()==megaChatApi.getMyUserHandle()){
-                            lastIdMsgSeen = message.getMessage().getMsgId();
-                            positionLastMessage = positionLastMessage + 1;
-                            message = messages.get(positionLastMessage);
-                        }
-
-                        generalUnreadCount = unreadCount;
-
-                        scrollToMessage(lastIdMsgSeen);
+                        if(positionLastMessage==-1){
+                            scrollToMessage(-1);
+
+                        }
+                        else{
+                            //Check if it has no my messages after
+
+                            if(positionLastMessage >= messages.size()-1){
+                                log("Nothing after, do not increment position");
+                            }
+                            else{
+                                positionLastMessage = positionLastMessage + 1;
+                            }
+
+                            AndroidMegaChatMessage message = messages.get(positionLastMessage);
+                            log("Position lastMessage found: "+positionLastMessage+" messages.size: "+messages.size());
+
+                            while(message.getMessage().getUserHandle()==megaChatApi.getMyUserHandle()){
+                                lastIdMsgSeen = message.getMessage().getMsgId();
+                                positionLastMessage = positionLastMessage + 1;
+                                message = messages.get(positionLastMessage);
+                            }
+
+                            generalUnreadCount = unreadCount;
+
+                            scrollToMessage(lastIdMsgSeen);
+                        }
                     }
                     else{
                         if(generalUnreadCount!=0){
@@ -7435,7 +7123,6 @@
                         }
                     }
                 }
-
                 setLastMessageSeen();
             }
             else{
@@ -7446,63 +7133,37 @@
 
             MegaChatCall callInProgress = megaChatApi.getChatCall(idChat);
             if(callInProgress != null){
-                if((callInProgress.getStatus() >= MegaChatCall.CALL_STATUS_REQUEST_SENT) && (callInProgress.getStatus() <= MegaChatCall.CALL_STATUS_IN_PROGRESS)){
-                    callInProgressLayout.setVisibility(View.VISIBLE);
-                    callInProgressLayout.setOnClickListener(this);
-                }
-                else{
-                    callInProgressLayout.setVisibility(View.GONE);
-                }
-            }
-            else{
-                callInProgressLayout.setVisibility(View.GONE);
-            }
-
-            if (emojiKeyboardShown){
-                keyboardButton.setImageResource(R.drawable.ic_emoticon_white);
-                removeEmojiconFragment();
-            }
-
-            if(titleToolbar != null && titleToolbar.getText() != null){
-                titleToolbar.setText(adjustForLargeFont(titleToolbar.getText().toString()));
-
-//           aB.setTitle(adjustForLargeFont(aB.getTitle().toString()));
-            }
-=======
-        MegaChatCall callInProgress = megaChatApi.getChatCall(idChat);
-        if(callInProgress != null){
-            log("onResume() callStatus: "+callInProgress.getStatus());
-
-            if((callInProgress.getStatus()==MegaChatCall.CALL_STATUS_USER_NO_PRESENT)||(callInProgress.getStatus()==MegaChatCall.CALL_STATUS_RING_IN)){
-                if(isGroup()){
-                    log("onResume() CALL_STATUS_USER_NO_PRESENT - VISIBLE");
-                    callInProgressLayout.setVisibility(View.VISIBLE);
-                    callInProgressText.setText(getString(R.string.join_call_layout));
-                    callInProgressLayout.setOnClickListener(this);
-                }else{
+                log("onResume() callStatus: "+callInProgress.getStatus());
+
+                if((callInProgress.getStatus()==MegaChatCall.CALL_STATUS_USER_NO_PRESENT)||(callInProgress.getStatus()==MegaChatCall.CALL_STATUS_RING_IN)){
+                    if(isGroup()){
+                        log("onResume() CALL_STATUS_USER_NO_PRESENT - VISIBLE");
+                        callInProgressLayout.setVisibility(View.VISIBLE);
+                        callInProgressText.setText(getString(R.string.join_call_layout));
+                        callInProgressLayout.setOnClickListener(this);
+                    }else{
+                        callInProgressLayout.setVisibility(View.VISIBLE);
+                        callInProgressText.setText(getString(R.string.call_in_progress_layout));
+                        callInProgressLayout.setOnClickListener(this);
+                    }
+                }else if((callInProgress.getStatus() >= MegaChatCall.CALL_STATUS_REQUEST_SENT) && (callInProgress.getStatus() <= MegaChatCall.CALL_STATUS_IN_PROGRESS)){
+                    log("onResume() CALL_STATUS_REQUEST_SENT - VISIBLE");
                     callInProgressLayout.setVisibility(View.VISIBLE);
                     callInProgressText.setText(getString(R.string.call_in_progress_layout));
                     callInProgressLayout.setOnClickListener(this);
-                }
-            }else if((callInProgress.getStatus() >= MegaChatCall.CALL_STATUS_REQUEST_SENT) && (callInProgress.getStatus() <= MegaChatCall.CALL_STATUS_IN_PROGRESS)){
-                log("onResume() CALL_STATUS_REQUEST_SENT - VISIBLE");
-                callInProgressLayout.setVisibility(View.VISIBLE);
-                callInProgressText.setText(getString(R.string.call_in_progress_layout));
-                callInProgressLayout.setOnClickListener(this);
-            }else{
-                log("onResume() other case - GONE");
+                }else{
+                    log("onResume() other case - GONE");
+                    callInProgressLayout.setVisibility(View.GONE);
+                }
+            }
+            else{
+                log("onResume() callInProgress != null - GONE");
                 callInProgressLayout.setVisibility(View.GONE);
             }
-        }
-        else{
-            log("onResume() callInProgress != null - GONE");
-            callInProgressLayout.setVisibility(View.GONE);
-        }
-
-
-       if(aB != null && aB.getTitle() != null){
-           titleToolbar.setText(adjustForLargeFont(titleToolbar.getText().toString()));
->>>>>>> 4d7ab4a4
+
+            if(aB != null && aB.getTitle() != null){
+                titleToolbar.setText(adjustForLargeFont(titleToolbar.getText().toString()));
+            }
         }
     }
 
