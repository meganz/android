--- conflicted
+++ resolved
@@ -1655,14 +1655,8 @@
             chatRoom = megaChatApi.getChatRoom(idChat);
         }
 
-<<<<<<< HEAD
-        if(chatRoom == null){
-            return;
-        }
-=======
         if(chatRoom == null)
             return;
->>>>>>> 59535c97
 
         boolean isGroup = chatRoom.isGroup();
 
@@ -8591,17 +8585,12 @@
         }
 
         int callStatus = callInThisChat.getStatus();
-        logDebug("Call status "+callStatusToString(callStatus)+". Group chat: "+isGroup());
-
-<<<<<<< HEAD
+        logDebug("Call status "+callStatusToString(callStatus));
+
         if (callStatus == MegaChatCall.CALL_STATUS_DESTROYED) {
             setSubtitleVisibility();
             MegaChatCall call = megaChatApi.getChatCall(idChat);
             hideCallBar(call);
-=======
-    private void showCallLayout() {
-        if (megaChatApi == null || chatRoom == null)
->>>>>>> 59535c97
             return;
         }
 
@@ -8624,11 +8613,10 @@
             MegaApplication.setCallLayoutStatus(idChat, false);
         }
 
-<<<<<<< HEAD
         switch (callStatus){
             case MegaChatCall.CALL_STATUS_USER_NO_PRESENT:
             case MegaChatCall.CALL_STATUS_RING_IN:
-                if (isGroup()) {
+                if (chatRoom != null && chatRoom.isGroup()) {
                     if(anotherActiveCall != null){
                         updateCallInProgressLayout(anotherActiveCall, getString(R.string.call_in_progress_layout));
                         returnCallOnHoldButton.setVisibility(View.VISIBLE);
@@ -8638,15 +8626,6 @@
                         usersWithVideo();
                         long callerHandle = callInThisChat.getCaller();
                         String callerFullName = chatC.getParticipantFullName(callerHandle);
-=======
-        logDebug("Call status "+callStatusToString(call.getStatus()));
-        switch (call.getStatus()){
-            case MegaChatCall.CALL_STATUS_USER_NO_PRESENT:
-            case MegaChatCall.CALL_STATUS_RING_IN:
-                if (chatRoom.isGroup()) {
-                    usersWithVideo();
->>>>>>> 59535c97
-
                         String textLayout;
                         if (callerHandle != MEGACHAT_INVALID_HANDLE && !isTextEmpty(callerFullName)) {
                             textLayout = getString(R.string.join_call_layout_in_group_call, callerFullName);
