package mega.privacy.android.app.lollipop.megachat;

import android.Manifest;
import android.app.Activity;
import android.app.ActivityManager;
import android.app.ProgressDialog;
import android.content.BroadcastReceiver;
import android.content.Context;
import android.content.DialogInterface;
import android.content.Intent;
import android.content.IntentFilter;
import android.content.pm.PackageInfo;
import android.content.pm.PackageManager;
import android.content.res.Configuration;
import android.net.Uri;
import android.os.Build;
import android.os.Bundle;
import android.os.Environment;
import android.os.Handler;
import android.provider.MediaStore;
import android.support.design.widget.CoordinatorLayout;
import android.support.design.widget.Snackbar;
import android.support.v4.app.ActivityCompat;
import android.support.v4.content.ContextCompat;
import android.support.v4.content.FileProvider;
import android.support.v4.content.LocalBroadcastManager;
import android.support.v4.view.GestureDetectorCompat;
import android.support.v7.app.ActionBar;
import android.support.v7.app.AlertDialog;
import android.support.v7.view.ActionMode;
import android.support.v7.widget.RecyclerView;
import android.support.v7.widget.SimpleItemAnimator;
import android.support.v7.widget.Toolbar;
import android.text.Editable;
import android.text.Html;
import android.text.Spanned;
import android.text.TextWatcher;
import android.util.DisplayMetrics;
import android.util.TypedValue;
import android.view.Display;
import android.view.KeyEvent;
import android.view.Menu;
import android.view.MenuInflater;
import android.view.MenuItem;
import android.view.MotionEvent;
import android.view.View;
import android.view.ViewTreeObserver;
import android.view.Window;
import android.view.WindowManager;
import android.view.inputmethod.EditorInfo;
import android.view.inputmethod.InputMethodManager;
import android.widget.Button;
import android.widget.CheckBox;
import android.widget.FrameLayout;
import android.widget.ImageButton;
import android.widget.ImageView;
import android.widget.LinearLayout;
import android.widget.RelativeLayout;
import android.widget.TextView;
import android.widget.Toast;

import com.google.firebase.iid.FirebaseInstanceId;

import java.io.File;
import java.io.FileInputStream;
import java.io.FileOutputStream;
import java.io.IOException;
import java.io.InputStream;
import java.io.OutputStream;
import java.text.SimpleDateFormat;
import java.util.ArrayList;
import java.util.Calendar;
import java.util.Collections;
import java.util.Date;
import java.util.List;
import java.util.ListIterator;

import mega.privacy.android.app.DatabaseHandler;
import mega.privacy.android.app.MegaApplication;
import mega.privacy.android.app.MegaPreferences;
import mega.privacy.android.app.MimeTypeList;
import mega.privacy.android.app.R;
import mega.privacy.android.app.ShareInfo;
import mega.privacy.android.app.components.NpaLinearLayoutManager;
import mega.privacy.android.app.components.emojicon.EmojiconEditText;
import mega.privacy.android.app.components.emojicon.EmojiconGridFragment;
import mega.privacy.android.app.components.emojicon.EmojiconsFragment;
import mega.privacy.android.app.components.emojicon.emoji.Emojicon;
import mega.privacy.android.app.lollipop.AddContactActivityLollipop;
import mega.privacy.android.app.lollipop.AudioVideoPlayerLollipop;
import mega.privacy.android.app.lollipop.ContactInfoActivityLollipop;
import mega.privacy.android.app.lollipop.FileExplorerActivityLollipop;
import mega.privacy.android.app.lollipop.FileLinkActivityLollipop;
import mega.privacy.android.app.lollipop.FolderLinkActivityLollipop;
import mega.privacy.android.app.lollipop.LoginActivityLollipop;
import mega.privacy.android.app.lollipop.ManagerActivityLollipop;
import mega.privacy.android.app.lollipop.PdfViewerActivityLollipop;
import mega.privacy.android.app.lollipop.PinActivityLollipop;
import mega.privacy.android.app.lollipop.controllers.ChatController;
import mega.privacy.android.app.lollipop.listeners.ChatImportToForwardListener;
import mega.privacy.android.app.lollipop.listeners.ChatLinkInfoListener;
import mega.privacy.android.app.lollipop.listeners.MultipleForwardChatProcessor;
import mega.privacy.android.app.lollipop.listeners.MultipleGroupChatRequestListener;
import mega.privacy.android.app.lollipop.listeners.MultipleRequestListener;
import mega.privacy.android.app.lollipop.megachat.calls.ChatCallActivity;
import mega.privacy.android.app.lollipop.megachat.chatAdapters.MegaChatLollipopAdapter;
import mega.privacy.android.app.lollipop.tasks.FilePrepareTask;
import mega.privacy.android.app.modalbottomsheet.chatmodalbottomsheet.AttachmentUploadBottomSheetDialogFragment;
import mega.privacy.android.app.modalbottomsheet.chatmodalbottomsheet.ContactAttachmentBottomSheetDialogFragment;
import mega.privacy.android.app.modalbottomsheet.chatmodalbottomsheet.MessageNotSentBottomSheetDialogFragment;
import mega.privacy.android.app.modalbottomsheet.chatmodalbottomsheet.NodeAttachmentBottomSheetDialogFragment;
import mega.privacy.android.app.modalbottomsheet.chatmodalbottomsheet.PendingMessageBottomSheetDialogFragment;
import mega.privacy.android.app.snackbarListeners.SnackbarNavigateOption;
import mega.privacy.android.app.utils.Constants;
import mega.privacy.android.app.utils.MegaApiUtils;
import mega.privacy.android.app.utils.PreviewUtils;
import mega.privacy.android.app.utils.TimeChatUtils;
import mega.privacy.android.app.utils.Util;
import nz.mega.sdk.MegaApiAndroid;
import nz.mega.sdk.MegaApiJava;
import nz.mega.sdk.MegaChatApi;
import nz.mega.sdk.MegaChatApiAndroid;
import nz.mega.sdk.MegaChatApiJava;
import nz.mega.sdk.MegaChatCall;
import nz.mega.sdk.MegaChatCallListenerInterface;
import nz.mega.sdk.MegaChatContainsMeta;
import nz.mega.sdk.MegaChatError;
import nz.mega.sdk.MegaChatListItem;
import nz.mega.sdk.MegaChatListenerInterface;
import nz.mega.sdk.MegaChatMessage;
import nz.mega.sdk.MegaChatPeerList;
import nz.mega.sdk.MegaChatPresenceConfig;
import nz.mega.sdk.MegaChatRequest;
import nz.mega.sdk.MegaChatRequestListenerInterface;
import nz.mega.sdk.MegaChatRoom;
import nz.mega.sdk.MegaChatRoomListenerInterface;
import nz.mega.sdk.MegaContactRequest;
import nz.mega.sdk.MegaError;
import nz.mega.sdk.MegaHandleList;
import nz.mega.sdk.MegaNode;
import nz.mega.sdk.MegaNodeList;
import nz.mega.sdk.MegaRequest;
import nz.mega.sdk.MegaRequestListenerInterface;
import nz.mega.sdk.MegaUser;

import static mega.privacy.android.app.utils.Util.adjustForLargeFont;

public class ChatActivityLollipop extends PinActivityLollipop implements MegaChatCallListenerInterface, MegaChatRequestListenerInterface, MegaRequestListenerInterface, MegaChatListenerInterface, MegaChatRoomListenerInterface,  View.OnClickListener, EmojiconGridFragment.OnEmojiconClickedListener,EmojiconsFragment.OnEmojiconBackspaceClickedListener {

    public static int NUMBER_MESSAGES_TO_LOAD = 20;
    public static int NUMBER_MESSAGES_BEFORE_LOAD = 8;
    public static int REQUEST_CODE_SELECT_CHAT = 1005;

    public static int MEGA_FILE_LINK = 1;
    public static int MEGA_FOLDER_LINK = 2;
    public static int MEGA_CHAT_LINK = 3;

    public static int SHOW_WRITING_LAYOUT = 1;
    public static int SHOW_JOIN_LAYOUT = 2;
    public static int SHOW_NOTHING_LAYOUT = 3;

    String mOutputFilePath;

    boolean newVisibility = false;
    boolean getMoreHistory=false;

    boolean isLoadingHistory = false;

    MenuItem importIcon;

    private AlertDialog errorOpenChatDialog;

    long numberToLoad = -1;

    private android.support.v7.app.AlertDialog downloadConfirmationDialog;
    private AlertDialog chatAlertDialog;

    boolean sendOriginalAttachments = false;

    ProgressDialog dialog;
    ProgressDialog statusDialog;

//    public MegaChatMessage lastMessageSeen = null;
    public long lastIdMsgSeen = -1;
    public long generalUnreadCount = -1;
    boolean lastSeenReceived = false;
    int positionToScroll = -1;
    public int positionNewMessagesLayout = -1;

    boolean isTakePicture = false;
    MegaApiAndroid megaApi;
    MegaChatApiAndroid megaChatApi;

    Handler handlerReceive;
    Handler handlerSend;

    TextView emptyTextView;
    ImageView emptyImageView;
    LinearLayout emptyLayout;

    boolean pendingMessagesLoaded = false;

    boolean isFirstTimeStorage = true;

    boolean startVideo = false;
    public boolean activityVisible = false;

    boolean setAsRead = false;

    boolean isOpeningChat = true;

//    AndroidMegaChatMessage selectedMessage;
    int selectedPosition;
    public long selectedMessageId = -1;
    MegaChatRoom chatRoom;

    public long idChat;

    boolean noMoreNoSentMessages = false;

    public int showRichLinkWarning = Constants.RICH_WARNING_TRUE;

    private BadgeDrawerArrowDrawable badgeDrawable;

    ChatController chatC;
    boolean scrollingUp = false;

    long myUserHandle;

    ActionBar aB;
    Toolbar tB;

    float scaleH, scaleW;
    float density;
    int screenDensity;
    DisplayMetrics outMetrics;
    Display display;

    boolean editingMessage = false;
    MegaChatMessage messageToEdit = null;

    GestureDetectorCompat detector;

    CoordinatorLayout fragmentContainer;
    RelativeLayout writingContainerLayout;
    RelativeLayout writingLayout;
    RelativeLayout disabledWritingLayout;

    RelativeLayout joinChatLinkLayout;
    Button joinButton;

    RelativeLayout chatRelativeLayout;
    RelativeLayout userTypingLayout;
    TextView userTypingText;
    boolean sendIsTyping=true;
    long userTypingTimeStamp = -1;
//    TextView inviteText;
    ImageButton keyboardButton;
    ImageButton mediaButton;
    ImageButton sendContactButton ;
    ImageButton pickFileSystemButton;
    ImageButton pickCloudDriveButton;
    ImageButton pickFileStorageButton;

    RelativeLayout rLKeyboardButton;
    RelativeLayout rLMediaButton;
    RelativeLayout rLSendContactButton ;
    RelativeLayout rLPickFileSystemButton;
    RelativeLayout rLPickCloudDriveButton;
    RelativeLayout rLPickFileStorageButton;

    RelativeLayout callInProgressLayout;

    EmojiconEditText textChat;
    ImageButton sendIcon;
    RelativeLayout messagesContainerLayout;

    RelativeLayout observersLayout;
    TextView observersNumberText;

    FrameLayout emojiKeyboardLayout;

    RecyclerView listView;
    NpaLinearLayoutManager mLayoutManager;

    ChatActivityLollipop chatActivity;

    MenuItem callMenuItem;
    MenuItem videoMenuItem;
    MenuItem inviteMenuItem;
    MenuItem clearHistoryMenuItem;
    MenuItem contactInfoMenuItem;
    MenuItem leaveMenuItem;

    boolean focusChanged=false;

    String intentAction;
    MegaChatLollipopAdapter adapter;

    int stateHistory;

    DatabaseHandler dbH = null;

    int keyboardSize = -1;
    int firstSize = -1;

    boolean emojiKeyboardShown = false;
    boolean softKeyboardShown = false;

    FrameLayout fragmentContainerFileStorage;
    RelativeLayout fileStorageLayout;
//    private ArrayList<String> images;
    private ChatFileStorageFragment fileStorageF;

    ArrayList<AndroidMegaChatMessage> messages;
    ArrayList<AndroidMegaChatMessage> bufferMessages;
    ArrayList<AndroidMegaChatMessage> bufferManualSending;
    ArrayList<AndroidMegaChatMessage> bufferSending;

    public static int TYPE_MESSAGE_JUMP_TO_LEAST = 0;
    public static int TYPE_MESSAGE_NEW_MESSAGE = 1;
    RelativeLayout messageJumpLayout;
    TextView messageJumpText;
    boolean isHideJump = false;
    int typeMessageJump = 0;
    boolean visibilityMessageJump=false;
    boolean isTurn = false;

    View.OnFocusChangeListener focus = new View.OnFocusChangeListener() {
        @Override
        public void onFocusChange(View v, boolean hasFocus) {
            log("onFocusChange");
            if(!focusChanged){
                focusChanged = true;
            }
        }
    };

    private ActionMode actionMode;

    public void onEmojiconClicked(Emojicon emojicon) {
        EmojiconsFragment.input(textChat, emojicon);
    }

    @Override
    public void onEmojiconBackspaceClicked(View v) {
        EmojiconsFragment.backspace(textChat);
    }

    private class UserTyping {
        MegaChatParticipant participantTyping;
        long timeStampTyping;

        public UserTyping(MegaChatParticipant participantTyping) {
            this.participantTyping = participantTyping;
        }

        public MegaChatParticipant getParticipantTyping() {
            return participantTyping;
        }

        public void setParticipantTyping(MegaChatParticipant participantTyping) {
            this.participantTyping = participantTyping;
        }

        public long getTimeStampTyping() {
            return timeStampTyping;
        }

        public void setTimeStampTyping(long timeStampTyping) {
            this.timeStampTyping = timeStampTyping;
        }
    }

    private BroadcastReceiver dialogConnectReceiver = new BroadcastReceiver() {
        @Override
        public void onReceive(Context context, Intent intent) {
            log("Network broadcast received on chatActivity!");

            if (intent != null){
                showConfirmationConnect();
            }
        }
    };

    ArrayList<UserTyping> usersTyping;
    List<UserTyping> usersTypingSync;


//    private class RecyclerViewOnGestureListener extends GestureDetector.SimpleOnGestureListener {

//        public void onLongPress(MotionEvent e) {
//            log("onLongPress");
//            if(megaChatApi.isSignalActivityRequired()){
//                megaChatApi.signalPresenceActivity();
//            }
//
//            View view = listView.findChildViewUnder(e.getX(), e.getY());
//            int position = listView.getChildLayoutPosition(view);
//
//            if (!adapter.isMultipleSelect()){
//                if(position<1){
//                    log("Position not valid: "+position);
//                }else{
//                    if(!messages.get(position-1).isUploading()){
//                        if(MegaApplication.isShowInfoChatMessages()){
//                            showMessageInfo(position);
//                        }else{
//                            AndroidMegaChatMessage messageR = messages.get(position-1);
//                            if(messageR.getMessage().getType() == MegaChatMessage.TYPE_CONTAINS_META){
//                                 MegaChatContainsMeta meta = messageR.getMessage().getContainsMeta();
//                                if(meta==null){
//                                }else if(meta!=null && meta.getType()==MegaChatContainsMeta.CONTAINS_META_RICH_PREVIEW){
//                                    adapter.setMultipleSelect(true);
//                                    actionMode = startSupportActionMode(new ActionBarCallBack());
//
//                                    if(position<1){
//                                        log("Position not valid");
//                                    }else{
//                                        itemClick(position);
//                                    }
//                                }else{
//                                    log("CONTAINS_META_INVALID");
//                                }
//                            }else{
//                                adapter.setMultipleSelect(true);
//                                actionMode = startSupportActionMode(new ActionBarCallBack());
//
//                                if(position<1){
//                                    log("Position not valid");
//                                }else{
//                                    itemClick(position);
//                                }
//                            }
//                        }
//                    }
//                }
//            }
//
//            super.onLongPress(e);
//        }
//
//        @Override
//        public boolean onSingleTapUp(MotionEvent e) {
//
//            if(megaChatApi.isSignalActivityRequired()){
//                megaChatApi.signalPresenceActivity();
//            }
//
//            View view = listView.findChildViewUnder(e.getX(), e.getY());
//
//            int position = listView.getChildLayoutPosition(view);
//            if(position<1){
//                log("Position not valid");
//            }
//            else{
//
//                AndroidMegaChatMessage messageR = messages.get(position-1);
//                if(messageR.isUploading()){
//
//                    itemClick(position);
//                }
//                else{
//                    if(messageR.getMessage().getType() == MegaChatMessage.TYPE_CONTAINS_META){
//                        MegaChatContainsMeta meta = messageR.getMessage().getContainsMeta();
//                        if(meta==null){
//                        }else if(meta!=null && meta.getType()==MegaChatContainsMeta.CONTAINS_META_RICH_PREVIEW){
//                            itemClick(position);
//
//                        }else{
//                            log("CONTAINS_META_INVALID");
//                        }
//                    }
//                    else{
//
//                        itemClick(position);
//                    }
//                }
//            }
//            return true;
//        }
//    }

    public void openMegaLink(String url, boolean isFile){
        log("openMegaLink");
        if(isFile){
            Intent openFileIntent = new Intent(this, FileLinkActivityLollipop.class);
            openFileIntent.setFlags(Intent.FLAG_ACTIVITY_CLEAR_TOP);
            openFileIntent.setAction(Constants.ACTION_OPEN_MEGA_LINK);
            openFileIntent.setData(Uri.parse(url));
            startActivity(openFileIntent);
        }
        else{
            Intent openFolderIntent = new Intent(this, FolderLinkActivityLollipop.class);
            openFolderIntent.setFlags(Intent.FLAG_ACTIVITY_CLEAR_TOP);
            openFolderIntent.setAction(Constants.ACTION_OPEN_MEGA_FOLDER_LINK);
            openFolderIntent.setData(Uri.parse(url));
            startActivity(openFolderIntent);
        }
    }

    public void showMessageInfo(int positionInAdapter){
        int position = positionInAdapter-1;

        if(position<messages.size()) {
            AndroidMegaChatMessage androidM = messages.get(position);
            StringBuilder messageToShow = new StringBuilder("");
            String token = FirebaseInstanceId.getInstance().getToken();
            if(token!=null){
                messageToShow.append("FCM TOKEN: " +token);
            }
            messageToShow.append("\nCHAT ID: " + MegaApiJava.userHandleToBase64(idChat));
            messageToShow.append("\nMY USER HANDLE: " +MegaApiJava.userHandleToBase64(megaChatApi.getMyUserHandle()));
            if(androidM!=null){
                MegaChatMessage m = androidM.getMessage();
                if(m!=null){
                    messageToShow.append("\nMESSAGE TYPE: " +m.getType());
                    messageToShow.append("\nMESSAGE TIMESTAMP: " +m.getTimestamp());
                    messageToShow.append("\nMESSAGE USERHANDLE: " +MegaApiJava.userHandleToBase64(m.getUserHandle()));
                    messageToShow.append("\nMESSAGE ID: " +MegaApiJava.userHandleToBase64(m.getMsgId()));
                    messageToShow.append("\nMESSAGE TEMP ID: " +MegaApiJava.userHandleToBase64(m.getTempId()));
                }
            }

            Toast.makeText(this, messageToShow, Toast.LENGTH_SHORT).show();
            log("showMessageInfo: "+messageToShow);
        }
    }

    public void showGroupInfoActivity(){
        log("showGroupInfoActivity");
        if(chatRoom.isGroup()){
            Intent i = new Intent(this, GroupChatInfoActivityLollipop.class);
            i.putExtra("handle", chatRoom.getChatId());
            this.startActivity(i);
        }
        else{
            Intent i = new Intent(this, ContactInfoActivityLollipop.class);
            i.putExtra("handle", chatRoom.getChatId());
            this.startActivity(i);
        }
    }

    @Override
    protected void onCreate(Bundle savedInstanceState) {
        log("onCreate");
        requestWindowFeature(Window.FEATURE_NO_TITLE);
        super.onCreate(savedInstanceState);

        if (megaApi == null) {
            MegaApplication app = (MegaApplication) getApplication();
            megaApi = app.getMegaApi();
        }

        if (megaChatApi == null) {
            MegaApplication app = (MegaApplication) getApplication();
            megaChatApi = app.getMegaChatApi();
        }

        if(megaChatApi==null||megaChatApi.getInitState()==MegaChatApi.INIT_ERROR||megaChatApi.getInitState()==0){
            log("Refresh session - karere");
            Intent intent = new Intent(this, LoginActivityLollipop.class);
            intent.putExtra("visibleFragment", Constants. LOGIN_FRAGMENT);
            intent.setFlags(Intent.FLAG_ACTIVITY_CLEAR_TOP);
            startActivity(intent);
            finish();
            return;
        }

        log("addChatListener");
        megaChatApi.addChatListener(this);
        megaChatApi.addChatCallListener(this);

        dbH = DatabaseHandler.getDbHandler(this);

//        detector = new GestureDetectorCompat(this, new RecyclerViewOnGestureListener());

        chatActivity = this;
        chatC = new ChatController(chatActivity);

        LocalBroadcastManager.getInstance(this).registerReceiver(dialogConnectReceiver, new IntentFilter(Constants.BROADCAST_ACTION_INTENT_CONNECTIVITY_CHANGE_DIALOG));

        if (Build.VERSION.SDK_INT >= Build.VERSION_CODES.LOLLIPOP) {
            Window window = this.getWindow();
            window.addFlags(WindowManager.LayoutParams.FLAG_DRAWS_SYSTEM_BAR_BACKGROUNDS);
            window.clearFlags(WindowManager.LayoutParams.FLAG_TRANSLUCENT_STATUS);
            window.setStatusBarColor(ContextCompat.getColor(this, R.color.lollipop_dark_primary_color));
        }

        setContentView(R.layout.activity_chat);

        //Set toolbar
        tB = (Toolbar) findViewById(R.id.toolbar_chat);
        setSupportActionBar(tB);
        aB = getSupportActionBar();
//		aB.setHomeAsUpIndicator(R.drawable.ic_menu_white);
        aB.setDisplayHomeAsUpEnabled(true);
        aB.setDisplayShowHomeEnabled(true);

        tB.setOnClickListener(this);

        badgeDrawable = new BadgeDrawerArrowDrawable(getSupportActionBar().getThemedContext());

        display = getWindowManager().getDefaultDisplay();
        outMetrics = new DisplayMetrics();
        display.getMetrics(outMetrics);
        density  = getResources().getDisplayMetrics().density;

        emptyLayout = (LinearLayout) findViewById(R.id.empty_messages_layout);
        emptyTextView = (TextView) findViewById(R.id.empty_text_chat_recent);
        emptyImageView = (ImageView) findViewById(R.id.empty_image_view_chat);

        updateNavigationToolbarIcon();

        fragmentContainer = (CoordinatorLayout) findViewById(R.id.fragment_container_chat);
        writingContainerLayout = (RelativeLayout) findViewById(R.id.writing_container_layout_chat_layout);

        joinChatLinkLayout = (RelativeLayout) findViewById(R.id.join_chat_layout_chat_layout);
        joinButton = (Button) findViewById(R.id.join_button);
        joinButton.setOnClickListener(this);

        messageJumpLayout = (RelativeLayout) findViewById(R.id.message_jump_layout);
        messageJumpText = (TextView) findViewById(R.id.message_jump_text);
        messageJumpLayout.setVisibility(View.GONE);

        writingLayout = (RelativeLayout) findViewById(R.id.writing_linear_layout_chat);
        disabledWritingLayout = (RelativeLayout) findViewById(R.id.writing_disabled_linear_layout_chat);

        rLKeyboardButton = (RelativeLayout) findViewById(R.id.rl_keyboard_icon_chat);
        rLMediaButton = (RelativeLayout) findViewById(R.id.rl_media_icon_chat);
        rLSendContactButton = (RelativeLayout) findViewById(R.id.rl_send_contact_icon_chat);
        rLPickFileSystemButton = (RelativeLayout) findViewById(R.id.rl_pick_file_system_icon_chat);
        rLPickFileStorageButton = (RelativeLayout) findViewById(R.id.rl_pick_file_storage_icon_chat);
        rLPickCloudDriveButton = (RelativeLayout) findViewById(R.id.rl_pick_cloud_drive_icon_chat);

        keyboardButton = (ImageButton) findViewById(R.id.keyboard_icon_chat);
        mediaButton = (ImageButton) findViewById(R.id.media_icon_chat);
        sendContactButton = (ImageButton) findViewById(R.id.send_contact_icon_chat);
        pickFileSystemButton = (ImageButton) findViewById(R.id.pick_file_system_icon_chat);
        pickFileStorageButton = (ImageButton) findViewById(R.id.pick_file_storage_icon_chat);
        pickCloudDriveButton = (ImageButton) findViewById(R.id.pick_cloud_drive_icon_chat);

        textChat = (EmojiconEditText) findViewById(R.id.edit_text_chat);

        callInProgressLayout = (RelativeLayout) findViewById(R.id.call_in_progress_layout);
        callInProgressLayout.setVisibility(View.GONE);

        rLKeyboardButton.setOnClickListener(this);
        rLMediaButton.setOnClickListener(this);
        rLSendContactButton.setOnClickListener(this);
        rLPickFileSystemButton.setOnClickListener(this);
        rLPickFileStorageButton.setOnClickListener(this);
        rLPickCloudDriveButton.setOnClickListener(this);

        keyboardButton.setOnClickListener(this);
        mediaButton.setOnClickListener(this);
        sendContactButton.setOnClickListener(this);
        pickFileSystemButton.setOnClickListener(this);
        pickFileStorageButton.setOnClickListener(this);
        pickCloudDriveButton.setOnClickListener(this);

        messageJumpLayout.setOnClickListener(this);

        fragmentContainerFileStorage = (FrameLayout) findViewById(R.id.fragment_container_file_storage);
        fileStorageLayout = (RelativeLayout) findViewById(R.id.relative_layout_file_storage);
        fileStorageLayout.setVisibility(View.GONE);

        observersLayout = (RelativeLayout) findViewById(R.id.observers_layout);
        observersNumberText = (TextView) findViewById(R.id.observers_text);

//        imageView = (ImageView) findViewById(R.id.imageView);


       // GridView gallery = (GridView) findViewById(R.id.galleryGridView);

        //gallery.setAdapter(new ImageAdapter(this));

//        gallery.setOnItemClickListener(new OnItemClickListener() {
//
//            @Override
//            public void onItemClick(AdapterView<?> arg0, View arg1,
//                                    int position, long arg3) {
//                if (null != images && !images.isEmpty())
//                    Toast.makeText(
//                            getApplicationContext(),
//                            "position " + position + " " + images.get(position),
//                            300).show();
//                ;
//
//            }
//        });

        textChat.addTextChangedListener(new TextWatcher() {
            public void afterTextChanged(Editable s) {}

            public void beforeTextChanged(CharSequence s, int start, int count, int after) {
            }

            public void onTextChanged(CharSequence s, int start, int before, int count) {

                if (s != null) {
                    if (s.length() > 0) {
                        String temp = s.toString();
                        if(temp.trim().length()>0){
                            sendIcon.setEnabled(true);
                            sendIcon.setImageDrawable(ContextCompat.getDrawable(chatActivity, R.drawable.ic_send_black));

                            textChat.setHint(" ");
                            textChat.setMinLines(1);
                            textChat.setMaxLines(5);

                        }else{
                            sendIcon.setEnabled(false);
                            sendIcon.setImageDrawable(ContextCompat.getDrawable(chatActivity, R.drawable.ic_send_trans));
                            log("textChat:TextChangedListener:onTextChanged:lengthInvalid1:sendStopTypingNotification");
                            megaChatApi.sendStopTypingNotification(chatRoom.getChatId());

                            if(chatRoom.hasCustomTitle()){
                                textChat.setHint(getString(R.string.type_message_hint_with_customized_title, chatRoom.getTitle()));
                            }
                            else{
                                textChat.setHint(getString(R.string.type_message_hint_with_default_title, chatRoom.getTitle()));
                            }

                            textChat.setMinLines(1);
                            textChat.setMaxLines(1);

                        }
                    }else {
                        sendIcon.setEnabled(false);
                        sendIcon.setImageDrawable(ContextCompat.getDrawable(chatActivity, R.drawable.ic_send_trans));
                        log("textChat:TextChangedListener:onTextChanged:lengthInvalid2:sendStopTypingNotification");
                        megaChatApi.sendStopTypingNotification(chatRoom.getChatId());

                        if(chatRoom.hasCustomTitle()){
                            textChat.setHint(getString(R.string.type_message_hint_with_customized_title, chatRoom.getTitle()));
                        }
                        else{
                            textChat.setHint(getString(R.string.type_message_hint_with_default_title, chatRoom.getTitle()));
                        }

                        textChat.setMinLines(1);
                        textChat.setMaxLines(1);

                    }
                }else{
                    sendIcon.setEnabled(false);
                    sendIcon.setImageDrawable(ContextCompat.getDrawable(chatActivity, R.drawable.ic_send_trans));
                    log("textChat:TextChangedListener:onTextChanged:nullText:sendStopTypingNotification");
                    megaChatApi.sendStopTypingNotification(chatRoom.getChatId());

                    if(chatRoom.hasCustomTitle()){
                        textChat.setHint(getString(R.string.type_message_hint_with_customized_title, chatRoom.getTitle()));
                    }
                    else{
                        textChat.setHint(getString(R.string.type_message_hint_with_default_title, chatRoom.getTitle()));
                    }

                    textChat.setMinLines(1);
                    textChat.setMaxLines(1);

                }

                if(getCurrentFocus() == textChat)
                {
                    // is only executed if the EditText was directly changed by the user

                    if(sendIsTyping){
                        log("textChat:TextChangedListener:onTextChanged:sendIsTyping:sendTypingNotification");
                        sendIsTyping=false;
                        megaChatApi.sendTypingNotification(chatRoom.getChatId());

                        int interval = 4000;
                        Runnable runnable = new Runnable(){
                            public void run() {
                                sendIsTyping=true;
                            }
                        };
                        handlerSend = new Handler();
                        handlerSend.postDelayed(runnable, interval);
                    }

                    if(megaChatApi.isSignalActivityRequired()){
                        megaChatApi.signalPresenceActivity();
                    }
                }
                else{
                    log("textChat:TextChangedListener:onTextChanged:nonFocusTextChat:sendStopTypingNotification");
                    megaChatApi.sendStopTypingNotification(chatRoom.getChatId());
                }
            }
        });

        textChat.setOnTouchListener(new View.OnTouchListener() {
            @Override
            public boolean onTouch(View v, MotionEvent event) {

                if (emojiKeyboardShown){
                    keyboardButton.setImageResource(R.drawable.ic_emoticon_white);
                    removeEmojiconFragment();
                }
                if(fileStorageLayout.isShown()){
                    if(fileStorageF != null){
                        fileStorageF.clearSelections();
                        fileStorageF.hideMultipleSelect();
                    }
                    fileStorageLayout.setVisibility(View.GONE);
                }
                return false;
            }
        });

        textChat.setOnLongClickListener(new View.OnLongClickListener() {

            @Override
            public boolean onLongClick(View v) {

                if (emojiKeyboardShown){
                    keyboardButton.setImageResource(R.drawable.ic_emoticon_white);
                    removeEmojiconFragment();
                }
                if(fileStorageLayout.isShown()){
                    if(fileStorageF != null){
                        fileStorageF.clearSelections();
                        fileStorageF.hideMultipleSelect();
                    }
                    fileStorageLayout.setVisibility(View.GONE);
                }
                textChat.requestFocus();
                InputMethodManager imm = (InputMethodManager) getSystemService(Context.INPUT_METHOD_SERVICE);
                imm.showSoftInput(textChat, InputMethodManager.SHOW_IMPLICIT);

                return false;
            }
        });

        textChat.setOnEditorActionListener(new TextView.OnEditorActionListener() {
            @Override
            public boolean onEditorAction(TextView v, int actionId, KeyEvent event) {
                if (actionId == EditorInfo.IME_ACTION_DONE) {
                    InputMethodManager imm = (InputMethodManager) getSystemService(Context.INPUT_METHOD_SERVICE);
                    imm.toggleSoftInput(InputMethodManager.SHOW_FORCED, 0);
                }
                return false;
            }
        });

        chatRelativeLayout  = (RelativeLayout) findViewById(R.id.relative_chat_layout);

        sendIcon = (ImageButton) findViewById(R.id.send_message_icon_chat);
        sendIcon.setOnClickListener(this);
        sendIcon.setImageDrawable(ContextCompat.getDrawable(this, R.drawable.ic_send_trans));
        sendIcon.setEnabled(false);

        listView = (RecyclerView) findViewById(R.id.messages_chat_list_view);
        listView.setClipToPadding(false);;
        listView.setNestedScrollingEnabled(false);
        ((SimpleItemAnimator) listView.getItemAnimator()).setSupportsChangeAnimations(false);

        mLayoutManager = new NpaLinearLayoutManager(this);
        mLayoutManager.setStackFromEnd(true);
        listView.setLayoutManager(mLayoutManager);
//        listView.addOnItemTouchListener(this);

        listView.addOnScrollListener(new RecyclerView.OnScrollListener() {
            @Override
            public void onScrolled(RecyclerView recyclerView, int dx, int dy) {
                // Get the first visible item
//                            int firstVisibleItem = mLayoutManager.findFirstVisibleItemPosition();

                if((messages.size()-1) == (mLayoutManager.findLastVisibleItemPosition()-1)){
                    hideMessageJump();
                }else if((messages.size()-1) > (mLayoutManager.findLastVisibleItemPosition()-1)){
                    if(newVisibility){
                        showJumpMessage();
                    }
                }

                if(stateHistory!=MegaChatApi.SOURCE_NONE){
                    if (dy > 0) {
                        // Scrolling up
                        scrollingUp = true;
                    } else {
                        // Scrolling down
                        scrollingUp = false;
                    }

                    if(!scrollingUp){
                        int pos = mLayoutManager.findFirstVisibleItemPosition();
//                if(mLayoutManager.findViewByPosition(pos).getTop()==0 && pos==0){
//                    showSnackbar("loadMoreMessages!!!");
//                }
                        if(pos<=NUMBER_MESSAGES_BEFORE_LOAD&&getMoreHistory){
                            if(megaChatApi.isSignalActivityRequired()){
                                megaChatApi.signalPresenceActivity();
                            }
                            log("DE->loadMessages:scrolling up");
                            isLoadingHistory = true;
                            stateHistory = megaChatApi.loadMessages(idChat, NUMBER_MESSAGES_TO_LOAD);
                            positionToScroll = -1;
                            getMoreHistory = false;
                        }
                    }
                }
            }
        });

//        listView.setAdapter(null);
//        adapter = null;

        messagesContainerLayout = (RelativeLayout) findViewById(R.id.message_container_chat_layout);

        userTypingLayout = (RelativeLayout) findViewById(R.id.user_typing_layout);
        userTypingLayout.setVisibility(View.GONE);
        userTypingText = (TextView) findViewById(R.id.user_typing_text);

        emojiKeyboardLayout = (FrameLayout) findViewById(R.id.chat_emoji_keyboard);

        if(megaChatApi.isSignalActivityRequired()){
            megaChatApi.signalPresenceActivity();
        }

        ViewTreeObserver viewTreeObserver = fragmentContainer.getViewTreeObserver();
        if (viewTreeObserver.isAlive()) {
            viewTreeObserver.addOnGlobalLayoutListener(new android.view.ViewTreeObserver.OnGlobalLayoutListener() {

                @Override
                public void onGlobalLayout() {
                    InputMethodManager imm = (InputMethodManager) ChatActivityLollipop.this.getSystemService(Context.INPUT_METHOD_SERVICE);

                    if (firstSize == -1){
                        if (messagesContainerLayout != null){
                            firstSize = messagesContainerLayout.getHeight();
                        }
                    }
                    else {
                        if (keyboardSize == -1) {
                            if (imm.isAcceptingText()) {
                                if (messagesContainerLayout != null) {
                                    keyboardSize = firstSize - messagesContainerLayout.getHeight();
                                }
                            }
                        }
                    }

                    if ((firstSize - messagesContainerLayout.getHeight()) > 150 ) { //Every keyboard is at least 180 px height
                        if (!emojiKeyboardShown){
                            softKeyboardShown = true;
                        }
                    }else{
                        softKeyboardShown = false;
                    }
                    if (shouldShowEmojiKeyboard){
                        setEmojiconFragment(false);
                        shouldShowEmojiKeyboard = false;
                    }

                }
            });
        }
        myUserHandle = megaChatApi.getMyUserHandle();

        Intent newIntent = getIntent();

        initAfterIntent(newIntent, savedInstanceState);

        log("FINISH on Create");
    }

    public void initAfterIntent(Intent newIntent, Bundle savedInstanceState){
        log("initAfterIntent");

        if (newIntent != null){
            log("Intent is not null");
            intentAction = newIntent.getAction();
            if (intentAction != null){

                if (intentAction.equals(Constants.ACTION_OPEN_CHAT_LINK)){
                    String link = newIntent.getDataString();
                    megaChatApi.loadChatLink(link, this);
                }
                else{
                    idChat = newIntent.getLongExtra("CHAT_ID", -1);

                    if(savedInstanceState!=null) {
                        log("Bundle is NOT NULL");
                        selectedMessageId = savedInstanceState.getLong("selectedMessageId", -1);
                        log("Handle of the message: "+selectedMessageId);
                        selectedPosition = savedInstanceState.getInt("selectedPosition", -1);
                        isHideJump = savedInstanceState.getBoolean("isHideJump",false);
                        typeMessageJump = savedInstanceState.getInt("typeMessageJump",-1);
                        visibilityMessageJump = savedInstanceState.getBoolean("visibilityMessageJump",false);
                        mOutputFilePath = savedInstanceState.getString("mOutputFilePath");

                        if(visibilityMessageJump){
                            if(typeMessageJump == TYPE_MESSAGE_NEW_MESSAGE){
                                messageJumpText.setText(getResources().getString(R.string.message_new_messages));
                                messageJumpLayout.setVisibility(View.VISIBLE);
                            }else if(typeMessageJump == TYPE_MESSAGE_JUMP_TO_LEAST){
                                messageJumpText.setText(getResources().getString(R.string.message_jump_latest));
                                messageJumpLayout.setVisibility(View.VISIBLE);

                            }
                        }

                        lastIdMsgSeen = savedInstanceState.getLong("lastMessageSeen",-1);
                        if(lastIdMsgSeen != -1){
                            isTurn = true;
                        }

                        generalUnreadCount = savedInstanceState.getLong("generalUnreadCount",-1);
                    }

                    if (intentAction.equals(Constants.ACTION_CHAT_SHOW_MESSAGES)) {
                        log("ACTION_CHAT_SHOW_MESSAGES");
                        isOpeningChat = true;

                        String text = newIntent.getStringExtra("showSnackbar");
                        if (text != null) {
                            showSnackbar(text);
                        }
                    }

                    showChat();
                }
            }
        }
        else{
            log("INTENT is NULL");
        }
    }

    public void showChat(){

        if(idChat!=-1) {

//                    if(megaApi.getNumPendingUploads()<=0){
//                        dbH.setFinishedPendingMessages();
//                    }

            //REcover chat
            log("Recover chat with id: " + idChat);
            chatRoom = megaChatApi.getChatRoom(idChat);
            if(chatRoom==null){
                log("Chatroom is NULL - finish activity!!");
                finish();
                return;
            }

            if(chatRoom.hasCustomTitle()){
                textChat.setHint(getString(R.string.type_message_hint_with_customized_title, chatRoom.getTitle()));
            }
            else{
                textChat.setHint(getString(R.string.type_message_hint_with_default_title, chatRoom.getTitle()));
            }

            textChat.setMinLines(1);
            textChat.setMaxLines(1);

            ChatItemPreferences prefs = dbH.findChatPreferencesByHandle(Long.toString(idChat));
            if(prefs!=null){
                String written = prefs.getWrittenText();
                if(written!=null && (!written.isEmpty())){
                    textChat.setText(written);
                }
            }
            else{
                prefs = new ChatItemPreferences(Long.toString(idChat), Boolean.toString(true), "");
                dbH.setChatItemPreferences(prefs);
            }

            megaChatApi.closeChatRoom(idChat, null);

            boolean result = megaChatApi.openChatRoom(idChat, this);
            if(result){
                MegaApplication.setClosedChat(false);
            }

            if(!result){
                log("----Error on openChatRoom");
                if(errorOpenChatDialog==null){
                    android.support.v7.app.AlertDialog.Builder builder;
                    if (Build.VERSION.SDK_INT >= Build.VERSION_CODES.HONEYCOMB) {
                        builder = new AlertDialog.Builder(this, R.style.AppCompatAlertDialogStyle);
                    }
                    else{
                        builder = new AlertDialog.Builder(this);
                    }
                    builder.setTitle(getString(R.string.chat_error_open_title));
                    builder.setMessage(getString(R.string.chat_error_open_message));

                    builder.setPositiveButton(getString(R.string.cam_sync_ok),
                            new DialogInterface.OnClickListener() {
                                public void onClick(DialogInterface dialog, int whichButton) {
                                    finish();
                                }
                            }
                    );
                    errorOpenChatDialog = builder.create();
                    errorOpenChatDialog.show();
                }
            }
            else{
                int chatConnection = megaChatApi.getChatConnectionState(idChat);
                log("Chat connection (" + idChat+ ") is: "+chatConnection);

                messages = new ArrayList<AndroidMegaChatMessage>();
                bufferMessages = new ArrayList<AndroidMegaChatMessage>();
                bufferManualSending = new ArrayList<AndroidMegaChatMessage>();
                bufferSending = new ArrayList<AndroidMegaChatMessage>();

                if (adapter == null) {
                    adapter = new MegaChatLollipopAdapter(this, chatRoom, messages, listView);
                    adapter.setHasStableIds(true);
                    listView.setAdapter(adapter);

                }
                log("Result of open chat: " + result);

<<<<<<< HEAD
                if(chatRoom.isPreview()){
                    if(chatRoom.getNumPreviewers()>0){
                        observersNumberText.setText(chatRoom.getNumPreviewers()+"");
                        observersLayout.setVisibility(View.VISIBLE);
                    }
                    else{
                        observersLayout.setVisibility(View.GONE);
                    }
                }
                else{
                    observersLayout.setVisibility(View.GONE);
                }

                aB.setTitle(chatRoom.getTitle());
                setChatSubtitle();
=======
                        if (intentAction.equals(Constants.ACTION_NEW_CHAT) && savedInstanceState==null) {
                            log("ACTION_CHAT_NEW: for opening first time");
                            textChat.setOnFocusChangeListener(focus);

                            emptyTextView.setVisibility(View.GONE);
                            emptyLayout.setVisibility(View.GONE);
                            chatRelativeLayout.setVisibility(View.VISIBLE);
                        }
                        else if (intentAction.equals(Constants.ACTION_CHAT_SHOW_MESSAGES) || intentAction.equals(Constants.ACTION_NEW_CHAT)) {
                            log("ACTION_CHAT_SHOW_MESSAGES or rotating a new chat");
                            isOpeningChat = true;
>>>>>>> 0e19e990

                if (intentAction.equals(Constants.ACTION_NEW_CHAT)) {
                    log("ACTION_CHAT_NEW");
                    textChat.setOnFocusChangeListener(focus);

                    emptyTextView.setVisibility(View.GONE);
                    emptyLayout.setVisibility(View.GONE);
                    chatRelativeLayout.setVisibility(View.VISIBLE);
                } else if (intentAction.equals(Constants.ACTION_CHAT_SHOW_MESSAGES) || intentAction.equals(Constants.ACTION_OPEN_CHAT_LINK)) {
                    log("ACTION_CHAT_SHOW_MESSAGES");
                    isOpeningChat = true;

                    LinearLayout.LayoutParams emptyTextViewParams1 = (LinearLayout.LayoutParams)emptyImageView.getLayoutParams();

                    if(getResources().getConfiguration().orientation == Configuration.ORIENTATION_LANDSCAPE){
                        emptyImageView.setImageResource(R.drawable.chat_empty_landscape);
                        emptyTextViewParams1.setMargins(0, Util.scaleHeightPx(40, outMetrics), 0, Util.scaleHeightPx(24, outMetrics));
                    }else{
                        emptyImageView.setImageResource(R.drawable.ic_empty_chat_list);
                        emptyTextViewParams1.setMargins(0, Util.scaleHeightPx(100, outMetrics), 0, Util.scaleHeightPx(24, outMetrics));
                    }

                    emptyImageView.setLayoutParams(emptyTextViewParams1);

                    String textToShowB = String.format(getString(R.string.chat_loading_messages));

                    try{
                        textToShowB = textToShowB.replace("[A]", "<font color=\'#7a7a7a\'>");
                        textToShowB = textToShowB.replace("[/A]", "</font>");
                        textToShowB = textToShowB.replace("[B]", "<font color=\'#000000\'>");
                        textToShowB = textToShowB.replace("[/B]", "</font>");
                    }
                    catch (Exception e){}
                    Spanned resultB = null;
                    if (android.os.Build.VERSION.SDK_INT >= android.os.Build.VERSION_CODES.N) {
                        resultB = Html.fromHtml(textToShowB,Html.FROM_HTML_MODE_LEGACY);
                    } else {
                        resultB = Html.fromHtml(textToShowB);
                    }

                    emptyTextView.setText(resultB);
                    emptyTextView.setVisibility(View.VISIBLE);
                    emptyLayout.setVisibility(View.VISIBLE);

                    chatRelativeLayout.setVisibility(View.GONE);

                    loadHistory();
                    log("On create: stateHistory: "+stateHistory);
                }
            }
        }
        else{
            log("Chat ID -1 error");
        }
    }

    public void loadHistory(){
        log("loadHistory");

        isLoadingHistory = true;

        long unreadCount = chatRoom.getUnreadCount();
        //                        stateHistory = megaChatApi.loadMessages(idChat, NUMBER_MESSAGES_TO_LOAD);
        if (unreadCount == 0) {
            if(!isTurn) {
                lastIdMsgSeen = -1;
                generalUnreadCount = -1;
                stateHistory = megaChatApi.loadMessages(idChat, NUMBER_MESSAGES_TO_LOAD);
                numberToLoad=NUMBER_MESSAGES_TO_LOAD;
            }else{
                if (generalUnreadCount < 0) {
                    log("loadHistory:A->loadMessages " + chatRoom.getUnreadCount());
                    long unreadAbs = Math.abs(generalUnreadCount);
                    numberToLoad =  (int) unreadAbs+NUMBER_MESSAGES_TO_LOAD;
                    stateHistory = megaChatApi.loadMessages(idChat, (int) numberToLoad);
                }
                else{
                    log("loadHistory:B->loadMessages " + chatRoom.getUnreadCount());
                    numberToLoad =  (int) generalUnreadCount+NUMBER_MESSAGES_TO_LOAD;
                    stateHistory = megaChatApi.loadMessages(idChat, (int) numberToLoad);
                }
            }
            lastSeenReceived = true;
            log("loadHistory:C->loadMessages:unread is 0");
//            stateHistory = megaChatApi.loadMessages(idChat, NUMBER_MESSAGES_TO_LOAD);
//            numberToLoad=NUMBER_MESSAGES_TO_LOAD;
        } else {
            if(!isTurn){
                lastIdMsgSeen = megaChatApi.getLastMessageSeenId(idChat);
                generalUnreadCount = unreadCount;
            }
            else{
                log("Do not change lastSeenId --> rotating screen");
            }

            if (lastIdMsgSeen != -1) {
                log("loadHistory:lastSeenId: " + lastIdMsgSeen);
            } else {
                log("loadHistory:Error:InvalidLastMessage");
            }

            lastSeenReceived = false;
            if (unreadCount < 0) {
                log("loadHistory:A->loadMessages " + chatRoom.getUnreadCount());
                long unreadAbs = Math.abs(unreadCount);
                numberToLoad =  (int) unreadAbs+NUMBER_MESSAGES_TO_LOAD;
                stateHistory = megaChatApi.loadMessages(idChat, (int) numberToLoad);
            }
            else{
                log("loadHistory:B->loadMessages " + chatRoom.getUnreadCount());
                numberToLoad =  (int) unreadCount+NUMBER_MESSAGES_TO_LOAD;
                stateHistory = megaChatApi.loadMessages(idChat, (int) numberToLoad);
            }
        }
        log("loadHistory:END:numberToLoad: "+numberToLoad);
    }

    public void setChatSubtitle(){
        log("setChatSubtitle");
        if(megaChatApi.getConnectionState()!=MegaChatApi.CONNECTED||megaChatApi.getChatConnectionState(idChat)!=MegaChatApi.CHAT_CONNECTION_ONLINE){
            log("Chat not connected");
            aB.setSubtitle(adjustForLargeFont(getString(R.string.invalid_connection_state)));
            tB.setOnClickListener(null);
        }
        else{
            log("karere connection state: "+megaChatApi.getConnectionState());
            log("chat connection state: "+megaChatApi.getChatConnectionState(idChat));
            if(chatRoom==null){
                return;
            }

            if(chatRoom.isPreview()){
                log("setChatSubtitle:isPreview");
                aB.setSubtitle(adjustForLargeFont(getString(R.string.number_of_participants, chatRoom.getPeerCount())));
                tB.setOnClickListener(this);

                setBottomLayout(SHOW_JOIN_LAYOUT);

                return;
            }

            int permission = chatRoom.getOwnPrivilege();

            if (chatRoom.isGroup()) {
                tB.setOnClickListener(this);

                log("Check permissions group chat");

                if(permission==MegaChatRoom.PRIV_RO) {
                    log("Permission RO");

                    setBottomLayout(SHOW_NOTHING_LAYOUT);

                    if(chatRoom.isArchived()){
                        log("Chat is archived");
                        aB.setSubtitle(adjustForLargeFont(getString(R.string.archived_chat)));
                    }
                    else{
                        aB.setSubtitle(adjustForLargeFont(getString(R.string.observer_permission_label_participants_panel)));
                    }
                }
                else if(permission==MegaChatRoom.PRIV_RM) {
                    log("Permission RM");
                    setBottomLayout(SHOW_NOTHING_LAYOUT);

                    if(chatRoom.isArchived()){
                        log("Chat is archived");
                        aB.setSubtitle(adjustForLargeFont(getString(R.string.archived_chat)));
                    }
                    else{
                        if(!chatRoom.isActive()){
                            aB.setSubtitle(adjustForLargeFont(getString(R.string.inactive_chat)));
                        }
                        else{
                            aB.setSubtitle(null);
                        }
                    }
                }
                else{
                    log("permission: "+permission);
                    setBottomLayout(SHOW_WRITING_LAYOUT);

                    if(chatRoom.isArchived()){
                        log("Chat is archived");
                        aB.setSubtitle(adjustForLargeFont(getString(R.string.archived_chat)));
                    }
                    else{
                        aB.setSubtitle(null);
                    }
                }
            }
            else{
                log("Check permissions one to one chat");
                if(permission==MegaChatRoom.PRIV_RO) {
                    log("Permission RO");

                    if(megaApi!=null){
                        if(megaApi.getRootNode()!=null){
                            long chatHandle = chatRoom.getChatId();
                            MegaChatRoom chat = megaChatApi.getChatRoom(chatHandle);
                            long userHandle = chat.getPeerHandle(0);
                            String userHandleEncoded = MegaApiAndroid.userHandleToBase64(userHandle);
                            MegaUser user = megaApi.getContact(userHandleEncoded);

                            if(user!=null){
                                if(user.getVisibility() == MegaUser.VISIBILITY_VISIBLE){
                                    tB.setOnClickListener(this);
                                }else{
                                    tB.setOnClickListener(null);
                                }
                            }
                            else{
                                tB.setOnClickListener(null);
                            }
                        }
                    }else{
                        tB.setOnClickListener(null);
                    }

                    setBottomLayout(SHOW_NOTHING_LAYOUT);

                    if(chatRoom.isArchived()){
                        log("Chat is archived");
                        aB.setSubtitle(adjustForLargeFont(getString(R.string.archived_chat)));
                    }
                    else{
                        aB.setSubtitle(adjustForLargeFont(getString(R.string.observer_permission_label_participants_panel)));
                    }
                }
                else if(permission==MegaChatRoom.PRIV_RM) {
                    tB.setOnClickListener(this);

                    log("Permission RM");
                    setBottomLayout(SHOW_NOTHING_LAYOUT);

                    if(chatRoom.isArchived()){
                        log("Chat is archived");
                        aB.setSubtitle(adjustForLargeFont(getString(R.string.archived_chat)));
                    }
                    else{
                        if(!chatRoom.isActive()){
                            aB.setSubtitle(adjustForLargeFont(getString(R.string.inactive_chat)));
                        }
                        else{
                            aB.setSubtitle(null);
                        }
                    }
                }
                else{
                    tB.setOnClickListener(this);

                    long userHandle = chatRoom.getPeerHandle(0);
                    setStatus(userHandle);
                    setBottomLayout(SHOW_WRITING_LAYOUT);
                }
            }
        }
    }

    public void setBottomLayout(int show){
        log("setBottomLayout");
        if(show == SHOW_JOIN_LAYOUT){
            writingContainerLayout.setVisibility(View.GONE);
            joinChatLinkLayout.setVisibility(View.VISIBLE);

            RelativeLayout.LayoutParams params= (RelativeLayout.LayoutParams)messagesContainerLayout.getLayoutParams();
            params.addRule(RelativeLayout.ABOVE, R.id.join_chat_layout_chat_layout);
            messagesContainerLayout.setLayoutParams(params);
        }
        else if(show == SHOW_NOTHING_LAYOUT){
            writingContainerLayout.setVisibility(View.GONE);
            joinChatLinkLayout.setVisibility(View.GONE);
        }
        else {
            writingContainerLayout.setVisibility(View.VISIBLE);
            joinChatLinkLayout.setVisibility(View.GONE);

            RelativeLayout.LayoutParams params= (RelativeLayout.LayoutParams)messagesContainerLayout.getLayoutParams();
            params.addRule(RelativeLayout.ABOVE, R.id.writing_container_layout_chat_layout);
            messagesContainerLayout.setLayoutParams(params);
        }
    }

    public void setStatus(long userHandle){
        if(megaChatApi.getConnectionState()!=MegaChatApi.CONNECTED){
            log("Chat not connected");
            aB.setSubtitle(adjustForLargeFont(getString(R.string.invalid_connection_state)));
        }
        else{

            if(chatRoom.isArchived()){
                log("Chat is archived");
                aB.setSubtitle(adjustForLargeFont(getString(R.string.archived_chat)));
            }
            else{
                int state = megaChatApi.getUserOnlineStatus(userHandle);

                if(state == MegaChatApi.STATUS_ONLINE){
                    log("This user is connected");
                    aB.setSubtitle(adjustForLargeFont(getString(R.string.online_status)));
                }
                else if(state == MegaChatApi.STATUS_AWAY){
                    log("This user is away");
                    aB.setSubtitle(adjustForLargeFont(getString(R.string.away_status)));
                }
                else if(state == MegaChatApi.STATUS_BUSY){
                    log("This user is busy");
                    aB.setSubtitle(adjustForLargeFont(getString(R.string.busy_status)));
                }
                else if(state == MegaChatApi.STATUS_OFFLINE){
                    log("This user is offline");
                    aB.setSubtitle(adjustForLargeFont(getString(R.string.offline_status)));
                }
                else if(state == MegaChatApi.STATUS_INVALID){
                    log("INVALID status: "+state);
                    aB.setSubtitle(null);
                }
                else{
                    log("This user status is: "+state);
                    aB.setSubtitle(null);
                }
            }
        }
    }

    public int compareTime(AndroidMegaChatMessage message, AndroidMegaChatMessage previous){
        if(previous!=null){

            Calendar cal = Util.calculateDateFromTimestamp(message.getMessage().getTimestamp());
            Calendar previousCal =  Util.calculateDateFromTimestamp(previous.getMessage().getTimestamp());

            TimeChatUtils tc = new TimeChatUtils(TimeChatUtils.TIME);

            int result = tc.compare(cal, previousCal);
            log("RESULTS compareTime: "+result);
            return result;
        }
        else{
            log("return -1");
            return -1;
        }
    }

    public int compareTime(long timeStamp, AndroidMegaChatMessage previous){
        if(previous!=null){

            Calendar cal = Util.calculateDateFromTimestamp(timeStamp);
            Calendar previousCal =  Util.calculateDateFromTimestamp(previous.getMessage().getTimestamp());

            TimeChatUtils tc = new TimeChatUtils(TimeChatUtils.TIME);

            int result = tc.compare(cal, previousCal);
            log("RESULTS compareTime: "+result);
            return result;
        }
        else{
            log("return -1");
            return -1;
        }
    }

    public int compareTime(long timeStamp, long previous){
        if(previous!=-1){

            Calendar cal = Util.calculateDateFromTimestamp(timeStamp);
            Calendar previousCal =  Util.calculateDateFromTimestamp(previous);

            TimeChatUtils tc = new TimeChatUtils(TimeChatUtils.TIME);

            int result = tc.compare(cal, previousCal);
            log("RESULTS compareTime: "+result);
            return result;
        }
        else{
            log("return -1");
            return -1;
        }
    }

    public int compareDate(AndroidMegaChatMessage message, AndroidMegaChatMessage previous){
        if(previous!=null){
            Calendar cal = Util.calculateDateFromTimestamp(message.getMessage().getTimestamp());
            Calendar previousCal =  Util.calculateDateFromTimestamp(previous.getMessage().getTimestamp());

            TimeChatUtils tc = new TimeChatUtils(TimeChatUtils.DATE);

            int result = tc.compare(cal, previousCal);
            log("RESULTS compareDate: "+result);
            return result;
        }
        else{
            log("return -1");
            return -1;
        }
    }

    public int compareDate(long timeStamp, AndroidMegaChatMessage previous){
        log("compareDate");

        if(previous!=null){
            Calendar cal = Util.calculateDateFromTimestamp(timeStamp);
            Calendar previousCal =  Util.calculateDateFromTimestamp(previous.getMessage().getTimestamp());

            TimeChatUtils tc = new TimeChatUtils(TimeChatUtils.DATE);

            int result = tc.compare(cal, previousCal);
            log("RESULTS compareDate: "+result);
            return result;
        }
        else{
            log("return -1");
            return -1;
        }
    }

    public int compareDate(long timeStamp, long previous){
        log("compareDate");

        if(previous!=-1){
            Calendar cal = Util.calculateDateFromTimestamp(timeStamp);
            Calendar previousCal =  Util.calculateDateFromTimestamp(previous);

            TimeChatUtils tc = new TimeChatUtils(TimeChatUtils.DATE);

            int result = tc.compare(cal, previousCal);
            log("RESULTS compareDate: "+result);
            return result;
        }
        else{
            log("return -1");
            return -1;
        }
    }

    EmojiconsFragment emojiconsFragment = null;
    boolean firstTimeEmoji = true;
    boolean shouldShowEmojiKeyboard = false;

    private void setEmojiconFragment(boolean useSystemDefault) {
        log("setEmojiconFragment(" + useSystemDefault + ")");
        if (firstTimeEmoji) {
            emojiconsFragment = EmojiconsFragment.newInstance(useSystemDefault);


            getSupportFragmentManager()
                    .beginTransaction()
                    .replace(R.id.chat_emoji_keyboard, emojiconsFragment)
                    .commitNow();
            firstTimeEmoji = false;
        }

        if (keyboardSize != -1) {
            if (keyboardSize == 0){
                if(getResources().getConfiguration().orientation == Configuration.ORIENTATION_LANDSCAPE){
                    RelativeLayout.LayoutParams params = (RelativeLayout.LayoutParams) emojiKeyboardLayout.getLayoutParams();
                    params.height = (int) TypedValue.applyDimension(TypedValue.COMPLEX_UNIT_DIP, 150, getResources().getDisplayMetrics());
                    emojiKeyboardLayout.setLayoutParams(params);
                }else{
                    RelativeLayout.LayoutParams params = (RelativeLayout.LayoutParams) emojiKeyboardLayout.getLayoutParams();
                    params.height = (int) TypedValue.applyDimension(TypedValue.COMPLEX_UNIT_DIP, 300, getResources().getDisplayMetrics());
                    emojiKeyboardLayout.setLayoutParams(params);
                }
            }else {
                if (emojiKeyboardLayout != null) {
                    RelativeLayout.LayoutParams params = (RelativeLayout.LayoutParams) emojiKeyboardLayout.getLayoutParams();
                    params.height = keyboardSize;
                    emojiKeyboardLayout.setLayoutParams(params);
                }
            }
        }else{
            if (emojiKeyboardLayout != null) {
                if(getResources().getConfiguration().orientation == Configuration.ORIENTATION_LANDSCAPE){
                    RelativeLayout.LayoutParams params = (RelativeLayout.LayoutParams) emojiKeyboardLayout.getLayoutParams();
                    params.height = (int) TypedValue.applyDimension(TypedValue.COMPLEX_UNIT_DIP, 150, getResources().getDisplayMetrics());
                    emojiKeyboardLayout.setLayoutParams(params);
                }else{
                    RelativeLayout.LayoutParams params = (RelativeLayout.LayoutParams) emojiKeyboardLayout.getLayoutParams();
                    params.height = (int) TypedValue.applyDimension(TypedValue.COMPLEX_UNIT_DIP, 300, getResources().getDisplayMetrics());
                    emojiKeyboardLayout.setLayoutParams(params);
                }
            }
        }
        emojiKeyboardShown = true;
    }

    private void removeEmojiconFragment(){
        log("removeEmojiconFragment");
        if (emojiconsFragment != null){
//            getSupportFragmentManager().beginTransaction().remove(emojiconsFragment).commitNow();

            if (emojiKeyboardLayout != null) {
                RelativeLayout.LayoutParams params = (RelativeLayout.LayoutParams) emojiKeyboardLayout.getLayoutParams();
                params.height = 0;
                emojiKeyboardLayout.setLayoutParams(params);
            }
        }
        emojiKeyboardShown = false;
    }

    @Override
    public boolean onCreateOptionsMenu(Menu menu) {
//        log("onCreateOptionsMenuLollipop");
        // Inflate the menu items for use in the action bar
        MenuInflater inflater = getMenuInflater();
        inflater.inflate(R.menu.chat_action, menu);

        callMenuItem = menu.findItem(R.id.cab_menu_call_chat);
        videoMenuItem = menu.findItem(R.id.cab_menu_video_chat);
        inviteMenuItem = menu.findItem(R.id.cab_menu_invite_chat);
        clearHistoryMenuItem = menu.findItem(R.id.cab_menu_clear_history_chat);
        contactInfoMenuItem = menu.findItem(R.id.cab_menu_contact_info_chat);
        leaveMenuItem = menu.findItem(R.id.cab_menu_leave_chat);

        return super.onCreateOptionsMenu(menu);
    }

    @Override
    public boolean onPrepareOptionsMenu(Menu menu){
//        log("onPrepareOptionsMenu");
        if(chatRoom!=null){
            if(chatRoom.isPreview()){
                leaveMenuItem.setVisible(false);
                callMenuItem.setVisible(false);
                videoMenuItem.setVisible(false);
                clearHistoryMenuItem.setVisible(false);
                inviteMenuItem.setVisible(false);
                contactInfoMenuItem.setVisible(false);
            }
            else {

                if (megaChatApi.getConnectionState() != MegaChatApi.CONNECTED) {
                    leaveMenuItem.setVisible(false);
                    callMenuItem.setVisible(false);
                    videoMenuItem.setVisible(false);
                    clearHistoryMenuItem.setVisible(false);
                    inviteMenuItem.setVisible(false);
                    contactInfoMenuItem.setVisible(false);
                } else {

                    if (megaChatApi.getChatConnectionState(idChat) != MegaChatApi.CHAT_CONNECTION_ONLINE) {
                        leaveMenuItem.setVisible(false);
                        callMenuItem.setVisible(false);
                        videoMenuItem.setVisible(false);
                        clearHistoryMenuItem.setVisible(false);
                        inviteMenuItem.setVisible(false);
                        contactInfoMenuItem.setVisible(false);
                    } else {

                        int permission = chatRoom.getOwnPrivilege();
                        log("Permission in the chat: " + permission);
                        if (chatRoom.isGroup()) {

                            if (permission == MegaChatRoom.PRIV_MODERATOR) {
                                inviteMenuItem.setVisible(true);

                                int lastMessageIndex = messages.size() - 1;
                                if (lastMessageIndex >= 0) {
                                    AndroidMegaChatMessage lastMessage = messages.get(lastMessageIndex);
                                    if (!lastMessage.isUploading()) {
                                        if (lastMessage.getMessage().getType() == MegaChatMessage.TYPE_TRUNCATE) {
                                            log("Last message is TRUNCATE");
                                            clearHistoryMenuItem.setVisible(false);
                                        } else {
                                            log("Last message is NOT TRUNCATE");
                                            clearHistoryMenuItem.setVisible(true);
                                        }
                                    } else {
                                        log("Last message is UPLOADING");
                                        clearHistoryMenuItem.setVisible(true);
                                    }
                                } else {
                                    clearHistoryMenuItem.setVisible(false);
                                }

                                leaveMenuItem.setVisible(true);
                            } else if (permission == MegaChatRoom.PRIV_RM) {
                                log("Group chat PRIV_RM");
                                leaveMenuItem.setVisible(false);
                                clearHistoryMenuItem.setVisible(false);
                                inviteMenuItem.setVisible(false);
                            } else if (permission == MegaChatRoom.PRIV_RO) {
                                log("Group chat PRIV_RM");
                                leaveMenuItem.setVisible(true);
                                clearHistoryMenuItem.setVisible(false);
                                inviteMenuItem.setVisible(false);
                            } else {
                                log("Permission: " + permission);
                                leaveMenuItem.setVisible(true);
                                clearHistoryMenuItem.setVisible(false);
                                inviteMenuItem.setVisible(false);
                            }

                            callMenuItem.setVisible(false);
                            videoMenuItem.setVisible(false);

                            contactInfoMenuItem.setTitle(getString(R.string.group_chat_info_label));
                            contactInfoMenuItem.setVisible(true);
                        } else {
                            inviteMenuItem.setVisible(false);
                            if (permission == MegaChatRoom.PRIV_RO) {
                                clearHistoryMenuItem.setVisible(false);
                                contactInfoMenuItem.setVisible(false);
                                callMenuItem.setVisible(false);
                                videoMenuItem.setVisible(false);
                            } else {
                                clearHistoryMenuItem.setVisible(true);
                                contactInfoMenuItem.setTitle(getString(R.string.contact_properties_activity));
                                contactInfoMenuItem.setVisible(true);
                                callMenuItem.setVisible(true);
                                videoMenuItem.setVisible(true);
                            }
                            leaveMenuItem.setVisible(false);
                        }
                    }
                }
            }
        }
        else{
            log("Chatroom NULL on create menu");
            leaveMenuItem.setVisible(false);
            callMenuItem.setVisible(false);
            videoMenuItem.setVisible(false);
            clearHistoryMenuItem.setVisible(false);
            inviteMenuItem.setVisible(false);
            contactInfoMenuItem.setVisible(false);
        }

        return super.onPrepareOptionsMenu(menu);
    }

    @Override
    public boolean onOptionsItemSelected(MenuItem item) {
        log("onOptionsItemSelected");

        if(megaChatApi.isSignalActivityRequired()){
            megaChatApi.signalPresenceActivity();
        }

        switch (item.getItemId()) {
            // Respond to the action bar's Up/Home button
            case android.R.id.home: {
                closeChat();
                finish();
                break;
            }
            case R.id.cab_menu_call_chat:{


                if (chatRoom.isGroup())
                {
                    showSnackbar("Coming soon...!");
                }
                else
                {
                    startVideo = false;
                    if(checkPermissionsCall()){
                        startCall();
                    }
                }
                break;
            }
            case R.id.cab_menu_video_chat:{

                if (chatRoom.isGroup())
                {
                    showSnackbar("Coming soon...!");
                }
                else
                {
                    startVideo = true;
                    if(checkPermissionsCall()){
                        startCall();
                    }
                }
                break;
            }
            case R.id.cab_menu_invite_chat:{
                chooseAddParticipantDialog();
                break;
            }
            case R.id.cab_menu_contact_info_chat:{
                if(chatRoom.isGroup()){
                    Intent i = new Intent(this, GroupChatInfoActivityLollipop.class);
                    i.putExtra("handle", chatRoom.getChatId());
                    this.startActivity(i);
                }
                else{
                    Intent i = new Intent(this, ContactInfoActivityLollipop.class);
                    i.putExtra("handle", chatRoom.getChatId());
                    this.startActivity(i);
                }
                break;
            }
            case R.id.cab_menu_clear_history_chat:{
                log("Clear history selected!");
                showConfirmationClearChat(chatRoom);
                break;
            }
            case R.id.cab_menu_leave_chat:{
                log("Leave selected!");
                showConfirmationLeaveChat(chatRoom);
                break;
            }
        }
        return super.onOptionsItemSelected(item);
    }

    public void startCall(){
        if(startVideo){
            log("Start video call");
            megaChatApi.startChatCall(chatRoom.getChatId(), startVideo, this);
        }
        else{
            log("Start audio call");
            megaChatApi.startChatCall(chatRoom.getChatId(), startVideo, this);
        }
    }

    public boolean checkPermissionsCall(){
        if (Build.VERSION.SDK_INT >= Build.VERSION_CODES.M) {

            boolean hasCameraPermission = (ContextCompat.checkSelfPermission(this, Manifest.permission.CAMERA) == PackageManager.PERMISSION_GRANTED);
            if (!hasCameraPermission) {
                ActivityCompat.requestPermissions(this, new String[]{Manifest.permission.CAMERA}, Constants.REQUEST_CAMERA);
                return false;
            }

            boolean hasRecordAudioPermission = (ContextCompat.checkSelfPermission(this, Manifest.permission.RECORD_AUDIO) == PackageManager.PERMISSION_GRANTED);
            if (!hasRecordAudioPermission) {
                ActivityCompat.requestPermissions(this, new String[]{Manifest.permission.RECORD_AUDIO}, Constants.RECORD_AUDIO);
                return false;
            }

            return true;
        }
        return true;
    }

    public boolean checkPermissionsTakePicture(){
        log("checkPermissionsCall");

        if (Build.VERSION.SDK_INT >= Build.VERSION_CODES.M) {

            boolean hasCameraPermission = (ContextCompat.checkSelfPermission(this, Manifest.permission.CAMERA) == PackageManager.PERMISSION_GRANTED);
            if (!hasCameraPermission) {
                ActivityCompat.requestPermissions(this, new String[]{Manifest.permission.CAMERA}, Constants.REQUEST_CAMERA);
                return false;
            }

            boolean hasRecordAudioPermission = (ContextCompat.checkSelfPermission(this, Manifest.permission.WRITE_EXTERNAL_STORAGE) == PackageManager.PERMISSION_GRANTED);
            if (!hasRecordAudioPermission) {
                ActivityCompat.requestPermissions(this, new String[]{Manifest.permission.WRITE_EXTERNAL_STORAGE}, Constants.REQUEST_WRITE_STORAGE);
                return false;
            }

            return true;
        }
        return true;
    }

    public boolean checkPermissionsReadStorage(){
        log("checkPermissionsReadStorage");

        if (Build.VERSION.SDK_INT >= Build.VERSION_CODES.M) {

            boolean hasReadStoragePermission = (ContextCompat.checkSelfPermission(this, Manifest.permission.READ_EXTERNAL_STORAGE) == PackageManager.PERMISSION_GRANTED);
            if (!hasReadStoragePermission) {
                ActivityCompat.requestPermissions(this, new String[]{Manifest.permission.READ_EXTERNAL_STORAGE}, Constants.REQUEST_READ_STORAGE);
                return false;
            }

            return true;
        }
        return true;
    }

    @Override
    public void onRequestPermissionsResult(int requestCode, String[] permissions, int[] grantResults) {
        log("onRequestPermissionsResult");
        super.onRequestPermissionsResult(requestCode, permissions, grantResults);
        switch (requestCode) {
            case Constants.REQUEST_CAMERA: {
                log("REQUEST_CAMERA");
                if (grantResults.length > 0 && grantResults[0] == PackageManager.PERMISSION_GRANTED) {
                    if(!isTakePicture){
                        if(checkPermissionsCall()){
                            startCall();
                        }
                    }
                    else{
                        if(checkPermissionsTakePicture()){
                            takePicture();
                        }
                    }
                }
                break;
            }
            case Constants.RECORD_AUDIO: {
                log("RECORD_AUDIO");
                if (grantResults.length > 0 && grantResults[0] == PackageManager.PERMISSION_GRANTED) {
                    if(checkPermissionsCall()){
                        startCall();
                    }
                }
                break;
            }
            case Constants.REQUEST_WRITE_STORAGE:{
                if (grantResults.length > 0 && grantResults[0] == PackageManager.PERMISSION_GRANTED) {
                    if(checkPermissionsTakePicture()){
                        takePicture();
                    }
                }
                break;
            }
            case Constants.REQUEST_READ_STORAGE:{
                if (grantResults.length > 0 && grantResults[0] == PackageManager.PERMISSION_GRANTED) {
                    if(checkPermissionsReadStorage()){
                        this.attachFromFileStorage();
                    }
                }
                break;
            }
        }
    }

    public void chooseAddParticipantDialog(){
        log("chooseAddContactDialog");

        if(megaChatApi.isSignalActivityRequired()){
            megaChatApi.signalPresenceActivity();
        }
        if(megaApi!=null && megaApi.getRootNode()!=null){
            ArrayList<MegaUser> contacts = megaApi.getContacts();
            if(contacts==null){
                showSnackbar("You have no MEGA contacts. Please, invite friends from the Contacts section");
            }
            else {
                if(contacts.isEmpty()){
                    showSnackbar("You have no MEGA contacts. Please, invite friends from the Contacts section");
                }
                else{
                    Intent in = new Intent(this, AddContactActivityLollipop.class);
                    in.putExtra("contactType", Constants.CONTACT_TYPE_MEGA);
                    in.putExtra("chat", true);
                    in.putExtra("chatId", idChat);
                    in.putExtra("aBtitle", getString(R.string.add_participants_menu_item));
                    startActivityForResult(in, Constants.REQUEST_ADD_PARTICIPANTS);
                }
            }
        }
        else{
            log("Online but not megaApi");
            Util.showErrorAlertDialog(getString(R.string.error_server_connection_problem), false, this);
        }
    }

    public void chooseContactsDialog(){
        log("chooseContactsDialog");

        if(megaChatApi.isSignalActivityRequired()){
            megaChatApi.signalPresenceActivity();
        }

        if(megaApi!=null && megaApi.getRootNode()!=null){
            ArrayList<MegaUser> contacts = megaApi.getContacts();
            if(contacts==null){
                showSnackbar("You have no MEGA contacts. Please, invite friends from the Contacts section");
            }
            else {
                if(contacts.isEmpty()){
                    showSnackbar("You have no MEGA contacts. Please, invite friends from the Contacts section");
                }
                else{
                    Intent in = new Intent(this, AddContactActivityLollipop.class);
                    in.putExtra("contactType", Constants.CONTACT_TYPE_MEGA);
                    in.putExtra("chat", true);
                    in.putExtra("aBtitle", getString(R.string.add_contacts));
                    startActivityForResult(in, Constants.REQUEST_SEND_CONTACTS);
                }
            }
        }
        else{
            log("Online but not megaApi");
            Util.showErrorAlertDialog(getString(R.string.error_server_connection_problem), false, this);
        }
    }

    public void disablePinScreen(){
        log("disablePinScreen");
        MegaApplication.setShowPinScreen(false);
    }

    public void showProgressForwarding(){
        log("showProgressForwarding");

        statusDialog = new ProgressDialog(this);
        statusDialog.setMessage(getString(R.string.general_forwarding));
        statusDialog.show();
    }

    @Override
    protected void onActivityResult(int requestCode, int resultCode, Intent intent) {
        log("onActivityResult, resultCode: " + resultCode);
        if (requestCode == Constants.REQUEST_ADD_PARTICIPANTS && resultCode == RESULT_OK) {
            if (intent == null) {
                log("Return.....");
                return;
            }

            final ArrayList<String> contactsData = intent.getStringArrayListExtra(AddContactActivityLollipop.EXTRA_CONTACTS);
            MultipleGroupChatRequestListener multipleListener = null;

            if (contactsData != null) {

                if (contactsData.size() == 1) {
                    MegaUser user = megaApi.getContact(contactsData.get(0));
                    if (user != null) {
                        megaChatApi.inviteToChat(chatRoom.getChatId(), user.getHandle(), MegaChatPeerList.PRIV_STANDARD, this);
                    }
                } else {
                    log("Add multiple participants "+contactsData.size());
                    multipleListener = new MultipleGroupChatRequestListener(this);
                    for (int i = 0; i < contactsData.size(); i++) {
                        MegaUser user = megaApi.getContact(contactsData.get(i));
                        if (user != null) {
                            megaChatApi.inviteToChat(chatRoom.getChatId(), user.getHandle(), MegaChatPeerList.PRIV_STANDARD, multipleListener);
                        }
                    }
                }
            }
        }
        else if (requestCode == Constants.REQUEST_CODE_SELECT_IMPORT_FOLDER && resultCode == RESULT_OK) {
            if(!Util.isOnline(this) || megaApi==null) {
                try{
                    statusDialog.dismiss();
                } catch(Exception ex) {};

                Snackbar.make(fragmentContainer, getString(R.string.error_server_connection_problem), Snackbar.LENGTH_LONG).show();
                return;
            }

            statusDialog = new ProgressDialog(this);
            statusDialog.setMessage(getString(R.string.general_importing));
            statusDialog.show();

            final long toHandle = intent.getLongExtra("IMPORT_TO", 0);

            final long[] importMessagesHandles = intent.getLongArrayExtra("HANDLES_IMPORT_CHAT");

            MegaNode target = null;
            target = megaApi.getNodeByHandle(toHandle);
            if(target == null){
                target = megaApi.getRootNode();
            }
            log("TARGET: " + target.getName() + "and handle: " + target.getHandle());

            if(importMessagesHandles.length==1){
                for (int k = 0; k < importMessagesHandles.length; k++){
                    MegaChatMessage message = megaChatApi.getMessage(idChat, importMessagesHandles[k]);
                    if(message!=null){

                        MegaNodeList nodeList = message.getMegaNodeList();

                        for(int i=0;i<nodeList.size();i++){
                            MegaNode document = nodeList.get(i);
                            if (document != null) {
                                log("DOCUMENT: " + document.getName() + "_" + document.getHandle());
                                if (target != null) {
//                            MegaNode autNode = megaApi.authorizeNode(document);

                                    megaApi.copyNode(document, target, this);
                                } else {
                                    log("TARGET: null");
                                    Snackbar.make(fragmentContainer, getString(R.string.import_success_error), Snackbar.LENGTH_LONG).show();
                                }
                            }
                            else{
                                log("DOCUMENT: null");
                                Snackbar.make(fragmentContainer, getString(R.string.import_success_error), Snackbar.LENGTH_LONG).show();
                            }
                        }

                    }
                    else{
                        log("MESSAGE is null");
                        Snackbar.make(fragmentContainer, getString(R.string.import_success_error), Snackbar.LENGTH_LONG).show();
                    }
                }
            }
            else {
                MultipleRequestListener listener = new MultipleRequestListener(Constants.MULTIPLE_CHAT_IMPORT, this);

                for (int k = 0; k < importMessagesHandles.length; k++){
                    MegaChatMessage message = megaChatApi.getMessage(idChat, importMessagesHandles[k]);
                    if(message!=null){

                        MegaNodeList nodeList = message.getMegaNodeList();

                        for(int i=0;i<nodeList.size();i++){
                            MegaNode document = nodeList.get(i);
                            if (document != null) {
                                log("DOCUMENT: " + document.getName() + "_" + document.getHandle());
                                if (target != null) {
//                            MegaNode autNode = megaApi.authorizeNode(document);

                                    megaApi.copyNode(document, target, listener);
                                } else {
                                    log("TARGET: null");
                                }
                            }
                            else{
                                log("DOCUMENT: null");
                            }
                        }
                    }
                    else{
                        log("MESSAGE is null");
                        Snackbar.make(fragmentContainer, getString(R.string.import_success_error), Snackbar.LENGTH_LONG).show();
                    }
                }
            }
        }
        else if (requestCode == Constants.REQUEST_SEND_CONTACTS && resultCode == RESULT_OK) {
            final ArrayList<String> contactsData = intent.getStringArrayListExtra(AddContactActivityLollipop.EXTRA_CONTACTS);
            if (contactsData != null) {
                MegaHandleList handleList = MegaHandleList.createInstance();
                for(int i=0; i<contactsData.size();i++){
                    MegaUser user = megaApi.getContact(contactsData.get(i));
                    if (user != null) {
                        handleList.addMegaHandle(user.getHandle());

                    }
                }
                MegaChatMessage contactMessage = megaChatApi.attachContacts(idChat, handleList);
                if(contactMessage!=null){
                    AndroidMegaChatMessage androidMsgSent = new AndroidMegaChatMessage(contactMessage);
                    sendMessageToUI(androidMsgSent);
                }
            }
        }
        else if (requestCode == Constants.REQUEST_CODE_SELECT_FILE && resultCode == RESULT_OK) {
            if (intent == null) {
                log("Return.....");
                return;
            }

//            final ArrayList<String> selectedContacts = intent.getStringArrayListExtra("SELECTED_CONTACTS");
//            final long fileHandle = intent.getLongExtra("NODE_HANDLES", 0);
//            MegaNode node = megaApi.getNodeByHandle(fileHandle);
//            if(node!=null){
//                log("Node to send: "+node.getName());
//                MegaNodeList nodeList = MegaNodeList.createInstance();
//                nodeList.addNode(node);
//                megaChatApi.attachNodes(idChat, nodeList, this);
//
//            }

            long handles[] = intent.getLongArrayExtra("NODE_HANDLES");
            log("Number of files to send: "+handles.length);

            for(int i=0; i<handles.length; i++){
                megaChatApi.attachNode(idChat, handles[i], this);
            }
            log("---- no more files to send");
        }
        else if (requestCode == Constants.REQUEST_CODE_GET && resultCode == RESULT_OK) {
            if (intent == null) {
                log("Return.....");
                return;
            }

            intent.setAction(Intent.ACTION_GET_CONTENT);
            FilePrepareTask filePrepareTask = new FilePrepareTask(this);
            filePrepareTask.execute(intent);
            ProgressDialog temp = null;
            try{
                temp = new ProgressDialog(this);
                temp.setMessage(getString(R.string.upload_prepare));
                temp.show();
            }
            catch(Exception e){
                return;
            }
            statusDialog = temp;
        }
        else if (requestCode == REQUEST_CODE_SELECT_CHAT && resultCode == RESULT_OK) {
            if(!Util.isOnline(this)) {
                try{
                    statusDialog.dismiss();
                } catch(Exception ex) {};

                Snackbar.make(fragmentContainer, getString(R.string.error_server_connection_problem), Snackbar.LENGTH_LONG).show();
                return;
            }

            showProgressForwarding();

            long[] chatHandles = intent.getLongArrayExtra("SELECTED_CHATS");
            log("Send to "+chatHandles.length+" chats");

            long[] idMessages = intent.getLongArrayExtra("ID_MESSAGES");
            log("Send "+idMessages.length+" messages");

            MultipleForwardChatProcessor forwardChatProcessor = new MultipleForwardChatProcessor(this, chatHandles, idMessages, idChat);

            forwardChatProcessor.forward();
        }
        else if (requestCode == Constants.TAKE_PHOTO_CODE && resultCode == RESULT_OK) {
            if (resultCode == Activity.RESULT_OK) {
                log("TAKE_PHOTO_CODE ");
//                String filePath = Environment.getExternalStorageDirectory().getAbsolutePath() + "/" + Util.temporalPicDIR + "/picture.jpg";
//                File imgFile = new File(filePath);
//                String name = Util.getPhotoSyncName(imgFile.lastModified(), imgFile.getAbsolutePath());
//                String newPath = Environment.getExternalStorageDirectory().getAbsolutePath() + "/" + Util.temporalPicDIR + "/" + name;
//                File newFile = new File(newPath);
//                imgFile.renameTo(newFile);
//                uploadPicture(newPath);

                onCaptureImageResult();
//                uploadPicture(finalUri);

            } else {
                log("TAKE_PHOTO_CODE--->ERROR!");
            }

        }else{
            log("Error onActivityResult");
        }

        super.onActivityResult(requestCode, resultCode, intent);
    }

    public void retryNodeAttachment(long nodeHandle){
        megaChatApi.attachNode(idChat, nodeHandle, this);
    }

    public void retryContactAttachment(MegaHandleList handleList){
        log("retryContactAttachment");
        MegaChatMessage contactMessage = megaChatApi.attachContacts(idChat, handleList);
        if(contactMessage!=null){
            AndroidMegaChatMessage androidMsgSent = new AndroidMegaChatMessage(contactMessage);
            sendMessageToUI(androidMsgSent);
        }
    }

    public void retryPendingMessage(long idMessage){
        log("retryPendingMessage: "+idMessage);

        PendingMessage pendMsg = dbH.findPendingMessagesById(idMessage);

        if(pendMsg!=null){

            if(pendMsg.getNodeHandle()!=-1){
                removePendingMsg(idMessage);
                retryNodeAttachment(pendMsg.getNodeHandle());
            }
            else{
                log("The file was not uploaded yet");

                ////Retry to send

                Intent intent = new Intent(this, ChatUploadService.class);

                long timestamp = System.currentTimeMillis()/1000;
                long idPendingMsg = dbH.setPendingMessage(idChat+"", Long.toString(timestamp));
                if(idPendingMsg!=-1){
                    intent.putExtra(ChatUploadService.EXTRA_ID_PEND_MSG, idPendingMsg);

                    log("name of the file: "+pendMsg.getName());

                    PendingNodeAttachment nodeAttachment = null;

                    String filePath = pendMsg.getFilePath();

                    File f = new File(filePath);
                    if (!f.exists()) {
                        showSnackbar(getResources().getQuantityString(R.plurals.messages_forwarded_error_not_available, 1, 1));
                        return;
                    }

                    //Remove the old message from the UI and DB
                    removePendingMsg(idMessage);

                    if (MimeTypeList.typeForName(filePath).isImage()) {

                        if(sendOriginalAttachments){
                            String fingerprint = megaApi.getFingerprint(filePath);

                            //Add node to db
                            long idNode = dbH.setNodeAttachment(filePath,pendMsg.getName(), fingerprint);

                            dbH.setMsgNode(idPendingMsg, idNode);

                            nodeAttachment = new PendingNodeAttachment(filePath, fingerprint, pendMsg.getName());
                        }
                        else{
                            File previewDir = PreviewUtils.getPreviewFolder(this);
                            String nameFilePreview = pendMsg.getName();
                            File preview = new File(previewDir, nameFilePreview);

                            boolean isPreview = megaApi.createPreview(filePath, preview.getAbsolutePath());

                            if(isPreview){
                                log("Preview: "+preview.getAbsolutePath());
                                String fingerprint = megaApi.getFingerprint(preview.getAbsolutePath());

                                //Add node to db
                                long idNode = dbH.setNodeAttachment(preview.getAbsolutePath(), pendMsg.getName(), fingerprint);

                                dbH.setMsgNode(idPendingMsg, idNode);

                                nodeAttachment = new PendingNodeAttachment(preview.getAbsolutePath(), fingerprint, pendMsg.getName());
                            }
                            else{
                                log("No preview");
                                String fingerprint = megaApi.getFingerprint(filePath);

                                //Add node to db
                                long idNode = dbH.setNodeAttachment(filePath, pendMsg.getName(), fingerprint);

                                dbH.setMsgNode(idPendingMsg, idNode);

                                nodeAttachment = new PendingNodeAttachment(filePath, fingerprint, pendMsg.getName());
                            }
                        }
                    }
                    else{
                        String fingerprint = megaApi.getFingerprint(filePath);

                        //Add node to db
                        long idNode = dbH.setNodeAttachment(filePath, pendMsg.getName(), fingerprint);

                        dbH.setMsgNode(idPendingMsg, idNode);

                        nodeAttachment = new PendingNodeAttachment(filePath, fingerprint, pendMsg.getName());
                    }

                    PendingMessage newPendingMsg = new PendingMessage(idPendingMsg, idChat, nodeAttachment, timestamp, PendingMessage.STATE_SENDING);
                    AndroidMegaChatMessage newNodeAttachmentMsg = new AndroidMegaChatMessage(newPendingMsg, true);
                    sendMessageToUI(newNodeAttachmentMsg);

                    intent.putExtra(ChatUploadService.EXTRA_FILEPATH, newPendingMsg.getFilePath());
                    intent.putExtra(ChatUploadService.EXTRA_CHAT_ID, idChat);

                    startService(intent);
                }
                else{
                    log("Error when adding pending msg to the database");
                }
            }
        }
        else{
            log("Pending message does not exist");
            showSnackbar(getResources().getQuantityString(R.plurals.messages_forwarded_error_not_available, 1, 1));
        }
    }

    public void showConfirmationOpenCamera(final MegaChatRoom c){
        log("showConfirmationOpenCamera");

        DialogInterface.OnClickListener dialogClickListener = new DialogInterface.OnClickListener() {
            @Override
            public void onClick(DialogInterface dialog, int which) {
                switch (which){
                    case DialogInterface.BUTTON_POSITIVE:
                        log("Open camera and lost the camera in the call");
                        //Remove the local video from the video call:
                        MegaChatCall callInProgress = megaChatApi.getChatCall(idChat);
                        if(callInProgress != null) {
                            if (callInProgress.getStatus() == MegaChatCall.CALL_STATUS_RING_IN) {
                                megaChatApi.answerChatCall(idChat, true, null);
                            } else {
                                if (callInProgress.hasLocalVideo()) {
                                    megaChatApi.disableVideo(idChat, null);
                                } else {
                                    megaChatApi.enableVideo(idChat, null);
                                }
                            }

                            if ((callInProgress.getStatus() == MegaChatCall.CALL_STATUS_IN_PROGRESS) || (callInProgress.getStatus() == MegaChatCall.CALL_STATUS_REQUEST_SENT)) {
                                ((MegaApplication) getApplication()).sendSignalPresenceActivity();
                            }
                            openCameraApp();
                        }

                        break;

                    case DialogInterface.BUTTON_NEGATIVE:
                        //No button clicked
                        break;
                }
            }
        };

        android.support.v7.app.AlertDialog.Builder builder = new android.support.v7.app.AlertDialog.Builder(this, R.style.AppCompatAlertDialogStyle);
        String message= getResources().getString(R.string.confirmation_open_camera_on_chat);
        builder.setTitle(R.string.title_confirmation_open_camera_on_chat);
        builder.setMessage(message).setPositiveButton(R.string.context_open_link, dialogClickListener).setNegativeButton(R.string.general_cancel, dialogClickListener).show();
    }

    public void showConfirmationClearChat(final MegaChatRoom c){
        log("showConfirmationClearChat");

        DialogInterface.OnClickListener dialogClickListener = new DialogInterface.OnClickListener() {
            @Override
            public void onClick(DialogInterface dialog, int which) {
                switch (which){
                    case DialogInterface.BUTTON_POSITIVE:
                        log("Clear chat!");
//						megaChatApi.truncateChat(chatHandle, MegaChatHandle.MEGACHAT_INVALID_HANDLE);
                        log("Clear history selected!");
                        chatC.clearHistory(c);
                        break;

                    case DialogInterface.BUTTON_NEGATIVE:
                        //No button clicked
                        break;
                }
            }
        };

        android.support.v7.app.AlertDialog.Builder builder;
        if (Build.VERSION.SDK_INT >= Build.VERSION_CODES.HONEYCOMB) {
            builder = new AlertDialog.Builder(this, R.style.AppCompatAlertDialogStyle);
        }
        else{
            builder = new AlertDialog.Builder(this);
        }
        String message= getResources().getString(R.string.confirmation_clear_group_chat);
        builder.setTitle(R.string.title_confirmation_clear_group_chat);
        builder.setMessage(message).setPositiveButton(R.string.general_clear, dialogClickListener)
                .setNegativeButton(R.string.general_cancel, dialogClickListener).show();
    }

    public void showConfirmationLeaveChat (final MegaChatRoom c){
        log("showConfirmationLeaveChat");

        DialogInterface.OnClickListener dialogClickListener = new DialogInterface.OnClickListener() {
            @Override
            public void onClick(DialogInterface dialog, int which) {
                switch (which){
                    case DialogInterface.BUTTON_POSITIVE: {
                        ChatController chatC = new ChatController(chatActivity);
                        chatC.leaveChat(c);
                        break;
                    }
                    case DialogInterface.BUTTON_NEGATIVE:
                        //No button clicked
                        break;
                }
            }
        };

        android.support.v7.app.AlertDialog.Builder builder;
        if (Build.VERSION.SDK_INT >= Build.VERSION_CODES.HONEYCOMB) {
            builder = new AlertDialog.Builder(this, R.style.AppCompatAlertDialogStyle);
        }
        else{
            builder = new AlertDialog.Builder(this);
        }
        builder.setTitle(getResources().getString(R.string.title_confirmation_leave_group_chat));
        String message= getResources().getString(R.string.confirmation_leave_group_chat);
        builder.setMessage(message).setPositiveButton(R.string.general_leave, dialogClickListener)
                .setNegativeButton(R.string.general_cancel, dialogClickListener).show();
    }

    public void showConfirmationRejoinChat(final long publicHandle){
        log("showConfirmationRejoinChat");

        DialogInterface.OnClickListener dialogClickListener = new DialogInterface.OnClickListener() {
            @Override
            public void onClick(DialogInterface dialog, int which) {
                switch (which){
                    case DialogInterface.BUTTON_POSITIVE: {
                        log("Rejoin chat!: " + publicHandle);
                        megaChatApi.rejoinChatLink(idChat, publicHandle, chatActivity);
                        break;
                    }
                    case DialogInterface.BUTTON_NEGATIVE: {
                        //No button clicked
                        break;
                    }
                }
            }
        };

        android.support.v7.app.AlertDialog.Builder builder = new android.support.v7.app.AlertDialog.Builder(this);
        String message= getResources().getString(R.string.confirmation_rejoin_chat_link);
        builder.setMessage(message).setPositiveButton(R.string.action_join, dialogClickListener)
                .setNegativeButton(R.string.general_cancel, dialogClickListener).show();
    }

    public void showAlertChatLink(boolean isInvalidPreview){
        log("showAlertChatLink");

        DialogInterface.OnClickListener dialogClickListener = new DialogInterface.OnClickListener() {
            @Override
            public void onClick(DialogInterface dialog, int which) {
                switch (which){
                    case DialogInterface.BUTTON_POSITIVE:
                        closeChat();
                        finish();
                }
            }
        };

        AlertDialog.Builder builder = new AlertDialog.Builder(this);
        String message="";
        if(isInvalidPreview){
            message= getResources().getString(R.string.alert_invalid_preview);
            builder.setMessage(message).setPositiveButton(R.string.cam_sync_ok, dialogClickListener);
        }
        else{
            message= getResources().getString(R.string.alert_already_participant_chat_link);
            builder.setMessage(message).setPositiveButton(R.string.cam_sync_ok, null);
        }

        chatAlertDialog = builder.create();
        chatAlertDialog.setCanceledOnTouchOutside(false);
        chatAlertDialog.setCancelable(false);

        chatAlertDialog.show();
    }

    @Override
    public void onBackPressed() {
        log("onBackPressedLollipop");

        if(megaChatApi.isSignalActivityRequired()){
            megaChatApi.signalPresenceActivity();
        }

        closeChat();

        if (emojiKeyboardShown) {
            keyboardButton.setImageResource(R.drawable.ic_emoticon_white);
            removeEmojiconFragment();
        }else if(fileStorageLayout.isShown()){
            if(fileStorageF != null){
                fileStorageF.clearSelections();
                fileStorageF.hideMultipleSelect();
            }
            fileStorageLayout.setVisibility(View.GONE);
        }else{
            finish();
        }
    }

    public static void log(String message) {
        Util.log("ChatActivityLollipop", message);
    }

    @Override
    public void onClick(View v) {
        log("onClick");
        if(megaChatApi.isSignalActivityRequired()){
            megaChatApi.signalPresenceActivity();
        }

        switch (v.getId()) {
            case R.id.home:{
                break;
            }
//			case R.id.attach_icon_chat:{
//                showUploadPanel();
//                break;
//			}
            case R.id.call_in_progress_layout:{
                log("onClick:call_in_progress_layout");

                Intent intent = new Intent(this, ChatCallActivity.class);
                intent.addFlags(Intent.FLAG_ACTIVITY_CLEAR_TOP);
//        intent.setAction(Long.toString(System.currentTimeMillis()));
                intent.putExtra("chatHandle", idChat);
                startActivity(intent);
                break;

            }
            case R.id.send_message_icon_chat:{
                log("onClick:send_message_icon_chat");

//                fileStorageLayout.setVisibility(View.GONE);

                writingLayout.setClickable(false);
                String text = textChat.getText().toString();

                if((fileStorageF != null)&&(fileStorageF.isMultipleselect())){
                    fileStorageF.sendImages();
                }else{

                    if(!text.isEmpty()) {

                        if (editingMessage) {
                            log("onClick:send_message_icon_chat:editingMessage");
                            editMessage(text);
                            clearSelections();
                            hideMultipleSelect();
                            actionMode.invalidate();
                        } else {
                            log("onClick:send_message_icon_chat:sendindMessage");
                            sendMessage(text);
                        }

//                        textChat.getText().clear();
                        textChat.setText("", TextView.BufferType.EDITABLE);
                    }
                }

                break;
            }
            case R.id.keyboard_icon_chat:
            case R.id.rl_keyboard_icon_chat:{
                log("onClick:keyboard_icon_chat:  " + emojiKeyboardShown);
                if(fileStorageLayout.isShown()){
                    if(fileStorageF != null){
                        fileStorageF.clearSelections();
                        fileStorageF.hideMultipleSelect();
                    }
                    fileStorageLayout.setVisibility(View.GONE);
                }
                if (emojiKeyboardShown){
                    removeEmojiconFragment();
                    textChat.requestFocus();
                    InputMethodManager imm = (InputMethodManager) getSystemService(Context.INPUT_METHOD_SERVICE);

                    if(getResources().getConfiguration().orientation == Configuration.ORIENTATION_LANDSCAPE){
                        imm.toggleSoftInput(InputMethodManager.SHOW_FORCED, 0);
                    }else{
                        imm.showSoftInput(textChat, InputMethodManager.SHOW_IMPLICIT);
                    }
                    keyboardButton.setImageResource(R.drawable.ic_emoticon_white);

                } else{
                    InputMethodManager imm = (InputMethodManager) getSystemService(this.INPUT_METHOD_SERVICE);

                    if (softKeyboardShown){
                        log("imm.isAcceptingText()");

                        if(getResources().getConfiguration().orientation == Configuration.ORIENTATION_LANDSCAPE){
                            imm.toggleSoftInput(InputMethodManager.SHOW_FORCED, 0);
                        }else{
                            imm.hideSoftInputFromWindow(textChat.getWindowToken(), 0);
                        }

                        shouldShowEmojiKeyboard = true;
                    }
                    else{
                        setEmojiconFragment(false);
                    }
                    keyboardButton.setImageResource(R.drawable.ic_keyboard_white);

                }
                break;
            }

            case R.id.media_icon_chat:
            case R.id.rl_media_icon_chat:{
                log("onClick:media_icon_chat");
                if(fileStorageLayout.isShown()){
                    if(fileStorageF != null){
                        fileStorageF.clearSelections();
                        fileStorageF.hideMultipleSelect();
                    }
                    fileStorageLayout.setVisibility(View.GONE);
                }
                if (emojiKeyboardShown) {
                    keyboardButton.setImageResource(R.drawable.ic_emoticon_white);
                    removeEmojiconFragment();
                }
                else if(softKeyboardShown){
                    InputMethodManager imm = (InputMethodManager) getSystemService(this.INPUT_METHOD_SERVICE);
                    if(getResources().getConfiguration().orientation == Configuration.ORIENTATION_LANDSCAPE){
                        imm.toggleSoftInput(InputMethodManager.SHOW_FORCED, 0);
                    }else{
                        imm.hideSoftInputFromWindow(textChat.getWindowToken(), 0);
                    }
                }

                boolean inProgressCall = false;

                MegaChatCall callInProgress = megaChatApi.getChatCall(idChat);
                if(callInProgress != null){
                    if((callInProgress.getStatus() >= MegaChatCall.CALL_STATUS_REQUEST_SENT) && (callInProgress.getStatus() <= MegaChatCall.CALL_STATUS_IN_PROGRESS)){
                        inProgressCall = true;
                    }else{
                        inProgressCall = false;
                    }
                }else{
                    inProgressCall = false;
                }

                if(!inProgressCall){
                    openCameraApp();
                }else{
                    showConfirmationOpenCamera(chatRoom);
                }

                break;
            }

            case R.id.send_contact_icon_chat:
            case R.id.rl_send_contact_icon_chat:{
                if(fileStorageLayout.isShown()){
                    if(fileStorageF != null){
                        fileStorageF.clearSelections();
                        fileStorageF.hideMultipleSelect();
                    }
                    fileStorageLayout.setVisibility(View.GONE);
                }
                if (emojiKeyboardShown) {
                    keyboardButton.setImageResource(R.drawable.ic_emoticon_white);
                    removeEmojiconFragment();
                }
                else if(softKeyboardShown){
                    InputMethodManager imm = (InputMethodManager) getSystemService(this.INPUT_METHOD_SERVICE);
                    if(getResources().getConfiguration().orientation == Configuration.ORIENTATION_LANDSCAPE){
                        imm.toggleSoftInput(InputMethodManager.SHOW_FORCED, 0);
                    }else{
                        imm.hideSoftInputFromWindow(textChat.getWindowToken(), 0);
                    }
                }
                attachContact();

                break;
            }

            case R.id.pick_file_system_icon_chat:
            case R.id.rl_pick_file_system_icon_chat:{
                if(fileStorageLayout.isShown()){
                    if(fileStorageF != null){
                        fileStorageF.clearSelections();
                        fileStorageF.hideMultipleSelect();
                    }
                    fileStorageLayout.setVisibility(View.GONE);
                }
                if (emojiKeyboardShown) {
                    keyboardButton.setImageResource(R.drawable.ic_emoticon_white);
                    removeEmojiconFragment();
                }
                else if(softKeyboardShown){
                    InputMethodManager imm = (InputMethodManager) getSystemService(this.INPUT_METHOD_SERVICE);
                    if(getResources().getConfiguration().orientation == Configuration.ORIENTATION_LANDSCAPE){
                        imm.toggleSoftInput(InputMethodManager.SHOW_FORCED, 0);
                    }else{
                        imm.hideSoftInputFromWindow(textChat.getWindowToken(), 0);
                    }
                }

                attachPhotoVideo();
                break;
            }

            case R.id.pick_cloud_drive_icon_chat:
            case R.id.rl_pick_cloud_drive_icon_chat:{
                if(fileStorageLayout.isShown()){
                    if(fileStorageF != null){
                        fileStorageF.clearSelections();
                        fileStorageF.hideMultipleSelect();
                    }
                    fileStorageLayout.setVisibility(View.GONE);
                }

                if (emojiKeyboardShown) {
                    keyboardButton.setImageResource(R.drawable.ic_emoticon_white);
                    removeEmojiconFragment();
                }
                else if(softKeyboardShown){
                    InputMethodManager imm = (InputMethodManager) getSystemService(this.INPUT_METHOD_SERVICE);
                    if(getResources().getConfiguration().orientation == Configuration.ORIENTATION_LANDSCAPE){
                        imm.toggleSoftInput(InputMethodManager.SHOW_FORCED, 0);
                    }else{
                        imm.hideSoftInputFromWindow(textChat.getWindowToken(), 0);
                    }
                }

                attachFromCloud();
                break;
            }

            case R.id.pick_file_storage_icon_chat:
            case R.id.rl_pick_file_storage_icon_chat:{
                if (emojiKeyboardShown) {
                    keyboardButton.setImageResource(R.drawable.ic_emoticon_white);
                    removeEmojiconFragment();
                }
                else if(softKeyboardShown){
                    InputMethodManager imm = (InputMethodManager) getSystemService(this.INPUT_METHOD_SERVICE);
                    if(getResources().getConfiguration().orientation == Configuration.ORIENTATION_LANDSCAPE){
                        imm.toggleSoftInput(InputMethodManager.SHOW_FORCED, 0);
                    }else{
                        imm.hideSoftInputFromWindow(textChat.getWindowToken(), 0);
                    }
                }

                if(fileStorageLayout.isShown()){
                    if(fileStorageF != null){
                        fileStorageF.clearSelections();
                        fileStorageF.hideMultipleSelect();
                    }
                    fileStorageLayout.setVisibility(View.GONE);

                }else{

                    fileStorageLayout.setVisibility(View.VISIBLE);

                    if (Build.VERSION.SDK_INT >= Build.VERSION_CODES.M) {
                        boolean hasStoragePermission = (ContextCompat.checkSelfPermission(this, Manifest.permission.READ_EXTERNAL_STORAGE) == PackageManager.PERMISSION_GRANTED);
                        if (!hasStoragePermission) {
                            ActivityCompat.requestPermissions(this,new String[]{Manifest.permission.READ_EXTERNAL_STORAGE},Constants.REQUEST_READ_STORAGE);

                        }else{
                            this.attachFromFileStorage();
                        }
                    }
                    else{
                        this.attachFromFileStorage();
                    }
                }

                break;
            }
            case R.id.toolbar_chat:{
                log("onClick:toolbar_chat");
                showGroupInfoActivity();
                break;
            }
            case R.id.message_jump_layout:{
                log("onClick:jump to least");
                goToEnd();
                break;
            }
            case R.id.join_button:{
                megaChatApi.joinChatLink(idChat, this);
                break;
            }
		}
    }

    public void attachFromFileStorage(){
        if (isFirstTimeStorage) {
            fileStorageF = ChatFileStorageFragment.newInstance();

            getSupportFragmentManager()
                    .beginTransaction()
                    .replace(R.id.fragment_container_file_storage, fileStorageF,"fileStorageF")
                    .commitNowAllowingStateLoss();
            isFirstTimeStorage = false;
        }
//        fileStorageF = ChatFileStorageFragment.newInstance();
//        FragmentTransaction ft = getSupportFragmentManager().beginTransaction();
//        ft.replace(R.id.fragment_container_file_storage, fileStorageF, "fileStorageF");
//        ft.commitNow();

        //ft.commitAllowingStateLoss();
    }



    public void attachFromCloud(){
        log("attachFromCloud");
        ChatController chatC = new ChatController(this);
        chatC.pickFileToSend();
    }

    public void attachContact(){
        log("attachContact");
        chooseContactsDialog();
    }

    public void attachPhotoVideo(){
        log("attachPhotoVideo");

        disablePinScreen();

        Intent intent = new Intent();
        intent.setAction(Intent.ACTION_OPEN_DOCUMENT);
        intent.setAction(Intent.ACTION_GET_CONTENT);
        intent.putExtra(Intent.EXTRA_ALLOW_MULTIPLE, true);
        intent.setType("*/*");

        startActivityForResult(Intent.createChooser(intent, null), Constants.REQUEST_CODE_GET);
    }

    public void sendMessage(String text){
        log("sendMessage: "+text);

        MegaChatMessage msgSent = megaChatApi.sendMessage(idChat, text);
        AndroidMegaChatMessage androidMsgSent = new AndroidMegaChatMessage(msgSent);
        sendMessageToUI(androidMsgSent);
    }

    public void hideNewMessagesLayout(){
        log("hideNewMessagesLayout");

        int position = positionNewMessagesLayout;

        positionNewMessagesLayout = -1;
        lastIdMsgSeen = -1;
        generalUnreadCount = -1;
        lastSeenReceived = true;
        newVisibility = false;

        if(adapter!=null){
            adapter.notifyItemChanged(position);
        }
    }

    public void openCameraApp(){
        log("openCameraApp()");
        isTakePicture = true;
        if (Build.VERSION.SDK_INT >= Build.VERSION_CODES.M) {
            boolean hasStoragePermission = (ContextCompat.checkSelfPermission(this, Manifest.permission.WRITE_EXTERNAL_STORAGE) == PackageManager.PERMISSION_GRANTED);
            if (!hasStoragePermission) {
                ActivityCompat.requestPermissions(this,
                        new String[]{Manifest.permission.WRITE_EXTERNAL_STORAGE},
                        Constants.REQUEST_WRITE_STORAGE);
            }

            boolean hasCameraPermission = (ContextCompat.checkSelfPermission(this, Manifest.permission.CAMERA) == PackageManager.PERMISSION_GRANTED);
            if (!hasCameraPermission) {
                ActivityCompat.requestPermissions(this,
                        new String[]{Manifest.permission.CAMERA},
                        Constants.REQUEST_CAMERA);
            }

            if (hasStoragePermission && hasCameraPermission){
                this.takePicture();
            }
        }else{
            this.takePicture();
        }
    }

    public void sendMessageToUI(AndroidMegaChatMessage androidMsgSent){
        log("sendMessageToUI");

        if(positionNewMessagesLayout!=-1){
            hideNewMessagesLayout();
        }

        int infoToShow = -1;

        int index = messages.size()-1;
        if(androidMsgSent!=null){
            if(androidMsgSent.isUploading()){
                log("Name of the file uploading: "+androidMsgSent.getPendingMessage().getName());
            }
            else{
                log("Sent message with id temp: "+androidMsgSent.getMessage().getTempId());
                log("State of the message: "+androidMsgSent.getMessage().getStatus());
            }

            log("Index: "+index);
            if(index==-1){
                //First element
                log("First element!");
                messages.add(androidMsgSent);
                messages.get(0).setInfoToShow(AndroidMegaChatMessage.CHAT_ADAPTER_SHOW_ALL);
            }
            else{
                //Not first element
                //Find where to add in the queue

                AndroidMegaChatMessage msg = messages.get(index);

                if(!androidMsgSent.isUploading()){
                    while(msg.isUploading()){
                        index--;
                        msg = messages.get(index);
                    }
                }


                while (!msg.isUploading() && msg.getMessage().getStatus() == MegaChatMessage.STATUS_SENDING_MANUAL) {
                    index--;
                    msg = messages.get(index);
                }

                index++;
                log("Add in position: "+index);

                messages.add(index, androidMsgSent);

                infoToShow = adjustInfoToShow(index);
            }

            if (adapter == null){
                log("adapter NULL");
                adapter = new MegaChatLollipopAdapter(this, chatRoom, messages, listView);
                adapter.setHasStableIds(true);
                listView.setLayoutManager(mLayoutManager);
                listView.setAdapter(adapter);
                adapter.setMessages(messages);
            }
            else{
                log("adapter is NOT null");
                adapter.addMessage(messages, index);
                if(infoToShow== AndroidMegaChatMessage.CHAT_ADAPTER_SHOW_ALL){
                    mLayoutManager.scrollToPositionWithOffset(index, Util.scaleHeightPx(50, outMetrics));
                }else{
                    mLayoutManager.scrollToPositionWithOffset(index, Util.scaleHeightPx(20, outMetrics));
                }
            }
        }
        else{
            log("Error sending message!");
        }
    }

    public void editMessage(String text){
        log("editMessage: "+text);
        MegaChatMessage msgEdited = null;

        if(messageToEdit.getMsgId()!=-1){
            msgEdited = megaChatApi.editMessage(idChat, messageToEdit.getMsgId(), text);
        }
        else{
            msgEdited = megaChatApi.editMessage(idChat, messageToEdit.getTempId(), text);
        }

        if(msgEdited!=null){
            log("Edited message: status: "+msgEdited.getStatus());
            AndroidMegaChatMessage androidMsgEdited = new AndroidMegaChatMessage(msgEdited);
            modifyMessageReceived(androidMsgEdited, false);
        }
        else{
            log("Message cannot be edited!");
            showSnackbar(getString(R.string.error_editing_message));
        }
    }

    public void editMessageMS(String text, MegaChatMessage messageToEdit){
        log("editMessageMS: "+text);
        MegaChatMessage msgEdited = null;

        if(messageToEdit.getMsgId()!=-1){
            msgEdited = megaChatApi.editMessage(idChat, messageToEdit.getMsgId(), text);
        }
        else{
            msgEdited = megaChatApi.editMessage(idChat, messageToEdit.getTempId(), text);
        }

        if(msgEdited!=null){
            log("Edited message: status: "+msgEdited.getStatus());
            AndroidMegaChatMessage androidMsgEdited = new AndroidMegaChatMessage(msgEdited);
            modifyMessageReceived(androidMsgEdited, false);
        }
        else{
            log("Message cannot be edited!");
            showSnackbar(getString(R.string.error_editing_message));
        }
    }

    public void showUploadPanel(){
        AttachmentUploadBottomSheetDialogFragment bottomSheetDialogFragment = new AttachmentUploadBottomSheetDialogFragment();
        bottomSheetDialogFragment.show(getSupportFragmentManager(), bottomSheetDialogFragment.getTag());
    }

//    public void hideUploadPanel(){
//        fab.setVisibility(View.VISIBLE);
//        uploadPanel.setVisibility(View.GONE);
//        RelativeLayout.LayoutParams params = (RelativeLayout.LayoutParams) messagesContainerLayout.getLayoutParams();
//        params.addRule(RelativeLayout.ABOVE, R.id.writing_container_layout_chat_layout);
//        messagesContainerLayout.setLayoutParams(params);
//    }

    public void activateActionMode(){
        log("activateActionMode");
        if (!adapter.isMultipleSelect()){
            adapter.setMultipleSelect(true);
            actionMode = startSupportActionMode(new ActionBarCallBack());
        }
    }


    /////Multiselect/////
    private class  ActionBarCallBack implements ActionMode.Callback {

        @Override
        public boolean onActionItemClicked(ActionMode mode, MenuItem item) {
            ArrayList<AndroidMegaChatMessage> messagesSelected = adapter.getSelectedMessages();

            if(megaChatApi.isSignalActivityRequired()){
                megaChatApi.signalPresenceActivity();
            }

            switch(item.getItemId()){
//                case R.id.cab_menu_select_all:{
//                    selectAll();
//                    actionMode.invalidate();
//                    break;
//                }
//                case R.id.cab_menu_unselect_all:{
//                    clearSelections();
//                    hideMultipleSelect();
//                    actionMode.invalidate();
//                    break;
//                }
                case R.id.chat_cab_menu_edit:{
                    log("Edit text");
                    editingMessage = true;
                    messageToEdit = messagesSelected.get(0).getMessage();
                    textChat.setText(messageToEdit.getContent());
                    textChat.setSelection(textChat.getText().length());
                    //Show keyboard

                    break;
                }
                case R.id.chat_cab_menu_forward:{
                    log("Forward message");
                    prepareMessagesToForward(messagesSelected);
                    break;
                }
                case R.id.chat_cab_menu_copy:{
                    clearSelections();
                    hideMultipleSelect();

                    String text = "";

                    if(messagesSelected.size()==1){
                        AndroidMegaChatMessage message = messagesSelected.get(0);
                        text = chatC.createSingleManagementString(message, chatRoom);
                    }
                    else{
                        text = copyMessages(messagesSelected);
                    }

                    if(android.os.Build.VERSION.SDK_INT < android.os.Build.VERSION_CODES.HONEYCOMB) {
                        android.text.ClipboardManager clipboard = (android.text.ClipboardManager) getSystemService(Context.CLIPBOARD_SERVICE);
                        clipboard.setText(text);
                    } else {
                        android.content.ClipboardManager clipboard = (android.content.ClipboardManager) getSystemService(Context.CLIPBOARD_SERVICE);
                        android.content.ClipData clip = android.content.ClipData.newPlainText("Copied Text", text);
                        clipboard.setPrimaryClip(clip);
                    }

                    Snackbar.make(fragmentContainer, getString(R.string.messages_copied_clipboard), Snackbar.LENGTH_LONG).show();

                    break;
                }
                case R.id.chat_cab_menu_delete:{
                    clearSelections();
                    hideMultipleSelect();
                    //Delete
                    showConfirmationDeleteMessages(messagesSelected, chatRoom);
                    break;
                }
                case R.id.chat_cab_menu_download:{
                    clearSelections();
                    hideMultipleSelect();

                    ArrayList<MegaNodeList> list = new ArrayList<>();
                    for(int i = 0; i<messagesSelected.size();i++){

                        MegaNodeList megaNodeList = messagesSelected.get(i).getMessage().getMegaNodeList();
                        list.add(megaNodeList);
                    }
                    chatC.prepareForChatDownload(list);
                    break;
                }
                case R.id.chat_cab_menu_import:{
                    clearSelections();
                    hideMultipleSelect();

                    importNodes(messagesSelected);
                    break;
                }
                case R.id.chat_cab_menu_offline:{
                    clearSelections();
                    hideMultipleSelect();
                    chatC.saveForOfflineWithMessages(messagesSelected);
                    break;
                }
            }
            return false;
        }

        public String copyMessages(ArrayList<AndroidMegaChatMessage> messagesSelected){
            log("copyMessages");
            ChatController chatC = new ChatController(chatActivity);
            StringBuilder builder = new StringBuilder();

            for(int i=0;i<messagesSelected.size();i++){
                AndroidMegaChatMessage messageSelected = messagesSelected.get(i);
                builder.append("[");
                String timestamp = TimeChatUtils.formatShortDateTime(messageSelected.getMessage().getTimestamp());
                builder.append(timestamp);
                builder.append("] ");
                String messageString = chatC.createManagementString(messageSelected, chatRoom);
                builder.append(messageString);
                builder.append("\n");
            }
            return builder.toString();
        }

        @Override
        public boolean onCreateActionMode(ActionMode mode, Menu menu) {
            MenuInflater inflater = mode.getMenuInflater();
            inflater.inflate(R.menu.messages_chat_action, menu);

            importIcon = menu.findItem(R.id.chat_cab_menu_import);
//            Drawable drawable = importIcon.getIcon();
//            if (drawable != null) {
//                // If we don't mutate the drawable, then all drawable's with this id will have a color
//                // filter applied to it.
//                drawable.mutate();
//                drawable.setColorFilter(Color.WHITE, PorterDuff.Mode.SRC_ATOP);
//                drawable.setAlpha(255);
//            }
            return true;
        }

        @Override
        public void onDestroyActionMode(ActionMode arg0) {
            log("onDestroyActionMode");
            adapter.setMultipleSelect(false);
//            textChat.getText().clear();
            editingMessage = false;
            clearSelections();
        }

        @Override
        public boolean onPrepareActionMode(ActionMode mode, Menu menu) {
            log("onPrepareActionMode");
            List<AndroidMegaChatMessage> selected = adapter.getSelectedMessages();
            if (selected.size() !=0) {
//                MenuItem unselect = menu.findItem(R.id.cab_menu_unselect_all);

                if(chatRoom.getOwnPrivilege()==MegaChatRoom.PRIV_RM||chatRoom.getOwnPrivilege()==MegaChatRoom.PRIV_RO){

                    boolean showCopy = true;
                    for(int i=0; i<selected.size();i++) {
                        if (showCopy) {
                            if (selected.get(i).getMessage().getType() == MegaChatMessage.TYPE_NODE_ATTACHMENT || selected.get(i).getMessage().getType() == MegaChatMessage.TYPE_CONTACT_ATTACHMENT) {
                                showCopy = false;
                            }
                        }
                    }
                    menu.findItem(R.id.chat_cab_menu_edit).setVisible(false);
                    menu.findItem(R.id.chat_cab_menu_copy).setVisible(showCopy);
                    menu.findItem(R.id.chat_cab_menu_delete).setVisible(false);
                    menu.findItem(R.id.chat_cab_menu_forward).setVisible(false);
                    menu.findItem(R.id.chat_cab_menu_download).setVisible(false);
                    menu.findItem(R.id.chat_cab_menu_offline).setVisible(false);
                    importIcon.setVisible(false);

                }else{

                    log("Chat with permissions");
                    if(Util.isOnline(chatActivity)){
                        menu.findItem(R.id.chat_cab_menu_forward).setVisible(true);
                    }else{
                        menu.findItem(R.id.chat_cab_menu_forward).setVisible(false);
                    }

                    if (selected.size() == 1) {
                        if(selected.get(0).isUploading()){
                            menu.findItem(R.id.chat_cab_menu_copy).setVisible(false);
                            menu.findItem(R.id.chat_cab_menu_delete).setVisible(false);
                            menu.findItem(R.id.chat_cab_menu_edit).setVisible(false);
                            menu.findItem(R.id.chat_cab_menu_forward).setVisible(false);
                            menu.findItem(R.id.chat_cab_menu_download).setVisible(false);
                            menu.findItem(R.id.chat_cab_menu_offline).setVisible(false);
                            importIcon.setVisible(false);
                        }
                        else if(selected.get(0).getMessage().getType()==MegaChatMessage.TYPE_NODE_ATTACHMENT){
                            log("TYPE_NODE_ATTACHMENT selected");
                            menu.findItem(R.id.chat_cab_menu_copy).setVisible(false);
                            menu.findItem(R.id.chat_cab_menu_edit).setVisible(false);

                            if(selected.get(0).getMessage().getUserHandle()==myUserHandle){
                                if(selected.get(0).getMessage().isDeletable()){
                                    log("one message Message DELETABLE");
                                    menu.findItem(R.id.chat_cab_menu_delete).setVisible(true);
                                }
                                else{
                                    log("one message Message NOT DELETABLE");
                                    menu.findItem(R.id.chat_cab_menu_delete).setVisible(false);
                                }
                            }
                            else{
                                menu.findItem(R.id.chat_cab_menu_delete).setVisible(false);
                            }

                            if(Util.isOnline(chatActivity)){
                                menu.findItem(R.id.chat_cab_menu_download).setVisible(true);
                                menu.findItem(R.id.chat_cab_menu_offline).setVisible(true);
                                importIcon.setVisible(true);
                            }
                            else{
                                menu.findItem(R.id.chat_cab_menu_download).setVisible(false);
                                menu.findItem(R.id.chat_cab_menu_offline).setVisible(false);
                                importIcon.setVisible(false);
                            }
                        }
                        else if(selected.get(0).getMessage().getType()==MegaChatMessage.TYPE_CONTACT_ATTACHMENT){
                            menu.findItem(R.id.chat_cab_menu_copy).setVisible(false);
                            menu.findItem(R.id.chat_cab_menu_edit).setVisible(false);

                            if(selected.get(0).getMessage().isDeletable()){
                                log("one message Message DELETABLE");
                                menu.findItem(R.id.chat_cab_menu_delete).setVisible(true);
                            }
                            else{
                                log("one message Message NOT DELETABLE");
                                menu.findItem(R.id.chat_cab_menu_delete).setVisible(false);
                            }

                            if(selected.get(0).getMessage().getUserHandle()!=myUserHandle){
                                menu.findItem(R.id.chat_cab_menu_delete).setVisible(false);
                            }

                            menu.findItem(R.id.chat_cab_menu_download).setVisible(false);
                            menu.findItem(R.id.chat_cab_menu_offline).setVisible(false);
                            importIcon.setVisible(false);
                        }
                        else{
                            MegaChatMessage messageSelected= megaChatApi.getMessage(idChat, selected.get(0).getMessage().getMsgId());
                            menu.findItem(R.id.chat_cab_menu_copy).setVisible(true);

                            if(messageSelected.getUserHandle()==myUserHandle){

                                if(messageSelected.isEditable()){
                                    log("Message EDITABLE");
                                    menu.findItem(R.id.chat_cab_menu_edit).setVisible(true);
                                }
                                else{
                                    log("Message NOT EDITABLE");
                                    menu.findItem(R.id.chat_cab_menu_edit).setVisible(false);
                                }
                                if(messageSelected.isDeletable()){
                                    log("Message DELETABLE");
                                    menu.findItem(R.id.chat_cab_menu_delete).setVisible(true);
                                }
                                else{
                                    log("Message NOT DELETABLE");
                                    menu.findItem(R.id.chat_cab_menu_delete).setVisible(false);
                                }

                                int type = selected.get(0).getMessage().getType();
                                if (type == MegaChatMessage.TYPE_TRUNCATE||type == MegaChatMessage.TYPE_ALTER_PARTICIPANTS||type == MegaChatMessage.TYPE_CHAT_TITLE||type == MegaChatMessage.TYPE_PRIV_CHANGE||type == MegaChatMessage.TYPE_CALL_ENDED) {
                                    menu.findItem(R.id.chat_cab_menu_forward).setVisible(false);
                                } else{
                                    if(Util.isOnline(chatActivity)){
                                        menu.findItem(R.id.chat_cab_menu_forward).setVisible(true);
                                    }else{
                                        menu.findItem(R.id.chat_cab_menu_forward).setVisible(false);
                                    }
                                }
                            }
                            else{
                                menu.findItem(R.id.chat_cab_menu_edit).setVisible(false);
                                menu.findItem(R.id.chat_cab_menu_delete).setVisible(false);
                                importIcon.setVisible(false);

                                int type = selected.get(0).getMessage().getType();
                                if (type == MegaChatMessage.TYPE_TRUNCATE||type == MegaChatMessage.TYPE_ALTER_PARTICIPANTS||type == MegaChatMessage.TYPE_CHAT_TITLE||type == MegaChatMessage.TYPE_PRIV_CHANGE||type == MegaChatMessage.TYPE_CALL_ENDED) {
                                    menu.findItem(R.id.chat_cab_menu_forward).setVisible(false);
                                } else{
                                    if(Util.isOnline(chatActivity)){
                                        menu.findItem(R.id.chat_cab_menu_forward).setVisible(true);
                                    }else{
                                        menu.findItem(R.id.chat_cab_menu_forward).setVisible(false);
                                    }
                                }
                            }

                            menu.findItem(R.id.chat_cab_menu_download).setVisible(false);
                            menu.findItem(R.id.chat_cab_menu_offline).setVisible(false);
                            importIcon.setVisible(false);
                        }
                    }
                    else{
                        log("Many items selected");
                        boolean showDelete = true;
                        boolean showCopy = true;
                        boolean showForward = true;
                        boolean allNodeAttachments = true;

                        for(int i=0; i<selected.size();i++) {

                            if (showCopy) {
                                if (selected.get(i).getMessage().getType() == MegaChatMessage.TYPE_NODE_ATTACHMENT || selected.get(i).getMessage().getType() == MegaChatMessage.TYPE_CONTACT_ATTACHMENT) {
                                    showCopy = false;
                                }
                            }

                            if (showDelete) {
                                if (selected.get(i).getMessage().getUserHandle() == myUserHandle) {
                                    if (selected.get(i).getMessage().getType() == MegaChatMessage.TYPE_NORMAL || selected.get(i).getMessage().getType() == MegaChatMessage.TYPE_NODE_ATTACHMENT || selected.get(i).getMessage().getType() == MegaChatMessage.TYPE_CONTACT_ATTACHMENT || selected.get(i).getMessage().getType() == MegaChatMessage.TYPE_CONTAINS_META) {
                                        if (!(selected.get(i).getMessage().isDeletable())) {
                                            showDelete = false;
                                        }
                                    } else {
                                        showDelete = false;
                                    }
                                } else {
                                    showDelete = false;
                                }
                            }

                            if (showForward) {
                                int type = selected.get(i).getMessage().getType();
                                if (type == MegaChatMessage.TYPE_TRUNCATE||type == MegaChatMessage.TYPE_ALTER_PARTICIPANTS||type == MegaChatMessage.TYPE_CHAT_TITLE||type == MegaChatMessage.TYPE_PRIV_CHANGE||type == MegaChatMessage.TYPE_CALL_ENDED) {
                                    showForward = false;
                                }
                            }

                            if (allNodeAttachments) {
                                if (selected.get(i).getMessage().getType() != MegaChatMessage.TYPE_NODE_ATTACHMENT) {
                                    allNodeAttachments = false;
                                }
                            }
                        }

                        if(allNodeAttachments){
                            if(Util.isOnline(chatActivity)){
                                menu.findItem(R.id.chat_cab_menu_download).setVisible(true);
                                menu.findItem(R.id.chat_cab_menu_offline).setVisible(true);
                                importIcon.setVisible(true);
                            }
                            else{
                                menu.findItem(R.id.chat_cab_menu_download).setVisible(false);
                                menu.findItem(R.id.chat_cab_menu_offline).setVisible(false);
                                importIcon.setVisible(false);
                            }
                        }
                        else{
                            menu.findItem(R.id.chat_cab_menu_download).setVisible(false);
                            menu.findItem(R.id.chat_cab_menu_offline).setVisible(false);
                            importIcon.setVisible(false);
                        }

                        menu.findItem(R.id.chat_cab_menu_edit).setVisible(false);
                        menu.findItem(R.id.chat_cab_menu_copy).setVisible(showCopy);
                        menu.findItem(R.id.chat_cab_menu_delete).setVisible(showDelete);
                        if(Util.isOnline(chatActivity)){
                            menu.findItem(R.id.chat_cab_menu_forward).setVisible(showForward);
                        }
                        else{
                            menu.findItem(R.id.chat_cab_menu_forward).setVisible(false);
                        }
                    }
                }
            }
            return false;
        }

    }

    public boolean showSelectMenuItem(){
        if (adapter != null){
            return adapter.isMultipleSelect();
        }

        return false;
    }

    public void showConfirmationDeleteMessages(final ArrayList<AndroidMegaChatMessage> messages, final MegaChatRoom chat){
        log("showConfirmationDeleteMessages");

        DialogInterface.OnClickListener dialogClickListener = new DialogInterface.OnClickListener() {
            @Override
            public void onClick(DialogInterface dialog, int which) {
                switch (which){
                    case DialogInterface.BUTTON_POSITIVE:
                        ChatController cC = new ChatController(chatActivity);
                        cC.deleteMessages(messages, chat);
                        break;

                    case DialogInterface.BUTTON_NEGATIVE:
                        //No button clicked
                        break;
                }
            }
        };

        AlertDialog.Builder builder;
        if (Build.VERSION.SDK_INT >= Build.VERSION_CODES.HONEYCOMB) {
            builder = new AlertDialog.Builder(this, R.style.AppCompatAlertDialogStyle);
        }
        else{
            builder = new AlertDialog.Builder(this);
        }

        if(messages.size()==1){
            builder.setMessage(R.string.confirmation_delete_one_message);
        }
        else{
            builder.setMessage(R.string.confirmation_delete_several_messages);
        }
        builder.setPositiveButton(R.string.context_remove, dialogClickListener)
                .setNegativeButton(R.string.general_cancel, dialogClickListener).show();
    }

    public void showConfirmationDeleteMessage(final long messageId, final long chatId){
        log("showConfirmationDeleteMessage");

        DialogInterface.OnClickListener dialogClickListener = new DialogInterface.OnClickListener() {
            @Override
            public void onClick(DialogInterface dialog, int which) {
                switch (which){
                    case DialogInterface.BUTTON_POSITIVE:
                        ChatController cC = new ChatController(chatActivity);
                        cC.deleteMessageById(messageId, chatId);
                        break;

                    case DialogInterface.BUTTON_NEGATIVE:
                        //No button clicked
                        break;
                }
            }
        };

        AlertDialog.Builder builder;
        if (Build.VERSION.SDK_INT >= Build.VERSION_CODES.HONEYCOMB) {
            builder = new AlertDialog.Builder(this, R.style.AppCompatAlertDialogStyle);
        }
        else{
            builder = new AlertDialog.Builder(this);
        }

        builder.setMessage(R.string.confirmation_delete_one_message);

        builder.setPositiveButton(R.string.context_remove, dialogClickListener)
                .setNegativeButton(R.string.general_cancel, dialogClickListener).show();
    }

    /*
     * Clear all selected items
     */
    private void clearSelections() {
        if(adapter.isMultipleSelect()){
            adapter.clearSelections();
        }
        updateActionModeTitle();
    }

    private void updateActionModeTitle() {
//        if (actionMode == null || getActivity() == null) {
//            return;
//        }
        List<AndroidMegaChatMessage> messages = adapter.getSelectedMessages();

        try {
            actionMode.setTitle(messages.size()+"");
            actionMode.invalidate();
        } catch (Exception e) {
            e.printStackTrace();
            log("oninvalidate error");
        }
    }

    /*
     * Disable selection
     */
    public void hideMultipleSelect() {
        log("hideMultipleSelect");
        adapter.setMultipleSelect(false);
        if (actionMode != null) {
            actionMode.finish();
        }
    }

    public void selectAll() {
        if (adapter != null) {
            if (adapter.isMultipleSelect()) {
                adapter.selectAll();
            } else {
                adapter.setMultipleSelect(true);
                adapter.selectAll();

                actionMode = startSupportActionMode(new ActionBarCallBack());
            }

            updateActionModeTitle();
        }
    }

    public void itemClick(int positionInAdapter) {
        log("itemClick");
        int position = positionInAdapter-1;
        if(megaChatApi.isSignalActivityRequired()){
            megaChatApi.signalPresenceActivity();
        }

        if(position<messages.size()){
            AndroidMegaChatMessage m = messages.get(position);

            if (adapter.isMultipleSelect()) {
                if (!m.isUploading()) {
                    if (m.getMessage() != null) {
                        log("Message id: " + m.getMessage().getMsgId());
                        log("Timestamp: " + m.getMessage().getTimestamp());
                    }

                    adapter.toggleSelection(positionInAdapter);

                    List<AndroidMegaChatMessage> messages = adapter.getSelectedMessages();
                    if (messages.size() > 0) {
                        updateActionModeTitle();
//                adapter.notifyDataSetChanged();
                    }
//                    else {
//                        hideMultipleSelect();
//                    }
                }
            }else{

                if(m!=null){
                    if(m.isUploading()){
                        if(m.getPendingMessage().getState()==PendingMessage.STATE_ERROR){
                            showUploadingAttachmentBottomSheet(m, position);
                        }
                    }
                    else{

                        if((m.getMessage().getStatus()==MegaChatMessage.STATUS_SERVER_REJECTED)||(m.getMessage().getStatus()==MegaChatMessage.STATUS_SENDING_MANUAL)){
                            if(m.getMessage().getUserHandle()==megaChatApi.getMyUserHandle()) {
                                if (!(m.getMessage().isManagementMessage())) {
                                    log("selected message handle: " + m.getMessage().getTempId());
                                    log("selected message rowId: " + m.getMessage().getRowId());
                                    if ((m.getMessage().getStatus() == MegaChatMessage.STATUS_SERVER_REJECTED) || (m.getMessage().getStatus() == MegaChatMessage.STATUS_SENDING_MANUAL)) {
                                        log("show not sent message panel");
                                        showMsgNotSentPanel(m, position);
                                    }
                                }
                            }
                        }
                        else{
                            if(m.getMessage().getType()==MegaChatMessage.TYPE_NODE_ATTACHMENT){
                                log("TYPE_NODE_ATTACHMENT");
                                MegaNodeList nodeList = m.getMessage().getMegaNodeList();
                                if(nodeList.size()==1){
                                    MegaNode node = nodeList.get(0);

                                    if (MimeTypeList.typeForName(node.getName()).isImage()){
                                        if(node.hasPreview()){
                                            log("Show full screen viewer");
                                            showFullScreenViewer(m.getMessage().getMsgId());
                                        }
                                        else{
                                            log("Image without preview - show node attachment panel for one node");
                                            showNodeAttachmentBottomSheet(m, position);
                                        }
                                    }
                                    else if (MimeTypeList.typeForName(node.getName()).isVideoReproducible() || MimeTypeList.typeForName(node.getName()).isAudio() ){
                                        log("itemClick:isFile:isVideoReproducibleOrIsAudio");

                                        String mimeType = MimeTypeList.typeForName(node.getName()).getType();
                                        log("itemClick:FILENAME: " + node.getName() + " TYPE: "+mimeType);

                                        Intent mediaIntent;
                                        boolean internalIntent;
                                        boolean opusFile = false;
                                        if (MimeTypeList.typeForName(node.getName()).isVideoNotSupported() || MimeTypeList.typeForName(node.getName()).isAudioNotSupported()){
                                            mediaIntent = new Intent(Intent.ACTION_VIEW);
                                            internalIntent=false;
                                            String[] s = node.getName().split("\\.");
                                            if (s != null && s.length > 1 && s[s.length-1].equals("opus")) {
                                                opusFile = true;
                                            }
                                        }
                                        else {
                                            log("itemClick:setIntentToAudioVideoPlayer");
                                            mediaIntent = new Intent(this, AudioVideoPlayerLollipop.class);
                                            internalIntent=true;
                                        }
                                        mediaIntent.putExtra("adapterType", Constants.FROM_CHAT);
                                        mediaIntent.putExtra("isPlayList", false);
                                        mediaIntent.putExtra("msgId", m.getMessage().getMsgId());
                                        mediaIntent.putExtra("chatId", idChat);

                                        String downloadLocationDefaultPath = null;
                                        mediaIntent.putExtra("FILENAME", node.getName());
                                        MegaPreferences prefs = dbH.getPreferences();
                                        if (prefs != null){
                                            log("prefs != null");
                                            if (prefs.getStorageAskAlways() != null){
                                                if (!Boolean.parseBoolean(prefs.getStorageAskAlways())){
                                                    log("askMe==false");
                                                    if (prefs.getStorageDownloadLocation() != null){
                                                        if (prefs.getStorageDownloadLocation().compareTo("") != 0){
                                                            downloadLocationDefaultPath = prefs.getStorageDownloadLocation();
                                                        }
                                                    }
                                                }
                                            }
                                        }
                                        String localPath = Util.getLocalFile(this, node.getName(), node.getSize(), downloadLocationDefaultPath);
                                        File f = new File(downloadLocationDefaultPath, node.getName());
                                        boolean isOnMegaDownloads = false;
                                        if(f.exists() && (f.length() == node.getSize())){
                                            isOnMegaDownloads = true;
                                        }
                                        log("isOnMegaDownloads: "+isOnMegaDownloads);
                                        if (localPath != null && (isOnMegaDownloads || (megaApi.getFingerprint(node) != null && megaApi.getFingerprint(node).equals(megaApi.getFingerprint(localPath))))){
                                            File mediaFile = new File(localPath);
                                            //mediaIntent.setDataAndType(Uri.parse(localPath), mimeType);
                                            if (Build.VERSION.SDK_INT >= Build.VERSION_CODES.N && localPath.contains(Environment.getExternalStorageDirectory().getPath())) {
                                                log("itemClick:FileProviderOption");
                                                Uri mediaFileUri = FileProvider.getUriForFile(this, "mega.privacy.android.app.providers.fileprovider", mediaFile);
                                                if(mediaFileUri==null){
                                                    log("itemClick:ERROR:NULLmediaFileUri");
                                                    showSnackbar(getString(R.string.email_verification_text_error));
                                                }
                                                else{
                                                    mediaIntent.setDataAndType(mediaFileUri, MimeTypeList.typeForName(node.getName()).getType());
                                                }
                                            }
                                            else{
                                                Uri mediaFileUri = Uri.fromFile(mediaFile);
                                                if(mediaFileUri==null){
                                                    log("itemClick:ERROR:NULLmediaFileUri");
                                                    showSnackbar(getString(R.string.email_verification_text_error));
                                                }
                                                else{
                                                    mediaIntent.setDataAndType(mediaFileUri, MimeTypeList.typeForName(node.getName()).getType());
                                                }
                                            }
                                            mediaIntent.addFlags(Intent.FLAG_GRANT_READ_URI_PERMISSION);
                                        }
                                        else {
                                            log("itemClick:localPathNULL");
                                            if (Util.isOnline(this)){
                                                if (megaApi.httpServerIsRunning() == 0) {
                                                    megaApi.httpServerStart();
                                                }
                                                else{
                                                    log("itemClick:ERROR:httpServerAlreadyRunning");
                                                }

                                                ActivityManager.MemoryInfo mi = new ActivityManager.MemoryInfo();
                                                ActivityManager activityManager = (ActivityManager) this.getSystemService(Context.ACTIVITY_SERVICE);
                                                activityManager.getMemoryInfo(mi);

                                                if(mi.totalMem>Constants.BUFFER_COMP){
                                                    log("itemClick:total mem: "+mi.totalMem+" allocate 32 MB");
                                                    megaApi.httpServerSetMaxBufferSize(Constants.MAX_BUFFER_32MB);
                                                }
                                                else{
                                                    log("itemClick:total mem: "+mi.totalMem+" allocate 16 MB");
                                                    megaApi.httpServerSetMaxBufferSize(Constants.MAX_BUFFER_16MB);
                                                }

                                                String url = megaApi.httpServerGetLocalLink(node);
                                                if(url!=null){
                                                    Uri parsedUri = Uri.parse(url);
                                                    if(parsedUri!=null){
                                                        mediaIntent.setDataAndType(parsedUri, mimeType);
                                                    }
                                                    else{
                                                        log("itemClick:ERROR:httpServerGetLocalLink");
                                                        showSnackbar(getString(R.string.email_verification_text_error));
                                                    }
                                                }
                                                else{
                                                    log("itemClick:ERROR:httpServerGetLocalLink");
                                                    showSnackbar(getString(R.string.email_verification_text_error));
                                                }
                                            }
                                            else {
                                                showSnackbar(getString(R.string.error_server_connection_problem)+". "+ getString(R.string.no_network_connection_on_play_file));
                                            }
                                        }
                                        mediaIntent.putExtra("HANDLE", node.getHandle());
                                        if (opusFile){
                                            mediaIntent.setDataAndType(mediaIntent.getData(), "audio/*");
                                        }
                                        if(internalIntent){
                                            startActivity(mediaIntent);
                                        }
                                        else{
                                            log("itemClick:externalIntent");
                                            if (MegaApiUtils.isIntentAvailable(this, mediaIntent)){
                                                startActivity(mediaIntent);
                                            }
                                            else{
                                                log("itemClick:noAvailableIntent");
                                                showNodeAttachmentBottomSheet(m, position);
                                            }
                                        }
                                        overridePendingTransition(0,0);
                                    }
                                    else if (MimeTypeList.typeForName(node.getName()).isPdf()){
                                        log("itemClick:isFile:isPdf");
                                        String mimeType = MimeTypeList.typeForName(node.getName()).getType();
                                        log("itemClick:FILENAME: " + node.getName() + " TYPE: "+mimeType);
                                        Intent pdfIntent = new Intent(this, PdfViewerActivityLollipop.class);
                                        pdfIntent.putExtra("inside", true);
                                        pdfIntent.putExtra("adapterType", Constants.FROM_CHAT);
                                        pdfIntent.putExtra("msgId", m.getMessage().getMsgId());
                                        pdfIntent.putExtra("chatId", idChat);

                                        String downloadLocationDefaultPath = null;
                                        pdfIntent.putExtra("FILENAME", node.getName());
                                        MegaPreferences prefs = dbH.getPreferences();
                                        if (prefs != null){
                                            log("prefs != null");
                                            if (prefs.getStorageAskAlways() != null){
                                                if (!Boolean.parseBoolean(prefs.getStorageAskAlways())){
                                                    log("askMe==false");
                                                    if (prefs.getStorageDownloadLocation() != null){
                                                        if (prefs.getStorageDownloadLocation().compareTo("") != 0){
                                                            downloadLocationDefaultPath = prefs.getStorageDownloadLocation();
                                                        }
                                                    }
                                                }
                                            }
                                        }

                                        String localPath = Util.getLocalFile(this, node.getName(), node.getSize(), downloadLocationDefaultPath);
                                        File f = new File(downloadLocationDefaultPath, node.getName());
                                        boolean isOnMegaDownloads = false;
                                        if(f.exists() && (f.length() == node.getSize())){
                                            isOnMegaDownloads = true;
                                        }
                                        log("isOnMegaDownloads: "+isOnMegaDownloads);
                                        if (localPath != null && (isOnMegaDownloads || (megaApi.getFingerprint(node) != null && megaApi.getFingerprint(node).equals(megaApi.getFingerprint(localPath))))){
                                            File mediaFile = new File(localPath);
                                            if (Build.VERSION.SDK_INT >= Build.VERSION_CODES.N && localPath.contains(Environment.getExternalStorageDirectory().getPath())) {
                                                log("itemClick:FileProviderOption");
                                                Uri mediaFileUri = FileProvider.getUriForFile(this, "mega.privacy.android.app.providers.fileprovider", mediaFile);
                                                if(mediaFileUri==null){
                                                    log("itemClick:ERROR:NULLmediaFileUri");
                                                    showSnackbar(getString(R.string.email_verification_text_error));
                                                }
                                                else{
                                                    pdfIntent.setDataAndType(mediaFileUri, MimeTypeList.typeForName(node.getName()).getType());
                                                }
                                            }
                                            else{
                                                Uri mediaFileUri = Uri.fromFile(mediaFile);
                                                if(mediaFileUri==null){
                                                    log("itemClick:ERROR:NULLmediaFileUri");
                                                    showSnackbar(getString(R.string.email_verification_text_error));
                                                }
                                                else{
                                                    pdfIntent.setDataAndType(mediaFileUri, MimeTypeList.typeForName(node.getName()).getType());
                                                }
                                            }
                                            pdfIntent.addFlags(Intent.FLAG_GRANT_READ_URI_PERMISSION);
                                        }
                                        else {
                                            log("itemClick:localPathNULL");
                                            if (Util.isOnline(this)){
                                                if (megaApi.httpServerIsRunning() == 0) {
                                                    megaApi.httpServerStart();
                                                }
                                                else{
                                                    log("itemClick:ERROR:httpServerAlreadyRunning");
                                                }
                                                ActivityManager.MemoryInfo mi = new ActivityManager.MemoryInfo();
                                                ActivityManager activityManager = (ActivityManager) this.getSystemService(Context.ACTIVITY_SERVICE);
                                                activityManager.getMemoryInfo(mi);
                                                if(mi.totalMem>Constants.BUFFER_COMP){
                                                    log("itemClick:total mem: "+mi.totalMem+" allocate 32 MB");
                                                    megaApi.httpServerSetMaxBufferSize(Constants.MAX_BUFFER_32MB);
                                                }
                                                else{
                                                    log("itemClick:total mem: "+mi.totalMem+" allocate 16 MB");
                                                    megaApi.httpServerSetMaxBufferSize(Constants.MAX_BUFFER_16MB);
                                                }
                                                String url = megaApi.httpServerGetLocalLink(node);
                                                if(url!=null){
                                                    Uri parsedUri = Uri.parse(url);
                                                    if(parsedUri!=null){
                                                        pdfIntent.setDataAndType(parsedUri, mimeType);
                                                    }
                                                    else{
                                                        log("itemClick:ERROR:httpServerGetLocalLink");
                                                        showSnackbar(getString(R.string.email_verification_text_error));
                                                    }
                                                }
                                                else{
                                                    log("itemClick:ERROR:httpServerGetLocalLink");
                                                    showSnackbar(getString(R.string.email_verification_text_error));
                                                }
                                            }
                                            else {
                                                showSnackbar(getString(R.string.error_server_connection_problem)+". "+ getString(R.string.no_network_connection_on_play_file));
                                            }
                                        }
                                        pdfIntent.putExtra("HANDLE", node.getHandle());

                                        if (MegaApiUtils.isIntentAvailable(this, pdfIntent)){
                                            startActivity(pdfIntent);
                                        }
                                        else{
                                            log("itemClick:noAvailableIntent");
                                            showNodeAttachmentBottomSheet(m, position);
                                        }
                                        overridePendingTransition(0,0);
                                    }
                                    else{
                                        log("NOT Image, pdf, audio or video - show node attachment panel for one node");
                                        showNodeAttachmentBottomSheet(m, position);
                                    }
                                }
                                else{
                                    log("show node attachment panel");
                                    showNodeAttachmentBottomSheet(m, position);
                                }
                            }
                            else if(m.getMessage().getType()==MegaChatMessage.TYPE_CONTACT_ATTACHMENT){
                                log("TYPE_CONTACT_ATTACHMENT");

                                log("show contact attachment panel");
                                if (Util.isOnline(this)) {
                                    if (m != null) {
                                        if (m.getMessage().getUsersCount() == 1) {
                                            long userHandle = m.getMessage().getUserHandle(0);
                                            if(userHandle != megaChatApi.getMyUserHandle()){
                                                showContactAttachmentBottomSheet(m, position);
                                            }
                                        }
                                        else{
                                            showContactAttachmentBottomSheet(m, position);
                                        }
                                    }
                                }
                                else{
                                    //No shown - is not possible to know is it already contact or not - megaApi not working
                                    showSnackbar(getString(R.string.error_server_connection_problem));
                                }
                            }
                            else if(m.getMessage().getType()==MegaChatMessage.TYPE_CONTAINS_META){
                                log("TYPE_CONTAINS_META");

                                log("open rich link");

//                                if(!adapter.getforwardOwnRichLinksB()){
                                    MegaChatContainsMeta meta = m.getMessage().getContainsMeta();
                                    if(meta!=null && meta.getType()==MegaChatContainsMeta.CONTAINS_META_RICH_PREVIEW){
                                        String url = meta.getRichPreview().getUrl();
                                        Intent browserIntent = new Intent(Intent.ACTION_VIEW, Uri.parse(url));
                                        startActivity(browserIntent);
                                    }
//                                }else{

//                                    ArrayList<AndroidMegaChatMessage> message = new ArrayList<>();
//                                    message.add(m);
//                                    prepareMessagesToForward(message);
//                                }

                            }else if((m.getMessage().getType() == MegaChatMessage.TYPE_NORMAL) && (m.getRichLinkMessage()!=null)){
                                log("TYPE_NORMAL");

                                AndroidMegaRichLinkMessage richLinkMessage = m.getRichLinkMessage();
                                String url = richLinkMessage.getUrl();

                                if(richLinkMessage.isChat()){
                                    loadChatLink(url);
                                }
                                else{
                                    if(richLinkMessage.getNode()!=null){
                                        if(richLinkMessage.getNode().isFile()){
                                            openMegaLink(url, true);
                                        }
                                        else{
                                            openMegaLink(url, false);
                                        }
                                    }
                                    else{
                                        if(richLinkMessage.isFile()){
                                            openMegaLink(url, true);
                                        }
                                        else{
                                            openMegaLink(url, false);
                                        }
                                    }
                                }
                            }
                        }
                    }
                }

            }
        }else{
            log("DO NOTHING: Position ("+position+") is more than size in messages (size: "+messages.size()+")");
        }
    }

    public void loadChatLink(String link){
        log("loadChatLink: "+link);
        Intent intentOpenChat = new Intent(this, ChatActivityLollipop.class);
        intentOpenChat.setAction(Constants.ACTION_OPEN_CHAT_LINK);
        intentOpenChat.setData(Uri.parse(link));
        this.startActivity(intentOpenChat);
    }

    public void showFullScreenViewer(long msgId){
        log("showFullScreenViewer");
        int position = 0;
        boolean positionFound = false;
        List<Long> ids = new ArrayList<>();
        for(int i=0; i<messages.size();i++){
            AndroidMegaChatMessage androidMessage = messages.get(i);
            if(!androidMessage.isUploading()){
                MegaChatMessage msg = androidMessage.getMessage();

                if(msg.getType()==MegaChatMessage.TYPE_NODE_ATTACHMENT){
                    ids.add(msg.getMsgId());

                    if(msg.getMsgId()==msgId){
                        positionFound=true;
                    }
                    if(!positionFound){
                        MegaNodeList nodeList = msg.getMegaNodeList();
                        if(nodeList.size()==1){
                            MegaNode node = nodeList.get(0);
                            if(MimeTypeList.typeForName(node.getName()).isImage()){
                                position++;
                            }
                        }
                    }
                }
            }
        }

        Intent intent = new Intent(this, ChatFullScreenImageViewer.class);
        intent.putExtra("position", position);
        intent.putExtra("chatId", idChat);
        long[] array = new long[ids.size()];
        for(int i = 0; i < ids.size(); i++) {
            array[i] = ids.get(i);
        }
        intent.putExtra("messageIds", array);
        startActivity(intent);
    }

//    @Override
//    public boolean onDown(MotionEvent e) {
//        return false;
//    }
//
//    @Override
//    public void onShowPress(MotionEvent e) {
//
//    }
//
//    @Override
//    public boolean onSingleTapUp(MotionEvent e) {
//        return false;
//    }
//
//    @Override
//    public boolean onScroll(MotionEvent e1, MotionEvent e2, float distanceX, float distanceY) {
//        return false;
//    }
//
//    @Override
//    public void onLongPress(MotionEvent e) {
//
//    }
//
//    @Override
//    public boolean onFling(MotionEvent e1, MotionEvent e2, float velocityX, float velocityY) {
//        return false;
//    }

//    @Override
//    public boolean onInterceptTouchEvent(RecyclerView rv, MotionEvent e) {
////        detector.onTouchEvent(e);
//        return false;
//    }

//    @Override
//    public void onTouchEvent(RecyclerView rv, MotionEvent e) {
//    }
//
//    @Override
//    public void onRequestDisallowInterceptTouchEvent(boolean disallowIntercept) {
//
//    }

    @Override
    public void onChatRoomUpdate(MegaChatApiJava api, MegaChatRoom chat) {
        log("onChatRoomUpdate!");
        this.chatRoom = chat;
        if(chat.hasChanged(MegaChatRoom.CHANGE_TYPE_CLOSED)){
            log("CHANGE_TYPE_CLOSED for the chat: "+chat.getChatId());
            int permission = chat.getOwnPrivilege();
            log("Permissions for the chat: "+permission);

            if(chat.isPreview()){
                if(permission==MegaChatRoom.PRIV_RM){
                    //Show alert to user
                    showAlertChatLink(true);
                }
            }
            else{
                //Hide field to write
                setChatSubtitle();
                supportInvalidateOptionsMenu();
            }
        }
        else if(chat.hasChanged(MegaChatRoom.CHANGE_TYPE_STATUS)){
            log("CHANGE_TYPE_STATUS for the chat: "+chat.getChatId());
            if(!(chatRoom.isGroup())){
                long userHandle = chatRoom.getPeerHandle(0);
                setStatus(userHandle);
            }
        }
        else if(chat.hasChanged(MegaChatRoom.CHANGE_TYPE_PARTICIPANTS)){
            log("CHANGE_TYPE_PARTICIPANTS for the chat: "+chat.getChatId());
//            if(adapter!=null){
//                /* Needed to update the forward icon */
//                log("notifyDataSetChanged");
//                adapter.notifyDataSetChanged();
//            }
        }
        else if(chat.hasChanged(MegaChatRoom.CHANGE_TYPE_OWN_PRIV)){
            log("CHANGE_TYPE_OWN_PRIV for the chat: "+chat.getChatId());
//            if(adapter!=null){
//                /* Needed to update the forward icon */
//                log("notifyDataSetChanged");
//                adapter.notifyDataSetChanged();
//            }
            setChatSubtitle();
            supportInvalidateOptionsMenu();
        }
        else if(chat.hasChanged(MegaChatRoom.CHANGE_TYPE_TITLE)){
            log("CHANGE_TYPE_TITLE for the chat: "+chat.getChatId());
        }
        else if(chat.hasChanged(MegaChatRoom.CHANGE_TYPE_USER_STOP_TYPING)){
            log("CHANGE_TYPE_USER_STOP_TYPING for the chat: "+chat.getChatId());

            long userHandleTyping = chat.getUserTyping();

            if(userHandleTyping==megaChatApi.getMyUserHandle()){
                return;
            }

            if(usersTypingSync==null){
                return;
            }

            //Find the item
            boolean found = false;
            for(UserTyping user : usersTypingSync) {
                if(user.getParticipantTyping().getHandle() == userHandleTyping) {
                    log("Found user typing!");
                    usersTypingSync.remove(user);
                    found=true;
                    break;
                }
            }

            if(!found){
                log("CHANGE_TYPE_USER_STOP_TYPING: Not found user typing");
            }
            else{
                updateUserTypingFromNotification();
            }

        }
        else if(chat.hasChanged(MegaChatRoom.CHANGE_TYPE_USER_TYPING)){
            log("CHANGE_TYPE_USER_TYPING for the chat: "+chat.getChatId());
            if(chat!=null){

                long userHandleTyping = chat.getUserTyping();

                if(userHandleTyping==megaChatApi.getMyUserHandle()){
                    return;
                }

                if(usersTyping==null){
                    usersTyping = new ArrayList<UserTyping>();
                    usersTypingSync = Collections.synchronizedList(usersTyping);
                }

                //Find if any notification arrives previously
                if(usersTypingSync.size()<=0){
                    log("No more users writing");
                    MegaChatParticipant participantTyping = new MegaChatParticipant(userHandleTyping);
                    UserTyping currentUserTyping = new UserTyping(participantTyping);

                    String nameTyping = chatC.getFirstName(userHandleTyping, chatRoom);

                    log("userHandleTyping: "+userHandleTyping);


                    if(nameTyping==null){
                        log("NULL name");
                        nameTyping = getString(R.string.transfer_unknown);
                    }
                    else{
                        if(nameTyping.trim().isEmpty()){
                            log("EMPTY name");
                            nameTyping = getString(R.string.transfer_unknown);
                        }
                    }
                    participantTyping.setFirstName(nameTyping);

                    userTypingTimeStamp = System.currentTimeMillis()/1000;
                    currentUserTyping.setTimeStampTyping(userTypingTimeStamp);

                    usersTypingSync.add(currentUserTyping);

                    String userTyping =  getResources().getQuantityString(R.plurals.user_typing, 1, usersTypingSync.get(0).getParticipantTyping().getFirstName());

                    userTyping = userTyping.replace("[A]", "<font color=\'#8d8d94\'>");
                    userTyping = userTyping.replace("[/A]", "</font>");

                    Spanned result = null;
                    if (android.os.Build.VERSION.SDK_INT >= android.os.Build.VERSION_CODES.N) {
                        result = Html.fromHtml(userTyping,Html.FROM_HTML_MODE_LEGACY);
                    } else {
                        result = Html.fromHtml(userTyping);
                    }

                    userTypingText.setText(result);

                    userTypingLayout.setVisibility(View.VISIBLE);
                }
                else{
                    log("More users writing or the same in different timestamp");

                    //Find the item
                    boolean found = false;
                    for(UserTyping user : usersTypingSync) {
                        if(user.getParticipantTyping().getHandle() == userHandleTyping) {
                            log("Found user typing!");
                            userTypingTimeStamp = System.currentTimeMillis()/1000;
                            user.setTimeStampTyping(userTypingTimeStamp);
                            found=true;
                            break;
                        }
                    }

                    if(!found){
                        log("It's a new user typing");
                        MegaChatParticipant participantTyping = new MegaChatParticipant(userHandleTyping);
                        UserTyping currentUserTyping = new UserTyping(participantTyping);

                        String nameTyping = chatC.getFirstName(userHandleTyping, chatRoom);
                        if(nameTyping==null){
                            log("NULL name");
                            nameTyping = getString(R.string.transfer_unknown);
                        }
                        else{
                            if(nameTyping.trim().isEmpty()){
                                log("EMPTY name");
                                nameTyping = getString(R.string.transfer_unknown);
                            }
                        }
                        participantTyping.setFirstName(nameTyping);

                        userTypingTimeStamp = System.currentTimeMillis()/1000;
                        currentUserTyping.setTimeStampTyping(userTypingTimeStamp);

                        usersTypingSync.add(currentUserTyping);

                        //Show the notification
                        int size = usersTypingSync.size();
                        switch (size){
                            case 1:{
                                String userTyping = getResources().getQuantityString(R.plurals.user_typing, 1, usersTypingSync.get(0).getParticipantTyping().getFirstName());

                                userTyping = userTyping.replace("[A]", "<font color=\'#8d8d94\'>");
                                userTyping = userTyping.replace("[/A]", "</font>");

                                Spanned result = null;
                                if (android.os.Build.VERSION.SDK_INT >= android.os.Build.VERSION_CODES.N) {
                                    result = Html.fromHtml(userTyping,Html.FROM_HTML_MODE_LEGACY);
                                } else {
                                    result = Html.fromHtml(userTyping);
                                }

                                userTypingText.setText(result);
                                break;
                            }
                            case 2:{
                                String userTyping = getResources().getQuantityString(R.plurals.user_typing, 2, usersTypingSync.get(0).getParticipantTyping().getFirstName()+", "+usersTypingSync.get(1).getParticipantTyping().getFirstName());

                                userTyping = userTyping.replace("[A]", "<font color=\'#8d8d94\'>");
                                userTyping = userTyping.replace("[/A]", "</font>");

                                Spanned result = null;
                                if (android.os.Build.VERSION.SDK_INT >= android.os.Build.VERSION_CODES.N) {
                                    result = Html.fromHtml(userTyping,Html.FROM_HTML_MODE_LEGACY);
                                } else {
                                    result = Html.fromHtml(userTyping);
                                }

                                userTypingText.setText(result);
                                break;
                            }
                            default:{
                                String names = usersTypingSync.get(0).getParticipantTyping().getFirstName()+", "+usersTypingSync.get(1).getParticipantTyping().getFirstName();
                                String userTyping = String.format(getString(R.string.more_users_typing), names);

                                userTyping = userTyping.replace("[A]", "<font color=\'#8d8d94\'>");
                                userTyping = userTyping.replace("[/A]", "</font>");

                                Spanned result = null;
                                if (android.os.Build.VERSION.SDK_INT >= android.os.Build.VERSION_CODES.N) {
                                    result = Html.fromHtml(userTyping,Html.FROM_HTML_MODE_LEGACY);
                                } else {
                                    result = Html.fromHtml(userTyping);
                                }

                                userTypingText.setText(result);
                                break;
                            }
                        }
                        userTypingLayout.setVisibility(View.VISIBLE);
                    }
                }

                int interval = 5000;
                IsTypingRunnable runnable = new IsTypingRunnable(userTypingTimeStamp, userHandleTyping);
                handlerReceive = new Handler();
                handlerReceive.postDelayed(runnable, interval);
            }
        }
        else if(chat.hasChanged(MegaChatRoom.CHANGE_TYPE_ARCHIVE)){
            log("CHANGE_TYPE_ARCHIVE for the chat: "+chat.getChatId());
            setChatSubtitle();
        }
        else if(chat.hasChanged(MegaChatRoom.CHANGE_TYPE_CHAT_MODE)){
            log("CHANGE_TYPE_CHAT_MODE for the chat: "+chat.getChatId());


        }
        else if(chat.hasChanged(MegaChatRoom.CHANGE_TYPE_UPDATE_PREVIEWERS)){
            log("CHANGE_TYPE_UPDATE_PREVIEWERS for the chat: "+chat.getChatId());
            if(chatRoom.getNumPreviewers()>0){
                observersNumberText.setText(chatRoom.getNumPreviewers()+"");
                observersLayout.setVisibility(View.VISIBLE);
            }
            else{
                observersLayout.setVisibility(View.GONE);
            }
        }
    }

    private class IsTypingRunnable implements Runnable{

        long timeStamp;
        long userHandleTyping;

        public IsTypingRunnable(long timeStamp, long userHandleTyping) {
            this.timeStamp = timeStamp;
            this.userHandleTyping = userHandleTyping;
        }

        @Override
        public void run() {
            log("Run off notification typing");
            long timeNow = System.currentTimeMillis()/1000;
            if ((timeNow - timeStamp) > 4){
                log("Remove user from the list");

                boolean found = false;
                for(UserTyping user : usersTypingSync) {
                    if(user.getTimeStampTyping() == timeStamp) {
                        if(user.getParticipantTyping().getHandle() == userHandleTyping) {
                            log("Found user typing in runnable!");
                            usersTypingSync.remove(user);
                            found=true;
                            break;
                        }
                    }
                }

                if(!found){
                    log("Not found user typing in runnable!");
                }

                updateUserTypingFromNotification();
            }
        }
    }

    public void updateUserTypingFromNotification(){
        log("updateUserTypingFromNotification");

        int size = usersTypingSync.size();
        log("Size of typing: "+size);
        switch (size){
            case 0:{
                userTypingLayout.setVisibility(View.GONE);
                break;
            }
            case 1:{
                String userTyping = getResources().getQuantityString(R.plurals.user_typing, 1, usersTypingSync.get(0).getParticipantTyping().getFirstName());
                userTyping = userTyping.replace("[A]", "<font color=\'#8d8d94\'>");
                userTyping = userTyping.replace("[/A]", "</font>");

                Spanned result = null;
                if (android.os.Build.VERSION.SDK_INT >= android.os.Build.VERSION_CODES.N) {
                    result = Html.fromHtml(userTyping,Html.FROM_HTML_MODE_LEGACY);
                } else {
                    result = Html.fromHtml(userTyping);
                }

                userTypingText.setText(result);
                break;
            }
            case 2:{
                String userTyping = getResources().getQuantityString(R.plurals.user_typing, 2, usersTypingSync.get(0).getParticipantTyping().getFirstName()+", "+usersTypingSync.get(1).getParticipantTyping().getFirstName());
                userTyping = userTyping.replace("[A]", "<font color=\'#8d8d94\'>");
                userTyping = userTyping.replace("[/A]", "</font>");

                Spanned result = null;
                if (android.os.Build.VERSION.SDK_INT >= android.os.Build.VERSION_CODES.N) {
                    result = Html.fromHtml(userTyping,Html.FROM_HTML_MODE_LEGACY);
                } else {
                    result = Html.fromHtml(userTyping);
                }

                userTypingText.setText(result);
                break;
            }
            default:{
                String names = usersTypingSync.get(0).getParticipantTyping().getFirstName()+", "+usersTypingSync.get(1).getParticipantTyping().getFirstName();
                String userTyping = String.format(getString(R.string.more_users_typing), names);

                userTyping = userTyping.replace("[A]", "<font color=\'#8d8d94\'>");
                userTyping = userTyping.replace("[/A]", "</font>");

                Spanned result = null;
                if (android.os.Build.VERSION.SDK_INT >= android.os.Build.VERSION_CODES.N) {
                    result = Html.fromHtml(userTyping,Html.FROM_HTML_MODE_LEGACY);
                } else {
                    result = Html.fromHtml(userTyping);
                }

                userTypingText.setText(result);
                break;
            }
        }
    }

    public void setRichLinkInfo(long msgId, AndroidMegaRichLinkMessage richLinkMessage){
        log("setRichLinkInfo");

        int indexToChange = -1;
        ListIterator<AndroidMegaChatMessage> itr = messages.listIterator(messages.size());

        // Iterate in reverse.
        while(itr.hasPrevious()) {
            AndroidMegaChatMessage messageToCheck = itr.previous();

            if(!messageToCheck.isUploading()){
                if(messageToCheck.getMessage().getMsgId()==msgId){
                    indexToChange = itr.nextIndex();
                    log("Found index to change: "+indexToChange);
                    break;
                }
            }
        }

        if(indexToChange!=-1){

            AndroidMegaChatMessage androidMsg = messages.get(indexToChange);

            androidMsg.setRichLinkMessage(richLinkMessage);

            try{
                if(adapter!=null){
                    adapter.notifyItemChanged(indexToChange+1);
                }
            }
            catch(IllegalStateException e){
                log("IllegalStateException: do not update adapter");
            }

        }
        else{
            log("Error, rich link message not found!!");
        }
    }

    public void setRichLinkImage(long msgId){
        log("setRichLinkImage");

        int indexToChange = -1;
        ListIterator<AndroidMegaChatMessage> itr = messages.listIterator(messages.size());

        // Iterate in reverse.
        while(itr.hasPrevious()) {
            AndroidMegaChatMessage messageToCheck = itr.previous();

            if(!messageToCheck.isUploading()){
                if(messageToCheck.getMessage().getMsgId()==msgId){
                    indexToChange = itr.nextIndex();
                    log("Found index to change: "+indexToChange);
                    break;
                }
            }
        }

        if(indexToChange!=-1){

            if(adapter!=null){
                adapter.notifyItemChanged(indexToChange+1);
            }
        }
        else{
            log("Error, rich link message not found!!");
        }
    }

    public int checkMegaLink(MegaChatMessage msg){
        //Check if it is a MEGA link
        if(msg.getType()==MegaChatMessage.TYPE_NORMAL){
            if(msg.getContent()!=null){
                String link = AndroidMegaRichLinkMessage.extractMegaLink(msg.getContent());

                if(AndroidMegaRichLinkMessage.isChatLink(link)){

                    log("isChatLink");
                    ChatLinkInfoListener listener = new ChatLinkInfoListener(this, msg.getMsgId(), megaApi);
                    megaChatApi.checkChatLink(link, listener);

                    return MEGA_CHAT_LINK;
                }
                else{
                    boolean isFile = AndroidMegaRichLinkMessage.isFileLink(link);

                    if(link!=null){
                        log("The link found: "+link);
                        if(megaApi!=null && megaApi.getRootNode()!=null){
                            ChatLinkInfoListener listener = null;
                            if(isFile){
                                log("isFileLink");
                                listener = new ChatLinkInfoListener(this, msg.getMsgId(), megaApi);
                                megaApi.getPublicNode(link, listener);
                                return MEGA_FILE_LINK;
                            }
                            else{
                                log("isFolderLink");

                                MegaApiAndroid megaApiFolder = getLocalMegaApiFolder();
                                listener = new ChatLinkInfoListener(this, msg.getMsgId(), megaApi, megaApiFolder);
                                megaApiFolder.loginToFolder(link, listener);
                                return MEGA_FOLDER_LINK;
                            }

                        }
                    }
                }
            }
        }
        return -1;
    }

    @Override
    public void onMessageLoaded(MegaChatApiJava api, MegaChatMessage msg) {
        log("onMessageLoaded!------------------------");

        if(msg!=null){
            log("STATUS: "+msg.getStatus());
            log("TEMP ID: "+msg.getTempId());
            log("FINAL ID: "+msg.getMsgId());
            log("TIMESTAMP: "+msg.getTimestamp());
            log("TYPE: "+msg.getType());

            if(messages!=null){
                log("Messages size: "+messages.size());
            }

            if(msg.isDeleted()){
                log("DELETED MESSAGE!!!!");
                return;
            }

            if(msg.isEdited()){
                log("EDITED MESSAGE!!!!");
            }

            if(msg.getType()==MegaChatMessage.TYPE_REVOKE_NODE_ATTACHMENT) {
                log("TYPE_REVOKE_NODE_ATTACHMENT MESSAGE!!!!");
                return;
            }

            checkMegaLink(msg);

            if(msg.getType()==MegaChatMessage.TYPE_NODE_ATTACHMENT){
                log("TYPE_NODE_ATTACHMENT MESSAGE!!!!");
                MegaNodeList nodeList = msg.getMegaNodeList();
                int revokedCount = 0;

                for(int i=0; i<nodeList.size(); i++){
                    MegaNode node = nodeList.get(i);
                    boolean revoked = megaChatApi.isRevoked(idChat, node.getHandle());
                    if(revoked){
                        log("The node is revoked: "+node.getName());
                        revokedCount++;
                    }
                    else{
                        log("Node NOT revoked: "+node.getName());
                    }
                }

                if(revokedCount==nodeList.size()){
                    log("RETURN");
                    return;
                }
            }

            if(msg.getStatus()==MegaChatMessage.STATUS_SERVER_REJECTED){
                log("onMessageLoaded: STATUS_SERVER_REJECTED----- "+msg.getStatus());
            }

            if(msg.getStatus()==MegaChatMessage.STATUS_SENDING_MANUAL){

                log("MANUAL_S:onMessageLoaded: Getting messages not sent !!!-------------------------------------------------: "+msg.getStatus());
                AndroidMegaChatMessage androidMsg = new AndroidMegaChatMessage(msg);

                if(msg.isEdited()){
                    log("MESSAGE EDITED");

                    if(!noMoreNoSentMessages){
                        log("onMessageLoaded: NOT noMoreNoSentMessages");
                        bufferSending.add(0,androidMsg);
                    }
                    else{
                        log("Try to recover the initial msg");
                        if(msg.getMsgId()!=-1){
                            MegaChatMessage notEdited = megaChatApi.getMessage(idChat, msg.getMsgId());
                            log("Content not edited");
                            AndroidMegaChatMessage androidMsgNotEdited = new AndroidMegaChatMessage(notEdited);
                            int returnValue = modifyMessageReceived(androidMsgNotEdited, false);
                            if(returnValue!=-1){
                                log("onMessageLoaded: Message " + returnValue + " modified!");
                            }
                        }

                        appendMessageAnotherMS(androidMsg);
                    }
                }
                else{
                    log("NOOOT MESSAGE EDITED");
                    int resultModify = -1;
                    if(msg.getUserHandle()==megaChatApi.getMyUserHandle()){
                        if(msg.getType()==MegaChatMessage.TYPE_NODE_ATTACHMENT){
                            log("Modify my message and node attachment");

                            long idMsg =  dbH.findPendingMessageByIdTempKarere(msg.getTempId());
                            log("----The id of my pending message is: "+idMsg);
                            if(idMsg!=-1){
                                resultModify = modifyAttachmentReceived(androidMsg, idMsg);
                                dbH.removePendingMessageById(idMsg);
                                if(resultModify==-1){
                                    log("Node attachment message not in list -> resultModify -1");
//                            AndroidMegaChatMessage msgToAppend = new AndroidMegaChatMessage(msg);
//                            appendMessagePosition(msgToAppend);
                                }
                                else{
                                    log("onMessageLoaded: Modify attachment");
                                    return;
                                }
                            }
                        }
                    }

                    int returnValue = modifyMessageReceived(androidMsg, true);
                    if(returnValue!=-1){
                        log("onMessageLoaded: Message " + returnValue + " modified!");
                        return;
                    }

                    bufferSending.add(0,androidMsg);

                    if(!noMoreNoSentMessages){
                        log("onMessageLoaded: NOT noMoreNoSentMessages");
                    }
                }
            }
            else if(msg.getStatus()==MegaChatMessage.STATUS_SENDING){
                log("SENDING: onMessageLoaded: Getting messages not sent !!!-------------------------------------------------: "+msg.getStatus());
                AndroidMegaChatMessage androidMsg = new AndroidMegaChatMessage(msg);
                int returnValue = modifyMessageReceived(androidMsg, true);
                if(returnValue!=-1){
                    log("onMessageLoaded: Message " + returnValue + " modified!");
                    return;
                }

                bufferSending.add(0,androidMsg);

                if(!noMoreNoSentMessages){
                    log("onMessageLoaded: NOT noMoreNoSentMessages");
                }
            }
            else{
                if(!noMoreNoSentMessages){
                    log("First message with NORMAL status");
                    noMoreNoSentMessages=true;
                    //Copy to bufferMessages
                    for(int i=0;i<bufferSending.size();i++){
                        bufferMessages.add(bufferSending.get(i));
                    }
                    bufferSending.clear();
                }

                AndroidMegaChatMessage androidMsg = new AndroidMegaChatMessage(msg);

                if (lastIdMsgSeen != -1) {
                    if(lastIdMsgSeen ==msg.getMsgId()){
                        log("onMessageLoaded: Last message seen received!");
                        lastSeenReceived=true;
                        positionToScroll = 0;
                        log("(1) positionToScroll: "+positionToScroll);
                    }
                }
                else{
                    log("lastMessageSeen is -1");
                    lastSeenReceived=true;
                }

//                megaChatApi.setMessageSeen(idChat, msg.getMsgId());

                if(positionToScroll>=0){
                    positionToScroll++;
                    log("(2)positionToScroll:increase: "+positionToScroll);
                }

                bufferMessages.add(androidMsg);
                log("onMessageLoaded: Size of buffer: "+bufferMessages.size());
                log("onMessageLoaded: Size of messages: "+messages.size());
            }
        }
        else{
            log("onMessageLoaded:NULLmsg:REACH FINAL HISTORY:stateHistory "+stateHistory);

            if(bufferSending.size()!=0){
                for(int i=0;i<bufferSending.size();i++){
                    bufferMessages.add(bufferSending.get(i));
                }
                bufferSending.clear();
            }

            log("onMessageLoaded:numberToLoad: "+numberToLoad+" bufferSize: "+bufferMessages.size()+" messagesSize: "+messages.size());
            if((bufferMessages.size()+messages.size())>=numberToLoad){
                fullHistoryReceivedOnLoad();
                isLoadingHistory = false;
            }
            else{
                log("onMessageLoaded:lessNumberReceived");
                if((stateHistory!=MegaChatApi.SOURCE_NONE)&&(stateHistory!=MegaChatApi.SOURCE_ERROR)){
                    log("But more history exists --> loadMessages");
                    log("G->loadMessages unread is 0");
                    isLoadingHistory = true;
                    stateHistory = megaChatApi.loadMessages(idChat, NUMBER_MESSAGES_TO_LOAD);
                    log("New state of history: "+stateHistory);
                    getMoreHistory = false;
                    if(stateHistory==MegaChatApi.SOURCE_NONE || stateHistory==MegaChatApi.SOURCE_ERROR){
                        fullHistoryReceivedOnLoad();
                        isLoadingHistory = false;
                    }
                }
                else{
                    fullHistoryReceivedOnLoad();
                    isLoadingHistory = false;
                }
            }
        }
        log("END onMessageLoaded-----------messages.size="+messages.size());
    }

    public void fullHistoryReceivedOnLoad(){
        log("fullHistoryReceivedOnLoad");

        isOpeningChat = false;

        if(bufferMessages.size()!=0){
            log("fullHistoryReceivedOnLoad:buffer size: "+bufferMessages.size());
            loadBufferMessages();

            if(lastSeenReceived==false){
                log("fullHistoryReceivedOnLoad: last message seen NOT received");
                if(stateHistory!=MegaChatApi.SOURCE_NONE){
                    log("fullHistoryReceivedOnLoad:F->loadMessages");
                    isLoadingHistory = true;
                    stateHistory = megaChatApi.loadMessages(idChat, NUMBER_MESSAGES_TO_LOAD);
                }
            }
            else{
                log("fullHistoryReceivedOnLoad: last message seen received");
                if(positionToScroll>0){
                    log("fullHistoryReceivedOnLoad: Scroll to position: "+positionToScroll);
                    if(positionToScroll<messages.size()){
//                        mLayoutManager.scrollToPositionWithOffset(positionToScroll+1,Util.scaleHeightPx(50, outMetrics));
                        //Find last message
                        int positionLastMessage = -1;
                        for(int i=messages.size()-1; i>=0;i--) {
                            AndroidMegaChatMessage androidMessage = messages.get(i);

                            if (!androidMessage.isUploading()) {

                                MegaChatMessage msg = androidMessage.getMessage();
                                if (msg.getMsgId() == lastIdMsgSeen) {
                                    positionLastMessage = i;
                                    break;
                                }
                            }
                        }

                        //Check if it has no my messages after
                        positionLastMessage = positionLastMessage + 1;
                        AndroidMegaChatMessage message = messages.get(positionLastMessage);

                        while(message.getMessage().getUserHandle()==megaChatApi.getMyUserHandle()){
                            lastIdMsgSeen = message.getMessage().getMsgId();
                            positionLastMessage = positionLastMessage + 1;
                            message = messages.get(positionLastMessage);
                        }

                        if(isTurn){
                            scrollToMessage(-1);

                        }else{
                            scrollToMessage(lastIdMsgSeen);

                        }

                    }
                    else{
                        log("Error, the position to scroll is more than size of messages");
                    }
                }
            }

            setLastMessageSeen();
        }
        else{
            log("fullHistoryReceivedOnLoad:bufferEmpty");
        }

        log("fullHistoryReceivedOnLoad:getMoreHistoryTRUE");
        getMoreHistory = true;

        //Load pending messages
        if(!pendingMessagesLoaded){
            pendingMessagesLoaded = true;
            loadPendingMessages();
            if(positionToScroll<=0){
                log("positionToScroll is 0 - no unread messages");
                mLayoutManager.scrollToPosition(messages.size());
            }
        }

        chatRelativeLayout.setVisibility(View.VISIBLE);
        emptyLayout.setVisibility(View.GONE);
    }

    @Override
    public void onMessageReceived(MegaChatApiJava api, MegaChatMessage msg) {
        log("onMessageReceived!");
        log("------------------------------------------"+api.getChatConnectionState(idChat));
        log("STATUS: "+msg.getStatus());
        log("TEMP ID: "+msg.getTempId());
        log("FINAL ID: "+msg.getMsgId());
        log("TIMESTAMP: "+msg.getTimestamp());
        log("TYPE: "+msg.getType());

        if(msg.getType()==MegaChatMessage.TYPE_REVOKE_NODE_ATTACHMENT) {
            log("TYPE_REVOKE_NODE_ATTACHMENT MESSAGE!!!!");
            return;
        }

        if(msg.getStatus()==MegaChatMessage.STATUS_SERVER_REJECTED){
            log("onMessageReceived: STATUS_SERVER_REJECTED----- "+msg.getStatus());
        }

        if(!msg.isManagementMessage()){
            if(positionNewMessagesLayout!=-1){
                log("Layout unread messages shown: "+generalUnreadCount);
                if(generalUnreadCount<0){
                    generalUnreadCount--;
                }
                else{
                    generalUnreadCount++;
                }

                if(adapter!=null){
                    adapter.notifyItemChanged(positionNewMessagesLayout);
                }
            }
        }
        else {
            int messageType = msg.getType();
            log("Message type: " + messageType);

            switch (messageType) {
                case MegaChatMessage.TYPE_ALTER_PARTICIPANTS:{
                    if(msg.getUserHandle()==myUserHandle) {
                        log("me alter participant");
                        hideNewMessagesLayout();
                    }
                    break;
                }
                case MegaChatMessage.TYPE_PRIV_CHANGE:{
                    if(msg.getUserHandle()==myUserHandle){
                        log("I change a privilege");
                        hideNewMessagesLayout();
                    }
                    break;
                }
                case MegaChatMessage.TYPE_CHAT_TITLE:{
                    if(msg.getUserHandle()==myUserHandle) {
                        log("I change the title");
                        hideNewMessagesLayout();
                    }
                    break;
                }
            }
        }

        if(setAsRead){
            markAsSeen(msg);
        }

        if(msg.getType()==MegaChatMessage.TYPE_CHAT_TITLE){
            log("Change of chat title");
            String newTitle = msg.getContent();
            if(newTitle!=null){
                aB.setTitle(newTitle);
            }
        }
        else if(msg.getType()==MegaChatMessage.TYPE_TRUNCATE){
            invalidateOptionsMenu();
        }

        AndroidMegaChatMessage androidMsg = new AndroidMegaChatMessage(msg);
        appendMessagePosition(androidMsg);

        if(mLayoutManager.findLastCompletelyVisibleItemPosition()==messages.size()-1){
            log("Do scroll to end");

            mLayoutManager.scrollToPosition(messages.size());
        }
        else{
            if((softKeyboardShown || emojiKeyboardShown)&&(messages.size()==1)){
                mLayoutManager.scrollToPosition(messages.size());
            }

            log("DONT scroll to end");
            if(typeMessageJump !=  TYPE_MESSAGE_NEW_MESSAGE){
                messageJumpText.setText(getResources().getString(R.string.message_new_messages));
                typeMessageJump = TYPE_MESSAGE_NEW_MESSAGE;
            }

            if(messageJumpLayout.getVisibility() != View.VISIBLE){
                messageJumpText.setText(getResources().getString(R.string.message_new_messages));
                messageJumpLayout.setVisibility(View.VISIBLE);
            }
        }

        checkMegaLink(msg);

//        mLayoutManager.setStackFromEnd(true);
//        mLayoutManager.scrollToPosition(0);
    }

    @Override
    public void onMessageUpdate(MegaChatApiJava api, MegaChatMessage msg) {
//        log("onMessageUpdate!: "+ msg.getMsgId());
        int resultModify = -1;
        if(msg.isDeleted()){
            log("The message has been deleted");
            deleteMessage(msg, false);
            return;
        }

        AndroidMegaChatMessage androidMsg = new AndroidMegaChatMessage(msg);

        if(msg.hasChanged(MegaChatMessage.CHANGE_TYPE_ACCESS)){
            log("Change access of the message");

            MegaNodeList nodeList = msg.getMegaNodeList();
            int revokedCount = 0;

            for(int i=0; i<nodeList.size(); i++){
                MegaNode node = nodeList.get(i);
                boolean revoked = megaChatApi.isRevoked(idChat, node.getHandle());
                if(revoked){
                    log("The node is revoked: "+node.getName());
                    revokedCount++;
                }
                else{
                    log("Node not revoked: "+node.getName());
                }
            }

            if(revokedCount==nodeList.size()){
                log("All the attachments have been revoked");
                deleteMessage(msg, false);
            }
            else{
                log("One attachment revoked, modify message");
                resultModify = modifyMessageReceived(androidMsg, false);

                if(resultModify==-1) {
                    log("Modify result is -1");
                    int firstIndexShown = messages.get(0).getMessage().getMsgIndex();
                    log("The first index is: "+firstIndexShown+ " the index of the updated message: "+msg.getMsgIndex());
                    if(firstIndexShown<=msg.getMsgIndex()){
                        log("The message should be in the list");
                        if(msg.getType()==MegaChatMessage.TYPE_NODE_ATTACHMENT){

                            log("A - Node attachment message not in list -> append");
                            AndroidMegaChatMessage msgToAppend = new AndroidMegaChatMessage(msg);
                            reinsertNodeAttachmentNoRevoked(msgToAppend);
                        }
                    }
                    else{
                        if(messages.size()<NUMBER_MESSAGES_BEFORE_LOAD){
                            log("Show more message - add to the list");
                            if(msg.getType()==MegaChatMessage.TYPE_NODE_ATTACHMENT){

                                log("B - Node attachment message not in list -> append");
                                AndroidMegaChatMessage msgToAppend = new AndroidMegaChatMessage(msg);
                                reinsertNodeAttachmentNoRevoked(msgToAppend);
                            }
                        }
                    }

                }
            }
        }
        else if(msg.hasChanged(MegaChatMessage.CHANGE_TYPE_CONTENT)){
            log("Change content of the message");

            if(msg.getType()==MegaChatMessage.TYPE_TRUNCATE){
                log("TRUNCATE MESSAGE");
                clearHistory(androidMsg);
            }
            else{
                if(msg.isDeleted()){
                    log("Message deleted!!");
                }

                checkMegaLink(msg);

                resultModify = modifyMessageReceived(androidMsg, false);
                log("onMessageUpdate: resultModify: "+resultModify);
            }
        }
        else if(msg.hasChanged(MegaChatMessage.CHANGE_TYPE_STATUS)){

            int statusMsg = msg.getStatus();
            log("Status change: "+statusMsg);
            log("Temporal id: "+msg.getTempId());
            log("Final id: "+msg.getMsgId());

            if(msg.getUserHandle()==megaChatApi.getMyUserHandle()){
                if(msg.getType()==MegaChatMessage.TYPE_NODE_ATTACHMENT){
                    log("Modify my message and node attachment");

                    long idMsg =  dbH.findPendingMessageByIdTempKarere(msg.getTempId());
                    log("----The id of my pending message is: "+idMsg);
                    if(idMsg!=-1){
                        resultModify = modifyAttachmentReceived(androidMsg, idMsg);
                        dbH.removePendingMessageById(idMsg);
                        if(resultModify==-1){
                            log("Node attachment message not in list -> resultModify -1");
//                            AndroidMegaChatMessage msgToAppend = new AndroidMegaChatMessage(msg);
//                            appendMessagePosition(msgToAppend);
                        }
                        return;
                    }
                }
            }

            if(msg.getStatus()==MegaChatMessage.STATUS_SEEN){
                log("STATUS_SEEN");
            }
            else if(msg.getStatus()==MegaChatMessage.STATUS_SERVER_RECEIVED){
                log("STATUS_SERVER_RECEIVED");

                if(msg.getType()==MegaChatMessage.TYPE_NORMAL){
                    if(msg.getUserHandle()==megaChatApi.getMyUserHandle()){
                        checkMegaLink(msg);
                    }
                }

                resultModify = modifyMessageReceived(androidMsg, true);
                log("onMessageUpdate: resultModify: "+resultModify);
            }
            else if(msg.getStatus()==MegaChatMessage.STATUS_SERVER_REJECTED){
                log("onMessageUpdate: STATUS_SERVER_REJECTED----- "+msg.getStatus());
                deleteMessage(msg, true);
            }
            else{
                log("-----------Status : "+msg.getStatus());
                log("-----------Timestamp: "+msg.getTimestamp());

                resultModify = modifyMessageReceived(androidMsg, false);
                log("onMessageUpdate: resultModify: "+resultModify);
            }
        }
    }

    @Override
    public void onHistoryReloaded(MegaChatApiJava api, MegaChatRoom chat) {
        log("onHistoryReloaded");
        bufferMessages.clear();
        messages.clear();

        invalidateOptionsMenu();
        log("Load new history");

        long unread = chatRoom.getUnreadCount();
        //                        stateHistory = megaChatApi.loadMessages(idChat, NUMBER_MESSAGES_TO_LOAD);
        if (unread == 0) {
            lastIdMsgSeen = -1;
            generalUnreadCount = -1;
            lastSeenReceived = true;
            log("onHistoryReloaded: loadMessages unread is 0");
        } else {
            lastIdMsgSeen = megaChatApi.getLastMessageSeenId(idChat);
            generalUnreadCount = unread;

            if (lastIdMsgSeen != -1) {
                log("onHistoryReloaded: Id of last message seen: " + lastIdMsgSeen);
            } else {
                log("onHistoryReloaded: Error the last message seen shouldn't be NULL");
            }

            lastSeenReceived = false;
        }
    }

    public void deleteMessage(MegaChatMessage msg, boolean rejected){
        log("deleteMessage");

        int indexToChange = -1;

        ListIterator<AndroidMegaChatMessage> itr = messages.listIterator(messages.size());

        // Iterate in reverse.
        while(itr.hasPrevious()) {
            AndroidMegaChatMessage messageToCheck = itr.previous();
            log("Index: " + itr.nextIndex());

            if(!messageToCheck.isUploading()){
                if(rejected){
                    if (messageToCheck.getMessage().getTempId() == msg.getTempId()) {
                        indexToChange = itr.nextIndex();
                        break;
                    }
                }
                else{
                    if (messageToCheck.getMessage().getMsgId() == msg.getMsgId()) {
                        indexToChange = itr.nextIndex();
                        break;
                    }
                }
            }
        }

        if(indexToChange!=-1) {
            messages.remove(indexToChange);
            log("Removed index: " + indexToChange + " positionNewMessagesLayout: "+ positionNewMessagesLayout +" messages size: " + messages.size());
//                adapter.notifyDataSetChanged();

            if(positionNewMessagesLayout<=indexToChange){
                if(generalUnreadCount==1 || generalUnreadCount==-1){
                    log("Reset generalUnread:Position where new messages layout is show: " + positionNewMessagesLayout);
                    generalUnreadCount = 0;
                    lastIdMsgSeen = -1;
                }
                else{
                    log("Decrease generalUnread:Position where new messages layout is show: " + positionNewMessagesLayout);
                    generalUnreadCount--;
                }

                adapter.notifyItemChanged(positionNewMessagesLayout);
            }

            adapter.removeMessage(indexToChange+1, messages);

            if(!messages.isEmpty()){
                //Update infoToShow of the next message also
                if (indexToChange == 0) {
                    messages.get(indexToChange).setInfoToShow(AndroidMegaChatMessage.CHAT_ADAPTER_SHOW_ALL);
                }
                else{
                    //Not first element
                    if(indexToChange==messages.size()){
                        log("The last message removed, do not check more messages");
                        setShowAvatar(indexToChange-1);
                        adapter.modifyMessage(messages, indexToChange);
                        return;
                    }

                    adjustInfoToShow(indexToChange);
                    setShowAvatar(indexToChange);
                    setShowAvatar(indexToChange-1);

                    adapter.modifyMessage(messages, indexToChange+1);
                }
            }
        }
        else{
            log("index to change not found");
        }
    }

    public int modifyAttachmentReceived(AndroidMegaChatMessage msg, long idPendMsg){
        log("modifyAttachmentReceived");
        log("Msg ID: "+msg.getMessage().getMsgId());
        log("Msg TEMP ID: "+msg.getMessage().getTempId());
        log("Msg status: "+msg.getMessage().getStatus());
        int indexToChange = -1;
        ListIterator<AndroidMegaChatMessage> itr = messages.listIterator(messages.size());

        // Iterate in reverse.
        while(itr.hasPrevious()) {
            AndroidMegaChatMessage messageToCheck = itr.previous();

            if(messageToCheck.isUploading()){
                if(messageToCheck.getPendingMessage().getId()==idPendMsg){
                    indexToChange = itr.nextIndex();
                    log("Found index to change: "+indexToChange);
                    break;
                }
            }
        }

        if(indexToChange!=-1){

            log("modifyAttachmentReceived: INDEX change, need to reorder");
            messages.remove(indexToChange);
            log("Removed index: "+indexToChange);
            log("modifyAttachmentReceived: messages size: "+messages.size());
            adapter.removeMessage(indexToChange+1, messages);

            int scrollToP = appendMessagePosition(msg);
            if(scrollToP!=-1){
                if(msg.getMessage().getStatus()==MegaChatMessage.STATUS_SERVER_RECEIVED){
                    log("modifyAttachmentReceived: need to scroll to position: "+indexToChange);
                    final int indexToScroll = scrollToP+1;
                    mLayoutManager.scrollToPositionWithOffset(indexToScroll,Util.scaleHeightPx(20, outMetrics));

                }
            }
        }
        else{
            log("Error, id pending message message not found!!");
        }
        log("Index modified: "+indexToChange);
        return indexToChange;
    }


    public int modifyMessageReceived(AndroidMegaChatMessage msg, boolean checkTempId){
        log("modifyMessageReceived");
        log("Msg ID: "+msg.getMessage().getMsgId());
        log("Msg TEMP ID: "+msg.getMessage().getTempId());
        log("Msg status: "+msg.getMessage().getStatus());
        int indexToChange = -1;
        ListIterator<AndroidMegaChatMessage> itr = messages.listIterator(messages.size());

        // Iterate in reverse.
        while(itr.hasPrevious()) {
            AndroidMegaChatMessage messageToCheck = itr.previous();
            log("Index: "+itr.nextIndex());

            if(!messageToCheck.isUploading()){
                log("Checking with Msg ID: "+messageToCheck.getMessage().getMsgId());
                log("Checking with Msg TEMP ID: "+messageToCheck.getMessage().getTempId());

                if(checkTempId){
                    log("Check temporal IDS----");
                    if (messageToCheck.getMessage().getTempId() == msg.getMessage().getTempId()) {
                        log("modifyMessageReceived with idTemp");
                        indexToChange = itr.nextIndex();
                        break;
                    }
                }
                else{
                    if (messageToCheck.getMessage().getMsgId() == msg.getMessage().getMsgId()) {
                        log("modifyMessageReceived");
                        indexToChange = itr.nextIndex();
                        break;
                    }
                }
            }
            else{

                log("This message is uploading");
            }
        }

        log("---------------Index to change = "+indexToChange);
        if(indexToChange!=-1){

//            if(msg.getMessage().isDeleted()){
//                messages.remove(indexToChange);
//                log("Removed index: "+indexToChange);
//                log("modifyMessageReceived: messages size: "+messages.size());
////                adapter.notifyDataSetChanged();
//                adapter.removeMessage(indexToChange, messages);
//                return indexToChange;
//            }

            AndroidMegaChatMessage messageToUpdate = messages.get(indexToChange);
            if(messageToUpdate.getMessage().getMsgIndex()==msg.getMessage().getMsgIndex()){
                log("modifyMessageReceived: The internal index not change");

                if(msg.getMessage().getStatus()==MegaChatMessage.STATUS_SENDING_MANUAL){
                    log("Modified a MANUAl SENDING msg");
                    //Check the message to change is not the last one
                    int lastI = messages.size()-1;
                    if(indexToChange<lastI){
                        //Check if there is already any MANUAL_SENDING in the queue
                        AndroidMegaChatMessage previousMessage = messages.get(lastI);
                        if(previousMessage.isUploading()){
                            log("Previous message is uploading");
                        }
                        else{
                            if(previousMessage.getMessage().getStatus()==MegaChatMessage.STATUS_SENDING_MANUAL){
                                log("More MANUAL SENDING in queue");
                                log("Removed index: "+indexToChange);
                                messages.remove(indexToChange);
                                appendMessageAnotherMS(msg);
                                adapter.notifyDataSetChanged();
                                return indexToChange;
                            }
                        }
                    }
                }

                log("Modified message keep going");
                messages.set(indexToChange, msg);

                //Update infoToShow also
                if (indexToChange == 0) {
                    messages.get(indexToChange).setInfoToShow(AndroidMegaChatMessage.CHAT_ADAPTER_SHOW_ALL);
                    messages.get(indexToChange).setShowAvatar(true);
                }
                else{
                    //Not first element
                    adjustInfoToShow(indexToChange);
                    setShowAvatar(indexToChange);

                    //Create adapter
                    if (adapter == null) {
                        adapter = new MegaChatLollipopAdapter(this, chatRoom, messages, listView);
                        adapter.setHasStableIds(true);
                        listView.setAdapter(adapter);
                    } else {
                        adapter.modifyMessage(messages, indexToChange+1);
                    }
                }
            }
            else{
                log("modifyMessageReceived: INDEX change, need to reorder");
                messages.remove(indexToChange);
                log("Removed index: "+indexToChange);
                log("modifyMessageReceived: messages size: "+messages.size());
                adapter.removeMessage(indexToChange+1, messages);
                int scrollToP = appendMessagePosition(msg);
                if(scrollToP!=-1){
                    if(msg.getMessage().getStatus()==MegaChatMessage.STATUS_SERVER_RECEIVED){
                        log("modifyMessageReceived: need to scroll to position: "+indexToChange);
                        mLayoutManager.scrollToPosition(scrollToP+1);
                        //mLayoutManager.scrollToPositionWithOffset(scrollToP, Util.scaleHeightPx(20, outMetrics));
                    }
                }
                log("modifyMessageReceived: messages size 2: "+messages.size());
            }

        }
        else{
            log("Error, id temp message not found!!");
        }
        return indexToChange;
    }

    public void loadBufferMessages(){
        log("loadBufferMessages");
        ListIterator<AndroidMegaChatMessage> itr = bufferMessages.listIterator();
        while (itr.hasNext()) {
            int currentIndex = itr.nextIndex();
            AndroidMegaChatMessage messageToShow = itr.next();
            loadMessage(messageToShow);
        }

        //Create adapter
        if(adapter==null){
            adapter = new MegaChatLollipopAdapter(this, chatRoom, messages, listView);
            adapter.setHasStableIds(true);
            listView.setLayoutManager(mLayoutManager);
            listView.setAdapter(adapter);
            adapter.setMessages(messages);
        }
        else{
//            adapter.setPositionClicked(-1);
            adapter.loadPreviousMessages(messages, bufferMessages.size());

            log("addMessage: "+messages.size());
        }

        log("AFTER updateMessagesLoaded: "+messages.size()+" messages in list");

        bufferMessages.clear();
    }

    public void clearHistory(AndroidMegaChatMessage androidMsg){
        log("clearHistory");

        ListIterator<AndroidMegaChatMessage> itr = messages.listIterator(messages.size());

        int indexToChange=-1;
        // Iterate in reverse.
        while(itr.hasPrevious()) {
            AndroidMegaChatMessage messageToCheck = itr.previous();

            if(!messageToCheck.isUploading()){
                if(messageToCheck.getMessage().getStatus()!=MegaChatMessage.STATUS_SENDING){

                    indexToChange = itr.nextIndex();
                    log("Found index of last sent and confirmed message: "+indexToChange);
                    break;
                }
            }
        }

//        indexToChange = 2;
        if(indexToChange != messages.size()-1){
            log("Clear history of confirmed messages: "+indexToChange);

            List<AndroidMegaChatMessage> messagesCopy = new ArrayList<>(messages);
            messages.clear();
            messages.add(androidMsg);
            for(int i = indexToChange+1; i<messagesCopy.size();i++){
                messages.add(messagesCopy.get(i));
            }
        }
        else{
            log("Clear all messages");
            messages.clear();
            messages.add(androidMsg);
        }

        if(messages.size()==1){
            androidMsg.setInfoToShow(AndroidMegaChatMessage.CHAT_ADAPTER_SHOW_ALL);
        }
        else{
            for(int i=0; i<messages.size();i++){
                adjustInfoToShow(i);
            }
        }

        adapter.setMessages(messages);
        adapter.notifyDataSetChanged();
    }

    public void loadPendingMessages(){
        log("loadPendingMessages");
        ArrayList<AndroidMegaChatMessage> pendMsgs = dbH.findAndroidMessagesNotSent(idChat);
//        dbH.findPendingMessagesBySent(1);
        log("Number of pending: "+pendMsgs.size());
        for(int i=0;i<pendMsgs.size();i++){
            if(pendMsgs.get(i)!=null){
                appendMessagePosition(pendMsgs.get(i));
            }
            else{
                log("Null pending messages");
            }
        }

    }

    public void loadMessage(AndroidMegaChatMessage messageToShow){
        log("loadMessage");

        messageToShow.setInfoToShow(AndroidMegaChatMessage.CHAT_ADAPTER_SHOW_ALL);
        messages.add(0,messageToShow);

        if(messages.size()>1) {
            adjustInfoToShow(1);
        }

        setShowAvatar(0);

        if(adapter.isMultipleSelect()){
            adapter.updateSelectionOnScroll();
        }
    }

    public void appendMessageAnotherMS(AndroidMegaChatMessage msg){
        log("appendMessageAnotherMS");
        messages.add(msg);
        int lastIndex = messages.size()-1;

        if(lastIndex==0){
            messages.get(lastIndex).setInfoToShow(AndroidMegaChatMessage.CHAT_ADAPTER_SHOW_ALL);
        }
        else{
            adjustInfoToShow(lastIndex);
        }

        //Create adapter
        if(adapter==null){
            log("Create adapter");
            adapter = new MegaChatLollipopAdapter(this, chatRoom, messages, listView);
            adapter.setHasStableIds(true);
            listView.setLayoutManager(mLayoutManager);
            listView.setAdapter(adapter);
            adapter.setMessages(messages);
        }
        else{
            log("Update adapter with last index: "+lastIndex);
            if(lastIndex==0){
                log("Arrives the first message of the chat");
                adapter.setMessages(messages);
            }
            else{
                adapter.addMessage(messages, lastIndex+1);
            }
        }
    }

    public int reinsertNodeAttachmentNoRevoked(AndroidMegaChatMessage msg){
        log("reinsertNodeAttachmentNoRevoked");
        int lastIndex = messages.size()-1;
        log("1lastIndex: "+lastIndex);
        if(messages.size()==-1){
            log("2lastIndex: "+lastIndex);
            msg.setInfoToShow(AndroidMegaChatMessage.CHAT_ADAPTER_SHOW_ALL);
            messages.add(msg);
        }
        else {
            log("Finding where to append the message");
            while(messages.get(lastIndex).getMessage().getMsgIndex()>msg.getMessage().getMsgIndex()){
                log("3lastIndex: "+lastIndex);
                lastIndex--;
                if (lastIndex == -1) {
                    break;
                }
            }
            log("4lastIndex: "+lastIndex);
            lastIndex++;
            log("Append in position: "+lastIndex);
            messages.add(lastIndex, msg);
            adjustInfoToShow(lastIndex);
            int nextIndex = lastIndex+1;
            if(nextIndex<=messages.size()-1){
                adjustInfoToShow(nextIndex);
            }
            int previousIndex = lastIndex-1;
            if(previousIndex>=0){
                adjustInfoToShow(previousIndex);
            }
        }

        //Create adapter
        if(adapter==null){
            log("Create adapter");
            adapter = new MegaChatLollipopAdapter(this, chatRoom, messages, listView);
            adapter.setHasStableIds(true);
            listView.setLayoutManager(mLayoutManager);
            listView.setAdapter(adapter);
            adapter.setMessages(messages);
        }
        else{
            log("Update adapter with last index: "+lastIndex);
            if(lastIndex<0){
                log("Arrives the first message of the chat");
                adapter.setMessages(messages);
            }
            else{
                adapter.addMessage(messages, lastIndex+1);
            }
        }
        return lastIndex;
    }

    public int appendMessagePosition(AndroidMegaChatMessage msg){
        log("appendMessagePosition: "+messages.size()+" messages");

        int lastIndex = messages.size()-1;
        if(messages.size()==0){
            msg.setInfoToShow(AndroidMegaChatMessage.CHAT_ADAPTER_SHOW_ALL);
            msg.setShowAvatar(true);
            messages.add(msg);
        }
        else{
            log("Finding where to append the message");

            if(msg.isUploading()){
                lastIndex++;
                log("The message is uploading add to index: "+lastIndex);
            }
            else{
                log("status of message: "+msg.getMessage().getStatus());
                if(lastIndex>=0){
                    while(messages.get(lastIndex).isUploading()){
                        log("one less index is uploading");
                        lastIndex--;
                    }
                    while(messages.get(lastIndex).getMessage().getStatus()==MegaChatMessage.STATUS_SENDING_MANUAL){
                        log("one less index is MANUAL SENDING");
                        lastIndex--;
                    }
                    if(msg.getMessage().getStatus()==MegaChatMessage.STATUS_SERVER_RECEIVED||msg.getMessage().getStatus()==MegaChatMessage.STATUS_NOT_SEEN){
                        while(messages.get(lastIndex).getMessage().getStatus()==MegaChatMessage.STATUS_SENDING){
                            log("one less index");
                            lastIndex--;
                        }
                    }
                }
                lastIndex++;
                log("Append in position: "+lastIndex);
            }

            messages.add(lastIndex, msg);
            adjustInfoToShow(lastIndex);
            msg.setShowAvatar(true);
            setShowAvatar(lastIndex-1);
        }

        //Create adapter
        if(adapter==null){
            log("Create adapter");
            adapter = new MegaChatLollipopAdapter(this, chatRoom, messages, listView);
            adapter.setHasStableIds(true);
            listView.setLayoutManager(mLayoutManager);
            listView.setAdapter(adapter);
            adapter.setMessages(messages);
        }else{
            log("Update adapter with last index: "+lastIndex);
            if(lastIndex<0){
                log("Arrives the first message of the chat");
                adapter.setMessages(messages);
            }
            else{
                adapter.addMessage(messages, lastIndex+1);
                adapter.notifyItemChanged(lastIndex);
            }
        }
        return lastIndex;
    }

    public int adjustInfoToShow(int index) {
        log("adjustInfoToShow");

        AndroidMegaChatMessage msg = messages.get(index);

        long userHandleToCompare = -1;
        long previousUserHandleToCompare = -1;

        if(msg.isUploading()){
            userHandleToCompare = myUserHandle;
        }
        else{
            if (msg.getMessage().getType() == MegaChatMessage.TYPE_CALL_ENDED){
                msg.setInfoToShow(AndroidMegaChatMessage.CHAT_ADAPTER_SHOW_TIME);
                return AndroidMegaChatMessage.CHAT_ADAPTER_SHOW_TIME;
            }

            if ((msg.getMessage().getType() == MegaChatMessage.TYPE_PRIV_CHANGE) || (msg.getMessage().getType() == MegaChatMessage.TYPE_ALTER_PARTICIPANTS)) {
                userHandleToCompare = msg.getMessage().getHandleOfAction();
            } else {
                userHandleToCompare = msg.getMessage().getUserHandle();
            }
        }

        if(index==0){
            msg.setInfoToShow(AndroidMegaChatMessage.CHAT_ADAPTER_SHOW_ALL);
        }
        else{
            AndroidMegaChatMessage previousMessage = messages.get(index-1);

            if(previousMessage.isUploading()){

                log("The previous message is uploading");
                if(msg.isUploading()){
                    log("The message is also uploading");
                    if (compareDate(msg.getPendingMessage().getUploadTimestamp(), previousMessage.getPendingMessage().getUploadTimestamp()) == 0) {
                        //Same date
                        if (compareTime(msg.getPendingMessage().getUploadTimestamp(), previousMessage.getPendingMessage().getUploadTimestamp()) == 0) {
                            msg.setInfoToShow(AndroidMegaChatMessage.CHAT_ADAPTER_SHOW_NOTHING);
                        } else {
                            //Different minute
                            msg.setInfoToShow(AndroidMegaChatMessage.CHAT_ADAPTER_SHOW_TIME);
                        }
                    } else {
                        //Different date
                        msg.setInfoToShow(AndroidMegaChatMessage.CHAT_ADAPTER_SHOW_ALL);
                    }
                }
                else{
                    if (compareDate(msg.getMessage().getTimestamp(), previousMessage.getPendingMessage().getUploadTimestamp()) == 0) {
                        //Same date
                        if (compareTime(msg.getMessage().getTimestamp(), previousMessage.getPendingMessage().getUploadTimestamp()) == 0) {
                            msg.setInfoToShow(AndroidMegaChatMessage.CHAT_ADAPTER_SHOW_NOTHING);
                        } else {
                            //Different minute
                            msg.setInfoToShow(AndroidMegaChatMessage.CHAT_ADAPTER_SHOW_TIME);
                        }
                    } else {
                        //Different date
                        msg.setInfoToShow(AndroidMegaChatMessage.CHAT_ADAPTER_SHOW_ALL);
                    }
                }
            }
            else{
                log("The previous message is NOT uploading");

                if (userHandleToCompare == myUserHandle) {
                    log("MY message!!");
//                log("MY message!!: "+messageToShow.getContent());
                    if ((previousMessage.getMessage().getType() == MegaChatMessage.TYPE_PRIV_CHANGE) || (previousMessage.getMessage().getType() == MegaChatMessage.TYPE_ALTER_PARTICIPANTS)) {
                        previousUserHandleToCompare = previousMessage.getMessage().getHandleOfAction();
                    } else {
                        previousUserHandleToCompare = previousMessage.getMessage().getUserHandle();
                    }

//                    log("previous message: "+previousMessage.getContent());
                    if (previousUserHandleToCompare == myUserHandle) {
                        log("Last message and previous is mine");
                        //The last two messages are mine
                        if(msg.isUploading()){
                            log("The msg to append is uploading");
                            if (compareDate(msg.getPendingMessage().getUploadTimestamp(), previousMessage) == 0) {
                                //Same date
                                if (compareTime(msg.getPendingMessage().getUploadTimestamp(), previousMessage) == 0) {
                                    msg.setInfoToShow(AndroidMegaChatMessage.CHAT_ADAPTER_SHOW_NOTHING);
                                } else {
                                    //Different minute
                                    msg.setInfoToShow(AndroidMegaChatMessage.CHAT_ADAPTER_SHOW_TIME);
                                }
                            } else {
                                //Different date
                                msg.setInfoToShow(AndroidMegaChatMessage.CHAT_ADAPTER_SHOW_ALL);
                            }
                        }
                        else{
                            if (compareDate(msg, previousMessage) == 0) {
                                //Same date
                                if (compareTime(msg, previousMessage) == 0) {
                                    if ((msg.getMessage().isManagementMessage())) {
                                        msg.setInfoToShow(AndroidMegaChatMessage.CHAT_ADAPTER_SHOW_TIME);
                                    }
                                    else{
                                        msg.setInfoToShow(AndroidMegaChatMessage.CHAT_ADAPTER_SHOW_NOTHING);
                                    }
                                } else {
                                    //Different minute
                                    msg.setInfoToShow(AndroidMegaChatMessage.CHAT_ADAPTER_SHOW_TIME);
                                }
                            } else {
                                //Different date
                                msg.setInfoToShow(AndroidMegaChatMessage.CHAT_ADAPTER_SHOW_ALL);
                            }
                        }

                    } else {
                        //The last message is mine, the previous not
                        log("Last message is mine, NOT previous");
                        if(msg.isUploading()) {
                            log("The msg to append is uploading");
                            if (compareDate(msg.getPendingMessage().getUploadTimestamp(), previousMessage) == 0) {
                                msg.setInfoToShow(AndroidMegaChatMessage.CHAT_ADAPTER_SHOW_TIME);
                            } else {
                                //Different date
                                msg.setInfoToShow(AndroidMegaChatMessage.CHAT_ADAPTER_SHOW_ALL);
                            }
                        }
                        else{
                            if (compareDate(msg, previousMessage) == 0) {
                                msg.setInfoToShow(AndroidMegaChatMessage.CHAT_ADAPTER_SHOW_TIME);
                            } else {
                                //Different date
                                msg.setInfoToShow(AndroidMegaChatMessage.CHAT_ADAPTER_SHOW_ALL);
                            }
                        }
                    }

                } else {
                    log("NOT MY message!! - CONTACT");
//                    log("previous message: "+previousMessage.getContent());

                    if ((previousMessage.getMessage().getType() == MegaChatMessage.TYPE_PRIV_CHANGE) || (previousMessage.getMessage().getType() == MegaChatMessage.TYPE_ALTER_PARTICIPANTS)) {
                        previousUserHandleToCompare = previousMessage.getMessage().getHandleOfAction();
                    } else {
                        previousUserHandleToCompare = previousMessage.getMessage().getUserHandle();
                    }

                    if (previousUserHandleToCompare == userHandleToCompare) {
                        //The last message is also a contact's message
                        if(msg.isUploading()) {
                            if (compareDate(msg.getPendingMessage().getUploadTimestamp(), previousMessage) == 0) {
                                //Same date
                                if (compareTime(msg.getPendingMessage().getUploadTimestamp(), previousMessage) == 0) {
                                    log("Add with show nothing - same userHandle");
                                    msg.setInfoToShow(AndroidMegaChatMessage.CHAT_ADAPTER_SHOW_NOTHING);

                                } else {
                                    //Different minute
                                    msg.setInfoToShow(AndroidMegaChatMessage.CHAT_ADAPTER_SHOW_TIME);
                                }
                            } else {
                                //Different date
                                msg.setInfoToShow(AndroidMegaChatMessage.CHAT_ADAPTER_SHOW_ALL);
                            }
                        }
                        else{

                            if (compareDate(msg, previousMessage) == 0) {
                                //Same date
                                if (compareTime(msg, previousMessage) == 0) {
                                    if ((msg.getMessage().isManagementMessage())) {
                                        msg.setInfoToShow(AndroidMegaChatMessage.CHAT_ADAPTER_SHOW_TIME);
                                    }
                                    else{
                                        msg.setInfoToShow(AndroidMegaChatMessage.CHAT_ADAPTER_SHOW_NOTHING);
                                    }
                                } else {
                                    //Different minute
                                    msg.setInfoToShow(AndroidMegaChatMessage.CHAT_ADAPTER_SHOW_TIME);
                                }
                            } else {
                                //Different date
                                msg.setInfoToShow(AndroidMegaChatMessage.CHAT_ADAPTER_SHOW_ALL);
                            }
                        }

                    } else {
                        //The last message is from contact, the previous not
                        log("Different user handle");
                        if(msg.isUploading()) {
                            if (compareDate(msg.getPendingMessage().getUploadTimestamp(), previousMessage) == 0) {
                                //Same date
                                if (compareTime(msg.getPendingMessage().getUploadTimestamp(), previousMessage) == 0) {
                                    if(previousUserHandleToCompare==myUserHandle){
                                        msg.setInfoToShow(AndroidMegaChatMessage.CHAT_ADAPTER_SHOW_TIME);
                                    }
                                    else{
                                        msg.setInfoToShow(AndroidMegaChatMessage.CHAT_ADAPTER_SHOW_NOTHING);
                                    }

                                } else {
                                    //Different minute
                                    msg.setInfoToShow(AndroidMegaChatMessage.CHAT_ADAPTER_SHOW_TIME);
                                }

                            } else {
                                //Different date
                                msg.setInfoToShow(AndroidMegaChatMessage.CHAT_ADAPTER_SHOW_ALL);
                            }
                        }
                        else{
                            if (compareDate(msg, previousMessage) == 0) {
                                if (compareTime(msg, previousMessage) == 0) {
                                    if(previousUserHandleToCompare==myUserHandle){
                                        msg.setInfoToShow(AndroidMegaChatMessage.CHAT_ADAPTER_SHOW_TIME);
                                    }
                                    else{
                                        if ((msg.getMessage().isManagementMessage())) {
                                            msg.setInfoToShow(AndroidMegaChatMessage.CHAT_ADAPTER_SHOW_TIME);
                                        }
                                        else{
                                            msg.setInfoToShow(AndroidMegaChatMessage.CHAT_ADAPTER_SHOW_TIME);
                                        }
                                    }

                                } else {
                                    //Different minute
                                    msg.setInfoToShow(AndroidMegaChatMessage.CHAT_ADAPTER_SHOW_TIME);
                                }

                            } else {
                                //Different date
                                msg.setInfoToShow(AndroidMegaChatMessage.CHAT_ADAPTER_SHOW_ALL);
                            }
                        }
                    }
                }

            }
        }
        return msg.getInfoToShow();
    }

    public void setShowAvatar(int index){
        log("setShowAvatar");

        AndroidMegaChatMessage msg = messages.get(index);

        long userHandleToCompare = -1;
        long previousUserHandleToCompare = -1;

        if(msg.isUploading()){
            msg.setShowAvatar(false);
            return;
        }

        if (userHandleToCompare == myUserHandle) {
            log("MY message!!");
        }
        else{
            if ((msg.getMessage().getType() == MegaChatMessage.TYPE_PRIV_CHANGE) || (msg.getMessage().getType() == MegaChatMessage.TYPE_ALTER_PARTICIPANTS)) {
                userHandleToCompare = msg.getMessage().getHandleOfAction();
            } else {
                userHandleToCompare = msg.getMessage().getUserHandle();
            }

            log("userHandleTocompare: "+userHandleToCompare);
            AndroidMegaChatMessage previousMessage = null;
            if(messages.size()-1>index){
                previousMessage = messages.get(index + 1);

                if(previousMessage==null){
                    msg.setShowAvatar(true);
                    log("2 - Previous message is null");
                    return;
                }

                if(previousMessage.isUploading()){
                    msg.setShowAvatar(true);
                    log("Previous is uploading");
                    return;
                }

                if ((previousMessage.getMessage().getType() == MegaChatMessage.TYPE_PRIV_CHANGE) || (previousMessage.getMessage().getType() == MegaChatMessage.TYPE_ALTER_PARTICIPANTS)) {
                    previousUserHandleToCompare = previousMessage.getMessage().getHandleOfAction();
                } else {
                    previousUserHandleToCompare = previousMessage.getMessage().getUserHandle();
                }

                log("previousUserHandleToCompare: "+previousUserHandleToCompare);

//                if(previousMessage.getInfoToShow()!=AndroidMegaChatMessage.CHAT_ADAPTER_SHOW_NOTHING){
//                    msg.setShowAvatar(true);
//                }
//                else{
                    if ((previousMessage.getMessage().getType() == MegaChatMessage.TYPE_CALL_ENDED) || (previousMessage.getMessage().getType() == MegaChatMessage.TYPE_PRIV_CHANGE) || (previousMessage.getMessage().getType() == MegaChatMessage.TYPE_ALTER_PARTICIPANTS) || (previousMessage.getMessage().getType() == MegaChatMessage.TYPE_CHAT_TITLE)) {
                        msg.setShowAvatar(true);
                        log("Set: "+true);
                    } else {
                        if (previousUserHandleToCompare == userHandleToCompare) {

                            msg.setShowAvatar(false);
                            log("Set: "+false);
                        }
                        else{
                            msg.setShowAvatar(true);
                            log("Set: "+true);
                        }
                    }
//                }
            }
            else{
                log("No previous message");
                msg.setShowAvatar(true);
            }
        }
    }

    public boolean isGroup(){
        return chatRoom.isGroup();
    }

    public void showMsgNotSentPanel(AndroidMegaChatMessage message, int position){
        log("showMsgNotSentPanel: "+position);

        this.selectedPosition = position;
        this.selectedMessageId = message.getMessage().getRowId();
        log("Temporal id of MS message: "+message.getMessage().getTempId());

        if(message!=null){
            MessageNotSentBottomSheetDialogFragment bottomSheetDialogFragment = new MessageNotSentBottomSheetDialogFragment();
            bottomSheetDialogFragment.show(getSupportFragmentManager(), bottomSheetDialogFragment.getTag());
        }
    }

    public void showNodeAttachmentBottomSheet(AndroidMegaChatMessage message, int position){
        log("showNodeAttachmentBottomSheet: "+position);
        this.selectedPosition = position;

        if(message!=null){
            this.selectedMessageId = message.getMessage().getMsgId();
//            this.selectedChatItem = chat;
            NodeAttachmentBottomSheetDialogFragment bottomSheetDialogFragment = new NodeAttachmentBottomSheetDialogFragment();
            bottomSheetDialogFragment.show(getSupportFragmentManager(), bottomSheetDialogFragment.getTag());
        }
    }

    public void showUploadingAttachmentBottomSheet(AndroidMegaChatMessage message, int position){
        log("showUploadingAttachmentBottomSheet: "+position);
        this.selectedPosition = position;
        if(message!=null){
            this.selectedMessageId = message.getPendingMessage().getId();

            PendingMessageBottomSheetDialogFragment pendingMsgSheetDialogFragment = new PendingMessageBottomSheetDialogFragment();
            pendingMsgSheetDialogFragment.show(getSupportFragmentManager(), pendingMsgSheetDialogFragment.getTag());
        }
    }

    public void showContactAttachmentBottomSheet(AndroidMegaChatMessage message, int position){
        log("showContactAttachmentBottomSheet: "+position);
        this.selectedPosition = position;

        if(message!=null){
            this.selectedMessageId = message.getMessage().getMsgId();
//            this.selectedChatItem = chat;
            ContactAttachmentBottomSheetDialogFragment bottomSheetDialogFragment = new ContactAttachmentBottomSheetDialogFragment();
            bottomSheetDialogFragment.show(getSupportFragmentManager(), bottomSheetDialogFragment.getTag());
        }
    }

    public void removeMsgNotSent(){
        log("removeMsgNotSent: "+selectedPosition);
        messages.remove(selectedPosition);
        adapter.removeMessage(selectedPosition, messages);
    }

    public void removePendingMsg(long id){
        log("removePendingMsg: "+selectedMessageId);
        try{
            dbH.removePendingMessageById(id);
            messages.remove(selectedPosition);
            adapter.removeMessage(selectedPosition, messages);
        }
        catch (IndexOutOfBoundsException e){
            log("removePendingMsg: EXCEPTION: "+e.getMessage());
        }
    }

    public void showSnackbar(String s){
        log("showSnackbar: "+s);
        Snackbar snackbar = Snackbar.make(fragmentContainer, s, Snackbar.LENGTH_LONG);
        TextView snackbarTextView = (TextView)snackbar.getView().findViewById(android.support.design.R.id.snackbar_text);
        snackbarTextView.setMaxLines(5);
        snackbar.show();
    }

    public void removeProgressDialog(){
        try{
            statusDialog.dismiss();
        } catch(Exception ex) {};
    }

    public void showSnackbarNotSpace(){
        log("showSnackbarNotSpace");
        Snackbar mySnackbar = Snackbar.make(fragmentContainer, R.string.error_not_enough_free_space, Snackbar.LENGTH_LONG);
        mySnackbar.setAction("Settings", new SnackbarNavigateOption(this));
        mySnackbar.show();
    }

    public void startConversation(long handle){
        log("startConversation");
        MegaChatRoom chat = megaChatApi.getChatRoomByUser(handle);
        MegaChatPeerList peers = MegaChatPeerList.createInstance();
        if(chat==null){
            log("No chat, create it!");
            peers.addPeer(handle, MegaChatPeerList.PRIV_STANDARD);
            megaChatApi.createChat(false, peers, this);
        }
        else{
            log("There is already a chat, open it!");
            Intent intentOpenChat = new Intent(this, ChatActivityLollipop.class);
            intentOpenChat.setAction(Constants.ACTION_NEW_CHAT);
            intentOpenChat.putExtra("CHAT_ID", chat.getChatId());
            this.startActivity(intentOpenChat);
            finish();
        }
    }

    public void startGroupConversation(ArrayList<Long> userHandles){
        log("startGroupConversation");

        MegaChatPeerList peers = MegaChatPeerList.createInstance();

        for(int i=0;i<userHandles.size();i++){
            long handle = userHandles.get(i);
            peers.addPeer(handle, MegaChatPeerList.PRIV_STANDARD);
        }
        megaChatApi.createChat(true, peers, this);
    }

    public void setMessages(ArrayList<AndroidMegaChatMessage> messages){
        if(dialog!=null){
            dialog.dismiss();
        }

        this.messages = messages;
        //Create adapter
        if (adapter == null) {
            adapter = new MegaChatLollipopAdapter(this, chatRoom, messages, listView);
            adapter.setHasStableIds(true);
            listView.setAdapter(adapter);
            adapter.setMessages(messages);
        } else {
            adapter.setMessages(messages);
        }
    }

    @Override
    public void onRequestStart(MegaChatApiJava api, MegaChatRequest request) {

    }

    @Override
    public void onRequestUpdate(MegaChatApiJava api, MegaChatRequest request) {

    }

    @Override
    public void onRequestFinish(MegaChatApiJava api, MegaChatRequest request, MegaChatError e) {
        log("onRequestFinish: "+request.getRequestString()+" "+request.getType());

        if(request.getType() == MegaChatRequest.TYPE_TRUNCATE_HISTORY){
            log("Truncate history request finish!!!");
            if(e.getErrorCode()==MegaChatError.ERROR_OK){
                log("Ok. Clear history done");
                showSnackbar(getString(R.string.clear_history_success));
                hideMessageJump();
            }
            else{
                log("Error clearing history: "+e.getErrorString());
                showSnackbar(getString(R.string.clear_history_error));
            }
        }
        else if(request.getType() == MegaChatRequest.TYPE_START_CHAT_CALL){
            if(e.getErrorCode()==MegaChatError.ERROR_OK){
                log("TYPE_START_CHAT_CALL finished with success");
                //getFlag - Returns true if it is a video-audio call or false for audio call
            }
            else{
                log("EEEERRRRROR WHEN TYPE_START_CHAT_CALL " + e.getErrorString());
                showSnackbar(getString(R.string.call_error));
            }
        }
        else if(request.getType() == MegaChatRequest.TYPE_REMOVE_FROM_CHATROOM){
            log("Remove participant: "+request.getUserHandle()+" my user: "+megaChatApi.getMyUserHandle());

            if(e.getErrorCode()==MegaChatError.ERROR_OK){
                log("Participant removed OK");
                invalidateOptionsMenu();
            }
            else{
                log("EEEERRRRROR WHEN TYPE_REMOVE_FROM_CHATROOM " + e.getErrorString());
                showSnackbar(getString(R.string.remove_participant_error));
            }
        }
        else if(request.getType() == MegaChatRequest.TYPE_INVITE_TO_CHATROOM){
            log("Request type: "+MegaChatRequest.TYPE_INVITE_TO_CHATROOM);
            if(e.getErrorCode()==MegaChatError.ERROR_OK){
                showSnackbar(getString(R.string.add_participant_success));
            }
            else{
                if(e.getErrorCode() == MegaChatError.ERROR_EXIST){
                    showSnackbar(getString(R.string.add_participant_error_already_exists));
                }
                else{
                    showSnackbar(getString(R.string.add_participant_error));
                }
            }
        }
        else if(request.getType() == MegaChatRequest.TYPE_ATTACH_NODE_MESSAGE){
            try{
                statusDialog.dismiss();
            } catch(Exception ex) {};

            if(adapter!=null){
                if(adapter.isMultipleSelect()){
                    clearSelections();
                    hideMultipleSelect();
                }
            }

            if(e.getErrorCode()==MegaChatError.ERROR_OK){
                log("File sent correctly");
                MegaNodeList nodeList = request.getMegaNodeList();

                for(int i = 0; i<nodeList.size();i++){
                    log("Node name: "+nodeList.get(i).getName());
                }
                AndroidMegaChatMessage androidMsgSent = new AndroidMegaChatMessage(request.getMegaChatMessage());
                sendMessageToUI(androidMsgSent);
            }
            else{
                log("File NOT sent: "+e.getErrorCode()+"___"+e.getErrorString());
                showSnackbar(getString(R.string.error_attaching_node_from_cloud));
            }
        }
        else if(request.getType() == MegaChatRequest.TYPE_REVOKE_NODE_MESSAGE){
            if(e.getErrorCode()==MegaChatError.ERROR_OK){
                log("Node revoked correctly, msg id: "+request.getMegaChatMessage().getMsgId());
            }
            else{
                log("NOT revoked correctly");
                showSnackbar(getString(R.string.error_revoking_node));
            }
        }
        else if(request.getType() == MegaChatRequest.TYPE_CREATE_CHATROOM){
            log("Create chat request finish!!!");
            if(e.getErrorCode()==MegaChatError.ERROR_OK){

                log("open new chat");
                Intent intent = new Intent(this, ChatActivityLollipop.class);
                intent.setAction(Constants.ACTION_NEW_CHAT);
                intent.putExtra("CHAT_ID", request.getChatHandle());
                this.startActivity(intent);
                finish();
            }
            else{
                log("EEEERRRRROR WHEN CREATING CHAT " + e.getErrorString());
                showSnackbar(getString(R.string.create_chat_error));
            }
        }
        else if(request.getType() == MegaChatRequest.TYPE_LOAD_CHAT_LINK){
            if(e.getErrorCode()==MegaChatError.ERROR_OK){
                idChat = request.getChatHandle();
                MegaApplication.setOpenChatId(idChat);
                showChat();
            }
            else {
                log("EEEERRRRROR WHEN CREATING CHAT " + e.getErrorString());
                if(e.getErrorCode()==MegaChatError.ERROR_EXIST) {
                    //ERROR_EXIST - If the user already participates in the chat.
                    idChat = request.getChatHandle();
                    MegaApplication.setOpenChatId(idChat);
                    showChat();
                    MegaChatRoom chatActive = megaChatApi.getChatRoom(idChat);
                    if (chatActive.isActive()) {
                        showAlertChatLink(false);
                    } else {
                        showConfirmationRejoinChat(request.getUserHandle());
                    }
                }
                else{

                    if(e.getErrorCode()==MegaChatError.ERROR_NOENT){
                        emptyTextView.setText(getString(R.string.invalid_chat_link));
                    }
                    else{
                        showSnackbar(getString(R.string.error_general_nodes));
                        emptyTextView.setText(getString(R.string.error_chat_link));
                    }

                    emptyTextView.setVisibility(View.VISIBLE);
                    emptyLayout.setVisibility(View.VISIBLE);
                    chatRelativeLayout.setVisibility(View.GONE);

                    LinearLayout.LayoutParams emptyTextViewParams1 = (LinearLayout.LayoutParams)emptyImageView.getLayoutParams();
                    if(getResources().getConfiguration().orientation == Configuration.ORIENTATION_LANDSCAPE){
                        emptyImageView.setImageResource(R.drawable.chat_empty_landscape);
                        emptyTextViewParams1.setMargins(0, Util.scaleHeightPx(40, outMetrics), 0, Util.scaleHeightPx(24, outMetrics));
                    }else{
                        emptyImageView.setImageResource(R.drawable.ic_empty_chat_list);
                        emptyTextViewParams1.setMargins(0, Util.scaleHeightPx(100, outMetrics), 0, Util.scaleHeightPx(24, outMetrics));
                    }

                    emptyImageView.setLayoutParams(emptyTextViewParams1);
                }
            }
        }
        else if(request.getType() == MegaChatRequest.TYPE_CHAT_LINK_JOIN){
            if(e.getErrorCode()==MegaChatError.ERROR_OK){

                if(request.getUserHandle()!= -1){
                    //Rejoin option
                    showChat();
                }
                else{
                    //Join
                    setChatSubtitle();
                    if(chatRoom.getNumPreviewers()>0){
                        observersNumberText.setText(chatRoom.getNumPreviewers()+"");
                        observersLayout.setVisibility(View.VISIBLE);
                    }
                    else{
                        observersLayout.setVisibility(View.GONE);
                    }
                    supportInvalidateOptionsMenu();
                }
            }
            else{
                log("EEEERRRRROR WHEN JOINING CHAT " + e.getErrorCode() + " " +e.getErrorString());
                showSnackbar(getString(R.string.error_general_nodes));
            }
        }
    }

    @Override
    public void onRequestTemporaryError(MegaChatApiJava api, MegaChatRequest request, MegaChatError e) {
        log("onRequestTemporaryError");
    }

    @Override
    protected void onStop() {
        log("onStop()");

        try{
            if(textChat!=null){
                String written = textChat.getText().toString();
                if(written!=null){
                    dbH.setWrittenTextItem(Long.toString(idChat), textChat.getText().toString());
                }
            }
            else{
                log("textChat is NULL");
            }

        }
        catch (Exception e){
            log("Written message not stored on DB");
        }

        super.onStop();
    }

    @Override
    protected void onDestroy(){
        log("onDestroy()");
        megaChatApi.removeChatListener(this);
        megaChatApi.removeChatCallListener(this);
<<<<<<< HEAD
=======

        LocalBroadcastManager.getInstance(this).unregisterReceiver(dialogConnectReceiver);

>>>>>>> 0e19e990
        super.onDestroy();
    }

    public void closeChat(){
        if(idChat!=-1){
            megaChatApi.closeChatRoom(idChat, this);
        }

        if(chatRoom!=null){
            if(chatRoom.isPreview()){
                megaChatApi.closePreview(idChat);
            }
        }

        MegaApplication.setClosedChat(true);
    }

    @Override
    protected void onNewIntent(Intent intent){
        log("onNewIntent");

        if (intent != null){
            if (intent.getAction() != null){
                log("Intent is here!: "+intent.getAction());
                if (intent.getAction().equals(Constants.ACTION_CLEAR_CHAT)){
                    log("Intent to Clear history");
                    showConfirmationClearChat(chatRoom);
                }
                else if(intent.getAction().equals(Constants.ACTION_UPDATE_ATTACHMENT)){
                    log("Intent to update an attachment with error");

                    long idPendMsg = intent.getLongExtra("ID_MSG", -1);
                    if(idPendMsg!=-1){
                        int indexToChange = -1;
                        ListIterator<AndroidMegaChatMessage> itr = messages.listIterator(messages.size());

                        // Iterate in reverse.
                        while(itr.hasPrevious()) {
                            AndroidMegaChatMessage messageToCheck = itr.previous();

                            if(messageToCheck.isUploading()){
                                if(messageToCheck.getPendingMessage().getId()==idPendMsg){
                                    indexToChange = itr.nextIndex();
                                    log("Found index to change: "+indexToChange);
                                    break;
                                }
                            }
                        }

                        if(indexToChange!=-1){
                            log("Index modified: "+indexToChange);
                            messages.get(indexToChange).getPendingMessage().setState(PendingMessage.STATE_ERROR);
                            adapter.modifyMessage(messages, indexToChange+1);
                        }
                        else{
                            log("Error, id pending message message not found!!");
                        }
                    }
                    else{
                        log("Error. The idPendMsg is -1");
                    }

                    int isOverquota = intent.getIntExtra("IS_OVERQUOTA", 0);
                    if(isOverquota==1){
                        showOverquotaAlert(false);
                    }
                    else if (isOverquota==2){
                        showOverquotaAlert(true);
                    }

                    return;
                }
                else if((intent.getAction().equals(Constants.ACTION_NEW_CHAT)) || (intent.getAction().equals(Constants.ACTION_CHAT_SHOW_MESSAGES))){
                    log("Intent to open new chat: "+intent.getAction());
                    finish();
                    long chatIdIntent = intent.getLongExtra("CHAT_ID", -1);
                    if(chatIdIntent!=-1){
                        Intent intentOpenChat = new Intent(this, ChatActivityLollipop.class);
                        intentOpenChat.setAction(Constants.ACTION_CHAT_SHOW_MESSAGES);
                        intentOpenChat.putExtra("CHAT_ID", chatIdIntent);
                        this.startActivity(intentOpenChat);
                    }
                    else{
                        log("Error the chat Id is not valid: "+chatIdIntent);
                    }

                }
                else if(intent.getAction().equals(Constants.ACTION_OPEN_CHAT_LINK)){
                    if(messages!=null){
                        messages.clear();
                    }

                    adapter.notifyDataSetChanged();
                    closeChat();
                    MegaApplication.setOpenChatId(-1);
                    initAfterIntent(intent, null);
                }
                else{
                    log("Other intent");
                }
            }
        }
        super.onNewIntent(intent);
        setIntent(intent);
        return;
    }

    public String getPeerFullName(long userHandle){
        return chatRoom.getPeerFullnameByHandle(userHandle);
    }

    public MegaChatRoom getChatRoom() {
        return chatRoom;
    }

    public void setChatRoom(MegaChatRoom chatRoom) {
        this.chatRoom = chatRoom;
    }

    public void importNode(long idMessage) {
        log("importNode");
        ArrayList<AndroidMegaChatMessage> messages = new ArrayList<>();
        MegaChatMessage m = megaChatApi.getMessage(idChat, idMessage);

        if(m!=null){
            AndroidMegaChatMessage aMessage = new AndroidMegaChatMessage(m);
            messages.add(aMessage);
            importNodes(messages);
        }
        else{
            log("Message cannot be recovered - null");
        }
    }

    public void importNodes(ArrayList<AndroidMegaChatMessage> messages){
        log("importNodes");

        Intent intent = new Intent(this, FileExplorerActivityLollipop.class);
        intent.setAction(FileExplorerActivityLollipop.ACTION_PICK_IMPORT_FOLDER);

        long[] longArray = new long[messages.size()];
        for (int i = 0; i < messages.size(); i++) {
            longArray[i] = messages.get(i).getMessage().getMsgId();
        }
        intent.putExtra("HANDLES_IMPORT_CHAT", longArray);

        startActivityForResult(intent, Constants.REQUEST_CODE_SELECT_IMPORT_FOLDER);

    }

    public void removeRequestDialog(){
        try{
            statusDialog.dismiss();
        } catch(Exception ex){};

    }

    public void revoke(){
        log("revoke");
        megaChatApi.revokeAttachmentMessage(idChat, selectedMessageId);
    }

    @Override
    public void onRequestStart(MegaApiJava api, MegaRequest request) {

    }

    @Override
    public void onRequestUpdate(MegaApiJava api, MegaRequest request) {

    }

    @Override
    public void onRequestFinish(MegaApiJava api, MegaRequest request, MegaError e) {
        removeRequestDialog();

        if (request.getType() == MegaRequest.TYPE_INVITE_CONTACT){
            log("MegaRequest.TYPE_INVITE_CONTACT finished: "+request.getNumber());

            if(request.getNumber()== MegaContactRequest.INVITE_ACTION_REMIND){
                showSnackbar(getString(R.string.context_contact_invitation_resent));
            }
            else{
                if (e.getErrorCode() == MegaError.API_OK){
                    log("OK INVITE CONTACT: "+request.getEmail());
                    if(request.getNumber()==MegaContactRequest.INVITE_ACTION_ADD)
                    {
                        showSnackbar(getString(R.string.context_contact_request_sent, request.getEmail()));
                    }
                }
                else{
                    log("Code: "+e.getErrorString());
                    if(e.getErrorCode()==MegaError.API_EEXIST)
                    {
                        showSnackbar(getString(R.string.context_contact_already_invited, request.getEmail()));
                    }
                    else if(request.getNumber()==MegaContactRequest.INVITE_ACTION_ADD && e.getErrorCode()==MegaError.API_EARGS)
                    {
                        showSnackbar(getString(R.string.error_own_email_as_contact));
                    }
                    else{
                        showSnackbar(getString(R.string.general_error));
                    }
                    log("ERROR: " + e.getErrorCode() + "___" + e.getErrorString());
                }
            }
        }
        else if(request.getType() == MegaRequest.TYPE_COPY){
            if (e.getErrorCode() != MegaError.API_OK) {

                log("e.getErrorCode() != MegaError.API_OK");

                if(e.getErrorCode()==MegaError.API_EOVERQUOTA){
                    log("OVERQUOTA ERROR: "+e.getErrorCode());
                    Intent intent = new Intent(this, ManagerActivityLollipop.class);
                    intent.setAction(Constants.ACTION_OVERQUOTA_STORAGE);
                    startActivity(intent);
                    finish();
                }
                else if(e.getErrorCode()==MegaError.API_EGOINGOVERQUOTA){
                    log("OVERQUOTA ERROR: "+e.getErrorCode());
                    Intent intent = new Intent(this, ManagerActivityLollipop.class);
                    intent.setAction(Constants.ACTION_PRE_OVERQUOTA_STORAGE);
                    startActivity(intent);
                    finish();
                }
                else
                {
                    Snackbar.make(fragmentContainer, getString(R.string.import_success_error), Snackbar.LENGTH_LONG).show();
                }

            }else{
                Snackbar.make(fragmentContainer, getString(R.string.import_success_message), Snackbar.LENGTH_LONG).show();
            }
        }
    }

    @Override
    public void onRequestTemporaryError(MegaApiJava api, MegaRequest request, MegaError e) {

    }

    @Override
    public void onSaveInstanceState(Bundle outState){
        log("onSaveInstanceState");
        super.onSaveInstanceState(outState);
        outState.putLong("idChat", idChat);
        outState.putLong("selectedMessageId", selectedMessageId);
        outState.putInt("selectedPosition", selectedPosition);
        outState.putInt("typeMessageJump",typeMessageJump);

        if(messageJumpLayout.getVisibility() == View.VISIBLE){
            visibilityMessageJump = true;
        }else{
            visibilityMessageJump = false;
        }
        outState.putBoolean("visibilityMessageJump",visibilityMessageJump);
        outState.putLong("lastMessageSeen", lastIdMsgSeen);
        outState.putLong("generalUnreadCount", generalUnreadCount);
        outState.putBoolean("isHideJump",isHideJump);
        outState.putString("mOutputFilePath",mOutputFilePath);
    }

    public void askSizeConfirmationBeforeChatDownload(String parentPath, ArrayList<MegaNode> nodeList, long size){
        log("askSizeConfirmationBeforeChatDownload");

        final String parentPathC = parentPath;
        final ArrayList<MegaNode> nodeListC = nodeList;
        final long sizeC = size;
        final ChatController chatC = new ChatController(this);

        android.support.v7.app.AlertDialog.Builder builder;
        if (Build.VERSION.SDK_INT >= Build.VERSION_CODES.HONEYCOMB) {
            builder = new AlertDialog.Builder(this, R.style.AppCompatAlertDialogStyle);
        }
        else{
            builder = new AlertDialog.Builder(this);
        }
        LinearLayout confirmationLayout = new LinearLayout(this);
        confirmationLayout.setOrientation(LinearLayout.VERTICAL);
        LinearLayout.LayoutParams params = new LinearLayout.LayoutParams(LinearLayout.LayoutParams.MATCH_PARENT, LinearLayout.LayoutParams.WRAP_CONTENT);
        params.setMargins(Util.scaleWidthPx(20, outMetrics), Util.scaleHeightPx(10, outMetrics), Util.scaleWidthPx(17, outMetrics), 0);

        final CheckBox dontShowAgain =new CheckBox(this);
        dontShowAgain.setText(getString(R.string.checkbox_not_show_again));
        dontShowAgain.setTextColor(ContextCompat.getColor(this, R.color.text_secondary));

        confirmationLayout.addView(dontShowAgain, params);

        builder.setView(confirmationLayout);

//				builder.setTitle(getString(R.string.confirmation_required));

        builder.setMessage(getString(R.string.alert_larger_file, Util.getSizeString(sizeC)));
        builder.setPositiveButton(getString(R.string.general_download),
                new DialogInterface.OnClickListener() {
                    public void onClick(DialogInterface dialog, int whichButton) {
                        if(dontShowAgain.isChecked()){
                            dbH.setAttrAskSizeDownload("false");
                        }
                        chatC.download(parentPathC, nodeListC);
                    }
                });
        builder.setNegativeButton(getString(android.R.string.cancel), new DialogInterface.OnClickListener() {
            public void onClick(DialogInterface dialog, int whichButton) {
                if(dontShowAgain.isChecked()){
                    dbH.setAttrAskSizeDownload("false");
                }
            }
        });

        downloadConfirmationDialog = builder.create();
        downloadConfirmationDialog.show();
    }

    /*
	 * Handle processed upload intent
	 */
    public void onIntentProcessed(List<ShareInfo> infos) {
        log("onIntentProcessedLollipop");

        if (infos == null) {
            Snackbar.make(fragmentContainer, getString(R.string.upload_can_not_open), Snackbar.LENGTH_LONG).show();
        }
        else {
            log("Launch chat upload with files "+infos.size());
            for (ShareInfo info : infos) {
                Intent intent = new Intent(this, ChatUploadService.class);

                long timestamp = System.currentTimeMillis()/1000;
                long idPendingMsg = dbH.setPendingMessage(idChat+"", Long.toString(timestamp));
                if(idPendingMsg!=-1){
                    intent.putExtra(ChatUploadService.EXTRA_ID_PEND_MSG, idPendingMsg);

                    log("name of the file: "+info.getTitle());
                    log("size of the file: "+info.getSize());
                    PendingNodeAttachment nodeAttachment = null;

                    if (MimeTypeList.typeForName(info.getFileAbsolutePath()).isImage()) {

                        if(sendOriginalAttachments){
                            String fingerprint = megaApi.getFingerprint(info.getFileAbsolutePath());

                            //Add node to db
                            long idNode = dbH.setNodeAttachment(info.getFileAbsolutePath(), info.getTitle(), fingerprint);

                            dbH.setMsgNode(idPendingMsg, idNode);

                            nodeAttachment = new PendingNodeAttachment(info.getFileAbsolutePath(), fingerprint, info.getTitle());
                        }
                        else{
                            File previewDir = PreviewUtils.getPreviewFolder(this);
                            String nameFilePreview = info.getTitle();
                            File preview = new File(previewDir, nameFilePreview);

                            boolean isPreview = megaApi.createPreview(info.getFileAbsolutePath(), preview.getAbsolutePath());

                            if(isPreview){
                                log("Preview: "+preview.getAbsolutePath());
                                String fingerprint = megaApi.getFingerprint(preview.getAbsolutePath());

                                //Add node to db
                                long idNode = dbH.setNodeAttachment(preview.getAbsolutePath(), info.getTitle(), fingerprint);

                                dbH.setMsgNode(idPendingMsg, idNode);

                                nodeAttachment = new PendingNodeAttachment(preview.getAbsolutePath(), fingerprint, info.getTitle());
                            }
                            else{
                                log("No preview");
                                String fingerprint = megaApi.getFingerprint(info.getFileAbsolutePath());

                                //Add node to db
                                long idNode = dbH.setNodeAttachment(info.getFileAbsolutePath(), info.getTitle(), fingerprint);

                                dbH.setMsgNode(idPendingMsg, idNode);

                                nodeAttachment = new PendingNodeAttachment(info.getFileAbsolutePath(), fingerprint, info.getTitle());
                            }
                        }
                    }
                    else{
                        String fingerprint = megaApi.getFingerprint(info.getFileAbsolutePath());

                        //Add node to db
                        long idNode = dbH.setNodeAttachment(info.getFileAbsolutePath(), info.getTitle(), fingerprint);

                        dbH.setMsgNode(idPendingMsg, idNode);

                        nodeAttachment = new PendingNodeAttachment(info.getFileAbsolutePath(), fingerprint, info.getTitle());
                    }

                    PendingMessage newPendingMsg = new PendingMessage(idPendingMsg, idChat, nodeAttachment, timestamp, PendingMessage.STATE_SENDING);
                    AndroidMegaChatMessage newNodeAttachmentMsg = new AndroidMegaChatMessage(newPendingMsg, true);
                    sendMessageToUI(newNodeAttachmentMsg);

//                ArrayList<String> filePaths = newPendingMsg.getFilePaths();
//                filePaths.add("/home/jfjf.jpg");

                    intent.putExtra(ChatUploadService.EXTRA_FILEPATH, newPendingMsg.getFilePath());
                    intent.putExtra(ChatUploadService.EXTRA_CHAT_ID, idChat);

                    startService(intent);
                }
                else{
                    log("Error when adding pending msg to the database");
                }

                if (statusDialog != null) {
                    try {
                        statusDialog.dismiss();
                    }
                    catch(Exception ex){}
                }
            }
        }
    }

    public void prepareMessageToForward(long idMessage) {
        log("prepareMessageToForward");
        ArrayList<AndroidMegaChatMessage> messagesSelected = new ArrayList<>();
        MegaChatMessage m = megaChatApi.getMessage(idChat, idMessage);
        AndroidMegaChatMessage aM = new AndroidMegaChatMessage(m);
        messagesSelected.add(aM);

        prepareMessagesToForward(messagesSelected);
    }

    public void prepareMessagesToForward(ArrayList<AndroidMegaChatMessage> messagesSelected){
        log ("prepareMessagesToForward");

        ArrayList<AndroidMegaChatMessage> messagesToImport = new ArrayList<>();
        long[] idMessages = new long[messagesSelected.size()];
        for(int i=0; i<messagesSelected.size();i++){
            idMessages[i] = messagesSelected.get(i).getMessage().getMsgId();

            if(messagesSelected.get(i).getMessage().getType()==MegaChatMessage.TYPE_NODE_ATTACHMENT){
                if(messagesSelected.get(i).getMessage().getUserHandle()!=myUserHandle){
                    //Node has to be imported
                    messagesToImport.add(messagesSelected.get(i));
                }
            }
        }

        if(messagesToImport.isEmpty()){
            log("Proceed to forward");
            forwardMessages(messagesSelected);
        }
        else{
            log("Proceed to import nodes to own Cloud");
            ChatImportToForwardListener listener = new ChatImportToForwardListener(Constants.MULTIPLE_FORWARD_MESSAGES, messagesSelected, messagesToImport.size(), this);

            MegaNode target = megaApi.getNodeByPath(Constants.CHAT_FOLDER, megaApi.getRootNode());
            if(target==null){
                log("Error no chat folder - return");
                return;
            }

            for(int j=0; j<messagesToImport.size();j++){
                AndroidMegaChatMessage message = messagesToImport.get(j);

                if(message!=null){

                    MegaNodeList nodeList = message.getMessage().getMegaNodeList();

                    for(int i=0;i<nodeList.size();i++){
                        MegaNode document = nodeList.get(i);
                        if (document != null) {
                            log("DOCUMENT: " + document.getName() + "_" + document.getHandle());

                            megaApi.copyNode(document, target, listener);
                        }
                        else{
                            log("DOCUMENT: null");
                        }
                    }
                }
                else{
                    log("MESSAGE is null");
                    Snackbar.make(fragmentContainer, getString(R.string.import_success_error), Snackbar.LENGTH_LONG).show();
                }
            }
        }
    }

    public void forwardMessages(ArrayList<AndroidMegaChatMessage> messagesSelected){
        log ("forwardMessages");

        long[] idMessages = new long[messagesSelected.size()];
        for(int i=0; i<messagesSelected.size();i++){
            idMessages[i] = messagesSelected.get(i).getMessage().getMsgId();
        }

        Intent i = new Intent(this, ChatExplorerActivity.class);
        i.putExtra("ID_MESSAGES", idMessages);
        i.putExtra("ID_CHAT_FROM", idChat);
        i.setAction(Constants.ACTION_FORWARD_MESSAGES);
        startActivityForResult(i, REQUEST_CODE_SELECT_CHAT);
    }

    public void openChatAfterForward(long chatHandle, String text){
        log("openChatAfterForward");
        try{
            statusDialog.dismiss();
        } catch(Exception ex) {};

        if(chatHandle==idChat){
            log("Chat already opened");

            try{
                statusDialog.dismiss();
            } catch(Exception ex) {};

            if(adapter!=null){
                if(adapter.isMultipleSelect()){
                    clearSelections();
                    hideMultipleSelect();
                }
            }

            if(text!=null){
                showSnackbar(text);
            }
        }
        else{
            if(chatHandle!=-1){
                log("Open chat to forward messages");

                Intent intentOpenChat = new Intent(this, ManagerActivityLollipop.class);
                intentOpenChat.addFlags(Intent.FLAG_ACTIVITY_CLEAR_TOP);
                intentOpenChat.setAction(Constants.ACTION_CHAT_NOTIFICATION_MESSAGE);
                intentOpenChat.putExtra("CHAT_ID", chatHandle);
                if(text!=null){
                    intentOpenChat.putExtra("showSnackbar", text);
                }
                startActivity(intentOpenChat);
                finish();
            }
            else{
                if(adapter.isMultipleSelect()){
                    clearSelections();
                    hideMultipleSelect();
                }
                if(text!=null){
                    showSnackbar(text);
                }
            }
        }
    }

    public void markAsSeen(MegaChatMessage msg){
        log("markAsSeen");
        if(activityVisible){
            if(msg.getStatus()!=MegaChatMessage.STATUS_SEEN) {
                megaChatApi.setMessageSeen(chatRoom.getChatId(), msg.getMsgId());
            }
        }
    }

   @Override
    protected void onResume(){
        log("onResume");
        super.onResume();

        if(idChat!=-1 && chatRoom!=null){
            MegaApplication.setShowPinScreen(true);
            MegaApplication.setOpenChatId(idChat);

            supportInvalidateOptionsMenu();

            int chatConnection = megaChatApi.getChatConnectionState(idChat);
            log("Chat connection (" + idChat+ ") is: "+chatConnection);
            if(chatConnection==MegaChatApi.CHAT_CONNECTION_ONLINE) {
                setAsRead = true;
            }
            else{
                setAsRead=false;
            }

            if(chatRoom.hasCustomTitle()){
                textChat.setHint(getString(R.string.type_message_hint_with_customized_title, chatRoom.getTitle()));
            }
            else{
                textChat.setHint(getString(R.string.type_message_hint_with_default_title, chatRoom.getTitle()));
            }

            //Update last seen position if different and there is unread messages
            //If the chat is being opened do not update, onLoad will do that

            if(!isOpeningChat) {
                if(lastSeenReceived == true){
                    long unreadCount = chatRoom.getUnreadCount();
                    if (unreadCount != 0) {
                        lastIdMsgSeen = megaChatApi.getLastMessageSeenId(idChat);

                        //Find last message
                        int positionLastMessage = -1;
                        for(int i=messages.size()-1; i>=0;i--) {
                            AndroidMegaChatMessage androidMessage = messages.get(i);

                            if (!androidMessage.isUploading()) {
                                MegaChatMessage msg = androidMessage.getMessage();
                                if (msg.getMsgId() == lastIdMsgSeen) {
                                    positionLastMessage = i;
                                    break;
                                }
                            }
                        }

                        //Check if it has no my messages after
                        positionLastMessage = positionLastMessage + 1;
                        AndroidMegaChatMessage message = messages.get(positionLastMessage);

                        while(message.getMessage().getUserHandle()==megaChatApi.getMyUserHandle()){
                            lastIdMsgSeen = message.getMessage().getMsgId();
                            positionLastMessage = positionLastMessage + 1;
                            message = messages.get(positionLastMessage);
                        }

                        generalUnreadCount = unreadCount;

                        scrollToMessage(lastIdMsgSeen);
                    }
                    else{
                        if(generalUnreadCount!=0){
                            scrollToMessage(-1);
                        }
                    }
                }

                setLastMessageSeen();
            }
            else{
                log("onResume:openingChat:doNotUpdateLastMessageSeen");
            }

            activityVisible = true;

            MegaChatCall callInProgress = megaChatApi.getChatCall(idChat);
            if(callInProgress != null){
                if((callInProgress.getStatus() >= MegaChatCall.CALL_STATUS_REQUEST_SENT) && (callInProgress.getStatus() <= MegaChatCall.CALL_STATUS_IN_PROGRESS)){
                    callInProgressLayout.setVisibility(View.VISIBLE);
                    callInProgressLayout.setOnClickListener(this);
                }
                else{
                    callInProgressLayout.setVisibility(View.GONE);
                }
            }
            else{
                callInProgressLayout.setVisibility(View.GONE);
            }

            if (emojiKeyboardShown){
                keyboardButton.setImageResource(R.drawable.ic_emoticon_white);
                removeEmojiconFragment();
            }

            if(aB != null && aB.getTitle() != null){
                aB.setTitle(adjustForLargeFont(aB.getTitle().toString()));
            }
        }
    }

    public void scrollToMessage(long lastId){
        for(int i=messages.size()-1; i>=0;i--) {
            AndroidMegaChatMessage androidMessage = messages.get(i);

            if (!androidMessage.isUploading()) {
                MegaChatMessage msg = androidMessage.getMessage();
                if (msg.getMsgId() == lastId) {
                    log("scrollToPosition: "+i);
                    mLayoutManager.scrollToPositionWithOffset(i+1,Util.scaleHeightPx(30, outMetrics));
                    break;
                }
            }
        }

    }

    public void setLastMessageSeen(){
        log("setLastMessageSeen");

        if(messages!=null){
            if(!messages.isEmpty()){
                AndroidMegaChatMessage lastMessage = messages.get(messages.size()-1);
                int index = messages.size()-1;
                if(lastMessage!=null) {
                    if (!lastMessage.isUploading()) {
                        while (lastMessage.getMessage().getUserHandle() == megaChatApi.getMyUserHandle()) {
                            index--;
                            if (index == -1) {
                                break;
                            }
                            lastMessage = messages.get(index);
                        }

                        if (lastMessage.getMessage() != null) {
                            boolean resultMarkAsSeen = megaChatApi.setMessageSeen(idChat, lastMessage.getMessage().getMsgId());
                            log("(A)Result setMessageSeen: " + resultMarkAsSeen);
                        }

                    } else {
                        while (lastMessage.isUploading() == true) {
                            index--;
                            if (index == -1) {
                                break;
                            }
                            lastMessage = messages.get(index);
                        }
                        if (lastMessage != null) {

                            while (lastMessage.getMessage().getUserHandle() == megaChatApi.getMyUserHandle()) {
                                index--;
                                if (index == -1) {
                                    break;
                                }
                                lastMessage = messages.get(index);
                            }

                            if (lastMessage.getMessage() != null) {
                                boolean resultMarkAsSeen = megaChatApi.setMessageSeen(idChat, lastMessage.getMessage().getMsgId());
                                log("(B)Result setMessageSeen: " + resultMarkAsSeen);
                            }
                        }
                    }
                }
                else{
                    log("ERROR:lastMessageNUll");
                }
            }
        }
    }

    @Override
    protected void onPause(){
        log("onPause");
        super.onPause();

        activityVisible = false;
        MegaApplication.setOpenChatId(-1);
    }

    @Override
    public void onChatListItemUpdate(MegaChatApiJava api, MegaChatListItem item) {
        if(item.hasChanged(MegaChatListItem.CHANGE_TYPE_UNREAD_COUNT)) {
            updateNavigationToolbarIcon();
        }
    }

    public void updateNavigationToolbarIcon(){

        if (Build.VERSION.SDK_INT >= Build.VERSION_CODES.KITKAT) {
            int numberUnread = megaChatApi.getUnreadChats();

            if(numberUnread==0){
                aB.setHomeAsUpIndicator(R.drawable.ic_arrow_back_white);
            }
            else{

                badgeDrawable.setProgress(1.0f);

                if(numberUnread>9){
                    badgeDrawable.setText("9+");
                }
                else{
                    badgeDrawable.setText(numberUnread+"");
                }

                aB.setHomeAsUpIndicator(badgeDrawable);
            }
        }
        else{
            aB.setHomeAsUpIndicator(R.drawable.ic_arrow_back_white);
        }
    }

    @Override
    public void onChatInitStateUpdate(MegaChatApiJava api, int newState) {

    }

    @Override
    public void onChatPresenceConfigUpdate(MegaChatApiJava api, MegaChatPresenceConfig config) {

    }

    @Override
    public void onChatOnlineStatusUpdate(MegaChatApiJava api, long userHandle, int status, boolean inProgress) {
        log("onChatOnlineStatusUpdate: " + status + "___" + inProgress);
        setChatSubtitle();
    }

    @Override
    public void onChatConnectionStateUpdate(MegaChatApiJava api, long chatid, int newState) {
//        log("onChatConnectionStateUpdate: "+newState);

        supportInvalidateOptionsMenu();

        if(idChat==chatid){
        if(newState==MegaChatApi.CHAT_CONNECTION_ONLINE){
            log("Chat is now ONLINE");
                setAsRead=true;
                setLastMessageSeen();
            }
            else{
                setAsRead=false;
            }
        }
        setChatSubtitle();
    }

    public void takePicture(){
        log("takePicture");

        Intent intent = new Intent(MediaStore.ACTION_IMAGE_CAPTURE);
        if (intent.resolveActivity(getPackageManager()) != null) {
            File photoFile = createImageFile();
            Uri photoURI;
            if(photoFile != null){
                if (Build.VERSION.SDK_INT >= Build.VERSION_CODES.N) {
                    photoURI = FileProvider.getUriForFile(this, "mega.privacy.android.app.providers.fileprovider", photoFile);
                }
                else{
                    photoURI = Uri.fromFile(photoFile);
                }

                isTakePicture = false;
                mOutputFilePath = photoFile.getAbsolutePath();
                if(mOutputFilePath!=null){
                    intent.setFlags(Intent.FLAG_GRANT_READ_URI_PERMISSION);
                    intent.setFlags(Intent.FLAG_GRANT_WRITE_URI_PERMISSION);
                    intent.putExtra(MediaStore.EXTRA_OUTPUT, photoURI);
                    startActivityForResult(intent, Constants.TAKE_PHOTO_CODE);
                }
            }
        }

//        String path = Environment.getExternalStorageDirectory().getAbsolutePath() +"/"+ Util.temporalPicDIR;
//        File newFolder = new File(path);
//        newFolder.mkdirs();
//
//        String file = path + "/picture.jpg";
//        File newFile = new File(file);
//        try {
//            newFile.createNewFile();
//        } catch (IOException e) {}
//
//        Uri outputFileUri;
//        if (Build.VERSION.SDK_INT >= Build.VERSION_CODES.N) {
//            outputFileUri = FileProvider.getUriForFile(this, "mega.privacy.android.app.providers.fileprovider", newFile);
//        }
//        else{
//            outputFileUri = Uri.fromFile(newFile);
//        }
//
//        isTakePicture = false;
//
//        Intent cameraIntent = new Intent(MediaStore.ACTION_IMAGE_CAPTURE);
//        cameraIntent.putExtra(MediaStore.EXTRA_OUTPUT, outputFileUri);
//        cameraIntent.setFlags(Intent.FLAG_GRANT_READ_URI_PERMISSION);
//        startActivityForResult(cameraIntent, Constants.TAKE_PHOTO_CODE);
    }

    public void uploadPicture(String imagePath){
        log("uploadPicture - Path: "+imagePath);
        Intent intent = new Intent(this, ChatUploadService.class);
        File selfie = new File(imagePath);

        long timestamp = System.currentTimeMillis()/1000;
        long idPendingMsg = dbH.setPendingMessage(idChat+"", Long.toString(timestamp));
        if(idPendingMsg!=-1){
            intent.putExtra(ChatUploadService.EXTRA_ID_PEND_MSG, idPendingMsg);
        }
        PendingNodeAttachment nodeAttachment = null;

        if(sendOriginalAttachments){
            log("sendOriginalAttachments");

            String fingerprint = megaApi.getFingerprint(selfie.getAbsolutePath());

            //Add node to db
            long idNode = dbH.setNodeAttachment(selfie.getAbsolutePath(), selfie.getName(), fingerprint);
            dbH.setMsgNode(idPendingMsg, idNode);
            nodeAttachment = new PendingNodeAttachment(selfie.getAbsolutePath(), fingerprint, selfie.getName());

        }else{
            File previewDir = PreviewUtils.getPreviewFolder(this);
            String nameFilePreview = selfie.getName();
            File preview = new File(previewDir, nameFilePreview);

            boolean isPreview = megaApi.createPreview(selfie.getAbsolutePath(), preview.getAbsolutePath());

            if(isPreview){
                log("Preview: "+preview.getAbsolutePath());
                String fingerprint = megaApi.getFingerprint(preview.getAbsolutePath());

                //Add node to db
                long idNode = dbH.setNodeAttachment(preview.getAbsolutePath(), selfie.getName(), fingerprint);

                dbH.setMsgNode(idPendingMsg, idNode);

                nodeAttachment = new PendingNodeAttachment(preview.getAbsolutePath(), fingerprint, selfie.getName());
            }else{
                log("No preview");
                String fingerprint = megaApi.getFingerprint(selfie.getAbsolutePath());

                //Add node to db
                long idNode = dbH.setNodeAttachment(selfie.getAbsolutePath(), selfie.getName(), fingerprint);

                dbH.setMsgNode(idPendingMsg, idNode);

                nodeAttachment = new PendingNodeAttachment(selfie.getAbsolutePath(), fingerprint, selfie.getName());
            }
        }

        PendingMessage newPendingMsg = new PendingMessage(idPendingMsg, idChat, nodeAttachment, timestamp, PendingMessage.STATE_SENDING);
        if(!isLoadingHistory){
            AndroidMegaChatMessage newNodeAttachmentMsg = new AndroidMegaChatMessage(newPendingMsg, true);
            sendMessageToUI(newNodeAttachmentMsg);
        }

        intent.putExtra(ChatUploadService.EXTRA_FILEPATH, newPendingMsg.getFilePath());
        intent.putExtra(ChatUploadService.EXTRA_CHAT_ID, idChat);

        startService(intent);
    }

    public void multiselectActivated(boolean flag){
        String text = textChat.getText().toString();

        if(flag){
            //multiselect on
            if(!text.isEmpty()) {
                textChat.setTextColor(ContextCompat.getColor(this, R.color.transfer_progress));
            }
            if(!sendIcon.isEnabled()){
                sendIcon.setEnabled(true);
                sendIcon.setImageDrawable(ContextCompat.getDrawable(this, R.drawable.ic_send_black));
            }
        }else if(!flag){
            //multiselect off
            if(sendIcon.isEnabled()) {

                textChat.setTextColor(ContextCompat.getColor(this, R.color.black));
                if(!text.isEmpty()) {
                    sendIcon.setEnabled(true);
                    sendIcon.setImageDrawable(ContextCompat.getDrawable(this, R.drawable.ic_send_black));
                }else{
                    sendIcon.setEnabled(false);
                    sendIcon.setImageDrawable(ContextCompat.getDrawable(this, R.drawable.ic_send_trans));
                }
            }
        }
    }

    private void showOverquotaAlert(boolean prewarning){
        log("showOverquotaAlert: prewarning: "+prewarning);

        AlertDialog.Builder builder = new AlertDialog.Builder(this);
        builder.setTitle(getString(R.string.overquota_alert_title));

        if(prewarning){
            builder.setMessage(getString(R.string.pre_overquota_alert_text));
        }
        else{
            builder.setMessage(getString(R.string.overquota_alert_text));
            dbH.setCamSyncEnabled(false);
        }

        if(chatAlertDialog ==null){

            builder.setPositiveButton(getString(R.string.my_account_upgrade_pro), new android.content.DialogInterface.OnClickListener() {

                @Override
                public void onClick(DialogInterface dialog, int which) {
                    showUpgradeAccount();
                }
            });
            builder.setNegativeButton(getString(R.string.general_cancel), new android.content.DialogInterface.OnClickListener() {

                @Override
                public void onClick(DialogInterface dialog, int which) {
                    dialog.dismiss();
                    chatAlertDialog =null;
                }
            });

            chatAlertDialog = builder.create();
            chatAlertDialog.setCanceledOnTouchOutside(false);
        }

        chatAlertDialog.show();
    }

    public void showUpgradeAccount(){
        log("showUpgradeAccount");
        Intent upgradeIntent = new Intent(this, ManagerActivityLollipop.class);
        upgradeIntent.setAction(Constants.ACTION_SHOW_UPGRADE_ACCOUNT);
        startActivity(upgradeIntent);
    }

    public void showJumpMessage(){
        if((!isHideJump)&&(typeMessageJump!=TYPE_MESSAGE_NEW_MESSAGE)){
            typeMessageJump = TYPE_MESSAGE_JUMP_TO_LEAST;
            messageJumpText.setText(getResources().getString(R.string.message_jump_latest));
            messageJumpLayout.setVisibility(View.VISIBLE);
        }
    }

    @Override
    public void onChatCallUpdate(MegaChatApiJava api, MegaChatCall call) {
        log("onChatCallUpdate");
        if(call.getChatid()==idChat){
            if(call.getStatus()==MegaChatCall.CALL_STATUS_DESTROYED||call.getStatus()==MegaChatCall.CALL_STATUS_TERMINATING){
                log("Hide call in progress");
                callInProgressLayout.setVisibility(View.GONE);
                callInProgressLayout.setOnClickListener(null);
            }
        }
    }

    public void goToEnd(){
        int index = messages.size()-1;
        final int indexToScroll = index+1;
        mLayoutManager.scrollToPositionWithOffset(indexToScroll,Util.scaleHeightPx(20, outMetrics));
        hideMessageJump();
    }

    public void setNewVisibility(boolean vis){
        newVisibility = vis;
    }

    public void hideMessageJump(){
        isHideJump = true;
        visibilityMessageJump=false;
        if(messageJumpLayout.getVisibility() == View.VISIBLE){
            messageJumpLayout.animate()
                        .alpha(0.0f)
                        .setDuration(1000)
                        .withEndAction(new Runnable() {
                            @Override public void run() {
                                messageJumpLayout.setVisibility(View.GONE);
                                messageJumpLayout.setAlpha(1.0f);
                            }
                        })
                        .start();
        }
    }

    public MegaApiAndroid getLocalMegaApiFolder() {

        PackageManager m = getPackageManager();
        String s = getPackageName();
        PackageInfo p;
        String path = null;
        try {
            p = m.getPackageInfo(s, 0);
            path = p.applicationInfo.dataDir + "/";
        } catch (PackageManager.NameNotFoundException e) {
            e.printStackTrace();
        }

        MegaApiAndroid megaApiFolder = new MegaApiAndroid(MegaApplication.APP_KEY,
                MegaApplication.USER_AGENT, path);

        megaApiFolder.setDownloadMethod(MegaApiJava.TRANSFER_METHOD_AUTO_ALTERNATIVE);
        megaApiFolder.setUploadMethod(MegaApiJava.TRANSFER_METHOD_AUTO_ALTERNATIVE);

        return megaApiFolder;
    }

    public File createImageFile() {
        log("createImageFile");
        String timeStamp = new SimpleDateFormat("yyyyMMdd_HHmmss").format(new Date());
        String imageFileName = "picture" + timeStamp + "_";
        File storageDir = getExternalFilesDir(null);
        if (!storageDir.exists()) {
            storageDir.mkdir();
        }
        return new File(storageDir, imageFileName + ".jpg");
    }

    private void onCaptureImageResult() {
        log("onCaptureImageResult");
        if (mOutputFilePath != null) {
            File f = new File(mOutputFilePath);
            if(f!=null){
                try {
                    File publicFile = copyImageFile(f);
                    //Remove mOutputFilePath
                    if (f.exists()) {
                        if (f.isDirectory()) {
                            if(f.list().length <= 0){
                                f.delete();
                            }
                        }else{
                            f.delete();
                        }
                    }
                    if(publicFile!=null){
                        Uri finalUri = Uri.fromFile(publicFile);
                        galleryAddPic(finalUri);
                        uploadPicture(publicFile.getPath());
                    }

                } catch (IOException e) {
                    e.printStackTrace();
                }
            }

        }
    }

    public File copyImageFile(File fileToCopy) throws IOException {
        log("copyImageFile");
        File storageDir = new File(Environment.getExternalStoragePublicDirectory(Environment.DIRECTORY_DCIM), "Camera");
        if (!storageDir.exists()) {
            storageDir.mkdir();
        }
        File copyFile = new File(storageDir, fileToCopy.getName());
        copyFile.createNewFile();
        copy(fileToCopy, copyFile);
        return copyFile;
    }

    public static void copy(File src, File dst) throws IOException {
        log("copy");
        InputStream in = new FileInputStream(src);
        OutputStream out = new FileOutputStream(dst);
        byte[] buf = new byte[1024];
        int len;
        while ((len = in.read(buf)) > 0) {
            out.write(buf, 0, len);
        }
        in.close();
        out.close();
    }

    private void galleryAddPic(Uri contentUri) {
        log("galleryAddPic");
        if(contentUri!=null){
            Intent mediaScanIntent = new Intent(Intent.ACTION_MEDIA_SCANNER_SCAN_FILE, contentUri);
            sendBroadcast(mediaScanIntent);
        }
    }

    public int getGroupPermission(){
        int permission = chatRoom.getOwnPrivilege();
        return permission;
    }


    public void hideKeyboard() {
        if (fileStorageLayout.isShown()) {
            if (fileStorageF != null) {
                fileStorageF.clearSelections();
                fileStorageF.hideMultipleSelect();
            }
            fileStorageLayout.setVisibility(View.GONE);
        }
        if (emojiKeyboardShown) {
            keyboardButton.setImageResource(R.drawable.ic_emoticon_white);
            removeEmojiconFragment();
        } else if (softKeyboardShown) {
            InputMethodManager imm = (InputMethodManager) getSystemService(this.INPUT_METHOD_SERVICE);
            if (getResources().getConfiguration().orientation == Configuration.ORIENTATION_LANDSCAPE) {
                imm.toggleSoftInput(InputMethodManager.SHOW_FORCED, 0);
            } else {
                imm.hideSoftInputFromWindow(textChat.getWindowToken(), 0);
            }
        }
    }

    public void showConfirmationConnect(){
        log("showConfirmationConnect");

        DialogInterface.OnClickListener dialogClickListener = new DialogInterface.OnClickListener() {
            @Override
            public void onClick(DialogInterface dialog, int which) {
                switch (which){
                    case DialogInterface.BUTTON_POSITIVE:
                        startConnection();
                        finish();
                        break;

                    case DialogInterface.BUTTON_NEGATIVE:
                        log("showConfirmationConnect: BUTTON_NEGATIVE");
                        break;
                }
            }
        };

        AlertDialog.Builder builder = new AlertDialog.Builder(this);
        try {
            builder.setMessage(R.string.confirmation_to_reconnect).setPositiveButton(R.string.cam_sync_ok, dialogClickListener)
                    .setNegativeButton(R.string.general_cancel, dialogClickListener).show().setCanceledOnTouchOutside(false);
        }
        catch (Exception e){}
    }

    public void startConnection() {
        log("startConnection: Broadcast to ManagerActivity");
        Intent intent = new Intent(Constants.BROADCAST_ACTION_INTENT_CONNECTIVITY_CHANGE);
        intent.putExtra("actionType", Constants.START_RECONNECTION);
        LocalBroadcastManager.getInstance(getApplicationContext()).sendBroadcast(intent);
    }

    public int getDeviceDensity(){

        int screen = 0;
        switch (getResources().getDisplayMetrics().densityDpi) {
            case DisplayMetrics.DENSITY_LOW:
                screen = 1;
                break;
            case DisplayMetrics.DENSITY_MEDIUM:
                screen = 1;
                break;
            case DisplayMetrics.DENSITY_HIGH:
                screen = 1;
                break;
            case DisplayMetrics.DENSITY_XHIGH:
                screen = 0;
                break;
            case DisplayMetrics.DENSITY_XXHIGH:
                screen = 0;
                break;
            case DisplayMetrics.DENSITY_XXXHIGH:
                screen = 0;
                break;
            default:
                screen = 0;
        }
        return screen;
    }

}<|MERGE_RESOLUTION|>--- conflicted
+++ resolved
@@ -1117,7 +1117,6 @@
                 }
                 log("Result of open chat: " + result);
 
-<<<<<<< HEAD
                 if(chatRoom.isPreview()){
                     if(chatRoom.getNumPreviewers()>0){
                         observersNumberText.setText(chatRoom.getNumPreviewers()+"");
@@ -1133,29 +1132,17 @@
 
                 aB.setTitle(chatRoom.getTitle());
                 setChatSubtitle();
-=======
-                        if (intentAction.equals(Constants.ACTION_NEW_CHAT) && savedInstanceState==null) {
-                            log("ACTION_CHAT_NEW: for opening first time");
-                            textChat.setOnFocusChangeListener(focus);
-
-                            emptyTextView.setVisibility(View.GONE);
-                            emptyLayout.setVisibility(View.GONE);
-                            chatRelativeLayout.setVisibility(View.VISIBLE);
-                        }
-                        else if (intentAction.equals(Constants.ACTION_CHAT_SHOW_MESSAGES) || intentAction.equals(Constants.ACTION_NEW_CHAT)) {
-                            log("ACTION_CHAT_SHOW_MESSAGES or rotating a new chat");
-                            isOpeningChat = true;
->>>>>>> 0e19e990
-
-                if (intentAction.equals(Constants.ACTION_NEW_CHAT)) {
-                    log("ACTION_CHAT_NEW");
+
+                if (intentAction.equals(Constants.ACTION_NEW_CHAT) && savedInstanceState==null) {
+                    log("ACTION_CHAT_NEW: for opening first time");
                     textChat.setOnFocusChangeListener(focus);
 
                     emptyTextView.setVisibility(View.GONE);
                     emptyLayout.setVisibility(View.GONE);
                     chatRelativeLayout.setVisibility(View.VISIBLE);
-                } else if (intentAction.equals(Constants.ACTION_CHAT_SHOW_MESSAGES) || intentAction.equals(Constants.ACTION_OPEN_CHAT_LINK)) {
-                    log("ACTION_CHAT_SHOW_MESSAGES");
+                }
+                else if (intentAction.equals(Constants.ACTION_CHAT_SHOW_MESSAGES) || intentAction.equals(Constants.ACTION_NEW_CHAT)) {
+                    log("ACTION_CHAT_SHOW_MESSAGES or rotating a new chat");
                     isOpeningChat = true;
 
                     LinearLayout.LayoutParams emptyTextViewParams1 = (LinearLayout.LayoutParams)emptyImageView.getLayoutParams();
@@ -6365,12 +6352,9 @@
         log("onDestroy()");
         megaChatApi.removeChatListener(this);
         megaChatApi.removeChatCallListener(this);
-<<<<<<< HEAD
-=======
 
         LocalBroadcastManager.getInstance(this).unregisterReceiver(dialogConnectReceiver);
 
->>>>>>> 0e19e990
         super.onDestroy();
     }
 
