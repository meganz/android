--- conflicted
+++ resolved
@@ -168,14 +168,10 @@
 import static mega.privacy.android.app.utils.MegaApiUtils.*;
 import static mega.privacy.android.app.utils.TimeUtils.*;
 import static mega.privacy.android.app.utils.Util.*;
-<<<<<<< HEAD
 import static mega.privacy.android.app.utils.ContactUtil.*;
-
-public class ChatActivityLollipop extends PinActivityLollipop implements MegaChatCallListenerInterface, MegaChatRequestListenerInterface, MegaRequestListenerInterface, MegaChatListenerInterface, MegaChatRoomListenerInterface,  View.OnClickListener, MyChatFilesExisitListener<ArrayList<AndroidMegaChatMessage>> {
-=======
+import static mega.privacy.android.app.utils.Constants.*;
 
 public class ChatActivityLollipop extends DownloadableActivity implements MegaChatCallListenerInterface, MegaChatRequestListenerInterface, MegaRequestListenerInterface, MegaChatListenerInterface, MegaChatRoomListenerInterface,  View.OnClickListener, MyChatFilesExisitListener<ArrayList<AndroidMegaChatMessage>> {
->>>>>>> d55b0d9b
 
     public MegaChatLollipopAdapter.ViewHolderMessageChat holder_imageDrag;
     public int position_imageDrag = -1;
@@ -462,7 +458,17 @@
         }
     };
 
-<<<<<<< HEAD
+
+    private BroadcastReceiver chatArchivedReceiver = new BroadcastReceiver() {
+        @Override
+        public void onReceive(Context context, Intent intent) {
+            if (intent == null) return;
+
+            String title = intent.getStringExtra(CHAT_TITLE);
+            sendBroadcastChatArchived(title);
+        }
+    };
+
     private BroadcastReceiver nicknameReceiver = new BroadcastReceiver() {
         @Override
         public void onReceive(Context context, Intent intent) {
@@ -470,15 +476,6 @@
                 long userHandle = intent.getLongExtra(EXTRA_USER_HANDLE, 0);
                 if(userHandle != 0) showChat(null);
             }
-=======
-    private BroadcastReceiver chatArchivedReceiver = new BroadcastReceiver() {
-        @Override
-        public void onReceive(Context context, Intent intent) {
-            if (intent == null) return;
-
-            String title = intent.getStringExtra(CHAT_TITLE);
-            sendBroadcastChatArchived(title);
->>>>>>> d55b0d9b
         }
     };
 
@@ -580,11 +577,8 @@
 
         LocalBroadcastManager.getInstance(this).registerReceiver(dialogConnectReceiver, new IntentFilter(BROADCAST_ACTION_INTENT_CONNECTIVITY_CHANGE_DIALOG));
         LocalBroadcastManager.getInstance(this).registerReceiver(voiceclipDownloadedReceiver, new IntentFilter(BROADCAST_ACTION_INTENT_VOICE_CLIP_DOWNLOADED));
-<<<<<<< HEAD
         LocalBroadcastManager.getInstance(this).registerReceiver(nicknameReceiver, new IntentFilter(BROADCAST_ACTION_INTENT_FILTER_ALIAS));
-=======
         LocalBroadcastManager.getInstance(this).registerReceiver(chatArchivedReceiver, new IntentFilter(BROADCAST_ACTION_INTENT_CHAT_ARCHIVED_GROUP));
->>>>>>> d55b0d9b
 
         getWindow().setStatusBarColor(ContextCompat.getColor(this, R.color.lollipop_dark_primary_color));
 
@@ -7086,11 +7080,8 @@
 
         LocalBroadcastManager.getInstance(this).unregisterReceiver(dialogConnectReceiver);
         LocalBroadcastManager.getInstance(this).unregisterReceiver(voiceclipDownloadedReceiver);
-<<<<<<< HEAD
         LocalBroadcastManager.getInstance(this).unregisterReceiver(nicknameReceiver);
-=======
         LocalBroadcastManager.getInstance(this).unregisterReceiver(chatArchivedReceiver);
->>>>>>> d55b0d9b
 
         if(megaApi != null) {
             megaApi.removeRequestListener(this);
