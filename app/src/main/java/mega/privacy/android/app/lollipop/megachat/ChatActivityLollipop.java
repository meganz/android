package mega.privacy.android.app.lollipop.megachat;

import android.Manifest;
import android.animation.Animator;
import android.animation.AnimatorListenerAdapter;
import android.app.Activity;
import android.app.ActivityManager;
import android.app.ProgressDialog;
import android.content.BroadcastReceiver;
import android.content.Context;
import android.content.DialogInterface;
import android.content.Intent;
import android.content.IntentFilter;
import android.content.pm.PackageInfo;
import android.content.pm.PackageManager;
import android.content.res.Configuration;
import android.graphics.Bitmap;
import android.graphics.BitmapFactory;
import android.graphics.drawable.Drawable;
import android.location.Address;
import android.media.MediaRecorder;
import android.net.Uri;
import android.os.Build;
import android.os.Bundle;
import android.os.Environment;
import android.os.Handler;
import android.provider.MediaStore;
import com.google.android.material.bottomsheet.BottomSheetDialogFragment;
import androidx.coordinatorlayout.widget.CoordinatorLayout;
import androidx.core.app.ActivityCompat;
import androidx.core.content.ContextCompat;
import androidx.core.content.FileProvider;
import androidx.localbroadcastmanager.content.LocalBroadcastManager;
import androidx.appcompat.app.ActionBar;
import androidx.appcompat.app.AlertDialog;
import androidx.appcompat.view.ActionMode;
import androidx.recyclerview.widget.RecyclerView;
import androidx.recyclerview.widget.SimpleItemAnimator;
import androidx.appcompat.widget.Toolbar;
import android.text.Editable;
import android.text.Html;
import android.text.SpannableStringBuilder;
import android.text.Spanned;
import android.text.TextUtils;
import android.text.TextWatcher;
import android.util.Base64;
import android.util.DisplayMetrics;
import android.view.Display;
import android.view.HapticFeedbackConstants;
import android.view.KeyEvent;
import android.view.Menu;
import android.view.MenuInflater;
import android.view.MenuItem;
import android.view.MotionEvent;
import android.view.View;
import android.view.Window;
import android.view.inputmethod.EditorInfo;
import android.widget.Button;
import android.widget.CheckBox;
import android.widget.Chronometer;
import android.widget.FrameLayout;
import android.widget.ImageButton;
import android.widget.ImageView;
import android.widget.LinearLayout;
import android.widget.RelativeLayout;
import android.widget.TextView;
import android.widget.Toast;

import com.google.firebase.iid.FirebaseInstanceId;

import java.io.File;
import java.io.FileInputStream;
import java.io.FileOutputStream;
import java.io.IOException;
import java.io.InputStream;
import java.io.OutputStream;
import java.text.SimpleDateFormat;
import java.util.ArrayList;
import java.util.Calendar;
import java.util.Collections;
import java.util.Date;
import java.util.List;
import java.util.ListIterator;
import java.util.TimeZone;

import mega.privacy.android.app.DatabaseHandler;
import mega.privacy.android.app.MegaApplication;
import mega.privacy.android.app.MimeTypeList;
import mega.privacy.android.app.R;
import mega.privacy.android.app.ShareInfo;
import mega.privacy.android.app.components.BubbleDrawable;
import mega.privacy.android.app.components.MarqueeTextView;
import mega.privacy.android.app.components.NpaLinearLayoutManager;
import mega.privacy.android.app.components.twemoji.EmojiEditText;
import mega.privacy.android.app.components.twemoji.EmojiKeyboard;
import mega.privacy.android.app.components.twemoji.EmojiManager;
import mega.privacy.android.app.components.twemoji.EmojiTextView;
import mega.privacy.android.app.components.twemoji.OnPlaceButtonListener;
import mega.privacy.android.app.components.voiceClip.OnBasketAnimationEnd;
import mega.privacy.android.app.components.voiceClip.OnRecordClickListener;
import mega.privacy.android.app.components.voiceClip.OnRecordListener;
import mega.privacy.android.app.components.voiceClip.RecordButton;
import mega.privacy.android.app.components.voiceClip.RecordView;
import mega.privacy.android.app.interfaces.OnProximitySensorListener;
import mega.privacy.android.app.fcm.KeepAliveService;
import mega.privacy.android.app.interfaces.StoreDataBeforeForward;
import mega.privacy.android.app.listeners.GetAttrUserListener;
import mega.privacy.android.app.lollipop.AddContactActivityLollipop;
import mega.privacy.android.app.lollipop.AudioVideoPlayerLollipop;
import mega.privacy.android.app.lollipop.ContactInfoActivityLollipop;
import mega.privacy.android.app.lollipop.DownloadableActivity;
import mega.privacy.android.app.lollipop.FileLinkActivityLollipop;
import mega.privacy.android.app.lollipop.FileStorageActivityLollipop;
import mega.privacy.android.app.lollipop.FolderLinkActivityLollipop;
import mega.privacy.android.app.lollipop.LoginActivityLollipop;
import mega.privacy.android.app.lollipop.ManagerActivityLollipop;
import mega.privacy.android.app.lollipop.PdfViewerActivityLollipop;
import mega.privacy.android.app.lollipop.adapters.RotatableAdapter;
import mega.privacy.android.app.lollipop.controllers.ChatController;
import mega.privacy.android.app.lollipop.listeners.ChatLinkInfoListener;
import mega.privacy.android.app.listeners.CreateChatListener;
import mega.privacy.android.app.lollipop.listeners.MultipleForwardChatProcessor;
import mega.privacy.android.app.lollipop.listeners.MultipleGroupChatRequestListener;
import mega.privacy.android.app.lollipop.listeners.MultipleRequestListener;
import mega.privacy.android.app.lollipop.megachat.calls.ChatCallActivity;
import mega.privacy.android.app.lollipop.megachat.chatAdapters.MegaChatLollipopAdapter;
import mega.privacy.android.app.lollipop.tasks.FilePrepareTask;
import mega.privacy.android.app.modalbottomsheet.chatmodalbottomsheet.AttachmentUploadBottomSheetDialogFragment;
import mega.privacy.android.app.modalbottomsheet.chatmodalbottomsheet.ContactAttachmentBottomSheetDialogFragment;
import mega.privacy.android.app.modalbottomsheet.chatmodalbottomsheet.GeneralChatMessageBottomSheet;
import mega.privacy.android.app.modalbottomsheet.chatmodalbottomsheet.MessageNotSentBottomSheetDialogFragment;
import mega.privacy.android.app.modalbottomsheet.chatmodalbottomsheet.NodeAttachmentBottomSheetDialogFragment;
import mega.privacy.android.app.modalbottomsheet.chatmodalbottomsheet.PendingMessageBottomSheetDialogFragment;
import mega.privacy.android.app.modalbottomsheet.chatmodalbottomsheet.SendAttachmentChatBottomSheetDialogFragment;
import mega.privacy.android.app.utils.TimeUtils;
import nz.mega.sdk.MegaApiAndroid;
import nz.mega.sdk.MegaApiJava;
import nz.mega.sdk.MegaChatApi;
import nz.mega.sdk.MegaChatApiAndroid;
import nz.mega.sdk.MegaChatApiJava;
import nz.mega.sdk.MegaChatCall;
import nz.mega.sdk.MegaChatContainsMeta;
import nz.mega.sdk.MegaChatError;
import nz.mega.sdk.MegaChatGeolocation;
import nz.mega.sdk.MegaChatListItem;
import nz.mega.sdk.MegaChatListenerInterface;
import nz.mega.sdk.MegaChatMessage;
import nz.mega.sdk.MegaChatPeerList;
import nz.mega.sdk.MegaChatPresenceConfig;
import nz.mega.sdk.MegaChatRequest;
import nz.mega.sdk.MegaChatRequestListenerInterface;
import nz.mega.sdk.MegaChatRoom;
import nz.mega.sdk.MegaChatRoomListenerInterface;
import nz.mega.sdk.MegaContactRequest;
import nz.mega.sdk.MegaError;
import nz.mega.sdk.MegaHandleList;
import nz.mega.sdk.MegaNode;
import nz.mega.sdk.MegaNodeList;
import nz.mega.sdk.MegaRequest;
import nz.mega.sdk.MegaRequestListenerInterface;
import nz.mega.sdk.MegaTransfer;
import nz.mega.sdk.MegaUser;

import static mega.privacy.android.app.lollipop.AudioVideoPlayerLollipop.*;
import static mega.privacy.android.app.lollipop.megachat.AndroidMegaRichLinkMessage.*;
import static mega.privacy.android.app.lollipop.megachat.MapsActivity.*;
import static mega.privacy.android.app.modalbottomsheet.ModalBottomSheetUtil.*;
import static mega.privacy.android.app.utils.CacheFolderManager.*;
import static mega.privacy.android.app.utils.ChatUtil.*;
import static mega.privacy.android.app.utils.CallUtil.*;
import static mega.privacy.android.app.utils.Constants.*;
import static mega.privacy.android.app.utils.FileUtils.*;
import static mega.privacy.android.app.utils.LogUtil.*;
import static mega.privacy.android.app.utils.MegaApiUtils.*;
import static mega.privacy.android.app.utils.MegaNodeUtil.*;
import static mega.privacy.android.app.utils.TimeUtils.*;
import static mega.privacy.android.app.utils.Util.*;
import static mega.privacy.android.app.utils.ContactUtil.*;
import static mega.privacy.android.app.utils.TextUtil.*;
import static mega.privacy.android.app.constants.BroadcastConstants.*;
import static nz.mega.sdk.MegaChatApiJava.MEGACHAT_INVALID_HANDLE;

public class ChatActivityLollipop extends DownloadableActivity implements MegaChatRequestListenerInterface, MegaRequestListenerInterface, MegaChatListenerInterface, MegaChatRoomListenerInterface, View.OnClickListener, StoreDataBeforeForward<ArrayList<AndroidMegaChatMessage>> {

    public MegaChatLollipopAdapter.ViewHolderMessageChat holder_imageDrag;
    public int position_imageDrag = -1;
    private static final String PLAYING = "isAnyPlaying";
    private static final String ID_VOICE_CLIP_PLAYING = "idMessageVoicePlaying";
    private static final String PROGRESS_PLAYING = "progressVoicePlaying";
    private static final String MESSAGE_HANDLE_PLAYING = "messageHandleVoicePlaying";
    private static final String USER_HANDLE_PLAYING = "userHandleVoicePlaying";
    private final static String SELECTED_ITEMS = "selectedItems";

    private final static int NUMBER_MESSAGES_TO_LOAD = 20;
    private final static int NUMBER_MESSAGES_BEFORE_LOAD = 8;
    public static final int REPEAT_INTERVAL = 40;

    private final static int ROTATION_PORTRAIT = 0;
    private final static int ROTATION_LANDSCAPE = 1;
    private final static int ROTATION_REVERSE_PORTRAIT = 2;
    private final static int ROTATION_REVERSE_LANDSCAPE = 3;
    private final static int MAX_LINES_INPUT_TEXT = 5;
    private final static int TITLE_TOOLBAR_PORT = 140;
    private final static int TITLE_TOOLBAR_LAND = 250;
    private final static int TITLE_TOOLBAR_IND_PORT = 100;
    private final static int HINT_LAND = 550;
    private final static int HINT_PORT = 250;
    private final static boolean IS_LOW = true;
    private final static boolean IS_HIGH = false;

    public static int MEGA_FILE_LINK = 1;
    public static int MEGA_FOLDER_LINK = 2;
    public static int MEGA_CHAT_LINK = 3;

    private final static int SHOW_WRITING_LAYOUT = 1;
    private final static int SHOW_JOIN_LAYOUT = 2;
    private final static int SHOW_NOTHING_LAYOUT = 3;
    private final static int INITIAL_PRESENCE_STATUS = -55;
    private final static int RECORD_BUTTON_SEND = 1;
    private final static int RECORD_BUTTON_ACTIVATED = 2;
    private final static int RECORD_BUTTON_DEACTIVATED = 3;

    private final static int PADDING_BUBBLE = 25;
    private final static int CORNER_RADIUS_BUBBLE = 30;
    private final static int MAX_WIDTH_BUBBLE = 350;
    private final static int MARGIN_BUTTON_DEACTIVATED = 48;
    private final static int MARGIN_BUTTON_ACTIVATED = 24;
    private final static int MARGIN_BOTTOM = 80;
    private final static int DURATION_BUBBLE = 4000;
    private int MIN_FIRST_AMPLITUDE = 2;
    private int MIN_SECOND_AMPLITUDE;
    private int MIN_THIRD_AMPLITUDE;
    private int MIN_FOURTH_AMPLITUDE;
    private int MIN_FIFTH_AMPLITUDE;
    private int MIN_SIXTH_AMPLITUDE;
    private final static int NOT_SOUND = 0;
    private final static int FIRST_RANGE = 1;
    private final static int SECOND_RANGE = 2;
    private final static int THIRD_RANGE = 3;
    private final static int FOURTH_RANGE = 4;
    private final static int FIFTH_RANGE = 5;
    private final static int SIXTH_RANGE = 6;
    private final static int WIDTH_BAR = 8;

    private final static int TYPE_MESSAGE_JUMP_TO_LEAST = 0;
    private final static int TYPE_MESSAGE_NEW_MESSAGE = 1;

    private int currentRecordButtonState = 0;
    private String mOutputFilePath;
    private int keyboardHeight;
    private int marginBottomDeactivated;
    private int marginBottomActivated;
    boolean newVisibility = false;
    boolean getMoreHistory=false;
    int minutesLastGreen = -1;
    boolean isLoadingHistory = false;
    private AlertDialog errorOpenChatDialog;
    long numberToLoad = -1;
    ArrayList<Integer> recoveredSelectedPositions = null;

    private androidx.appcompat.app.AlertDialog downloadConfirmationDialog;
    private AlertDialog chatAlertDialog;

    ProgressDialog dialog;
    ProgressDialog statusDialog;

    boolean retryHistory = false;

    public long lastIdMsgSeen = -1;
    public long generalUnreadCount = -1;
    boolean lastSeenReceived = false;
    int positionToScroll = -1;
    public int positionNewMessagesLayout = -1;

    MegaApiAndroid megaApi;
    MegaChatApiAndroid megaChatApi;

    Handler handlerReceive;
    Handler handlerSend;
    Handler handlerKeyboard;
    Handler handlerEmojiKeyboard;

    private TextView emptyTextView;
    private ImageView emptyImageView;
    private RelativeLayout emptyLayout;

    boolean pendingMessagesLoaded = false;

    public boolean activityVisible = false;
    boolean setAsRead = false;

    boolean isOpeningChat = true;

    public int selectedPosition = INVALID_POSITION;
    public long selectedMessageId = -1;
    MegaChatRoom chatRoom;

    public long idChat;

    boolean noMoreNoSentMessages = false;

    public int showRichLinkWarning = RICH_WARNING_TRUE;

    private BadgeDrawerArrowDrawable badgeDrawable;

    ChatController chatC;
    boolean scrollingUp = false;

    long myUserHandle;

    ActionBar aB;
    Toolbar tB;
    RelativeLayout toolbarElementsInside;

    private EmojiTextView titleToolbar;
    private MarqueeTextView individualSubtitleToobar;
    private EmojiTextView groupalSubtitleToolbar;
    LinearLayout subtitleCall;
    Chronometer subtitleChronoCall;
    LinearLayout participantsLayout;
    TextView participantsText;
    ImageView iconStateToolbar;

    ImageView privateIconToolbar;

    float density;
    DisplayMetrics outMetrics;
    Display display;

    boolean editingMessage = false;
    MegaChatMessage messageToEdit = null;

    CoordinatorLayout fragmentContainer;
    RelativeLayout writingContainerLayout;
    RelativeLayout writingLayout;

    RelativeLayout joinChatLinkLayout;
    Button joinButton;

    RelativeLayout chatRelativeLayout;
    RelativeLayout userTypingLayout;
    TextView userTypingText;
    boolean sendIsTyping=true;
    long userTypingTimeStamp = -1;
    private ImageButton keyboardTwemojiButton;
    ImageButton mediaButton;
    ImageButton pickFileStorageButton;
    ImageButton pickAttachButton;

    private EmojiKeyboard emojiKeyboard;
    private RelativeLayout rLKeyboardTwemojiButton;

    RelativeLayout rLMediaButton;
    RelativeLayout rLPickFileStorageButton;
    RelativeLayout rLPickAttachButton;

    RelativeLayout callInProgressLayout;
    TextView callInProgressText;
    Chronometer callInProgressChrono;

    boolean startVideo = false;

    private EmojiEditText textChat;
    ImageButton sendIcon;
    RelativeLayout messagesContainerLayout;

    RelativeLayout observersLayout;
    TextView observersNumberText;

    RecyclerView listView;
    NpaLinearLayoutManager mLayoutManager;

    ChatActivityLollipop chatActivity;

    private MenuItem importIcon;
    private MenuItem callMenuItem;
    private MenuItem videoMenuItem;
    private MenuItem selectMenuItem;
    private MenuItem inviteMenuItem;
    private MenuItem clearHistoryMenuItem;
    private MenuItem contactInfoMenuItem;
    private MenuItem leaveMenuItem;
    private MenuItem archiveMenuItem;

    String intentAction;
    MegaChatLollipopAdapter adapter;
    int stateHistory;

    DatabaseHandler dbH = null;

    FrameLayout fragmentContainerFileStorage;
    RelativeLayout fileStorageLayout;
    private ChatFileStorageFragment fileStorageF;

    private ArrayList<AndroidMegaChatMessage> messages = new ArrayList<>();
    private ArrayList<AndroidMegaChatMessage> bufferMessages = new ArrayList<>();
    private ArrayList<AndroidMegaChatMessage> bufferSending = new ArrayList<>();
    private ArrayList<MessageVoiceClip> messagesPlaying = new ArrayList<>();
    private ArrayList<RemovedMessage> removedMessages = new ArrayList<>();

    RelativeLayout messageJumpLayout;
    TextView messageJumpText;
    boolean isHideJump = false;
    int typeMessageJump = 0;
    boolean visibilityMessageJump=false;
    boolean isTurn = false;
    Handler handler;

    private AlertDialog locationDialog;
    private boolean isLocationDialogShown = false;
    private RelativeLayout inputTextLayout;
    private LinearLayout separatorOptions;

    /*Voice clips*/
    private String outputFileVoiceNotes = null;
    private String outputFileName = "";
    private RelativeLayout recordLayout;
    private RelativeLayout recordButtonLayout;
    private RecordButton recordButton;
    private MediaRecorder myAudioRecorder = null;
    private LinearLayout bubbleLayout;
    private TextView bubbleText;
    private RecordView recordView;
    private FrameLayout fragmentVoiceClip;
    private RelativeLayout voiceClipLayout;
    private boolean isShareLinkDialogDismissed = false;
    private RelativeLayout recordingLayout;
    private TextView recordingChrono;
    private RelativeLayout firstBar, secondBar, thirdBar, fourthBar, fifthBar, sixthBar;
    private int currentAmplitude = -1;
    private Handler handlerVisualizer = new Handler();

    private ActionMode actionMode;

    private AppRTCAudioManager rtcAudioManager = null;
    private boolean speakerWasActivated = true;

    // Data being stored when My Chat Files folder does not exist
    private ArrayList<AndroidMegaChatMessage> preservedMessagesSelected;
    private ArrayList<MegaChatMessage> preservedMsgSelected;
    private ArrayList<MegaChatMessage> preservedMsgToImport;
    private boolean isForwardingFromNC;

    private ArrayList<Intent> preservedIntents = new ArrayList<>();
    private boolean isWaitingForMoreFiles;
    private boolean isAskingForMyChatFiles;
    // The flag to indicate whether forwarding message is on going
    private boolean isForwardingMessage = false;

    private BottomSheetDialogFragment bottomSheetDialogFragment;

    private MegaNode myChatFilesFolder;
    private TextUtils.TruncateAt typeEllipsize = TextUtils.TruncateAt.END;

    @Override
    public void storedUnhandledData(ArrayList<AndroidMegaChatMessage> preservedData) {
        this.preservedMessagesSelected = preservedData;
    }

    @Override
    public void handleStoredData() {
        if (preservedMessagesSelected != null && !preservedMessagesSelected.isEmpty()) {
            forwardMessages(preservedMessagesSelected);
            preservedMessagesSelected = null;
        } else if (preservedMsgSelected != null && !preservedMsgSelected.isEmpty()) {
            chatC.proceedWithForward(myChatFilesFolder, preservedMsgSelected, preservedMsgToImport, idChat);
            isForwardingFromNC = false;
            preservedMsgSelected = null;
            preservedMsgToImport = null;
        }
    }

    @Override
    public void storedUnhandledData(ArrayList<MegaChatMessage> messagesSelected, ArrayList<MegaChatMessage> messagesToImport) {
        isForwardingFromNC = true;
        preservedMsgSelected = messagesSelected;
        preservedMsgToImport = messagesToImport;
        preservedMessagesSelected = null;
    }

    private class UserTyping {
        MegaChatParticipant participantTyping;
        long timeStampTyping;

        public UserTyping(MegaChatParticipant participantTyping) {
            this.participantTyping = participantTyping;
        }

        public MegaChatParticipant getParticipantTyping() {
            return participantTyping;
        }

        public void setParticipantTyping(MegaChatParticipant participantTyping) {
            this.participantTyping = participantTyping;
        }

        public long getTimeStampTyping() {
            return timeStampTyping;
        }

        public void setTimeStampTyping(long timeStampTyping) {
            this.timeStampTyping = timeStampTyping;
        }
    }

    private BroadcastReceiver voiceclipDownloadedReceiver = new BroadcastReceiver() {
        @Override
        public void onReceive(Context context, Intent intent) {
            if (intent != null) {
                long nodeHandle = intent.getLongExtra(EXTRA_NODE_HANDLE, 0);
                int resultTransfer = intent.getIntExtra(EXTRA_RESULT_TRANSFER,0);
                if(adapter!=null){
                    adapter.finishedVoiceClipDownload(nodeHandle, resultTransfer);
                }
            }
        }
    };

    private BroadcastReceiver dialogConnectReceiver = new BroadcastReceiver() {
        @Override
        public void onReceive(Context context, Intent intent) {
            logDebug("Network broadcast received on chatActivity!");
            if (intent != null){
                showConfirmationConnect();
            }
        }
    };

    private BroadcastReceiver chatArchivedReceiver = new BroadcastReceiver() {
        @Override
        public void onReceive(Context context, Intent intent) {
            if (intent == null) return;

            String title = intent.getStringExtra(CHAT_TITLE);
            sendBroadcastChatArchived(title);
        }
    };

    private BroadcastReceiver nicknameReceiver = new BroadcastReceiver() {
        @Override
        public void onReceive(Context context, Intent intent) {
            if (intent == null) return;
            long userHandle = intent.getLongExtra(EXTRA_USER_HANDLE, 0);
            if (userHandle != 0) {
                updateNicknameInChat();
            }
        }
    };

    private BroadcastReceiver chatCallUpdateReceiver = new BroadcastReceiver() {
        @Override
        public void onReceive(Context context, Intent intent) {
            if (intent == null || intent.getAction() == null)
                return;

            long chatId = intent.getLongExtra(UPDATE_CHAT_CALL_ID, -1);
            if (chatId != getCurrentChatid()) {
                logWarning("Call different chat");
                return;
            }

            if (intent.getAction().equals(ACTION_CALL_STATUS_UPDATE)) {
                int callStatus = intent.getIntExtra(UPDATE_CALL_STATUS, -1);
                updateLayout(callStatus);

                switch (callStatus) {
                    case MegaChatCall.CALL_STATUS_IN_PROGRESS:
                        cancelRecording();
                        break;
                    case MegaChatCall.CALL_STATUS_DESTROYED:
                        usersWithVideo();
                        break;
                }
            }

            if (intent.getAction().equals(ACTION_CHANGE_LOCAL_AVFLAGS) || intent.getAction().equals(ACTION_CHANGE_COMPOSITION)) {
                usersWithVideo();
            }
        }
    };

    private BroadcastReceiver chatSessionUpdateReceiver = new BroadcastReceiver() {
        @Override
        public void onReceive(Context context, Intent intent) {
            if (intent == null || intent.getAction() == null)
                return;

            long chatId = intent.getLongExtra(UPDATE_CHAT_CALL_ID, -1);
            if (chatId != getCurrentChatid()) {
                logWarning("Call different chat");
                return;
            }

            if (intent.getAction().equals(ACTION_CHANGE_REMOTE_AVFLAGS)) {
                usersWithVideo();
            }
        }
    };

    ArrayList<UserTyping> usersTyping;
    List<UserTyping> usersTypingSync;

    public void openMegaLink(String url, boolean isFile){
        logDebug("url: " + url + ", isFile: " + isFile);
        if(isFile){
            Intent openFileIntent = new Intent(this, FileLinkActivityLollipop.class);
            openFileIntent.setFlags(Intent.FLAG_ACTIVITY_CLEAR_TOP);
            openFileIntent.setAction(ACTION_OPEN_MEGA_LINK);
            openFileIntent.setData(Uri.parse(url));
            startActivity(openFileIntent);
        }else{
            Intent openFolderIntent = new Intent(this, FolderLinkActivityLollipop.class);
            openFolderIntent.setFlags(Intent.FLAG_ACTIVITY_CLEAR_TOP);
            openFolderIntent.setAction(ACTION_OPEN_MEGA_FOLDER_LINK);
            openFolderIntent.setData(Uri.parse(url));
            startActivity(openFolderIntent);
        }
    }

    public void showMessageInfo(int positionInAdapter){
        logDebug("showMessageInfo");
        int position = positionInAdapter-1;

        if(position<messages.size()) {
            AndroidMegaChatMessage androidM = messages.get(position);
            StringBuilder messageToShow = new StringBuilder("");
            String token = FirebaseInstanceId.getInstance().getToken();
            if(token!=null){
                messageToShow.append("FCM TOKEN: " +token);
            }
            messageToShow.append("\nCHAT ID: " + MegaApiJava.userHandleToBase64(idChat));
            messageToShow.append("\nMY USER HANDLE: " +MegaApiJava.userHandleToBase64(megaChatApi.getMyUserHandle()));
            if(androidM!=null){
                MegaChatMessage m = androidM.getMessage();
                if(m!=null){
                    messageToShow.append("\nMESSAGE TYPE: " +m.getType());
                    messageToShow.append("\nMESSAGE TIMESTAMP: " +m.getTimestamp());
                    messageToShow.append("\nMESSAGE USERHANDLE: " +MegaApiJava.userHandleToBase64(m.getUserHandle()));
                    messageToShow.append("\nMESSAGE ID: " +MegaApiJava.userHandleToBase64(m.getMsgId()));
                    messageToShow.append("\nMESSAGE TEMP ID: " +MegaApiJava.userHandleToBase64(m.getTempId()));
                }
            }
            Toast.makeText(this, messageToShow, Toast.LENGTH_SHORT).show();
        }
    }

    public void showGroupInfoActivity(){
        logDebug("showGroupInfoActivity");
        if(chatRoom.isGroup()){
            Intent i = new Intent(this, GroupChatInfoActivityLollipop.class);
            i.putExtra("handle", chatRoom.getChatId());
            this.startActivity(i);
        }else{
            Intent i = new Intent(this, ContactInfoActivityLollipop.class);
            i.putExtra("handle", chatRoom.getChatId());
            this.startActivity(i);
        }
    }

    @Override
    public void onCreate(Bundle savedInstanceState) {
        logDebug("onCreate");
        requestWindowFeature(Window.FEATURE_NO_TITLE);
        super.onCreate(savedInstanceState);

        if (megaApi == null) {
            MegaApplication app = (MegaApplication) getApplication();
            megaApi = app.getMegaApi();
        }

        if (megaChatApi == null) {
            MegaApplication app = (MegaApplication) getApplication();
            megaChatApi = app.getMegaChatApi();
        }

        if (megaChatApi == null || megaChatApi.getInitState() == MegaChatApi.INIT_ERROR || megaChatApi.getInitState() == MegaChatApi.INIT_NOT_DONE) {
            logDebug("Refresh session - karere");
            Intent intent = new Intent(this, LoginActivityLollipop.class);
            intent.putExtra(VISIBLE_FRAGMENT, LOGIN_FRAGMENT);
            intent.setFlags(Intent.FLAG_ACTIVITY_CLEAR_TOP);
            startActivity(intent);
            finish();
            return;
        }


        dbH = DatabaseHandler.getDbHandler(this);

        handler = new Handler();

        chatActivity = this;
        chatC = new ChatController(chatActivity);

        LocalBroadcastManager.getInstance(this).registerReceiver(dialogConnectReceiver, new IntentFilter(BROADCAST_ACTION_INTENT_CONNECTIVITY_CHANGE_DIALOG));
        LocalBroadcastManager.getInstance(this).registerReceiver(voiceclipDownloadedReceiver, new IntentFilter(BROADCAST_ACTION_INTENT_VOICE_CLIP_DOWNLOADED));
        LocalBroadcastManager.getInstance(this).registerReceiver(nicknameReceiver, new IntentFilter(BROADCAST_ACTION_INTENT_FILTER_NICKNAME));
        LocalBroadcastManager.getInstance(this).registerReceiver(chatArchivedReceiver, new IntentFilter(BROADCAST_ACTION_INTENT_CHAT_ARCHIVED_GROUP));

        IntentFilter filterCall = new IntentFilter(BROADCAST_ACTION_INTENT_CALL_UPDATE);
        filterCall.addAction(ACTION_CALL_STATUS_UPDATE);
        filterCall.addAction(ACTION_CHANGE_LOCAL_AVFLAGS);
        filterCall.addAction(ACTION_CHANGE_COMPOSITION);
        LocalBroadcastManager.getInstance(this).registerReceiver(chatCallUpdateReceiver, filterCall);

        IntentFilter filterSession = new IntentFilter(BROADCAST_ACTION_INTENT_SESSION_UPDATE);
        filterSession.addAction(ACTION_CHANGE_REMOTE_AVFLAGS);
        LocalBroadcastManager.getInstance(this).registerReceiver(chatSessionUpdateReceiver, filterSession);

        getWindow().setStatusBarColor(ContextCompat.getColor(this, R.color.lollipop_dark_primary_color));

        setContentView(R.layout.activity_chat);
        display = getWindowManager().getDefaultDisplay();
        outMetrics = new DisplayMetrics();
        display.getMetrics(outMetrics);
        density = getResources().getDisplayMetrics().density;

        //Set toolbar
        tB = findViewById(R.id.toolbar_chat);

        setSupportActionBar(tB);
        aB = getSupportActionBar();
        aB.setDisplayHomeAsUpEnabled(true);
        aB.setDisplayShowHomeEnabled(true);
        aB.setTitle(null);
        aB.setSubtitle(null);
        tB.setOnClickListener(this);

        int range = 32000/6;
        MIN_SECOND_AMPLITUDE = range;
        MIN_THIRD_AMPLITUDE = range * SECOND_RANGE;
        MIN_FOURTH_AMPLITUDE = range * THIRD_RANGE;
        MIN_FIFTH_AMPLITUDE = range * FOURTH_RANGE;
        MIN_SIXTH_AMPLITUDE = range * FIFTH_RANGE;

        toolbarElementsInside = tB.findViewById(R.id.toolbar_elements_inside);
        titleToolbar = tB.findViewById(R.id.title_toolbar);
        iconStateToolbar = tB.findViewById(R.id.state_icon_toolbar);
        privateIconToolbar = tB.findViewById(R.id.private_icon_toolbar);

        individualSubtitleToobar = tB.findViewById(R.id.individual_subtitle_toolbar);
        groupalSubtitleToolbar = tB.findViewById(R.id.groupal_subtitle_toolbar);

        subtitleCall = tB.findViewById(R.id.subtitle_call);
        subtitleChronoCall = tB.findViewById(R.id.chrono_call);
        participantsLayout = tB.findViewById(R.id.ll_participants);
        participantsText = tB.findViewById(R.id.participants_text);

        textChat = findViewById(R.id.edit_text_chat);
        textChat.setVisibility(View.VISIBLE);
        textChat.setEnabled(true);

        emptyLayout = findViewById(R.id.empty_messages_layout);
        emptyTextView = findViewById(R.id.empty_text_chat_recent);
        emptyImageView = findViewById(R.id.empty_image_view_chat);

        fragmentContainer = findViewById(R.id.fragment_container_chat);
        writingContainerLayout = findViewById(R.id.writing_container_layout_chat_layout);
        inputTextLayout = findViewById(R.id.write_layout);
        separatorOptions = findViewById(R.id.separator_layout_options);

        titleToolbar.setText("");
        individualSubtitleToobar.setText("");
        individualSubtitleToobar.setVisibility(View.GONE);
        groupalSubtitleToolbar.setText("");
        setGroupalSubtitleToolbarVisibility(false);
        subtitleCall.setVisibility(View.GONE);
        subtitleChronoCall.setVisibility(View.GONE);
        participantsLayout.setVisibility(View.GONE);
        iconStateToolbar.setVisibility(View.GONE);
        privateIconToolbar.setVisibility(View.GONE);
        badgeDrawable = new BadgeDrawerArrowDrawable(getSupportActionBar().getThemedContext());
        updateNavigationToolbarIcon();


        joinChatLinkLayout = findViewById(R.id.join_chat_layout_chat_layout);
        joinButton = findViewById(R.id.join_button);
        joinButton.setOnClickListener(this);

        messageJumpLayout = findViewById(R.id.message_jump_layout);
        messageJumpText = findViewById(R.id.message_jump_text);
        messageJumpLayout.setVisibility(View.GONE);
        writingLayout = findViewById(R.id.writing_linear_layout_chat);

        rLKeyboardTwemojiButton = findViewById(R.id.rl_keyboard_twemoji_chat);
        rLMediaButton = findViewById(R.id.rl_media_icon_chat);
        rLPickFileStorageButton = findViewById(R.id.rl_pick_file_storage_icon_chat);
        rLPickAttachButton = findViewById(R.id.rl_attach_icon_chat);

        keyboardTwemojiButton = findViewById(R.id.keyboard_twemoji_chat);
        mediaButton = findViewById(R.id.media_icon_chat);
        pickFileStorageButton = findViewById(R.id.pick_file_storage_icon_chat);
        pickAttachButton = findViewById(R.id.pick_attach_chat);

        keyboardHeight = outMetrics.heightPixels / 2 - getActionBarHeight(this, getResources());
        marginBottomDeactivated = px2dp(MARGIN_BUTTON_DEACTIVATED, outMetrics);
        marginBottomActivated = px2dp(MARGIN_BUTTON_ACTIVATED, outMetrics);

        callInProgressLayout = findViewById(R.id.call_in_progress_layout);
        callInProgressLayout.setVisibility(View.GONE);
        callInProgressText = findViewById(R.id.call_in_progress_text);
        callInProgressChrono = findViewById(R.id.call_in_progress_chrono);
        callInProgressChrono.setVisibility(View.GONE);

        /*Recording views*/
        recordingLayout = findViewById(R.id.recording_layout);
        recordingChrono = findViewById(R.id.recording_time);
        recordingChrono.setText(new SimpleDateFormat("mm:ss").format(0));
        firstBar = findViewById(R.id.first_bar);
        secondBar = findViewById(R.id.second_bar);
        thirdBar = findViewById(R.id.third_bar);
        fourthBar = findViewById(R.id.fourth_bar);
        fifthBar = findViewById(R.id.fifth_bar);
        sixthBar = findViewById(R.id.sixth_bar);

        initRecordingItems(IS_LOW);
        recordingLayout.setVisibility(View.GONE);

        enableButton(rLKeyboardTwemojiButton, keyboardTwemojiButton);
        enableButton(rLMediaButton, mediaButton);
        enableButton(rLPickAttachButton, pickAttachButton);
        enableButton(rLPickFileStorageButton, pickFileStorageButton);

        messageJumpLayout.setOnClickListener(this);

        fragmentContainerFileStorage = findViewById(R.id.fragment_container_file_storage);
        fileStorageLayout = findViewById(R.id.relative_layout_file_storage);
        fileStorageLayout.setVisibility(View.GONE);
        pickFileStorageButton.setImageResource(R.drawable.ic_b_select_image);

        chatRelativeLayout  = findViewById(R.id.relative_chat_layout);

        sendIcon = findViewById(R.id.send_message_icon_chat);
        sendIcon.setOnClickListener(this);
        sendIcon.setEnabled(true);

        //Voice clip elements
        voiceClipLayout =  findViewById(R.id.voice_clip_layout);
        fragmentVoiceClip = findViewById(R.id.fragment_voice_clip);
        recordLayout = findViewById(R.id.layout_button_layout);
        recordButtonLayout = findViewById(R.id.record_button_layout);
        recordButton = findViewById(R.id.record_button);
        recordButton.setEnabled(true);
        recordButton.setHapticFeedbackEnabled(true);
        recordView = findViewById(R.id.record_view);
        recordView.setVisibility(View.GONE);
        bubbleLayout = findViewById(R.id.bubble_layout);
        BubbleDrawable myBubble = new BubbleDrawable(BubbleDrawable.CENTER, ContextCompat.getColor(this,R.color.voice_clip_bubble));
        myBubble.setCornerRadius(CORNER_RADIUS_BUBBLE);
        myBubble.setPointerAlignment(BubbleDrawable.RIGHT);
        myBubble.setPadding(PADDING_BUBBLE, PADDING_BUBBLE, PADDING_BUBBLE, PADDING_BUBBLE);
        bubbleLayout.setBackground(myBubble);
        bubbleLayout.setVisibility(View.GONE);
        bubbleText = findViewById(R.id.bubble_text);
        bubbleText.setMaxWidth(px2dp(MAX_WIDTH_BUBBLE, outMetrics));
        recordButton.setRecordView(recordView);
        myAudioRecorder = new MediaRecorder();
        showInputText();

        //Input text:
        handlerKeyboard = new Handler();
        handlerEmojiKeyboard = new Handler();

        emojiKeyboard = findViewById(R.id.emojiView);
        emojiKeyboard.init(this, textChat, keyboardTwemojiButton);
        emojiKeyboard.setListenerActivated(true);

        observersLayout = findViewById(R.id.observers_layout);
        observersNumberText = findViewById(R.id.observers_text);

        textChat.addTextChangedListener(new TextWatcher() {
            public void afterTextChanged(Editable s) {}

            public void beforeTextChanged(CharSequence s, int start, int count, int after) {}

            public void onTextChanged(CharSequence s, int start, int before, int count) {


                if (s != null && !s.toString().trim().isEmpty()) {
                    sendIcon.setEnabled(true);
                    sendIcon.setImageDrawable(ContextCompat.getDrawable(chatActivity, R.drawable.ic_send_black));
                    textChat.setHint(" ");
                    setSizeInputText(false);
                    sendIcon.setVisibility(View.VISIBLE);
                    currentRecordButtonState = 0;
                    recordLayout.setVisibility(View.GONE);
                    recordButtonLayout.setVisibility(View.GONE);
                } else {
                    refreshTextInput();
                }

                if (getCurrentFocus() == textChat) {
                    // is only executed if the EditText was directly changed by the user
                    if (sendIsTyping) {
                        logDebug("textChat:TextChangedListener:onTextChanged:sendIsTyping:sendTypingNotification");
                        sendIsTyping = false;
                        megaChatApi.sendTypingNotification(chatRoom.getChatId());

                        int interval = 4000;
                        Runnable runnable = new Runnable() {
                            public void run() {
                                sendIsTyping = true;
                            }
                        };
                        handlerSend = new Handler();
                        handlerSend.postDelayed(runnable, interval);
                    }

                    if (megaChatApi.isSignalActivityRequired()) {
                        megaChatApi.signalPresenceActivity();
                    }
                } else {
                    logDebug("textChat:TextChangedListener:onTextChanged:nonFocusTextChat:sendStopTypingNotification");
                    if (chatRoom != null) {
                        megaChatApi.sendStopTypingNotification(chatRoom.getChatId());
                    }
                }
            }
        });

        textChat.setOnTouchListener(new View.OnTouchListener() {
            @Override
            public boolean onTouch(View v, MotionEvent event) {
                //Hide fileStorageLayout
                hideFileStorage();
                showLetterKB();
                return false;
            }
        });

        textChat.setOnLongClickListener(new View.OnLongClickListener() {
            @Override
            public boolean onLongClick(View v) {
                //Hide fileStorageLayout
                hideFileStorage();
                showLetterKB();
                return false;
            }
        });

        textChat.setOnEditorActionListener(new TextView.OnEditorActionListener() {
            @Override
            public boolean onEditorAction(TextView v, int actionId, KeyEvent event) {
                if (actionId == EditorInfo.IME_ACTION_DONE) {
                    //Hide fileStorageLayout
                    hideFileStorage();
                    showLetterKB();
                }
                return false;
            }
        });

        /*
        *If the recording button (an arrow) is clicked, the recording will be sent to the chat
        */
        recordButton.setOnRecordClickListener(new OnRecordClickListener() {
            @Override
            public void onClick(View v) {
                logDebug("recordButton.setOnRecordClickListener:onClick");
                recordButton.performHapticFeedback(HapticFeedbackConstants.CONTEXT_CLICK);
                sendRecording();
            }
        });


        /*
         *Events of the recording
         */
        recordView.setOnRecordListener(new OnRecordListener() {
            @Override
            public void onStart() {
                logDebug("recordView.setOnRecordListener:onStart");
                if (participatingInACall()) {
                    showSnackbar(SNACKBAR_TYPE, getApplicationContext().getString(R.string.not_allowed_recording_voice_clip), -1);
                    return;
                }
                if (!isAllowedToRecord()) return;
                prepareRecording();
            }

            @Override
            public void onLessThanSecond() {
                logDebug("recordView.setOnRecordListener:onLessThanSecond");
                if (!isAllowedToRecord()) return;
                showBubble();
            }

            @Override
            public void onCancel() {
                logDebug("recordView.setOnRecordListener:onCancel");
                recordButton.performHapticFeedback(HapticFeedbackConstants.CONTEXT_CLICK);
                cancelRecording();
            }

            @Override
            public void onLock() {
                logDebug("recordView.setOnRecordListener:onLock");
                recordButtonStates(RECORD_BUTTON_SEND);
            }

            @Override
            public void onFinish(long recordTime) {
                logDebug("recordView.setOnRecordListener:onFinish");
                recordButton.performHapticFeedback(HapticFeedbackConstants.CONTEXT_CLICK);
                sendRecording();
            }

            @Override
            public void finishedSound() {
                logDebug("recordView.setOnRecordListener:finishedSound");
                if (!isAllowedToRecord()) return;
                startRecording();
            }

            @Override
            public void changeTimer(CharSequence time) {
               if(recordingLayout != null && recordingChrono != null && recordingLayout.getVisibility() == View.VISIBLE){
                   recordingChrono.setText(time);
               }
            }

        });

        recordView.setOnBasketAnimationEndListener(new OnBasketAnimationEnd() {
            @Override
            public void onAnimationEnd() {
                logDebug("recordView.setOnBasketAnimationEndListener:onAnimationEnd");
                recordButton.performHapticFeedback(HapticFeedbackConstants.CONTEXT_CLICK);
                cancelRecording();
            }

            @Override
            public void deactivateRecordButton() {
                logDebug("recordView.setOnBasketAnimationEndListener:desactivateRecordButton");
                hideChatOptions();
                recordView.setVisibility(View.VISIBLE);
                recordLayout.setVisibility(View.VISIBLE);
                recordButtonLayout.setVisibility(View.VISIBLE);
                recordButton.activateOnTouchListener(false);
                recordButtonDeactivated(true);
                placeRecordButton(RECORD_BUTTON_DEACTIVATED);
            }
        });


        emojiKeyboard.setOnPlaceButtonListener(new OnPlaceButtonListener() {
            @Override
            public void needToPlace() {
                logDebug("needTOPlaced");
                if(sendIcon.getVisibility() != View.VISIBLE){
                    recordLayout.setVisibility(View.VISIBLE);
                    recordButtonLayout.setVisibility(View.VISIBLE);
                }
                recordView.setVisibility(View.INVISIBLE);
                recordButton.activateOnTouchListener(true);
                placeRecordButton(RECORD_BUTTON_DEACTIVATED);
            }
        });

        messageJumpLayout.setOnClickListener(this);

        listView = findViewById(R.id.messages_chat_list_view);
        listView.setClipToPadding(false);

        listView.setNestedScrollingEnabled(false);
        ((SimpleItemAnimator) listView.getItemAnimator()).setSupportsChangeAnimations(false);

        mLayoutManager = new NpaLinearLayoutManager(this);
        mLayoutManager.setStackFromEnd(true);
        listView.setLayoutManager(mLayoutManager);

        listView.addOnScrollListener(new RecyclerView.OnScrollListener() {

            @Override
            public void onScrolled(RecyclerView recyclerView, int dx, int dy) {
                // Get the first visible item

                if(!messages.isEmpty()){
                    int lastPosition = messages.size()-1;
                    AndroidMegaChatMessage msg = messages.get(lastPosition);

                    while (!msg.isUploading() && msg.getMessage().getStatus() == MegaChatMessage.STATUS_SENDING_MANUAL) {
                        lastPosition--;
                        msg = messages.get(lastPosition);
                    }
                    if (lastPosition == (messages.size() - 1)) {
                        //Scroll to end
                        if ((messages.size() - 1) == (mLayoutManager.findLastVisibleItemPosition() - 1)) {
                            hideMessageJump();
                        } else if ((messages.size() - 1) > (mLayoutManager.findLastVisibleItemPosition() - 1)) {
                            if (newVisibility) {
                                showJumpMessage();
                            }
                        }
                    } else {
                        lastPosition++;
                        if (lastPosition == (mLayoutManager.findLastVisibleItemPosition() - 1)) {
                            hideMessageJump();
                        } else if (lastPosition != (mLayoutManager.findLastVisibleItemPosition() - 1)) {
                            if (newVisibility) {
                                showJumpMessage();
                            }
                        }
                    }


                }

                if (stateHistory != MegaChatApi.SOURCE_NONE) {
                    if (dy > 0) {
                        // Scrolling up
                        scrollingUp = true;
                    } else {
                        // Scrolling down
                        scrollingUp = false;
                    }

                    if (!scrollingUp) {
                        int pos = mLayoutManager.findFirstVisibleItemPosition();
                        if (pos <= NUMBER_MESSAGES_BEFORE_LOAD && getMoreHistory) {
                            logDebug("DE->loadMessages:scrolling up");
                            isLoadingHistory = true;
                            stateHistory = megaChatApi.loadMessages(idChat, NUMBER_MESSAGES_TO_LOAD);
                            positionToScroll = -1;
                            getMoreHistory = false;
                        }
                    }
                }
            }
        });

        messagesContainerLayout = findViewById(R.id.message_container_chat_layout);

        userTypingLayout = findViewById(R.id.user_typing_layout);
        userTypingLayout.setVisibility(View.GONE);
        userTypingText = findViewById(R.id.user_typing_text);

        initAfterIntent(getIntent(), savedInstanceState);

        logDebug("FINISH on Create");
    }

    private boolean isAllowedToRecord() {
        logDebug("isAllowedToRecord ");
        if (participatingInACall()) return false;
        if (!checkPermissionsVoiceClip()) return false;
        return true;
    }

    private void showLetterKB() {
        if (emojiKeyboard == null || emojiKeyboard.getLetterKeyboardShown()) return;
        emojiKeyboard.showLetterKeyboard();
    }

    private void hideFileStorage() {
        if ((!fileStorageLayout.isShown())) return;
        showInputText();
        fileStorageLayout.setVisibility(View.GONE);
        pickFileStorageButton.setImageResource(R.drawable.ic_b_select_image);
        placeRecordButton(RECORD_BUTTON_DEACTIVATED);
        if (fileStorageF == null) return;
        fileStorageF.clearSelections();
        fileStorageF.hideMultipleSelect();
    }

    /*
     * Hide input text when file storage is shown
     */

    private void hideInputText(){
        inputTextLayout.setVisibility(View.GONE);
        separatorOptions.setVisibility(View.VISIBLE);
        voiceClipLayout.setVisibility(View.GONE);
       if(emojiKeyboard!=null)
        emojiKeyboard.hideKeyboardFromFileStorage();
    }

    /*
     * Show input text when file storage is hidden
     */

    private void showInputText(){
        inputTextLayout.setVisibility(View.VISIBLE);
        separatorOptions.setVisibility(View.GONE);
        voiceClipLayout.setVisibility(View.VISIBLE);

    }

    public void initAfterIntent(Intent newIntent, Bundle savedInstanceState){

        if (newIntent != null){
            logDebug("Intent is not null");
            intentAction = newIntent.getAction();
            if (intentAction != null){

                if (intentAction.equals(ACTION_OPEN_CHAT_LINK) || intentAction.equals(ACTION_JOIN_OPEN_CHAT_LINK)){
                    String link = newIntent.getDataString();
                    megaChatApi.openChatPreview(link, this);
                }
                else{

                    long newIdChat = newIntent.getLongExtra("CHAT_ID", -1);

                    if(idChat != newIdChat){
                        megaChatApi.closeChatRoom(idChat, this);
                        idChat = newIdChat;
                    }
                    megaChatApi.addChatListener(this);
                    myUserHandle = megaChatApi.getMyUserHandle();

                    if(savedInstanceState!=null) {

                        logDebug("Bundle is NOT NULL");
                        selectedMessageId = savedInstanceState.getLong("selectedMessageId", -1);
                        logDebug("Handle of the message: " + selectedMessageId);
                        selectedPosition = savedInstanceState.getInt("selectedPosition", -1);
                        isHideJump = savedInstanceState.getBoolean("isHideJump",false);
                        typeMessageJump = savedInstanceState.getInt("typeMessageJump",-1);
                        visibilityMessageJump = savedInstanceState.getBoolean("visibilityMessageJump",false);
                        mOutputFilePath = savedInstanceState.getString("mOutputFilePath");
                        isShareLinkDialogDismissed = savedInstanceState.getBoolean("isShareLinkDialogDismissed", false);
                        isLocationDialogShown = savedInstanceState.getBoolean("isLocationDialogShown", false);
                        recoveredSelectedPositions = (ArrayList<Integer>) savedInstanceState.getSerializable(SELECTED_ITEMS);

                        if(visibilityMessageJump){
                            if(typeMessageJump == TYPE_MESSAGE_NEW_MESSAGE){
                                messageJumpText.setText(getResources().getString(R.string.message_new_messages));
                                messageJumpLayout.setVisibility(View.VISIBLE);
                            }else if(typeMessageJump == TYPE_MESSAGE_JUMP_TO_LEAST){
                                messageJumpText.setText(getResources().getString(R.string.message_jump_latest));
                                messageJumpLayout.setVisibility(View.VISIBLE);
                            }
                        }

                        lastIdMsgSeen = savedInstanceState.getLong("lastMessageSeen",-1);
                        if(lastIdMsgSeen != -1){
                            isTurn = true;
                        }
                        generalUnreadCount = savedInstanceState.getLong("generalUnreadCount",-1);

                        boolean isPlaying = savedInstanceState.getBoolean(PLAYING, false);
                        if (isPlaying) {
                            long idMessageVoicePlaying = savedInstanceState.getLong(ID_VOICE_CLIP_PLAYING, -1);
                            long messageHandleVoicePlaying = savedInstanceState.getLong(MESSAGE_HANDLE_PLAYING, -1);
                            long userHandleVoicePlaying = savedInstanceState.getLong(USER_HANDLE_PLAYING, -1);
                            int progressVoicePlaying = savedInstanceState.getInt(PROGRESS_PLAYING, 0);

                            if (!messagesPlaying.isEmpty()) {
                                for (MessageVoiceClip m : messagesPlaying) {
                                    m.getMediaPlayer().release();
                                    m.setMediaPlayer(null);
                                }
                                messagesPlaying.clear();
                            }

                            MessageVoiceClip messagePlaying = new MessageVoiceClip(idMessageVoicePlaying, userHandleVoicePlaying, messageHandleVoicePlaying);
                            messagePlaying.setProgress(progressVoicePlaying);
                            messagePlaying.setPlayingWhenTheScreenRotated(true);
                            messagesPlaying.add(messagePlaying);

                        }
                    }

                    String text = null;
                    if (intentAction.equals(ACTION_CHAT_SHOW_MESSAGES)) {
                        logDebug("ACTION_CHAT_SHOW_MESSAGES");
                        isOpeningChat = true;

                        int errorCode = newIntent.getIntExtra("PUBLIC_LINK", 1);
                        if (savedInstanceState == null) {
                            text = newIntent.getStringExtra("showSnackbar");
                            if (text == null) {
                                if (errorCode != 1) {
                                    if (errorCode == MegaChatError.ERROR_OK) {
                                        text = getString(R.string.chat_link_copied_clipboard);
                                    }
                                    else {
                                        logDebug("initAfterIntent:publicLinkError:errorCode");
                                        text = getString(R.string.general_error) + ": " + errorCode;
                                    }
                                }
                            }
                        }
                        else if (errorCode != 1 && errorCode == MegaChatError.ERROR_OK && !isShareLinkDialogDismissed) {
                                text = getString(R.string.chat_link_copied_clipboard);
                        }
                    }
                    showChat(text);
                }
            }
        }
        else{
            logWarning("INTENT is NULL");
        }
    }

    private void initializeInputText() {
        hideKeyboard();
        setChatSubtitle();

        ChatItemPreferences prefs = dbH.findChatPreferencesByHandle(Long.toString(idChat));
        if (prefs != null) {
            String written = prefs.getWrittenText();
            if (!TextUtils.isEmpty(written)) {
                textChat.setText(written);
                sendIcon.setVisibility(View.VISIBLE);
                sendIcon.setEnabled(true);
                sendIcon.setImageDrawable(ContextCompat.getDrawable(chatActivity, R.drawable.ic_send_black));
                textChat.setHint(" ");
                setSizeInputText(false);
                currentRecordButtonState = 0;
                recordLayout.setVisibility(View.GONE);
                recordButtonLayout.setVisibility(View.GONE);
                return;
            }
        } else {
            prefs = new ChatItemPreferences(Long.toString(idChat), Boolean.toString(true), "");
            dbH.setChatItemPreferences(prefs);
        }
        refreshTextInput();
    }

    private CharSequence transformEmojis(String textToTransform, float sizeText){
        CharSequence text = textToTransform == null ? "" : textToTransform;
        String resultText = converterShortCodes(text.toString());
        SpannableStringBuilder spannableStringBuilder = new SpannableStringBuilder(resultText);
        EmojiManager.getInstance().replaceWithImages(this, spannableStringBuilder, sizeText, sizeText);
        int maxWidth;
        if(isScreenInPortrait(this)){
            maxWidth = HINT_PORT;
        }else{
            maxWidth = HINT_LAND;
        }
        CharSequence textF = TextUtils.ellipsize(spannableStringBuilder, textChat.getPaint(), px2dp(maxWidth, outMetrics), typeEllipsize);
        return textF;
    }

    private void refreshTextInput() {
        recordButtonStates(RECORD_BUTTON_DEACTIVATED);
        sendIcon.setVisibility(View.GONE);
        sendIcon.setEnabled(false);
        sendIcon.setImageDrawable(ContextCompat.getDrawable(chatActivity, R.drawable.ic_send_trans));
        if (chatRoom != null) {
            megaChatApi.sendStopTypingNotification(chatRoom.getChatId());
            String title;
            setSizeInputText(true);
            if (chatRoom.hasCustomTitle()) {
                title = getString(R.string.type_message_hint_with_customized_title, chatRoom.getTitle());
            } else {
                title = getString(R.string.type_message_hint_with_default_title, chatRoom.getTitle());
            }
            textChat.setHint(transformEmojis(title, textChat.getTextSize()));
        }
    }

    public void updateNicknameInChat() {
        if (chatRoom.isGroup()) {
            setChatSubtitle();
        }
        if (adapter != null) {
            adapter.notifyDataSetChanged();
        }
    }

    private void updateTitle() {
        initializeInputText();
        titleToolbar.setText(chatRoom.getTitle());
    }

    private void showChat(String textSnackbar){
        if(idChat!=-1) {
            //Recover chat
            logDebug("Recover chat with id: " + idChat);
            chatRoom = megaChatApi.getChatRoom(idChat);
            if(chatRoom==null){
                logError("Chatroom is NULL - finish activity!!");
                finish();
            }

            megaChatApi.closeChatRoom(idChat, this);
            boolean result = megaChatApi.openChatRoom(idChat, this);

            logDebug("Result of open chat: " + result);
            if(result){
                MegaApplication.setClosedChat(false);
            }

            if(!result){
                logError("Error on openChatRoom");
                if(errorOpenChatDialog==null){
                    androidx.appcompat.app.AlertDialog.Builder builder;
                    if (Build.VERSION.SDK_INT >= Build.VERSION_CODES.HONEYCOMB) {
                        builder = new AlertDialog.Builder(this, R.style.AppCompatAlertDialogStyle);
                    }
                    else{
                        builder = new AlertDialog.Builder(this);
                    }
                    builder.setTitle(getString(R.string.chat_error_open_title));
                    builder.setMessage(getString(R.string.chat_error_open_message));

                    builder.setPositiveButton(getString(R.string.general_ok),
                            new DialogInterface.OnClickListener() {
                                public void onClick(DialogInterface dialog, int whichButton) {
                                    finish();
                                }
                            }
                    );
                    errorOpenChatDialog = builder.create();
                    errorOpenChatDialog.show();
                }
            }
            else {
                initializeInputText();
                int chatConnection = megaChatApi.getChatConnectionState(idChat);
                logDebug("Chat connection (" + idChat + ") is: " + chatConnection);
                if (adapter == null) {
                    createAdapter();
                }else {
                    adapter.notifyDataSetChanged();
                }
                setPreviewersView();
                titleToolbar.setText(chatRoom.getTitle());
                setChatSubtitle();
                if (!chatRoom.isPublic()) {
                    privateIconToolbar.setVisibility(View.VISIBLE);
                }
                else {
                    privateIconToolbar.setVisibility(View.GONE);
                }

                isOpeningChat = true;

                String textToShowB = String.format(getString(R.string.chat_loading_messages));

                try {
                    textToShowB = textToShowB.replace("[A]", "<font color=\'#7a7a7a\'>");
                    textToShowB = textToShowB.replace("[/A]", "</font>");
                    textToShowB = textToShowB.replace("[B]", "<font color=\'#000000\'>");
                    textToShowB = textToShowB.replace("[/B]", "</font>");
                } catch (Exception e) {
                }
                Spanned resultB = null;
                if (android.os.Build.VERSION.SDK_INT >= android.os.Build.VERSION_CODES.N) {
                    resultB = Html.fromHtml(textToShowB, Html.FROM_HTML_MODE_LEGACY);
                } else {
                    resultB = Html.fromHtml(textToShowB);
                }

                emptyScreen(resultB.toString());

                if(textSnackbar!=null){
                    String chatLink = getIntent().getStringExtra("CHAT_LINK");
                    if (chatLink != null && !isShareLinkDialogDismissed) {
                        showShareChatLinkDialog(this, chatRoom, chatLink);
                    }
                    else {
                        showSnackbar(SNACKBAR_TYPE, textSnackbar, -1);
                    }
                }

                loadHistory();
                logDebug("On create: stateHistory: " + stateHistory);
                if (isLocationDialogShown) {
                    showSendLocationDialog();
                }
            }
        }
        else{
            logError("Chat ID -1 error");
        }

        logDebug("FINISH on Create");
    }

    private void emptyScreen(String text){
        if (getResources().getConfiguration().orientation == Configuration.ORIENTATION_LANDSCAPE) {
            emptyImageView.setImageResource(R.drawable.chat_empty_landscape);
        } else {
            emptyImageView.setImageResource(R.drawable.ic_empty_chat_list);
        }

        emptyTextView.setText(text);
        emptyTextView.setVisibility(View.VISIBLE);
        emptyLayout.setVisibility(View.VISIBLE);

        chatRelativeLayout.setVisibility(View.GONE);
    }

    public void removeChatLink(){
        logDebug("removeChatLink");
        megaChatApi.removeChatLink(idChat, this);
    }

    public void loadHistory(){
        logDebug("loadHistory");

        isLoadingHistory = true;

        long unreadCount = chatRoom.getUnreadCount();
        if (unreadCount == 0) {
            if(!isTurn) {
                lastIdMsgSeen = -1;
                generalUnreadCount = -1;
                stateHistory = megaChatApi.loadMessages(idChat, NUMBER_MESSAGES_TO_LOAD);
                numberToLoad=NUMBER_MESSAGES_TO_LOAD;
            }else{
                if (generalUnreadCount < 0) {
                    logDebug("loadMessages " + chatRoom.getUnreadCount());
                    long unreadAbs = Math.abs(generalUnreadCount);
                    numberToLoad =  (int) unreadAbs+NUMBER_MESSAGES_TO_LOAD;
                    stateHistory = megaChatApi.loadMessages(idChat, (int) numberToLoad);
                }
                else{
                    logDebug("loadMessages " + chatRoom.getUnreadCount());
                    numberToLoad =  (int) generalUnreadCount+NUMBER_MESSAGES_TO_LOAD;
                    stateHistory = megaChatApi.loadMessages(idChat, (int) numberToLoad);
                }
            }
            lastSeenReceived = true;
            logDebug("loadMessages:unread is 0");
        } else {
            if(!isTurn){
                lastIdMsgSeen = megaChatApi.getLastMessageSeenId(idChat);
                generalUnreadCount = unreadCount;
            }
            else{
                logDebug("Do not change lastSeenId --> rotating screen");
            }

            if (lastIdMsgSeen != -1) {
                logDebug("lastSeenId: " + lastIdMsgSeen);
            } else {
                logError("Error:InvalidLastMessage");
            }

            lastSeenReceived = false;
            if (unreadCount < 0) {
                logDebug("loadMessages " + chatRoom.getUnreadCount());
                long unreadAbs = Math.abs(unreadCount);
                numberToLoad =  (int) unreadAbs+NUMBER_MESSAGES_TO_LOAD;
                stateHistory = megaChatApi.loadMessages(idChat, (int) numberToLoad);
            }
            else{
                logDebug("loadMessages " + chatRoom.getUnreadCount());
                numberToLoad =  (int) unreadCount+NUMBER_MESSAGES_TO_LOAD;
                stateHistory = megaChatApi.loadMessages(idChat, (int) numberToLoad);
            }
        }
        logDebug("END:numberToLoad: " + numberToLoad);
    }

    /**
     * Sets the visibility of the groupalSubtitleToolbar view.
     * If it is visible some attributes of the layout should be updated due to the marquee behaviour.
     *
     * This method should be used always the visibility of groupalSubtitleToolbar
     * changes instead of change the visibility directly.
     *
     * @param visible   true if visible, false otherwise
     */
    private void setGroupalSubtitleToolbarVisibility(boolean visible) {
        groupalSubtitleToolbar.setVisibility(visible ? View.VISIBLE : View.GONE);

        if (visible) {
            groupalSubtitleToolbar.setSelected(true);
            groupalSubtitleToolbar.setHorizontallyScrolling(true);
            groupalSubtitleToolbar.setFocusable(true);
            groupalSubtitleToolbar.setEllipsize(TextUtils.TruncateAt.MARQUEE);
            groupalSubtitleToolbar.setMarqueeRepeatLimit(-1);
            groupalSubtitleToolbar.setSingleLine(true);
            groupalSubtitleToolbar.setHorizontallyScrolling(true);
        }
    }

    private void setSubtitleVisibility() {
        boolean isGroup = chatRoom.isGroup();

        individualSubtitleToobar.setVisibility(isGroup ? View.GONE : View.VISIBLE);
        setGroupalSubtitleToolbarVisibility(isGroup);

        if (chatRoom.isGroup()) {
            iconStateToolbar.setVisibility(View.GONE);
        }

        subtitleCall.setVisibility(View.GONE);
    }

    private void setPreviewGroupalSubtitle() {
        long participants = chatRoom.getPeerCount();

        setGroupalSubtitleToolbarVisibility(participants > 0);
        if (participants > 0) {
            groupalSubtitleToolbar.setText(adjustForLargeFont(getString(R.string.number_of_participants, participants)));
        }
    }

    public void setChatSubtitle(){
        logDebug("setChatSubtitle");
        if(chatRoom==null){
            return;
        }
        int width;
        if(isScreenInPortrait(this)){
            if(isGroup()) {
                width = scaleWidthPx(TITLE_TOOLBAR_PORT, outMetrics);
            }else {
                width = scaleWidthPx(TITLE_TOOLBAR_IND_PORT, outMetrics);
            }
        }else{
            width = scaleWidthPx(TITLE_TOOLBAR_LAND, outMetrics);
        }
        titleToolbar.setMaxWidthEmojis(width);
        titleToolbar.setTypeEllipsize(TextUtils.TruncateAt.END);

        setSubtitleVisibility();

        if (chatC.isInAnonymousMode() && megaChatApi.getChatConnectionState(idChat)==MegaChatApi.CHAT_CONNECTION_ONLINE) {
            logDebug("Is preview");
            setPreviewGroupalSubtitle();
            tB.setOnClickListener(this);
            setBottomLayout(SHOW_JOIN_LAYOUT);

        }else if(megaChatApi.getConnectionState()!=MegaChatApi.CONNECTED||megaChatApi.getChatConnectionState(idChat)!=MegaChatApi.CHAT_CONNECTION_ONLINE) {
            logDebug("Chat not connected ConnectionState: " + megaChatApi.getConnectionState() + " ChatConnectionState: " + megaChatApi.getChatConnectionState(idChat));
            tB.setOnClickListener(this);
            if (chatRoom.isPreview()) {
                logDebug("Chat not connected: is preview");
                setPreviewGroupalSubtitle();
                setBottomLayout(SHOW_NOTHING_LAYOUT);
            } else {
                logDebug("Chat not connected: is not preview");
                if (chatRoom.isGroup()) {
                    groupalSubtitleToolbar.setText(adjustForLargeFont(getString(R.string.invalid_connection_state)));
                } else {
                    individualSubtitleToobar.setText(adjustForLargeFont(getString(R.string.invalid_connection_state)));
                }

                int permission = chatRoom.getOwnPrivilege();
                logDebug("Check permissions");
                if ((permission == MegaChatRoom.PRIV_RO) || (permission == MegaChatRoom.PRIV_RM)) {
                    setBottomLayout(SHOW_NOTHING_LAYOUT);
                } else {
                    setBottomLayout(SHOW_WRITING_LAYOUT);
                }
            }
        }else{
            logDebug("Karere connection state: " + megaChatApi.getConnectionState());
            logDebug("Chat connection state: " + megaChatApi.getChatConnectionState(idChat));

            int permission = chatRoom.getOwnPrivilege();
            if (chatRoom.isGroup()) {
                tB.setOnClickListener(this);
                if(chatRoom.isPreview()){
                    logDebug("Is preview");
                    setPreviewGroupalSubtitle();
                    if (getIntent() != null && getIntent().getAction() != null && getIntent().getAction().equals(ACTION_JOIN_OPEN_CHAT_LINK)) {
                        setBottomLayout(SHOW_NOTHING_LAYOUT);
                    }else {
                        setBottomLayout(SHOW_JOIN_LAYOUT);
                    }

                    return;
                }
                else {
                    logDebug("Check permissions group chat");
                    if (permission == MegaChatRoom.PRIV_RO) {
                        logDebug("Permission RO");
                        setBottomLayout(SHOW_NOTHING_LAYOUT);

                        if (chatRoom.isArchived()) {
                            logDebug("Chat is archived");
                            groupalSubtitleToolbar.setText(adjustForLargeFont(getString(R.string.archived_chat)));
                        } else {
                            groupalSubtitleToolbar.setText(adjustForLargeFont(getString(R.string.observer_permission_label_participants_panel)));
                        }
                    }else if (permission == MegaChatRoom.PRIV_RM) {
                        logDebug("Permission RM");
                        setBottomLayout(SHOW_NOTHING_LAYOUT);

                        if (chatRoom.isArchived()) {
                            logDebug("Chat is archived");
                            groupalSubtitleToolbar.setText(adjustForLargeFont(getString(R.string.archived_chat)));
                        }
                        else if (!chatRoom.isActive()) {
                            groupalSubtitleToolbar.setText(adjustForLargeFont(getString(R.string.inactive_chat)));
                        }
                        else {
                            groupalSubtitleToolbar.setText(null);
                            setGroupalSubtitleToolbarVisibility(false);
                        }
                    }
                    else{
                        logDebug("Permission: " + permission);

                        setBottomLayout(SHOW_WRITING_LAYOUT);

                        if(chatRoom.isArchived()){
                            logDebug("Chat is archived");
                            groupalSubtitleToolbar.setText(adjustForLargeFont(getString(R.string.archived_chat)));
                        }
                        else if(chatRoom.hasCustomTitle()){
                            setCustomSubtitle();
                        }
                        else{
                            long participantsLabel = chatRoom.getPeerCount()+1; //Add one to include me
                            groupalSubtitleToolbar.setText(adjustForLargeFont(getResources().getQuantityString(R.plurals.subtitle_of_group_chat, (int) participantsLabel, participantsLabel)));
                        }
                    }
                }
            }
            else{
                logDebug("Check permissions one to one chat");
                if(permission==MegaChatRoom.PRIV_RO) {
                    logDebug("Permission RO");

                    if(megaApi!=null){
                        if(megaApi.getRootNode()!=null){
                            long chatHandle = chatRoom.getChatId();
                            MegaChatRoom chat = megaChatApi.getChatRoom(chatHandle);
                            long userHandle = chat.getPeerHandle(0);
                            String userHandleEncoded = MegaApiAndroid.userHandleToBase64(userHandle);
                            MegaUser user = megaApi.getContact(userHandleEncoded);

                            if(user!=null && user.getVisibility() == MegaUser.VISIBILITY_VISIBLE){
                                tB.setOnClickListener(this);
                            }
                            else{
                                tB.setOnClickListener(null);
                            }
                        }
                    }
                    else{
                        tB.setOnClickListener(null);
                    }
                    setBottomLayout(SHOW_NOTHING_LAYOUT);

                    if(chatRoom.isArchived()){
                        logDebug("Chat is archived");
                        individualSubtitleToobar.setText(adjustForLargeFont(getString(R.string.archived_chat)));
                    }
                    else{
                        individualSubtitleToobar.setText(adjustForLargeFont(getString(R.string.observer_permission_label_participants_panel)));
                    }
                }
                else if(permission==MegaChatRoom.PRIV_RM) {
                    tB.setOnClickListener(this);

                    logDebug("Permission RM");
                    setBottomLayout(SHOW_NOTHING_LAYOUT);

                    if(chatRoom.isArchived()){
                        logDebug("Chat is archived");
                        individualSubtitleToobar.setText(adjustForLargeFont(getString(R.string.archived_chat)));
                    }
                    else if(!chatRoom.isActive()){
                        individualSubtitleToobar.setText(adjustForLargeFont(getString(R.string.inactive_chat)));
                    }
                    else{
                        individualSubtitleToobar.setText(null);
                        individualSubtitleToobar.setVisibility(View.GONE);
                    }
                }
                else{
                    tB.setOnClickListener(this);

                    long userHandle = chatRoom.getPeerHandle(0);
                    setStatus(userHandle);
                    setBottomLayout(SHOW_WRITING_LAYOUT);
                }
            }
        }
    }

    public void setBottomLayout(int show) {
        if (show == SHOW_JOIN_LAYOUT) {
            writingContainerLayout.setVisibility(View.GONE);
            joinChatLinkLayout.setVisibility(View.VISIBLE);
            RelativeLayout.LayoutParams params = (RelativeLayout.LayoutParams) messagesContainerLayout.getLayoutParams();
            params.addRule(RelativeLayout.ABOVE, R.id.join_chat_layout_chat_layout);
            messagesContainerLayout.setLayoutParams(params);
            fragmentVoiceClip.setVisibility(View.GONE);
        }else if (show == SHOW_NOTHING_LAYOUT) {
            writingContainerLayout.setVisibility(View.GONE);
            joinChatLinkLayout.setVisibility(View.GONE);
            fragmentVoiceClip.setVisibility(View.GONE);
        }else{
            writingContainerLayout.setVisibility(View.VISIBLE);
            joinChatLinkLayout.setVisibility(View.GONE);
            RelativeLayout.LayoutParams params = (RelativeLayout.LayoutParams) messagesContainerLayout.getLayoutParams();
            params.addRule(RelativeLayout.ABOVE, R.id.writing_container_layout_chat_layout);
            messagesContainerLayout.setLayoutParams(params);
            fragmentVoiceClip.setVisibility(View.VISIBLE);
        }
    }

    public void setCustomSubtitle(){
        logDebug("setCustomSubtitle");

        long participantsCount = chatRoom.getPeerCount();
        StringBuilder customSubtitle = new StringBuilder("");
        for(int i=0;i<participantsCount;i++) {

            if(i!=0){
                customSubtitle.append(", ");
            }
            String participant;
            //Check nickname
            String nickname = getNicknameContact(chatRoom.getPeerHandle(i));
            if (nickname != null) {
                participant = nickname;
            } else {
                String participantName = chatRoom.getPeerFirstname(i);
                if (isTextEmpty(participantName)) {
                    //Get the lastname
                    String participantLastName = chatRoom.getPeerLastname(i);
                    if (isTextEmpty(participantLastName)) {
                        //Get the email
                        participant = chatRoom.getPeerEmail(i);
                    } else {
                        //Append last name to the title
                        participant = participantLastName;
                    }
                } else {
                    //Append first name to the title
                    participant = participantName;
                }
            }
            customSubtitle.append(participant);
        }
        if (customSubtitle.toString().trim().isEmpty()){
            groupalSubtitleToolbar.setText(null);
            setGroupalSubtitleToolbarVisibility(false);
        }
        else {
            groupalSubtitleToolbar.setText(adjustForLargeFont(customSubtitle.toString()));
        }
    }

    public void setLastGreen(String date){
        individualSubtitleToobar.setText(date);
        individualSubtitleToobar.isMarqueeIsNecessary(this);
        if(subtitleCall.getVisibility()!=View.VISIBLE && groupalSubtitleToolbar.getVisibility()!=View.VISIBLE){
            individualSubtitleToobar.setVisibility(View.VISIBLE);
        }
    }

    public void requestLastGreen(int state){
        logDebug("State: " + state);

        if(chatRoom!=null && !chatRoom.isGroup() && !chatRoom.isArchived()){
            if(state == INITIAL_PRESENCE_STATUS){
                state = megaChatApi.getUserOnlineStatus(chatRoom.getPeerHandle(0));
            }

            if(state != MegaChatApi.STATUS_ONLINE && state != MegaChatApi.STATUS_BUSY && state != MegaChatApi.STATUS_INVALID){
                logDebug("Request last green for user");
                megaChatApi.requestLastGreen(chatRoom.getPeerHandle(0), this);
            }
        }
    }

    public void setStatus(long userHandle){

        iconStateToolbar.setVisibility(View.GONE);

        if(megaChatApi.getConnectionState()!=MegaChatApi.CONNECTED){
            logWarning("Chat not connected");
            individualSubtitleToobar.setText(adjustForLargeFont(getString(R.string.invalid_connection_state)));
        }
        else if(chatRoom.isArchived()){
            logDebug("Chat is archived");
            individualSubtitleToobar.setText(adjustForLargeFont(getString(R.string.archived_chat)));
        }
        else if(!chatRoom.isGroup()){
            int state = megaChatApi.getUserOnlineStatus(userHandle);

            if(state == MegaChatApi.STATUS_ONLINE){
                logDebug("This user is connected");
                individualSubtitleToobar.setText(adjustForLargeFont(getString(R.string.online_status)));
                iconStateToolbar.setVisibility(View.VISIBLE);
                iconStateToolbar.setImageDrawable(ContextCompat.getDrawable(this, R.drawable.ic_online));

            }
            else if(state == MegaChatApi.STATUS_AWAY){
                logDebug("This user is away");
                individualSubtitleToobar.setText(adjustForLargeFont(getString(R.string.away_status)));
                iconStateToolbar.setVisibility(View.VISIBLE);
                iconStateToolbar.setImageDrawable(ContextCompat.getDrawable(this, R.drawable.ic_away));

            }
            else if(state == MegaChatApi.STATUS_BUSY){
                logDebug("This user is busy");
                individualSubtitleToobar.setText(adjustForLargeFont(getString(R.string.busy_status)));
                iconStateToolbar.setVisibility(View.VISIBLE);
                iconStateToolbar.setImageDrawable(ContextCompat.getDrawable(this, R.drawable.ic_busy));

            }
            else if(state == MegaChatApi.STATUS_OFFLINE){
                logDebug("This user is offline");
                individualSubtitleToobar.setText(adjustForLargeFont(getString(R.string.offline_status)));
                iconStateToolbar.setVisibility(View.VISIBLE);
                iconStateToolbar.setImageDrawable(ContextCompat.getDrawable(this, R.drawable.ic_offline));

            }
            else if(state == MegaChatApi.STATUS_INVALID){
                logWarning("INVALID status: " + state);
                individualSubtitleToobar.setText(null);
                individualSubtitleToobar.setVisibility(View.GONE);
            }
            else{
                logDebug("This user status is: " + state);
                individualSubtitleToobar.setText(null);
                individualSubtitleToobar.setVisibility(View.GONE);
            }
        }
    }

    public int compareTime(AndroidMegaChatMessage message, AndroidMegaChatMessage previous){
        return compareTime(message.getMessage().getTimestamp(), previous.getMessage().getTimestamp());
    }

    public int compareTime(long timeStamp, AndroidMegaChatMessage previous){
        return compareTime(timeStamp, previous.getMessage().getTimestamp());
    }

    public int compareTime(long timeStamp, long previous){
        if(previous!=-1){

            Calendar cal = calculateDateFromTimestamp(timeStamp);
            Calendar previousCal =  calculateDateFromTimestamp(previous);

            TimeUtils tc = new TimeUtils(TIME);

            int result = tc.compare(cal, previousCal);
            logDebug("RESULTS compareTime: " + result);
            return result;
        }
        else{
            logWarning("return -1");
            return -1;
        }
    }

    public int compareDate(AndroidMegaChatMessage message, AndroidMegaChatMessage previous){
        return compareDate(message.getMessage().getTimestamp(), previous.getMessage().getTimestamp());
    }

    public int compareDate(long timeStamp, AndroidMegaChatMessage previous){
        return compareDate(timeStamp, previous.getMessage().getTimestamp());
    }

    public int compareDate(long timeStamp, long previous){
        logDebug("compareDate");

        if(previous!=-1){
            Calendar cal = calculateDateFromTimestamp(timeStamp);
            Calendar previousCal =  calculateDateFromTimestamp(previous);

            TimeUtils tc = new TimeUtils(DATE);

            int result = tc.compare(cal, previousCal);
            logDebug("RESULTS compareDate: "+result);
            return result;
        }
        else{
            logWarning("return -1");
            return -1;
        }
    }

    @Override
    public boolean onCreateOptionsMenu(Menu menu) {
        logDebug("onCreateOptionsMenuLollipop");
        // Inflate the menu items for use in the action bar
        MenuInflater inflater = getMenuInflater();
        inflater.inflate(R.menu.chat_action, menu);

        callMenuItem = menu.findItem(R.id.cab_menu_call_chat);
        videoMenuItem = menu.findItem(R.id.cab_menu_video_chat);
        selectMenuItem = menu.findItem(R.id.cab_menu_select_messages);
        inviteMenuItem = menu.findItem(R.id.cab_menu_invite_chat);
        clearHistoryMenuItem = menu.findItem(R.id.cab_menu_clear_history_chat);
        contactInfoMenuItem = menu.findItem(R.id.cab_menu_contact_info_chat);
        leaveMenuItem = menu.findItem(R.id.cab_menu_leave_chat);
        archiveMenuItem = menu.findItem(R.id.cab_menu_archive_chat);

        return super.onCreateOptionsMenu(menu);
    }

    @Override
    public boolean onPrepareOptionsMenu(Menu menu){
        logDebug("onPrepareOptionsMenu");

        if(chatRoom!=null){
            selectMenuItem.setVisible(true);
            callMenuItem.setEnabled(false);
            callMenuItem.setIcon(mutateIcon(this, R.drawable.ic_phone_white, R.color.white_50_opacity));
            if (chatRoom.isGroup()) {
                videoMenuItem.setVisible(false);
            }else{
                videoMenuItem.setEnabled(false);
                videoMenuItem.setIcon(mutateIcon(this, R.drawable.ic_videocam_white, R.color.white_50_opacity));
            }

            if(chatRoom.isPreview() || !isStatusConnected(this, idChat)) {
                leaveMenuItem.setVisible(false);
                clearHistoryMenuItem.setVisible(false);
                inviteMenuItem.setVisible(false);
                contactInfoMenuItem.setVisible(false);
                archiveMenuItem.setVisible(false);
            }else {

                if (megaChatApi != null && (megaChatApi.getNumCalls() <= 0 || (!participatingInACall() && !megaChatApi.hasCallInChatRoom(chatRoom.getChatId())))) {
                    if (!chatRoom.isGroup() || chatRoom.getPeerCount() > 0) {
                        callMenuItem.setEnabled(true);
                        callMenuItem.setIcon(mutateIcon(this, R.drawable.ic_phone_white, R.color.background_chat));
                    }

                    if (chatRoom.isGroup()) {
                        videoMenuItem.setVisible(false);
                    } else {
                        videoMenuItem.setEnabled(true);
                        videoMenuItem.setIcon(mutateIcon(this, R.drawable.ic_videocam_white, R.color.background_chat));
                    }
                }

                archiveMenuItem.setVisible(true);
                if(chatRoom.isArchived()){
                    archiveMenuItem.setTitle(getString(R.string.general_unarchive));
                }
                else{
                    archiveMenuItem.setTitle(getString(R.string.general_archive));
                }

                int permission = chatRoom.getOwnPrivilege();
                logDebug("Permission in the chat: " + permission);
                if (chatRoom.isGroup()) {

                    if (permission == MegaChatRoom.PRIV_MODERATOR) {

                        inviteMenuItem.setVisible(true);

                        int lastMessageIndex = messages.size() - 1;
                        if (lastMessageIndex >= 0) {
                            AndroidMegaChatMessage lastMessage = messages.get(lastMessageIndex);
                            if (!lastMessage.isUploading()) {
                                if (lastMessage.getMessage().getType() == MegaChatMessage.TYPE_TRUNCATE) {
                                    logDebug("Last message is TRUNCATE");
                                    clearHistoryMenuItem.setVisible(false);
                                } else {
                                    logDebug("Last message is NOT TRUNCATE");
                                    clearHistoryMenuItem.setVisible(true);
                                }
                            } else {
                                logDebug("Last message is UPLOADING");
                                clearHistoryMenuItem.setVisible(true);
                            }
                        }
                        else {
                            clearHistoryMenuItem.setVisible(false);
                        }

                        leaveMenuItem.setVisible(true);
                    } else if (permission == MegaChatRoom.PRIV_RM) {
                        logDebug("Group chat PRIV_RM");
                        leaveMenuItem.setVisible(false);
                        clearHistoryMenuItem.setVisible(false);
                        inviteMenuItem.setVisible(false);
                        callMenuItem.setVisible(false);
                        videoMenuItem.setVisible(false);
                    } else if (permission == MegaChatRoom.PRIV_RO) {
                        logDebug("Group chat PRIV_RO");
                        leaveMenuItem.setVisible(true);
                        clearHistoryMenuItem.setVisible(false);
                        inviteMenuItem.setVisible(false);
                        callMenuItem.setVisible(false);
                        videoMenuItem.setVisible(false);
                    } else if(permission == MegaChatRoom.PRIV_STANDARD){
                        logDebug("Group chat PRIV_STANDARD");
                        leaveMenuItem.setVisible(true);
                        clearHistoryMenuItem.setVisible(false);
                        inviteMenuItem.setVisible(false);
                    }else{
                        logDebug("Permission: " + permission);
                        leaveMenuItem.setVisible(true);
                        clearHistoryMenuItem.setVisible(false);
                        inviteMenuItem.setVisible(false);
                    }

                    contactInfoMenuItem.setTitle(getString(R.string.group_chat_info_label));
                    contactInfoMenuItem.setVisible(true);
                }
                else {
                    inviteMenuItem.setVisible(false);
                    if (permission == MegaChatRoom.PRIV_RO) {
                        clearHistoryMenuItem.setVisible(false);
                        contactInfoMenuItem.setVisible(false);
                        callMenuItem.setVisible(false);
                        videoMenuItem.setVisible(false);
                    } else {
                        clearHistoryMenuItem.setVisible(true);
                        contactInfoMenuItem.setTitle(getString(R.string.contact_properties_activity));
                        contactInfoMenuItem.setVisible(true);
                    }
                    leaveMenuItem.setVisible(false);
                }
            }

        }else{
            logWarning("Chatroom NULL on create menu");
            leaveMenuItem.setVisible(false);
            callMenuItem.setVisible(false);
            videoMenuItem.setVisible(false);
            selectMenuItem.setVisible(false);
            clearHistoryMenuItem.setVisible(false);
            inviteMenuItem.setVisible(false);
            contactInfoMenuItem.setVisible(false);
            archiveMenuItem.setVisible(false);
        }

        return super.onPrepareOptionsMenu(menu);
    }

    void ifAnonymousModeLogin(boolean pendingJoin) {
        if(chatC.isInAnonymousMode()){
            Intent loginIntent = new Intent(this, LoginActivityLollipop.class);
            loginIntent.putExtra(VISIBLE_FRAGMENT,  LOGIN_FRAGMENT);
            if (pendingJoin && getIntent() != null && getIntent().getDataString() != null) {
                loginIntent.setAction(ACTION_JOIN_OPEN_CHAT_LINK);
                loginIntent.setData(Uri.parse(getIntent().getDataString()));
                loginIntent.putExtra("idChatToJoin", idChat);
                closeChat(true);
            }
            startActivity(loginIntent);
        }
        finish();
    }

    @Override
    public boolean onOptionsItemSelected(MenuItem item) {
        logDebug("onOptionsItemSelected");

        switch (item.getItemId()) {
            // Respond to the action bar's Up/Home button
            case android.R.id.home: {
                if (emojiKeyboard != null) {
                    emojiKeyboard.hideBothKeyboard(this);
                }
                if (fileStorageLayout.isShown()) {
                    hideFileStorage();
                }
                if (handlerEmojiKeyboard != null) {
                    handlerEmojiKeyboard.removeCallbacksAndMessages(null);
                }
                if (handlerKeyboard != null) {
                    handlerKeyboard.removeCallbacksAndMessages(null);
                }
                closeChat(true);
                ifAnonymousModeLogin(false);
                break;
            }
            case R.id.cab_menu_call_chat:{
                if(recordView.isRecordingNow()) break;

                startVideo = false;
                if(checkPermissionsCall()){
                    startCall();
                }
                break;
            }
            case R.id.cab_menu_video_chat:{
                logDebug("cab_menu_video_chat");
                if(recordView.isRecordingNow()) break;

                startVideo = true;
                if(checkPermissionsCall()){
                    startCall();
                }
                break;
            }
            case R.id.cab_menu_select_messages:
                activateActionMode();
                break;
            case R.id.cab_menu_invite_chat:{
                if(recordView.isRecordingNow()) break;

                chooseAddParticipantDialog();
                break;
            }
            case R.id.cab_menu_contact_info_chat:{
                if(recordView.isRecordingNow()) break;

                if(chatRoom.isGroup()){
                    Intent i = new Intent(this, GroupChatInfoActivityLollipop.class);
                    i.putExtra("handle", chatRoom.getChatId());
                    this.startActivity(i);
                }
                else{
                    Intent i = new Intent(this, ContactInfoActivityLollipop.class);
                    i.putExtra("handle", chatRoom.getChatId());
                    this.startActivity(i);
                }
                break;
            }
            case R.id.cab_menu_clear_history_chat:{
                if(recordView.isRecordingNow()) break;

                logDebug("Clear history selected!");
                showConfirmationClearChat(chatRoom);
                break;
            }
            case R.id.cab_menu_leave_chat:{
                if(recordView.isRecordingNow()) break;

                logDebug("Leave selected!");
                showConfirmationLeaveChat(chatRoom);
                break;
            }
            case R.id.cab_menu_archive_chat:{
                if(recordView.isRecordingNow()) break;

                logDebug("Archive/unarchive selected!");
                ChatController chatC = new ChatController(chatActivity);
                chatC.archiveChat(chatRoom);
                break;
            }
        }
        return super.onOptionsItemSelected(item);
    }

    /*
     *Prepare recording
     */
    public void prepareRecording() {
        logDebug("prepareRecording");
        recordView.playSound(TYPE_START_RECORD);
        stopReproductions();
    }

    /*
     * Start recording
     */
    public void startRecording(){
        logDebug("startRecording() with Permissions");

        long timeStamp = System.currentTimeMillis() / 1000;
        outputFileName = "/note_voice" + getVoiceClipName(timeStamp);
        File vcFile = buildVoiceClipFile(this, outputFileName);
        outputFileVoiceNotes = vcFile.getAbsolutePath();
        if (outputFileVoiceNotes == null) return;
        if (myAudioRecorder == null) myAudioRecorder = new MediaRecorder();
        try {
            myAudioRecorder.reset();
            myAudioRecorder.setAudioSource(MediaRecorder.AudioSource.MIC);
            myAudioRecorder.setOutputFormat(MediaRecorder.OutputFormat.MPEG_4);
            myAudioRecorder.setAudioEncoder(MediaRecorder.AudioEncoder.AAC);
            myAudioRecorder.setAudioEncodingBitRate(50000);
            myAudioRecorder.setAudioSamplingRate(44100);
            myAudioRecorder.setAudioChannels(1);
            myAudioRecorder.setOutputFile(outputFileVoiceNotes);
            myAudioRecorder.prepare();

        } catch (IOException e) {
            controlErrorRecording();
            e.printStackTrace();
            return;
        }
        myAudioRecorder.start();
        setRecordingNow(true);
        recordView.startRecordingTime();
        handlerVisualizer.post(updateVisualizer);
        initRecordingItems(IS_LOW);
        recordingLayout.setVisibility(View.VISIBLE);
    }

    private void initRecordingItems(boolean isLow){
        changeColor(firstBar, isLow);
        changeColor(secondBar, isLow);
        changeColor(thirdBar, isLow);
        changeColor(fourthBar, isLow);
        changeColor(fifthBar, isLow);
        changeColor(sixthBar, isLow);

    }

    public static String getVoiceClipName(long timestamp) {
        logDebug("timestamp: " + timestamp);
        //Get date time:
        try {
            Calendar calendar = Calendar.getInstance();
            TimeZone tz = TimeZone.getDefault();
            calendar.setTimeInMillis(timestamp * 1000L);
            calendar.add(Calendar.MILLISECOND, tz.getOffset(calendar.getTimeInMillis()));
            SimpleDateFormat sdf = new SimpleDateFormat("yyyyMMdd_HHmmss");
            return sdf.format(calendar.getTime()) + ".m4a";

        } catch (Exception e) {
            logError("Error getting the voice clip name", e);
        }

        return null;
    }

    private void controlErrorRecording() {
        destroyAudioRecorderElements();
        textChat.requestFocus();
    }

    private void hideRecordingLayout(){
        if(recordingLayout == null || recordingLayout.getVisibility() == View.GONE) return;
        recordingChrono.setText("00:00");
        recordingLayout.setVisibility(View.GONE);
    }

    private void destroyAudioRecorderElements(){
        handlerVisualizer.removeCallbacks(updateVisualizer);

        hideRecordingLayout();
        outputFileVoiceNotes = null;
        outputFileName = null;
        setRecordingNow(false);

        if (myAudioRecorder == null) return;
        myAudioRecorder.reset();
        myAudioRecorder.release();
        myAudioRecorder = null;
    }

    /*
     * Cancel recording and reset the audio recorder
     */
    private void cancelRecording() {
        if (!isRecordingNow() || myAudioRecorder == null)
            return;

        hideRecordingLayout();
        handlerVisualizer.removeCallbacks(updateVisualizer);

        try {
            myAudioRecorder.stop();
            myAudioRecorder.reset();
            myAudioRecorder = null;
            ChatController.deleteOwnVoiceClip(this, outputFileName);
            outputFileVoiceNotes = null;
            setRecordingNow(false);
            textChat.requestFocus();

        } catch (RuntimeException stopException) {
            logError("Error canceling a recording", stopException);
            ChatController.deleteOwnVoiceClip(this, outputFileName);
            controlErrorRecording();

        }
    }

    /*
     * Stop the Record and send it to the chat
     */
    private void sendRecording() {
        logDebug("sendRecording");

        if ((!recordView.isRecordingNow()) || (myAudioRecorder == null)) return;
        hideRecordingLayout();
        handlerVisualizer.removeCallbacks(updateVisualizer);

        try {
            myAudioRecorder.stop();
            recordView.playSound(TYPE_END_RECORD);
            setRecordingNow(false);
            uploadPictureOrVoiceClip(outputFileVoiceNotes);
            outputFileVoiceNotes = null;
            textChat.requestFocus();
        } catch (RuntimeException ex) {
            controlErrorRecording();
        }
    }

    /*
     *Hide chat options while recording
     */

    private void hideChatOptions(){
        logDebug("hideChatOptions");
        textChat.setVisibility(View.INVISIBLE);
        sendIcon.setVisibility(View.GONE);
        disableButton(rLKeyboardTwemojiButton, keyboardTwemojiButton);
        disableButton(rLMediaButton, mediaButton);
        disableButton(rLPickAttachButton, pickAttachButton);
        disableButton(rLPickFileStorageButton, pickFileStorageButton);
    }

    private void disableButton(final  RelativeLayout layout, final  ImageButton button){
        logDebug("disableButton");
        layout.setOnClickListener(null);
        button.setOnClickListener(null);
        button.setVisibility(View.INVISIBLE);
    }

    /*
     *Show chat options when not being recorded
     */
    private void showChatOptions(){
        logDebug("showChatOptions");
        textChat.setVisibility(View.VISIBLE);
        enableButton(rLKeyboardTwemojiButton, keyboardTwemojiButton);
        enableButton(rLMediaButton, mediaButton);
        enableButton(rLPickAttachButton, pickAttachButton);
        enableButton(rLPickFileStorageButton, pickFileStorageButton);
    }

    private void enableButton(RelativeLayout layout, ImageButton button){
        logDebug("enableButton");
        layout.setOnClickListener(this);
        button.setOnClickListener(this);
        button.setVisibility(View.VISIBLE);
    }

    /*
     *Record button deactivated or ready to send
     */
    private void recordButtonDeactivated(boolean isDeactivated) {
        logDebug("isDeactivated: " + isDeactivated);
        recordButtonLayout.setBackground(null);
        sendIcon.setVisibility(View.GONE);
        recordButton.setVisibility(View.VISIBLE);

        if(isDeactivated){
            recordButton.activateOnClickListener(false);
            recordButton.setImageDrawable(ContextCompat.getDrawable(this, R.drawable.ic_mic_vc_off));
            recordButton.setColorFilter(null);
            return;
        }
        recordButton.activateOnTouchListener(false);
        recordButton.activateOnClickListener(true);
        recordButton.setImageDrawable(ContextCompat.getDrawable(this, R.drawable.ic_send_white));
        recordButton.setColorFilter(ContextCompat.getColor(getApplicationContext(), R.color.accentColor));
    }

    /*
     *Update the record button view depending on the state the recording is in
     */
    private void recordButtonStates(int recordButtonState){
        logDebug("recordButtonState: " + recordButtonState);

        if(currentRecordButtonState == recordButtonState) return;

        currentRecordButtonState = recordButtonState;
        recordLayout.setVisibility(View.VISIBLE);
        recordButtonLayout.setVisibility(View.VISIBLE);
        if((currentRecordButtonState == RECORD_BUTTON_SEND) || (currentRecordButtonState == RECORD_BUTTON_ACTIVATED)){
            logDebug("SEND||ACTIVATED");
            recordView.setVisibility(View.VISIBLE);
            hideChatOptions();
            if(recordButtonState == RECORD_BUTTON_SEND){
                recordButtonDeactivated(false);
            }else{
                recordButtonLayout.setBackground(ContextCompat.getDrawable(this, R.drawable.recv_bg_mic));
                recordButton.activateOnTouchListener(true);
                recordButton.activateOnClickListener(false);
                recordButton.setImageDrawable(ContextCompat.getDrawable(this, R.drawable.ic_mic_vc_on));
                recordButton.setColorFilter(null);
            }

        }else if(currentRecordButtonState == RECORD_BUTTON_DEACTIVATED){
            logDebug("DESACTIVATED");
            showChatOptions();
            recordView.setVisibility(View.GONE);
            recordButton.activateOnTouchListener(true);
            recordButtonDeactivated(true);
        }
        placeRecordButton(currentRecordButtonState);
    }

    public void showBubble() {
        logDebug("showBubble");
        recordView.playSound(TYPE_ERROR_RECORD);
        bubbleLayout.setAlpha(1);
        bubbleLayout.setVisibility(View.VISIBLE);
        bubbleLayout.animate().alpha(0).setDuration(DURATION_BUBBLE);
        cancelRecording();
    }
    /*
    *Place the record button with the corresponding margins
    */
    public void placeRecordButton(int recordButtonState) {
        logDebug("recordButtonState: " + recordButtonState);
        int marginBottomVoicleLayout;
        recordView.recordButtonTranslation(recordButtonLayout,0,0);
        if(fileStorageLayout != null && fileStorageLayout.isShown() ||
                emojiKeyboard != null && emojiKeyboard.getEmojiKeyboardShown()) {
            marginBottomVoicleLayout = keyboardHeight + marginBottomDeactivated;
        }
        else {
            marginBottomVoicleLayout = marginBottomDeactivated;
        }

        int value = 0;
        int marginBottom = marginBottomVoicleLayout;
        int marginRight = 0;
        if(recordButtonState == RECORD_BUTTON_SEND || recordButtonState == RECORD_BUTTON_DEACTIVATED) {
            logDebug("SEND||DESACTIVATED");
            value = MARGIN_BUTTON_DEACTIVATED;
            if(recordButtonState == RECORD_BUTTON_DEACTIVATED) {
                logDebug("DESACTIVATED");
                marginRight = px2dp(14, outMetrics);
            }
        }
        else if(recordButtonState == RECORD_BUTTON_ACTIVATED) {
            logDebug("ACTIVATED");
            value = MARGIN_BOTTOM;
            if(fileStorageLayout != null && fileStorageLayout.isShown() ||
                    emojiKeyboard != null && emojiKeyboard.getEmojiKeyboardShown()) {
                marginBottom = keyboardHeight+marginBottomActivated;
            }
            else {
                marginBottom = marginBottomActivated;
            }
        }
        RelativeLayout.LayoutParams params = (RelativeLayout.LayoutParams) recordButtonLayout.getLayoutParams();
        params.height = px2dp(value, outMetrics);
        params.width = px2dp(value, outMetrics);
        params.addRule(RelativeLayout.ALIGN_PARENT_RIGHT);
        params.addRule(RelativeLayout.ALIGN_PARENT_BOTTOM);
        params.setMargins(0, 0, marginRight, marginBottom);
        recordButtonLayout.setLayoutParams(params);

        FrameLayout.LayoutParams paramsRecordView = (FrameLayout.LayoutParams) recordView.getLayoutParams();
        paramsRecordView.setMargins(0,0,0, marginBottomVoicleLayout);
        recordView.setLayoutParams(paramsRecordView);
    }

    public boolean isRecordingNow(){
        return recordView.isRecordingNow();
    }

    /*
     * Know if you're recording right now
     */
    public void setRecordingNow(boolean recordingNow) {
        logDebug("recordingNow: " + recordingNow);
        if (recordView == null) return;

        recordView.setRecordingNow(recordingNow);
        if (recordView.isRecordingNow()) {
            recordButtonStates(RECORD_BUTTON_ACTIVATED);
            int screenRotation = display.getRotation();
            switch (screenRotation) {
                case ROTATION_PORTRAIT: {
                    lockOrientationPortrait(this);
                    break;
                }
                case ROTATION_LANDSCAPE: {
                    lockOrientationLandscape(this);
                    break;
                }
                case ROTATION_REVERSE_PORTRAIT: {
                    lockOrientationReversePortrait(this);
                }
                case ROTATION_REVERSE_LANDSCAPE: {
                    lockOrientationReverseLandscape(this);
                    break;
                }
                default: {
                    unlockOrientation(this);
                    break;
                }
            }
            if (emojiKeyboard != null) emojiKeyboard.setListenerActivated(false);
            return;
        }

        unlockOrientation(this);
        recordButtonStates(RECORD_BUTTON_DEACTIVATED);
        if (emojiKeyboard != null) emojiKeyboard.setListenerActivated(true);
    }

    private void startCall(){
        stopReproductions();
        hideKeyboard();

        if (megaChatApi == null)
            return;

        MegaChatCall callInThisChat = megaChatApi.getChatCall(chatRoom.getChatId());

        if(callInThisChat != null){
            logDebug("There is a call in this chat");

            if (participatingInACall()) {
                long chatIdCallInProgress = getChatCallInProgress();
                if (chatIdCallInProgress == chatRoom.getChatId()) {
                    logDebug("I'm participating in the call of this chat");
                    returnCall(this);
                    return;
                }

                logDebug("I'm participating in another call from another chat");
                showConfirmationToJoinCall(chatRoom);
                return;
            }

            if (callInThisChat.getStatus() == MegaChatCall.CALL_STATUS_RING_IN) {
                logDebug("The call in this chat is Ring in");
                MegaApplication.setSpeakerStatus(chatRoom.getChatId(), false);
                MegaApplication.setShowPinScreen(false);
                Intent intent = new Intent(this, ChatCallActivity.class);
                intent.addFlags(Intent.FLAG_ACTIVITY_CLEAR_TOP);
                intent.putExtra(CHAT_ID, idChat);
                startActivity(intent);
                return;
            }

            if (callInThisChat.getStatus() == MegaChatCall.CALL_STATUS_USER_NO_PRESENT) {
                logDebug("The call in this chat is In progress, but I do not participate");
                MegaApplication.setSpeakerStatus(chatRoom.getChatId(), startVideo);
                megaChatApi.startChatCall(idChat, startVideo, this);
            }
            return;

        }

        if (!participatingInACall()) {
            logDebug("There is not a call in this chat and I am NOT in another call");
            MegaApplication.setCallLayoutStatus(idChat, false);
            MegaApplication.setSpeakerStatus(chatRoom.getChatId(), startVideo);
            megaChatApi.startChatCall(idChat, startVideo, this);
        }else{
            logDebug("There is not a call in this chat and I am in another call");
        }

    }

    private boolean checkPermissions(String permission, int requestCode) {
        if (Build.VERSION.SDK_INT < Build.VERSION_CODES.M) {
            return true;
        }

        boolean hasPermission = (ContextCompat.checkSelfPermission(this, permission) == PackageManager.PERMISSION_GRANTED);

        if (!hasPermission) {
            ActivityCompat.requestPermissions(this, new String[]{permission}, requestCode);
            return false;
        }

        return true;
    }

    private boolean checkPermissionsVoiceClip() {
        logDebug("checkPermissionsVoiceClip()");
        return checkPermissions(Manifest.permission.RECORD_AUDIO, RECORD_VOICE_CLIP);
    }

    private boolean checkPermissionsCall() {
        logDebug("checkPermissionsCall");
        return checkPermissions(Manifest.permission.CAMERA, REQUEST_CAMERA)
                && checkPermissions(Manifest.permission.RECORD_AUDIO, RECORD_AUDIO);
    }

    private boolean checkPermissionsTakePicture() {
        logDebug("checkPermissionsTakePicture");
        return checkPermissions(Manifest.permission.CAMERA, REQUEST_CAMERA_TAKE_PICTURE)
                && checkPermissions(Manifest.permission.WRITE_EXTERNAL_STORAGE, REQUEST_WRITE_STORAGE_TAKE_PICTURE);
    }

    private boolean checkPermissionsReadStorage() {
        logDebug("checkPermissionsReadStorage");
        return checkPermissions(Manifest.permission.READ_EXTERNAL_STORAGE, REQUEST_READ_STORAGE);
    }

    private boolean checkPermissionWriteStorage(int code) {
        logDebug("checkPermissionsWriteStorage :" + code);
        return checkPermissions(Manifest.permission.WRITE_EXTERNAL_STORAGE, code);
    }

    @Override
    public void onRequestPermissionsResult(int requestCode, String[] permissions, int[] grantResults) {
        logDebug("onRequestPermissionsResult");
        super.onRequestPermissionsResult(requestCode, permissions, grantResults);
        if (grantResults.length == 0 || grantResults[0] != PackageManager.PERMISSION_GRANTED) return;
        switch (requestCode) {
            case REQUEST_WRITE_STORAGE: {
                logDebug("REQUEST_WRITE_STORAGE");
                //After storage authorization, resume unfinished download
                if (checkPermissionWriteStorage(REQUEST_WRITE_STORAGE)) {
                    ArrayList<MegaNodeList> list = new ArrayList<>();
                    if(preservedMessagesSelected != null && !preservedMessagesSelected.isEmpty()) {
                        for (int i = 0; i < preservedMessagesSelected.size(); i++) {
                            MegaNodeList megaNodeList = preservedMessagesSelected.get(i).getMessage().getMegaNodeList();
                            list.add(megaNodeList);
                        }

                        chatC.prepareForChatDownload(list);
                        preservedMessagesSelected = null;
                    }
                }
                break;
            }
            case REQUEST_WRITE_STORAGE_OFFLINE: {
                logDebug("REQUEST_WRITE_STORAGE");
                //After storage authorization, resume unfinished offline download
                if (checkPermissionWriteStorage(REQUEST_WRITE_STORAGE_OFFLINE)) {
                    chatC.saveForOfflineWithAndroidMessages(preservedMessagesSelected, chatRoom);
                    preservedMessagesSelected = null;
                }
                break;
            }
            case REQUEST_CAMERA:
            case RECORD_AUDIO:{
                logDebug("REQUEST_CAMERA || RECORD_AUDIO");
                if (checkPermissionsCall()) {
                    startCall();
                }
                break;
            }
            case REQUEST_CAMERA_TAKE_PICTURE:
            case REQUEST_WRITE_STORAGE_TAKE_PICTURE:{
                logDebug("REQUEST_CAMERA_TAKE_PICTURE || REQUEST_WRITE_STORAGE_TAKE_PICTURE");
                if (checkPermissionsTakePicture()) {
                    takePicture();
                }
                break;
            }
            case RECORD_VOICE_CLIP:
            case REQUEST_STORAGE_VOICE_CLIP:{
                logDebug("RECORD_VOICE_CLIP || REQUEST_STORAGE_VOICE_CLIP");
                if (checkPermissionsVoiceClip()) {
                   cancelRecording();
                }
                break;
            }
            case REQUEST_READ_STORAGE:{
                if (checkPermissionsReadStorage()) {
                    this.attachFromFileStorage();
                }
                break;
            }
            case LOCATION_PERMISSION_REQUEST_CODE: {
                if (ContextCompat.checkSelfPermission(this, Manifest.permission.ACCESS_FINE_LOCATION) == PackageManager.PERMISSION_GRANTED) {
                    Intent intent = new Intent(getApplicationContext(), MapsActivity.class);
                    intent.putExtra(EDITING_MESSAGE, editingMessage);
                    if (messageToEdit != null) {
                        intent.putExtra(MSG_ID, messageToEdit.getMsgId());
                    }
                    startActivityForResult(intent, REQUEST_CODE_SEND_LOCATION);
                }
                break;
            }
        }
    }

    public void chooseAddParticipantDialog(){
        logDebug("chooseAddContactDialog");

        if(megaApi!=null && megaApi.getRootNode()!=null){
            ArrayList<MegaUser> contacts = megaApi.getContacts();
            if(contacts==null){
                showSnackbar(SNACKBAR_TYPE, getString(R.string.no_contacts_invite), -1);
            }
            else {
                if(contacts.isEmpty()){
                    showSnackbar(SNACKBAR_TYPE, getString(R.string.no_contacts_invite), -1);
                }
                else{
                    Intent in = new Intent(this, AddContactActivityLollipop.class);
                    in.putExtra("contactType", CONTACT_TYPE_MEGA);
                    in.putExtra("chat", true);
                    in.putExtra("chatId", idChat);
                    in.putExtra("aBtitle", getString(R.string.add_participants_menu_item));
                    startActivityForResult(in, REQUEST_ADD_PARTICIPANTS);
                }
            }
        }
        else{
            logWarning("Online but not megaApi");
            showErrorAlertDialog(getString(R.string.error_server_connection_problem), false, this);
        }
    }

    public void chooseContactsDialog(){
        logDebug("chooseContactsDialog");

        if(megaApi!=null && megaApi.getRootNode()!=null){
            ArrayList<MegaUser> contacts = megaApi.getContacts();
            if(contacts==null){
                showSnackbar(SNACKBAR_TYPE, getString(R.string.no_contacts_invite), -1);
            }
            else {
                if(contacts.isEmpty()){
                    showSnackbar(SNACKBAR_TYPE, getString(R.string.no_contacts_invite), -1);
                }
                else{
                    Intent in = new Intent(this, AddContactActivityLollipop.class);
                    in.putExtra("contactType", CONTACT_TYPE_MEGA);
                    in.putExtra("chat", true);
                    in.putExtra("aBtitle", getString(R.string.add_contacts));
                    startActivityForResult(in, REQUEST_SEND_CONTACTS);
                }
            }
        }
        else{
            logWarning("Online but not megaApi");
            showErrorAlertDialog(getString(R.string.error_server_connection_problem), false, this);
        }
    }

    public void disablePinScreen(){
        logDebug("disablePinScreen");
        MegaApplication.setShowPinScreen(false);
    }

    public void showProgressForwarding(){
        logDebug("showProgressForwarding");

        statusDialog = new ProgressDialog(this);
        statusDialog.setMessage(getString(R.string.general_forwarding));
        statusDialog.show();
    }

    private void stopReproductions(){
        if(adapter!=null){
            adapter.stopAllReproductionsInProgress();
        }
    }

    public void forwardMessages(ArrayList<AndroidMegaChatMessage> messagesSelected){
        logDebug("forwardMessages");
        //Prevent trigger multiple forwarding messages screens in multiple clicks
        if (isForwardingMessage) {
            logDebug("Forwarding message is on going");
            return;
        }

        isForwardingMessage = true;
        storedUnhandledData(messagesSelected);
        checkIfIsNeededToAskForMyChatFilesFolder();
    }

    public void proceedWithAction() {
        if (isForwardingMessage) {
            stopReproductions();
            chatC.prepareAndroidMessagesToForward(preservedMessagesSelected, idChat);
        } else {
            startUploadService();
        }
    }

    @Override
    protected void onActivityResult(int requestCode, int resultCode, Intent intent) {
        logDebug("resultCode: " + resultCode);
        if (requestCode == REQUEST_ADD_PARTICIPANTS && resultCode == RESULT_OK) {
            if (intent == null) {
                logWarning("Return.....");
                return;
            }

            final ArrayList<String> contactsData = intent.getStringArrayListExtra(AddContactActivityLollipop.EXTRA_CONTACTS);
            MultipleGroupChatRequestListener multipleListener = null;

            if (contactsData != null) {

                if (contactsData.size() == 1) {
                    MegaUser user = megaApi.getContact(contactsData.get(0));
                    if (user != null) {
                        megaChatApi.inviteToChat(chatRoom.getChatId(), user.getHandle(), MegaChatPeerList.PRIV_STANDARD, this);
                    }
                } else {
                    logDebug("Add multiple participants " + contactsData.size());
                    multipleListener = new MultipleGroupChatRequestListener(this);
                    for (int i = 0; i < contactsData.size(); i++) {
                        MegaUser user = megaApi.getContact(contactsData.get(i));
                        if (user != null) {
                            megaChatApi.inviteToChat(chatRoom.getChatId(), user.getHandle(), MegaChatPeerList.PRIV_STANDARD, multipleListener);
                        }
                    }
                }
            }
        }
        else if (requestCode == REQUEST_CODE_SELECT_IMPORT_FOLDER && resultCode == RESULT_OK) {
            if(!isOnline(this) || megaApi==null) {
                removeProgressDialog();
                showSnackbar(SNACKBAR_TYPE, getString(R.string.error_server_connection_problem), -1);
                return;
            }

            final long toHandle = intent.getLongExtra("IMPORT_TO", 0);

            final long[] importMessagesHandles = intent.getLongArrayExtra("HANDLES_IMPORT_CHAT");

            importNodes(toHandle, importMessagesHandles);
        }
        else if (requestCode == REQUEST_SEND_CONTACTS && resultCode == RESULT_OK) {
            final ArrayList<String> contactsData = intent.getStringArrayListExtra(AddContactActivityLollipop.EXTRA_CONTACTS);
            if (contactsData != null) {
                MegaHandleList handleList = MegaHandleList.createInstance();
                for(int i=0; i<contactsData.size();i++){
                    MegaUser user = megaApi.getContact(contactsData.get(i));
                    if (user != null) {
                        handleList.addMegaHandle(user.getHandle());

                    }
                }
                retryContactAttachment(handleList);
            }
        }
        else if (requestCode == REQUEST_CODE_SELECT_FILE && resultCode == RESULT_OK) {
            if (intent == null) {
                logWarning("Return.....");
                return;
            }

            long handles[] = intent.getLongArrayExtra(NODE_HANDLES);
            logDebug("Number of files to send: " + handles.length);

            chatC.checkIfNodesAreMineAndAttachNodes(handles, idChat);
        }
        else if (requestCode == REQUEST_CODE_GET && resultCode == RESULT_OK) {
            if (intent == null) {
                logWarning("Return.....");
                return;
            }

            intent.setAction(Intent.ACTION_GET_CONTENT);
            FilePrepareTask filePrepareTask = new FilePrepareTask(this);
            filePrepareTask.execute(intent);
            ProgressDialog temp = null;
            try{
                temp = new ProgressDialog(this);
                temp.setMessage(getString(R.string.upload_prepare));
                temp.show();
            }
            catch(Exception e){
                return;
            }
            statusDialog = temp;
        }
        else if (requestCode == REQUEST_CODE_SELECT_CHAT) {
            isForwardingMessage = false;
            if (resultCode != RESULT_OK) return;
            if (!isOnline(this)) {
                removeProgressDialog();

                showSnackbar(SNACKBAR_TYPE, getString(R.string.error_server_connection_problem), -1);
                return;
            }

            showProgressForwarding();

            long[] idMessages = intent.getLongArrayExtra(ID_MESSAGES);
            if (idMessages != null) logDebug("Send " + idMessages.length + " messages");

            long[] chatHandles = intent.getLongArrayExtra(SELECTED_CHATS);
            if (chatHandles != null) logDebug("Send to " + chatHandles.length + " chats");

            long[] contactHandles = intent.getLongArrayExtra(SELECTED_USERS);
            if (contactHandles != null) logDebug("Send to " + contactHandles.length + " contacts");

            if(idMessages != null) {
                ArrayList<MegaChatRoom> chats = new ArrayList<>();
                ArrayList<MegaUser> users = new ArrayList<>();

                if (contactHandles != null && contactHandles.length > 0) {
                    for (int i = 0; i < contactHandles.length; i++) {
                        MegaUser user = megaApi.getContact(MegaApiAndroid.userHandleToBase64(contactHandles[i]));
                        if (user != null) {
                            users.add(user);
                        }
                    }
                    if (chatHandles != null && chatHandles.length > 0 ){
                        for (int i = 0; i < chatHandles.length; i++) {
                            MegaChatRoom chatRoom = megaChatApi.getChatRoom(chatHandles[i]);
                            if (chatRoom != null) {
                                chats.add(chatRoom);
                            }
                        }
                    }
                    CreateChatListener listener = new CreateChatListener(chats, users, idMessages, this, CreateChatListener.SEND_MESSAGES, idChat);

                    if(users != null && !users.isEmpty()) {
                        for (MegaUser user : users) {
                            MegaChatPeerList peers = MegaChatPeerList.createInstance();
                            peers.addPeer(user.getHandle(), MegaChatPeerList.PRIV_STANDARD);
                            megaChatApi.createChat(false, peers, listener);
                        }
                    }

                }else if (chatHandles != null && chatHandles.length > 0 ){
                    int countChat = chatHandles.length;
                    logDebug("Selected: " + countChat + " chats to send");

                    MultipleForwardChatProcessor forwardChatProcessor = new MultipleForwardChatProcessor(this, chatHandles, idMessages, idChat);
                    forwardChatProcessor.forward(chatRoom);
                }else{
                    logError("Error on sending to chat");
                }
            }
        }
        else if (requestCode == TAKE_PHOTO_CODE && resultCode == RESULT_OK) {
            if (resultCode == Activity.RESULT_OK) {
                logDebug("TAKE_PHOTO_CODE ");
                onCaptureImageResult();

            } else {
                logError("TAKE_PHOTO_CODE--->ERROR!");
            }

        } else if (requestCode == REQUEST_CODE_TREE) {
            onRequestSDCardWritePermission(intent, resultCode, true, null);
        }
        else if (requestCode == REQUEST_CODE_SEND_LOCATION && resultCode == RESULT_OK) {
            if (intent == null) {
                return;
            }
            byte[] byteArray = intent.getByteArrayExtra(SNAPSHOT);
            //
            if (byteArray == null) return;
            Bitmap snapshot = BitmapFactory.decodeByteArray(byteArray, 0, byteArray.length);
            String encodedSnapshot = Base64.encodeToString(byteArray, Base64.DEFAULT);
            logDebug("Info bitmap: " + snapshot.getByteCount() + " " + snapshot.getWidth() + " " + snapshot.getHeight());

            float latitude = (float) intent.getDoubleExtra(LATITUDE, 0);
            float longitude = (float) intent.getDoubleExtra(LONGITUDE, 0);
            editingMessage = intent.getBooleanExtra(EDITING_MESSAGE, false);
            if (editingMessage) {
                long msgId = intent.getLongExtra(MSG_ID, -1);
                if (msgId != -1) {
                    messageToEdit = megaChatApi.getMessage(idChat, msgId);
                }
            }

            if (editingMessage && messageToEdit != null) {
                logDebug("Edit Geolocation - tempId: " + messageToEdit.getTempId() +" id: " + messageToEdit.getMsgId());
                if (messageToEdit.getTempId() != -1) {
                    MegaChatMessage editedMsg = megaChatApi.editGeolocation(idChat, messageToEdit.getTempId(), longitude, latitude, encodedSnapshot);
                    modifyLocationReceived(new AndroidMegaChatMessage(editedMsg), true);
                }
                else if (messageToEdit.getMsgId() != -1) {
                    MegaChatMessage editedMsg = megaChatApi.editGeolocation(idChat, messageToEdit.getMsgId(), longitude, latitude, encodedSnapshot);
                    modifyLocationReceived(new AndroidMegaChatMessage(editedMsg), false);
                }
                editingMessage = false;
                messageToEdit = null;
            }
            else {
                logDebug("Send location [longLatitude]: " + latitude + " [longLongitude]: " + longitude);
                sendLocationMessage(longitude, latitude, encodedSnapshot);
            }
        } else if (requestCode == REQUEST_CODE_SELECT_LOCAL_FOLDER && resultCode == RESULT_OK) {
            logDebug("Local folder selected");
            String parentPath = intent.getStringExtra(FileStorageActivityLollipop.EXTRA_PATH);
            chatC.prepareForDownload(intent, parentPath);
        }
        else{
            logError("Error onActivityResult");
        }

        super.onActivityResult(requestCode, resultCode, intent);
    }

    public void importNodes(final long toHandle, final long[] importMessagesHandles){
        logDebug("importNode: " + toHandle +  " -> " + importMessagesHandles.length);
        statusDialog = new ProgressDialog(this);
        statusDialog.setMessage(getString(R.string.general_importing));
        statusDialog.show();

        MegaNode target = null;
        target = megaApi.getNodeByHandle(toHandle);
        if(target == null){
            target = megaApi.getRootNode();
        }
        logDebug("TARGET handle: " + target.getHandle());

        if(importMessagesHandles.length==1){
            for (int k = 0; k < importMessagesHandles.length; k++){
                MegaChatMessage message = megaChatApi.getMessage(idChat, importMessagesHandles[k]);
                if(message!=null){

                    MegaNodeList nodeList = message.getMegaNodeList();

                    for(int i=0;i<nodeList.size();i++){
                        MegaNode document = nodeList.get(i);
                        if (document != null) {
                            logDebug("DOCUMENT: " + document.getHandle());
                            document = chatC.authorizeNodeIfPreview(document, chatRoom);
                            if (target != null) {
//                            MegaNode autNode = megaApi.authorizeNode(document);

                                megaApi.copyNode(document, target, this);
                            } else {
                                logError("TARGET: null");
                               showSnackbar(SNACKBAR_TYPE, getString(R.string.import_success_error), -1);
                            }
                        }
                        else{
                            logError("DOCUMENT: null");
                            showSnackbar(SNACKBAR_TYPE, getString(R.string.import_success_error), -1);
                        }
                    }

                }
                else{
                    logError("MESSAGE is null");
                    showSnackbar(SNACKBAR_TYPE, getString(R.string.import_success_error), -1);
                }
            }
        }
        else {
            MultipleRequestListener listener = new MultipleRequestListener(MULTIPLE_CHAT_IMPORT, this);

            for (int k = 0; k < importMessagesHandles.length; k++){
                MegaChatMessage message = megaChatApi.getMessage(idChat, importMessagesHandles[k]);
                if(message!=null){

                    MegaNodeList nodeList = message.getMegaNodeList();

                    for(int i=0;i<nodeList.size();i++){
                        MegaNode document = nodeList.get(i);
                        if (document != null) {
                            logDebug("DOCUMENT: " + document.getHandle());
                            document = chatC.authorizeNodeIfPreview(document, chatRoom);
                            if (target != null) {
//                            MegaNode autNode = megaApi.authorizeNode(document);
                                megaApi.copyNode(document, target, listener);
                            } else {
                                logError("TARGET: null");
                            }
                        }
                        else{
                            logError("DOCUMENT: null");
                        }
                    }
                }
                else{
                    logError("MESSAGE is null");
                    showSnackbar(SNACKBAR_TYPE, getString(R.string.import_success_error), -1);
                }
            }
        }
    }

    public void retryNodeAttachment(long nodeHandle){
        megaChatApi.attachNode(idChat, nodeHandle, this);
    }

    public void retryContactAttachment(MegaHandleList handleList){
        logDebug("retryContactAttachment");
        MegaChatMessage contactMessage = megaChatApi.attachContacts(idChat, handleList);
        if(contactMessage!=null){
            AndroidMegaChatMessage androidMsgSent = new AndroidMegaChatMessage(contactMessage);
            sendMessageToUI(androidMsgSent);
        }
    }

    public void retryPendingMessage(long idMessage){
        logDebug("retryPendingMessage: " + idMessage);

        PendingMessageSingle pendMsg = dbH.findPendingMessageById(idMessage);

        if(pendMsg!=null){

            if(pendMsg.getNodeHandle()!=-1){
                removePendingMsg(idMessage);
                retryNodeAttachment(pendMsg.getNodeHandle());
            }
            else{
                logDebug("The file was not uploaded yet");

                ////Retry to send

                String filePath = pendMsg.getFilePath();

                File f = new File(filePath);
                if (!f.exists()) {
                    showSnackbar(SNACKBAR_TYPE, getResources().getQuantityString(R.plurals.messages_forwarded_error_not_available, 1, 1), -1);
                    return;
                }

                //Remove the old message from the UI and DB
                removePendingMsg(idMessage);

                Intent intent = new Intent(this, ChatUploadService.class);

                PendingMessageSingle pMsgSingle = new PendingMessageSingle();
                pMsgSingle.setChatId(idChat);
                long timestamp = System.currentTimeMillis()/1000;
                pMsgSingle.setUploadTimestamp(timestamp);

                String fingerprint = megaApi.getFingerprint(f.getAbsolutePath());

                pMsgSingle.setFilePath(f.getAbsolutePath());
                pMsgSingle.setName(f.getName());
                pMsgSingle.setFingerprint(fingerprint);

                long idMessageDb = dbH.addPendingMessage(pMsgSingle);
                pMsgSingle.setId(idMessageDb);
                if(idMessageDb!=-1){
                    intent.putExtra(ChatUploadService.EXTRA_ID_PEND_MSG, idMessageDb);

                    if(!isLoadingHistory){
                        AndroidMegaChatMessage newNodeAttachmentMsg = new AndroidMegaChatMessage(pMsgSingle, true);
                        sendMessageToUI(newNodeAttachmentMsg);
                    }

//                ArrayList<String> filePaths = newPendingMsg.getFilePaths();
//                filePaths.add("/home/jfjf.jpg");

                    intent.putExtra(ChatUploadService.EXTRA_CHAT_ID, idChat);

                    checkIfServiceCanStart(intent);
                }
                else{
                    logError("Error when adding pending msg to the database");
                }
            }
        }
        else{
            logError("Pending message does not exist");
            showSnackbar(SNACKBAR_TYPE, getResources().getQuantityString(R.plurals.messages_forwarded_error_not_available, 1, 1), -1);
        }
    }

    private void setSizeInputText(boolean isEmpty){
        textChat.setMinLines(1);
        if(isEmpty){
            textChat.setMaxLines(1);
        }else {
            int maxLines;
            if (textChat.getMaxLines() < MAX_LINES_INPUT_TEXT && textChat.getLineCount() == textChat.getMaxLines()) {
                maxLines = textChat.getLineCount() + 1;
            } else {
                maxLines = MAX_LINES_INPUT_TEXT;
            }
            textChat.setEllipsize(null);
            textChat.setMaxLines(maxLines);
        }
    }
    private void endCall(long chatHang){
        logDebug("chatHang: " + chatHang);
        if(megaChatApi!=null){
            megaChatApi.hangChatCall(chatHang, this);
        }
    }

    private void showConfirmationToJoinCall(final MegaChatRoom c){
        logDebug("showConfirmationToJoinCall");

        DialogInterface.OnClickListener dialogClickListener = new DialogInterface.OnClickListener() {
            @Override
            public void onClick(DialogInterface dialog, int which) {
                switch (which){
                    case DialogInterface.BUTTON_POSITIVE:
                        logDebug("END & JOIN");
                        //Find the call in progress:
                        if(megaChatApi!=null){
                            endCall(getChatCallInProgress());
                        }
                        break;

                    case DialogInterface.BUTTON_NEGATIVE:
                        //No button clicked
                        break;
                }
            }
        };

        androidx.appcompat.app.AlertDialog.Builder builder = new androidx.appcompat.app.AlertDialog.Builder(this, R.style.AppCompatAlertDialogStyle);
        String message= getResources().getString(R.string.text_join_call);
        builder.setTitle(R.string.title_join_call);
        builder.setMessage(message).setPositiveButton(getApplicationContext().getString(R.string.answer_call_incoming).toUpperCase(), dialogClickListener).setNegativeButton(R.string.general_cancel, dialogClickListener).show();
    }

    public void controlCamera(){
        stopReproductions();
        openCameraApp();
    }

    public void showConfirmationClearChat(final MegaChatRoom c){
        logDebug("showConfirmationClearChat");

        DialogInterface.OnClickListener dialogClickListener = new DialogInterface.OnClickListener() {
            @Override
            public void onClick(DialogInterface dialog, int which) {
                switch (which){
                    case DialogInterface.BUTTON_POSITIVE:
                        logDebug("Clear chat!");
                        stopReproductions();
                        chatC.clearHistory(c);
                        break;

                    case DialogInterface.BUTTON_NEGATIVE:
                        //No button clicked
                        break;
                }
            }
        };

        androidx.appcompat.app.AlertDialog.Builder builder;
        if (Build.VERSION.SDK_INT >= Build.VERSION_CODES.HONEYCOMB) {
            builder = new AlertDialog.Builder(this, R.style.AppCompatAlertDialogStyle);
        }
        else{
            builder = new AlertDialog.Builder(this);
        }
        String message= getResources().getString(R.string.confirmation_clear_group_chat);
        builder.setTitle(R.string.title_confirmation_clear_group_chat);
        builder.setMessage(message).setPositiveButton(R.string.general_clear, dialogClickListener)
                .setNegativeButton(R.string.general_cancel, dialogClickListener).show();
    }

    public void showConfirmationLeaveChat (final MegaChatRoom c){
        logDebug("showConfirmationLeaveChat");

        DialogInterface.OnClickListener dialogClickListener = new DialogInterface.OnClickListener() {
            @Override
            public void onClick(DialogInterface dialog, int which) {
                switch (which){
                    case DialogInterface.BUTTON_POSITIVE: {
                        stopReproductions();

                        ChatController chatC = new ChatController(chatActivity);
                        chatC.leaveChat(c);
                        break;
                    }
                    case DialogInterface.BUTTON_NEGATIVE:
                        //No button clicked
                        break;
                }
            }
        };

        androidx.appcompat.app.AlertDialog.Builder builder;
        if (Build.VERSION.SDK_INT >= Build.VERSION_CODES.HONEYCOMB) {
            builder = new AlertDialog.Builder(this, R.style.AppCompatAlertDialogStyle);
        }
        else{
            builder = new AlertDialog.Builder(this);
        }
        builder.setTitle(getResources().getString(R.string.title_confirmation_leave_group_chat));
        String message= getResources().getString(R.string.confirmation_leave_group_chat);
        builder.setMessage(message).setPositiveButton(R.string.general_leave, dialogClickListener)
                .setNegativeButton(R.string.general_cancel, dialogClickListener).show();
    }

    public void showConfirmationRejoinChat(final long publicHandle){
        logDebug("showConfirmationRejoinChat");

        DialogInterface.OnClickListener dialogClickListener = new DialogInterface.OnClickListener() {
            @Override
            public void onClick(DialogInterface dialog, int which) {
                switch (which){
                    case DialogInterface.BUTTON_POSITIVE: {
                        logDebug("Rejoin chat!: " + publicHandle);
                        megaChatApi.autorejoinPublicChat(idChat, publicHandle, chatActivity);
                        break;
                    }
                    case DialogInterface.BUTTON_NEGATIVE: {
                        //No button clicked
                        break;
                    }
                }
            }
        };

        androidx.appcompat.app.AlertDialog.Builder builder = new androidx.appcompat.app.AlertDialog.Builder(this);
        String message= getResources().getString(R.string.confirmation_rejoin_chat_link);
        builder.setMessage(message).setPositiveButton(R.string.action_join, dialogClickListener)
                .setNegativeButton(R.string.general_cancel, dialogClickListener).show();
    }

    @Override
    public void onBackPressed() {
        logDebug("onBackPressed");
        retryConnectionsAndSignalPresence();
        if (emojiKeyboard != null && emojiKeyboard.getEmojiKeyboardShown()) {
            emojiKeyboard.hideBothKeyboard(this);
        } else if (fileStorageLayout.isShown()) {
            hideFileStorage();
        } else {
            if (handlerEmojiKeyboard != null) {
                handlerEmojiKeyboard.removeCallbacksAndMessages(null);
            }
            if (handlerKeyboard != null) {
                handlerKeyboard.removeCallbacksAndMessages(null);
            }
            closeChat(true);
            ifAnonymousModeLogin(false);
        }
    }

    @Override
    public void onClick(View v) {
        logDebug("onClick");

        switch (v.getId()) {
            case R.id.home:{
                onBackPressed();
                break;
            }
            case R.id.call_in_progress_layout:{
                logDebug("call_in_progress_layout");
                startVideo = false;
                if(checkPermissionsCall()){
                    startCall();
                }
                break;
            }
            case R.id.send_message_icon_chat:{
                logDebug("send_message_icon_chat");
                writingLayout.setClickable(false);
                String text = textChat.getText().toString();
                if(text.trim().isEmpty()) break;
                if (editingMessage) {
                    editMessage(text);
                    finishMultiselectionMode();
                } else {
                    sendMessage(text);
                }
                textChat.setText("", TextView.BufferType.EDITABLE);
                break;
            }
            case R.id.keyboard_twemoji_chat:
            case R.id.rl_keyboard_twemoji_chat:{
                logDebug("keyboard_icon_chat");
                hideFileStorage();
                if(emojiKeyboard==null) break;
                changeKeyboard(keyboardTwemojiButton);
                break;
            }

            case R.id.media_icon_chat:
            case R.id.rl_media_icon_chat: {
                logDebug("media_icon_chat");
                if (recordView.isRecordingNow()) break;
                hideKeyboard();
                if(isNecessaryDisableLocalCamera() != -1){
                    showConfirmationOpenCamera(this, ACTION_TAKE_PICTURE, false);
                    break;
                }
                controlCamera();
                break;
            }
            case R.id.pick_file_storage_icon_chat:
            case R.id.rl_pick_file_storage_icon_chat:{
                logDebug("file storage icon ");
                if (fileStorageLayout.isShown()) {
                    hideFileStorage();
                    if(emojiKeyboard != null) emojiKeyboard.changeKeyboardIcon(false);
                } else {
                    if ((emojiKeyboard != null) && (emojiKeyboard.getLetterKeyboardShown())) {
                        emojiKeyboard.hideBothKeyboard(this);
                        handlerEmojiKeyboard.postDelayed(new Runnable() {
                            @Override
                            public void run() {
                                if (Build.VERSION.SDK_INT >= Build.VERSION_CODES.M) {
                                    boolean hasStoragePermission = (ContextCompat.checkSelfPermission(chatActivity, Manifest.permission.READ_EXTERNAL_STORAGE) == PackageManager.PERMISSION_GRANTED);
                                    if (!hasStoragePermission) {
                                        ActivityCompat.requestPermissions(chatActivity, new String[]{Manifest.permission.READ_EXTERNAL_STORAGE}, REQUEST_READ_STORAGE);
                                    } else {
                                        chatActivity.attachFromFileStorage();
                                    }
                                } else {
                                    chatActivity.attachFromFileStorage();
                                }
                            }
                        }, 250);
                    } else {

                        if (emojiKeyboard != null) {
                            emojiKeyboard.hideBothKeyboard(this);
                        }

                        if (Build.VERSION.SDK_INT >= Build.VERSION_CODES.M) {
                            boolean hasStoragePermission = (ContextCompat.checkSelfPermission(this, Manifest.permission.READ_EXTERNAL_STORAGE) == PackageManager.PERMISSION_GRANTED);
                            if (!hasStoragePermission) {
                                ActivityCompat.requestPermissions(this, new String[]{Manifest.permission.READ_EXTERNAL_STORAGE}, REQUEST_READ_STORAGE);

                            } else {
                                this.attachFromFileStorage();
                            }
                        } else {
                            this.attachFromFileStorage();
                        }
                    }
                }
                break;
            }
            case R.id.toolbar_chat:{
                logDebug("toolbar_chat");
                if(recordView.isRecordingNow()) break;

                showGroupInfoActivity();
                break;
            }
            case R.id.message_jump_layout:{
                goToEnd();
                break;
            }
            case R.id.pick_attach_chat:
            case R.id.rl_attach_icon_chat: {
                logDebug("Show attach bottom sheet");
                hideKeyboard();
                showSendAttachmentBottomSheet();
                break;
            }
            case R.id.join_button:{
                if (chatC.isInAnonymousMode()) {
                    ifAnonymousModeLogin(true);
                }
                else {
                    megaChatApi.autojoinPublicChat(idChat, this);
                }
                break;
            }
		}
    }

    public void sendLocation(){
        logDebug("sendLocation");
        if(MegaApplication.isEnabledGeoLocation()){
            getLocationPermission();
        }
        else{
            showSendLocationDialog();
        }
    }

    private void changeKeyboard(ImageButton btn){
        Drawable currentDrawable = btn.getDrawable();
        Drawable emojiDrawable = getResources().getDrawable(R.drawable.ic_emojicon);
        Drawable keyboardDrawable = getResources().getDrawable(R.drawable.ic_keyboard_white);
        if(areDrawablesIdentical(currentDrawable, emojiDrawable) && !emojiKeyboard.getEmojiKeyboardShown()){
            if(emojiKeyboard.getLetterKeyboardShown()){
                emojiKeyboard.hideLetterKeyboard();
                handlerKeyboard.postDelayed(new Runnable() {
                    @Override
                    public void run() {
                        emojiKeyboard.showEmojiKeyboard();
                    }
                },250);
            }else{
                emojiKeyboard.showEmojiKeyboard();
            }
        }else if(areDrawablesIdentical(currentDrawable, keyboardDrawable) && !emojiKeyboard.getLetterKeyboardShown()){
            emojiKeyboard.showLetterKeyboard();
        }
    }

    public void sendFromCloud(){
        attachFromCloud();
    }

    public void sendFromFileSystem(){
        attachPhotoVideo();
    }

    void getLocationPermission() {
        if (ContextCompat.checkSelfPermission(this, Manifest.permission.ACCESS_FINE_LOCATION) != PackageManager.PERMISSION_GRANTED) {
            ActivityCompat.requestPermissions(this, new String[]{Manifest.permission.ACCESS_FINE_LOCATION}, LOCATION_PERMISSION_REQUEST_CODE);
        }
        else {
            Intent intent =  new Intent(getApplicationContext(), MapsActivity.class);
            intent.putExtra(EDITING_MESSAGE, editingMessage);
            if (messageToEdit != null) {
                intent.putExtra(MSG_ID, messageToEdit.getMsgId());
            }
            startActivityForResult(intent, REQUEST_CODE_SEND_LOCATION);
        }
    }

    void showSendLocationDialog () {
        AlertDialog.Builder builder = new AlertDialog.Builder(this);
        builder.setTitle(R.string.title_activity_maps)
                .setMessage(R.string.explanation_send_location)
                .setPositiveButton(getString(R.string.button_continue),
                new DialogInterface.OnClickListener() {
                    public void onClick(DialogInterface dialog, int whichButton) {
                        //getLocationPermission();
                        megaApi.enableGeolocation(chatActivity);
                    }
                })
                .setNegativeButton(R.string.general_cancel,
                new DialogInterface.OnClickListener() {
                    @Override
                    public void onClick(DialogInterface dialog, int which) {
                        try {
                            locationDialog.dismiss();
                            isLocationDialogShown = false;
                        } catch (Exception e){}
                    }
                });

        locationDialog = builder.create();
        locationDialog.setCancelable(false);
        locationDialog.setCanceledOnTouchOutside(false);
        locationDialog.show();
        isLocationDialogShown = true;
    }

    public void attachFromFileStorage(){
        logDebug("attachFromFileStorage");
        fileStorageF = ChatFileStorageFragment.newInstance();
        getSupportFragmentManager().beginTransaction().replace(R.id.fragment_container_file_storage, fileStorageF,"fileStorageF").commitNowAllowingStateLoss();
        hideInputText();
        fileStorageLayout.setVisibility(View.VISIBLE);
        pickFileStorageButton.setImageResource(R.drawable.ic_g_select_image);
        placeRecordButton(RECORD_BUTTON_DEACTIVATED);
    }

    public void attachFromCloud(){
        logDebug("attachFromCloud");
        if(megaApi!=null && megaApi.getRootNode()!=null){
            ChatController chatC = new ChatController(this);
            chatC.pickFileToSend();
        }
        else{
            logWarning("Online but not megaApi");
            showErrorAlertDialog(getString(R.string.error_server_connection_problem), false, this);
        }
    }

    public void attachPhotoVideo(){
        logDebug("attachPhotoVideo");

        disablePinScreen();

        Intent intent = new Intent();
        intent.setAction(Intent.ACTION_OPEN_DOCUMENT);
        intent.setAction(Intent.ACTION_GET_CONTENT);
        intent.putExtra(Intent.EXTRA_ALLOW_MULTIPLE, true);
        intent.setType("*/*");

        startActivityForResult(Intent.createChooser(intent, null), REQUEST_CODE_GET);
    }

    public void sendMessage(String text){
        logDebug("sendMessage: ");
        MegaChatMessage msgSent = megaChatApi.sendMessage(idChat, text);
        AndroidMegaChatMessage androidMsgSent = new AndroidMegaChatMessage(msgSent);
        sendMessageToUI(androidMsgSent);
    }

    public void sendLocationMessage(float longLongitude, float longLatitude, String encodedSnapshot){
        logDebug("sendLocationMessage");
        MegaChatMessage locationMessage = megaChatApi.sendGeolocation(idChat, longLongitude, longLatitude, encodedSnapshot);
        if(locationMessage == null) return;
        AndroidMegaChatMessage androidMsgSent = new AndroidMegaChatMessage(locationMessage);
        sendMessageToUI(androidMsgSent);

    }

    public void hideNewMessagesLayout(){
        logDebug("hideNewMessagesLayout");

        int position = positionNewMessagesLayout;

        positionNewMessagesLayout = -1;
        lastIdMsgSeen = -1;
        generalUnreadCount = -1;
        lastSeenReceived = true;
        newVisibility = false;

        if(adapter!=null){
            adapter.notifyItemChanged(position);
        }
    }

    public void openCameraApp(){
        logDebug("openCameraApp()");
        if(checkPermissionsTakePicture()){
            takePicture();
        }
    }

    public void sendMessageToUI(AndroidMegaChatMessage androidMsgSent){
        logDebug("sendMessageToUI");

        if(positionNewMessagesLayout!=-1){
            hideNewMessagesLayout();
        }

        int infoToShow = -1;

        int index = messages.size()-1;
        if(androidMsgSent!=null){
            if(androidMsgSent.isUploading()){
                logDebug("Is uploading: ");

            }else if(androidMsgSent.getMessage() != null) {
                logDebug("Sent message with id temp: " + androidMsgSent.getMessage().getTempId());
                logDebug("State of the message: " + androidMsgSent.getMessage().getStatus());
            }

            if(index==-1){
                //First element
                logDebug("First element!");
                messages.add(androidMsgSent);
                messages.get(0).setInfoToShow(AndroidMegaChatMessage.CHAT_ADAPTER_SHOW_ALL);
            }
            else{
                //Not first element - Find where to add in the queue
                logDebug("NOT First element!");

                AndroidMegaChatMessage msg = messages.get(index);
                if(!androidMsgSent.isUploading()){
                    while(msg.isUploading()){
                        index--;
                        if (index == -1) {
                            break;
                        }
                        msg = messages.get(index);
                    }
                }

                while (!msg.isUploading() && msg.getMessage().getStatus() == MegaChatMessage.STATUS_SENDING_MANUAL) {
                    index--;
                    if (index == -1) {
                        break;
                    }
                    msg = messages.get(index);
                }

                index++;
                logDebug("Add in position: " + index);
                messages.add(index, androidMsgSent);
                infoToShow = adjustInfoToShow(index);
            }

            if (adapter == null){
                createAdapter();
            }else{
                adapter.addMessage(messages, index);
                if(infoToShow== AndroidMegaChatMessage.CHAT_ADAPTER_SHOW_ALL){
                    mLayoutManager.scrollToPositionWithOffset(index, scaleHeightPx(50, outMetrics));
                }else{
                    mLayoutManager.scrollToPositionWithOffset(index, scaleHeightPx(20, outMetrics));
                }
            }
        }
        else{
            logError("Error sending message!");
        }
    }

    public void sendMessagesToUI(ArrayList<AndroidMegaChatMessage> messages) {
        for (AndroidMegaChatMessage message : messages) {
            sendMessageToUI(message);
        }
    }

<<<<<<< HEAD
    /**
     * Method for copying a message.
     *
     * @param message The message.
     * @return The copied text.
     */
    public String copyMessage(AndroidMegaChatMessage message) {
        return chatC.createSingleManagementString(message, chatRoom);
    }

    public void editMessage(ArrayList<AndroidMegaChatMessage> messagesSelected) {
        if (messagesSelected.isEmpty() || messagesSelected.get(0) == null)
            return;

        editingMessage = true;
        MegaChatMessage msg = messagesSelected.get(0).getMessage();
        MegaChatContainsMeta meta = msg.getContainsMeta();
        messageToEdit = msg;
        textChat.setText(messageToEdit.getContent());
        textChat.setSelection(textChat.getText().length());
        if (msg.getType() == MegaChatMessage.TYPE_CONTAINS_META && meta != null && meta.getType() == MegaChatContainsMeta.CONTAINS_META_GEOLOCATION) {
            sendLocation();
            finishMultiselectionMode();
        } else {
            textChat.setText(messageToEdit.getContent());
            textChat.setSelection(textChat.getText().length());
        }
    }

    public void editMessage(String text){
        logDebug("editMessage: ");
        MegaChatMessage msgEdited = null;
=======
    public void editMessage(String text) {
        if (messageToEdit.getContent().equals(text)) return;
>>>>>>> d3a21135

        MegaChatMessage msgEdited = megaChatApi.editMessage(idChat,
                messageToEdit.getMsgId() != MEGACHAT_INVALID_HANDLE ? messageToEdit.getMsgId() : messageToEdit.getTempId(),
                text);

        if (msgEdited != null) {
            logDebug("Edited message: status: " + msgEdited.getStatus());
            AndroidMegaChatMessage androidMsgEdited = new AndroidMegaChatMessage(msgEdited);
            modifyMessageReceived(androidMsgEdited, false);
        } else {
            logWarning("Message cannot be edited!");
            showSnackbar(SNACKBAR_TYPE, getString(R.string.error_editing_message), MEGACHAT_INVALID_HANDLE);
        }
    }

    public void editMessageMS(String text, MegaChatMessage messageToEdit){
        logDebug("editMessageMS: ");
        MegaChatMessage msgEdited = null;

        if(messageToEdit.getMsgId()!=-1){
            msgEdited = megaChatApi.editMessage(idChat, messageToEdit.getMsgId(), text);
        }
        else{
            msgEdited = megaChatApi.editMessage(idChat, messageToEdit.getTempId(), text);
        }

        if(msgEdited!=null){
            logDebug("Edited message: status: " + msgEdited.getStatus());
            AndroidMegaChatMessage androidMsgEdited = new AndroidMegaChatMessage(msgEdited);
            modifyMessageReceived(androidMsgEdited, false);
        }
        else{
            logWarning("Message cannot be edited!");
            showSnackbar(SNACKBAR_TYPE, getString(R.string.error_editing_message), -1);
        }
    }

    public void showUploadPanel(){
        if (isBottomSheetDialogShown(bottomSheetDialogFragment)) return;

        bottomSheetDialogFragment = new AttachmentUploadBottomSheetDialogFragment();
        bottomSheetDialogFragment.show(getSupportFragmentManager(), bottomSheetDialogFragment.getTag());
    }

    public void activateActionMode(){
        if (!adapter.isMultipleSelect()) {
            adapter.setMultipleSelect(true);
            actionMode = startSupportActionMode(new ActionBarCallBack());
            updateActionModeTitle();
        }
    }

    private void reDoTheSelectionAfterRotation() {
        if (recoveredSelectedPositions == null)
            return;

        if (adapter == null)
            return;

        if (recoveredSelectedPositions.size() > 0) {
            activateActionMode();

            for (int position : recoveredSelectedPositions) {
                AndroidMegaChatMessage msg = adapter.getMessageAtPosition(position);
                if(msg != null) {
                    adapter.toggleSelection(msg.getMessage().getMsgId());
                }
            }
        }

        updateActionModeTitle();
    }

    public void activateActionModeWithItem(int positionInAdapter) {
        logDebug("activateActionModeWithItem");

        activateActionMode();
        if (adapter.isMultipleSelect()) {
            itemClick((positionInAdapter + 1), null);
        }
    }

    //Multiselect
    private class  ActionBarCallBack implements ActionMode.Callback {

        @Override
        public boolean onActionItemClicked(ActionMode mode, MenuItem item) {
            ArrayList<AndroidMegaChatMessage> messagesSelected = adapter.getSelectedMessages();

            switch(item.getItemId()){
                case R.id.chat_cab_menu_edit:
                    logDebug("Edit text");
<<<<<<< HEAD
                    editMessage(messagesSelected);
=======
                    if (!messagesSelected.isEmpty() && messagesSelected.get(0) != null) {
                        editingMessage = true;
                        MegaChatMessage msg = messagesSelected.get(0).getMessage();
                        MegaChatContainsMeta meta = msg.getContainsMeta();
                        messageToEdit = msg;

                        if (msg.getType() == MegaChatMessage.TYPE_CONTAINS_META && meta != null && meta.getType() == MegaChatContainsMeta.CONTAINS_META_GEOLOCATION) {
                            sendLocation();
                            clearSelections();
                            hideMultipleSelect();
                            actionMode.invalidate();
                        }
                        else {
                            textChat.setText(messageToEdit.getContent());
                            textChat.setSelection(textChat.getText().length());
                        }
                    }
>>>>>>> d3a21135
                    break;

                case R.id.chat_cab_menu_forward:
                    logDebug("Forward message");
                    forwardMessages(messagesSelected);
                    break;

                case R.id.chat_cab_menu_copy:
                    finishMultiselectionMode();
                    String text = "";
                    if (messagesSelected.size() == 1) {
                       text = copyMessage(messagesSelected.get(0));
                    } else {
                        text = copyMessages(messagesSelected);
                    }
                    copyToClipboard(text);
                    break;

                case R.id.chat_cab_menu_delete:
                    finishMultiselectionMode();
                    //Delete
                    showConfirmationDeleteMessages(messagesSelected, chatRoom);
                    break;

                case R.id.chat_cab_menu_download:
                    logDebug("chat_cab_menu_download ");
                    clearSelections();
                    hideMultipleSelect();
                    if (!checkPermissionWriteStorage(REQUEST_WRITE_STORAGE)) {
                        preservedMessagesSelected = messagesSelected;
                        return false;
                    }
                    ArrayList<MegaNodeList> list = new ArrayList<>();
                    for (int i = 0; i < messagesSelected.size(); i++) {
                        MegaNodeList megaNodeList = messagesSelected.get(i).getMessage().getMegaNodeList();
                        list.add(megaNodeList);
                    }
                    chatC.prepareForChatDownload(list);
                    break;

                case R.id.chat_cab_menu_import:
                    finishMultiselectionMode();
                    chatC.importNodesFromAndroidMessages(messagesSelected);
                    break;

                case R.id.chat_cab_menu_offline:
                    finishMultiselectionMode();
                    if (!checkPermissionWriteStorage(REQUEST_WRITE_STORAGE_OFFLINE)) {
                        preservedMessagesSelected = messagesSelected;
                        return false;
                    }
                    chatC.saveForOfflineWithAndroidMessages(messagesSelected, chatRoom);
                    break;

            }
            return false;
        }

        public String copyMessages(ArrayList<AndroidMegaChatMessage> messagesSelected){
            logDebug("copyMessages");
            ChatController chatC = new ChatController(chatActivity);
            StringBuilder builder = new StringBuilder();

            for(int i=0;i<messagesSelected.size();i++){
                AndroidMegaChatMessage messageSelected = messagesSelected.get(i);
                builder.append("[");
                String timestamp = formatShortDateTime(messageSelected.getMessage().getTimestamp());
                builder.append(timestamp);
                builder.append("] ");
                String messageString = chatC.createManagementString(messageSelected, chatRoom);
                builder.append(messageString);
                builder.append("\n");
            }
            return builder.toString();
        }

        /**
         * Method for copying a text to the clipboard.
         *
         * @param text The text.
         */
        private void copyToClipboard(String text) {
            android.content.ClipboardManager clipboard = (android.content.ClipboardManager) getSystemService(Context.CLIPBOARD_SERVICE);
            android.content.ClipData clip = android.content.ClipData.newPlainText("Copied Text", text);
            clipboard.setPrimaryClip(clip);
            showSnackbar(SNACKBAR_TYPE, getString(R.string.messages_copied_clipboard), -1);
        }

        @Override
        public boolean onCreateActionMode(ActionMode mode, Menu menu) {
            logDebug("onCreateActionMode");

            MenuInflater inflater = mode.getMenuInflater();
            inflater.inflate(R.menu.messages_chat_action, menu);

            importIcon = menu.findItem(R.id.chat_cab_menu_import);
            menu.findItem(R.id.chat_cab_menu_offline).setIcon(mutateIconSecondary(chatActivity, R.drawable.ic_b_save_offline, R.color.white));

            changeStatusBarColorActionMode(chatActivity, getWindow(), handler, 1);
            return true;
        }

        @Override
        public void onDestroyActionMode(ActionMode arg0) {
            logDebug("onDestroyActionMode");
            adapter.setMultipleSelect(false);
            editingMessage = false;
            recoveredSelectedPositions = null;
            clearSelections();
            changeStatusBarColorActionMode(chatActivity, getWindow(), handler, 0);
        }

        @Override
        public boolean onPrepareActionMode(ActionMode mode, Menu menu) {
            logDebug("onPrepareActionMode");
            List<AndroidMegaChatMessage> selected = adapter.getSelectedMessages();
            if(selected.size() == 0){
                menu.findItem(R.id.chat_cab_menu_edit).setVisible(false);
                menu.findItem(R.id.chat_cab_menu_copy).setVisible(false);
                menu.findItem(R.id.chat_cab_menu_delete).setVisible(false);
                menu.findItem(R.id.chat_cab_menu_forward).setVisible(false);
                menu.findItem(R.id.chat_cab_menu_download).setVisible(false);
                menu.findItem(R.id.chat_cab_menu_offline).setVisible(false);
                importIcon.setVisible(false);

            }else {

                if((chatRoom.getOwnPrivilege()==MegaChatRoom.PRIV_RM||chatRoom.getOwnPrivilege()==MegaChatRoom.PRIV_RO) && !chatRoom.isPreview()){
                    logDebug("Chat without permissions || without preview");

                    boolean showCopy = true;
                    for(int i=0; i<selected.size();i++) {
                        MegaChatMessage msg = selected.get(i).getMessage();
                        if ((showCopy) && (msg.getType() == MegaChatMessage.TYPE_NODE_ATTACHMENT || msg.getType()  == MegaChatMessage.TYPE_CONTACT_ATTACHMENT || msg.getType()  == MegaChatMessage.TYPE_VOICE_CLIP || ((msg.getType() == MegaChatMessage.TYPE_CONTAINS_META) && (msg.getContainsMeta() != null) && (msg.getContainsMeta().getType() == MegaChatContainsMeta.CONTAINS_META_GEOLOCATION))) ) {
                            showCopy = false;
                        }
                    }
                    menu.findItem(R.id.chat_cab_menu_edit).setVisible(false);
                    menu.findItem(R.id.chat_cab_menu_copy).setVisible(showCopy);
                    menu.findItem(R.id.chat_cab_menu_delete).setVisible(false);
                    menu.findItem(R.id.chat_cab_menu_forward).setVisible(false);
                    menu.findItem(R.id.chat_cab_menu_download).setVisible(false);
                    menu.findItem(R.id.chat_cab_menu_offline).setVisible(false);
                    importIcon.setVisible(false);
                }
                else{
                    logDebug("Chat with permissions or preview");
                    if(isOnline(chatActivity) && !chatC.isInAnonymousMode()){
                        menu.findItem(R.id.chat_cab_menu_forward).setVisible(true);
                    }else{
                        menu.findItem(R.id.chat_cab_menu_forward).setVisible(false);
                    }

                    if (selected.size() == 1) {
                        if(hasMessagesRemoved(selected.get(0).getMessage())){
                            menu.findItem(R.id.chat_cab_menu_edit).setVisible(false);
                            menu.findItem(R.id.chat_cab_menu_copy).setVisible(false);
                            menu.findItem(R.id.chat_cab_menu_delete).setVisible(false);
                            menu.findItem(R.id.chat_cab_menu_forward).setVisible(false);
                            menu.findItem(R.id.chat_cab_menu_download).setVisible(false);
                            menu.findItem(R.id.chat_cab_menu_offline).setVisible(false);
                            importIcon.setVisible(false);

                        }else if(selected.get(0).isUploading()){
                            menu.findItem(R.id.chat_cab_menu_copy).setVisible(false);
                            menu.findItem(R.id.chat_cab_menu_delete).setVisible(false);
                            menu.findItem(R.id.chat_cab_menu_edit).setVisible(false);
                            menu.findItem(R.id.chat_cab_menu_forward).setVisible(false);
                            menu.findItem(R.id.chat_cab_menu_download).setVisible(false);
                            menu.findItem(R.id.chat_cab_menu_offline).setVisible(false);
                            importIcon.setVisible(false);

                        }else if(selected.get(0).getMessage().getType()==MegaChatMessage.TYPE_NODE_ATTACHMENT){
                            logDebug("TYPE_NODE_ATTACHMENT selected");
                            menu.findItem(R.id.chat_cab_menu_copy).setVisible(false);
                            menu.findItem(R.id.chat_cab_menu_edit).setVisible(false);

                            if(selected.get(0).getMessage().getUserHandle()==myUserHandle && selected.get(0).getMessage().isDeletable()){
                                logDebug("one message Message DELETABLE");
                                menu.findItem(R.id.chat_cab_menu_delete).setVisible(true);
                            }else{
                                menu.findItem(R.id.chat_cab_menu_delete).setVisible(false);
                            }

                            if(isOnline(chatActivity)){
                                menu.findItem(R.id.chat_cab_menu_download).setVisible(true);
                                if (chatC.isInAnonymousMode()) {
                                    menu.findItem(R.id.chat_cab_menu_offline).setVisible(false);
                                    importIcon.setVisible(false);
                                }
                                else {
                                    menu.findItem(R.id.chat_cab_menu_offline).setVisible(true);
                                    importIcon.setVisible(true);
                                }
                            }
                            else{
                                menu.findItem(R.id.chat_cab_menu_download).setVisible(false);
                                menu.findItem(R.id.chat_cab_menu_offline).setVisible(false);
                                importIcon.setVisible(false);
                            }
                        }
                        else if(selected.get(0).getMessage().getType()==MegaChatMessage.TYPE_CONTACT_ATTACHMENT){
                            logDebug("TYPE_CONTACT_ATTACHMENT selected");

                            menu.findItem(R.id.chat_cab_menu_copy).setVisible(false);
                            menu.findItem(R.id.chat_cab_menu_edit).setVisible(false);

                            if(selected.get(0).getMessage().getUserHandle()==myUserHandle && selected.get(0).getMessage().isDeletable()){
                                logDebug("one message Message DELETABLE");
                                menu.findItem(R.id.chat_cab_menu_delete).setVisible(true);
                            }
                            else{
                                logDebug("one message Message NOT DELETABLE");
                                menu.findItem(R.id.chat_cab_menu_delete).setVisible(false);
                            }

                            menu.findItem(R.id.chat_cab_menu_download).setVisible(false);
                            menu.findItem(R.id.chat_cab_menu_offline).setVisible(false);
                            importIcon.setVisible(false);
                        }
                        else if(selected.get(0).getMessage().getType()==MegaChatMessage.TYPE_VOICE_CLIP){
                            logDebug("TYPE_VOICE_CLIP selected");

                            menu.findItem(R.id.chat_cab_menu_copy).setVisible(false);
                            menu.findItem(R.id.chat_cab_menu_edit).setVisible(false);

                            if((selected.get(0).getMessage().getUserHandle()==myUserHandle) && (selected.get(0).getMessage().isDeletable())){
                                menu.findItem(R.id.chat_cab_menu_delete).setVisible(true);
                            }else{
                                menu.findItem(R.id.chat_cab_menu_delete).setVisible(false);
                            }
                            menu.findItem(R.id.chat_cab_menu_download).setVisible(false);
                            menu.findItem(R.id.chat_cab_menu_offline).setVisible(false);
                            importIcon.setVisible(false);

                        }
                        else{
                            logDebug("Other type: " + selected.get(0).getMessage().getType());

                            MegaChatMessage messageSelected= megaChatApi.getMessage(idChat, selected.get(0).getMessage().getMsgId());
                            if(messageSelected == null){
                                messageSelected = megaChatApi.getMessage(idChat, selected.get(0).getMessage().getTempId());
                                if(messageSelected == null){
                                    menu.findItem(R.id.chat_cab_menu_edit).setVisible(false);
                                    menu.findItem(R.id.chat_cab_menu_copy).setVisible(false);
                                    menu.findItem(R.id.chat_cab_menu_delete).setVisible(false);
                                    menu.findItem(R.id.chat_cab_menu_forward).setVisible(false);
                                    menu.findItem(R.id.chat_cab_menu_download).setVisible(false);
                                    menu.findItem(R.id.chat_cab_menu_offline).setVisible(false);
                                    importIcon.setVisible(false);
                                    return false;
                                }
                            }

                            if((messageSelected.getType() == MegaChatMessage.TYPE_CONTAINS_META) && (messageSelected.getContainsMeta()!=null && messageSelected.getContainsMeta().getType() == MegaChatContainsMeta.CONTAINS_META_GEOLOCATION)){
                                logDebug("TYPE_CONTAINS_META && CONTAINS_META_GEOLOCATION");
                                menu.findItem(R.id.chat_cab_menu_copy).setVisible(false);
                            }else{
                                menu.findItem(R.id.chat_cab_menu_copy).setVisible(true);
                            }

                            int type = selected.get(0).getMessage().getType();

                            if(messageSelected.getUserHandle()==myUserHandle){

                                if(messageSelected.isEditable()){
                                    logDebug("Message EDITABLE");
                                    menu.findItem(R.id.chat_cab_menu_edit).setVisible(true);
                                    menu.findItem(R.id.chat_cab_menu_delete).setVisible(true);
                                }
                                else{
                                    logDebug("Message NOT EDITABLE");
                                    menu.findItem(R.id.chat_cab_menu_edit).setVisible(false);
                                    menu.findItem(R.id.chat_cab_menu_delete).setVisible(false);
                                }

                                if (!isOnline(chatActivity) || type == MegaChatMessage.TYPE_TRUNCATE||type == MegaChatMessage.TYPE_ALTER_PARTICIPANTS||type == MegaChatMessage.TYPE_CHAT_TITLE||type == MegaChatMessage.TYPE_PRIV_CHANGE||type == MegaChatMessage.TYPE_CALL_ENDED||type == MegaChatMessage.TYPE_CALL_STARTED) {
                                    menu.findItem(R.id.chat_cab_menu_forward).setVisible(false);
                                }
                                else{
                                    menu.findItem(R.id.chat_cab_menu_forward).setVisible(true);
                                }
                            }
                            else{
                                menu.findItem(R.id.chat_cab_menu_edit).setVisible(false);
                                menu.findItem(R.id.chat_cab_menu_delete).setVisible(false);
                                importIcon.setVisible(false);

                                if (chatC.isInAnonymousMode() || !isOnline(chatActivity) || type == MegaChatMessage.TYPE_TRUNCATE||type == MegaChatMessage.TYPE_ALTER_PARTICIPANTS||type == MegaChatMessage.TYPE_CHAT_TITLE||type == MegaChatMessage.TYPE_PRIV_CHANGE||type == MegaChatMessage.TYPE_CALL_ENDED||type == MegaChatMessage.TYPE_CALL_STARTED) {
                                    menu.findItem(R.id.chat_cab_menu_forward).setVisible(false);
                                }
                                else{
                                    menu.findItem(R.id.chat_cab_menu_forward).setVisible(true);
                                }
                            }
                            menu.findItem(R.id.chat_cab_menu_download).setVisible(false);
                            menu.findItem(R.id.chat_cab_menu_offline).setVisible(false);
                            importIcon.setVisible(false);
                        }
                    }
                    else{
                        logDebug("Many items selected");
                        boolean isUploading = false;
                        boolean showDelete = true;
                        boolean showCopy = true;
                        boolean showForward = true;
                        boolean allNodeAttachments = true;
                        boolean isRemoved = false;

                        for(int i=0; i<selected.size();i++) {

                            if(hasMessagesRemoved(selected.get(i).getMessage())){
                                isRemoved = true;
                                break;
                            }

                            if (!isUploading) {
                                if (selected.get(i).isUploading()) {
                                    isUploading = true;
                                }
                            }

                            MegaChatMessage msg = selected.get(i).getMessage();

                            if ((showCopy) && (msg.getType() == MegaChatMessage.TYPE_NODE_ATTACHMENT || msg.getType()  == MegaChatMessage.TYPE_CONTACT_ATTACHMENT || msg.getType()  == MegaChatMessage.TYPE_VOICE_CLIP || ((msg.getType() == MegaChatMessage.TYPE_CONTAINS_META) && (msg.getContainsMeta() != null) && (msg.getContainsMeta().getType() == MegaChatContainsMeta.CONTAINS_META_GEOLOCATION))) ) {
                                showCopy = false;
                            }

                            if((showDelete) && ((msg.getUserHandle() != myUserHandle) || ((msg.getType() == MegaChatMessage.TYPE_NORMAL || msg.getType() == MegaChatMessage.TYPE_NODE_ATTACHMENT || msg.getType() == MegaChatMessage.TYPE_CONTACT_ATTACHMENT || msg.getType() == MegaChatMessage.TYPE_CONTAINS_META || msg.getType() == MegaChatMessage.TYPE_VOICE_CLIP) && (!(msg.isDeletable()))))){
                                showDelete = false;
                            }

                            if((showForward) &&(msg.getType() == MegaChatMessage.TYPE_TRUNCATE||msg.getType() == MegaChatMessage.TYPE_ALTER_PARTICIPANTS||msg.getType() == MegaChatMessage.TYPE_CHAT_TITLE||msg.getType() == MegaChatMessage.TYPE_PRIV_CHANGE||msg.getType() == MegaChatMessage.TYPE_CALL_ENDED||msg.getType() == MegaChatMessage.TYPE_CALL_STARTED)) {
                                showForward = false;
                            }

                            if ((allNodeAttachments) && (selected.get(i).getMessage().getType() != MegaChatMessage.TYPE_NODE_ATTACHMENT)){
                                allNodeAttachments = false;
                            }
                        }

                        if (isUploading || isRemoved) {
                            menu.findItem(R.id.chat_cab_menu_copy).setVisible(false);
                            menu.findItem(R.id.chat_cab_menu_delete).setVisible(false);
                            menu.findItem(R.id.chat_cab_menu_edit).setVisible(false);
                            menu.findItem(R.id.chat_cab_menu_forward).setVisible(false);
                            menu.findItem(R.id.chat_cab_menu_download).setVisible(false);
                            menu.findItem(R.id.chat_cab_menu_offline).setVisible(false);
                            importIcon.setVisible(false);
                        }
                        else {
                            if(allNodeAttachments && isOnline(chatActivity)){
                                menu.findItem(R.id.chat_cab_menu_download).setVisible(true);
                                if (chatC.isInAnonymousMode()){
                                    menu.findItem(R.id.chat_cab_menu_offline).setVisible(false);
                                    importIcon.setVisible(false);
                                }
                                else {
                                    menu.findItem(R.id.chat_cab_menu_offline).setVisible(true);
                                    importIcon.setVisible(true);
                                }
                            }
                            else{
                                menu.findItem(R.id.chat_cab_menu_download).setVisible(false);
                                menu.findItem(R.id.chat_cab_menu_offline).setVisible(false);
                                importIcon.setVisible(false);
                            }

                            menu.findItem(R.id.chat_cab_menu_edit).setVisible(false);
                            if (chatC.isInAnonymousMode()){
                                menu.findItem(R.id.chat_cab_menu_copy).setVisible(false);
                                menu.findItem(R.id.chat_cab_menu_delete).setVisible(false);
                            }
                            else {
                                menu.findItem(R.id.chat_cab_menu_copy).setVisible(showCopy);
                                menu.findItem(R.id.chat_cab_menu_delete).setVisible(showDelete);
                            }
                            if(isOnline(chatActivity) && !chatC.isInAnonymousMode()){
                                menu.findItem(R.id.chat_cab_menu_forward).setVisible(showForward);
                            }
                            else{
                                menu.findItem(R.id.chat_cab_menu_forward).setVisible(false);
                            }
                        }
                    }
                }
            }
            return false;
        }
    }

    public boolean showSelectMenuItem(){
        if (adapter != null){
            return adapter.isMultipleSelect();
        }
        return false;
    }

    public void showConfirmationDeleteMessages(final ArrayList<AndroidMegaChatMessage> messages, final MegaChatRoom chat){
        logDebug("showConfirmationDeleteMessages");

        DialogInterface.OnClickListener dialogClickListener = new DialogInterface.OnClickListener() {
            @Override
            public void onClick(DialogInterface dialog, int which) {
                switch (which){
                    case DialogInterface.BUTTON_POSITIVE:
                        stopReproductions();
                        ChatController cC = new ChatController(chatActivity);
                        cC.deleteAndroidMessages(messages, chat);
                        break;
                    case DialogInterface.BUTTON_NEGATIVE:
                        //No button clicked
                        break;
                }
            }
        };

        AlertDialog.Builder builder;
        if (Build.VERSION.SDK_INT >= Build.VERSION_CODES.HONEYCOMB) {
            builder = new AlertDialog.Builder(this, R.style.AppCompatAlertDialogStyle);
        }
        else{
            builder = new AlertDialog.Builder(this);
        }

        if(messages.size()==1){
            builder.setMessage(R.string.confirmation_delete_one_message);
        }
        else{
            builder.setMessage(R.string.confirmation_delete_several_messages);
        }
        builder.setPositiveButton(R.string.context_remove, dialogClickListener).setNegativeButton(R.string.general_cancel, dialogClickListener).show();
    }

    public void showConfirmationDeleteMessage(final long messageId, final long chatId){
        logDebug("showConfirmationDeleteMessage");

        DialogInterface.OnClickListener dialogClickListener = new DialogInterface.OnClickListener() {
            @Override
            public void onClick(DialogInterface dialog, int which) {
                switch (which){
                    case DialogInterface.BUTTON_POSITIVE:
                        ChatController cC = new ChatController(chatActivity);
                        cC.deleteMessageById(messageId, chatId);
                        break;
                    case DialogInterface.BUTTON_NEGATIVE:
                        //No button clicked
                        break;
                }
            }
        };

        AlertDialog.Builder builder;
        if (Build.VERSION.SDK_INT >= Build.VERSION_CODES.HONEYCOMB) {
            builder = new AlertDialog.Builder(this, R.style.AppCompatAlertDialogStyle);
        }
        else{
            builder = new AlertDialog.Builder(this);
        }

        builder.setMessage(R.string.confirmation_delete_one_message);
        builder.setPositiveButton(R.string.context_remove, dialogClickListener)
                .setNegativeButton(R.string.general_cancel, dialogClickListener).show();
    }

    /*
     * Clear all selected items
     */
    private void clearSelections() {
        if(adapter.isMultipleSelect()){
            adapter.clearSelections();
        }
        updateActionModeTitle();
    }

    public void updateActionModeTitle() {
        try {
            if (actionMode != null) {
                if (adapter.getSelectedItemCount() == 0) {
                    actionMode.setTitle(getString(R.string.select_message_title).toUpperCase());
                } else {
                    actionMode.setTitle(adapter.getSelectedItemCount() + "");
                }
                actionMode.invalidate();
            }
        } catch (Exception e) {
            e.printStackTrace();
            logError("Invalidate error", e);
        }
    }

    /*
     * Disable selection
     */
    public void hideMultipleSelect() {
        if (adapter != null) {
            adapter.setMultipleSelect(false);
        }
        if (actionMode != null) {
            actionMode.finish();
        }
    }

    public void finishMultiselectionMode() {
        clearSelections();
        hideMultipleSelect();
    }

    public void selectAll() {
        if (adapter != null) {
            if (adapter.isMultipleSelect()) {
                adapter.selectAll();
            } else {
                adapter.setMultipleSelect(true);
                adapter.selectAll();

                actionMode = startSupportActionMode(new ActionBarCallBack());
            }

            updateActionModeTitle();
        }
    }

    public void itemLongClick(int positionInAdapter) {
        int positionInMessages = positionInAdapter - 1;
        if (positionInMessages >= messages.size())
            return;

        AndroidMegaChatMessage m = messages.get(positionInMessages);
        if (adapter.isMultipleSelect() || m == null || m.isUploading() || m.getMessage().getStatus() == MegaChatMessage.STATUS_SERVER_REJECTED || m.getMessage().getStatus() == MegaChatMessage.STATUS_SENDING_MANUAL)
            return;

        int type = m.getMessage().getType();
        switch (type) {
            case MegaChatMessage.TYPE_NODE_ATTACHMENT:
                showNodeAttachmentBottomSheet(m, positionInMessages);
                break;
            case MegaChatMessage.TYPE_CONTACT_ATTACHMENT:
                showContactAttachmentBottomSheet(m, positionInMessages);
                break;
            case MegaChatMessage.TYPE_VOICE_CLIP:
            case MegaChatMessage.TYPE_NORMAL:
                showGeneralChatMessageBottomSheet(m, positionInMessages);
                break;
            case MegaChatMessage.TYPE_CONTAINS_META:
                MegaChatContainsMeta meta = m.getMessage().getContainsMeta();
                if (meta == null || meta.getType() == MegaChatContainsMeta.CONTAINS_META_INVALID)
                    return;
                if (meta.getType() == MegaChatContainsMeta.CONTAINS_META_RICH_PREVIEW || meta.getType() == MegaChatContainsMeta.CONTAINS_META_GEOLOCATION) {
                    showGeneralChatMessageBottomSheet(m, positionInMessages);
                }
                break;
        }
    }

    private boolean isSelectableMessage(AndroidMegaChatMessage message) {
        if (message.getMessage().getStatus() == MegaChatMessage.STATUS_SERVER_REJECTED || message.getMessage().getStatus() == MegaChatMessage.STATUS_SENDING_MANUAL)
            return false;

        int type = message.getMessage().getType();
        switch (type) {
            case MegaChatMessage.TYPE_NODE_ATTACHMENT:
            case MegaChatMessage.TYPE_CONTACT_ATTACHMENT:
            case MegaChatMessage.TYPE_VOICE_CLIP:
            case MegaChatMessage.TYPE_NORMAL:
            case MegaChatMessage.TYPE_CONTAINS_META:
            case MegaChatMessage.TYPE_PUBLIC_HANDLE_CREATE:
            case MegaChatMessage.TYPE_PUBLIC_HANDLE_DELETE:
            case MegaChatMessage.TYPE_SET_PRIVATE_MODE:
                return true;
            default:
                return false;
        }
    }

    public void itemClick(int positionInAdapter, int [] screenPosition) {
        int positionInMessages = positionInAdapter-1;

        if(positionInMessages < messages.size()){
            AndroidMegaChatMessage m = messages.get(positionInMessages);

            if (adapter.isMultipleSelect()) {
                logDebug("isMultipleSelect");
                if (!m.isUploading()) {
                    logDebug("isMultipleSelect - iNOTsUploading");
                    if (m.getMessage() != null) {
                        MegaChatContainsMeta meta = m.getMessage().getContainsMeta();
                        if (meta != null && meta.getType() == MegaChatContainsMeta.CONTAINS_META_INVALID) {
                        }else{
                            logDebug("Message id: " + m.getMessage().getMsgId());
                            logDebug("Timestamp: " + m.getMessage().getTimestamp());
                            if (isSelectableMessage(m)) {
                                adapter.toggleSelection(m.getMessage().getMsgId());
                                List<AndroidMegaChatMessage> messages = adapter.getSelectedMessages();
                                if (!messages.isEmpty()) {
                                    updateActionModeTitle();
                                }
                            }
                        }
                    }
                }
            }else{
                if(m!=null){
                    if(m.isUploading()){
                        showUploadingAttachmentBottomSheet(m, positionInMessages);
                    }else{
                        if((m.getMessage().getStatus()==MegaChatMessage.STATUS_SERVER_REJECTED)||(m.getMessage().getStatus()==MegaChatMessage.STATUS_SENDING_MANUAL)){
                            if(m.getMessage().getUserHandle()==megaChatApi.getMyUserHandle()) {
                                if (!(m.getMessage().isManagementMessage())) {
                                    logDebug("selected message handle: " + m.getMessage().getTempId());
                                    logDebug("selected message rowId: " + m.getMessage().getRowId());
                                    if ((m.getMessage().getStatus() == MegaChatMessage.STATUS_SERVER_REJECTED) || (m.getMessage().getStatus() == MegaChatMessage.STATUS_SENDING_MANUAL)) {
                                        logDebug("show not sent message panel");
                                        showMsgNotSentPanel(m, positionInMessages);
                                    }
                                }
                            }
                        }
                        else{
                            if(m.getMessage().getType()==MegaChatMessage.TYPE_NODE_ATTACHMENT){
                                logDebug("itemCLick: TYPE_NODE_ATTACHMENT");
                                MegaNodeList nodeList = m.getMessage().getMegaNodeList();
                                if(nodeList.size()==1){
                                    MegaNode node = chatC.authorizeNodeIfPreview(nodeList.get(0), chatRoom);
                                    if (MimeTypeList.typeForName(node.getName()).isImage()){

                                        if(node.hasPreview()){
                                            logDebug("Show full screen viewer");
                                            showFullScreenViewer(m.getMessage().getMsgId(), screenPosition);
                                        }
                                        else{
                                            logDebug("Image without preview - show node attachment panel for one node");
                                            showNodeAttachmentBottomSheet(m, positionInMessages);
                                        }
                                    }
                                    else if (MimeTypeList.typeForName(node.getName()).isVideoReproducible()||MimeTypeList.typeForName(node.getName()).isAudio()){
                                        logDebug("isFile:isVideoReproducibleOrIsAudio");
                                        String mimeType = MimeTypeList.typeForName(node.getName()).getType();
                                        logDebug("FILE HANDLE: " + node.getHandle() + " TYPE: " + mimeType);

                                        Intent mediaIntent;
                                        boolean internalIntent;
                                        boolean opusFile = false;
                                        if (MimeTypeList.typeForName(node.getName()).isVideoNotSupported() || MimeTypeList.typeForName(node.getName()).isAudioNotSupported()){
                                            mediaIntent = new Intent(Intent.ACTION_VIEW);
                                            internalIntent=false;
                                            String[] s = node.getName().split("\\.");
                                            if (s != null && s.length > 1 && s[s.length-1].equals("opus")) {
                                                opusFile = true;
                                            }
                                        }
                                        else {
                                            logDebug("setIntentToAudioVideoPlayer");
                                            mediaIntent = new Intent(this, AudioVideoPlayerLollipop.class);
                                            internalIntent=true;
                                        }
                                        logDebug("putExtra: screenPosition("+screenPosition+"), msgId("+m.getMessage().getMsgId()+"), chatId("+idChat+"), filename("+node.getName()+")");

                                        mediaIntent.putExtra("screenPosition", screenPosition);
                                        mediaIntent.putExtra("adapterType", FROM_CHAT);
                                        mediaIntent.putExtra(IS_PLAYLIST, false);
                                        mediaIntent.putExtra("msgId", m.getMessage().getMsgId());
                                        mediaIntent.putExtra("chatId", idChat);
                                        mediaIntent.putExtra("FILENAME", node.getName());

                                        String localPath = getLocalFile(this, node.getName(), node.getSize());

                                        if (localPath != null){
                                            logDebug("localPath != null");

                                            File mediaFile = new File(localPath);
                                            //mediaIntent.setDataAndType(Uri.parse(localPath), mimeType);
                                            if (Build.VERSION.SDK_INT >= Build.VERSION_CODES.N && localPath.contains(Environment.getExternalStorageDirectory().getPath())) {
                                                logDebug("FileProviderOption");
                                                Uri mediaFileUri = FileProvider.getUriForFile(this, "mega.privacy.android.app.providers.fileprovider", mediaFile);
                                                if(mediaFileUri==null){
                                                    logDebug("ERROR:NULLmediaFileUri");
                                                    showSnackbar(SNACKBAR_TYPE, getString(R.string.general_text_error), -1);
                                                }
                                                else{
                                                    mediaIntent.setDataAndType(mediaFileUri, MimeTypeList.typeForName(node.getName()).getType());
                                                }
                                            }else{
                                                Uri mediaFileUri = Uri.fromFile(mediaFile);
                                                if(mediaFileUri==null){
                                                    logError("ERROR:NULLmediaFileUri");
                                                    showSnackbar(SNACKBAR_TYPE, getString(R.string.general_text_error), -1);
                                                }
                                                else{
                                                    mediaIntent.setDataAndType(mediaFileUri, MimeTypeList.typeForName(node.getName()).getType());
                                                }
                                            }
                                            mediaIntent.addFlags(Intent.FLAG_GRANT_READ_URI_PERMISSION);
                                        }else {
                                            logDebug("localPathNULL");
                                            if (isOnline(this)){
                                                if (megaApi.httpServerIsRunning() == 0) {
                                                    logDebug("megaApi.httpServerIsRunning() == 0");
                                                    megaApi.httpServerStart();
                                                }
                                                else{
                                                    logWarning("ERROR:httpServerAlreadyRunning");
                                                }

                                                ActivityManager.MemoryInfo mi = new ActivityManager.MemoryInfo();
                                                ActivityManager activityManager = (ActivityManager) this.getSystemService(Context.ACTIVITY_SERVICE);
                                                activityManager.getMemoryInfo(mi);

                                                if(mi.totalMem>BUFFER_COMP){
                                                    logDebug("Total mem: " + mi.totalMem + " allocate 32 MB");
                                                    megaApi.httpServerSetMaxBufferSize(MAX_BUFFER_32MB);
                                                }else{
                                                    logDebug("Total mem: " + mi.totalMem + " allocate 16 MB");
                                                    megaApi.httpServerSetMaxBufferSize(MAX_BUFFER_16MB);
                                                }

                                                String url = megaApi.httpServerGetLocalLink(node);
                                                if(url!=null){
                                                    logDebug("URL generated: " + url);
                                                    Uri parsedUri = Uri.parse(url);
                                                    if(parsedUri!=null){
                                                        logDebug("parsedUri!=null ---> " + parsedUri);
                                                        mediaIntent.setDataAndType(parsedUri, mimeType);
                                                    }else{
                                                        logError("ERROR:httpServerGetLocalLink");
                                                        showSnackbar(SNACKBAR_TYPE, getString(R.string.general_text_error), -1);
                                                    }
                                                }else{
                                                    logError("ERROR:httpServerGetLocalLink");
                                                    showSnackbar(SNACKBAR_TYPE, getString(R.string.general_text_error), -1);
                                                }
                                            }
                                            else {
                                                showSnackbar(SNACKBAR_TYPE, getString(R.string.error_server_connection_problem)+". "+ getString(R.string.no_network_connection_on_play_file), -1);
                                            }
                                        }
                                        mediaIntent.putExtra("HANDLE", node.getHandle());
                                        if (opusFile){
                                            logDebug("opusFile ");
                                            mediaIntent.setDataAndType(mediaIntent.getData(), "audio/*");
                                        }
                                        if(internalIntent){
                                            startActivity(mediaIntent);
                                        }else{
                                            logDebug("externalIntent");
                                            if (isIntentAvailable(this, mediaIntent)){
                                                startActivity(mediaIntent);
                                            }else{
                                                logDebug("noAvailableIntent");
                                                showNodeAttachmentBottomSheet(m, positionInMessages);
                                            }
                                        }
                                        overridePendingTransition(0,0);
                                        if (adapter != null) {
                                            adapter.setNodeAttachmentVisibility(false, holder_imageDrag, positionInMessages);
                                        }

                                    }else if (MimeTypeList.typeForName(node.getName()).isPdf()){

                                        logDebug("isFile:isPdf");
                                        String mimeType = MimeTypeList.typeForName(node.getName()).getType();
                                        logDebug("FILE HANDLE: " + node.getHandle() + " TYPE: " + mimeType);
                                        Intent pdfIntent = new Intent(this, PdfViewerActivityLollipop.class);
                                        pdfIntent.putExtra("inside", true);
                                        pdfIntent.putExtra("adapterType", FROM_CHAT);
                                        pdfIntent.putExtra("msgId", m.getMessage().getMsgId());
                                        pdfIntent.putExtra("chatId", idChat);

                                        String localPath = getLocalFile(this, node.getName(), node.getSize());

                                        if (localPath != null){
                                            File mediaFile = new File(localPath);
                                            if (Build.VERSION.SDK_INT >= Build.VERSION_CODES.N && localPath.contains(Environment.getExternalStorageDirectory().getPath())) {
                                                logDebug("FileProviderOption");
                                                Uri mediaFileUri = FileProvider.getUriForFile(this, "mega.privacy.android.app.providers.fileprovider", mediaFile);
                                                if(mediaFileUri==null){
                                                    logError("ERROR:NULLmediaFileUri");
                                                    showSnackbar(SNACKBAR_TYPE, getString(R.string.general_text_error), -1);
                                                }
                                                else{
                                                    pdfIntent.setDataAndType(mediaFileUri, MimeTypeList.typeForName(node.getName()).getType());
                                                }
                                            }
                                            else{
                                                Uri mediaFileUri = Uri.fromFile(mediaFile);
                                                if(mediaFileUri==null){
                                                    logError("ERROR:NULLmediaFileUri");
                                                    showSnackbar(SNACKBAR_TYPE, getString(R.string.general_text_error), -1);
                                                }
                                                else{
                                                    pdfIntent.setDataAndType(mediaFileUri, MimeTypeList.typeForName(node.getName()).getType());
                                                }
                                            }
                                            pdfIntent.addFlags(Intent.FLAG_GRANT_READ_URI_PERMISSION);
                                        }
                                        else {
                                            logWarning("localPathNULL");
                                            if (isOnline(this)){
                                                if (megaApi.httpServerIsRunning() == 0) {
                                                    megaApi.httpServerStart();
                                                }
                                                else{
                                                    logError("ERROR:httpServerAlreadyRunning");
                                                }
                                                ActivityManager.MemoryInfo mi = new ActivityManager.MemoryInfo();
                                                ActivityManager activityManager = (ActivityManager) this.getSystemService(Context.ACTIVITY_SERVICE);
                                                activityManager.getMemoryInfo(mi);
                                                if(mi.totalMem>BUFFER_COMP){
                                                    logDebug("Total mem: " + mi.totalMem + " allocate 32 MB");
                                                    megaApi.httpServerSetMaxBufferSize(MAX_BUFFER_32MB);
                                                }
                                                else{
                                                    logDebug("Total mem: " + mi.totalMem + " allocate 16 MB");
                                                    megaApi.httpServerSetMaxBufferSize(MAX_BUFFER_16MB);
                                                }
                                                String url = megaApi.httpServerGetLocalLink(node);
                                                if(url!=null){
                                                    logDebug("URL generated: " + url);
                                                    Uri parsedUri = Uri.parse(url);
                                                    if(parsedUri!=null){
                                                        pdfIntent.setDataAndType(parsedUri, mimeType);
                                                    }
                                                    else{
                                                        logError("ERROR:httpServerGetLocalLink");
                                                        showSnackbar(SNACKBAR_TYPE, getString(R.string.general_text_error), -1);
                                                    }
                                                }
                                                else{
                                                    logError("ERROR:httpServerGetLocalLink");
                                                    showSnackbar(SNACKBAR_TYPE, getString(R.string.general_text_error), -1);
                                                }
                                            }
                                            else {
                                                showSnackbar(SNACKBAR_TYPE, getString(R.string.error_server_connection_problem)+". "+ getString(R.string.no_network_connection_on_play_file), -1);
                                            }
                                        }
                                        pdfIntent.putExtra("HANDLE", node.getHandle());

                                        if (isIntentAvailable(this, pdfIntent)){
                                            startActivity(pdfIntent);
                                        }
                                        else{
                                            logWarning("noAvailableIntent");
                                            showNodeAttachmentBottomSheet(m, positionInMessages);
                                        }
                                        overridePendingTransition(0,0);
                                    }
                                    else{
                                        logDebug("NOT Image, pdf, audio or video - show node attachment panel for one node");
                                        showNodeAttachmentBottomSheet(m, positionInMessages);
                                    }
                                }
                                else{
                                    logDebug("show node attachment panel");
                                    showNodeAttachmentBottomSheet(m, positionInMessages);
                                }
                            }
                            else if(m.getMessage().getType()==MegaChatMessage.TYPE_CONTACT_ATTACHMENT){
                                logDebug("TYPE_CONTACT_ATTACHMENT");
                                logDebug("show contact attachment panel");
                                if (isOnline(this)) {
                                    if (!chatC.isInAnonymousMode() && m != null) {
                                        if (m.getMessage().getUsersCount() == 1) {
                                            long userHandle = m.getMessage().getUserHandle(0);
                                            if(userHandle != megaChatApi.getMyUserHandle()){
                                                showContactAttachmentBottomSheet(m, positionInMessages);
                                            }
                                        }else{
                                            showContactAttachmentBottomSheet(m, positionInMessages);
                                        }
                                    }
                                }
                                else{
                                    //No shown - is not possible to know is it already contact or not - megaApi not working
                                    showSnackbar(SNACKBAR_TYPE, getString(R.string.error_server_connection_problem), -1);
                                }
                            } else if (m.getMessage().getType() == MegaChatMessage.TYPE_CONTAINS_META) {
                                logDebug("TYPE_CONTAINS_META");
                                MegaChatContainsMeta meta = m.getMessage().getContainsMeta();
                                if (meta == null || meta.getType() == MegaChatContainsMeta.CONTAINS_META_INVALID)
                                    return;
                                String url = null;
                                if (meta.getType() == MegaChatContainsMeta.CONTAINS_META_RICH_PREVIEW) {
                                    url = meta.getRichPreview().getUrl();
                                } else if (meta.getType() == MegaChatContainsMeta.CONTAINS_META_GEOLOCATION) {
                                    url = m.getMessage().getContent();
                                    MegaChatGeolocation location = meta.getGeolocation();
                                    if (location != null) {
                                        float latitude = location.getLatitude();
                                        float longitude = location.getLongitude();
                                        List<Address> addresses = getAddresses(this, latitude, longitude);
                                        if (addresses != null && !addresses.isEmpty()) {
                                            String address = addresses.get(0).getAddressLine(0);
                                            if (address != null) {
                                                url = "geo:" + latitude + "," + longitude + "?q=" + Uri.encode(address);
                                            }
                                        }
                                    }
                                }
                                if (url == null) return;
                                Intent browserIntent = new Intent(Intent.ACTION_VIEW, Uri.parse(url));
                                startActivity(browserIntent);

                            } else if(m.getMessage().getType() == MegaChatMessage.TYPE_NORMAL ){
                                logDebug("TYPE_NORMAL");
                                AndroidMegaRichLinkMessage richLinkMessage = m.getRichLinkMessage();

                                if(richLinkMessage == null){
                                    showGeneralChatMessageBottomSheet(m, positionInMessages);
                                }else{
                                    String url = richLinkMessage.getUrl();
                                    if (richLinkMessage.isChat()) {
                                        loadChatLink(url);
                                    } else {
                                        openMegaLink(url, richLinkMessage.getNode() != null ? richLinkMessage.getNode().isFile() : richLinkMessage.isFile());
                                    }
                                }
                            }
                        }
                    }
                }
            }
        }else{
            logDebug("DO NOTHING: Position (" + positionInMessages + ") is more than size in messages (size: " + messages.size() + ")");
        }
    }

    public void loadChatLink(String link){
        logDebug("loadChatLink: ");
        Intent intentOpenChat = new Intent(this, ChatActivityLollipop.class);
        intentOpenChat.setAction(ACTION_OPEN_CHAT_LINK);
        intentOpenChat.setData(Uri.parse(link));
        this.startActivity(intentOpenChat);
    }

    public void showFullScreenViewer(long msgId, int[] screenPosition){
        logDebug("showFullScreenViewer");
        int position = 0;
        boolean positionFound = false;
        List<Long> ids = new ArrayList<>();
        for(int i=0; i<messages.size();i++){
            AndroidMegaChatMessage androidMessage = messages.get(i);
            if(!androidMessage.isUploading()){
                MegaChatMessage msg = androidMessage.getMessage();

                if(msg.getType()==MegaChatMessage.TYPE_NODE_ATTACHMENT){
                    ids.add(msg.getMsgId());

                    if(msg.getMsgId()==msgId){
                        positionFound=true;
                    }
                    if(!positionFound){
                        MegaNodeList nodeList = msg.getMegaNodeList();
                        if(nodeList.size()==1){
                            MegaNode node = nodeList.get(0);
                            if(MimeTypeList.typeForName(node.getName()).isImage()){
                                position++;
                            }
                        }
                    }
                }
            }
        }

        Intent intent = new Intent(this, ChatFullScreenImageViewer.class);
        intent.putExtra("position", position);
        intent.putExtra("chatId", idChat);
        intent.putExtra("screenPosition", screenPosition);
        long[] array = new long[ids.size()];
        for(int i = 0; i < ids.size(); i++) {
            array[i] = ids.get(i);
        }
        intent.putExtra("messageIds", array);
        startActivity(intent);
        overridePendingTransition(0,0);
        if (adapter !=  null) {
            adapter.setNodeAttachmentVisibility(false, holder_imageDrag, position);
        }
    }

    @Override
    public void onChatRoomUpdate(MegaChatApiJava api, MegaChatRoom chat) {
        logDebug("onChatRoomUpdate!");
        this.chatRoom = chat;
        if(chat.hasChanged(MegaChatRoom.CHANGE_TYPE_CLOSED)){
            logDebug("CHANGE_TYPE_CLOSED for the chat: " + chat.getChatId());
            int permission = chat.getOwnPrivilege();
            logDebug("Permissions for the chat: " + permission);

            if(chat.isPreview()){
                if(permission==MegaChatRoom.PRIV_RM){
                    //Show alert to user
                    showSnackbar(SNACKBAR_TYPE, getString(R.string.alert_invalid_preview), -1);
                }
            }
            else{
                //Hide field to write
                setChatSubtitle();
                supportInvalidateOptionsMenu();
            }
        }
        else if(chat.hasChanged(MegaChatRoom.CHANGE_TYPE_STATUS)){
            logDebug("CHANGE_TYPE_STATUS for the chat: " + chat.getChatId());
            if(!(chatRoom.isGroup())){
                long userHandle = chatRoom.getPeerHandle(0);
                setStatus(userHandle);
            }
        }
        else if(chat.hasChanged(MegaChatRoom.CHANGE_TYPE_PARTICIPANTS)){
            logDebug("CHANGE_TYPE_PARTICIPANTS for the chat: " + chat.getChatId());
            setChatSubtitle();
        }
        else if(chat.hasChanged(MegaChatRoom.CHANGE_TYPE_OWN_PRIV)){
            logDebug("CHANGE_TYPE_OWN_PRIV for the chat: " + chat.getChatId());
            setChatSubtitle();
            supportInvalidateOptionsMenu();
        }
        else if(chat.hasChanged(MegaChatRoom.CHANGE_TYPE_TITLE)){
            updateTitle();
        }
        else if(chat.hasChanged(MegaChatRoom.CHANGE_TYPE_USER_STOP_TYPING)){
            logDebug("CHANGE_TYPE_USER_STOP_TYPING for the chat: " + chat.getChatId());

            long userHandleTyping = chat.getUserTyping();

            if(userHandleTyping==megaChatApi.getMyUserHandle()){
                return;
            }

            if(usersTypingSync==null){
                return;
            }

            //Find the item
            boolean found = false;
            for(UserTyping user : usersTypingSync) {
                if(user.getParticipantTyping().getHandle() == userHandleTyping) {
                    logDebug("Found user typing!");
                    usersTypingSync.remove(user);
                    found=true;
                    break;
                }
            }

            if(!found){
                logDebug("CHANGE_TYPE_USER_STOP_TYPING: Not found user typing");
            }
            else{
                updateUserTypingFromNotification();
            }

        }
        else if(chat.hasChanged(MegaChatRoom.CHANGE_TYPE_USER_TYPING)){
            logDebug("CHANGE_TYPE_USER_TYPING for the chat: " + chat.getChatId());
            if(chat!=null){

                long userHandleTyping = chat.getUserTyping();

                if(userHandleTyping==megaChatApi.getMyUserHandle()){
                    return;
                }

                if(usersTyping==null){
                    usersTyping = new ArrayList<UserTyping>();
                    usersTypingSync = Collections.synchronizedList(usersTyping);
                }

                //Find if any notification arrives previously
                if(usersTypingSync.size()<=0){
                    logDebug("No more users writing");
                    MegaChatParticipant participantTyping = new MegaChatParticipant(userHandleTyping);
                    UserTyping currentUserTyping = new UserTyping(participantTyping);

                    String nameTyping = chatC.getFirstName(userHandleTyping, chatRoom);

                    logDebug("userHandleTyping: " + userHandleTyping);


                    if(nameTyping==null){
                        logWarning("NULL name");
                        nameTyping = getString(R.string.transfer_unknown);
                    }
                    else{
                        if(nameTyping.trim().isEmpty()){
                            logWarning("EMPTY name");
                            nameTyping = getString(R.string.transfer_unknown);
                        }
                    }
                    participantTyping.setFirstName(nameTyping);

                    userTypingTimeStamp = System.currentTimeMillis()/1000;
                    currentUserTyping.setTimeStampTyping(userTypingTimeStamp);

                    usersTypingSync.add(currentUserTyping);

                    String userTyping =  getResources().getQuantityString(R.plurals.user_typing, 1, toCDATA(usersTypingSync.get(0).getParticipantTyping().getFirstName()));

                    userTyping = userTyping.replace("[A]", "<font color=\'#8d8d94\'>");
                    userTyping = userTyping.replace("[/A]", "</font>");

                    Spanned result = null;
                    if (android.os.Build.VERSION.SDK_INT >= android.os.Build.VERSION_CODES.N) {
                        result = Html.fromHtml(userTyping,Html.FROM_HTML_MODE_LEGACY);
                    } else {
                        result = Html.fromHtml(userTyping);
                    }

                    userTypingText.setText(result);

                    userTypingLayout.setVisibility(View.VISIBLE);
                }
                else{
                    logDebug("More users writing or the same in different timestamp");

                    //Find the item
                    boolean found = false;
                    for(UserTyping user : usersTypingSync) {
                        if(user.getParticipantTyping().getHandle() == userHandleTyping) {
                            logDebug("Found user typing!");
                            userTypingTimeStamp = System.currentTimeMillis()/1000;
                            user.setTimeStampTyping(userTypingTimeStamp);
                            found=true;
                            break;
                        }
                    }

                    if(!found){
                        logDebug("It's a new user typing");
                        MegaChatParticipant participantTyping = new MegaChatParticipant(userHandleTyping);
                        UserTyping currentUserTyping = new UserTyping(participantTyping);

                        String nameTyping = chatC.getFirstName(userHandleTyping, chatRoom);
                        if(nameTyping==null){
                            logWarning("NULL name");
                            nameTyping = getString(R.string.transfer_unknown);
                        }
                        else{
                            if(nameTyping.trim().isEmpty()){
                                logWarning("EMPTY name");
                                nameTyping = getString(R.string.transfer_unknown);
                            }
                        }
                        participantTyping.setFirstName(nameTyping);

                        userTypingTimeStamp = System.currentTimeMillis()/1000;
                        currentUserTyping.setTimeStampTyping(userTypingTimeStamp);

                        usersTypingSync.add(currentUserTyping);

                        //Show the notification
                        int size = usersTypingSync.size();
                        switch (size){
                            case 1:{
                                String userTyping = getResources().getQuantityString(R.plurals.user_typing, 1, usersTypingSync.get(0).getParticipantTyping().getFirstName());
                                userTyping = toCDATA(userTyping);
                                userTyping = userTyping.replace("[A]", "<font color=\'#8d8d94\'>");
                                userTyping = userTyping.replace("[/A]", "</font>");

                                Spanned result = null;
                                if (android.os.Build.VERSION.SDK_INT >= android.os.Build.VERSION_CODES.N) {
                                    result = Html.fromHtml(userTyping,Html.FROM_HTML_MODE_LEGACY);
                                } else {
                                    result = Html.fromHtml(userTyping);
                                }

                                userTypingText.setText(result);
                                break;
                            }
                            case 2:{
                                String userTyping = getResources().getQuantityString(R.plurals.user_typing, 2, usersTypingSync.get(0).getParticipantTyping().getFirstName()+", "+usersTypingSync.get(1).getParticipantTyping().getFirstName());
                                userTyping = toCDATA(userTyping);
                                userTyping = userTyping.replace("[A]", "<font color=\'#8d8d94\'>");
                                userTyping = userTyping.replace("[/A]", "</font>");

                                Spanned result = null;
                                if (android.os.Build.VERSION.SDK_INT >= android.os.Build.VERSION_CODES.N) {
                                    result = Html.fromHtml(userTyping,Html.FROM_HTML_MODE_LEGACY);
                                } else {
                                    result = Html.fromHtml(userTyping);
                                }

                                userTypingText.setText(result);
                                break;
                            }
                            default:{
                                String names = usersTypingSync.get(0).getParticipantTyping().getFirstName()+", "+usersTypingSync.get(1).getParticipantTyping().getFirstName();
                                String userTyping = String.format(getString(R.string.more_users_typing),toCDATA(names));

                                userTyping = userTyping.replace("[A]", "<font color=\'#8d8d94\'>");
                                userTyping = userTyping.replace("[/A]", "</font>");

                                Spanned result = null;
                                if (android.os.Build.VERSION.SDK_INT >= android.os.Build.VERSION_CODES.N) {
                                    result = Html.fromHtml(userTyping,Html.FROM_HTML_MODE_LEGACY);
                                } else {
                                    result = Html.fromHtml(userTyping);
                                }

                                userTypingText.setText(result);
                                break;
                            }
                        }
                        userTypingLayout.setVisibility(View.VISIBLE);
                    }
                }

                int interval = 5000;
                IsTypingRunnable runnable = new IsTypingRunnable(userTypingTimeStamp, userHandleTyping);
                handlerReceive = new Handler();
                handlerReceive.postDelayed(runnable, interval);
            }
        }
        else if(chat.hasChanged(MegaChatRoom.CHANGE_TYPE_ARCHIVE)){
            logDebug("CHANGE_TYPE_ARCHIVE for the chat: " + chat.getChatId());
            setChatSubtitle();
        }
        else if(chat.hasChanged(MegaChatRoom.CHANGE_TYPE_CHAT_MODE)){
            logDebug("CHANGE_TYPE_CHAT_MODE for the chat: " + chat.getChatId());
        }
        else if(chat.hasChanged(MegaChatRoom.CHANGE_TYPE_UPDATE_PREVIEWERS)){
            logDebug("CHANGE_TYPE_UPDATE_PREVIEWERS for the chat: " + chat.getChatId());
            setPreviewersView();
        }
    }

    void setPreviewersView () {
        if(chatRoom.getNumPreviewers()>0){
            observersNumberText.setText(chatRoom.getNumPreviewers()+"");
            observersLayout.setVisibility(View.VISIBLE);
        }
        else{
            observersLayout.setVisibility(View.GONE);
        }
    }

    private class IsTypingRunnable implements Runnable{

        long timeStamp;
        long userHandleTyping;

        public IsTypingRunnable(long timeStamp, long userHandleTyping) {
            this.timeStamp = timeStamp;
            this.userHandleTyping = userHandleTyping;
        }

        @Override
        public void run() {
            logDebug("Run off notification typing");
            long timeNow = System.currentTimeMillis()/1000;
            if ((timeNow - timeStamp) > 4){
                logDebug("Remove user from the list");

                boolean found = false;
                for(UserTyping user : usersTypingSync) {
                    if(user.getTimeStampTyping() == timeStamp) {
                        if(user.getParticipantTyping().getHandle() == userHandleTyping) {
                            logDebug("Found user typing in runnable!");
                            usersTypingSync.remove(user);
                            found=true;
                            break;
                        }
                    }
                }

                if(!found){
                    logDebug("Not found user typing in runnable!");
                }

                updateUserTypingFromNotification();
            }
        }
    }

    public void updateUserTypingFromNotification(){
        logDebug("updateUserTypingFromNotification");

        int size = usersTypingSync.size();
        logDebug("Size of typing: " + size);
        switch (size){
            case 0:{
                userTypingLayout.setVisibility(View.GONE);
                break;
            }
            case 1:{
                String userTyping = getResources().getQuantityString(R.plurals.user_typing, 1, usersTypingSync.get(0).getParticipantTyping().getFirstName());
                userTyping = toCDATA(userTyping);
                userTyping = userTyping.replace("[A]", "<font color=\'#8d8d94\'>");
                userTyping = userTyping.replace("[/A]", "</font>");

                Spanned result = null;
                if (android.os.Build.VERSION.SDK_INT >= android.os.Build.VERSION_CODES.N) {
                    result = Html.fromHtml(userTyping,Html.FROM_HTML_MODE_LEGACY);
                } else {
                    result = Html.fromHtml(userTyping);
                }

                userTypingText.setText(result);
                break;
            }
            case 2:{
                String userTyping = getResources().getQuantityString(R.plurals.user_typing, 2, usersTypingSync.get(0).getParticipantTyping().getFirstName()+", "+usersTypingSync.get(1).getParticipantTyping().getFirstName());
                userTyping = toCDATA(userTyping);
                userTyping = userTyping.replace("[A]", "<font color=\'#8d8d94\'>");
                userTyping = userTyping.replace("[/A]", "</font>");

                Spanned result = null;
                if (android.os.Build.VERSION.SDK_INT >= android.os.Build.VERSION_CODES.N) {
                    result = Html.fromHtml(userTyping,Html.FROM_HTML_MODE_LEGACY);
                } else {
                    result = Html.fromHtml(userTyping);
                }

                userTypingText.setText(result);
                break;
            }
            default:{
                String names = usersTypingSync.get(0).getParticipantTyping().getFirstName()+", "+usersTypingSync.get(1).getParticipantTyping().getFirstName();
                String userTyping = String.format(getString(R.string.more_users_typing), toCDATA(names));

                userTyping = userTyping.replace("[A]", "<font color=\'#8d8d94\'>");
                userTyping = userTyping.replace("[/A]", "</font>");

                Spanned result = null;
                if (android.os.Build.VERSION.SDK_INT >= android.os.Build.VERSION_CODES.N) {
                    result = Html.fromHtml(userTyping,Html.FROM_HTML_MODE_LEGACY);
                } else {
                    result = Html.fromHtml(userTyping);
                }

                userTypingText.setText(result);
                break;
            }
        }
    }

    public void setRichLinkInfo(long msgId, AndroidMegaRichLinkMessage richLinkMessage){
        logDebug("setRichLinkInfo");

        int indexToChange = -1;
        ListIterator<AndroidMegaChatMessage> itr = messages.listIterator(messages.size());

        // Iterate in reverse.
        while(itr.hasPrevious()) {
            AndroidMegaChatMessage messageToCheck = itr.previous();

            if(!messageToCheck.isUploading()){
                if(messageToCheck.getMessage().getMsgId()==msgId){
                    indexToChange = itr.nextIndex();
                    logDebug("Found index to change: " + indexToChange);
                    break;
                }
            }
        }

        if(indexToChange!=-1){

            AndroidMegaChatMessage androidMsg = messages.get(indexToChange);

            androidMsg.setRichLinkMessage(richLinkMessage);

            try{
                if(adapter!=null){
                    adapter.notifyItemChanged(indexToChange+1);
                }
            }
            catch(IllegalStateException e){
                logError("IllegalStateException: do not update adapter", e);
            }

        }
        else{
            logError("Error, rich link message not found!!");
        }
    }

    public void setRichLinkImage(long msgId){
        logDebug("setRichLinkImage");

        int indexToChange = -1;
        ListIterator<AndroidMegaChatMessage> itr = messages.listIterator(messages.size());

        // Iterate in reverse.
        while(itr.hasPrevious()) {
            AndroidMegaChatMessage messageToCheck = itr.previous();

            if(!messageToCheck.isUploading()){
                if(messageToCheck.getMessage().getMsgId()==msgId){
                    indexToChange = itr.nextIndex();
                    logDebug("Found index to change: " + indexToChange);
                    break;
                }
            }
        }

        if(indexToChange!=-1){

            if(adapter!=null){
                adapter.notifyItemChanged(indexToChange+1);
            }
        }
        else{
            logError("Error, rich link message not found!!");
        }
    }

    public int checkMegaLink(MegaChatMessage msg){
        logDebug("checkMegaLink");

        //Check if it is a MEGA link
        if (msg.getType() != MegaChatMessage.TYPE_NORMAL || msg.getContent() == null) return -1;

        String link = extractMegaLink(msg.getContent());

        if (isChatLink(link)) {
            logDebug("isChatLink");
            ChatLinkInfoListener listener = new ChatLinkInfoListener(this, msg.getMsgId(), megaApi);
            megaChatApi.checkChatLink(link, listener);

            return MEGA_CHAT_LINK;
        }

        if (link == null || megaApi == null || megaApi.getRootNode() == null) return -1;

        logDebug("The link was found");

        ChatLinkInfoListener listener = null;
        if (isFileLink(link)) {
            logDebug("isFileLink");
            listener = new ChatLinkInfoListener(this, msg.getMsgId(), megaApi);
            megaApi.getPublicNode(link, listener);
            return MEGA_FILE_LINK;
        } else {
            logDebug("isFolderLink");

            MegaApiAndroid megaApiFolder = getLocalMegaApiFolder();
            listener = new ChatLinkInfoListener(this, msg.getMsgId(), megaApi, megaApiFolder);
            megaApiFolder.loginToFolder(link, listener);
            return MEGA_FOLDER_LINK;
        }
    }

    @Override
    public void onMessageLoaded(MegaChatApiJava api, MegaChatMessage msg) {

        if (msg != null) {
            logDebug("STATUS: " + msg.getStatus());
            logDebug("TEMP ID: " + msg.getTempId());
            logDebug("FINAL ID: " + msg.getMsgId());
            logDebug("TIMESTAMP: " + msg.getTimestamp());
            logDebug("TYPE: " + msg.getType());

            if(messages!=null){
                logDebug("Messages size: "+messages.size());
            }

            if(msg.isDeleted()){
                logDebug("DELETED MESSAGE!!!!");
                return;
            }

            if(msg.isEdited()){
                logDebug("EDITED MESSAGE!!!!");
            }

            if(msg.getType()==MegaChatMessage.TYPE_REVOKE_NODE_ATTACHMENT) {
                logDebug("TYPE_REVOKE_NODE_ATTACHMENT MESSAGE!!!!");
                return;
            }

            checkMegaLink(msg);

            if(msg.getType()==MegaChatMessage.TYPE_NODE_ATTACHMENT){
                logDebug("TYPE_NODE_ATTACHMENT MESSAGE!!!!");
                MegaNodeList nodeList = msg.getMegaNodeList();
                int revokedCount = 0;

                for(int i=0; i<nodeList.size(); i++){
                    MegaNode node = nodeList.get(i);
                    boolean revoked = megaChatApi.isRevoked(idChat, node.getHandle());
                    if(revoked){
                        logDebug("The node is revoked: " + node.getHandle());
                        revokedCount++;
                    }
                    else{
                        logDebug("Node NOT revoked: " + node.getHandle());
                    }
                }

                if(revokedCount==nodeList.size()){
                    logDebug("RETURN");
                    return;
                }
            }

            if(msg.getStatus()==MegaChatMessage.STATUS_SERVER_REJECTED){
                logDebug("STATUS_SERVER_REJECTED " + msg.getStatus());
            }

            if(msg.getStatus()==MegaChatMessage.STATUS_SENDING_MANUAL){

                logDebug("STATUS_SENDING_MANUAL: Getting messages not sent!!!: " + msg.getStatus());
                AndroidMegaChatMessage androidMsg = new AndroidMegaChatMessage(msg);

                if(msg.isEdited()){
                    logDebug("MESSAGE EDITED");

                    if(!noMoreNoSentMessages){
                        logDebug("NOT noMoreNoSentMessages");
                        addInBufferSending(androidMsg);
                    }else{
                        logDebug("Try to recover the initial msg");
                        if(msg.getMsgId()!=-1){
                            MegaChatMessage notEdited = megaChatApi.getMessage(idChat, msg.getMsgId());
                            logDebug("Content not edited");
                            AndroidMegaChatMessage androidMsgNotEdited = new AndroidMegaChatMessage(notEdited);
                            int returnValue = modifyMessageReceived(androidMsgNotEdited, false);
                            if(returnValue!=-1){
                                logDebug("Message " + returnValue + " modified!");
                            }
                        }

                        appendMessageAnotherMS(androidMsg);
                    }
                }
                else{
                    logDebug("NOT MESSAGE EDITED");
                    int resultModify = -1;
                    if(msg.getUserHandle()==megaChatApi.getMyUserHandle()){
                        if(msg.getType()==MegaChatMessage.TYPE_NODE_ATTACHMENT){
                            logDebug("Modify my message and node attachment");

                            long idMsg =  dbH.findPendingMessageByIdTempKarere(msg.getTempId());
                            logDebug("The id of my pending message is: " + idMsg);
                            if(idMsg!=-1){
                                resultModify = modifyAttachmentReceived(androidMsg, idMsg);
                                dbH.removePendingMessageById(idMsg);
                                if(resultModify==-1){
                                    logDebug("Node attachment message not in list -> resultModify -1");
//                            AndroidMegaChatMessage msgToAppend = new AndroidMegaChatMessage(msg);
//                            appendMessagePosition(msgToAppend);
                                }
                                else{
                                    logDebug("Modify attachment");
                                    return;
                                }
                            }
                        }
                    }

                    int returnValue = modifyMessageReceived(androidMsg, true);
                    if(returnValue!=-1){
                        logDebug("Message " + returnValue + " modified!");
                        return;
                    }
                    addInBufferSending(androidMsg);
                    if(!noMoreNoSentMessages){
                        logDebug("NOT noMoreNoSentMessages");
                    }
                }
            }
            else if(msg.getStatus()==MegaChatMessage.STATUS_SENDING){
                logDebug("SENDING: Getting messages not sent !!!-------------------------------------------------: "+msg.getStatus());
                AndroidMegaChatMessage androidMsg = new AndroidMegaChatMessage(msg);
                int returnValue = modifyMessageReceived(androidMsg, true);
                if(returnValue!=-1){
                    logDebug("Message " + returnValue + " modified!");
                    return;
                }
                addInBufferSending(androidMsg);
                if(!noMoreNoSentMessages){
                    logDebug("NOT noMoreNoSentMessages");
                }
            }
            else{
                if(!noMoreNoSentMessages){
                    logDebug("First message with NORMAL status");
                    noMoreNoSentMessages=true;
                    if(!bufferSending.isEmpty()){
                        bufferMessages.addAll(bufferSending);
                        bufferSending.clear();
                    }
                }

                AndroidMegaChatMessage androidMsg = new AndroidMegaChatMessage(msg);

                if (lastIdMsgSeen != -1) {
                    if(lastIdMsgSeen ==msg.getMsgId()){
                        logDebug("Last message seen received!");
                        lastSeenReceived=true;
                        positionToScroll = 0;
                        logDebug("positionToScroll: " + positionToScroll);
                    }
                }
                else{
                    logDebug("lastMessageSeen is -1");
                    lastSeenReceived=true;
                }

//                megaChatApi.setMessageSeen(idChat, msg.getMsgId());

                if(positionToScroll>=0){
                    positionToScroll++;
                    logDebug("positionToScroll:increase: " + positionToScroll);
                }
                bufferMessages.add(androidMsg);
                logDebug("Size of buffer: " + bufferMessages.size());
                logDebug("Size of messages: " + messages.size());
            }
        }
        else{
            logDebug("NULLmsg:REACH FINAL HISTORY:stateHistory " + stateHistory);
            if(!bufferSending.isEmpty()){
                bufferMessages.addAll(bufferSending);
                bufferSending.clear();
            }

            logDebug("numberToLoad: " + numberToLoad + " bufferSize: " + bufferMessages.size() + " messagesSize: " + messages.size());
            if((bufferMessages.size()+messages.size())>=numberToLoad){
                logDebug("Full history received");
                fullHistoryReceivedOnLoad();
                isLoadingHistory = false;
            }
            else if(((bufferMessages.size()+messages.size())<numberToLoad) && (stateHistory==MegaChatApi.SOURCE_ERROR)){
                logDebug("noMessagesLoaded&SOURCE_ERROR: wait to CHAT ONLINE connection");
                retryHistory = true;
            }
            else{
                logDebug("lessNumberReceived");
                if((stateHistory!=MegaChatApi.SOURCE_NONE)&&(stateHistory!=MegaChatApi.SOURCE_ERROR)){
                    logDebug("But more history exists --> loadMessages");
                    isLoadingHistory = true;
                    stateHistory = megaChatApi.loadMessages(idChat, NUMBER_MESSAGES_TO_LOAD);
                    logDebug("New state of history: " + stateHistory);
                    getMoreHistory = false;
                    if(stateHistory==MegaChatApi.SOURCE_NONE || stateHistory==MegaChatApi.SOURCE_ERROR){
                        fullHistoryReceivedOnLoad();
                        isLoadingHistory = false;
                    }
                }
                else{
                    fullHistoryReceivedOnLoad();
                    isLoadingHistory = false;
                }
            }
        }
        logDebug("END onMessageLoaded - messages.size=" + messages.size());
    }

    public void fullHistoryReceivedOnLoad(){
        logDebug("fullHistoryReceivedOnLoad");

        isOpeningChat = false;

        if(!bufferMessages.isEmpty()){
            logDebug("Buffer size: " + bufferMessages.size());
            loadBufferMessages();

            if(lastSeenReceived==false){
                logDebug("Last message seen NOT received");
                if(stateHistory!=MegaChatApi.SOURCE_NONE){
                    logDebug("F->loadMessages");
                    isLoadingHistory = true;
                    stateHistory = megaChatApi.loadMessages(idChat, NUMBER_MESSAGES_TO_LOAD);
                }
            }
            else{
                logDebug("Last message seen received");
                if(positionToScroll>0){
                    logDebug("Scroll to position: " + positionToScroll);
                    if(positionToScroll<messages.size()){
//                        mLayoutManager.scrollToPositionWithOffset(positionToScroll+1,scaleHeightPx(50, outMetrics));
                        //Find last message
                        int positionLastMessage = -1;
                        for(int i=messages.size()-1; i>=0;i--) {
                            AndroidMegaChatMessage androidMessage = messages.get(i);

                            if (!androidMessage.isUploading()) {

                                MegaChatMessage msg = androidMessage.getMessage();
                                if (msg.getMsgId() == lastIdMsgSeen) {
                                    positionLastMessage = i;
                                    break;
                                }
                            }
                        }

                        //Check if it has no my messages after
                        positionLastMessage = positionLastMessage + 1;
                        AndroidMegaChatMessage message = messages.get(positionLastMessage);

                        while(message.getMessage().getUserHandle()==megaChatApi.getMyUserHandle()){
                            lastIdMsgSeen = message.getMessage().getMsgId();
                            positionLastMessage = positionLastMessage + 1;
                            message = messages.get(positionLastMessage);
                        }

                        if(isTurn){
                            scrollToMessage(-1);

                        }else{
                            scrollToMessage(lastIdMsgSeen);
                        }

                    }
                    else{
                        logError("Error, the position to scroll is more than size of messages");
                    }
                }
            }

            setLastMessageSeen();
        }
        else{
            logWarning("Buffer empty");
        }

        logDebug("getMoreHistoryTRUE");
        getMoreHistory = true;

        //Load pending messages
        if(!pendingMessagesLoaded){
            pendingMessagesLoaded = true;
            loadPendingMessages();
            if(positionToScroll<=0){
                mLayoutManager.scrollToPosition(messages.size());
            }
        }

        chatRelativeLayout.setVisibility(View.VISIBLE);
        emptyLayout.setVisibility(View.GONE);
    }

    @Override
    public void onMessageReceived(MegaChatApiJava api, MegaChatMessage msg) {

        logDebug("CHAT CONNECTION STATE: " + api.getChatConnectionState(idChat));
        logDebug("STATUS: " + msg.getStatus());
        logDebug("TEMP ID: " + msg.getTempId());
        logDebug("FINAL ID: " + msg.getMsgId());
        logDebug("TIMESTAMP: " + msg.getTimestamp());
        logDebug("TYPE: " + msg.getType());

        if(msg.getType()==MegaChatMessage.TYPE_REVOKE_NODE_ATTACHMENT) {
            logDebug("TYPE_REVOKE_NODE_ATTACHMENT MESSAGE!!!!");
            return;
        }

        if(msg.getStatus()==MegaChatMessage.STATUS_SERVER_REJECTED){
            logDebug("STATUS_SERVER_REJECTED: " + msg.getStatus());
        }

        if(!msg.isManagementMessage()){
            logDebug("isNOTManagementMessage!");
            if(positionNewMessagesLayout!=-1){
                logDebug("Layout unread messages shown: " + generalUnreadCount);
                if(generalUnreadCount<0){
                    generalUnreadCount--;
                }
                else{
                    generalUnreadCount++;
                }

                if(adapter!=null){
                    adapter.notifyItemChanged(positionNewMessagesLayout);
                }
            }
        }
        else {
            int messageType = msg.getType();
            logDebug("Message type: " + messageType);

            switch (messageType) {
                case MegaChatMessage.TYPE_ALTER_PARTICIPANTS:{
                    if(msg.getUserHandle()==myUserHandle) {
                        logDebug("me alter participant");
                        hideNewMessagesLayout();
                    }
                    break;
                }
                case MegaChatMessage.TYPE_PRIV_CHANGE:{
                    if(msg.getUserHandle()==myUserHandle){
                        logDebug("I change a privilege");
                        hideNewMessagesLayout();
                    }
                    break;
                }
                case MegaChatMessage.TYPE_CHAT_TITLE:{
                    if(msg.getUserHandle()==myUserHandle) {
                        logDebug("I change the title");
                        hideNewMessagesLayout();
                    }
                    break;
                }
            }
        }

        if(setAsRead){
            markAsSeen(msg);
        }

        if(msg.getType()==MegaChatMessage.TYPE_CHAT_TITLE){
            String newTitle = msg.getContent();
            if(newTitle!=null){
                titleToolbar.setText(newTitle);
            }
        }
        else if(msg.getType()==MegaChatMessage.TYPE_TRUNCATE){
            invalidateOptionsMenu();
        }

        AndroidMegaChatMessage androidMsg = new AndroidMegaChatMessage(msg);
        appendMessagePosition(androidMsg);

        if(mLayoutManager.findLastCompletelyVisibleItemPosition()==messages.size()-1){
            logDebug("Do scroll to end");
            mLayoutManager.scrollToPosition(messages.size());
        }
        else{
            if(emojiKeyboard !=null){
                if((emojiKeyboard.getLetterKeyboardShown() || emojiKeyboard.getEmojiKeyboardShown())&&(messages.size()==1)){
                    mLayoutManager.scrollToPosition(messages.size());
                }
            }
            logDebug("DONT scroll to end");
            if(typeMessageJump !=  TYPE_MESSAGE_NEW_MESSAGE){
                messageJumpText.setText(getResources().getString(R.string.message_new_messages));
                typeMessageJump = TYPE_MESSAGE_NEW_MESSAGE;
            }

            if(messageJumpLayout.getVisibility() != View.VISIBLE){
                messageJumpText.setText(getResources().getString(R.string.message_new_messages));
                messageJumpLayout.setVisibility(View.VISIBLE);
            }
        }

        checkMegaLink(msg);

//        mLayoutManager.setStackFromEnd(true);
//        mLayoutManager.scrollToPosition(0);
    }
    public void sendToDownload(MegaNodeList nodelist){
        logDebug("sendToDownload");
        chatC.prepareForChatDownload(nodelist);
    }

    @Override
    public void onMessageUpdate(MegaChatApiJava api, MegaChatMessage msg) {
        logDebug("msgID "+ msg.getMsgId());
        logDebug("onMessageUpdate ");
        int resultModify = -1;
        if(msg.isDeleted()){
            if(adapter!=null){
                adapter.stopPlaying(msg.getMsgId());
            }
            deleteMessage(msg, false);
            return;
        }
        AndroidMegaChatMessage androidMsg = new AndroidMegaChatMessage(msg);

        if(msg.hasChanged(MegaChatMessage.CHANGE_TYPE_ACCESS)){
            logDebug("Change access of the message");
            MegaNodeList nodeList = msg.getMegaNodeList();
            int revokedCount = 0;

            for(int i=0; i<nodeList.size(); i++){
                MegaNode node = nodeList.get(i);
                boolean revoked = megaChatApi.isRevoked(idChat, node.getHandle());
                if(revoked){
                    logDebug("The node is revoked: " + node.getHandle());
                    revokedCount++;
                }
                else{
                    logDebug("Node not revoked: " + node.getHandle());
                }
            }

            if(revokedCount==nodeList.size()){
                logDebug("All the attachments have been revoked");
                deleteMessage(msg, false);
            }
            else{
                logDebug("One attachment revoked, modify message");
                resultModify = modifyMessageReceived(androidMsg, false);

                if(resultModify==-1) {
                    logDebug("Modify result is -1");
                    int firstIndexShown = messages.get(0).getMessage().getMsgIndex();
                    logDebug("The first index is: " + firstIndexShown + " the index of the updated message: " + msg.getMsgIndex());
                    if(firstIndexShown<=msg.getMsgIndex()){
                        logDebug("The message should be in the list");
                        if(msg.getType()==MegaChatMessage.TYPE_NODE_ATTACHMENT){

                            logDebug("Node attachment message not in list -> append");
                            AndroidMegaChatMessage msgToAppend = new AndroidMegaChatMessage(msg);
                            reinsertNodeAttachmentNoRevoked(msgToAppend);
                        }
                    }
                    else{
                        if(messages.size()<NUMBER_MESSAGES_BEFORE_LOAD){
                            logDebug("Show more message - add to the list");
                            if(msg.getType()==MegaChatMessage.TYPE_NODE_ATTACHMENT){

                                logDebug("Node attachment message not in list -> append");
                                AndroidMegaChatMessage msgToAppend = new AndroidMegaChatMessage(msg);
                                reinsertNodeAttachmentNoRevoked(msgToAppend);
                            }
                        }
                    }

                }
            }
        }
        else if(msg.hasChanged(MegaChatMessage.CHANGE_TYPE_CONTENT)){
            logDebug("Change content of the message");

            if(msg.getType()==MegaChatMessage.TYPE_TRUNCATE){
                logDebug("TRUNCATE MESSAGE");
                clearHistory(androidMsg);
            }
            else{

                disableMultiselection();
                if(msg.isDeleted()){
                    logDebug("Message deleted!!");
                }
                checkMegaLink(msg);
                if (msg.getContainsMeta() != null && msg.getContainsMeta().getType() == MegaChatContainsMeta.CONTAINS_META_GEOLOCATION){
                    logDebug("CONTAINS_META_GEOLOCATION");
                }
                resultModify = modifyMessageReceived(androidMsg, false);
                logDebug("resultModify: " + resultModify);
            }
        }
        else if(msg.hasChanged(MegaChatMessage.CHANGE_TYPE_STATUS)){

            int statusMsg = msg.getStatus();
            logDebug("Status change: "+ statusMsg + "T emporal id: "+ msg.getTempId() + " Final id: "+ msg.getMsgId());

            if(msg.getUserHandle()==megaChatApi.getMyUserHandle()){
                if((msg.getType()==MegaChatMessage.TYPE_NODE_ATTACHMENT)||(msg.getType()==MegaChatMessage.TYPE_VOICE_CLIP)){
                    logDebug("Modify my message and node attachment");

                    long idMsg =  dbH.findPendingMessageByIdTempKarere(msg.getTempId());
                    logDebug("The id of my pending message is: " + idMsg);
                    if(idMsg!=-1){
                        resultModify = modifyAttachmentReceived(androidMsg, idMsg);
                        if(resultModify==-1){
                            logWarning("Node attachment message not in list -> resultModify -1");
//                            AndroidMegaChatMessage msgToAppend = new AndroidMegaChatMessage(msg);
//                            appendMessagePosition(msgToAppend);
                        }
                        else{
                            dbH.removePendingMessageById(idMsg);
                        }
                        return;
                    }
                }
            }

            if(msg.getStatus()==MegaChatMessage.STATUS_SEEN){
                logDebug("STATUS_SEEN");
            }
            else if(msg.getStatus()==MegaChatMessage.STATUS_SERVER_RECEIVED){
                logDebug("STATUS_SERVER_RECEIVED");

                if(msg.getType()==MegaChatMessage.TYPE_NORMAL){
                    if(msg.getUserHandle()==megaChatApi.getMyUserHandle()){
                        checkMegaLink(msg);
                    }
                }

                resultModify = modifyMessageReceived(androidMsg, true);
                logDebug("resultModify: " + resultModify);
            }
            else if(msg.getStatus()==MegaChatMessage.STATUS_SERVER_REJECTED){
                logDebug("STATUS_SERVER_REJECTED: " + msg.getStatus());
                deleteMessage(msg, true);
            }
            else{
                logDebug("Status: " + msg.getStatus());
                logDebug("Timestamp: " + msg.getTimestamp());

                resultModify = modifyMessageReceived(androidMsg, false);
                logDebug("resultModify: " + resultModify);
            }
        }
    }

    private void disableMultiselection(){
        if(adapter == null || !adapter.isMultipleSelect()) return;
        finishMultiselectionMode();
    }

    @Override
    public void onHistoryReloaded(MegaChatApiJava api, MegaChatRoom chat) {
        logDebug("onHistoryReloaded");
        cleanBuffers();
        invalidateOptionsMenu();
        logDebug("Load new history");

        long unread = chatRoom.getUnreadCount();
        //                        stateHistory = megaChatApi.loadMessages(idChat, NUMBER_MESSAGES_TO_LOAD);
        if (unread == 0) {
            lastIdMsgSeen = -1;
            generalUnreadCount = -1;
            lastSeenReceived = true;
            logDebug("loadMessages unread is 0");
        } else {
            lastIdMsgSeen = megaChatApi.getLastMessageSeenId(idChat);
            generalUnreadCount = unread;

            if (lastIdMsgSeen != -1) {
                logDebug("Id of last message seen: " + lastIdMsgSeen);
            } else {
                logError("Error the last message seen shouldn't be NULL");
            }

            lastSeenReceived = false;
        }
    }

    public void deleteMessage(MegaChatMessage msg, boolean rejected){
        int indexToChange = -1;

        ListIterator<AndroidMegaChatMessage> itr = messages.listIterator(messages.size());

        // Iterate in reverse.
        while(itr.hasPrevious()) {
            AndroidMegaChatMessage messageToCheck = itr.previous();
            logDebug("Index: " + itr.nextIndex());

            if(!messageToCheck.isUploading()){

                if(rejected){
                    if (messageToCheck.getMessage().getTempId() == msg.getTempId()) {
                        indexToChange = itr.nextIndex();
                        break;
                    }
                }
                else{
                    if (messageToCheck.getMessage().getMsgId() == msg.getMsgId() || messageToCheck.getMessage().getTempId() == msg.getTempId()){
                        indexToChange = itr.nextIndex();
                        break;
                    }
                }
            }
        }

        if(indexToChange!=-1) {
            messages.remove(indexToChange);
            logDebug("Removed index: " + indexToChange + " positionNewMessagesLayout: " + positionNewMessagesLayout + " messages size: " + messages.size());
            if (positionNewMessagesLayout <= indexToChange) {
                if (generalUnreadCount == 1 || generalUnreadCount == -1) {
                    logDebug("Reset generalUnread:Position where new messages layout is show: " + positionNewMessagesLayout);
                    generalUnreadCount = 0;
                    lastIdMsgSeen = -1;
                } else {
                    logDebug("Decrease generalUnread:Position where new messages layout is show: " + positionNewMessagesLayout);
                    generalUnreadCount--;
                }
                adapter.notifyItemChanged(positionNewMessagesLayout);
            }

            if(!messages.isEmpty()){
                //Update infoToShow of the next message also
                if (indexToChange == 0) {
                    messages.get(indexToChange).setInfoToShow(AndroidMegaChatMessage.CHAT_ADAPTER_SHOW_ALL);
                    //Check if there is more messages and update the following one
                    if(messages.size()>1){
                        adjustInfoToShow(indexToChange+1);
                        setShowAvatar(indexToChange+1);
                    }
                }
                else{
                    //Not first element
                    if (indexToChange == messages.size()) {
                        logDebug("The last message removed, do not check more messages");
                        setShowAvatar(indexToChange - 1);
                    } else {
                        adjustInfoToShow(indexToChange);
                        setShowAvatar(indexToChange);
                        setShowAvatar(indexToChange - 1);
                    }
                }
            }
            adapter.removeMessage(indexToChange + 1, messages);
            disableMultiselection();
        } else {
            logWarning("index to change not found");
        }
    }

    public int modifyAttachmentReceived(AndroidMegaChatMessage msg, long idPendMsg){
        logDebug("ID: " + msg.getMessage().getMsgId() + ", tempID: " + msg.getMessage().getTempId() + ", Status: " + msg.getMessage().getStatus());
        int indexToChange = -1;
        ListIterator<AndroidMegaChatMessage> itr = messages.listIterator(messages.size());

        // Iterate in reverse.
        while(itr.hasPrevious()) {
            AndroidMegaChatMessage messageToCheck = itr.previous();

            if(messageToCheck.getPendingMessage()!=null){
                logDebug("Pending ID: " + messageToCheck.getPendingMessage().getId() + ", other: "+ idPendMsg);
                logDebug("Pending ID: " + messageToCheck.getPendingMessage().getId() + ", other: "+ idPendMsg);
                if(messageToCheck.getPendingMessage().getId()==idPendMsg){
                    indexToChange = itr.nextIndex();
                    logDebug("Found index to change: " + indexToChange);
                    break;
                }
            }
        }

        if(indexToChange!=-1){

            logDebug("INDEX change, need to reorder");
            messages.remove(indexToChange);
            logDebug("Removed index: " + indexToChange);
            logDebug("Messages size: " + messages.size());
            adapter.removeMessage(indexToChange+1, messages);

            int scrollToP = appendMessagePosition(msg);
            if(scrollToP!=-1){
                if(msg.getMessage().getStatus()==MegaChatMessage.STATUS_SERVER_RECEIVED){
                    logDebug("Need to scroll to position: " + indexToChange);
                    final int indexToScroll = scrollToP+1;
                    mLayoutManager.scrollToPositionWithOffset(indexToScroll,scaleHeightPx(20, outMetrics));

                }
            }
        }
        else{
            logError("Error, id pending message message not found!!");
        }
        logDebug("Index modified: " + indexToChange);
        return indexToChange;
    }


    public int modifyMessageReceived(AndroidMegaChatMessage msg, boolean checkTempId){
        logDebug("Msg ID: " + msg.getMessage().getMsgId());
        logDebug("Msg TEMP ID: " + msg.getMessage().getTempId());
        logDebug("Msg status: " + msg.getMessage().getStatus());
        int indexToChange = -1;
        ListIterator<AndroidMegaChatMessage> itr = messages.listIterator(messages.size());

        // Iterate in reverse.
        while(itr.hasPrevious()) {
            AndroidMegaChatMessage messageToCheck = itr.previous();
            logDebug("Index: " + itr.nextIndex());

            if(!messageToCheck.isUploading()){
                logDebug("Checking with Msg ID: " + messageToCheck.getMessage().getMsgId());
                logDebug("Checking with Msg TEMP ID: " + messageToCheck.getMessage().getTempId());

                if(checkTempId){
                    logDebug("Check temporal IDS");
                    if (messageToCheck.getMessage().getTempId() == msg.getMessage().getTempId()) {
                        logDebug("Modify received messafe with idTemp");
                        indexToChange = itr.nextIndex();
                        break;
                    }
                }
                else{
                    if (messageToCheck.getMessage().getMsgId() == msg.getMessage().getMsgId()) {
                        logDebug("modifyMessageReceived");
                        indexToChange = itr.nextIndex();
                        break;
                    }
                }
            }
            else{
                logDebug("This message is uploading");
            }
        }

        logDebug("Index to change = " + indexToChange);
        if(indexToChange==-1) return indexToChange;

        AndroidMegaChatMessage messageToUpdate = messages.get(indexToChange);
        if(messageToUpdate.getMessage().getMsgIndex()==msg.getMessage().getMsgIndex()){
            logDebug("The internal index not change");

            if(msg.getMessage().getStatus()==MegaChatMessage.STATUS_SENDING_MANUAL){
                logDebug("Modified a MANUAl SENDING msg");
                //Check the message to change is not the last one
                int lastI = messages.size()-1;
                if(indexToChange<lastI){
                    //Check if there is already any MANUAL_SENDING in the queue
                    AndroidMegaChatMessage previousMessage = messages.get(lastI);
                    if(previousMessage.isUploading()){
                        logDebug("Previous message is uploading");
                    }
                    else{
                        if(previousMessage.getMessage().getStatus()==MegaChatMessage.STATUS_SENDING_MANUAL){
                            logDebug("More MANUAL SENDING in queue");
                            logDebug("Removed index: " + indexToChange);
                            messages.remove(indexToChange);
                            appendMessageAnotherMS(msg);
                            adapter.notifyDataSetChanged();
                            return indexToChange;
                        }
                    }
                }
            }

            logDebug("Modified message keep going");
            messages.set(indexToChange, msg);

            //Update infoToShow also
            if (indexToChange == 0) {
                messages.get(indexToChange).setInfoToShow(AndroidMegaChatMessage.CHAT_ADAPTER_SHOW_ALL);
                messages.get(indexToChange).setShowAvatar(true);
            }
            else{
                //Not first element
                adjustInfoToShow(indexToChange);
                setShowAvatar(indexToChange);

                //Create adapter
                if (adapter == null) {
                    adapter = new MegaChatLollipopAdapter(this, chatRoom, messages,messagesPlaying, removedMessages,  listView);
                    adapter.setHasStableIds(true);
                    listView.setAdapter(adapter);
                } else {
                    adapter.modifyMessage(messages, indexToChange+1);
                }
            }
        }
        else{
            logDebug("INDEX change, need to reorder");
            messages.remove(indexToChange);
            logDebug("Removed index: " + indexToChange);
            logDebug("Messages size: " + messages.size());
            adapter.removeMessage(indexToChange+1, messages);
            int scrollToP = appendMessagePosition(msg);
            if(scrollToP!=-1){
                if(msg.getMessage().getStatus()==MegaChatMessage.STATUS_SERVER_RECEIVED){
                    mLayoutManager.scrollToPosition(scrollToP+1);
                    //mLayoutManager.scrollToPositionWithOffset(scrollToP, scaleHeightPx(20, outMetrics));
                }
            }
            logDebug("Messages size: " + messages.size());
        }

        return indexToChange;
    }

    public void modifyLocationReceived(AndroidMegaChatMessage editedMsg, boolean hasTempId){
        logDebug("Edited Msg ID: " + editedMsg.getMessage().getMsgId() + ", Old Msg ID: " + messageToEdit.getMsgId());
        logDebug("Edited Msg TEMP ID: " + editedMsg.getMessage().getTempId() + ", Old Msg TEMP ID: " + messageToEdit.getTempId());
        logDebug("Edited Msg status: " + editedMsg.getMessage().getStatus() + ", Old Msg status: " + messageToEdit.getStatus());
        int indexToChange = -1;
        ListIterator<AndroidMegaChatMessage> itr = messages.listIterator(messages.size());

        boolean editedMsgHasTempId = false;
        if (editedMsg.getMessage().getTempId() != -1) {
            editedMsgHasTempId = true;
        }

        // Iterate in reverse.
        while(itr.hasPrevious()) {
            AndroidMegaChatMessage messageToCheck = itr.previous();
            logDebug("Index: " + itr.nextIndex());

            if(!messageToCheck.isUploading()){
                logDebug("Checking with Msg ID: " + messageToCheck.getMessage().getMsgId() + " and Msg TEMP ID: " + messageToCheck.getMessage().getTempId());
                if (hasTempId) {
                    if (editedMsgHasTempId && messageToCheck.getMessage().getTempId() == editedMsg.getMessage().getTempId()) {
                        indexToChange = itr.nextIndex();
                        break;
                    }
                    else if (!editedMsgHasTempId && messageToCheck.getMessage().getTempId() == editedMsg.getMessage().getMsgId()){
                        indexToChange = itr.nextIndex();
                        break;
                    }
                }
                else {
                    if (editedMsgHasTempId && messageToCheck.getMessage().getMsgId() == editedMsg.getMessage().getTempId()) {
                        indexToChange = itr.nextIndex();
                        break;
                    }
                    else if (!editedMsgHasTempId && messageToCheck.getMessage().getMsgId() == editedMsg.getMessage().getMsgId()){
                        indexToChange = itr.nextIndex();
                        break;
                    }
                }
            }
            else{
                logDebug("This message is uploading");
            }
        }

        logDebug("Index to change = " + indexToChange);
        if(indexToChange!=-1){

            AndroidMegaChatMessage messageToUpdate = messages.get(indexToChange);
            if(messageToUpdate.getMessage().getMsgIndex()==editedMsg.getMessage().getMsgIndex()){
                logDebug("The internal index not change");

                if(editedMsg.getMessage().getStatus()==MegaChatMessage.STATUS_SENDING_MANUAL){
                    logDebug("Modified a MANUAl SENDING msg");
                    //Check the message to change is not the last one
                    int lastI = messages.size()-1;
                    if(indexToChange<lastI){
                        //Check if there is already any MANUAL_SENDING in the queue
                        AndroidMegaChatMessage previousMessage = messages.get(lastI);
                        if(previousMessage.isUploading()){
                            logDebug("Previous message is uploading");
                        }
                        else if(previousMessage.getMessage().getStatus()==MegaChatMessage.STATUS_SENDING_MANUAL){
                            logDebug("More MANUAL SENDING in queue");
                            logDebug("Removed index: " + indexToChange);
                            messages.remove(indexToChange);
                            appendMessageAnotherMS(editedMsg);
                            adapter.notifyDataSetChanged();
                        }
                    }
                }

                logDebug("Modified message keep going");
                messages.set(indexToChange, editedMsg);

                //Update infoToShow also
                if (indexToChange == 0) {
                    messages.get(indexToChange).setInfoToShow(AndroidMegaChatMessage.CHAT_ADAPTER_SHOW_ALL);
                    messages.get(indexToChange).setShowAvatar(true);
                }
                else{
                    //Not first element
                    adjustInfoToShow(indexToChange);
                    setShowAvatar(indexToChange);

                    //Create adapter
                    if (adapter == null) {
                        createAdapter();
                    } else {
                        adapter.modifyMessage(messages, indexToChange+1);
                    }
                }
            }
            else{
                logDebug("INDEX change, need to reorder");
                messages.remove(indexToChange);
                logDebug("Removed index: " + indexToChange);
                logDebug("Messages size: " + messages.size());
                adapter.removeMessage(indexToChange+1, messages);
                int scrollToP = appendMessagePosition(editedMsg);
                if(scrollToP!=-1 && editedMsg.getMessage().getStatus()==MegaChatMessage.STATUS_SERVER_RECEIVED){
                    mLayoutManager.scrollToPosition(scrollToP+1);
                }
                logDebug("Messages size: " + messages.size());
            }
        }
        else{
            logError("Error, id temp message not found!! indexToChange == -1");
        }
    }

    public void loadBufferMessages(){
        logDebug("loadBufferMessages");
        ListIterator<AndroidMegaChatMessage> itr = bufferMessages.listIterator();
        while (itr.hasNext()) {
            int currentIndex = itr.nextIndex();
            AndroidMegaChatMessage messageToShow = itr.next();
            loadMessage(messageToShow, currentIndex);
        }

        //Create adapter
        if(adapter==null){
           createAdapter();
        }
        else{
            adapter.loadPreviousMessages(messages, bufferMessages.size());

            logDebug("addMessage: " + messages.size());
            updateActionModeTitle();
            reDoTheSelectionAfterRotation();
            recoveredSelectedPositions = null;

        }

        logDebug("AFTER updateMessagesLoaded: " + messages.size() + " messages in list");

        bufferMessages.clear();
    }

    public void clearHistory(AndroidMegaChatMessage androidMsg){
        logDebug("clearHistory");

        ListIterator<AndroidMegaChatMessage> itr = messages.listIterator(messages.size());

        int indexToChange=-1;
        // Iterate in reverse.
        while(itr.hasPrevious()) {
            AndroidMegaChatMessage messageToCheck = itr.previous();

            if(!messageToCheck.isUploading()){
                if(messageToCheck.getMessage().getStatus()!=MegaChatMessage.STATUS_SENDING){

                    indexToChange = itr.nextIndex();
                    logDebug("Found index of last sent and confirmed message: " + indexToChange);
                    break;
                }
            }
        }

//        indexToChange = 2;
        if(indexToChange != messages.size()-1){
            logDebug("Clear history of confirmed messages: " + indexToChange);

            List<AndroidMegaChatMessage> messagesCopy = new ArrayList<>(messages);
            messages.clear();
            messages.add(androidMsg);

            for(int i = indexToChange+1; i<messagesCopy.size();i++){
                messages.add(messagesCopy.get(i));
            }
        }
        else{
            logDebug("Clear all messages");
            messages.clear();
            messages.add(androidMsg);
        }

        removedMessages.clear();

        if(messages.size()==1){
            androidMsg.setInfoToShow(AndroidMegaChatMessage.CHAT_ADAPTER_SHOW_ALL);
        }
        else{
            for(int i=0; i<messages.size();i++){
                adjustInfoToShow(i);
            }
        }

        adapter.setMessages(messages);
    }

    public void loadPendingMessages(){
        logDebug("loadPendingMessages");
        ArrayList<AndroidMegaChatMessage> pendMsgs = dbH.findPendingMessagesNotSent(idChat);
//        dbH.findPendingMessagesBySent(1);
        logDebug("Number of pending: " + pendMsgs.size());

        for(int i=0;i<pendMsgs.size();i++){
            AndroidMegaChatMessage pMsg = pendMsgs.get(i);
            if(pMsg!=null && pMsg.getPendingMessage()!=null){
                if(pMsg.getPendingMessage().getState()==PendingMessageSingle.STATE_PREPARING){
                    if(pMsg.getPendingMessage().getTransferTag()!=-1){
                        logDebug("STATE_PREPARING: Transfer tag: " + pMsg.getPendingMessage().getTransferTag());
                        if(megaApi!=null) {
                            MegaTransfer t = megaApi.getTransferByTag(pMsg.getPendingMessage().getTransferTag());
                            if(t!=null){
                                if(t.getState()==MegaTransfer.STATE_COMPLETED){
                                    dbH.updatePendingMessageOnTransferFinish(pMsg.getPendingMessage().getId(), "-1", PendingMessageSingle.STATE_SENT);
                                }
                                else if(t.getState()==MegaTransfer.STATE_CANCELLED){
                                    dbH.updatePendingMessageOnTransferFinish(pMsg.getPendingMessage().getId(), "-1", PendingMessageSingle.STATE_SENT);
                                }
                                else if(t.getState()==MegaTransfer.STATE_FAILED){
                                    dbH.updatePendingMessageOnTransferFinish(pMsg.getPendingMessage().getId(), "-1", PendingMessageSingle.STATE_ERROR_UPLOADING);
                                    pMsg.getPendingMessage().setState(PendingMessageSingle.STATE_ERROR_UPLOADING);
                                    appendMessagePosition(pMsg);
                                }
                                else{
                                    logDebug("STATE_PREPARING: Found transfer in progress for the message");
                                    appendMessagePosition(pMsg);
                                }
                            }
                            else{
                                logDebug("STATE_PREPARING: Mark message as error uploading - no transfer in progress");
                                dbH.updatePendingMessageOnTransferFinish(pMsg.getPendingMessage().getId(), "-1", PendingMessageSingle.STATE_ERROR_UPLOADING);
                                pMsg.getPendingMessage().setState(PendingMessageSingle.STATE_ERROR_UPLOADING);
                                appendMessagePosition(pMsg);
                            }
                        }
                    }
                }
                else if(pMsg.getPendingMessage().getState()==PendingMessageSingle.STATE_PREPARING_FROM_EXPLORER){
                    logDebug("STATE_PREPARING_FROM_EXPLORER: Convert to STATE_PREPARING");
                    dbH.updatePendingMessageOnTransferFinish(pMsg.getPendingMessage().getId(), "-1", PendingMessageSingle.STATE_PREPARING);
                    pMsg.getPendingMessage().setState(PendingMessageSingle.STATE_PREPARING);
                    appendMessagePosition(pMsg);
                }
                else if(pMsg.getPendingMessage().getState()==PendingMessageSingle.STATE_UPLOADING){
                    if(pMsg.getPendingMessage().getTransferTag()!=-1){
                        logDebug("STATE_UPLOADING: Transfer tag: " + pMsg.getPendingMessage().getTransferTag());
                        if(megaApi!=null){
                            MegaTransfer t = megaApi.getTransferByTag(pMsg.getPendingMessage().getTransferTag());
                            if(t!=null){
                                if(t.getState()==MegaTransfer.STATE_COMPLETED){
                                    dbH.updatePendingMessageOnTransferFinish(pMsg.getPendingMessage().getId(), "-1", PendingMessageSingle.STATE_SENT);
                                }
                                else if(t.getState()==MegaTransfer.STATE_CANCELLED){
                                    dbH.updatePendingMessageOnTransferFinish(pMsg.getPendingMessage().getId(), "-1", PendingMessageSingle.STATE_SENT);
                                }
                                else if(t.getState()==MegaTransfer.STATE_FAILED){
                                    dbH.updatePendingMessageOnTransferFinish(pMsg.getPendingMessage().getId(), "-1", PendingMessageSingle.STATE_ERROR_UPLOADING);
                                    pMsg.getPendingMessage().setState(PendingMessageSingle.STATE_ERROR_UPLOADING);
                                    appendMessagePosition(pMsg);
                                }
                                else{
                                    logDebug("STATE_UPLOADING: Found transfer in progress for the message");
                                    appendMessagePosition(pMsg);
                                }
                            }
                            else{
                                logDebug("STATE_UPLOADING: Mark message as error uploading - no transfer in progress");
                                dbH.updatePendingMessageOnTransferFinish(pMsg.getPendingMessage().getId(), "-1", PendingMessageSingle.STATE_ERROR_UPLOADING);
                                pMsg.getPendingMessage().setState(PendingMessageSingle.STATE_ERROR_UPLOADING);
                                appendMessagePosition(pMsg);
                            }
                        }
                    }
                }
                else{
                    appendMessagePosition(pMsg);
                }
            }
            else{
                logWarning("Null pending messages");
            }
        }
    }

    public void loadMessage(AndroidMegaChatMessage messageToShow, int currentIndex){
        messageToShow.setInfoToShow(AndroidMegaChatMessage.CHAT_ADAPTER_SHOW_ALL);
        messages.add(0,messageToShow);

        if(messages.size()>1) {
            adjustInfoToShow(1);
        }

        setShowAvatar(0);

    }

    public void appendMessageAnotherMS(AndroidMegaChatMessage msg){
        logDebug("appendMessageAnotherMS");

        messages.add(msg);
        int lastIndex = messages.size()-1;

        if(lastIndex==0){
            messages.get(lastIndex).setInfoToShow(AndroidMegaChatMessage.CHAT_ADAPTER_SHOW_ALL);
        }
        else{
            adjustInfoToShow(lastIndex);
        }

        //Create adapter
        if(adapter==null){
            logDebug("Create adapter");
            createAdapter();
        }else{

            if(lastIndex==0){
                logDebug("Arrives the first message of the chat");
                adapter.setMessages(messages);
            }
            else{
                adapter.addMessage(messages, lastIndex+1);
            }
        }
    }

    public int reinsertNodeAttachmentNoRevoked(AndroidMegaChatMessage msg){
        logDebug("reinsertNodeAttachmentNoRevoked");
        int lastIndex = messages.size()-1;
        logDebug("Last index: " + lastIndex);
        if(messages.size()==-1){
            msg.setInfoToShow(AndroidMegaChatMessage.CHAT_ADAPTER_SHOW_ALL);
            messages.add(msg);
        }
        else {
            logDebug("Finding where to append the message");
            while(messages.get(lastIndex).getMessage().getMsgIndex()>msg.getMessage().getMsgIndex()){
                logDebug("Last index: " + lastIndex);
                lastIndex--;
                if (lastIndex == -1) {
                    break;
                }
            }
            logDebug("Last index: " + lastIndex);
            lastIndex++;
            logDebug("Append in position: " + lastIndex);
            messages.add(lastIndex, msg);
            adjustInfoToShow(lastIndex);
            int nextIndex = lastIndex+1;
            if(nextIndex<=messages.size()-1){
                adjustInfoToShow(nextIndex);
            }
            int previousIndex = lastIndex-1;
            if(previousIndex>=0){
                adjustInfoToShow(previousIndex);
            }
        }

        //Create adapter
        if(adapter==null){
            logDebug("Create adapter");
            createAdapter();
        }else{
            if(lastIndex<0){
                logDebug("Arrives the first message of the chat");
                adapter.setMessages(messages);
            }
            else{
                adapter.addMessage(messages, lastIndex+1);
            }
        }
        return lastIndex;
    }

    public int appendMessagePosition(AndroidMegaChatMessage msg){
        logDebug("appendMessagePosition: " + messages.size() + " messages");

        int lastIndex = messages.size()-1;
        if(messages.size()==0){
            msg.setInfoToShow(AndroidMegaChatMessage.CHAT_ADAPTER_SHOW_ALL);
            msg.setShowAvatar(true);
            messages.add(msg);
        }else{
            logDebug("Finding where to append the message");

            if(msg.isUploading()){
                lastIndex++;
                logDebug("The message is uploading add to index: " + lastIndex + "with state: " + msg.getPendingMessage().getState());
            }else{
                logDebug("Status of message: " + msg.getMessage().getStatus());
                if(lastIndex>=0) {
                    while (messages.get(lastIndex).isUploading()) {
                        logDebug("One less index is uploading");
                        lastIndex--;
                        if(lastIndex==-1){
                            break;
                        }
                    }
                }
                if(lastIndex>=0) {
                    while (messages.get(lastIndex).getMessage().getStatus() == MegaChatMessage.STATUS_SENDING_MANUAL) {
                        logDebug("One less index is MANUAL SENDING");
                        lastIndex--;
                        if(lastIndex==-1){
                            break;
                        }
                    }
                }
                if(lastIndex>=0) {
                    if (msg.getMessage().getStatus() == MegaChatMessage.STATUS_SERVER_RECEIVED || msg.getMessage().getStatus() == MegaChatMessage.STATUS_NOT_SEEN) {
                        while (messages.get(lastIndex).getMessage().getStatus() == MegaChatMessage.STATUS_SENDING) {
                            logDebug("One less index");
                            lastIndex--;
                            if(lastIndex==-1){
                                break;
                            }
                        }
                    }
                }

                lastIndex++;
                logDebug("Append in position: " + lastIndex);
            }
            if(lastIndex>=0){
                messages.add(lastIndex, msg);
                adjustInfoToShow(lastIndex);
                msg.setShowAvatar(true);
                if(!messages.get(lastIndex).isUploading()){
                    int nextIndex = lastIndex+1;
                    if(nextIndex<messages.size()){
                        if(messages.get(nextIndex)!=null) {
                            if(messages.get(nextIndex).isUploading()){
                                adjustInfoToShow(nextIndex);
                            }
                        }
                    }
                }
                if(lastIndex>0){
                    setShowAvatar(lastIndex-1);
                }
            }
        }

        //Create adapter
        if(adapter==null){
            logDebug("Create adapter");
            createAdapter();
        }else{
            logDebug("Update adapter with last index: " + lastIndex);
            if(lastIndex<0){
                logDebug("Arrives the first message of the chat");
                adapter.setMessages(messages);
            }else{
                adapter.addMessage(messages, lastIndex+1);
                adapter.notifyItemChanged(lastIndex);
            }
        }
        return lastIndex;
    }

    public int adjustInfoToShow(int index) {
        logDebug("Index: " + index);

        AndroidMegaChatMessage msg = messages.get(index);

        long userHandleToCompare = -1;
        long previousUserHandleToCompare = -1;

        if(msg.isUploading()){
            userHandleToCompare = myUserHandle;
        }
        else{

            if ((msg.getMessage().getType() == MegaChatMessage.TYPE_PRIV_CHANGE) || (msg.getMessage().getType() == MegaChatMessage.TYPE_ALTER_PARTICIPANTS)) {
                userHandleToCompare = msg.getMessage().getHandleOfAction();
            } else {
                userHandleToCompare = msg.getMessage().getUserHandle();
            }
        }

        if(index==0){
            msg.setInfoToShow(AndroidMegaChatMessage.CHAT_ADAPTER_SHOW_ALL);
        }
        else{
            AndroidMegaChatMessage previousMessage = messages.get(index-1);

            if(previousMessage.isUploading()){

                logDebug("The previous message is uploading");
                if(msg.isUploading()){
                    logDebug("The message is also uploading");
                    if (compareDate(msg.getPendingMessage().getUploadTimestamp(), previousMessage.getPendingMessage().getUploadTimestamp()) == 0) {
                        //Same date
                        if (compareTime(msg.getPendingMessage().getUploadTimestamp(), previousMessage.getPendingMessage().getUploadTimestamp()) == 0) {
                            msg.setInfoToShow(AndroidMegaChatMessage.CHAT_ADAPTER_SHOW_NOTHING);
                        } else {
                            //Different minute
                            msg.setInfoToShow(AndroidMegaChatMessage.CHAT_ADAPTER_SHOW_TIME);
                        }
                    } else {
                        //Different date
                        msg.setInfoToShow(AndroidMegaChatMessage.CHAT_ADAPTER_SHOW_ALL);
                    }
                }
                else{
                    if (compareDate(msg.getMessage().getTimestamp(), previousMessage.getPendingMessage().getUploadTimestamp()) == 0) {
                        //Same date
                        if (compareTime(msg.getMessage().getTimestamp(), previousMessage.getPendingMessage().getUploadTimestamp()) == 0) {
                            msg.setInfoToShow(AndroidMegaChatMessage.CHAT_ADAPTER_SHOW_NOTHING);
                        } else {
                            //Different minute
                            msg.setInfoToShow(AndroidMegaChatMessage.CHAT_ADAPTER_SHOW_TIME);
                        }
                    } else {
                        //Different date
                        msg.setInfoToShow(AndroidMegaChatMessage.CHAT_ADAPTER_SHOW_ALL);
                    }
                }
            }
            else{
                logDebug("The previous message is NOT uploading");

                if (userHandleToCompare == myUserHandle) {
                    logDebug("MY message!!");
//                log("MY message!!: "+messageToShow.getContent());
                    if ((previousMessage.getMessage().getType() == MegaChatMessage.TYPE_PRIV_CHANGE) || (previousMessage.getMessage().getType() == MegaChatMessage.TYPE_ALTER_PARTICIPANTS)) {
                        previousUserHandleToCompare = previousMessage.getMessage().getHandleOfAction();
                    } else {
                        previousUserHandleToCompare = previousMessage.getMessage().getUserHandle();
                    }

//                    log("previous message: "+previousMessage.getContent());
                    if (previousUserHandleToCompare == myUserHandle) {
                        logDebug("Last message and previous is mine");
                        //The last two messages are mine
                        if(msg.isUploading()){
                            logDebug("The msg to append is uploading");
                            if (compareDate(msg.getPendingMessage().getUploadTimestamp(), previousMessage) == 0) {
                                //Same date
                                if (compareTime(msg.getPendingMessage().getUploadTimestamp(), previousMessage) == 0) {
                                    msg.setInfoToShow(AndroidMegaChatMessage.CHAT_ADAPTER_SHOW_NOTHING);
                                } else {
                                    //Different minute
                                    msg.setInfoToShow(AndroidMegaChatMessage.CHAT_ADAPTER_SHOW_TIME);
                                }
                            } else {
                                //Different date
                                msg.setInfoToShow(AndroidMegaChatMessage.CHAT_ADAPTER_SHOW_ALL);
                            }
                        }
                        else{
                            if (compareDate(msg, previousMessage) == 0) {
                                //Same date
                                if (compareTime(msg, previousMessage) == 0) {
                                    if ((msg.getMessage().isManagementMessage())) {
                                        msg.setInfoToShow(AndroidMegaChatMessage.CHAT_ADAPTER_SHOW_TIME);
                                    }
                                    else{
                                        msg.setInfoToShow(AndroidMegaChatMessage.CHAT_ADAPTER_SHOW_NOTHING);
                                    }
                                } else {
                                    //Different minute
                                    msg.setInfoToShow(AndroidMegaChatMessage.CHAT_ADAPTER_SHOW_TIME);
                                }
                            } else {
                                //Different date
                                msg.setInfoToShow(AndroidMegaChatMessage.CHAT_ADAPTER_SHOW_ALL);
                            }
                        }

                    } else {
                        //The last message is mine, the previous not
                        logDebug("Last message is mine, NOT previous");
                        if(msg.isUploading()) {
                            logDebug("The msg to append is uploading");
                            if (compareDate(msg.getPendingMessage().getUploadTimestamp(), previousMessage) == 0) {
                                msg.setInfoToShow(AndroidMegaChatMessage.CHAT_ADAPTER_SHOW_TIME);
                            } else {
                                //Different date
                                msg.setInfoToShow(AndroidMegaChatMessage.CHAT_ADAPTER_SHOW_ALL);
                            }
                        }
                        else{
                            if (compareDate(msg, previousMessage) == 0) {
                                msg.setInfoToShow(AndroidMegaChatMessage.CHAT_ADAPTER_SHOW_TIME);
                            } else {
                                //Different date
                                msg.setInfoToShow(AndroidMegaChatMessage.CHAT_ADAPTER_SHOW_ALL);
                            }
                        }
                    }

                } else {
                    logDebug("NOT MY message!! - CONTACT");
//                    log("previous message: "+previousMessage.getContent());

                    if ((previousMessage.getMessage().getType() == MegaChatMessage.TYPE_PRIV_CHANGE) || (previousMessage.getMessage().getType() == MegaChatMessage.TYPE_ALTER_PARTICIPANTS)) {
                        previousUserHandleToCompare = previousMessage.getMessage().getHandleOfAction();
                    } else {
                        previousUserHandleToCompare = previousMessage.getMessage().getUserHandle();
                    }

                    if (previousUserHandleToCompare == userHandleToCompare) {
                        //The last message is also a contact's message
                        if(msg.isUploading()) {
                            if (compareDate(msg.getPendingMessage().getUploadTimestamp(), previousMessage) == 0) {
                                //Same date
                                if (compareTime(msg.getPendingMessage().getUploadTimestamp(), previousMessage) == 0) {
                                    logDebug("Add with show nothing - same userHandle");
                                    msg.setInfoToShow(AndroidMegaChatMessage.CHAT_ADAPTER_SHOW_NOTHING);

                                } else {
                                    //Different minute
                                    msg.setInfoToShow(AndroidMegaChatMessage.CHAT_ADAPTER_SHOW_TIME);
                                }
                            } else {
                                //Different date
                                msg.setInfoToShow(AndroidMegaChatMessage.CHAT_ADAPTER_SHOW_ALL);
                            }
                        }
                        else{

                            if (compareDate(msg, previousMessage) == 0) {
                                //Same date
                                if (compareTime(msg, previousMessage) == 0) {
                                    if ((msg.getMessage().isManagementMessage())) {
                                        msg.setInfoToShow(AndroidMegaChatMessage.CHAT_ADAPTER_SHOW_TIME);
                                    }
                                    else{
                                        msg.setInfoToShow(AndroidMegaChatMessage.CHAT_ADAPTER_SHOW_NOTHING);
                                    }
                                } else {
                                    //Different minute
                                    msg.setInfoToShow(AndroidMegaChatMessage.CHAT_ADAPTER_SHOW_TIME);
                                }
                            } else {
                                //Different date
                                msg.setInfoToShow(AndroidMegaChatMessage.CHAT_ADAPTER_SHOW_ALL);
                            }
                        }

                    } else {
                        //The last message is from contact, the previous not
                        logDebug("Different user handle");
                        if(msg.isUploading()) {
                            if (compareDate(msg.getPendingMessage().getUploadTimestamp(), previousMessage) == 0) {
                                //Same date
                                if (compareTime(msg.getPendingMessage().getUploadTimestamp(), previousMessage) == 0) {
                                    if(previousUserHandleToCompare==myUserHandle){
                                        msg.setInfoToShow(AndroidMegaChatMessage.CHAT_ADAPTER_SHOW_TIME);
                                    }
                                    else{
                                        msg.setInfoToShow(AndroidMegaChatMessage.CHAT_ADAPTER_SHOW_NOTHING);
                                    }

                                } else {
                                    //Different minute
                                    msg.setInfoToShow(AndroidMegaChatMessage.CHAT_ADAPTER_SHOW_TIME);
                                }

                            } else {
                                //Different date
                                msg.setInfoToShow(AndroidMegaChatMessage.CHAT_ADAPTER_SHOW_ALL);
                            }
                        }
                        else{
                            if (compareDate(msg, previousMessage) == 0) {
                                if (compareTime(msg, previousMessage) == 0) {
                                    if(previousUserHandleToCompare==myUserHandle){
                                        msg.setInfoToShow(AndroidMegaChatMessage.CHAT_ADAPTER_SHOW_TIME);
                                    }
                                    else{
                                        if ((msg.getMessage().isManagementMessage())) {
                                            msg.setInfoToShow(AndroidMegaChatMessage.CHAT_ADAPTER_SHOW_TIME);
                                        }
                                        else{
                                            msg.setInfoToShow(AndroidMegaChatMessage.CHAT_ADAPTER_SHOW_TIME);
                                        }
                                    }

                                } else {
                                    //Different minute
                                    msg.setInfoToShow(AndroidMegaChatMessage.CHAT_ADAPTER_SHOW_TIME);
                                }

                            } else {
                                //Different date
                                msg.setInfoToShow(AndroidMegaChatMessage.CHAT_ADAPTER_SHOW_ALL);
                            }
                        }
                    }
                }

            }
        }
        return msg.getInfoToShow();
    }

    public void setShowAvatar(int index){
        logDebug("Index: " + index);

        AndroidMegaChatMessage msg = messages.get(index);

        long userHandleToCompare = -1;
        long previousUserHandleToCompare = -1;

        if(msg.isUploading()){
            msg.setShowAvatar(false);
            return;
        }

        if (userHandleToCompare == myUserHandle) {
            logDebug("MY message!!");
        }else{
            logDebug("Contact message");
            if ((msg.getMessage().getType() == MegaChatMessage.TYPE_PRIV_CHANGE) || (msg.getMessage().getType() == MegaChatMessage.TYPE_ALTER_PARTICIPANTS)) {
                userHandleToCompare = msg.getMessage().getHandleOfAction();
            } else {
                userHandleToCompare = msg.getMessage().getUserHandle();
            }
            logDebug("userHandleTocompare: " + userHandleToCompare);
            AndroidMegaChatMessage previousMessage = null;
            if(messages.size()-1 > index){
                previousMessage = messages.get(index + 1);
                if(previousMessage==null){
                    msg.setShowAvatar(true);
                    logWarning("Previous message is null");
                    return;
                }
                if(previousMessage.isUploading()){
                    msg.setShowAvatar(true);
                    logDebug("Previous is uploading");
                    return;
                }

                if((previousMessage.getMessage().getType() == MegaChatMessage.TYPE_PRIV_CHANGE) || (previousMessage.getMessage().getType() == MegaChatMessage.TYPE_ALTER_PARTICIPANTS)) {
                    previousUserHandleToCompare = previousMessage.getMessage().getHandleOfAction();
                }else{
                    previousUserHandleToCompare = previousMessage.getMessage().getUserHandle();
                }

                logDebug("previousUserHandleToCompare: " + previousUserHandleToCompare);

                if ((previousMessage.getMessage().getType() == MegaChatMessage.TYPE_CALL_ENDED) || (previousMessage.getMessage().getType() == MegaChatMessage.TYPE_CALL_STARTED) || (previousMessage.getMessage().getType() == MegaChatMessage.TYPE_PRIV_CHANGE) || (previousMessage.getMessage().getType() == MegaChatMessage.TYPE_ALTER_PARTICIPANTS) || (previousMessage.getMessage().getType() == MegaChatMessage.TYPE_CHAT_TITLE)) {
                    msg.setShowAvatar(true);
                    logDebug("Set: " + true);
                } else {
                    if (previousUserHandleToCompare == userHandleToCompare) {
                        msg.setShowAvatar(false);
                        logDebug("Set: " + false);
                    }else{
                        msg.setShowAvatar(true);
                        logDebug("Set: " + true);
                    }
                }
            }
            else{
                logWarning("No previous message");
                msg.setShowAvatar(true);
            }
        }
    }

    public boolean isGroup(){
        return chatRoom.isGroup();
    }

    public void showMsgNotSentPanel(AndroidMegaChatMessage message, int position){
        logDebug("Position: " + position);

        selectedPosition = position;

        if (message == null || isBottomSheetDialogShown(bottomSheetDialogFragment)) return;

        selectedMessageId = message.getMessage().getRowId();
        logDebug("Temporal id of MS message: "+message.getMessage().getTempId());
        bottomSheetDialogFragment = new MessageNotSentBottomSheetDialogFragment();
        bottomSheetDialogFragment.show(getSupportFragmentManager(), bottomSheetDialogFragment.getTag());
    }

    public void showNodeAttachmentBottomSheet(AndroidMegaChatMessage message, int position){
        logDebug("showNodeAttachmentBottomSheet: "+position);
        selectedPosition = position;

        if (message == null || isBottomSheetDialogShown(bottomSheetDialogFragment)) return;

        selectedMessageId = message.getMessage().getMsgId();

        bottomSheetDialogFragment = new NodeAttachmentBottomSheetDialogFragment();
        bottomSheetDialogFragment.show(getSupportFragmentManager(), bottomSheetDialogFragment.getTag());
    }

    public void showSendAttachmentBottomSheet(){
        logDebug("showSendAttachmentBottomSheet");

        if (isBottomSheetDialogShown(bottomSheetDialogFragment)) return;

        bottomSheetDialogFragment = new SendAttachmentChatBottomSheetDialogFragment();
        bottomSheetDialogFragment.show(getSupportFragmentManager(), bottomSheetDialogFragment.getTag());
    }

    public void showUploadingAttachmentBottomSheet(AndroidMegaChatMessage message, int position){
        logDebug("showUploadingAttachmentBottomSheet: "+position);
        selectedPosition = position;

        if (message == null || isBottomSheetDialogShown(bottomSheetDialogFragment)) return;

        selectedMessageId = message.getPendingMessage().getId();

        bottomSheetDialogFragment = new PendingMessageBottomSheetDialogFragment();
        bottomSheetDialogFragment.show(getSupportFragmentManager(), bottomSheetDialogFragment.getTag());
    }

    public void showContactAttachmentBottomSheet(AndroidMegaChatMessage message, int position){
        logDebug("showContactAttachmentBottomSheet: "+position);
        selectedPosition = position;

        if (message == null || isBottomSheetDialogShown(bottomSheetDialogFragment)) return;

        selectedMessageId = message.getMessage().getMsgId();
        bottomSheetDialogFragment = new ContactAttachmentBottomSheetDialogFragment();
        bottomSheetDialogFragment.show(getSupportFragmentManager(), bottomSheetDialogFragment.getTag());
    }

    public void showGeneralChatMessageBottomSheet(AndroidMegaChatMessage message, int position) {
        selectedPosition = position;

        if (message == null || isBottomSheetDialogShown(bottomSheetDialogFragment)) return;

        selectedMessageId = message.getMessage().getMsgId();
        bottomSheetDialogFragment = new GeneralChatMessageBottomSheet();
        bottomSheetDialogFragment.show(getSupportFragmentManager(), bottomSheetDialogFragment.getTag());
    }

    public void removeMsgNotSent(){
        logDebug("Selected position: " + selectedPosition);
        messages.remove(selectedPosition);
        adapter.removeMessage(selectedPosition, messages);
    }

    public void updatingRemovedMessage(MegaChatMessage message) {
        for (int i = 0; i < messages.size(); i++) {
            MegaChatMessage messageToCompare = messages.get(i).getMessage();
            if (messageToCompare != null && messageToCompare.getTempId() == message.getTempId() && messageToCompare.getMsgId() == message.getMsgId()) {
                RemovedMessage msg = new RemovedMessage(messageToCompare.getTempId(), messageToCompare.getMsgId());
                removedMessages.add(msg);
                adapter.notifyItemChanged(i + 1);
            }
        }
    }

    public void removePendingMsg(long id){
        logDebug("Selected message ID: " + selectedMessageId);

        PendingMessageSingle pMsg = dbH.findPendingMessageById(id);
        if(pMsg!=null && pMsg.getState()==PendingMessageSingle.STATE_UPLOADING) {
            if (pMsg.getTransferTag() != -1) {
                logDebug("Transfer tag: " + pMsg.getTransferTag());
                if (megaApi != null) {
                    megaApi.cancelTransferByTag(pMsg.getTransferTag(), this);
                }
            }
        }

        if(pMsg!=null && pMsg.getState()!=PendingMessageSingle.STATE_SENT){
            try{
                dbH.removePendingMessageById(id);
                messages.remove(selectedPosition);
                adapter.removeMessage(selectedPosition, messages);
            }
            catch (IndexOutOfBoundsException e){
                logError("EXCEPTION", e);
            }
        }
        else{
            showSnackbar(SNACKBAR_TYPE, getString(R.string.error_message_already_sent), -1);
        }
    }

    public void showSnackbar(int type, String s, long idChat){
        showSnackbar(type, fragmentContainer, s, idChat);
    }

    public void removeProgressDialog(){
        if (statusDialog != null) {
            try {
                statusDialog.dismiss();
            } catch (Exception ex) {}
        }
    }

    public void startConversation(long handle){
        logDebug("Handle: " + handle);
        MegaChatRoom chat = megaChatApi.getChatRoomByUser(handle);
        MegaChatPeerList peers = MegaChatPeerList.createInstance();
        if(chat==null){
            logDebug("No chat, create it!");
            peers.addPeer(handle, MegaChatPeerList.PRIV_STANDARD);
            megaChatApi.createChat(false, peers, this);
        }
        else{
            logDebug("There is already a chat, open it!");
            Intent intentOpenChat = new Intent(this, ChatActivityLollipop.class);
            intentOpenChat.setAction(ACTION_CHAT_SHOW_MESSAGES);
            intentOpenChat.putExtra("CHAT_ID", chat.getChatId());
            this.startActivity(intentOpenChat);
            finish();
        }
    }

    public void startGroupConversation(ArrayList<Long> userHandles){
        logDebug("startGroupConversation");

        MegaChatPeerList peers = MegaChatPeerList.createInstance();

        for(int i=0;i<userHandles.size();i++){
            long handle = userHandles.get(i);
            peers.addPeer(handle, MegaChatPeerList.PRIV_STANDARD);
        }
        megaChatApi.createChat(true, peers, this);
    }

    public void setMessages(ArrayList<AndroidMegaChatMessage> messages){
        if(dialog!=null){
            dialog.dismiss();
        }

        this.messages = messages;
        //Create adapter
        if (adapter == null) {
            createAdapter();
        } else {
            adapter.setMessages(messages);
        }
    }


    private void createAdapter() {
        //Create adapter
        adapter = new MegaChatLollipopAdapter(this, chatRoom, messages, messagesPlaying, removedMessages, listView);
        adapter.setHasStableIds(true);
        listView.setLayoutManager(mLayoutManager);
        listView.setAdapter(adapter);
        adapter.setMessages(messages);
    }

    @Override
    public void onRequestStart(MegaChatApiJava api, MegaChatRequest request) {

    }

    @Override
    public void onRequestUpdate(MegaChatApiJava api, MegaChatRequest request) {

    }

    @Override
    public void onRequestFinish(MegaChatApiJava api, MegaChatRequest request, MegaChatError e) {
        logDebug("onRequestFinish: " + request.getRequestString() + " " + request.getType());

        if(request.getType() == MegaChatRequest.TYPE_TRUNCATE_HISTORY){
            logDebug("Truncate history request finish!!!");
            if(e.getErrorCode()==MegaChatError.ERROR_OK){
                logDebug("Ok. Clear history done");
                showSnackbar(SNACKBAR_TYPE, getString(R.string.clear_history_success), -1);
                hideMessageJump();
            }else{
                logError("Error clearing history: " + e.getErrorString());
                showSnackbar(SNACKBAR_TYPE, getString(R.string.clear_history_error), -1);
            }
        } else if (request.getType() == MegaChatRequest.TYPE_HANG_CHAT_CALL) {
            if (e.getErrorCode() == MegaChatError.ERROR_OK) {
                logDebug("TYPE_HANG_CHAT_CALL finished with success  ---> answerChatCall chatid = " + idChat);
                if (megaChatApi == null) return;
                MegaChatCall call = megaChatApi.getChatCall(idChat);
                if (call == null) return;
                if (call.getStatus() == MegaChatCall.CALL_STATUS_RING_IN) {
                    MegaApplication.setSpeakerStatus(chatRoom.getChatId(), false);
                    megaChatApi.answerChatCall(idChat, false, this);

                } else if (call.getStatus() == MegaChatCall.CALL_STATUS_USER_NO_PRESENT) {
                    megaChatApi.startChatCall(idChat, false, this);
                }
            } else {
                logError("ERROR WHEN TYPE_HANG_CHAT_CALL e.getErrorCode(): " + e.getErrorString());
            }

        } else if (request.getType() == MegaChatRequest.TYPE_START_CHAT_CALL) {
            if (e.getErrorCode() == MegaChatError.ERROR_OK) {
                logDebug("TYPE_START_CHAT_CALL finished with success");
                //getFlag - Returns true if it is a video-audio call or false for audio call
            } else {
                logError("ERROR WHEN TYPE_START_CHAT_CALL e.getErrorCode(): " + e.getErrorString());
                if (e.getErrorCode() == MegaChatError.ERROR_TOOMANY) {
                    showSnackbar(SNACKBAR_TYPE, getString(R.string.call_error_too_many_participants), -1);
                } else {
                    showSnackbar(SNACKBAR_TYPE, getString(R.string.call_error), -1);
                }
            }

        } else if (request.getType() == MegaChatRequest.TYPE_ANSWER_CHAT_CALL) {
            if (e.getErrorCode() == MegaChatError.ERROR_OK) {
                logDebug("TYPE_ANSWER_CHAT_CALL finished with success");
                //getFlag - Returns true if it is a video-audio call or false for audio call
            } else {
                logError("ERROR WHEN TYPE_ANSWER_CHAT_CALL e.getErrorCode(): " + e.getErrorString());
                if (e.getErrorCode() == MegaChatError.ERROR_TOOMANY) {
                    showSnackbar(SNACKBAR_TYPE, getString(R.string.call_error_too_many_participants), -1);
                } else {
                    showSnackbar(SNACKBAR_TYPE, getString(R.string.call_error), -1);
                }
            }

        }else if(request.getType() == MegaChatRequest.TYPE_REMOVE_FROM_CHATROOM){
            logDebug("Remove participant: " + request.getUserHandle() + " my user: " + megaChatApi.getMyUserHandle());

            if(e.getErrorCode()==MegaChatError.ERROR_OK){
                logDebug("Participant removed OK");
                invalidateOptionsMenu();

            }
            else{
                logError("ERROR WHEN TYPE_REMOVE_FROM_CHATROOM " + e.getErrorString());
                showSnackbar(SNACKBAR_TYPE, getString(R.string.remove_participant_error), -1);
            }

        }else if(request.getType() == MegaChatRequest.TYPE_INVITE_TO_CHATROOM){
            logDebug("Request type: " + MegaChatRequest.TYPE_INVITE_TO_CHATROOM);
            if(e.getErrorCode()==MegaChatError.ERROR_OK){
                showSnackbar(SNACKBAR_TYPE, getString(R.string.add_participant_success), -1);
            }
            else{
                if(e.getErrorCode() == MegaChatError.ERROR_EXIST){
                    showSnackbar(SNACKBAR_TYPE, getString(R.string.add_participant_error_already_exists), -1);
                }
                else{
                    showSnackbar(SNACKBAR_TYPE, getString(R.string.add_participant_error), -1);
                }
            }

        }
        else if(request.getType() == MegaChatRequest.TYPE_ATTACH_NODE_MESSAGE){
            removeProgressDialog();

            disableMultiselection();

            if(e.getErrorCode()==MegaChatError.ERROR_OK){
                logDebug("File sent correctly");
                MegaNodeList nodeList = request.getMegaNodeList();

                for(int i = 0; i<nodeList.size();i++){
                    logDebug("Node handle: " + nodeList.get(i).getHandle());
                }
                AndroidMegaChatMessage androidMsgSent = new AndroidMegaChatMessage(request.getMegaChatMessage());
                sendMessageToUI(androidMsgSent);

            }else{
                logError("File NOT sent: " + e.getErrorCode() + "___" + e.getErrorString());
                showSnackbar(SNACKBAR_TYPE, getString(R.string.error_attaching_node_from_cloud), -1);
            }

        }else if(request.getType() == MegaChatRequest.TYPE_REVOKE_NODE_MESSAGE){
            if(e.getErrorCode()==MegaChatError.ERROR_OK){
                logDebug("Node revoked correctly, msg id: " + request.getMegaChatMessage().getMsgId());
            }
            else{
                logError("NOT revoked correctly");
                showSnackbar(SNACKBAR_TYPE, getString(R.string.error_revoking_node), -1);
            }

        }else if(request.getType() == MegaChatRequest.TYPE_CREATE_CHATROOM){
            logDebug("Create chat request finish!!!");
            if(e.getErrorCode()==MegaChatError.ERROR_OK){

                logDebug("Open new chat");
                Intent intent = new Intent(this, ChatActivityLollipop.class);
                intent.setAction(ACTION_CHAT_SHOW_MESSAGES);
                intent.putExtra("CHAT_ID", request.getChatHandle());
                this.startActivity(intent);
                finish();
            }
            else{
                logError("ERROR WHEN CREATING CHAT " + e.getErrorString());
                showSnackbar(SNACKBAR_TYPE, getString(R.string.create_chat_error), -1);
            }
        }
        else if(request.getType() == MegaChatRequest.TYPE_LOAD_PREVIEW){
            if(e.getErrorCode()==MegaChatError.ERROR_OK || e.getErrorCode()==MegaChatError.ERROR_EXIST){
                if (idChat != -1 && megaChatApi.getChatRoom(idChat) != null) {
                    logDebug("Close previous chat");
                    megaChatApi.closeChatRoom(idChat, this);
                }
                idChat = request.getChatHandle();
                megaChatApi.addChatListener(this);
                if (idChat != MEGACHAT_INVALID_HANDLE) {
                    dbH.setLastPublicHandle(idChat);
                    dbH.setLastPublicHandleTimeStamp();
                    dbH.setLastPublicHandleType(MegaApiJava.AFFILIATE_TYPE_CHAT);
                }

                MegaApplication.setOpenChatId(idChat);
                showChat(null);
                supportInvalidateOptionsMenu();
                if (e.getErrorCode() == MegaChatError.ERROR_EXIST) {
                    if (megaChatApi.getChatRoom(idChat).isActive()) {
                        logWarning("ERROR: You are already a participant of the chat link or are trying to open it again");
                    } else {
                        showConfirmationRejoinChat(request.getUserHandle());
                    }
                }
            }
            else {

                String text;
                if(e.getErrorCode()==MegaChatError.ERROR_NOENT){
                    text = getString(R.string.invalid_chat_link);
                }
                else{
                    showSnackbar(MESSAGE_SNACKBAR_TYPE, getString(R.string.error_general_nodes), -1);
                    text = getString(R.string.error_chat_link);
                }

                emptyScreen(text);
            }
        }
        else if(request.getType() == MegaChatRequest.TYPE_AUTOJOIN_PUBLIC_CHAT) {
            if (e.getErrorCode() == MegaChatError.ERROR_OK) {

                if (request.getUserHandle() != -1) {
                    //Rejoin option
                    showChat(null);
                } else {
                    //Join
                    setChatSubtitle();
                    setPreviewersView();
                    supportInvalidateOptionsMenu();
                }
            } else {
                logError("ERROR WHEN JOINING CHAT " + e.getErrorCode() + " " + e.getErrorString());
                showSnackbar(MESSAGE_SNACKBAR_TYPE, getString(R.string.error_general_nodes), -1);
            }
        }
        else if(request.getType() == MegaChatRequest.TYPE_LAST_GREEN){
            logDebug("TYPE_LAST_GREEN requested");

        }else if(request.getType() == MegaChatRequest.TYPE_ARCHIVE_CHATROOM){
            long chatHandle = request.getChatHandle();
            chatRoom = megaChatApi.getChatRoom(chatHandle);
            String chatTitle = chatRoom.getTitle();

            if(chatTitle==null){
                chatTitle = "";
            }
            else if(!chatTitle.isEmpty() && chatTitle.length()>60){
                chatTitle = chatTitle.substring(0,59)+"...";
            }

            if(!chatTitle.isEmpty() && chatRoom.isGroup() && !chatRoom.hasCustomTitle()){
                chatTitle = "\""+chatTitle+"\"";
            }

            if(e.getErrorCode()==MegaChatError.ERROR_OK){
                if(request.getFlag()){
                    logDebug("Chat archived");
                    sendBroadcastChatArchived(chatTitle);
                }
                else{
                    logDebug("Chat unarchived");
                    showSnackbar(SNACKBAR_TYPE, getString(R.string.success_unarchive_chat, chatTitle), -1);
                }

            }else{
                if(request.getFlag()){
                    logError("ERROR WHEN ARCHIVING CHAT " + e.getErrorString());
                    showSnackbar(SNACKBAR_TYPE, getString(R.string.error_archive_chat, chatTitle), -1);
                }else{
                    logError("ERROR WHEN UNARCHIVING CHAT " + e.getErrorString());
                    showSnackbar(SNACKBAR_TYPE, getString(R.string.error_unarchive_chat, chatTitle), -1);
                }
            }
            supportInvalidateOptionsMenu();
            setChatSubtitle();

            if(!chatRoom.isArchived()){
                requestLastGreen(INITIAL_PRESENCE_STATUS);
            }
        }
        else if (request.getType() == MegaChatRequest.TYPE_CHAT_LINK_HANDLE) {
            if(request.getFlag() && request.getNumRetry()==0){
                logDebug("Removing chat link");
                if(e.getErrorCode()==MegaChatError.ERROR_OK){
                    showSnackbar(SNACKBAR_TYPE, getString(R.string.chat_link_deleted), -1);
                }
                else{
                    if (e.getErrorCode() == MegaChatError.ERROR_ARGS) {
                        logError("The chatroom isn't grupal or public");
                    }
                    else if (e.getErrorCode()==MegaChatError.ERROR_NOENT){
                        logError("The chatroom doesn't exist or the chatid is invalid");
                    }
                    else if(e.getErrorCode()==MegaChatError.ERROR_ACCESS){
                        logError("The chatroom doesn't have a topic or the caller isn't an operator");
                    }
                    else{
                        logError("Error TYPE_CHAT_LINK_HANDLE " + e.getErrorCode());
                    }
                    showSnackbar(SNACKBAR_TYPE, getString(R.string.general_error) + ": " + e.getErrorString(), -1);
                }
            }
        }
    }

    @Override
    public void onRequestTemporaryError(MegaChatApiJava api, MegaChatRequest request, MegaChatError e) {
        logWarning("onRequestTemporaryError");
    }

    @Override
    protected void onStop() {
        logDebug("onStop()");
        try{
            if(textChat!=null){
                String written = textChat.getText().toString();
                if(written!=null){
                    dbH.setWrittenTextItem(Long.toString(idChat), textChat.getText().toString());
                }
            }
            else{
                logWarning("textChat is NULL");
            }
        }catch (Exception e){
            logError("Written message not stored on DB", e);
        }
        super.onStop();
    }

    private void cleanBuffers(){
        if(!bufferMessages.isEmpty()){
            bufferMessages.clear();
        }
        if(!messages.isEmpty()){
            messages.clear();
        }
        if(!removedMessages.isEmpty()){
            removedMessages.clear();
        }
    }

    @Override
    protected void onDestroy() {
        logDebug("onDestroy()");
        destroySpeakerAudioManger();
        cleanBuffers();
        if (handlerEmojiKeyboard != null){
            handlerEmojiKeyboard.removeCallbacksAndMessages(null);
        }
        if (handlerKeyboard != null) {
            handlerKeyboard.removeCallbacksAndMessages(null);
        }

        if (megaChatApi != null && idChat != -1) {
            megaChatApi.closeChatRoom(idChat, this);
            MegaApplication.setClosedChat(true);
            megaChatApi.removeChatListener(this);

            if (chatRoom != null && chatRoom.isPreview()) {
                megaChatApi.closeChatPreview(idChat);
            }
        }

        if (handler != null) {
            handler.removeCallbacksAndMessages(null);
        }

        if (handlerReceive != null) {
            handlerReceive.removeCallbacksAndMessages(null);
        }
        if (handlerSend != null) {
            handlerSend.removeCallbacksAndMessages(null);
        }

        hideCallInProgressLayout(null);

        destroyAudioRecorderElements();
        if(adapter!=null) {
            adapter.destroyVoiceElemnts();
        }

        LocalBroadcastManager.getInstance(this).unregisterReceiver(dialogConnectReceiver);
        LocalBroadcastManager.getInstance(this).unregisterReceiver(voiceclipDownloadedReceiver);
        LocalBroadcastManager.getInstance(this).unregisterReceiver(nicknameReceiver);
        LocalBroadcastManager.getInstance(this).unregisterReceiver(chatArchivedReceiver);
        LocalBroadcastManager.getInstance(this).unregisterReceiver(chatCallUpdateReceiver);
        LocalBroadcastManager.getInstance(this).unregisterReceiver(chatSessionUpdateReceiver);

        if(megaApi != null) {
            megaApi.removeRequestListener(this);
        }


        super.onDestroy();
    }

    public void closeChat(boolean shouldLogout){
        logDebug("closeChat");
        if(megaChatApi==null || idChat == -1) return;
        if(chatRoom!=null && chatRoom.isPreview()){
            megaChatApi.closeChatPreview(idChat);
            if(chatC.isInAnonymousMode() && shouldLogout){
                megaChatApi.logout();
            }
        }
        megaChatApi.closeChatRoom(idChat, this);
        MegaApplication.setClosedChat(true);
        megaChatApi.removeChatListener(this);
    }

    @Override
    protected void onNewIntent(Intent intent){
        logDebug("onNewIntent");
        hideKeyboard();
        if (intent != null){
            if (intent.getAction() != null){
                if (intent.getAction().equals(ACTION_CLEAR_CHAT)){
                    logDebug("Intent to Clear history");
                    showConfirmationClearChat(chatRoom);
                }
                else if(intent.getAction().equals(ACTION_UPDATE_ATTACHMENT)){
                    logDebug("Intent to update an attachment with error");

                    long idPendMsg = intent.getLongExtra("ID_MSG", -1);
                    if(idPendMsg!=-1){
                        int indexToChange = -1;
                        ListIterator<AndroidMegaChatMessage> itr = messages.listIterator(messages.size());

                        // Iterate in reverse.
                        while(itr.hasPrevious()) {
                            AndroidMegaChatMessage messageToCheck = itr.previous();

                            if(messageToCheck.isUploading()){
                                if(messageToCheck.getPendingMessage().getId()==idPendMsg){
                                    indexToChange = itr.nextIndex();
                                    logDebug("Found index to change: " + indexToChange);
                                    break;
                                }
                            }
                        }

                        if(indexToChange!=-1){
                            logDebug("Index modified: " + indexToChange);

                            PendingMessageSingle pendingMsg = null;
                            if(idPendMsg!=-1){
                                pendingMsg = dbH.findPendingMessageById(idPendMsg);

                                if(pendingMsg!=null){
                                    messages.get(indexToChange).setPendingMessage(pendingMsg);
                                    adapter.modifyMessage(messages, indexToChange+1);
                                }
                            }
                        }
                        else{
                            logError("Error, id pending message message not found!!");
                        }
                    }
                    else{
                        logError("Error. The idPendMsg is -1");
                    }

                    int isOverquota = intent.getIntExtra("IS_OVERQUOTA", 0);
                    if(isOverquota==1){
                        showOverquotaAlert(false);
                    }
                    else if (isOverquota==2){
                        showOverquotaAlert(true);
                    }

                    return;
                }else{
                    long newidChat = intent.getLongExtra("CHAT_ID", -1);
                    if(intent.getAction().equals(ACTION_CHAT_SHOW_MESSAGES) || intent.getAction().equals(ACTION_OPEN_CHAT_LINK) || idChat != newidChat) {
                        cleanBuffers();
                    }
                    if (messagesPlaying != null && !messagesPlaying.isEmpty()) {
                        for (MessageVoiceClip m : messagesPlaying) {
                            m.getMediaPlayer().release();
                            m.setMediaPlayer(null);
                        }
                        messagesPlaying.clear();
                    }

                    adapter.notifyDataSetChanged();
                    closeChat(false);
                    MegaApplication.setOpenChatId(-1);
                    initAfterIntent(intent, null);
                }

            }
        }
        super.onNewIntent(intent);
        setIntent(intent);
        return;
    }

    public String getPeerFullName(long userHandle){
        return chatRoom.getPeerFullnameByHandle(userHandle);
    }

    public MegaChatRoom getChatRoom() {
        return chatRoom;
    }

    public void setChatRoom(MegaChatRoom chatRoom) {
        this.chatRoom = chatRoom;
    }

    public void revoke(){
        logDebug("revoke");
        megaChatApi.revokeAttachmentMessage(idChat, selectedMessageId);
    }

    @Override
    public void onRequestStart(MegaApiJava api, MegaRequest request) {

    }

    @Override
    public void onRequestUpdate(MegaApiJava api, MegaRequest request) {

    }

    @Override
    public void onRequestFinish(MegaApiJava api, MegaRequest request, MegaError e) {
        removeProgressDialog();

        if (request.getType() == MegaRequest.TYPE_INVITE_CONTACT){
            logDebug("MegaRequest.TYPE_INVITE_CONTACT finished: " + request.getNumber());

            if(request.getNumber()== MegaContactRequest.INVITE_ACTION_REMIND){
                showSnackbar(SNACKBAR_TYPE, getString(R.string.context_contact_invitation_resent), -1);
            }
            else{
                if (e.getErrorCode() == MegaError.API_OK){
                    logDebug("OK INVITE CONTACT: " + request.getEmail());
                    if(request.getNumber()==MegaContactRequest.INVITE_ACTION_ADD)
                    {
                        showSnackbar(SNACKBAR_TYPE, getString(R.string.context_contact_request_sent, request.getEmail()), -1);
                    }
                }
                else{
                    logError("Code: " + e.getErrorString());
                    if(e.getErrorCode()==MegaError.API_EEXIST)
                    {
                        showSnackbar(SNACKBAR_TYPE, getString(R.string.context_contact_already_invited, request.getEmail()), -1);
                    }
                    else if(request.getNumber()==MegaContactRequest.INVITE_ACTION_ADD && e.getErrorCode()==MegaError.API_EARGS)
                    {
                        showSnackbar(SNACKBAR_TYPE, getString(R.string.error_own_email_as_contact), -1);
                    }
                    else{
                        showSnackbar(SNACKBAR_TYPE, getString(R.string.general_error), -1);
                    }
                    logError("ERROR: " + e.getErrorCode() + "___" + e.getErrorString());
                }
            }
        }
        else if(request.getType() == MegaRequest.TYPE_COPY){
            if (e.getErrorCode() != MegaError.API_OK) {

                logDebug("e.getErrorCode() != MegaError.API_OK");

                if(e.getErrorCode()==MegaError.API_EOVERQUOTA){
                    logWarning("OVERQUOTA ERROR: " + e.getErrorCode());
                    Intent intent = new Intent(this, ManagerActivityLollipop.class);
                    intent.setAction(ACTION_OVERQUOTA_STORAGE);
                    startActivity(intent);
                    finish();
                }
                else if(e.getErrorCode()==MegaError.API_EGOINGOVERQUOTA){
                    logWarning("OVERQUOTA ERROR: " + e.getErrorCode());
                    Intent intent = new Intent(this, ManagerActivityLollipop.class);
                    intent.setAction(ACTION_PRE_OVERQUOTA_STORAGE);
                    startActivity(intent);
                    finish();
                }
                else
                {
                    showSnackbar(SNACKBAR_TYPE, getString(R.string.import_success_error), -1);
                }

            }else{
                showSnackbar(SNACKBAR_TYPE, getString(R.string.import_success_message), -1);
            }
        }
        else if (request.getType() == MegaRequest.TYPE_CANCEL_TRANSFER){
            if (e.getErrorCode() != MegaError.API_OK) {
                logError("Error TYPE_CANCEL_TRANSFER: " + e.getErrorCode());
            }
            else{
                logDebug("Chat upload cancelled");
            }
        }
        else if (request.getType() == MegaRequest.TYPE_SET_ATTR_USER){
            if(request.getParamType()==MegaApiJava.USER_ATTR_GEOLOCATION){
                if(e.getErrorCode() == MegaError.API_OK){
                    logDebug("Attribute USER_ATTR_GEOLOCATION enabled");
                    MegaApplication.setEnabledGeoLocation(true);
                    getLocationPermission();
                }
                else{
                    logDebug("Attribute USER_ATTR_GEOLOCATION disabled");
                    MegaApplication.setEnabledGeoLocation(false);
                }
            }
        }
    }

    @Override
    public void onRequestTemporaryError(MegaApiJava api, MegaRequest request, MegaError e) {

    }

    protected MegaChatLollipopAdapter getAdapter() {
        return adapter;
    }

    @Override
    public void onSaveInstanceState(Bundle outState){
        super.onSaveInstanceState(outState);
        outState.putLong("idChat", idChat);
        outState.putLong("selectedMessageId", selectedMessageId);
        outState.putInt("selectedPosition", selectedPosition);
        outState.putInt("typeMessageJump",typeMessageJump);

        if(messageJumpLayout.getVisibility() == View.VISIBLE){
            visibilityMessageJump = true;
        }else{
            visibilityMessageJump = false;
        }
        outState.putBoolean("visibilityMessageJump",visibilityMessageJump);
        outState.putLong("lastMessageSeen", lastIdMsgSeen);
        outState.putLong("generalUnreadCount", generalUnreadCount);
        outState.putBoolean("isHideJump",isHideJump);
        outState.putString("mOutputFilePath",mOutputFilePath);
        outState.putBoolean("isShareLinkDialogDismissed", isShareLinkDialogDismissed);

        if(adapter == null)
            return;


        RotatableAdapter currentAdapter = getAdapter();
        if(currentAdapter != null & adapter.isMultipleSelect()){
            ArrayList<Integer> selectedPositions= (ArrayList<Integer>) (currentAdapter.getSelectedItems());
            outState.putSerializable(SELECTED_ITEMS, selectedPositions);
        }

        MessageVoiceClip messageVoiceClip = adapter.getVoiceClipPlaying();
        if (messageVoiceClip != null) {
            outState.putBoolean(PLAYING, true);
            outState.putLong(ID_VOICE_CLIP_PLAYING, messageVoiceClip.getIdMessage());
            outState.putLong(MESSAGE_HANDLE_PLAYING, messageVoiceClip.getMessageHandle());
            outState.putLong(USER_HANDLE_PLAYING, messageVoiceClip.getUserHandle());
            outState.putInt(PROGRESS_PLAYING, messageVoiceClip.getProgress());
        } else {
            outState.putBoolean(PLAYING, false);

        }
        outState.putBoolean("isLocationDialogShown", isLocationDialogShown);
//        outState.putInt("position_imageDrag", position_imageDrag);
//        outState.putSerializable("holder_imageDrag", holder_imageDrag);
    }

    public void askSizeConfirmationBeforeChatDownload(String parentPath, ArrayList<MegaNode> nodeList, long size){
        logDebug("askSizeConfirmationBeforeChatDownload");

        final String parentPathC = parentPath;
        final ArrayList<MegaNode> nodeListC = nodeList;
        final long sizeC = size;
        final ChatController chatC = new ChatController(this);

        androidx.appcompat.app.AlertDialog.Builder builder;
        if (Build.VERSION.SDK_INT >= Build.VERSION_CODES.HONEYCOMB) {
            builder = new AlertDialog.Builder(this, R.style.AppCompatAlertDialogStyle);
        }
        else{
            builder = new AlertDialog.Builder(this);
        }
        LinearLayout confirmationLayout = new LinearLayout(this);
        confirmationLayout.setOrientation(LinearLayout.VERTICAL);
        LinearLayout.LayoutParams params = new LinearLayout.LayoutParams(LinearLayout.LayoutParams.MATCH_PARENT, LinearLayout.LayoutParams.WRAP_CONTENT);
        params.setMargins(scaleWidthPx(20, outMetrics), scaleHeightPx(10, outMetrics), scaleWidthPx(17, outMetrics), 0);

        final CheckBox dontShowAgain =new CheckBox(this);
        dontShowAgain.setText(getString(R.string.checkbox_not_show_again));
        dontShowAgain.setTextColor(ContextCompat.getColor(this, R.color.text_secondary));

        confirmationLayout.addView(dontShowAgain, params);

        builder.setView(confirmationLayout);

//				builder.setTitle(getString(R.string.confirmation_required));

        builder.setMessage(getString(R.string.alert_larger_file, getSizeString(sizeC)));
        builder.setPositiveButton(getString(R.string.general_save_to_device),
                new DialogInterface.OnClickListener() {
                    public void onClick(DialogInterface dialog, int whichButton) {
                        if(dontShowAgain.isChecked()){
                            dbH.setAttrAskSizeDownload("false");
                        }
                        chatC.download(parentPathC, nodeListC);
                    }
                });
        builder.setNegativeButton(getString(android.R.string.cancel), new DialogInterface.OnClickListener() {
            public void onClick(DialogInterface dialog, int whichButton) {
                if(dontShowAgain.isChecked()){
                    dbH.setAttrAskSizeDownload("false");
                }
            }
        });

        downloadConfirmationDialog = builder.create();
        downloadConfirmationDialog.show();
    }

    public boolean hasMessagesRemoved(MegaChatMessage messageSelected) {
        if (removedMessages != null && !removedMessages.isEmpty()) {
            for (int i = 0; i < removedMessages.size(); i++) {
                if (messageSelected.getMsgId() == removedMessages.get(i).msgId) {
                    return true;
                }
            }
        }
        return false;
    }

    /*
	 * Handle processed upload intent
	 */
    public void onIntentProcessed(List<ShareInfo> infos) {
        logDebug("onIntentProcessedLollipop");

        if (infos == null) {
            showSnackbar(SNACKBAR_TYPE, getString(R.string.upload_can_not_open), -1);
        }
        else {
            logDebug("Launch chat upload with files " + infos.size());
            for (ShareInfo info : infos) {
                Intent intent = new Intent(this, ChatUploadService.class);

                PendingMessageSingle pMsgSingle = new PendingMessageSingle();
                pMsgSingle.setChatId(idChat);
                long timestamp = System.currentTimeMillis()/1000;
                pMsgSingle.setUploadTimestamp(timestamp);

                String fingerprint = megaApi.getFingerprint(info.getFileAbsolutePath());

                pMsgSingle.setFilePath(info.getFileAbsolutePath());
                pMsgSingle.setName(info.getTitle());
                pMsgSingle.setFingerprint(fingerprint);

                long idMessage = dbH.addPendingMessage(pMsgSingle);
                pMsgSingle.setId(idMessage);

                if(idMessage!=-1){
                    intent.putExtra(ChatUploadService.EXTRA_ID_PEND_MSG, idMessage);

                    logDebug("Size of the file: " + info.getSize());

                    AndroidMegaChatMessage newNodeAttachmentMsg = new AndroidMegaChatMessage(pMsgSingle, true);
                    sendMessageToUI(newNodeAttachmentMsg);

                    intent.putExtra(ChatUploadService.EXTRA_CHAT_ID, idChat);

                    checkIfServiceCanStart(intent);
                }
                else{
                    logError("Error when adding pending msg to the database");
                }

                removeProgressDialog();
            }
        }
    }

    public void openChatAfterForward(long chatHandle, String text){
        logDebug("openChatAfterForward");

        removeProgressDialog();

        if(chatHandle==idChat){
            logDebug("Chat already opened");

            disableMultiselection();

            if(text!=null){
                showSnackbar(SNACKBAR_TYPE, text, -1);
            }
        }
        else{
            if(chatHandle!=-1){
                logDebug("Open chat to forward messages");

                Intent intentOpenChat = new Intent(this, ManagerActivityLollipop.class);
                intentOpenChat.addFlags(Intent.FLAG_ACTIVITY_CLEAR_TOP);
                intentOpenChat.setAction(ACTION_CHAT_NOTIFICATION_MESSAGE);
                intentOpenChat.putExtra("CHAT_ID", chatHandle);
                if(text!=null){
                    intentOpenChat.putExtra("showSnackbar", text);
                }
                startActivity(intentOpenChat);
                closeChat(true);
                finish();
            }
            else{
                disableMultiselection();
                if(text!=null){
                    showSnackbar(SNACKBAR_TYPE, text, -1);
                }
            }
        }
    }

    public void markAsSeen(MegaChatMessage msg) {
        logDebug("markAsSeen");
        if (activityVisible) {
            if (msg.getStatus() != MegaChatMessage.STATUS_SEEN) {
                logDebug("Mark message: " + msg.getMsgId() + " as seen");
                megaChatApi.setMessageSeen(chatRoom.getChatId(), msg.getMsgId());
            }
        }
    }


   @Override
    public void onResume(){
        logDebug("onResume");
        super.onResume();
       stopService(new Intent(this, KeepAliveService.class));
        if(idChat!=-1 && chatRoom!=null) {

            setNodeAttachmentVisible();

            MegaApplication.setShowPinScreen(true);
            MegaApplication.setOpenChatId(idChat);
            supportInvalidateOptionsMenu();

            int chatConnection = megaChatApi.getChatConnectionState(idChat);
            logDebug("Chat connection (" + idChat+ ") is: " + chatConnection);
            if(chatConnection==MegaChatApi.CHAT_CONNECTION_ONLINE) {
                setAsRead = true;
                if(!chatRoom.isGroup()) {
                    requestLastGreen(INITIAL_PRESENCE_STATUS);
                }
            }
            else{
                setAsRead=false;
            }
            setChatSubtitle();
            if(emojiKeyboard!=null){
                emojiKeyboard.hideBothKeyboard(this);
            }
            //Update last seen position if different and there is unread messages
            //If the chat is being opened do not update, onLoad will do that

            //!isLoadingMessages
            if(!isOpeningChat) {
                logDebug("Chat is NOT loading history");
                if(lastSeenReceived == true && messages != null){

                    long unreadCount = chatRoom.getUnreadCount();
                    if (unreadCount != 0) {
                        lastIdMsgSeen = megaChatApi.getLastMessageSeenId(idChat);

                        //Find last message
                        int positionLastMessage = -1;
                        for(int i=messages.size()-1; i>=0;i--) {
                            AndroidMegaChatMessage androidMessage = messages.get(i);

                            if (!androidMessage.isUploading()) {
                                MegaChatMessage msg = androidMessage.getMessage();
                                if (msg.getMsgId() == lastIdMsgSeen) {
                                    positionLastMessage = i;
                                    break;
                                }
                            }
                        }

                        if(positionLastMessage==-1){
                            scrollToMessage(-1);

                        }
                        else{
                            //Check if it has no my messages after

                            if(positionLastMessage >= messages.size()-1){
                                logDebug("Nothing after, do not increment position");
                            }
                            else{
                                positionLastMessage = positionLastMessage + 1;
                            }

                            AndroidMegaChatMessage message = messages.get(positionLastMessage);
                            logDebug("Position lastMessage found: " + positionLastMessage + " messages.size: " + messages.size());

                            while(message.getMessage().getUserHandle()==megaChatApi.getMyUserHandle()){
                                lastIdMsgSeen = message.getMessage().getMsgId();
                                positionLastMessage = positionLastMessage + 1;
                                message = messages.get(positionLastMessage);
                            }

                            generalUnreadCount = unreadCount;

                            scrollToMessage(lastIdMsgSeen);
                        }
                    }
                    else{
                        if(generalUnreadCount!=0){
                            scrollToMessage(-1);
                        }
                    }
                }
                setLastMessageSeen();
            }
            else{
                logDebug("openingChat:doNotUpdateLastMessageSeen");
            }

            activityVisible = true;
            showCallLayout();
            if(aB != null && aB.getTitle() != null){
                titleToolbar.setText(adjustForLargeFont(titleToolbar.getText().toString()));
            }
            updateActionModeTitle();
        }
    }

    public void scrollToMessage(long lastId){
        for(int i=messages.size()-1; i>=0;i--) {
            AndroidMegaChatMessage androidMessage = messages.get(i);

            if (!androidMessage.isUploading()) {
                MegaChatMessage msg = androidMessage.getMessage();
                if (msg.getMsgId() == lastId) {
                    logDebug("Scroll to position: " + i);
                    mLayoutManager.scrollToPositionWithOffset(i+1,scaleHeightPx(30, outMetrics));
                    break;
                }
            }
        }

    }

    public void setLastMessageSeen(){
        logDebug("setLastMessageSeen");

        if(messages!=null){
            if(!messages.isEmpty()){
                AndroidMegaChatMessage lastMessage = messages.get(messages.size()-1);
                int index = messages.size()-1;
                if((lastMessage!=null)&&(lastMessage.getMessage()!=null)){
                    if (!lastMessage.isUploading()) {
                        while (lastMessage.getMessage().getUserHandle() == megaChatApi.getMyUserHandle()) {
                            index--;
                            if (index == -1) {
                                break;
                            }
                            lastMessage = messages.get(index);
                        }

                        if (lastMessage.getMessage() != null && MegaApplication.isActivityVisible()) {
                            boolean resultMarkAsSeen = megaChatApi.setMessageSeen(idChat, lastMessage.getMessage().getMsgId());
                            logDebug("Result setMessageSeen: " + resultMarkAsSeen);
                        }

                    } else {
                        while (lastMessage.isUploading() == true) {
                            index--;
                            if (index == -1) {
                                break;
                            }
                            lastMessage = messages.get(index);
                        }
                        if((lastMessage!=null)&&(lastMessage.getMessage()!=null)){

                            while (lastMessage.getMessage().getUserHandle() == megaChatApi.getMyUserHandle()) {
                                index--;
                                if (index == -1) {
                                    break;
                                }
                                lastMessage = messages.get(index);
                            }

                            if (lastMessage.getMessage() != null && MegaApplication.isActivityVisible()) {
                                boolean resultMarkAsSeen = megaChatApi.setMessageSeen(idChat, lastMessage.getMessage().getMsgId());
                                logDebug("Result setMessageSeen: " + resultMarkAsSeen);
                            }
                        }
                    }
                }
                else{
                    logError("lastMessageNUll");
                }
            }
        }
    }

    @Override
    protected void onPause(){
        super.onPause();
        if (rtcAudioManager != null)
            rtcAudioManager.unregisterProximitySensor();
        hideKeyboard();
        activityVisible = false;
        MegaApplication.setOpenChatId(-1);
    }

    @Override
    public void onChatListItemUpdate(MegaChatApiJava api, MegaChatListItem item) {
        if(item.hasChanged(MegaChatListItem.CHANGE_TYPE_UNREAD_COUNT)) {
            updateNavigationToolbarIcon();
        }
    }

    public void updateNavigationToolbarIcon(){

        if (Build.VERSION.SDK_INT >= Build.VERSION_CODES.KITKAT) {

            if(!chatC.isInAnonymousMode()){
                int numberUnread = megaChatApi.getUnreadChats();

                if(numberUnread==0){
                    aB.setHomeAsUpIndicator(R.drawable.ic_arrow_back_white);
                }
                else{

                    badgeDrawable.setProgress(1.0f);

                    if(numberUnread>9){
                        badgeDrawable.setText("9+");
                    }
                    else{
                        badgeDrawable.setText(numberUnread+"");
                    }

                    aB.setHomeAsUpIndicator(badgeDrawable);
                }
            }
            else{
                aB.setHomeAsUpIndicator(R.drawable.ic_arrow_back_white);
            }
        }
        else{
            aB.setHomeAsUpIndicator(R.drawable.ic_arrow_back_white);
        }
    }

    @Override
    public void onChatInitStateUpdate(MegaChatApiJava api, int newState) {

    }

    @Override
    public void onChatPresenceConfigUpdate(MegaChatApiJava api, MegaChatPresenceConfig config) {

    }

    @Override
    public void onChatOnlineStatusUpdate(MegaChatApiJava api, long userHandle, int status, boolean inProgress) {
        logDebug("status: " + status + ", inProgress: " + inProgress);
        setChatSubtitle();
        requestLastGreen(status);
    }

    @Override
    public void onChatConnectionStateUpdate(MegaChatApiJava api, long chatid, int newState) {
        logDebug("Chat ID: "+ chatid + ". New State: " + newState);

        if (idChat == chatid) {
            if (newState == MegaChatApi.CHAT_CONNECTION_ONLINE) {
                logDebug("Chat is now ONLINE");
                setAsRead = true;
                setLastMessageSeen();

                if (stateHistory == MegaChatApi.SOURCE_ERROR && retryHistory) {
                    logWarning("SOURCE_ERROR:call to load history again");
                    retryHistory = false;
                    loadHistory();
                }

            } else {
                setAsRead = false;
            }
            setChatSubtitle();
            supportInvalidateOptionsMenu();
        }
    }

    @Override
    public void onChatPresenceLastGreen(MegaChatApiJava api, long userhandle, int lastGreen) {
        logDebug("userhandle: " + userhandle + ", lastGreen: " + lastGreen);
        if(!chatRoom.isGroup() && userhandle == chatRoom.getPeerHandle(0)){
            logDebug("Update last green");
            minutesLastGreen = lastGreen;

            int state = megaChatApi.getUserOnlineStatus(chatRoom.getPeerHandle(0));

            if(state != MegaChatApi.STATUS_ONLINE && state != MegaChatApi.STATUS_BUSY && state != MegaChatApi.STATUS_INVALID){
                String formattedDate = lastGreenDate(this, lastGreen);

                setLastGreen(formattedDate);

                logDebug("Date last green: " + formattedDate);
            }
        }
    }

    public void takePicture(){
        logDebug("takePicture");
        Intent intent = new Intent(MediaStore.ACTION_IMAGE_CAPTURE);
        if (intent.resolveActivity(getPackageManager()) != null) {
            File photoFile = createImageFile();
            Uri photoURI;
            if(photoFile != null){
                if (Build.VERSION.SDK_INT >= Build.VERSION_CODES.N) {
                    photoURI = FileProvider.getUriForFile(this, "mega.privacy.android.app.providers.fileprovider", photoFile);
                }
                else{
                    photoURI = Uri.fromFile(photoFile);
                }
                mOutputFilePath = photoFile.getAbsolutePath();
                if(mOutputFilePath!=null){
                    intent.setFlags(Intent.FLAG_GRANT_READ_URI_PERMISSION);
                    intent.setFlags(Intent.FLAG_GRANT_WRITE_URI_PERMISSION);
                    intent.putExtra(MediaStore.EXTRA_OUTPUT, photoURI);
                    startActivityForResult(intent, TAKE_PHOTO_CODE);
                }
            }
        }
    }


    public void uploadPictureOrVoiceClip(String path){
        if(path == null) return;

        File selfie;
        if(isVoiceClip(path)) {
            selfie = buildVoiceClipFile(this, outputFileName);
            if (!isFileAvailable(selfie)) return;
        }else{
            selfie = new File(path);
            if (!MimeTypeList.typeForName(selfie.getAbsolutePath()).isImage()) return;
        }

        Intent intent = new Intent(this, ChatUploadService.class);
        PendingMessageSingle pMsgSingle = new PendingMessageSingle();
        pMsgSingle.setChatId(idChat);
        if(isVoiceClip(selfie.getAbsolutePath())){
            pMsgSingle.setType(TYPE_VOICE_CLIP);
            intent.putExtra(EXTRA_TRANSFER_TYPE, EXTRA_VOICE_CLIP);
        }

        long timestamp = System.currentTimeMillis()/1000;
        pMsgSingle.setUploadTimestamp(timestamp);

        String fingerprint = megaApi.getFingerprint(selfie.getAbsolutePath());
        pMsgSingle.setFilePath(selfie.getAbsolutePath());
        pMsgSingle.setName(selfie.getName());
        pMsgSingle.setFingerprint(fingerprint);
        long idMessage = dbH.addPendingMessage(pMsgSingle);
        pMsgSingle.setId(idMessage);

        if(idMessage == -1) return;

        logDebug("idMessage = " + idMessage);
        intent.putExtra(ChatUploadService.EXTRA_ID_PEND_MSG, idMessage);
        if(!isLoadingHistory){
            logDebug("sendMessageToUI");
            AndroidMegaChatMessage newNodeAttachmentMsg = new AndroidMegaChatMessage(pMsgSingle, true);
            sendMessageToUI(newNodeAttachmentMsg);
        }
        intent.putExtra(ChatUploadService.EXTRA_CHAT_ID, idChat);

        checkIfServiceCanStart(intent);
    }


    private void showOverquotaAlert(boolean prewarning){
        logDebug("prewarning: " + prewarning);

        AlertDialog.Builder builder = new AlertDialog.Builder(this);
        builder.setTitle(getString(R.string.overquota_alert_title));

        if(prewarning){
            builder.setMessage(getString(R.string.pre_overquota_alert_text));
        }
        else{
            builder.setMessage(getString(R.string.overquota_alert_text));
        }

        if(chatAlertDialog ==null){

            builder.setPositiveButton(getString(R.string.my_account_upgrade_pro), new android.content.DialogInterface.OnClickListener() {

                @Override
                public void onClick(DialogInterface dialog, int which) {
                    showUpgradeAccount();
                }
            });
            builder.setNegativeButton(getString(R.string.general_cancel), new android.content.DialogInterface.OnClickListener() {

                @Override
                public void onClick(DialogInterface dialog, int which) {
                    dialog.dismiss();
                    chatAlertDialog =null;
                }
            });

            chatAlertDialog = builder.create();
            chatAlertDialog.setCanceledOnTouchOutside(false);
        }

        chatAlertDialog.show();
    }

    public void showUpgradeAccount(){
        logDebug("showUpgradeAccount");
        Intent upgradeIntent = new Intent(this, ManagerActivityLollipop.class);
        upgradeIntent.setAction(ACTION_SHOW_UPGRADE_ACCOUNT);
        startActivity(upgradeIntent);
    }

    public void showJumpMessage(){
        if((!isHideJump)&&(typeMessageJump!=TYPE_MESSAGE_NEW_MESSAGE)){
            typeMessageJump = TYPE_MESSAGE_JUMP_TO_LEAST;
            messageJumpText.setText(getResources().getString(R.string.message_jump_latest));
            messageJumpLayout.setVisibility(View.VISIBLE);
        }
    }

    private void showCallInProgressLayout(String text, boolean chrono, MegaChatCall call) {
        if (callInProgressText != null) {
            callInProgressText.setText(text);
        }
        activateChrono(chrono, callInProgressChrono, call);

        if (callInProgressLayout != null && callInProgressLayout.getVisibility() != View.VISIBLE) {
            callInProgressLayout.setAlpha(1);
            callInProgressLayout.setVisibility(View.VISIBLE);
            callInProgressLayout.setOnClickListener(this);
        }
    }

    private void hideCallInProgressLayout(MegaChatCall call) {
        invalidateOptionsMenu();
        activateChrono(false, callInProgressChrono, call);
        activateChrono(false, subtitleChronoCall, call);

        if (callInProgressLayout != null && callInProgressLayout.getVisibility() != View.GONE) {
            callInProgressLayout.setVisibility(View.GONE);
            callInProgressLayout.setOnClickListener(null);
            setSubtitleVisibility();
        }
    }

    private void updateLayout(int callStatus) {
        if (callStatus == MegaChatCall.CALL_STATUS_DESTROYED) {
            setSubtitleVisibility();
            MegaChatCall call = megaChatApi.getChatCall(idChat);
            hideCallInProgressLayout(call);
            return;
        }

        if (callStatus == MegaChatCall.CALL_STATUS_USER_NO_PRESENT && isAfterReconnecting(this, callInProgressLayout, callInProgressText)) {
            return;
        }

        if (callStatus == MegaChatCall.CALL_STATUS_RING_IN || callStatus == MegaChatCall.CALL_STATUS_RECONNECTING) {
            MegaApplication.setCallLayoutStatus(idChat, false);
        }

        showCallLayout();
    }

    private void showCallLayout() {
        if (megaChatApi == null)
            return;

        MegaChatCall call = megaChatApi.getChatCall(idChat);
        if (call == null || (call.getStatus() != MegaChatCall.CALL_STATUS_RECONNECTING && !isStatusConnected(this, idChat)))
            return;

        logDebug("Call status "+callStatusToString(call.getStatus())+". Group chat: "+isGroup());
        switch (call.getStatus()){
            case MegaChatCall.CALL_STATUS_USER_NO_PRESENT:
            case MegaChatCall.CALL_STATUS_RING_IN:
                if (isGroup()) {
                    usersWithVideo();

                    long callerHandle = call.getCaller();
                    String textLayout;
                    if (callerHandle != -1 && getPeerFullName(callerHandle) != null) {
                        textLayout = getString(R.string.join_call_layout_in_group_call, getPeerFullName(callerHandle));
                    } else {
                        textLayout = getString(R.string.join_call_layout);
                    }
                    tapToReturnLayout(call, textLayout);
                    break;
                }

                if (call.getStatus() == MegaChatCall.CALL_STATUS_RING_IN && app.getCallLayoutStatus(idChat)) {
                    tapToReturnLayout(call, getString(R.string.call_in_progress_layout));
                    break;
                }

                if(isAfterReconnecting(this, callInProgressLayout, callInProgressText))
                    break;

                hideCallInProgressLayout(call);
                break;

            case MegaChatCall.CALL_STATUS_REQUEST_SENT:
                if (MegaApplication.getCallLayoutStatus(idChat)) {
                    tapToReturnLayout(call, getString(R.string.call_in_progress_layout));
                    break;
                }

                hideCallInProgressLayout(call);
                break;

            case MegaChatCall.CALL_STATUS_RECONNECTING:
                activateChrono(false, subtitleChronoCall, call);
                callInProgressLayout.setBackgroundColor(ContextCompat.getColor(this, R.color.reconnecting_bar));
                showCallInProgressLayout(getString(R.string.reconnecting_message), false, call);
                callInProgressLayout.setOnClickListener(this);
                break;

            case MegaChatCall.CALL_STATUS_IN_PROGRESS:
                callInProgressLayout.setBackgroundColor(ContextCompat.getColor(this, R.color.accentColor));
                if(!isAfterReconnecting(this, callInProgressLayout, callInProgressText)){
                    updateCallInProgressLayout();
                    break;
                }

                callInProgressLayout.setOnClickListener(null);
                showCallInProgressLayout(getString(R.string.connected_message), false, call);
                callInProgressLayout.setAlpha(1);
                callInProgressLayout.setVisibility(View.VISIBLE);
                callInProgressLayout.animate()
                        .alpha(0f)
                        .setDuration(QUICK_INFO_ANIMATION)
                        .setListener(new AnimatorListenerAdapter() {
                            @Override
                            public void onAnimationEnd(Animator animation) {
                                callInProgressLayout.setVisibility(View.GONE);
                                updateCallInProgressLayout();
                            }
                        });
                break;

        }
    }

    private void tapToReturnLayout(MegaChatCall call, String text){
        activateChrono(false, subtitleChronoCall, call);
        callInProgressLayout.setBackgroundColor(ContextCompat.getColor(this, R.color.accentColor));
        showCallInProgressLayout(text, false, call);
        callInProgressLayout.setOnClickListener(this);
    }

    private void updateCallInProgressLayout(){
        MegaChatCall call = megaChatApi.getChatCall(idChat);
        if (call == null) return;
        showCallInProgressLayout(getString(R.string.call_in_progress_layout), true, call);
        callInProgressLayout.setOnClickListener(this);
        if (isGroup()) {
            subtitleCall.setVisibility(View.VISIBLE);
            individualSubtitleToobar.setVisibility(View.GONE);
            setGroupalSubtitleToolbarVisibility(false);
        }
        usersWithVideo();
        activateChrono(true, subtitleChronoCall, call);
        invalidateOptionsMenu();
    }

    public void usersWithVideo() {
        if (megaChatApi == null || !isGroup() || subtitleCall.getVisibility() != View.VISIBLE)
            return;

        MegaChatCall call = megaChatApi.getChatCall(idChat);
        if(call == null)
            return;

        int usersWithVideo = call.getNumParticipants(MegaChatCall.VIDEO);
        int totalVideosAllowed = megaChatApi.getMaxVideoCallParticipants();
        if (usersWithVideo <= 0 || totalVideosAllowed == 0) {
            participantsLayout.setVisibility(View.GONE);
            return;
        }
        participantsText.setText(usersWithVideo + "/" + totalVideosAllowed);
        participantsLayout.setVisibility(View.VISIBLE);
    }

    public void goToEnd(){
        logDebug("goToEnd()");
        int infoToShow = -1;
        if(!messages.isEmpty()){
            int index = messages.size()-1;

            AndroidMegaChatMessage msg = messages.get(index);

            while (!msg.isUploading() && msg.getMessage().getStatus() == MegaChatMessage.STATUS_SENDING_MANUAL) {
                index--;
                if (index == -1) {
                    break;
                }
                msg = messages.get(index);
            }

            if(index == (messages.size()-1)){
                //Scroll to end
                mLayoutManager.scrollToPositionWithOffset(index+1,scaleHeightPx(20, outMetrics));
            }else{
                index++;
                infoToShow = adjustInfoToShow(index);
                if(infoToShow== AndroidMegaChatMessage.CHAT_ADAPTER_SHOW_ALL){
                    mLayoutManager.scrollToPositionWithOffset(index, scaleHeightPx(50, outMetrics));
                }else{
                    mLayoutManager.scrollToPositionWithOffset(index, scaleHeightPx(20, outMetrics));
                }
            }
        }
        hideMessageJump();
    }

    public void setNewVisibility(boolean vis){
        newVisibility = vis;
    }

    public void hideMessageJump(){
        isHideJump = true;
        visibilityMessageJump=false;
        if(messageJumpLayout.getVisibility() == View.VISIBLE){
            messageJumpLayout.animate()
                        .alpha(0.0f)
                        .setDuration(1000)
                        .withEndAction(new Runnable() {
                            @Override public void run() {
                                messageJumpLayout.setVisibility(View.GONE);
                                messageJumpLayout.setAlpha(1.0f);
                            }
                        })
                        .start();
        }
    }

    public MegaApiAndroid getLocalMegaApiFolder() {

        PackageManager m = getPackageManager();
        String s = getPackageName();
        PackageInfo p;
        String path = null;
        try {
            p = m.getPackageInfo(s, 0);
            path = p.applicationInfo.dataDir + "/";
        } catch (PackageManager.NameNotFoundException e) {
            e.printStackTrace();
        }

        MegaApiAndroid megaApiFolder = new MegaApiAndroid(MegaApplication.APP_KEY, MegaApplication.USER_AGENT, path);

        megaApiFolder.setDownloadMethod(MegaApiJava.TRANSFER_METHOD_AUTO_ALTERNATIVE);
        megaApiFolder.setUploadMethod(MegaApiJava.TRANSFER_METHOD_AUTO_ALTERNATIVE);

        return megaApiFolder;
    }

    public File createImageFile() {
        logDebug("createImageFile");
        String timeStamp = new SimpleDateFormat("yyyyMMdd_HHmmss").format(new Date());
        String imageFileName = "picture" + timeStamp + "_";
        File storageDir = getExternalFilesDir(null);
        if (!storageDir.exists()) {
            storageDir.mkdir();
        }
        return new File(storageDir, imageFileName + ".jpg");
    }

    private void onCaptureImageResult() {
        logDebug("onCaptureImageResult");
        if (mOutputFilePath != null) {
            File f = new File(mOutputFilePath);
            if(f!=null){
                try {
                    File publicFile = copyImageFile(f);
                    //Remove mOutputFilePath
                    if (f.exists()) {
                        if (f.isDirectory()) {
                            if(f.list().length <= 0){
                                f.delete();
                            }
                        }else{
                            f.delete();
                        }
                    }
                    if(publicFile!=null){
                        Uri finalUri = Uri.fromFile(publicFile);
                        galleryAddPic(finalUri);
                        uploadPictureOrVoiceClip(publicFile.getPath());
                    }

                } catch (IOException e) {
                    e.printStackTrace();
                }
            }

        }
    }

    public File copyImageFile(File fileToCopy) throws IOException {
        logDebug("copyImageFile");
        File storageDir = new File(Environment.getExternalStoragePublicDirectory(Environment.DIRECTORY_DCIM), "Camera");
        if (!storageDir.exists()) {
            storageDir.mkdir();
        }
        File copyFile = new File(storageDir, fileToCopy.getName());
        copyFile.createNewFile();
        copy(fileToCopy, copyFile);
        return copyFile;
    }

    public static void copy(File src, File dst) throws IOException {
        logDebug("copy");
        InputStream in = new FileInputStream(src);
        OutputStream out = new FileOutputStream(dst);
        byte[] buf = new byte[1024];
        int len;
        while ((len = in.read(buf)) > 0) {
            out.write(buf, 0, len);
        }
        in.close();
        out.close();
    }

    private void galleryAddPic(Uri contentUri) {
        logDebug("galleryAddPic");
        if(contentUri!=null){
            Intent mediaScanIntent = new Intent(Intent.ACTION_MEDIA_SCANNER_SCAN_FILE, contentUri);
            sendBroadcast(mediaScanIntent);
        }
    }

    public void hideKeyboard() {
        logDebug("hideKeyboard");
        hideFileStorage();
        if (emojiKeyboard == null) return;
        emojiKeyboard.hideBothKeyboard(this);
    }

    public void showConfirmationConnect(){
        logDebug("showConfirmationConnect");

        DialogInterface.OnClickListener dialogClickListener = new DialogInterface.OnClickListener() {
            @Override
            public void onClick(DialogInterface dialog, int which) {
                switch (which){
                    case DialogInterface.BUTTON_POSITIVE:
                        startConnection();
                        finish();
                        break;

                    case DialogInterface.BUTTON_NEGATIVE:
                        logDebug("BUTTON_NEGATIVE");
                        break;
                }
            }
        };

        AlertDialog.Builder builder = new AlertDialog.Builder(this);
        try {
            builder.setMessage(R.string.confirmation_to_reconnect).setPositiveButton(R.string.general_ok, dialogClickListener)
                    .setNegativeButton(R.string.general_cancel, dialogClickListener).show().setCanceledOnTouchOutside(false);
        }
        catch (Exception e){}
    }

    public void startConnection() {
        logDebug("Broadcast to ManagerActivity");
        Intent intent = new Intent(BROADCAST_ACTION_INTENT_CONNECTIVITY_CHANGE);
        intent.putExtra("actionType", START_RECONNECTION);
        LocalBroadcastManager.getInstance(getApplicationContext()).sendBroadcast(intent);
    }

    public int getDeviceDensity(){
        int screen = 0;
        switch (getResources().getDisplayMetrics().densityDpi) {
            case DisplayMetrics.DENSITY_LOW:
                screen = 1;
                break;
            case DisplayMetrics.DENSITY_MEDIUM:
                screen = 1;
                break;
            case DisplayMetrics.DENSITY_HIGH:
                screen = 1;
                break;
            case DisplayMetrics.DENSITY_XHIGH:
                screen = 0;
                break;
            case DisplayMetrics.DENSITY_XXHIGH:
                screen = 0;
                break;
            case DisplayMetrics.DENSITY_XXXHIGH:
                screen = 0;
                break;
            default:
                screen = 0;
        }
        return screen;
    }

    public void setNodeAttachmentVisible() {
        logDebug("setNodeAttachmentVisible");
        if (adapter != null && holder_imageDrag != null && position_imageDrag != -1) {
            adapter.setNodeAttachmentVisibility(true, holder_imageDrag, position_imageDrag);
            holder_imageDrag = null;
            position_imageDrag = -1;
        }
    }

    private void addInBufferSending(AndroidMegaChatMessage androidMsg){
        if(bufferSending.isEmpty()){
            bufferSending.add(0,androidMsg);
        }else{
            boolean isContained = false;
            for(int i=0; i<bufferSending.size(); i++){
                if((bufferSending.get(i).getMessage().getMsgId() == androidMsg.getMessage().getMsgId())&&(bufferSending.get(i).getMessage().getTempId() == androidMsg.getMessage().getTempId())){
                    isContained = true;
                    break;
                }
            }
            if(!isContained){
                bufferSending.add(0,androidMsg);
            }
        }
    }

    private void createSpeakerAudioManger(){
        if(rtcAudioManager != null) return;
        speakerWasActivated = true;
        rtcAudioManager = AppRTCAudioManager.create(this, speakerWasActivated);
        rtcAudioManager.setOnProximitySensorListener(new OnProximitySensorListener() {
            @Override
            public void needToUpdate(boolean isNear) {
                if(!speakerWasActivated && !isNear){
                    adapter.pausePlaybackInProgress();
                }else if(speakerWasActivated && isNear){
                    speakerWasActivated = false;
                }
            }
        });
    }

    public void startProximitySensor(){
        logDebug("Starting proximity sensor");
        createSpeakerAudioManger();
        rtcAudioManager.startProximitySensor();
    }
    private void activateSpeaker(){
        if(!speakerWasActivated){
            speakerWasActivated = true;
        }
        if(rtcAudioManager != null){
            rtcAudioManager.updateSpeakerStatus(true);
        }
    }

    public void stopProximitySensor(){
        if(rtcAudioManager == null) return;
        activateSpeaker();
        rtcAudioManager.unregisterProximitySensor();
    }

    private void destroySpeakerAudioManger(){
        if (rtcAudioManager == null) return;
        try {
            rtcAudioManager.stop();
            rtcAudioManager = null;
        } catch (Exception e) {
            logError("Exception stopping speaker audio manager", e);
        }
    }


    public void setShareLinkDialogDismissed (boolean dismissed) {
        isShareLinkDialogDismissed = dismissed;
    }

    private void checkIfServiceCanStart(Intent intent) {
        preservedIntents.add(intent);
        if (!isAskingForMyChatFiles) {
            checkIfIsNeededToAskForMyChatFilesFolder();
        }
    }

    private void checkIfIsNeededToAskForMyChatFilesFolder() {
        if (existsMyChatFilesFolder()) {
            setMyChatFilesFolder(getMyChatFilesFolder());

            if (isForwardingFromNC()) {
                handleStoredData();
            } else {
                proceedWithAction();
            }
        } else {
            isAskingForMyChatFiles = true;
            megaApi.getMyChatFilesFolder(new GetAttrUserListener(this));
        }
    }

    public void startUploadService() {
        if (!isWaitingForMoreFiles && !preservedIntents.isEmpty()) {
            for (Intent intent : preservedIntents) {
                intent.putExtra(ChatUploadService.EXTRA_PARENT_NODE, myChatFilesFolder.serialize());
                startService(intent);
            }
            preservedIntents.clear();
        }
    }

    public void setMyChatFilesFolder(MegaNode myChatFilesFolder) {
        isAskingForMyChatFiles = false;
        this.myChatFilesFolder = myChatFilesFolder;
    }

    public boolean isForwardingFromNC() {
        return isForwardingFromNC;
    }

    private void sendBroadcastChatArchived(String chatTitle) {
        Intent intent = new Intent(BROADCAST_ACTION_INTENT_CHAT_ARCHIVED);
        intent.putExtra(CHAT_TITLE, chatTitle);
        LocalBroadcastManager.getInstance(this).sendBroadcast(intent);
        closeChat(true);
        finish();
    }

    public void setIsWaitingForMoreFiles (boolean isWaitingForMoreFiles) {
        this.isWaitingForMoreFiles = isWaitingForMoreFiles;
    }

    public long getCurrentChatid() {
        return idChat;
    }

    Runnable updateVisualizer = new Runnable() {
        @Override
        public void run() {
            if (recordView.isRecordingNow() && recordingLayout.getVisibility() == View.VISIBLE) {
                updateAmplitudeVisualizer(myAudioRecorder.getMaxAmplitude());
                handlerVisualizer.postDelayed(this, REPEAT_INTERVAL);
            }
        }
    };

    private void updateAmplitudeVisualizer(int newAmplitude) {
        if (currentAmplitude != -1 && getRangeAmplitude(currentAmplitude) == getRangeAmplitude(newAmplitude))
            return;
        currentAmplitude = newAmplitude;
        needToUpdateVisualizer(currentAmplitude);
    }

    private int getRangeAmplitude(int value) {
        if(value < MIN_FIRST_AMPLITUDE) return NOT_SOUND;
        if(value >= MIN_FIRST_AMPLITUDE && value < MIN_SECOND_AMPLITUDE) return FIRST_RANGE;
        if(value >= MIN_SECOND_AMPLITUDE && value < MIN_THIRD_AMPLITUDE) return SECOND_RANGE;
        if(value >= MIN_THIRD_AMPLITUDE && value < MIN_FOURTH_AMPLITUDE) return THIRD_RANGE;
        if(value >= MIN_FOURTH_AMPLITUDE && value < MIN_FIFTH_AMPLITUDE) return FOURTH_RANGE;
        if(value >= MIN_FIFTH_AMPLITUDE && value < MIN_SIXTH_AMPLITUDE) return FIFTH_RANGE;
        return SIXTH_RANGE;
    }

    private void changeColor(RelativeLayout bar, boolean isLow) {
        Drawable background;
        if(isLow){
            background = ContextCompat.getDrawable(this, R.drawable.recording_low);
        }else{
            background = ContextCompat.getDrawable(this, R.drawable.recording_high);
        }
        if (bar.getBackground() == background) return;
        bar.setBackground(background);
    }
    private void needToUpdateVisualizer(int currentAmplitude) {
        int resultRange = getRangeAmplitude(currentAmplitude);

        if (resultRange == NOT_SOUND) {
            initRecordingItems(IS_LOW);
            return;
        }
        if (resultRange == SIXTH_RANGE) {
            initRecordingItems(IS_HIGH);
            return;
        }
        changeColor(firstBar, IS_HIGH);
        changeColor(sixthBar, IS_LOW);

        if (resultRange > FIRST_RANGE) {
            changeColor(secondBar, IS_HIGH);
            if (resultRange > SECOND_RANGE) {
                changeColor(thirdBar, IS_HIGH);
                if (resultRange > THIRD_RANGE) {
                    changeColor(fourthBar, IS_HIGH);
                    if (resultRange > FOURTH_RANGE) {
                        changeColor(fifthBar, IS_HIGH);
                    } else {
                        changeColor(fifthBar, IS_LOW);
                    }
                } else {
                    changeColor(fourthBar, IS_LOW);
                    changeColor(fifthBar, IS_LOW);
                }
            } else {
                changeColor(thirdBar, IS_LOW);
                changeColor(fourthBar, IS_LOW);
                changeColor(fifthBar, IS_LOW);
            }
        } else {
            changeColor(secondBar, IS_LOW);
            changeColor(thirdBar, IS_LOW);
            changeColor(fourthBar, IS_LOW);
            changeColor(fifthBar, IS_LOW);
        }
    }
}<|MERGE_RESOLUTION|>--- conflicted
+++ resolved
@@ -3745,7 +3745,6 @@
         }
     }
 
-<<<<<<< HEAD
     /**
      * Method for copying a message.
      *
@@ -3769,20 +3768,15 @@
         if (msg.getType() == MegaChatMessage.TYPE_CONTAINS_META && meta != null && meta.getType() == MegaChatContainsMeta.CONTAINS_META_GEOLOCATION) {
             sendLocation();
             finishMultiselectionMode();
+            actionMode.invalidate();
         } else {
             textChat.setText(messageToEdit.getContent());
             textChat.setSelection(textChat.getText().length());
         }
     }
 
-    public void editMessage(String text){
-        logDebug("editMessage: ");
-        MegaChatMessage msgEdited = null;
-=======
     public void editMessage(String text) {
         if (messageToEdit.getContent().equals(text)) return;
->>>>>>> d3a21135
-
         MegaChatMessage msgEdited = megaChatApi.editMessage(idChat,
                 messageToEdit.getMsgId() != MEGACHAT_INVALID_HANDLE ? messageToEdit.getMsgId() : messageToEdit.getTempId(),
                 text);
@@ -3874,27 +3868,7 @@
             switch(item.getItemId()){
                 case R.id.chat_cab_menu_edit:
                     logDebug("Edit text");
-<<<<<<< HEAD
                     editMessage(messagesSelected);
-=======
-                    if (!messagesSelected.isEmpty() && messagesSelected.get(0) != null) {
-                        editingMessage = true;
-                        MegaChatMessage msg = messagesSelected.get(0).getMessage();
-                        MegaChatContainsMeta meta = msg.getContainsMeta();
-                        messageToEdit = msg;
-
-                        if (msg.getType() == MegaChatMessage.TYPE_CONTAINS_META && meta != null && meta.getType() == MegaChatContainsMeta.CONTAINS_META_GEOLOCATION) {
-                            sendLocation();
-                            clearSelections();
-                            hideMultipleSelect();
-                            actionMode.invalidate();
-                        }
-                        else {
-                            textChat.setText(messageToEdit.getContent());
-                            textChat.setSelection(textChat.getText().length());
-                        }
-                    }
->>>>>>> d3a21135
                     break;
 
                 case R.id.chat_cab_menu_forward:
