package mega.privacy.android.app.lollipop.megachat;

import android.Manifest;
import android.app.Activity;
import android.app.ActivityManager;
import android.app.ProgressDialog;
import android.content.Context;
import android.content.DialogInterface;
import android.content.Intent;
import android.content.pm.PackageInfo;
import android.content.pm.PackageManager;
import android.content.res.Configuration;
import android.net.Uri;
import android.os.Build;
import android.os.Bundle;
import android.os.Environment;
import android.os.Handler;
import android.provider.MediaStore;
import android.support.design.widget.CoordinatorLayout;
import android.support.design.widget.Snackbar;
import android.support.v4.app.ActivityCompat;
import android.support.v4.content.ContextCompat;
import android.support.v4.content.FileProvider;
import android.support.v4.view.GestureDetectorCompat;
import android.support.v7.app.ActionBar;
import android.support.v7.app.AlertDialog;
import android.support.v7.view.ActionMode;
import android.support.v7.widget.RecyclerView;
import android.support.v7.widget.SimpleItemAnimator;
import android.support.v7.widget.Toolbar;
import android.text.Editable;
import android.text.Html;
import android.text.Spanned;
import android.text.TextWatcher;
import android.util.DisplayMetrics;
import android.util.TypedValue;
import android.view.Display;
import android.view.KeyEvent;
import android.view.Menu;
import android.view.MenuInflater;
import android.view.MenuItem;
import android.view.MotionEvent;
import android.view.View;
import android.view.ViewTreeObserver;
import android.view.Window;
import android.view.WindowManager;
import android.view.inputmethod.EditorInfo;
import android.view.inputmethod.InputMethodManager;
import android.widget.Button;
import android.widget.CheckBox;
import android.widget.FrameLayout;
import android.widget.ImageButton;
import android.widget.ImageView;
import android.widget.LinearLayout;
import android.widget.RelativeLayout;
import android.widget.TextView;
import android.widget.Toast;

import com.google.firebase.iid.FirebaseInstanceId;

import java.io.File;
import java.io.FileInputStream;
import java.io.FileOutputStream;
import java.io.IOException;
import java.io.InputStream;
import java.io.OutputStream;
import java.text.SimpleDateFormat;
import java.util.ArrayList;
import java.util.Calendar;
import java.util.Collections;
import java.util.Date;
import java.util.List;
import java.util.ListIterator;

import mega.privacy.android.app.DatabaseHandler;
import mega.privacy.android.app.MegaApplication;
import mega.privacy.android.app.MegaPreferences;
import mega.privacy.android.app.MimeTypeList;
import mega.privacy.android.app.R;
import mega.privacy.android.app.ShareInfo;
import mega.privacy.android.app.components.NpaLinearLayoutManager;
import mega.privacy.android.app.components.emojicon.EmojiconEditText;
import mega.privacy.android.app.components.emojicon.EmojiconGridFragment;
import mega.privacy.android.app.components.emojicon.EmojiconsFragment;
import mega.privacy.android.app.components.emojicon.emoji.Emojicon;
import mega.privacy.android.app.lollipop.AddContactActivityLollipop;
import mega.privacy.android.app.lollipop.AudioVideoPlayerLollipop;
import mega.privacy.android.app.lollipop.ContactInfoActivityLollipop;
import mega.privacy.android.app.lollipop.FileExplorerActivityLollipop;
import mega.privacy.android.app.lollipop.FileLinkActivityLollipop;
import mega.privacy.android.app.lollipop.FolderLinkActivityLollipop;
import mega.privacy.android.app.lollipop.LoginActivityLollipop;
import mega.privacy.android.app.lollipop.ManagerActivityLollipop;
import mega.privacy.android.app.lollipop.PdfViewerActivityLollipop;
import mega.privacy.android.app.lollipop.PinActivityLollipop;
import mega.privacy.android.app.lollipop.controllers.ChatController;
import mega.privacy.android.app.lollipop.listeners.ChatImportToForwardListener;
import mega.privacy.android.app.lollipop.listeners.ChatLinkInfoListener;
import mega.privacy.android.app.lollipop.listeners.MultipleForwardChatProcessor;
import mega.privacy.android.app.lollipop.listeners.MultipleGroupChatRequestListener;
import mega.privacy.android.app.lollipop.listeners.MultipleRequestListener;
import mega.privacy.android.app.lollipop.megachat.calls.ChatCallActivity;
import mega.privacy.android.app.lollipop.megachat.chatAdapters.MegaChatLollipopAdapter;
import mega.privacy.android.app.lollipop.tasks.FilePrepareTask;
import mega.privacy.android.app.modalbottomsheet.chatmodalbottomsheet.AttachmentUploadBottomSheetDialogFragment;
import mega.privacy.android.app.modalbottomsheet.chatmodalbottomsheet.ContactAttachmentBottomSheetDialogFragment;
import mega.privacy.android.app.modalbottomsheet.chatmodalbottomsheet.MessageNotSentBottomSheetDialogFragment;
import mega.privacy.android.app.modalbottomsheet.chatmodalbottomsheet.NodeAttachmentBottomSheetDialogFragment;
import mega.privacy.android.app.modalbottomsheet.chatmodalbottomsheet.PendingMessageBottomSheetDialogFragment;
import mega.privacy.android.app.snackbarListeners.SnackbarNavigateOption;
import mega.privacy.android.app.utils.Constants;
import mega.privacy.android.app.utils.MegaApiUtils;
import mega.privacy.android.app.utils.PreviewUtils;
import mega.privacy.android.app.utils.TimeChatUtils;
import mega.privacy.android.app.utils.Util;
import nz.mega.sdk.MegaApiAndroid;
import nz.mega.sdk.MegaApiJava;
import nz.mega.sdk.MegaChatApi;
import nz.mega.sdk.MegaChatApiAndroid;
import nz.mega.sdk.MegaChatApiJava;
import nz.mega.sdk.MegaChatCall;
import nz.mega.sdk.MegaChatCallListenerInterface;
import nz.mega.sdk.MegaChatContainsMeta;
import nz.mega.sdk.MegaChatError;
import nz.mega.sdk.MegaChatListItem;
import nz.mega.sdk.MegaChatListenerInterface;
import nz.mega.sdk.MegaChatMessage;
import nz.mega.sdk.MegaChatPeerList;
import nz.mega.sdk.MegaChatPresenceConfig;
import nz.mega.sdk.MegaChatRequest;
import nz.mega.sdk.MegaChatRequestListenerInterface;
import nz.mega.sdk.MegaChatRoom;
import nz.mega.sdk.MegaChatRoomListenerInterface;
import nz.mega.sdk.MegaContactRequest;
import nz.mega.sdk.MegaError;
import nz.mega.sdk.MegaHandleList;
import nz.mega.sdk.MegaNode;
import nz.mega.sdk.MegaNodeList;
import nz.mega.sdk.MegaRequest;
import nz.mega.sdk.MegaRequestListenerInterface;
import nz.mega.sdk.MegaUser;

import static mega.privacy.android.app.utils.Util.adjustForLargeFont;

public class ChatActivityLollipop extends PinActivityLollipop implements MegaChatCallListenerInterface, MegaChatRequestListenerInterface, MegaRequestListenerInterface, MegaChatListenerInterface, MegaChatRoomListenerInterface,  View.OnClickListener, EmojiconGridFragment.OnEmojiconClickedListener,EmojiconsFragment.OnEmojiconBackspaceClickedListener {

    public static int NUMBER_MESSAGES_TO_LOAD = 20;
    public static int NUMBER_MESSAGES_BEFORE_LOAD = 8;
    public static int REQUEST_CODE_SELECT_CHAT = 1005;

    public static int MEGA_FILE_LINK = 1;
    public static int MEGA_FOLDER_LINK = 2;
    public static int MEGA_CHAT_LINK = 3;

    public static int SHOW_WRITING_LAYOUT = 1;
    public static int SHOW_JOIN_LAYOUT = 2;
    public static int SHOW_NOTHING_LAYOUT = 3;

    String mOutputFilePath;

    boolean newVisibility = false;
    boolean getMoreHistory=false;

    boolean isLoadingHistory = false;

    MenuItem importIcon;

    private AlertDialog errorOpenChatDialog;

    long numberToLoad = -1;

    private android.support.v7.app.AlertDialog downloadConfirmationDialog;
    private AlertDialog chatAlertDialog;

    boolean sendOriginalAttachments = false;

    ProgressDialog dialog;
    ProgressDialog statusDialog;

//    public MegaChatMessage lastMessageSeen = null;
    public long lastIdMsgSeen = -1;
    public long generalUnreadCount = -1;
    boolean lastSeenReceived = false;
    int positionToScroll = -1;
    public int positionNewMessagesLayout = -1;

    boolean isTakePicture = false;
    MegaApiAndroid megaApi;
    MegaChatApiAndroid megaChatApi;

    Handler handlerReceive;
    Handler handlerSend;

    TextView emptyTextView;
    ImageView emptyImageView;
    LinearLayout emptyLayout;

    boolean pendingMessagesLoaded = false;

    boolean isFirstTimeStorage = true;

    boolean startVideo = false;
    public boolean activityVisible = false;

    boolean setAsRead = false;

    boolean isOpeningChat = true;

//    AndroidMegaChatMessage selectedMessage;
    int selectedPosition;
    public long selectedMessageId = -1;
    MegaChatRoom chatRoom;

    public long idChat;

    boolean noMoreNoSentMessages = false;

    public int showRichLinkWarning = Constants.RICH_WARNING_TRUE;

    private BadgeDrawerArrowDrawable badgeDrawable;

    ChatController chatC;
    boolean scrollingUp = false;

    long myUserHandle;

    ActionBar aB;
    Toolbar tB;

    float scaleH, scaleW;
    float density;
    int screenDensity;
    DisplayMetrics outMetrics;
    Display display;

    boolean editingMessage = false;
    MegaChatMessage messageToEdit = null;

    GestureDetectorCompat detector;

    CoordinatorLayout fragmentContainer;
    RelativeLayout writingContainerLayout;
    RelativeLayout writingLayout;
    RelativeLayout disabledWritingLayout;

    RelativeLayout joinChatLinkLayout;
    Button joinButton;

    RelativeLayout chatRelativeLayout;
    RelativeLayout userTypingLayout;
    TextView userTypingText;
    boolean sendIsTyping=true;
    long userTypingTimeStamp = -1;
//    TextView inviteText;
    ImageButton keyboardButton;
    ImageButton mediaButton;
    ImageButton sendContactButton ;
    ImageButton pickFileSystemButton;
    ImageButton pickCloudDriveButton;
    ImageButton pickFileStorageButton;

    RelativeLayout rLKeyboardButton;
    RelativeLayout rLMediaButton;
    RelativeLayout rLSendContactButton ;
    RelativeLayout rLPickFileSystemButton;
    RelativeLayout rLPickCloudDriveButton;
    RelativeLayout rLPickFileStorageButton;

    RelativeLayout callInProgressLayout;

    EmojiconEditText textChat;
    ImageButton sendIcon;
    RelativeLayout messagesContainerLayout;

    RelativeLayout observersLayout;
    TextView observersNumberText;

    FrameLayout emojiKeyboardLayout;

    RecyclerView listView;
    NpaLinearLayoutManager mLayoutManager;

    ChatActivityLollipop chatActivity;

    MenuItem callMenuItem;
    MenuItem videoMenuItem;
    MenuItem inviteMenuItem;
    MenuItem clearHistoryMenuItem;
    MenuItem contactInfoMenuItem;
    MenuItem leaveMenuItem;

    boolean focusChanged=false;

    String intentAction;
    MegaChatLollipopAdapter adapter;

    int stateHistory;

    DatabaseHandler dbH = null;

    int keyboardSize = -1;
    int firstSize = -1;

    boolean emojiKeyboardShown = false;
    boolean softKeyboardShown = false;

    FrameLayout fragmentContainerFileStorage;
    RelativeLayout fileStorageLayout;
//    private ArrayList<String> images;
    private ChatFileStorageFragment fileStorageF;

    ArrayList<AndroidMegaChatMessage> messages;
    ArrayList<AndroidMegaChatMessage> bufferMessages;
    ArrayList<AndroidMegaChatMessage> bufferManualSending;
    ArrayList<AndroidMegaChatMessage> bufferSending;

    public static int TYPE_MESSAGE_JUMP_TO_LEAST = 0;
    public static int TYPE_MESSAGE_NEW_MESSAGE = 1;
    RelativeLayout messageJumpLayout;
    TextView messageJumpText;
    boolean isHideJump = false;
    int typeMessageJump = 0;
    boolean visibilityMessageJump=false;
    boolean isTurn = false;

    View.OnFocusChangeListener focus = new View.OnFocusChangeListener() {
        @Override
        public void onFocusChange(View v, boolean hasFocus) {
            log("onFocusChange");
            if(!focusChanged){
                focusChanged = true;
            }
        }
    };

    private ActionMode actionMode;

    public void onEmojiconClicked(Emojicon emojicon) {
        EmojiconsFragment.input(textChat, emojicon);
    }

    @Override
    public void onEmojiconBackspaceClicked(View v) {
        EmojiconsFragment.backspace(textChat);
    }

    private class UserTyping {
        MegaChatParticipant participantTyping;
        long timeStampTyping;

        public UserTyping(MegaChatParticipant participantTyping) {
            this.participantTyping = participantTyping;
        }

        public MegaChatParticipant getParticipantTyping() {
            return participantTyping;
        }

        public void setParticipantTyping(MegaChatParticipant participantTyping) {
            this.participantTyping = participantTyping;
        }

        public long getTimeStampTyping() {
            return timeStampTyping;
        }

        public void setTimeStampTyping(long timeStampTyping) {
            this.timeStampTyping = timeStampTyping;
        }
    }

    ArrayList<UserTyping> usersTyping;
    List<UserTyping> usersTypingSync;


//    private class RecyclerViewOnGestureListener extends GestureDetector.SimpleOnGestureListener {

//        public void onLongPress(MotionEvent e) {
//            log("onLongPress");
//            if(megaChatApi.isSignalActivityRequired()){
//                megaChatApi.signalPresenceActivity();
//            }
//
//            View view = listView.findChildViewUnder(e.getX(), e.getY());
//            int position = listView.getChildLayoutPosition(view);
//
//            if (!adapter.isMultipleSelect()){
//                if(position<1){
//                    log("Position not valid: "+position);
//                }else{
//                    if(!messages.get(position-1).isUploading()){
//                        if(MegaApplication.isShowInfoChatMessages()){
//                            showMessageInfo(position);
//                        }else{
//                            AndroidMegaChatMessage messageR = messages.get(position-1);
//                            if(messageR.getMessage().getType() == MegaChatMessage.TYPE_CONTAINS_META){
//                                 MegaChatContainsMeta meta = messageR.getMessage().getContainsMeta();
//                                if(meta==null){
//                                }else if(meta!=null && meta.getType()==MegaChatContainsMeta.CONTAINS_META_RICH_PREVIEW){
//                                    adapter.setMultipleSelect(true);
//                                    actionMode = startSupportActionMode(new ActionBarCallBack());
//
//                                    if(position<1){
//                                        log("Position not valid");
//                                    }else{
//                                        itemClick(position);
//                                    }
//                                }else{
//                                    log("CONTAINS_META_INVALID");
//                                }
//                            }else{
//                                adapter.setMultipleSelect(true);
//                                actionMode = startSupportActionMode(new ActionBarCallBack());
//
//                                if(position<1){
//                                    log("Position not valid");
//                                }else{
//                                    itemClick(position);
//                                }
//                            }
//                        }
//                    }
//                }
//            }
//
//            super.onLongPress(e);
//        }
//
//        @Override
//        public boolean onSingleTapUp(MotionEvent e) {
//
//            if(megaChatApi.isSignalActivityRequired()){
//                megaChatApi.signalPresenceActivity();
//            }
//
//            View view = listView.findChildViewUnder(e.getX(), e.getY());
//
//            int position = listView.getChildLayoutPosition(view);
//            if(position<1){
//                log("Position not valid");
//            }
//            else{
//
//                AndroidMegaChatMessage messageR = messages.get(position-1);
//                if(messageR.isUploading()){
//
//                    itemClick(position);
//                }
//                else{
//                    if(messageR.getMessage().getType() == MegaChatMessage.TYPE_CONTAINS_META){
//                        MegaChatContainsMeta meta = messageR.getMessage().getContainsMeta();
//                        if(meta==null){
//                        }else if(meta!=null && meta.getType()==MegaChatContainsMeta.CONTAINS_META_RICH_PREVIEW){
//                            itemClick(position);
//
//                        }else{
//                            log("CONTAINS_META_INVALID");
//                        }
//                    }
//                    else{
//
//                        itemClick(position);
//                    }
//                }
//            }
//            return true;
//        }
//    }

    public void openMegaLink(String url, boolean isFile){
        log("openMegaLink");
        if(isFile){
            Intent openFileIntent = new Intent(this, FileLinkActivityLollipop.class);
            openFileIntent.setFlags(Intent.FLAG_ACTIVITY_CLEAR_TOP);
            openFileIntent.setAction(Constants.ACTION_OPEN_MEGA_LINK);
            openFileIntent.setData(Uri.parse(url));
            startActivity(openFileIntent);
        }
        else{
            Intent openFolderIntent = new Intent(this, FolderLinkActivityLollipop.class);
            openFolderIntent.setFlags(Intent.FLAG_ACTIVITY_CLEAR_TOP);
            openFolderIntent.setAction(Constants.ACTION_OPEN_MEGA_FOLDER_LINK);
            openFolderIntent.setData(Uri.parse(url));
            startActivity(openFolderIntent);
        }
    }

    public void showMessageInfo(int positionInAdapter){
        int position = positionInAdapter-1;

        if(position<messages.size()) {
            AndroidMegaChatMessage androidM = messages.get(position);
            StringBuilder messageToShow = new StringBuilder("");
            String token = FirebaseInstanceId.getInstance().getToken();
            if(token!=null){
                messageToShow.append("FCM TOKEN: " +token);
            }
            messageToShow.append("\nCHAT ID: " + MegaApiJava.userHandleToBase64(idChat));
            messageToShow.append("\nMY USER HANDLE: " +MegaApiJava.userHandleToBase64(megaChatApi.getMyUserHandle()));
            if(androidM!=null){
                MegaChatMessage m = androidM.getMessage();
                if(m!=null){
                    messageToShow.append("\nMESSAGE TYPE: " +m.getType());
                    messageToShow.append("\nMESSAGE TIMESTAMP: " +m.getTimestamp());
                    messageToShow.append("\nMESSAGE USERHANDLE: " +MegaApiJava.userHandleToBase64(m.getUserHandle()));
                    messageToShow.append("\nMESSAGE ID: " +MegaApiJava.userHandleToBase64(m.getMsgId()));
                    messageToShow.append("\nMESSAGE TEMP ID: " +MegaApiJava.userHandleToBase64(m.getTempId()));
                }
            }

            Toast.makeText(this, messageToShow, Toast.LENGTH_SHORT).show();
            log("showMessageInfo: "+messageToShow);
        }
    }

    public void showGroupInfoActivity(){
        log("showGroupInfoActivity");
        if(chatRoom.isGroup()){
            Intent i = new Intent(this, GroupChatInfoActivityLollipop.class);
            i.putExtra("handle", chatRoom.getChatId());
            this.startActivity(i);
        }
        else{
            Intent i = new Intent(this, ContactInfoActivityLollipop.class);
            i.putExtra("handle", chatRoom.getChatId());
            this.startActivity(i);
        }
    }

    @Override
    protected void onCreate(Bundle savedInstanceState) {
        log("onCreate");
        requestWindowFeature(Window.FEATURE_NO_TITLE);
        super.onCreate(savedInstanceState);

        if (megaApi == null) {
            MegaApplication app = (MegaApplication) getApplication();
            megaApi = app.getMegaApi();
        }

        if (megaChatApi == null) {
            MegaApplication app = (MegaApplication) getApplication();
            megaChatApi = app.getMegaChatApi();
        }

        if(megaChatApi==null||megaChatApi.getInitState()==MegaChatApi.INIT_ERROR||megaChatApi.getInitState()==0){
            log("Refresh session - karere");
            Intent intent = new Intent(this, LoginActivityLollipop.class);
            intent.putExtra("visibleFragment", Constants. LOGIN_FRAGMENT);
            intent.setFlags(Intent.FLAG_ACTIVITY_CLEAR_TOP);
            startActivity(intent);
            finish();
            return;
        }

        log("addChatListener");
        megaChatApi.addChatListener(this);
        megaChatApi.addChatCallListener(this);

        dbH = DatabaseHandler.getDbHandler(this);

//        detector = new GestureDetectorCompat(this, new RecyclerViewOnGestureListener());

        chatActivity = this;
        chatC = new ChatController(chatActivity);

        if (Build.VERSION.SDK_INT >= Build.VERSION_CODES.LOLLIPOP) {
            Window window = this.getWindow();
            window.addFlags(WindowManager.LayoutParams.FLAG_DRAWS_SYSTEM_BAR_BACKGROUNDS);
            window.clearFlags(WindowManager.LayoutParams.FLAG_TRANSLUCENT_STATUS);
            window.setStatusBarColor(ContextCompat.getColor(this, R.color.lollipop_dark_primary_color));
        }

        setContentView(R.layout.activity_chat);

        //Set toolbar
        tB = (Toolbar) findViewById(R.id.toolbar_chat);
        setSupportActionBar(tB);
        aB = getSupportActionBar();
//		aB.setHomeAsUpIndicator(R.drawable.ic_menu_white);
        aB.setDisplayHomeAsUpEnabled(true);
        aB.setDisplayShowHomeEnabled(true);

        tB.setOnClickListener(this);

        badgeDrawable = new BadgeDrawerArrowDrawable(getSupportActionBar().getThemedContext());

        display = getWindowManager().getDefaultDisplay();
        outMetrics = new DisplayMetrics();
        display.getMetrics(outMetrics);
        density  = getResources().getDisplayMetrics().density;

        emptyLayout = (LinearLayout) findViewById(R.id.empty_messages_layout);
        emptyTextView = (TextView) findViewById(R.id.empty_text_chat_recent);
        emptyImageView = (ImageView) findViewById(R.id.empty_image_view_chat);

        updateNavigationToolbarIcon();

        fragmentContainer = (CoordinatorLayout) findViewById(R.id.fragment_container_chat);
        writingContainerLayout = (RelativeLayout) findViewById(R.id.writing_container_layout_chat_layout);

        joinChatLinkLayout = (RelativeLayout) findViewById(R.id.join_chat_layout_chat_layout);
        joinButton = (Button) findViewById(R.id.join_button);
        joinButton.setOnClickListener(this);

        messageJumpLayout = (RelativeLayout) findViewById(R.id.message_jump_layout);
        messageJumpText = (TextView) findViewById(R.id.message_jump_text);
        messageJumpLayout.setVisibility(View.GONE);

        writingLayout = (RelativeLayout) findViewById(R.id.writing_linear_layout_chat);
        disabledWritingLayout = (RelativeLayout) findViewById(R.id.writing_disabled_linear_layout_chat);

        rLKeyboardButton = (RelativeLayout) findViewById(R.id.rl_keyboard_icon_chat);
        rLMediaButton = (RelativeLayout) findViewById(R.id.rl_media_icon_chat);
        rLSendContactButton = (RelativeLayout) findViewById(R.id.rl_send_contact_icon_chat);
        rLPickFileSystemButton = (RelativeLayout) findViewById(R.id.rl_pick_file_system_icon_chat);
        rLPickFileStorageButton = (RelativeLayout) findViewById(R.id.rl_pick_file_storage_icon_chat);
        rLPickCloudDriveButton = (RelativeLayout) findViewById(R.id.rl_pick_cloud_drive_icon_chat);

        keyboardButton = (ImageButton) findViewById(R.id.keyboard_icon_chat);
        mediaButton = (ImageButton) findViewById(R.id.media_icon_chat);
        sendContactButton = (ImageButton) findViewById(R.id.send_contact_icon_chat);
        pickFileSystemButton = (ImageButton) findViewById(R.id.pick_file_system_icon_chat);
        pickFileStorageButton = (ImageButton) findViewById(R.id.pick_file_storage_icon_chat);
        pickCloudDriveButton = (ImageButton) findViewById(R.id.pick_cloud_drive_icon_chat);

        textChat = (EmojiconEditText) findViewById(R.id.edit_text_chat);

        callInProgressLayout = (RelativeLayout) findViewById(R.id.call_in_progress_layout);
        callInProgressLayout.setVisibility(View.GONE);

        rLKeyboardButton.setOnClickListener(this);
        rLMediaButton.setOnClickListener(this);
        rLSendContactButton.setOnClickListener(this);
        rLPickFileSystemButton.setOnClickListener(this);
        rLPickFileStorageButton.setOnClickListener(this);
        rLPickCloudDriveButton.setOnClickListener(this);

        keyboardButton.setOnClickListener(this);
        mediaButton.setOnClickListener(this);
        sendContactButton.setOnClickListener(this);
        pickFileSystemButton.setOnClickListener(this);
        pickFileStorageButton.setOnClickListener(this);
        pickCloudDriveButton.setOnClickListener(this);

        messageJumpLayout.setOnClickListener(this);

        fragmentContainerFileStorage = (FrameLayout) findViewById(R.id.fragment_container_file_storage);
        fileStorageLayout = (RelativeLayout) findViewById(R.id.relative_layout_file_storage);
        fileStorageLayout.setVisibility(View.GONE);

        observersLayout = (RelativeLayout) findViewById(R.id.observers_layout);
        observersNumberText = (TextView) findViewById(R.id.observers_text);

//        imageView = (ImageView) findViewById(R.id.imageView);


       // GridView gallery = (GridView) findViewById(R.id.galleryGridView);

        //gallery.setAdapter(new ImageAdapter(this));

//        gallery.setOnItemClickListener(new OnItemClickListener() {
//
//            @Override
//            public void onItemClick(AdapterView<?> arg0, View arg1,
//                                    int position, long arg3) {
//                if (null != images && !images.isEmpty())
//                    Toast.makeText(
//                            getApplicationContext(),
//                            "position " + position + " " + images.get(position),
//                            300).show();
//                ;
//
//            }
//        });

        textChat.addTextChangedListener(new TextWatcher() {
            public void afterTextChanged(Editable s) {}

            public void beforeTextChanged(CharSequence s, int start, int count, int after) {
            }

            public void onTextChanged(CharSequence s, int start, int before, int count) {

                if (s != null) {
                    if (s.length() > 0) {
                        String temp = s.toString();
                        if(temp.trim().length()>0){
                            sendIcon.setEnabled(true);
                            sendIcon.setImageDrawable(ContextCompat.getDrawable(chatActivity, R.drawable.ic_send_black));

                            textChat.setHint(" ");
                            textChat.setMinLines(1);
                            textChat.setMaxLines(5);

                        }else{
                            sendIcon.setEnabled(false);
                            sendIcon.setImageDrawable(ContextCompat.getDrawable(chatActivity, R.drawable.ic_send_trans));
                            log("textChat:TextChangedListener:onTextChanged:lengthInvalid1:sendStopTypingNotification");
                            megaChatApi.sendStopTypingNotification(chatRoom.getChatId());

                            if(chatRoom.hasCustomTitle()){
                                textChat.setHint(getString(R.string.type_message_hint_with_customized_title, chatRoom.getTitle()));
                            }
                            else{
                                textChat.setHint(getString(R.string.type_message_hint_with_default_title, chatRoom.getTitle()));
                            }

                            textChat.setMinLines(1);
                            textChat.setMaxLines(1);

                        }
                    }else {
                        sendIcon.setEnabled(false);
                        sendIcon.setImageDrawable(ContextCompat.getDrawable(chatActivity, R.drawable.ic_send_trans));
                        log("textChat:TextChangedListener:onTextChanged:lengthInvalid2:sendStopTypingNotification");
                        megaChatApi.sendStopTypingNotification(chatRoom.getChatId());

                        if(chatRoom.hasCustomTitle()){
                            textChat.setHint(getString(R.string.type_message_hint_with_customized_title, chatRoom.getTitle()));
                        }
                        else{
                            textChat.setHint(getString(R.string.type_message_hint_with_default_title, chatRoom.getTitle()));
                        }

                        textChat.setMinLines(1);
                        textChat.setMaxLines(1);

                    }
                }else{
                    sendIcon.setEnabled(false);
                    sendIcon.setImageDrawable(ContextCompat.getDrawable(chatActivity, R.drawable.ic_send_trans));
                    log("textChat:TextChangedListener:onTextChanged:nullText:sendStopTypingNotification");
                    megaChatApi.sendStopTypingNotification(chatRoom.getChatId());

                    if(chatRoom.hasCustomTitle()){
                        textChat.setHint(getString(R.string.type_message_hint_with_customized_title, chatRoom.getTitle()));
                    }
                    else{
                        textChat.setHint(getString(R.string.type_message_hint_with_default_title, chatRoom.getTitle()));
                    }

                    textChat.setMinLines(1);
                    textChat.setMaxLines(1);

                }

                if(getCurrentFocus() == textChat)
                {
                    // is only executed if the EditText was directly changed by the user

                    if(sendIsTyping){
                        log("textChat:TextChangedListener:onTextChanged:sendIsTyping:sendTypingNotification");
                        sendIsTyping=false;
                        megaChatApi.sendTypingNotification(chatRoom.getChatId());

                        int interval = 4000;
                        Runnable runnable = new Runnable(){
                            public void run() {
                                sendIsTyping=true;
                            }
                        };
                        handlerSend = new Handler();
                        handlerSend.postDelayed(runnable, interval);
                    }

                    if(megaChatApi.isSignalActivityRequired()){
                        megaChatApi.signalPresenceActivity();
                    }
                }
                else{
                    log("textChat:TextChangedListener:onTextChanged:nonFocusTextChat:sendStopTypingNotification");
                    megaChatApi.sendStopTypingNotification(chatRoom.getChatId());
                }
            }
        });

        textChat.setOnTouchListener(new View.OnTouchListener() {
            @Override
            public boolean onTouch(View v, MotionEvent event) {

                if (emojiKeyboardShown){
                    keyboardButton.setImageResource(R.drawable.ic_emoticon_white);
                    removeEmojiconFragment();
                }
                if(fileStorageLayout.isShown()){
                    if(fileStorageF != null){
                        fileStorageF.clearSelections();
                        fileStorageF.hideMultipleSelect();
                    }
                    fileStorageLayout.setVisibility(View.GONE);
                }
                return false;
            }
        });

        textChat.setOnLongClickListener(new View.OnLongClickListener() {

            @Override
            public boolean onLongClick(View v) {

                if (emojiKeyboardShown){
                    keyboardButton.setImageResource(R.drawable.ic_emoticon_white);
                    removeEmojiconFragment();
                }
                if(fileStorageLayout.isShown()){
                    if(fileStorageF != null){
                        fileStorageF.clearSelections();
                        fileStorageF.hideMultipleSelect();
                    }
                    fileStorageLayout.setVisibility(View.GONE);
                }
                textChat.requestFocus();
                InputMethodManager imm = (InputMethodManager) getSystemService(Context.INPUT_METHOD_SERVICE);
                imm.showSoftInput(textChat, InputMethodManager.SHOW_IMPLICIT);

                return false;
            }
        });

        textChat.setOnEditorActionListener(new TextView.OnEditorActionListener() {
            @Override
            public boolean onEditorAction(TextView v, int actionId, KeyEvent event) {
                if (actionId == EditorInfo.IME_ACTION_DONE) {
                    InputMethodManager imm = (InputMethodManager) getSystemService(Context.INPUT_METHOD_SERVICE);
                    imm.toggleSoftInput(InputMethodManager.SHOW_FORCED, 0);
                }
                return false;
            }
        });

        chatRelativeLayout  = (RelativeLayout) findViewById(R.id.relative_chat_layout);

        sendIcon = (ImageButton) findViewById(R.id.send_message_icon_chat);
        sendIcon.setOnClickListener(this);
        sendIcon.setImageDrawable(ContextCompat.getDrawable(this, R.drawable.ic_send_trans));
        sendIcon.setEnabled(false);

        listView = (RecyclerView) findViewById(R.id.messages_chat_list_view);
        listView.setClipToPadding(false);;
        listView.setNestedScrollingEnabled(false);
        ((SimpleItemAnimator) listView.getItemAnimator()).setSupportsChangeAnimations(false);

        mLayoutManager = new NpaLinearLayoutManager(this);
        mLayoutManager.setStackFromEnd(true);
        listView.setLayoutManager(mLayoutManager);
//        listView.addOnItemTouchListener(this);

        listView.addOnScrollListener(new RecyclerView.OnScrollListener() {
            @Override
            public void onScrolled(RecyclerView recyclerView, int dx, int dy) {
                // Get the first visible item
//                            int firstVisibleItem = mLayoutManager.findFirstVisibleItemPosition();

                if((messages.size()-1) == (mLayoutManager.findLastVisibleItemPosition()-1)){
                    hideMessageJump();
                }else if((messages.size()-1) > (mLayoutManager.findLastVisibleItemPosition()-1)){
                    if(newVisibility){
                        showJumpMessage();
                    }
                }

                if(stateHistory!=MegaChatApi.SOURCE_NONE){
                    if (dy > 0) {
                        // Scrolling up
                        scrollingUp = true;
                    } else {
                        // Scrolling down
                        scrollingUp = false;
                    }

                    if(!scrollingUp){
                        int pos = mLayoutManager.findFirstVisibleItemPosition();
//                if(mLayoutManager.findViewByPosition(pos).getTop()==0 && pos==0){
//                    showSnackbar("loadMoreMessages!!!");
//                }
                        if(pos<=NUMBER_MESSAGES_BEFORE_LOAD&&getMoreHistory){
                            if(megaChatApi.isSignalActivityRequired()){
                                megaChatApi.signalPresenceActivity();
                            }
                            log("DE->loadMessages:scrolling up");
                            isLoadingHistory = true;
                            stateHistory = megaChatApi.loadMessages(idChat, NUMBER_MESSAGES_TO_LOAD);
                            positionToScroll = -1;
                            getMoreHistory = false;
                        }
                    }
                }
            }
        });

//        listView.setAdapter(null);
//        adapter = null;

        messagesContainerLayout = (RelativeLayout) findViewById(R.id.message_container_chat_layout);

        userTypingLayout = (RelativeLayout) findViewById(R.id.user_typing_layout);
        userTypingLayout.setVisibility(View.GONE);
        userTypingText = (TextView) findViewById(R.id.user_typing_text);

        emojiKeyboardLayout = (FrameLayout) findViewById(R.id.chat_emoji_keyboard);

        if(megaChatApi.isSignalActivityRequired()){
            megaChatApi.signalPresenceActivity();
        }

        ViewTreeObserver viewTreeObserver = fragmentContainer.getViewTreeObserver();
        if (viewTreeObserver.isAlive()) {
            viewTreeObserver.addOnGlobalLayoutListener(new android.view.ViewTreeObserver.OnGlobalLayoutListener() {

                @Override
                public void onGlobalLayout() {
                    InputMethodManager imm = (InputMethodManager) ChatActivityLollipop.this.getSystemService(Context.INPUT_METHOD_SERVICE);

                    if (firstSize == -1){
                        if (messagesContainerLayout != null){
                            firstSize = messagesContainerLayout.getHeight();
                        }
                    }
                    else {
                        if (keyboardSize == -1) {
                            if (imm.isAcceptingText()) {
                                if (messagesContainerLayout != null) {
                                    keyboardSize = firstSize - messagesContainerLayout.getHeight();
                                }
                            }
                        }
                    }

                    if ((firstSize - messagesContainerLayout.getHeight()) > 150 ) { //Every keyboard is at least 180 px height
                        if (!emojiKeyboardShown){
                            softKeyboardShown = true;
                        }
                    }else{
                        softKeyboardShown = false;
                    }
                    if (shouldShowEmojiKeyboard){
                        setEmojiconFragment(false);
                        shouldShowEmojiKeyboard = false;
                    }

                }
            });
        }
        myUserHandle = megaChatApi.getMyUserHandle();

        Intent newIntent = getIntent();

        initAfterIntent(newIntent, savedInstanceState);

        log("FINISH on Create");
    }

    public void initAfterIntent(Intent newIntent, Bundle savedInstanceState){
        log("initAfterIntent");

        if (newIntent != null){
            log("Intent is not null");
            intentAction = newIntent.getAction();
            if (intentAction != null){

                if (intentAction.equals(Constants.ACTION_OPEN_CHAT_LINK)){
                    String link = newIntent.getDataString();
                    megaChatApi.loadChatLink(link, this);
                }
                else{
                    idChat = newIntent.getLongExtra("CHAT_ID", -1);

                    if(savedInstanceState!=null) {
                        log("Bundle is NOT NULL");
                        selectedMessageId = savedInstanceState.getLong("selectedMessageId", -1);
                        log("Handle of the message: "+selectedMessageId);
                        selectedPosition = savedInstanceState.getInt("selectedPosition", -1);
                        isHideJump = savedInstanceState.getBoolean("isHideJump",false);
                        typeMessageJump = savedInstanceState.getInt("typeMessageJump",-1);
                        visibilityMessageJump = savedInstanceState.getBoolean("visibilityMessageJump",false);
                        mOutputFilePath = savedInstanceState.getString("mOutputFilePath");

                        if(visibilityMessageJump){
                            if(typeMessageJump == TYPE_MESSAGE_NEW_MESSAGE){
                                messageJumpText.setText(getResources().getString(R.string.message_new_messages));
                                messageJumpLayout.setVisibility(View.VISIBLE);
                            }else if(typeMessageJump == TYPE_MESSAGE_JUMP_TO_LEAST){
                                messageJumpText.setText(getResources().getString(R.string.message_jump_latest));
                                messageJumpLayout.setVisibility(View.VISIBLE);

                            }
                        }

                        lastIdMsgSeen = savedInstanceState.getLong("lastMessageSeen",-1);
                        if(lastIdMsgSeen != -1){
                            isTurn = true;
                        }

                        generalUnreadCount = savedInstanceState.getLong("generalUnreadCount",-1);
                    }

                    if (intentAction.equals(Constants.ACTION_CHAT_SHOW_MESSAGES)) {
                        log("ACTION_CHAT_SHOW_MESSAGES");
                        isOpeningChat = true;

                        String text = newIntent.getStringExtra("showSnackbar");
                        if (text != null) {
                            showSnackbar(text);
                        }
                    }

                    showChat();
                }
            }
        }
        else{
            log("INTENT is NULL");
        }
    }

    public void showChat(){

        if(idChat!=-1) {

//                    if(megaApi.getNumPendingUploads()<=0){
//                        dbH.setFinishedPendingMessages();
//                    }

            //REcover chat
            log("Recover chat with id: " + idChat);
            chatRoom = megaChatApi.getChatRoom(idChat);
            if(chatRoom==null){
                log("Chatroom is NULL - finish activity!!");
                finish();
                return;
            }

            if(chatRoom.hasCustomTitle()){
                textChat.setHint(getString(R.string.type_message_hint_with_customized_title, chatRoom.getTitle()));
            }
            else{
                textChat.setHint(getString(R.string.type_message_hint_with_default_title, chatRoom.getTitle()));
            }

            textChat.setMinLines(1);
            textChat.setMaxLines(1);

            ChatItemPreferences prefs = dbH.findChatPreferencesByHandle(Long.toString(idChat));
            if(prefs!=null){
                String written = prefs.getWrittenText();
                if(written!=null && (!written.isEmpty())){
                    textChat.setText(written);
                }
            }
            else{
                prefs = new ChatItemPreferences(Long.toString(idChat), Boolean.toString(true), "");
                dbH.setChatItemPreferences(prefs);
            }

            megaChatApi.closeChatRoom(idChat, null);

            boolean result = megaChatApi.openChatRoom(idChat, this);
            if(result){
                MegaApplication.setClosedChat(false);
            }

<<<<<<< HEAD
            if(!result){
                log("----Error on openChatRoom");
                if(errorOpenChatDialog==null){
                    AlertDialog.Builder builder = new AlertDialog.Builder(this, R.style.AppCompatAlertDialogStyle);
                    builder.setTitle(getString(R.string.chat_error_open_title));
                    builder.setMessage(getString(R.string.chat_error_open_message));
=======
                    if(!result){
                        log("----Error on openChatRoom");
                        if(errorOpenChatDialog==null){
                            android.support.v7.app.AlertDialog.Builder builder;
                            if (Build.VERSION.SDK_INT >= Build.VERSION_CODES.HONEYCOMB) {
                                builder = new AlertDialog.Builder(this, R.style.AppCompatAlertDialogStyle);
                            }
                            else{
                                builder = new AlertDialog.Builder(this);
                            }
                            builder.setTitle(getString(R.string.chat_error_open_title));
                            builder.setMessage(getString(R.string.chat_error_open_message));
>>>>>>> deb5b4b4

                    builder.setPositiveButton(getString(R.string.cam_sync_ok),
                            new DialogInterface.OnClickListener() {
                                public void onClick(DialogInterface dialog, int whichButton) {
                                    finish();
                                }
                            }
                    );
                    errorOpenChatDialog = builder.create();
                    errorOpenChatDialog.show();
                }
            }
            else{
                int chatConnection = megaChatApi.getChatConnectionState(idChat);
                log("Chat connection (" + idChat+ ") is: "+chatConnection);

                messages = new ArrayList<AndroidMegaChatMessage>();
                bufferMessages = new ArrayList<AndroidMegaChatMessage>();
                bufferManualSending = new ArrayList<AndroidMegaChatMessage>();
                bufferSending = new ArrayList<AndroidMegaChatMessage>();

                if (adapter == null) {
                    adapter = new MegaChatLollipopAdapter(this, chatRoom, messages, listView);
                    adapter.setHasStableIds(true);
                    listView.setAdapter(adapter);

                }
                log("Result of open chat: " + result);

                if(chatRoom.isPreview()){
                    if(chatRoom.getNumPreviewers()>0){
                        observersNumberText.setText(chatRoom.getNumPreviewers()+"");
                        observersLayout.setVisibility(View.VISIBLE);
                    }
                    else{
                        observersLayout.setVisibility(View.GONE);
                    }
                }
                else{
                    observersLayout.setVisibility(View.GONE);
                }

                aB.setTitle(chatRoom.getTitle());
                setChatSubtitle();

                if (intentAction.equals(Constants.ACTION_NEW_CHAT)) {
                    log("ACTION_CHAT_NEW");
                    textChat.setOnFocusChangeListener(focus);

                    emptyTextView.setVisibility(View.GONE);
                    emptyLayout.setVisibility(View.GONE);
                    chatRelativeLayout.setVisibility(View.VISIBLE);
                } else if (intentAction.equals(Constants.ACTION_CHAT_SHOW_MESSAGES) || intentAction.equals(Constants.ACTION_OPEN_CHAT_LINK)) {
                    log("ACTION_CHAT_SHOW_MESSAGES");
                    isOpeningChat = true;

                    LinearLayout.LayoutParams emptyTextViewParams1 = (LinearLayout.LayoutParams)emptyImageView.getLayoutParams();

                    if(getResources().getConfiguration().orientation == Configuration.ORIENTATION_LANDSCAPE){
                        emptyImageView.setImageResource(R.drawable.chat_empty_landscape);
                        emptyTextViewParams1.setMargins(0, Util.scaleHeightPx(40, outMetrics), 0, Util.scaleHeightPx(24, outMetrics));
                    }else{
                        emptyImageView.setImageResource(R.drawable.ic_empty_chat_list);
                        emptyTextViewParams1.setMargins(0, Util.scaleHeightPx(100, outMetrics), 0, Util.scaleHeightPx(24, outMetrics));
                    }

                    emptyImageView.setLayoutParams(emptyTextViewParams1);

                    String textToShowB = String.format(getString(R.string.chat_loading_messages));

                    try{
                        textToShowB = textToShowB.replace("[A]", "<font color=\'#7a7a7a\'>");
                        textToShowB = textToShowB.replace("[/A]", "</font>");
                        textToShowB = textToShowB.replace("[B]", "<font color=\'#000000\'>");
                        textToShowB = textToShowB.replace("[/B]", "</font>");
                    }
                    catch (Exception e){}
                    Spanned resultB = null;
                    if (android.os.Build.VERSION.SDK_INT >= android.os.Build.VERSION_CODES.N) {
                        resultB = Html.fromHtml(textToShowB,Html.FROM_HTML_MODE_LEGACY);
                    } else {
                        resultB = Html.fromHtml(textToShowB);
                    }

                    emptyTextView.setText(resultB);
                    emptyTextView.setVisibility(View.VISIBLE);
                    emptyLayout.setVisibility(View.VISIBLE);

                    chatRelativeLayout.setVisibility(View.GONE);

                    loadHistory();
                    log("On create: stateHistory: "+stateHistory);
                }
            }
        }
        else{
            log("Chat ID -1 error");
        }
    }

    public void loadHistory(){
        log("loadHistory");

        isLoadingHistory = true;

        long unreadCount = chatRoom.getUnreadCount();
        //                        stateHistory = megaChatApi.loadMessages(idChat, NUMBER_MESSAGES_TO_LOAD);
        if (unreadCount == 0) {
            if(!isTurn) {
                lastIdMsgSeen = -1;
                generalUnreadCount = -1;
                stateHistory = megaChatApi.loadMessages(idChat, NUMBER_MESSAGES_TO_LOAD);
                numberToLoad=NUMBER_MESSAGES_TO_LOAD;
            }else{
                if (generalUnreadCount < 0) {
                    log("loadHistory:A->loadMessages " + chatRoom.getUnreadCount());
                    long unreadAbs = Math.abs(generalUnreadCount);
                    numberToLoad =  (int) unreadAbs+NUMBER_MESSAGES_TO_LOAD;
                    stateHistory = megaChatApi.loadMessages(idChat, (int) numberToLoad);
                }
                else{
                    log("loadHistory:B->loadMessages " + chatRoom.getUnreadCount());
                    numberToLoad =  (int) generalUnreadCount+NUMBER_MESSAGES_TO_LOAD;
                    stateHistory = megaChatApi.loadMessages(idChat, (int) numberToLoad);
                }
            }
            lastSeenReceived = true;
            log("loadHistory:C->loadMessages:unread is 0");
//            stateHistory = megaChatApi.loadMessages(idChat, NUMBER_MESSAGES_TO_LOAD);
//            numberToLoad=NUMBER_MESSAGES_TO_LOAD;
        } else {
            if(!isTurn){
                lastIdMsgSeen = megaChatApi.getLastMessageSeenId(idChat);
                generalUnreadCount = unreadCount;
            }
            else{
                log("Do not change lastSeenId --> rotating screen");
            }

            if (lastIdMsgSeen != -1) {
                log("loadHistory:lastSeenId: " + lastIdMsgSeen);
            } else {
                log("loadHistory:Error:InvalidLastMessage");
            }

            lastSeenReceived = false;
            if (unreadCount < 0) {
                log("loadHistory:A->loadMessages " + chatRoom.getUnreadCount());
                long unreadAbs = Math.abs(unreadCount);
                numberToLoad =  (int) unreadAbs+NUMBER_MESSAGES_TO_LOAD;
                stateHistory = megaChatApi.loadMessages(idChat, (int) numberToLoad);
            }
            else{
                log("loadHistory:B->loadMessages " + chatRoom.getUnreadCount());
                numberToLoad =  (int) unreadCount+NUMBER_MESSAGES_TO_LOAD;
                stateHistory = megaChatApi.loadMessages(idChat, (int) numberToLoad);
            }
        }
        log("loadHistory:END:numberToLoad: "+numberToLoad);
    }

    public void setChatSubtitle(){
        log("setChatSubtitle");
        if(megaChatApi.getConnectionState()!=MegaChatApi.CONNECTED||megaChatApi.getChatConnectionState(idChat)!=MegaChatApi.CHAT_CONNECTION_ONLINE){
            log("Chat not connected");
            aB.setSubtitle(adjustForLargeFont(getString(R.string.invalid_connection_state)));
            tB.setOnClickListener(null);
        }
        else{
            log("karere connection state: "+megaChatApi.getConnectionState());
            log("chat connection state: "+megaChatApi.getChatConnectionState(idChat));
            if(chatRoom==null){
                return;
            }

            if(chatRoom.isPreview()){
                log("setChatSubtitle:isPreview");
                aB.setSubtitle(adjustForLargeFont(getString(R.string.number_of_participants, chatRoom.getPeerCount())));
                tB.setOnClickListener(this);

                setBottomLayout(SHOW_JOIN_LAYOUT);

                return;
            }

            int permission = chatRoom.getOwnPrivilege();

            if (chatRoom.isGroup()) {
                tB.setOnClickListener(this);

                log("Check permissions group chat");

                if(permission==MegaChatRoom.PRIV_RO) {
                    log("Permission RO");

                    setBottomLayout(SHOW_NOTHING_LAYOUT);

                    if(chatRoom.isArchived()){
                        log("Chat is archived");
                        aB.setSubtitle(adjustForLargeFont(getString(R.string.archived_chat)));
                    }
                    else{
                        aB.setSubtitle(adjustForLargeFont(getString(R.string.observer_permission_label_participants_panel)));
                    }
                }
                else if(permission==MegaChatRoom.PRIV_RM) {
                    log("Permission RM");
                    setBottomLayout(SHOW_NOTHING_LAYOUT);

                    if(chatRoom.isArchived()){
                        log("Chat is archived");
                        aB.setSubtitle(adjustForLargeFont(getString(R.string.archived_chat)));
                    }
                    else{
                        if(!chatRoom.isActive()){
                            aB.setSubtitle(adjustForLargeFont(getString(R.string.inactive_chat)));
                        }
                        else{
                            aB.setSubtitle(null);
                        }
                    }
                }
                else{
                    log("permission: "+permission);
                    setBottomLayout(SHOW_WRITING_LAYOUT);

                    if(chatRoom.isArchived()){
                        log("Chat is archived");
                        aB.setSubtitle(adjustForLargeFont(getString(R.string.archived_chat)));
                    }
                    else{
                        aB.setSubtitle(null);
                    }
                }
            }
            else{
                log("Check permissions one to one chat");
                if(permission==MegaChatRoom.PRIV_RO) {
                    log("Permission RO");

                    if(megaApi!=null){
                        if(megaApi.getRootNode()!=null){
                            long chatHandle = chatRoom.getChatId();
                            MegaChatRoom chat = megaChatApi.getChatRoom(chatHandle);
                            long userHandle = chat.getPeerHandle(0);
                            String userHandleEncoded = MegaApiAndroid.userHandleToBase64(userHandle);
                            MegaUser user = megaApi.getContact(userHandleEncoded);

                            if(user!=null){
                                if(user.getVisibility() == MegaUser.VISIBILITY_VISIBLE){
                                    tB.setOnClickListener(this);
                                }else{
                                    tB.setOnClickListener(null);
                                }
                            }
                            else{
                                tB.setOnClickListener(null);
                            }
                        }
                    }else{
                        tB.setOnClickListener(null);
                    }

                    setBottomLayout(SHOW_NOTHING_LAYOUT);

                    if(chatRoom.isArchived()){
                        log("Chat is archived");
                        aB.setSubtitle(adjustForLargeFont(getString(R.string.archived_chat)));
                    }
                    else{
                        aB.setSubtitle(adjustForLargeFont(getString(R.string.observer_permission_label_participants_panel)));
                    }
                }
                else if(permission==MegaChatRoom.PRIV_RM) {
                    tB.setOnClickListener(this);

                    log("Permission RM");
                    setBottomLayout(SHOW_NOTHING_LAYOUT);

                    if(chatRoom.isArchived()){
                        log("Chat is archived");
                        aB.setSubtitle(adjustForLargeFont(getString(R.string.archived_chat)));
                    }
                    else{
                        if(!chatRoom.isActive()){
                            aB.setSubtitle(adjustForLargeFont(getString(R.string.inactive_chat)));
                        }
                        else{
                            aB.setSubtitle(null);
                        }
                    }
                }
                else{
                    tB.setOnClickListener(this);

                    long userHandle = chatRoom.getPeerHandle(0);
                    setStatus(userHandle);
                    setBottomLayout(SHOW_WRITING_LAYOUT);
                }
            }
        }
    }

    public void setBottomLayout(int show){
        log("setBottomLayout");
        if(show == SHOW_JOIN_LAYOUT){
            writingContainerLayout.setVisibility(View.GONE);
            joinChatLinkLayout.setVisibility(View.VISIBLE);

            RelativeLayout.LayoutParams params= (RelativeLayout.LayoutParams)messagesContainerLayout.getLayoutParams();
            params.addRule(RelativeLayout.ABOVE, R.id.join_chat_layout_chat_layout);
            messagesContainerLayout.setLayoutParams(params);
        }
        else if(show == SHOW_NOTHING_LAYOUT){
            writingContainerLayout.setVisibility(View.GONE);
            joinChatLinkLayout.setVisibility(View.GONE);
        }
        else {
            writingContainerLayout.setVisibility(View.VISIBLE);
            joinChatLinkLayout.setVisibility(View.GONE);

            RelativeLayout.LayoutParams params= (RelativeLayout.LayoutParams)messagesContainerLayout.getLayoutParams();
            params.addRule(RelativeLayout.ABOVE, R.id.writing_container_layout_chat_layout);
            messagesContainerLayout.setLayoutParams(params);
        }
    }

    public void setStatus(long userHandle){
        if(megaChatApi.getConnectionState()!=MegaChatApi.CONNECTED){
            log("Chat not connected");
            aB.setSubtitle(adjustForLargeFont(getString(R.string.invalid_connection_state)));
        }
        else{

            if(chatRoom.isArchived()){
                log("Chat is archived");
                aB.setSubtitle(adjustForLargeFont(getString(R.string.archived_chat)));
            }
            else{
                int state = megaChatApi.getUserOnlineStatus(userHandle);

                if(state == MegaChatApi.STATUS_ONLINE){
                    log("This user is connected");
                    aB.setSubtitle(adjustForLargeFont(getString(R.string.online_status)));
                }
                else if(state == MegaChatApi.STATUS_AWAY){
                    log("This user is away");
                    aB.setSubtitle(adjustForLargeFont(getString(R.string.away_status)));
                }
                else if(state == MegaChatApi.STATUS_BUSY){
                    log("This user is busy");
                    aB.setSubtitle(adjustForLargeFont(getString(R.string.busy_status)));
                }
                else if(state == MegaChatApi.STATUS_OFFLINE){
                    log("This user is offline");
                    aB.setSubtitle(adjustForLargeFont(getString(R.string.offline_status)));
                }
                else if(state == MegaChatApi.STATUS_INVALID){
                    log("INVALID status: "+state);
                    aB.setSubtitle(null);
                }
                else{
                    log("This user status is: "+state);
                    aB.setSubtitle(null);
                }
            }
        }
    }

    public int compareTime(AndroidMegaChatMessage message, AndroidMegaChatMessage previous){
        if(previous!=null){

            Calendar cal = Util.calculateDateFromTimestamp(message.getMessage().getTimestamp());
            Calendar previousCal =  Util.calculateDateFromTimestamp(previous.getMessage().getTimestamp());

            TimeChatUtils tc = new TimeChatUtils(TimeChatUtils.TIME);

            int result = tc.compare(cal, previousCal);
            log("RESULTS compareTime: "+result);
            return result;
        }
        else{
            log("return -1");
            return -1;
        }
    }

    public int compareTime(long timeStamp, AndroidMegaChatMessage previous){
        if(previous!=null){

            Calendar cal = Util.calculateDateFromTimestamp(timeStamp);
            Calendar previousCal =  Util.calculateDateFromTimestamp(previous.getMessage().getTimestamp());

            TimeChatUtils tc = new TimeChatUtils(TimeChatUtils.TIME);

            int result = tc.compare(cal, previousCal);
            log("RESULTS compareTime: "+result);
            return result;
        }
        else{
            log("return -1");
            return -1;
        }
    }

    public int compareTime(long timeStamp, long previous){
        if(previous!=-1){

            Calendar cal = Util.calculateDateFromTimestamp(timeStamp);
            Calendar previousCal =  Util.calculateDateFromTimestamp(previous);

            TimeChatUtils tc = new TimeChatUtils(TimeChatUtils.TIME);

            int result = tc.compare(cal, previousCal);
            log("RESULTS compareTime: "+result);
            return result;
        }
        else{
            log("return -1");
            return -1;
        }
    }

    public int compareDate(AndroidMegaChatMessage message, AndroidMegaChatMessage previous){
        if(previous!=null){
            Calendar cal = Util.calculateDateFromTimestamp(message.getMessage().getTimestamp());
            Calendar previousCal =  Util.calculateDateFromTimestamp(previous.getMessage().getTimestamp());

            TimeChatUtils tc = new TimeChatUtils(TimeChatUtils.DATE);

            int result = tc.compare(cal, previousCal);
            log("RESULTS compareDate: "+result);
            return result;
        }
        else{
            log("return -1");
            return -1;
        }
    }

    public int compareDate(long timeStamp, AndroidMegaChatMessage previous){
        log("compareDate");

        if(previous!=null){
            Calendar cal = Util.calculateDateFromTimestamp(timeStamp);
            Calendar previousCal =  Util.calculateDateFromTimestamp(previous.getMessage().getTimestamp());

            TimeChatUtils tc = new TimeChatUtils(TimeChatUtils.DATE);

            int result = tc.compare(cal, previousCal);
            log("RESULTS compareDate: "+result);
            return result;
        }
        else{
            log("return -1");
            return -1;
        }
    }

    public int compareDate(long timeStamp, long previous){
        log("compareDate");

        if(previous!=-1){
            Calendar cal = Util.calculateDateFromTimestamp(timeStamp);
            Calendar previousCal =  Util.calculateDateFromTimestamp(previous);

            TimeChatUtils tc = new TimeChatUtils(TimeChatUtils.DATE);

            int result = tc.compare(cal, previousCal);
            log("RESULTS compareDate: "+result);
            return result;
        }
        else{
            log("return -1");
            return -1;
        }
    }

    EmojiconsFragment emojiconsFragment = null;
    boolean firstTimeEmoji = true;
    boolean shouldShowEmojiKeyboard = false;

    private void setEmojiconFragment(boolean useSystemDefault) {
        log("setEmojiconFragment(" + useSystemDefault + ")");
        if (firstTimeEmoji) {
            emojiconsFragment = EmojiconsFragment.newInstance(useSystemDefault);


            getSupportFragmentManager()
                    .beginTransaction()
                    .replace(R.id.chat_emoji_keyboard, emojiconsFragment)
                    .commitNow();
            firstTimeEmoji = false;
        }

        if (keyboardSize != -1) {
            if (keyboardSize == 0){
                if(getResources().getConfiguration().orientation == Configuration.ORIENTATION_LANDSCAPE){
                    RelativeLayout.LayoutParams params = (RelativeLayout.LayoutParams) emojiKeyboardLayout.getLayoutParams();
                    params.height = (int) TypedValue.applyDimension(TypedValue.COMPLEX_UNIT_DIP, 150, getResources().getDisplayMetrics());
                    emojiKeyboardLayout.setLayoutParams(params);
                }else{
                    RelativeLayout.LayoutParams params = (RelativeLayout.LayoutParams) emojiKeyboardLayout.getLayoutParams();
                    params.height = (int) TypedValue.applyDimension(TypedValue.COMPLEX_UNIT_DIP, 300, getResources().getDisplayMetrics());
                    emojiKeyboardLayout.setLayoutParams(params);
                }
            }else {
                if (emojiKeyboardLayout != null) {
                    RelativeLayout.LayoutParams params = (RelativeLayout.LayoutParams) emojiKeyboardLayout.getLayoutParams();
                    params.height = keyboardSize;
                    emojiKeyboardLayout.setLayoutParams(params);
                }
            }
        }else{
            if (emojiKeyboardLayout != null) {
                if(getResources().getConfiguration().orientation == Configuration.ORIENTATION_LANDSCAPE){
                    RelativeLayout.LayoutParams params = (RelativeLayout.LayoutParams) emojiKeyboardLayout.getLayoutParams();
                    params.height = (int) TypedValue.applyDimension(TypedValue.COMPLEX_UNIT_DIP, 150, getResources().getDisplayMetrics());
                    emojiKeyboardLayout.setLayoutParams(params);
                }else{
                    RelativeLayout.LayoutParams params = (RelativeLayout.LayoutParams) emojiKeyboardLayout.getLayoutParams();
                    params.height = (int) TypedValue.applyDimension(TypedValue.COMPLEX_UNIT_DIP, 300, getResources().getDisplayMetrics());
                    emojiKeyboardLayout.setLayoutParams(params);
                }
            }
        }
        emojiKeyboardShown = true;
    }

    private void removeEmojiconFragment(){
        log("removeEmojiconFragment");
        if (emojiconsFragment != null){
//            getSupportFragmentManager().beginTransaction().remove(emojiconsFragment).commitNow();

            if (emojiKeyboardLayout != null) {
                RelativeLayout.LayoutParams params = (RelativeLayout.LayoutParams) emojiKeyboardLayout.getLayoutParams();
                params.height = 0;
                emojiKeyboardLayout.setLayoutParams(params);
            }
        }
        emojiKeyboardShown = false;
    }

    @Override
    public boolean onCreateOptionsMenu(Menu menu) {
//        log("onCreateOptionsMenuLollipop");
        // Inflate the menu items for use in the action bar
        MenuInflater inflater = getMenuInflater();
        inflater.inflate(R.menu.chat_action, menu);

        callMenuItem = menu.findItem(R.id.cab_menu_call_chat);
        videoMenuItem = menu.findItem(R.id.cab_menu_video_chat);
        inviteMenuItem = menu.findItem(R.id.cab_menu_invite_chat);
        clearHistoryMenuItem = menu.findItem(R.id.cab_menu_clear_history_chat);
        contactInfoMenuItem = menu.findItem(R.id.cab_menu_contact_info_chat);
        leaveMenuItem = menu.findItem(R.id.cab_menu_leave_chat);

        return super.onCreateOptionsMenu(menu);
    }

    @Override
    public boolean onPrepareOptionsMenu(Menu menu){
//        log("onPrepareOptionsMenu");
        if(chatRoom!=null){
            if(chatRoom.isPreview()){
                leaveMenuItem.setVisible(false);
                callMenuItem.setVisible(false);
                videoMenuItem.setVisible(false);
                clearHistoryMenuItem.setVisible(false);
                inviteMenuItem.setVisible(false);
                contactInfoMenuItem.setVisible(false);
            }
            else {

                if (megaChatApi.getConnectionState() != MegaChatApi.CONNECTED) {
                    leaveMenuItem.setVisible(false);
                    callMenuItem.setVisible(false);
                    videoMenuItem.setVisible(false);
                    clearHistoryMenuItem.setVisible(false);
                    inviteMenuItem.setVisible(false);
                    contactInfoMenuItem.setVisible(false);
                } else {

                    if (megaChatApi.getChatConnectionState(idChat) != MegaChatApi.CHAT_CONNECTION_ONLINE) {
                        leaveMenuItem.setVisible(false);
                        callMenuItem.setVisible(false);
                        videoMenuItem.setVisible(false);
                        clearHistoryMenuItem.setVisible(false);
                        inviteMenuItem.setVisible(false);
                        contactInfoMenuItem.setVisible(false);
                    } else {

                        int permission = chatRoom.getOwnPrivilege();
                        log("Permission in the chat: " + permission);
                        if (chatRoom.isGroup()) {

                            if (permission == MegaChatRoom.PRIV_MODERATOR) {
                                inviteMenuItem.setVisible(true);

                                int lastMessageIndex = messages.size() - 1;
                                if (lastMessageIndex >= 0) {
                                    AndroidMegaChatMessage lastMessage = messages.get(lastMessageIndex);
                                    if (!lastMessage.isUploading()) {
                                        if (lastMessage.getMessage().getType() == MegaChatMessage.TYPE_TRUNCATE) {
                                            log("Last message is TRUNCATE");
                                            clearHistoryMenuItem.setVisible(false);
                                        } else {
                                            log("Last message is NOT TRUNCATE");
                                            clearHistoryMenuItem.setVisible(true);
                                        }
                                    } else {
                                        log("Last message is UPLOADING");
                                        clearHistoryMenuItem.setVisible(true);
                                    }
                                } else {
                                    clearHistoryMenuItem.setVisible(false);
                                }

                                leaveMenuItem.setVisible(true);
                            } else if (permission == MegaChatRoom.PRIV_RM) {
                                log("Group chat PRIV_RM");
                                leaveMenuItem.setVisible(false);
                                clearHistoryMenuItem.setVisible(false);
                                inviteMenuItem.setVisible(false);
                            } else if (permission == MegaChatRoom.PRIV_RO) {
                                log("Group chat PRIV_RM");
                                leaveMenuItem.setVisible(true);
                                clearHistoryMenuItem.setVisible(false);
                                inviteMenuItem.setVisible(false);
                            } else {
                                log("Permission: " + permission);
                                leaveMenuItem.setVisible(true);
                                clearHistoryMenuItem.setVisible(false);
                                inviteMenuItem.setVisible(false);
                            }

                            callMenuItem.setVisible(false);
                            videoMenuItem.setVisible(false);

                            contactInfoMenuItem.setTitle(getString(R.string.group_chat_info_label));
                            contactInfoMenuItem.setVisible(true);
                        } else {
                            inviteMenuItem.setVisible(false);
                            if (permission == MegaChatRoom.PRIV_RO) {
                                clearHistoryMenuItem.setVisible(false);
                                contactInfoMenuItem.setVisible(false);
                                callMenuItem.setVisible(false);
                                videoMenuItem.setVisible(false);
                            } else {
                                clearHistoryMenuItem.setVisible(true);
                                contactInfoMenuItem.setTitle(getString(R.string.contact_properties_activity));
                                contactInfoMenuItem.setVisible(true);
                                callMenuItem.setVisible(true);
                                videoMenuItem.setVisible(true);
                            }
                            leaveMenuItem.setVisible(false);
                        }
                    }
                }
            }
        }
        else{
            log("Chatroom NULL on create menu");
            leaveMenuItem.setVisible(false);
            callMenuItem.setVisible(false);
            videoMenuItem.setVisible(false);
            clearHistoryMenuItem.setVisible(false);
            inviteMenuItem.setVisible(false);
            contactInfoMenuItem.setVisible(false);
        }

        return super.onPrepareOptionsMenu(menu);
    }

    @Override
    public boolean onOptionsItemSelected(MenuItem item) {
        log("onOptionsItemSelected");

        if(megaChatApi.isSignalActivityRequired()){
            megaChatApi.signalPresenceActivity();
        }

        switch (item.getItemId()) {
            // Respond to the action bar's Up/Home button
            case android.R.id.home: {
                closeChat();
                finish();
                break;
            }
            case R.id.cab_menu_call_chat:{


                if (chatRoom.isGroup())
                {
                    showSnackbar("Coming soon...!");
                }
                else
                {
                    startVideo = false;
                    if(checkPermissionsCall()){
                        startCall();
                    }
                }
                break;
            }
            case R.id.cab_menu_video_chat:{

                if (chatRoom.isGroup())
                {
                    showSnackbar("Coming soon...!");
                }
                else
                {
                    startVideo = true;
                    if(checkPermissionsCall()){
                        startCall();
                    }
                }
                break;
            }
            case R.id.cab_menu_invite_chat:{
                chooseAddParticipantDialog();
                break;
            }
            case R.id.cab_menu_contact_info_chat:{
                if(chatRoom.isGroup()){
                    Intent i = new Intent(this, GroupChatInfoActivityLollipop.class);
                    i.putExtra("handle", chatRoom.getChatId());
                    this.startActivity(i);
                }
                else{
                    Intent i = new Intent(this, ContactInfoActivityLollipop.class);
                    i.putExtra("handle", chatRoom.getChatId());
                    this.startActivity(i);
                }
                break;
            }
            case R.id.cab_menu_clear_history_chat:{
                log("Clear history selected!");
                showConfirmationClearChat(chatRoom);
                break;
            }
            case R.id.cab_menu_leave_chat:{
                log("Leave selected!");
                showConfirmationLeaveChat(chatRoom);
                break;
            }
        }
        return super.onOptionsItemSelected(item);
    }

    public void startCall(){
        if(startVideo){
            log("Start video call");
            megaChatApi.startChatCall(chatRoom.getChatId(), startVideo, this);
        }
        else{
            log("Start audio call");
            megaChatApi.startChatCall(chatRoom.getChatId(), startVideo, this);
        }
    }

    public boolean checkPermissionsCall(){
        if (Build.VERSION.SDK_INT >= Build.VERSION_CODES.M) {

            boolean hasCameraPermission = (ContextCompat.checkSelfPermission(this, Manifest.permission.CAMERA) == PackageManager.PERMISSION_GRANTED);
            if (!hasCameraPermission) {
                ActivityCompat.requestPermissions(this, new String[]{Manifest.permission.CAMERA}, Constants.REQUEST_CAMERA);
                return false;
            }

            boolean hasRecordAudioPermission = (ContextCompat.checkSelfPermission(this, Manifest.permission.RECORD_AUDIO) == PackageManager.PERMISSION_GRANTED);
            if (!hasRecordAudioPermission) {
                ActivityCompat.requestPermissions(this, new String[]{Manifest.permission.RECORD_AUDIO}, Constants.RECORD_AUDIO);
                return false;
            }

            return true;
        }
        return true;
    }

    public boolean checkPermissionsTakePicture(){
        log("checkPermissionsCall");

        if (Build.VERSION.SDK_INT >= Build.VERSION_CODES.M) {

            boolean hasCameraPermission = (ContextCompat.checkSelfPermission(this, Manifest.permission.CAMERA) == PackageManager.PERMISSION_GRANTED);
            if (!hasCameraPermission) {
                ActivityCompat.requestPermissions(this, new String[]{Manifest.permission.CAMERA}, Constants.REQUEST_CAMERA);
                return false;
            }

            boolean hasRecordAudioPermission = (ContextCompat.checkSelfPermission(this, Manifest.permission.WRITE_EXTERNAL_STORAGE) == PackageManager.PERMISSION_GRANTED);
            if (!hasRecordAudioPermission) {
                ActivityCompat.requestPermissions(this, new String[]{Manifest.permission.WRITE_EXTERNAL_STORAGE}, Constants.REQUEST_WRITE_STORAGE);
                return false;
            }

            return true;
        }
        return true;
    }

    public boolean checkPermissionsReadStorage(){
        log("checkPermissionsReadStorage");

        if (Build.VERSION.SDK_INT >= Build.VERSION_CODES.M) {

            boolean hasReadStoragePermission = (ContextCompat.checkSelfPermission(this, Manifest.permission.READ_EXTERNAL_STORAGE) == PackageManager.PERMISSION_GRANTED);
            if (!hasReadStoragePermission) {
                ActivityCompat.requestPermissions(this, new String[]{Manifest.permission.READ_EXTERNAL_STORAGE}, Constants.REQUEST_READ_STORAGE);
                return false;
            }

            return true;
        }
        return true;
    }

    @Override
    public void onRequestPermissionsResult(int requestCode, String[] permissions, int[] grantResults) {
        log("onRequestPermissionsResult");
        super.onRequestPermissionsResult(requestCode, permissions, grantResults);
        switch (requestCode) {
            case Constants.REQUEST_CAMERA: {
                log("REQUEST_CAMERA");
                if (grantResults.length > 0 && grantResults[0] == PackageManager.PERMISSION_GRANTED) {
                    if(!isTakePicture){
                        if(checkPermissionsCall()){
                            startCall();
                        }
                    }
                    else{
                        if(checkPermissionsTakePicture()){
                            takePicture();
                        }
                    }
                }
                break;
            }
            case Constants.RECORD_AUDIO: {
                log("RECORD_AUDIO");
                if (grantResults.length > 0 && grantResults[0] == PackageManager.PERMISSION_GRANTED) {
                    if(checkPermissionsCall()){
                        startCall();
                    }
                }
                break;
            }
            case Constants.REQUEST_WRITE_STORAGE:{
                if (grantResults.length > 0 && grantResults[0] == PackageManager.PERMISSION_GRANTED) {
                    if(checkPermissionsTakePicture()){
                        takePicture();
                    }
                }
                break;
            }
            case Constants.REQUEST_READ_STORAGE:{
                if (grantResults.length > 0 && grantResults[0] == PackageManager.PERMISSION_GRANTED) {
                    if(checkPermissionsReadStorage()){
                        this.attachFromFileStorage();
                    }
                }
                break;
            }
        }
    }

    public void chooseAddParticipantDialog(){
        log("chooseAddContactDialog");

        if(megaChatApi.isSignalActivityRequired()){
            megaChatApi.signalPresenceActivity();
        }
        if(megaApi!=null && megaApi.getRootNode()!=null){
            ArrayList<MegaUser> contacts = megaApi.getContacts();
            if(contacts==null){
                showSnackbar("You have no MEGA contacts. Please, invite friends from the Contacts section");
            }
            else {
                if(contacts.isEmpty()){
                    showSnackbar("You have no MEGA contacts. Please, invite friends from the Contacts section");
                }
                else{
                    Intent in = new Intent(this, AddContactActivityLollipop.class);
                    in.putExtra("contactType", Constants.CONTACT_TYPE_MEGA);
                    in.putExtra("chat", true);
                    in.putExtra("chatId", idChat);
                    in.putExtra("aBtitle", getString(R.string.add_participants_menu_item));
                    startActivityForResult(in, Constants.REQUEST_ADD_PARTICIPANTS);
                }
            }
        }
        else{
            log("Online but not megaApi");
            Util.showErrorAlertDialog(getString(R.string.error_server_connection_problem), false, this);
        }
    }

    public void chooseContactsDialog(){
        log("chooseContactsDialog");

        if(megaChatApi.isSignalActivityRequired()){
            megaChatApi.signalPresenceActivity();
        }

        if(megaApi!=null && megaApi.getRootNode()!=null){
            ArrayList<MegaUser> contacts = megaApi.getContacts();
            if(contacts==null){
                showSnackbar("You have no MEGA contacts. Please, invite friends from the Contacts section");
            }
            else {
                if(contacts.isEmpty()){
                    showSnackbar("You have no MEGA contacts. Please, invite friends from the Contacts section");
                }
                else{
                    Intent in = new Intent(this, AddContactActivityLollipop.class);
                    in.putExtra("contactType", Constants.CONTACT_TYPE_MEGA);
                    in.putExtra("chat", true);
                    in.putExtra("aBtitle", getString(R.string.add_contacts));
                    startActivityForResult(in, Constants.REQUEST_SEND_CONTACTS);
                }
            }
        }
        else{
            log("Online but not megaApi");
            Util.showErrorAlertDialog(getString(R.string.error_server_connection_problem), false, this);
        }
    }

    public void disablePinScreen(){
        log("disablePinScreen");
        MegaApplication.setShowPinScreen(false);
    }

    public void showProgressForwarding(){
        log("showProgressForwarding");

        statusDialog = new ProgressDialog(this);
        statusDialog.setMessage(getString(R.string.general_forwarding));
        statusDialog.show();
    }

    @Override
    protected void onActivityResult(int requestCode, int resultCode, Intent intent) {
        log("onActivityResult, resultCode: " + resultCode);
        if (requestCode == Constants.REQUEST_ADD_PARTICIPANTS && resultCode == RESULT_OK) {
            if (intent == null) {
                log("Return.....");
                return;
            }

            final ArrayList<String> contactsData = intent.getStringArrayListExtra(AddContactActivityLollipop.EXTRA_CONTACTS);
            MultipleGroupChatRequestListener multipleListener = null;

            if (contactsData != null) {

                if (contactsData.size() == 1) {
                    MegaUser user = megaApi.getContact(contactsData.get(0));
                    if (user != null) {
                        megaChatApi.inviteToChat(chatRoom.getChatId(), user.getHandle(), MegaChatPeerList.PRIV_STANDARD, this);
                    }
                } else {
                    log("Add multiple participants "+contactsData.size());
                    multipleListener = new MultipleGroupChatRequestListener(this);
                    for (int i = 0; i < contactsData.size(); i++) {
                        MegaUser user = megaApi.getContact(contactsData.get(i));
                        if (user != null) {
                            megaChatApi.inviteToChat(chatRoom.getChatId(), user.getHandle(), MegaChatPeerList.PRIV_STANDARD, multipleListener);
                        }
                    }
                }
            }
        }
        else if (requestCode == Constants.REQUEST_CODE_SELECT_IMPORT_FOLDER && resultCode == RESULT_OK) {
            if(!Util.isOnline(this) || megaApi==null) {
                try{
                    statusDialog.dismiss();
                } catch(Exception ex) {};

                Snackbar.make(fragmentContainer, getString(R.string.error_server_connection_problem), Snackbar.LENGTH_LONG).show();
                return;
            }

            statusDialog = new ProgressDialog(this);
            statusDialog.setMessage(getString(R.string.general_importing));
            statusDialog.show();

            final long toHandle = intent.getLongExtra("IMPORT_TO", 0);

            final long[] importMessagesHandles = intent.getLongArrayExtra("HANDLES_IMPORT_CHAT");

            MegaNode target = null;
            target = megaApi.getNodeByHandle(toHandle);
            if(target == null){
                target = megaApi.getRootNode();
            }
            log("TARGET: " + target.getName() + "and handle: " + target.getHandle());

            if(importMessagesHandles.length==1){
                for (int k = 0; k < importMessagesHandles.length; k++){
                    MegaChatMessage message = megaChatApi.getMessage(idChat, importMessagesHandles[k]);
                    if(message!=null){

                        MegaNodeList nodeList = message.getMegaNodeList();

                        for(int i=0;i<nodeList.size();i++){
                            MegaNode document = nodeList.get(i);
                            if (document != null) {
                                log("DOCUMENT: " + document.getName() + "_" + document.getHandle());
                                if (target != null) {
//                            MegaNode autNode = megaApi.authorizeNode(document);

                                    megaApi.copyNode(document, target, this);
                                } else {
                                    log("TARGET: null");
                                    Snackbar.make(fragmentContainer, getString(R.string.import_success_error), Snackbar.LENGTH_LONG).show();
                                }
                            }
                            else{
                                log("DOCUMENT: null");
                                Snackbar.make(fragmentContainer, getString(R.string.import_success_error), Snackbar.LENGTH_LONG).show();
                            }
                        }

                    }
                    else{
                        log("MESSAGE is null");
                        Snackbar.make(fragmentContainer, getString(R.string.import_success_error), Snackbar.LENGTH_LONG).show();
                    }
                }
            }
            else {
                MultipleRequestListener listener = new MultipleRequestListener(Constants.MULTIPLE_CHAT_IMPORT, this);

                for (int k = 0; k < importMessagesHandles.length; k++){
                    MegaChatMessage message = megaChatApi.getMessage(idChat, importMessagesHandles[k]);
                    if(message!=null){

                        MegaNodeList nodeList = message.getMegaNodeList();

                        for(int i=0;i<nodeList.size();i++){
                            MegaNode document = nodeList.get(i);
                            if (document != null) {
                                log("DOCUMENT: " + document.getName() + "_" + document.getHandle());
                                if (target != null) {
//                            MegaNode autNode = megaApi.authorizeNode(document);

                                    megaApi.copyNode(document, target, listener);
                                } else {
                                    log("TARGET: null");
                                }
                            }
                            else{
                                log("DOCUMENT: null");
                            }
                        }
                    }
                    else{
                        log("MESSAGE is null");
                        Snackbar.make(fragmentContainer, getString(R.string.import_success_error), Snackbar.LENGTH_LONG).show();
                    }
                }
            }
        }
        else if (requestCode == Constants.REQUEST_SEND_CONTACTS && resultCode == RESULT_OK) {
            final ArrayList<String> contactsData = intent.getStringArrayListExtra(AddContactActivityLollipop.EXTRA_CONTACTS);
            if (contactsData != null) {
                MegaHandleList handleList = MegaHandleList.createInstance();
                for(int i=0; i<contactsData.size();i++){
                    MegaUser user = megaApi.getContact(contactsData.get(i));
                    if (user != null) {
                        handleList.addMegaHandle(user.getHandle());

                    }
                }
                MegaChatMessage contactMessage = megaChatApi.attachContacts(idChat, handleList);
                if(contactMessage!=null){
                    AndroidMegaChatMessage androidMsgSent = new AndroidMegaChatMessage(contactMessage);
                    sendMessageToUI(androidMsgSent);
                }
            }
        }
        else if (requestCode == Constants.REQUEST_CODE_SELECT_FILE && resultCode == RESULT_OK) {
            if (intent == null) {
                log("Return.....");
                return;
            }

//            final ArrayList<String> selectedContacts = intent.getStringArrayListExtra("SELECTED_CONTACTS");
//            final long fileHandle = intent.getLongExtra("NODE_HANDLES", 0);
//            MegaNode node = megaApi.getNodeByHandle(fileHandle);
//            if(node!=null){
//                log("Node to send: "+node.getName());
//                MegaNodeList nodeList = MegaNodeList.createInstance();
//                nodeList.addNode(node);
//                megaChatApi.attachNodes(idChat, nodeList, this);
//
//            }

            long handles[] = intent.getLongArrayExtra("NODE_HANDLES");
            log("Number of files to send: "+handles.length);

            for(int i=0; i<handles.length; i++){
                megaChatApi.attachNode(idChat, handles[i], this);
            }
            log("---- no more files to send");
        }
        else if (requestCode == Constants.REQUEST_CODE_GET && resultCode == RESULT_OK) {
            if (intent == null) {
                log("Return.....");
                return;
            }

            intent.setAction(Intent.ACTION_GET_CONTENT);
            FilePrepareTask filePrepareTask = new FilePrepareTask(this);
            filePrepareTask.execute(intent);
            ProgressDialog temp = null;
            try{
                temp = new ProgressDialog(this);
                temp.setMessage(getString(R.string.upload_prepare));
                temp.show();
            }
            catch(Exception e){
                return;
            }
            statusDialog = temp;
        }
        else if (requestCode == REQUEST_CODE_SELECT_CHAT && resultCode == RESULT_OK) {
            if(!Util.isOnline(this)) {
                try{
                    statusDialog.dismiss();
                } catch(Exception ex) {};

                Snackbar.make(fragmentContainer, getString(R.string.error_server_connection_problem), Snackbar.LENGTH_LONG).show();
                return;
            }

            showProgressForwarding();

            long[] chatHandles = intent.getLongArrayExtra("SELECTED_CHATS");
            log("Send to "+chatHandles.length+" chats");

            long[] idMessages = intent.getLongArrayExtra("ID_MESSAGES");
            log("Send "+idMessages.length+" messages");

            MultipleForwardChatProcessor forwardChatProcessor = new MultipleForwardChatProcessor(this, chatHandles, idMessages, idChat);

            forwardChatProcessor.forward();
        }
        else if (requestCode == Constants.TAKE_PHOTO_CODE && resultCode == RESULT_OK) {
            if (resultCode == Activity.RESULT_OK) {
                log("TAKE_PHOTO_CODE ");
//                String filePath = Environment.getExternalStorageDirectory().getAbsolutePath() + "/" + Util.temporalPicDIR + "/picture.jpg";
//                File imgFile = new File(filePath);
//                String name = Util.getPhotoSyncName(imgFile.lastModified(), imgFile.getAbsolutePath());
//                String newPath = Environment.getExternalStorageDirectory().getAbsolutePath() + "/" + Util.temporalPicDIR + "/" + name;
//                File newFile = new File(newPath);
//                imgFile.renameTo(newFile);
//                uploadPicture(newPath);

                onCaptureImageResult();
//                uploadPicture(finalUri);

            } else {
                log("TAKE_PHOTO_CODE--->ERROR!");
            }

        }else{
            log("Error onActivityResult");
        }

        super.onActivityResult(requestCode, resultCode, intent);
    }

    public void retryNodeAttachment(long nodeHandle){
        megaChatApi.attachNode(idChat, nodeHandle, this);
    }

    public void retryContactAttachment(MegaHandleList handleList){
        log("retryContactAttachment");
        MegaChatMessage contactMessage = megaChatApi.attachContacts(idChat, handleList);
        if(contactMessage!=null){
            AndroidMegaChatMessage androidMsgSent = new AndroidMegaChatMessage(contactMessage);
            sendMessageToUI(androidMsgSent);
        }
    }

    public void retryPendingMessage(long idMessage){
        log("retryPendingMessage: "+idMessage);

        PendingMessage pendMsg = dbH.findPendingMessagesById(idMessage);

        if(pendMsg!=null){

            if(pendMsg.getNodeHandle()!=-1){
                removePendingMsg(idMessage);
                retryNodeAttachment(pendMsg.getNodeHandle());
            }
            else{
                log("The file was not uploaded yet");

                ////Retry to send

                Intent intent = new Intent(this, ChatUploadService.class);

                long timestamp = System.currentTimeMillis()/1000;
                long idPendingMsg = dbH.setPendingMessage(idChat+"", Long.toString(timestamp));
                if(idPendingMsg!=-1){
                    intent.putExtra(ChatUploadService.EXTRA_ID_PEND_MSG, idPendingMsg);

                    log("name of the file: "+pendMsg.getName());

                    PendingNodeAttachment nodeAttachment = null;

                    String filePath = pendMsg.getFilePath();

                    File f = new File(filePath);
                    if (!f.exists()) {
                        showSnackbar(getResources().getQuantityString(R.plurals.messages_forwarded_error_not_available, 1, 1));
                        return;
                    }

                    //Remove the old message from the UI and DB
                    removePendingMsg(idMessage);

                    if (MimeTypeList.typeForName(filePath).isImage()) {

                        if(sendOriginalAttachments){
                            String fingerprint = megaApi.getFingerprint(filePath);

                            //Add node to db
                            long idNode = dbH.setNodeAttachment(filePath,pendMsg.getName(), fingerprint);

                            dbH.setMsgNode(idPendingMsg, idNode);

                            nodeAttachment = new PendingNodeAttachment(filePath, fingerprint, pendMsg.getName());
                        }
                        else{
                            File previewDir = PreviewUtils.getPreviewFolder(this);
                            String nameFilePreview = pendMsg.getName();
                            File preview = new File(previewDir, nameFilePreview);

                            boolean isPreview = megaApi.createPreview(filePath, preview.getAbsolutePath());

                            if(isPreview){
                                log("Preview: "+preview.getAbsolutePath());
                                String fingerprint = megaApi.getFingerprint(preview.getAbsolutePath());

                                //Add node to db
                                long idNode = dbH.setNodeAttachment(preview.getAbsolutePath(), pendMsg.getName(), fingerprint);

                                dbH.setMsgNode(idPendingMsg, idNode);

                                nodeAttachment = new PendingNodeAttachment(preview.getAbsolutePath(), fingerprint, pendMsg.getName());
                            }
                            else{
                                log("No preview");
                                String fingerprint = megaApi.getFingerprint(filePath);

                                //Add node to db
                                long idNode = dbH.setNodeAttachment(filePath, pendMsg.getName(), fingerprint);

                                dbH.setMsgNode(idPendingMsg, idNode);

                                nodeAttachment = new PendingNodeAttachment(filePath, fingerprint, pendMsg.getName());
                            }
                        }
                    }
                    else{
                        String fingerprint = megaApi.getFingerprint(filePath);

                        //Add node to db
                        long idNode = dbH.setNodeAttachment(filePath, pendMsg.getName(), fingerprint);

                        dbH.setMsgNode(idPendingMsg, idNode);

                        nodeAttachment = new PendingNodeAttachment(filePath, fingerprint, pendMsg.getName());
                    }

                    PendingMessage newPendingMsg = new PendingMessage(idPendingMsg, idChat, nodeAttachment, timestamp, PendingMessage.STATE_SENDING);
                    AndroidMegaChatMessage newNodeAttachmentMsg = new AndroidMegaChatMessage(newPendingMsg, true);
                    sendMessageToUI(newNodeAttachmentMsg);

                    intent.putExtra(ChatUploadService.EXTRA_FILEPATH, newPendingMsg.getFilePath());
                    intent.putExtra(ChatUploadService.EXTRA_CHAT_ID, idChat);

                    startService(intent);
                }
                else{
                    log("Error when adding pending msg to the database");
                }
            }
        }
        else{
            log("Pending message does not exist");
            showSnackbar(getResources().getQuantityString(R.plurals.messages_forwarded_error_not_available, 1, 1));
        }
    }

    public void showConfirmationOpenCamera(final MegaChatRoom c){
        log("showConfirmationOpenCamera");

        DialogInterface.OnClickListener dialogClickListener = new DialogInterface.OnClickListener() {
            @Override
            public void onClick(DialogInterface dialog, int which) {
                switch (which){
                    case DialogInterface.BUTTON_POSITIVE:
                        log("Open camera and lost the camera in the call");
                        //Remove the local video from the video call:
                        MegaChatCall callInProgress = megaChatApi.getChatCall(idChat);
                        if(callInProgress != null) {
                            if (callInProgress.getStatus() == MegaChatCall.CALL_STATUS_RING_IN) {
                                megaChatApi.answerChatCall(idChat, true, null);
                            } else {
                                if (callInProgress.hasLocalVideo()) {
                                    megaChatApi.disableVideo(idChat, null);
                                } else {
                                    megaChatApi.enableVideo(idChat, null);
                                }
                            }

                            if ((callInProgress.getStatus() == MegaChatCall.CALL_STATUS_IN_PROGRESS) || (callInProgress.getStatus() == MegaChatCall.CALL_STATUS_REQUEST_SENT)) {
                                ((MegaApplication) getApplication()).sendSignalPresenceActivity();
                            }
                            openCameraApp();
                        }

                        break;

                    case DialogInterface.BUTTON_NEGATIVE:
                        //No button clicked
                        break;
                }
            }
        };

        android.support.v7.app.AlertDialog.Builder builder = new android.support.v7.app.AlertDialog.Builder(this, R.style.AppCompatAlertDialogStyle);
        String message= getResources().getString(R.string.confirmation_open_camera_on_chat);
        builder.setTitle(R.string.title_confirmation_open_camera_on_chat);
        builder.setMessage(message).setPositiveButton(R.string.context_open_link, dialogClickListener).setNegativeButton(R.string.general_cancel, dialogClickListener).show();
    }

    public void showConfirmationClearChat(final MegaChatRoom c){
        log("showConfirmationClearChat");

        DialogInterface.OnClickListener dialogClickListener = new DialogInterface.OnClickListener() {
            @Override
            public void onClick(DialogInterface dialog, int which) {
                switch (which){
                    case DialogInterface.BUTTON_POSITIVE:
                        log("Clear chat!");
//						megaChatApi.truncateChat(chatHandle, MegaChatHandle.MEGACHAT_INVALID_HANDLE);
                        log("Clear history selected!");
                        chatC.clearHistory(c);
                        break;

                    case DialogInterface.BUTTON_NEGATIVE:
                        //No button clicked
                        break;
                }
            }
        };

        android.support.v7.app.AlertDialog.Builder builder;
        if (Build.VERSION.SDK_INT >= Build.VERSION_CODES.HONEYCOMB) {
            builder = new AlertDialog.Builder(this, R.style.AppCompatAlertDialogStyle);
        }
        else{
            builder = new AlertDialog.Builder(this);
        }
        String message= getResources().getString(R.string.confirmation_clear_group_chat);
        builder.setTitle(R.string.title_confirmation_clear_group_chat);
        builder.setMessage(message).setPositiveButton(R.string.general_clear, dialogClickListener)
                .setNegativeButton(R.string.general_cancel, dialogClickListener).show();
    }

    public void showConfirmationLeaveChat (final MegaChatRoom c){
        log("showConfirmationLeaveChat");

        DialogInterface.OnClickListener dialogClickListener = new DialogInterface.OnClickListener() {
            @Override
            public void onClick(DialogInterface dialog, int which) {
                switch (which){
                    case DialogInterface.BUTTON_POSITIVE: {
                        ChatController chatC = new ChatController(chatActivity);
                        chatC.leaveChat(c);
                        break;
                    }
                    case DialogInterface.BUTTON_NEGATIVE:
                        //No button clicked
                        break;
                }
            }
        };

        android.support.v7.app.AlertDialog.Builder builder;
        if (Build.VERSION.SDK_INT >= Build.VERSION_CODES.HONEYCOMB) {
            builder = new AlertDialog.Builder(this, R.style.AppCompatAlertDialogStyle);
        }
        else{
            builder = new AlertDialog.Builder(this);
        }
        builder.setTitle(getResources().getString(R.string.title_confirmation_leave_group_chat));
        String message= getResources().getString(R.string.confirmation_leave_group_chat);
        builder.setMessage(message).setPositiveButton(R.string.general_leave, dialogClickListener)
                .setNegativeButton(R.string.general_cancel, dialogClickListener).show();
    }

    public void showConfirmationRejoinChat(final long publicHandle){
        log("showConfirmationRejoinChat");

        DialogInterface.OnClickListener dialogClickListener = new DialogInterface.OnClickListener() {
            @Override
            public void onClick(DialogInterface dialog, int which) {
                switch (which){
                    case DialogInterface.BUTTON_POSITIVE:
                        log("Rejoin chat!: "+publicHandle);
                        megaChatApi.rejoinChatLink(idChat, publicHandle, chatActivity);
                        break;

                    case DialogInterface.BUTTON_NEGATIVE:
                        //No button clicked
                        finish();
                        break;
                }
            }
        };

        android.support.v7.app.AlertDialog.Builder builder = new android.support.v7.app.AlertDialog.Builder(this);
        String message= getResources().getString(R.string.confirmation_rejoin_chat_link);
        builder.setMessage(message).setPositiveButton(R.string.action_join, dialogClickListener)
                .setNegativeButton(R.string.general_cancel, dialogClickListener).show();
    }

    public void showAlertChatLink(boolean isInvalidPreview){
        log("showAlertChatLink");

        DialogInterface.OnClickListener dialogClickListener = new DialogInterface.OnClickListener() {
            @Override
            public void onClick(DialogInterface dialog, int which) {
                switch (which){
                    case DialogInterface.BUTTON_POSITIVE:
                        closeChat();
                        finish();
                }
            }
        };

        AlertDialog.Builder builder = new AlertDialog.Builder(this);
        String message="";
        if(isInvalidPreview){
            message= getResources().getString(R.string.alert_invalid_preview);
        }
        else{
            message= getResources().getString(R.string.alert_already_participant_chat_link);
        }

        builder.setMessage(message).setPositiveButton(R.string.cam_sync_ok, dialogClickListener);

        chatAlertDialog = builder.create();
        chatAlertDialog.setCanceledOnTouchOutside(false);
        chatAlertDialog.setCancelable(false);

        chatAlertDialog.show();
    }

    @Override
    public void onBackPressed() {
        log("onBackPressedLollipop");

        if(megaChatApi.isSignalActivityRequired()){
            megaChatApi.signalPresenceActivity();
        }

        closeChat();

        if (emojiKeyboardShown) {
            keyboardButton.setImageResource(R.drawable.ic_emoticon_white);
            removeEmojiconFragment();
        }else if(fileStorageLayout.isShown()){
            if(fileStorageF != null){
                fileStorageF.clearSelections();
                fileStorageF.hideMultipleSelect();
            }
            fileStorageLayout.setVisibility(View.GONE);
        }else{
            finish();
        }
    }

    public static void log(String message) {
        Util.log("ChatActivityLollipop", message);
    }

    @Override
    public void onClick(View v) {
        log("onClick");
        if(megaChatApi.isSignalActivityRequired()){
            megaChatApi.signalPresenceActivity();
        }

        switch (v.getId()) {
            case R.id.home:{
                break;
            }
//			case R.id.attach_icon_chat:{
//                showUploadPanel();
//                break;
//			}
            case R.id.call_in_progress_layout:{
                log("onClick:call_in_progress_layout");

                Intent intent = new Intent(this, ChatCallActivity.class);
                intent.addFlags(Intent.FLAG_ACTIVITY_CLEAR_TOP);
//        intent.setAction(Long.toString(System.currentTimeMillis()));
                intent.putExtra("chatHandle", idChat);
                startActivity(intent);
                break;

            }
            case R.id.send_message_icon_chat:{
                log("onClick:send_message_icon_chat");

//                fileStorageLayout.setVisibility(View.GONE);

                writingLayout.setClickable(false);
                String text = textChat.getText().toString();

                if((fileStorageF != null)&&(fileStorageF.isMultipleselect())){
                    fileStorageF.sendImages();
                }else{

                    if(!text.isEmpty()) {

                        if (editingMessage) {
                            log("onClick:send_message_icon_chat:editingMessage");
                            editMessage(text);
                            clearSelections();
                            hideMultipleSelect();
                            actionMode.invalidate();
                        } else {
                            log("onClick:send_message_icon_chat:sendindMessage");
                            sendMessage(text);
                        }

//                        textChat.getText().clear();
                        textChat.setText("", TextView.BufferType.EDITABLE);
                    }
                }

                break;
            }
            case R.id.keyboard_icon_chat:
            case R.id.rl_keyboard_icon_chat:{
                log("onClick:keyboard_icon_chat:  " + emojiKeyboardShown);
                if(fileStorageLayout.isShown()){
                    if(fileStorageF != null){
                        fileStorageF.clearSelections();
                        fileStorageF.hideMultipleSelect();
                    }
                    fileStorageLayout.setVisibility(View.GONE);
                }
                if (emojiKeyboardShown){
                    removeEmojiconFragment();
                    textChat.requestFocus();
                    InputMethodManager imm = (InputMethodManager) getSystemService(Context.INPUT_METHOD_SERVICE);

                    if(getResources().getConfiguration().orientation == Configuration.ORIENTATION_LANDSCAPE){
                        imm.toggleSoftInput(InputMethodManager.SHOW_FORCED, 0);
                    }else{
                        imm.showSoftInput(textChat, InputMethodManager.SHOW_IMPLICIT);
                    }
                    keyboardButton.setImageResource(R.drawable.ic_emoticon_white);

                } else{
                    InputMethodManager imm = (InputMethodManager) getSystemService(this.INPUT_METHOD_SERVICE);

                    if (softKeyboardShown){
                        log("imm.isAcceptingText()");

                        if(getResources().getConfiguration().orientation == Configuration.ORIENTATION_LANDSCAPE){
                            imm.toggleSoftInput(InputMethodManager.SHOW_FORCED, 0);
                        }else{
                            imm.hideSoftInputFromWindow(textChat.getWindowToken(), 0);
                        }

                        shouldShowEmojiKeyboard = true;
                    }
                    else{
                        setEmojiconFragment(false);
                    }
                    keyboardButton.setImageResource(R.drawable.ic_keyboard_white);

                }
                break;
            }

            case R.id.media_icon_chat:
            case R.id.rl_media_icon_chat:{
                log("onClick:media_icon_chat");
                if(fileStorageLayout.isShown()){
                    if(fileStorageF != null){
                        fileStorageF.clearSelections();
                        fileStorageF.hideMultipleSelect();
                    }
                    fileStorageLayout.setVisibility(View.GONE);
                }
                if (emojiKeyboardShown) {
                    keyboardButton.setImageResource(R.drawable.ic_emoticon_white);
                    removeEmojiconFragment();
                }
                else if(softKeyboardShown){
                    InputMethodManager imm = (InputMethodManager) getSystemService(this.INPUT_METHOD_SERVICE);
                    if(getResources().getConfiguration().orientation == Configuration.ORIENTATION_LANDSCAPE){
                        imm.toggleSoftInput(InputMethodManager.SHOW_FORCED, 0);
                    }else{
                        imm.hideSoftInputFromWindow(textChat.getWindowToken(), 0);
                    }
                }

                boolean inProgressCall = false;

                MegaChatCall callInProgress = megaChatApi.getChatCall(idChat);
                if(callInProgress != null){
                    if((callInProgress.getStatus() >= MegaChatCall.CALL_STATUS_REQUEST_SENT) && (callInProgress.getStatus() <= MegaChatCall.CALL_STATUS_IN_PROGRESS)){
                        inProgressCall = true;
                    }else{
                        inProgressCall = false;
                    }
                }else{
                    inProgressCall = false;
                }

                if(!inProgressCall){
                    openCameraApp();
                }else{
                    showConfirmationOpenCamera(chatRoom);
                }

                break;
            }

            case R.id.send_contact_icon_chat:
            case R.id.rl_send_contact_icon_chat:{
                if(fileStorageLayout.isShown()){
                    if(fileStorageF != null){
                        fileStorageF.clearSelections();
                        fileStorageF.hideMultipleSelect();
                    }
                    fileStorageLayout.setVisibility(View.GONE);
                }
                if (emojiKeyboardShown) {
                    keyboardButton.setImageResource(R.drawable.ic_emoticon_white);
                    removeEmojiconFragment();
                }
                else if(softKeyboardShown){
                    InputMethodManager imm = (InputMethodManager) getSystemService(this.INPUT_METHOD_SERVICE);
                    if(getResources().getConfiguration().orientation == Configuration.ORIENTATION_LANDSCAPE){
                        imm.toggleSoftInput(InputMethodManager.SHOW_FORCED, 0);
                    }else{
                        imm.hideSoftInputFromWindow(textChat.getWindowToken(), 0);
                    }
                }
                attachContact();

                break;
            }

            case R.id.pick_file_system_icon_chat:
            case R.id.rl_pick_file_system_icon_chat:{
                if(fileStorageLayout.isShown()){
                    if(fileStorageF != null){
                        fileStorageF.clearSelections();
                        fileStorageF.hideMultipleSelect();
                    }
                    fileStorageLayout.setVisibility(View.GONE);
                }
                if (emojiKeyboardShown) {
                    keyboardButton.setImageResource(R.drawable.ic_emoticon_white);
                    removeEmojiconFragment();
                }
                else if(softKeyboardShown){
                    InputMethodManager imm = (InputMethodManager) getSystemService(this.INPUT_METHOD_SERVICE);
                    if(getResources().getConfiguration().orientation == Configuration.ORIENTATION_LANDSCAPE){
                        imm.toggleSoftInput(InputMethodManager.SHOW_FORCED, 0);
                    }else{
                        imm.hideSoftInputFromWindow(textChat.getWindowToken(), 0);
                    }
                }

                attachPhotoVideo();
                break;
            }

            case R.id.pick_cloud_drive_icon_chat:
            case R.id.rl_pick_cloud_drive_icon_chat:{
                if(fileStorageLayout.isShown()){
                    if(fileStorageF != null){
                        fileStorageF.clearSelections();
                        fileStorageF.hideMultipleSelect();
                    }
                    fileStorageLayout.setVisibility(View.GONE);
                }

                if (emojiKeyboardShown) {
                    keyboardButton.setImageResource(R.drawable.ic_emoticon_white);
                    removeEmojiconFragment();
                }
                else if(softKeyboardShown){
                    InputMethodManager imm = (InputMethodManager) getSystemService(this.INPUT_METHOD_SERVICE);
                    if(getResources().getConfiguration().orientation == Configuration.ORIENTATION_LANDSCAPE){
                        imm.toggleSoftInput(InputMethodManager.SHOW_FORCED, 0);
                    }else{
                        imm.hideSoftInputFromWindow(textChat.getWindowToken(), 0);
                    }
                }

                attachFromCloud();
                break;
            }

            case R.id.pick_file_storage_icon_chat:
            case R.id.rl_pick_file_storage_icon_chat:{
                if (emojiKeyboardShown) {
                    keyboardButton.setImageResource(R.drawable.ic_emoticon_white);
                    removeEmojiconFragment();
                }
                else if(softKeyboardShown){
                    InputMethodManager imm = (InputMethodManager) getSystemService(this.INPUT_METHOD_SERVICE);
                    if(getResources().getConfiguration().orientation == Configuration.ORIENTATION_LANDSCAPE){
                        imm.toggleSoftInput(InputMethodManager.SHOW_FORCED, 0);
                    }else{
                        imm.hideSoftInputFromWindow(textChat.getWindowToken(), 0);
                    }
                }

                if(fileStorageLayout.isShown()){
                    if(fileStorageF != null){
                        fileStorageF.clearSelections();
                        fileStorageF.hideMultipleSelect();
                    }
                    fileStorageLayout.setVisibility(View.GONE);

                }else{

                    fileStorageLayout.setVisibility(View.VISIBLE);

                    if (Build.VERSION.SDK_INT >= Build.VERSION_CODES.M) {
                        boolean hasStoragePermission = (ContextCompat.checkSelfPermission(this, Manifest.permission.READ_EXTERNAL_STORAGE) == PackageManager.PERMISSION_GRANTED);
                        if (!hasStoragePermission) {
                            ActivityCompat.requestPermissions(this,new String[]{Manifest.permission.READ_EXTERNAL_STORAGE},Constants.REQUEST_READ_STORAGE);

                        }else{
                            this.attachFromFileStorage();
                        }
                    }
                    else{
                        this.attachFromFileStorage();
                    }
                }

                break;
            }
            case R.id.toolbar_chat:{
                log("onClick:toolbar_chat");
                showGroupInfoActivity();
                break;
            }
            case R.id.message_jump_layout:{
                log("onClick:jump to least");
                goToEnd();
                break;
            }
            case R.id.join_button:{
                megaChatApi.joinChatLink(idChat, this);
                break;
            }
		}
    }

    public void attachFromFileStorage(){
        if (isFirstTimeStorage) {
            fileStorageF = ChatFileStorageFragment.newInstance();

            getSupportFragmentManager()
                    .beginTransaction()
                    .replace(R.id.fragment_container_file_storage, fileStorageF,"fileStorageF")
                    .commitNowAllowingStateLoss();
            isFirstTimeStorage = false;
        }
//        fileStorageF = ChatFileStorageFragment.newInstance();
//        FragmentTransaction ft = getSupportFragmentManager().beginTransaction();
//        ft.replace(R.id.fragment_container_file_storage, fileStorageF, "fileStorageF");
//        ft.commitNow();

        //ft.commitAllowingStateLoss();
    }



    public void attachFromCloud(){
        log("attachFromCloud");
        ChatController chatC = new ChatController(this);
        chatC.pickFileToSend();
    }

    public void attachContact(){
        log("attachContact");
        chooseContactsDialog();
    }

    public void attachPhotoVideo(){
        log("attachPhotoVideo");

        disablePinScreen();

        Intent intent = new Intent();
        intent.setAction(Intent.ACTION_OPEN_DOCUMENT);
        intent.setAction(Intent.ACTION_GET_CONTENT);
        intent.putExtra(Intent.EXTRA_ALLOW_MULTIPLE, true);
        intent.setType("*/*");

        startActivityForResult(Intent.createChooser(intent, null), Constants.REQUEST_CODE_GET);
    }

    public void sendMessage(String text){
        log("sendMessage: "+text);

        MegaChatMessage msgSent = megaChatApi.sendMessage(idChat, text);
        AndroidMegaChatMessage androidMsgSent = new AndroidMegaChatMessage(msgSent);
        sendMessageToUI(androidMsgSent);
    }

    public void hideNewMessagesLayout(){
        log("hideNewMessagesLayout");

        int position = positionNewMessagesLayout;

        positionNewMessagesLayout = -1;
        lastIdMsgSeen = -1;
        generalUnreadCount = -1;
        lastSeenReceived = true;
        newVisibility = false;

        if(adapter!=null){
            adapter.notifyItemChanged(position);
        }
    }

    public void openCameraApp(){
        log("openCameraApp()");
        isTakePicture = true;
        if (Build.VERSION.SDK_INT >= Build.VERSION_CODES.M) {
            boolean hasStoragePermission = (ContextCompat.checkSelfPermission(this, Manifest.permission.WRITE_EXTERNAL_STORAGE) == PackageManager.PERMISSION_GRANTED);
            if (!hasStoragePermission) {
                ActivityCompat.requestPermissions(this,
                        new String[]{Manifest.permission.WRITE_EXTERNAL_STORAGE},
                        Constants.REQUEST_WRITE_STORAGE);
            }

            boolean hasCameraPermission = (ContextCompat.checkSelfPermission(this, Manifest.permission.CAMERA) == PackageManager.PERMISSION_GRANTED);
            if (!hasCameraPermission) {
                ActivityCompat.requestPermissions(this,
                        new String[]{Manifest.permission.CAMERA},
                        Constants.REQUEST_CAMERA);
            }

            if (hasStoragePermission && hasCameraPermission){
                this.takePicture();
            }
        }else{
            this.takePicture();
        }
    }

    public void sendMessageToUI(AndroidMegaChatMessage androidMsgSent){
        log("sendMessageToUI");

        if(positionNewMessagesLayout!=-1){
            hideNewMessagesLayout();
        }

        int infoToShow = -1;

        int index = messages.size()-1;
        if(androidMsgSent!=null){
            if(androidMsgSent.isUploading()){
                log("Name of the file uploading: "+androidMsgSent.getPendingMessage().getName());
            }
            else{
                log("Sent message with id temp: "+androidMsgSent.getMessage().getTempId());
                log("State of the message: "+androidMsgSent.getMessage().getStatus());
            }

            log("Index: "+index);
            if(index==-1){
                //First element
                log("First element!");
                messages.add(androidMsgSent);
                messages.get(0).setInfoToShow(AndroidMegaChatMessage.CHAT_ADAPTER_SHOW_ALL);
            }
            else{
                //Not first element
                //Find where to add in the queue

                AndroidMegaChatMessage msg = messages.get(index);

                if(!androidMsgSent.isUploading()){
                    while(msg.isUploading()){
                        index--;
                        msg = messages.get(index);
                    }
                }


                while (!msg.isUploading() && msg.getMessage().getStatus() == MegaChatMessage.STATUS_SENDING_MANUAL) {
                    index--;
                    msg = messages.get(index);
                }

                index++;
                log("Add in position: "+index);

                messages.add(index, androidMsgSent);

                infoToShow = adjustInfoToShow(index);
            }

            if (adapter == null){
                log("adapter NULL");
                adapter = new MegaChatLollipopAdapter(this, chatRoom, messages, listView);
                adapter.setHasStableIds(true);
                listView.setLayoutManager(mLayoutManager);
                listView.setAdapter(adapter);
                adapter.setMessages(messages);
            }
            else{
                log("adapter is NOT null");
                adapter.addMessage(messages, index);
                if(infoToShow== AndroidMegaChatMessage.CHAT_ADAPTER_SHOW_ALL){
                    mLayoutManager.scrollToPositionWithOffset(index, Util.scaleHeightPx(50, outMetrics));
                }else{
                    mLayoutManager.scrollToPositionWithOffset(index, Util.scaleHeightPx(20, outMetrics));
                }
            }
        }
        else{
            log("Error sending message!");
        }
    }

    public void editMessage(String text){
        log("editMessage: "+text);
        MegaChatMessage msgEdited = null;

        if(messageToEdit.getMsgId()!=-1){
            msgEdited = megaChatApi.editMessage(idChat, messageToEdit.getMsgId(), text);
        }
        else{
            msgEdited = megaChatApi.editMessage(idChat, messageToEdit.getTempId(), text);
        }

        if(msgEdited!=null){
            log("Edited message: status: "+msgEdited.getStatus());
            AndroidMegaChatMessage androidMsgEdited = new AndroidMegaChatMessage(msgEdited);
            modifyMessageReceived(androidMsgEdited, false);
        }
        else{
            log("Message cannot be edited!");
            showSnackbar(getString(R.string.error_editing_message));
        }
    }

    public void editMessageMS(String text, MegaChatMessage messageToEdit){
        log("editMessageMS: "+text);
        MegaChatMessage msgEdited = null;

        if(messageToEdit.getMsgId()!=-1){
            msgEdited = megaChatApi.editMessage(idChat, messageToEdit.getMsgId(), text);
        }
        else{
            msgEdited = megaChatApi.editMessage(idChat, messageToEdit.getTempId(), text);
        }

        if(msgEdited!=null){
            log("Edited message: status: "+msgEdited.getStatus());
            AndroidMegaChatMessage androidMsgEdited = new AndroidMegaChatMessage(msgEdited);
            modifyMessageReceived(androidMsgEdited, false);
        }
        else{
            log("Message cannot be edited!");
            showSnackbar(getString(R.string.error_editing_message));
        }
    }

    public void showUploadPanel(){
        AttachmentUploadBottomSheetDialogFragment bottomSheetDialogFragment = new AttachmentUploadBottomSheetDialogFragment();
        bottomSheetDialogFragment.show(getSupportFragmentManager(), bottomSheetDialogFragment.getTag());
    }

//    public void hideUploadPanel(){
//        fab.setVisibility(View.VISIBLE);
//        uploadPanel.setVisibility(View.GONE);
//        RelativeLayout.LayoutParams params = (RelativeLayout.LayoutParams) messagesContainerLayout.getLayoutParams();
//        params.addRule(RelativeLayout.ABOVE, R.id.writing_container_layout_chat_layout);
//        messagesContainerLayout.setLayoutParams(params);
//    }

    public void activateActionMode(){
        log("activateActionMode");
        if (!adapter.isMultipleSelect()){
            adapter.setMultipleSelect(true);
            actionMode = startSupportActionMode(new ActionBarCallBack());
        }
    }


    /////Multiselect/////
    private class  ActionBarCallBack implements ActionMode.Callback {

        @Override
        public boolean onActionItemClicked(ActionMode mode, MenuItem item) {
            ArrayList<AndroidMegaChatMessage> messagesSelected = adapter.getSelectedMessages();

            if(megaChatApi.isSignalActivityRequired()){
                megaChatApi.signalPresenceActivity();
            }

            switch(item.getItemId()){
//                case R.id.cab_menu_select_all:{
//                    selectAll();
//                    actionMode.invalidate();
//                    break;
//                }
//                case R.id.cab_menu_unselect_all:{
//                    clearSelections();
//                    hideMultipleSelect();
//                    actionMode.invalidate();
//                    break;
//                }
                case R.id.chat_cab_menu_edit:{
                    log("Edit text");
                    editingMessage = true;
                    messageToEdit = messagesSelected.get(0).getMessage();
                    textChat.setText(messageToEdit.getContent());
                    textChat.setSelection(textChat.getText().length());
                    //Show keyboard

                    break;
                }
                case R.id.chat_cab_menu_forward:{
                    log("Forward message");
                    prepareMessagesToForward(messagesSelected);
                    break;
                }
                case R.id.chat_cab_menu_copy:{
                    clearSelections();
                    hideMultipleSelect();

                    String text = "";

                    if(messagesSelected.size()==1){
                        AndroidMegaChatMessage message = messagesSelected.get(0);
                        text = chatC.createSingleManagementString(message, chatRoom);
                    }
                    else{
                        text = copyMessages(messagesSelected);
                    }

                    if(android.os.Build.VERSION.SDK_INT < android.os.Build.VERSION_CODES.HONEYCOMB) {
                        android.text.ClipboardManager clipboard = (android.text.ClipboardManager) getSystemService(Context.CLIPBOARD_SERVICE);
                        clipboard.setText(text);
                    } else {
                        android.content.ClipboardManager clipboard = (android.content.ClipboardManager) getSystemService(Context.CLIPBOARD_SERVICE);
                        android.content.ClipData clip = android.content.ClipData.newPlainText("Copied Text", text);
                        clipboard.setPrimaryClip(clip);
                    }

                    Snackbar.make(fragmentContainer, getString(R.string.messages_copied_clipboard), Snackbar.LENGTH_LONG).show();

                    break;
                }
                case R.id.chat_cab_menu_delete:{
                    clearSelections();
                    hideMultipleSelect();
                    //Delete
                    showConfirmationDeleteMessages(messagesSelected, chatRoom);
                    break;
                }
                case R.id.chat_cab_menu_download:{
                    clearSelections();
                    hideMultipleSelect();

                    ArrayList<MegaNodeList> list = new ArrayList<>();
                    for(int i = 0; i<messagesSelected.size();i++){

                        MegaNodeList megaNodeList = messagesSelected.get(i).getMessage().getMegaNodeList();
                        list.add(megaNodeList);
                    }
                    chatC.prepareForChatDownload(list);
                    break;
                }
                case R.id.chat_cab_menu_import:{
                    clearSelections();
                    hideMultipleSelect();

                    importNodes(messagesSelected);
                    break;
                }
                case R.id.chat_cab_menu_offline:{
                    clearSelections();
                    hideMultipleSelect();
                    chatC.saveForOfflineWithMessages(messagesSelected);
                    break;
                }
            }
            return false;
        }

        public String copyMessages(ArrayList<AndroidMegaChatMessage> messagesSelected){
            log("copyMessages");
            ChatController chatC = new ChatController(chatActivity);
            StringBuilder builder = new StringBuilder();

            for(int i=0;i<messagesSelected.size();i++){
                AndroidMegaChatMessage messageSelected = messagesSelected.get(i);
                builder.append("[");
                String timestamp = TimeChatUtils.formatShortDateTime(messageSelected.getMessage().getTimestamp());
                builder.append(timestamp);
                builder.append("] ");
                String messageString = chatC.createManagementString(messageSelected, chatRoom);
                builder.append(messageString);
                builder.append("\n");
            }
            return builder.toString();
        }

        @Override
        public boolean onCreateActionMode(ActionMode mode, Menu menu) {
            MenuInflater inflater = mode.getMenuInflater();
            inflater.inflate(R.menu.messages_chat_action, menu);

            importIcon = menu.findItem(R.id.chat_cab_menu_import);
//            Drawable drawable = importIcon.getIcon();
//            if (drawable != null) {
//                // If we don't mutate the drawable, then all drawable's with this id will have a color
//                // filter applied to it.
//                drawable.mutate();
//                drawable.setColorFilter(Color.WHITE, PorterDuff.Mode.SRC_ATOP);
//                drawable.setAlpha(255);
//            }
            return true;
        }

        @Override
        public void onDestroyActionMode(ActionMode arg0) {
            log("onDestroyActionMode");
            adapter.setMultipleSelect(false);
//            textChat.getText().clear();
            editingMessage = false;
            clearSelections();
        }

        @Override
        public boolean onPrepareActionMode(ActionMode mode, Menu menu) {
            log("onPrepareActionMode");
            List<AndroidMegaChatMessage> selected = adapter.getSelectedMessages();
            if (selected.size() !=0) {
//                MenuItem unselect = menu.findItem(R.id.cab_menu_unselect_all);

                if(chatRoom.getOwnPrivilege()==MegaChatRoom.PRIV_RM||chatRoom.getOwnPrivilege()==MegaChatRoom.PRIV_RO){

                    boolean showCopy = true;
                    for(int i=0; i<selected.size();i++) {
                        if (showCopy) {
                            if (selected.get(i).getMessage().getType() == MegaChatMessage.TYPE_NODE_ATTACHMENT || selected.get(i).getMessage().getType() == MegaChatMessage.TYPE_CONTACT_ATTACHMENT) {
                                showCopy = false;
                            }
                        }
                    }
                    menu.findItem(R.id.chat_cab_menu_edit).setVisible(false);
                    menu.findItem(R.id.chat_cab_menu_copy).setVisible(showCopy);
                    menu.findItem(R.id.chat_cab_menu_delete).setVisible(false);
                    menu.findItem(R.id.chat_cab_menu_forward).setVisible(false);
                    menu.findItem(R.id.chat_cab_menu_download).setVisible(false);
                    menu.findItem(R.id.chat_cab_menu_offline).setVisible(false);
                    importIcon.setVisible(false);

                }else{

                    log("Chat with permissions");
                    if(Util.isOnline(chatActivity)){
                        menu.findItem(R.id.chat_cab_menu_forward).setVisible(true);
                    }else{
                        menu.findItem(R.id.chat_cab_menu_forward).setVisible(false);
                    }

                    if (selected.size() == 1) {
                        if(selected.get(0).isUploading()){
                            menu.findItem(R.id.chat_cab_menu_copy).setVisible(false);
                            menu.findItem(R.id.chat_cab_menu_delete).setVisible(false);
                            menu.findItem(R.id.chat_cab_menu_edit).setVisible(false);
                            menu.findItem(R.id.chat_cab_menu_forward).setVisible(false);
                            menu.findItem(R.id.chat_cab_menu_download).setVisible(false);
                            menu.findItem(R.id.chat_cab_menu_offline).setVisible(false);
                            importIcon.setVisible(false);
                        }
                        else if(selected.get(0).getMessage().getType()==MegaChatMessage.TYPE_NODE_ATTACHMENT){
                            log("TYPE_NODE_ATTACHMENT selected");
                            menu.findItem(R.id.chat_cab_menu_copy).setVisible(false);
                            menu.findItem(R.id.chat_cab_menu_edit).setVisible(false);

                            if(selected.get(0).getMessage().getUserHandle()==myUserHandle){
                                if(selected.get(0).getMessage().isDeletable()){
                                    log("one message Message DELETABLE");
                                    menu.findItem(R.id.chat_cab_menu_delete).setVisible(true);
                                }
                                else{
                                    log("one message Message NOT DELETABLE");
                                    menu.findItem(R.id.chat_cab_menu_delete).setVisible(false);
                                }
                            }
                            else{
                                menu.findItem(R.id.chat_cab_menu_delete).setVisible(false);
                            }

                            if(Util.isOnline(chatActivity)){
                                menu.findItem(R.id.chat_cab_menu_download).setVisible(true);
                                menu.findItem(R.id.chat_cab_menu_offline).setVisible(true);
                                importIcon.setVisible(true);
                            }
                            else{
                                menu.findItem(R.id.chat_cab_menu_download).setVisible(false);
                                menu.findItem(R.id.chat_cab_menu_offline).setVisible(false);
                                importIcon.setVisible(false);
                            }
                        }
                        else if(selected.get(0).getMessage().getType()==MegaChatMessage.TYPE_CONTACT_ATTACHMENT){
                            menu.findItem(R.id.chat_cab_menu_copy).setVisible(false);
                            menu.findItem(R.id.chat_cab_menu_edit).setVisible(false);

                            if(selected.get(0).getMessage().isDeletable()){
                                log("one message Message DELETABLE");
                                menu.findItem(R.id.chat_cab_menu_delete).setVisible(true);
                            }
                            else{
                                log("one message Message NOT DELETABLE");
                                menu.findItem(R.id.chat_cab_menu_delete).setVisible(false);
                            }

                            if(selected.get(0).getMessage().getUserHandle()!=myUserHandle){
                                menu.findItem(R.id.chat_cab_menu_delete).setVisible(false);
                            }

                            menu.findItem(R.id.chat_cab_menu_download).setVisible(false);
                            menu.findItem(R.id.chat_cab_menu_offline).setVisible(false);
                            importIcon.setVisible(false);
                        }
                        else{
                            MegaChatMessage messageSelected= megaChatApi.getMessage(idChat, selected.get(0).getMessage().getMsgId());
                            menu.findItem(R.id.chat_cab_menu_copy).setVisible(true);

                            if(messageSelected.getUserHandle()==myUserHandle){

                                if(messageSelected.isEditable()){
                                    log("Message EDITABLE");
                                    menu.findItem(R.id.chat_cab_menu_edit).setVisible(true);
                                }
                                else{
                                    log("Message NOT EDITABLE");
                                    menu.findItem(R.id.chat_cab_menu_edit).setVisible(false);
                                }
                                if(messageSelected.isDeletable()){
                                    log("Message DELETABLE");
                                    menu.findItem(R.id.chat_cab_menu_delete).setVisible(true);
                                }
                                else{
                                    log("Message NOT DELETABLE");
                                    menu.findItem(R.id.chat_cab_menu_delete).setVisible(false);
                                }

                                int type = selected.get(0).getMessage().getType();
                                if (type == MegaChatMessage.TYPE_TRUNCATE||type == MegaChatMessage.TYPE_ALTER_PARTICIPANTS||type == MegaChatMessage.TYPE_CHAT_TITLE||type == MegaChatMessage.TYPE_PRIV_CHANGE||type == MegaChatMessage.TYPE_CALL_ENDED) {
                                    menu.findItem(R.id.chat_cab_menu_forward).setVisible(false);
                                } else{
                                    if(Util.isOnline(chatActivity)){
                                        menu.findItem(R.id.chat_cab_menu_forward).setVisible(true);
                                    }else{
                                        menu.findItem(R.id.chat_cab_menu_forward).setVisible(false);
                                    }
                                }
                            }
                            else{
                                menu.findItem(R.id.chat_cab_menu_edit).setVisible(false);
                                menu.findItem(R.id.chat_cab_menu_delete).setVisible(false);
                                importIcon.setVisible(false);

                                int type = selected.get(0).getMessage().getType();
                                if (type == MegaChatMessage.TYPE_TRUNCATE||type == MegaChatMessage.TYPE_ALTER_PARTICIPANTS||type == MegaChatMessage.TYPE_CHAT_TITLE||type == MegaChatMessage.TYPE_PRIV_CHANGE||type == MegaChatMessage.TYPE_CALL_ENDED) {
                                    menu.findItem(R.id.chat_cab_menu_forward).setVisible(false);
                                } else{
                                    if(Util.isOnline(chatActivity)){
                                        menu.findItem(R.id.chat_cab_menu_forward).setVisible(true);
                                    }else{
                                        menu.findItem(R.id.chat_cab_menu_forward).setVisible(false);
                                    }
                                }
                            }

                            menu.findItem(R.id.chat_cab_menu_download).setVisible(false);
                            menu.findItem(R.id.chat_cab_menu_offline).setVisible(false);
                            importIcon.setVisible(false);
                        }
                    }
                    else{
                        log("Many items selected");
                        boolean showDelete = true;
                        boolean showCopy = true;
                        boolean showForward = true;
                        boolean allNodeAttachments = true;

                        for(int i=0; i<selected.size();i++) {

                            if (showCopy) {
                                if (selected.get(i).getMessage().getType() == MegaChatMessage.TYPE_NODE_ATTACHMENT || selected.get(i).getMessage().getType() == MegaChatMessage.TYPE_CONTACT_ATTACHMENT) {
                                    showCopy = false;
                                }
                            }

                            if (showDelete) {
                                if (selected.get(i).getMessage().getUserHandle() == myUserHandle) {
                                    if (selected.get(i).getMessage().getType() == MegaChatMessage.TYPE_NORMAL || selected.get(i).getMessage().getType() == MegaChatMessage.TYPE_NODE_ATTACHMENT || selected.get(i).getMessage().getType() == MegaChatMessage.TYPE_CONTACT_ATTACHMENT || selected.get(i).getMessage().getType() == MegaChatMessage.TYPE_CONTAINS_META) {
                                        if (!(selected.get(i).getMessage().isDeletable())) {
                                            showDelete = false;
                                        }
                                    } else {
                                        showDelete = false;
                                    }
                                } else {
                                    showDelete = false;
                                }
                            }

                            if (showForward) {
                                int type = selected.get(i).getMessage().getType();
                                if (type == MegaChatMessage.TYPE_TRUNCATE||type == MegaChatMessage.TYPE_ALTER_PARTICIPANTS||type == MegaChatMessage.TYPE_CHAT_TITLE||type == MegaChatMessage.TYPE_PRIV_CHANGE||type == MegaChatMessage.TYPE_CALL_ENDED) {
                                    showForward = false;
                                }
                            }

                            if (allNodeAttachments) {
                                if (selected.get(i).getMessage().getType() != MegaChatMessage.TYPE_NODE_ATTACHMENT) {
                                    allNodeAttachments = false;
                                }
                            }
                        }

                        if(allNodeAttachments){
                            if(Util.isOnline(chatActivity)){
                                menu.findItem(R.id.chat_cab_menu_download).setVisible(true);
                                menu.findItem(R.id.chat_cab_menu_offline).setVisible(true);
                                importIcon.setVisible(true);
                            }
                            else{
                                menu.findItem(R.id.chat_cab_menu_download).setVisible(false);
                                menu.findItem(R.id.chat_cab_menu_offline).setVisible(false);
                                importIcon.setVisible(false);
                            }
                        }
                        else{
                            menu.findItem(R.id.chat_cab_menu_download).setVisible(false);
                            menu.findItem(R.id.chat_cab_menu_offline).setVisible(false);
                            importIcon.setVisible(false);
                        }

                        menu.findItem(R.id.chat_cab_menu_edit).setVisible(false);
                        menu.findItem(R.id.chat_cab_menu_copy).setVisible(showCopy);
                        menu.findItem(R.id.chat_cab_menu_delete).setVisible(showDelete);
                        if(Util.isOnline(chatActivity)){
                            menu.findItem(R.id.chat_cab_menu_forward).setVisible(showForward);
                        }
                        else{
                            menu.findItem(R.id.chat_cab_menu_forward).setVisible(false);
                        }
                    }
                }
            }
            return false;
        }

    }

    public boolean showSelectMenuItem(){
        if (adapter != null){
            return adapter.isMultipleSelect();
        }

        return false;
    }

    public void showConfirmationDeleteMessages(final ArrayList<AndroidMegaChatMessage> messages, final MegaChatRoom chat){
        log("showConfirmationDeleteMessages");

        DialogInterface.OnClickListener dialogClickListener = new DialogInterface.OnClickListener() {
            @Override
            public void onClick(DialogInterface dialog, int which) {
                switch (which){
                    case DialogInterface.BUTTON_POSITIVE:
                        ChatController cC = new ChatController(chatActivity);
                        cC.deleteMessages(messages, chat);
                        break;

                    case DialogInterface.BUTTON_NEGATIVE:
                        //No button clicked
                        break;
                }
            }
        };

        AlertDialog.Builder builder;
        if (Build.VERSION.SDK_INT >= Build.VERSION_CODES.HONEYCOMB) {
            builder = new AlertDialog.Builder(this, R.style.AppCompatAlertDialogStyle);
        }
        else{
            builder = new AlertDialog.Builder(this);
        }

        if(messages.size()==1){
            builder.setMessage(R.string.confirmation_delete_one_message);
        }
        else{
            builder.setMessage(R.string.confirmation_delete_several_messages);
        }
        builder.setPositiveButton(R.string.context_remove, dialogClickListener)
                .setNegativeButton(R.string.general_cancel, dialogClickListener).show();
    }

    public void showConfirmationDeleteMessage(final long messageId, final long chatId){
        log("showConfirmationDeleteMessage");

        DialogInterface.OnClickListener dialogClickListener = new DialogInterface.OnClickListener() {
            @Override
            public void onClick(DialogInterface dialog, int which) {
                switch (which){
                    case DialogInterface.BUTTON_POSITIVE:
                        ChatController cC = new ChatController(chatActivity);
                        cC.deleteMessageById(messageId, chatId);
                        break;

                    case DialogInterface.BUTTON_NEGATIVE:
                        //No button clicked
                        break;
                }
            }
        };

        AlertDialog.Builder builder;
        if (Build.VERSION.SDK_INT >= Build.VERSION_CODES.HONEYCOMB) {
            builder = new AlertDialog.Builder(this, R.style.AppCompatAlertDialogStyle);
        }
        else{
            builder = new AlertDialog.Builder(this);
        }

        builder.setMessage(R.string.confirmation_delete_one_message);

        builder.setPositiveButton(R.string.context_remove, dialogClickListener)
                .setNegativeButton(R.string.general_cancel, dialogClickListener).show();
    }

    /*
     * Clear all selected items
     */
    private void clearSelections() {
        if(adapter.isMultipleSelect()){
            adapter.clearSelections();
        }
        updateActionModeTitle();
    }

    private void updateActionModeTitle() {
//        if (actionMode == null || getActivity() == null) {
//            return;
//        }
        List<AndroidMegaChatMessage> messages = adapter.getSelectedMessages();

        try {
            actionMode.setTitle(messages.size()+"");
            actionMode.invalidate();
        } catch (Exception e) {
            e.printStackTrace();
            log("oninvalidate error");
        }
    }

    /*
     * Disable selection
     */
    public void hideMultipleSelect() {
        log("hideMultipleSelect");
        adapter.setMultipleSelect(false);
        if (actionMode != null) {
            actionMode.finish();
        }
    }

    public void selectAll() {
        if (adapter != null) {
            if (adapter.isMultipleSelect()) {
                adapter.selectAll();
            } else {
                adapter.setMultipleSelect(true);
                adapter.selectAll();

                actionMode = startSupportActionMode(new ActionBarCallBack());
            }

            updateActionModeTitle();
        }
    }

    public void itemClick(int positionInAdapter) {
        log("itemClick");
        int position = positionInAdapter-1;
        if(megaChatApi.isSignalActivityRequired()){
            megaChatApi.signalPresenceActivity();
        }

        if(position<messages.size()){
            AndroidMegaChatMessage m = messages.get(position);

            if (adapter.isMultipleSelect()) {
                if (!m.isUploading()) {
                    if (m.getMessage() != null) {
                        log("Message id: " + m.getMessage().getMsgId());
                        log("Timestamp: " + m.getMessage().getTimestamp());
                    }

                    adapter.toggleSelection(positionInAdapter);

                    List<AndroidMegaChatMessage> messages = adapter.getSelectedMessages();
                    if (messages.size() > 0) {
                        updateActionModeTitle();
//                adapter.notifyDataSetChanged();
                    }
//                    else {
//                        hideMultipleSelect();
//                    }
                }
            }else{

                if(m!=null){
                    if(m.isUploading()){
                        if(m.getPendingMessage().getState()==PendingMessage.STATE_ERROR){
                            showUploadingAttachmentBottomSheet(m, position);
                        }
                    }
                    else{

                        if((m.getMessage().getStatus()==MegaChatMessage.STATUS_SERVER_REJECTED)||(m.getMessage().getStatus()==MegaChatMessage.STATUS_SENDING_MANUAL)){
                            if(m.getMessage().getUserHandle()==megaChatApi.getMyUserHandle()) {
                                if (!(m.getMessage().isManagementMessage())) {
                                    log("selected message handle: " + m.getMessage().getTempId());
                                    log("selected message rowId: " + m.getMessage().getRowId());
                                    if ((m.getMessage().getStatus() == MegaChatMessage.STATUS_SERVER_REJECTED) || (m.getMessage().getStatus() == MegaChatMessage.STATUS_SENDING_MANUAL)) {
                                        log("show not sent message panel");
                                        showMsgNotSentPanel(m, position);
                                    }
                                }
                            }
                        }
                        else{
                            if(m.getMessage().getType()==MegaChatMessage.TYPE_NODE_ATTACHMENT){
                                log("TYPE_NODE_ATTACHMENT");
                                MegaNodeList nodeList = m.getMessage().getMegaNodeList();
                                if(nodeList.size()==1){
                                    MegaNode node = nodeList.get(0);

                                    if (MimeTypeList.typeForName(node.getName()).isImage()){
                                        if(node.hasPreview()){
                                            log("Show full screen viewer");
                                            showFullScreenViewer(m.getMessage().getMsgId());
                                        }
                                        else{
                                            log("Image without preview - show node attachment panel for one node");
                                            showNodeAttachmentBottomSheet(m, position);
                                        }
                                    }
                                    else if (MimeTypeList.typeForName(node.getName()).isVideoReproducible() || MimeTypeList.typeForName(node.getName()).isAudio() ){
                                        log("itemClick:isFile:isVideoReproducibleOrIsAudio");

                                        String mimeType = MimeTypeList.typeForName(node.getName()).getType();
                                        log("itemClick:FILENAME: " + node.getName() + " TYPE: "+mimeType);

                                        Intent mediaIntent;
                                        boolean internalIntent;
                                        boolean opusFile = false;
                                        if (MimeTypeList.typeForName(node.getName()).isVideoNotSupported() || MimeTypeList.typeForName(node.getName()).isAudioNotSupported()){
                                            mediaIntent = new Intent(Intent.ACTION_VIEW);
                                            internalIntent=false;
                                            String[] s = node.getName().split("\\.");
                                            if (s != null && s.length > 1 && s[s.length-1].equals("opus")) {
                                                opusFile = true;
                                            }
                                        }
                                        else {
                                            log("itemClick:setIntentToAudioVideoPlayer");
                                            mediaIntent = new Intent(this, AudioVideoPlayerLollipop.class);
                                            internalIntent=true;
                                        }
                                        mediaIntent.putExtra("adapterType", Constants.FROM_CHAT);
                                        mediaIntent.putExtra("isPlayList", false);
                                        mediaIntent.putExtra("msgId", m.getMessage().getMsgId());
                                        mediaIntent.putExtra("chatId", idChat);

                                        String downloadLocationDefaultPath = null;
                                        mediaIntent.putExtra("FILENAME", node.getName());
                                        MegaPreferences prefs = dbH.getPreferences();
                                        if (prefs != null){
                                            log("prefs != null");
                                            if (prefs.getStorageAskAlways() != null){
                                                if (!Boolean.parseBoolean(prefs.getStorageAskAlways())){
                                                    log("askMe==false");
                                                    if (prefs.getStorageDownloadLocation() != null){
                                                        if (prefs.getStorageDownloadLocation().compareTo("") != 0){
                                                            downloadLocationDefaultPath = prefs.getStorageDownloadLocation();
                                                        }
                                                    }
                                                }
                                            }
                                        }
                                        String localPath = Util.getLocalFile(this, node.getName(), node.getSize(), downloadLocationDefaultPath);
                                        File f = new File(downloadLocationDefaultPath, node.getName());
                                        boolean isOnMegaDownloads = false;
                                        if(f.exists() && (f.length() == node.getSize())){
                                            isOnMegaDownloads = true;
                                        }
                                        log("isOnMegaDownloads: "+isOnMegaDownloads);
                                        if (localPath != null && (isOnMegaDownloads || (megaApi.getFingerprint(node) != null && megaApi.getFingerprint(node).equals(megaApi.getFingerprint(localPath))))){
                                            File mediaFile = new File(localPath);
                                            //mediaIntent.setDataAndType(Uri.parse(localPath), mimeType);
                                            if (Build.VERSION.SDK_INT >= Build.VERSION_CODES.N && localPath.contains(Environment.getExternalStorageDirectory().getPath())) {
                                                log("itemClick:FileProviderOption");
                                                Uri mediaFileUri = FileProvider.getUriForFile(this, "mega.privacy.android.app.providers.fileprovider", mediaFile);
                                                if(mediaFileUri==null){
                                                    log("itemClick:ERROR:NULLmediaFileUri");
                                                    showSnackbar(getString(R.string.email_verification_text_error));
                                                }
                                                else{
                                                    mediaIntent.setDataAndType(mediaFileUri, MimeTypeList.typeForName(node.getName()).getType());
                                                }
                                            }
                                            else{
                                                Uri mediaFileUri = Uri.fromFile(mediaFile);
                                                if(mediaFileUri==null){
                                                    log("itemClick:ERROR:NULLmediaFileUri");
                                                    showSnackbar(getString(R.string.email_verification_text_error));
                                                }
                                                else{
                                                    mediaIntent.setDataAndType(mediaFileUri, MimeTypeList.typeForName(node.getName()).getType());
                                                }
                                            }
                                            mediaIntent.addFlags(Intent.FLAG_GRANT_READ_URI_PERMISSION);
                                        }
                                        else {
                                            log("itemClick:localPathNULL");
                                            if (Util.isOnline(this)){
                                                if (megaApi.httpServerIsRunning() == 0) {
                                                    megaApi.httpServerStart();
                                                }
                                                else{
                                                    log("itemClick:ERROR:httpServerAlreadyRunning");
                                                }

                                                ActivityManager.MemoryInfo mi = new ActivityManager.MemoryInfo();
                                                ActivityManager activityManager = (ActivityManager) this.getSystemService(Context.ACTIVITY_SERVICE);
                                                activityManager.getMemoryInfo(mi);

                                                if(mi.totalMem>Constants.BUFFER_COMP){
                                                    log("itemClick:total mem: "+mi.totalMem+" allocate 32 MB");
                                                    megaApi.httpServerSetMaxBufferSize(Constants.MAX_BUFFER_32MB);
                                                }
                                                else{
                                                    log("itemClick:total mem: "+mi.totalMem+" allocate 16 MB");
                                                    megaApi.httpServerSetMaxBufferSize(Constants.MAX_BUFFER_16MB);
                                                }

                                                String url = megaApi.httpServerGetLocalLink(node);
                                                if(url!=null){
                                                    Uri parsedUri = Uri.parse(url);
                                                    if(parsedUri!=null){
                                                        mediaIntent.setDataAndType(parsedUri, mimeType);
                                                    }
                                                    else{
                                                        log("itemClick:ERROR:httpServerGetLocalLink");
                                                        showSnackbar(getString(R.string.email_verification_text_error));
                                                    }
                                                }
                                                else{
                                                    log("itemClick:ERROR:httpServerGetLocalLink");
                                                    showSnackbar(getString(R.string.email_verification_text_error));
                                                }
                                            }
                                            else {
                                                showSnackbar(getString(R.string.error_server_connection_problem)+". "+ getString(R.string.no_network_connection_on_play_file));
                                            }
                                        }
                                        mediaIntent.putExtra("HANDLE", node.getHandle());
                                        if (opusFile){
                                            mediaIntent.setDataAndType(mediaIntent.getData(), "audio/*");
                                        }
                                        if(internalIntent){
                                            startActivity(mediaIntent);
                                        }
                                        else{
                                            log("itemClick:externalIntent");
                                            if (MegaApiUtils.isIntentAvailable(this, mediaIntent)){
                                                startActivity(mediaIntent);
                                            }
                                            else{
                                                log("itemClick:noAvailableIntent");
                                                showNodeAttachmentBottomSheet(m, position);
                                            }
                                        }
                                        overridePendingTransition(0,0);
                                    }
                                    else if (MimeTypeList.typeForName(node.getName()).isPdf()){
                                        log("itemClick:isFile:isPdf");
                                        String mimeType = MimeTypeList.typeForName(node.getName()).getType();
                                        log("itemClick:FILENAME: " + node.getName() + " TYPE: "+mimeType);
                                        Intent pdfIntent = new Intent(this, PdfViewerActivityLollipop.class);
                                        pdfIntent.putExtra("inside", true);
                                        pdfIntent.putExtra("adapterType", Constants.FROM_CHAT);
                                        pdfIntent.putExtra("msgId", m.getMessage().getMsgId());
                                        pdfIntent.putExtra("chatId", idChat);

                                        String downloadLocationDefaultPath = null;
                                        pdfIntent.putExtra("FILENAME", node.getName());
                                        MegaPreferences prefs = dbH.getPreferences();
                                        if (prefs != null){
                                            log("prefs != null");
                                            if (prefs.getStorageAskAlways() != null){
                                                if (!Boolean.parseBoolean(prefs.getStorageAskAlways())){
                                                    log("askMe==false");
                                                    if (prefs.getStorageDownloadLocation() != null){
                                                        if (prefs.getStorageDownloadLocation().compareTo("") != 0){
                                                            downloadLocationDefaultPath = prefs.getStorageDownloadLocation();
                                                        }
                                                    }
                                                }
                                            }
                                        }

                                        String localPath = Util.getLocalFile(this, node.getName(), node.getSize(), downloadLocationDefaultPath);
                                        File f = new File(downloadLocationDefaultPath, node.getName());
                                        boolean isOnMegaDownloads = false;
                                        if(f.exists() && (f.length() == node.getSize())){
                                            isOnMegaDownloads = true;
                                        }
                                        log("isOnMegaDownloads: "+isOnMegaDownloads);
                                        if (localPath != null && (isOnMegaDownloads || (megaApi.getFingerprint(node) != null && megaApi.getFingerprint(node).equals(megaApi.getFingerprint(localPath))))){
                                            File mediaFile = new File(localPath);
                                            if (Build.VERSION.SDK_INT >= Build.VERSION_CODES.N && localPath.contains(Environment.getExternalStorageDirectory().getPath())) {
                                                log("itemClick:FileProviderOption");
                                                Uri mediaFileUri = FileProvider.getUriForFile(this, "mega.privacy.android.app.providers.fileprovider", mediaFile);
                                                if(mediaFileUri==null){
                                                    log("itemClick:ERROR:NULLmediaFileUri");
                                                    showSnackbar(getString(R.string.email_verification_text_error));
                                                }
                                                else{
                                                    pdfIntent.setDataAndType(mediaFileUri, MimeTypeList.typeForName(node.getName()).getType());
                                                }
                                            }
                                            else{
                                                Uri mediaFileUri = Uri.fromFile(mediaFile);
                                                if(mediaFileUri==null){
                                                    log("itemClick:ERROR:NULLmediaFileUri");
                                                    showSnackbar(getString(R.string.email_verification_text_error));
                                                }
                                                else{
                                                    pdfIntent.setDataAndType(mediaFileUri, MimeTypeList.typeForName(node.getName()).getType());
                                                }
                                            }
                                            pdfIntent.addFlags(Intent.FLAG_GRANT_READ_URI_PERMISSION);
                                        }
                                        else {
                                            log("itemClick:localPathNULL");
                                            if (Util.isOnline(this)){
                                                if (megaApi.httpServerIsRunning() == 0) {
                                                    megaApi.httpServerStart();
                                                }
                                                else{
                                                    log("itemClick:ERROR:httpServerAlreadyRunning");
                                                }
                                                ActivityManager.MemoryInfo mi = new ActivityManager.MemoryInfo();
                                                ActivityManager activityManager = (ActivityManager) this.getSystemService(Context.ACTIVITY_SERVICE);
                                                activityManager.getMemoryInfo(mi);
                                                if(mi.totalMem>Constants.BUFFER_COMP){
                                                    log("itemClick:total mem: "+mi.totalMem+" allocate 32 MB");
                                                    megaApi.httpServerSetMaxBufferSize(Constants.MAX_BUFFER_32MB);
                                                }
                                                else{
                                                    log("itemClick:total mem: "+mi.totalMem+" allocate 16 MB");
                                                    megaApi.httpServerSetMaxBufferSize(Constants.MAX_BUFFER_16MB);
                                                }
                                                String url = megaApi.httpServerGetLocalLink(node);
                                                if(url!=null){
                                                    Uri parsedUri = Uri.parse(url);
                                                    if(parsedUri!=null){
                                                        pdfIntent.setDataAndType(parsedUri, mimeType);
                                                    }
                                                    else{
                                                        log("itemClick:ERROR:httpServerGetLocalLink");
                                                        showSnackbar(getString(R.string.email_verification_text_error));
                                                    }
                                                }
                                                else{
                                                    log("itemClick:ERROR:httpServerGetLocalLink");
                                                    showSnackbar(getString(R.string.email_verification_text_error));
                                                }
                                            }
                                            else {
                                                showSnackbar(getString(R.string.error_server_connection_problem)+". "+ getString(R.string.no_network_connection_on_play_file));
                                            }
                                        }
                                        pdfIntent.putExtra("HANDLE", node.getHandle());

                                        if (MegaApiUtils.isIntentAvailable(this, pdfIntent)){
                                            startActivity(pdfIntent);
                                        }
                                        else{
                                            log("itemClick:noAvailableIntent");
                                            showNodeAttachmentBottomSheet(m, position);
                                        }
                                        overridePendingTransition(0,0);
                                    }
                                    else{
                                        log("NOT Image, pdf, audio or video - show node attachment panel for one node");
                                        showNodeAttachmentBottomSheet(m, position);
                                    }
                                }
                                else{
                                    log("show node attachment panel");
                                    showNodeAttachmentBottomSheet(m, position);
                                }
                            }
                            else if(m.getMessage().getType()==MegaChatMessage.TYPE_CONTACT_ATTACHMENT){
                                log("TYPE_CONTACT_ATTACHMENT");

                                log("show contact attachment panel");
                                if (Util.isOnline(this)) {
                                    if (m != null) {
                                        if (m.getMessage().getUsersCount() == 1) {
                                            long userHandle = m.getMessage().getUserHandle(0);
                                            if(userHandle != megaChatApi.getMyUserHandle()){
                                                showContactAttachmentBottomSheet(m, position);
                                            }
                                        }
                                        else{
                                            showContactAttachmentBottomSheet(m, position);
                                        }
                                    }
                                }
                                else{
                                    //No shown - is not possible to know is it already contact or not - megaApi not working
                                    showSnackbar(getString(R.string.error_server_connection_problem));
                                }
                            }
                            else if(m.getMessage().getType()==MegaChatMessage.TYPE_CONTAINS_META){
                                log("TYPE_CONTAINS_META");

                                log("open rich link");

//                                if(!adapter.getforwardOwnRichLinksB()){
                                    MegaChatContainsMeta meta = m.getMessage().getContainsMeta();
                                    if(meta!=null && meta.getType()==MegaChatContainsMeta.CONTAINS_META_RICH_PREVIEW){
                                        String url = meta.getRichPreview().getUrl();
                                        Intent browserIntent = new Intent(Intent.ACTION_VIEW, Uri.parse(url));
                                        startActivity(browserIntent);
                                    }
//                                }else{

//                                    ArrayList<AndroidMegaChatMessage> message = new ArrayList<>();
//                                    message.add(m);
//                                    prepareMessagesToForward(message);
//                                }

                            }else if((m.getMessage().getType() == MegaChatMessage.TYPE_NORMAL) && (m.getRichLinkMessage()!=null)){
                                log("TYPE_NORMAL");

                                AndroidMegaRichLinkMessage richLinkMessage = m.getRichLinkMessage();
                                String url = richLinkMessage.getUrl();

                                if(richLinkMessage.isChat()){
                                    loadChatLink(url);
                                }
                                else{
                                    if(richLinkMessage.getNode()!=null){
                                        if(richLinkMessage.getNode().isFile()){
                                            openMegaLink(url, true);
                                        }
                                        else{
                                            openMegaLink(url, false);
                                        }
                                    }
                                    else{
                                        if(richLinkMessage.isFile()){
                                            openMegaLink(url, true);
                                        }
                                        else{
                                            openMegaLink(url, false);
                                        }
                                    }
                                }
                            }
                        }
                    }
                }

            }
        }else{
            log("DO NOTHING: Position ("+position+") is more than size in messages (size: "+messages.size()+")");
        }
    }

    public void loadChatLink(String link){
        log("loadChatLink: "+link);
        Intent intentOpenChat = new Intent(this, ChatActivityLollipop.class);
        intentOpenChat.setAction(Constants.ACTION_OPEN_CHAT_LINK);
        intentOpenChat.setData(Uri.parse(link));
        this.startActivity(intentOpenChat);
    }

    public void showFullScreenViewer(long msgId){
        log("showFullScreenViewer");
        int position = 0;
        boolean positionFound = false;
        List<Long> ids = new ArrayList<>();
        for(int i=0; i<messages.size();i++){
            AndroidMegaChatMessage androidMessage = messages.get(i);
            if(!androidMessage.isUploading()){
                MegaChatMessage msg = androidMessage.getMessage();

                if(msg.getType()==MegaChatMessage.TYPE_NODE_ATTACHMENT){
                    ids.add(msg.getMsgId());

                    if(msg.getMsgId()==msgId){
                        positionFound=true;
                    }
                    if(!positionFound){
                        MegaNodeList nodeList = msg.getMegaNodeList();
                        if(nodeList.size()==1){
                            MegaNode node = nodeList.get(0);
                            if(MimeTypeList.typeForName(node.getName()).isImage()){
                                position++;
                            }
                        }
                    }
                }
            }
        }

        Intent intent = new Intent(this, ChatFullScreenImageViewer.class);
        intent.putExtra("position", position);
        intent.putExtra("chatId", idChat);
        long[] array = new long[ids.size()];
        for(int i = 0; i < ids.size(); i++) {
            array[i] = ids.get(i);
        }
        intent.putExtra("messageIds", array);
        startActivity(intent);
    }

//    @Override
//    public boolean onDown(MotionEvent e) {
//        return false;
//    }
//
//    @Override
//    public void onShowPress(MotionEvent e) {
//
//    }
//
//    @Override
//    public boolean onSingleTapUp(MotionEvent e) {
//        return false;
//    }
//
//    @Override
//    public boolean onScroll(MotionEvent e1, MotionEvent e2, float distanceX, float distanceY) {
//        return false;
//    }
//
//    @Override
//    public void onLongPress(MotionEvent e) {
//
//    }
//
//    @Override
//    public boolean onFling(MotionEvent e1, MotionEvent e2, float velocityX, float velocityY) {
//        return false;
//    }

//    @Override
//    public boolean onInterceptTouchEvent(RecyclerView rv, MotionEvent e) {
////        detector.onTouchEvent(e);
//        return false;
//    }

//    @Override
//    public void onTouchEvent(RecyclerView rv, MotionEvent e) {
//    }
//
//    @Override
//    public void onRequestDisallowInterceptTouchEvent(boolean disallowIntercept) {
//
//    }

    @Override
    public void onChatRoomUpdate(MegaChatApiJava api, MegaChatRoom chat) {
        log("onChatRoomUpdate!");
        this.chatRoom = chat;
        if(chat.hasChanged(MegaChatRoom.CHANGE_TYPE_CLOSED)){
            log("CHANGE_TYPE_CLOSED for the chat: "+chat.getChatId());
            int permission = chat.getOwnPrivilege();
            log("Permissions for the chat: "+permission);

            if(chat.isPreview()){
                if(permission==MegaChatRoom.PRIV_RM){
                    //Show alert to user
                    showAlertChatLink(true);
                }
            }
            else{
                //Hide field to write
                setChatSubtitle();
                supportInvalidateOptionsMenu();
            }
        }
        else if(chat.hasChanged(MegaChatRoom.CHANGE_TYPE_STATUS)){
            log("CHANGE_TYPE_STATUS for the chat: "+chat.getChatId());
            if(!(chatRoom.isGroup())){
                long userHandle = chatRoom.getPeerHandle(0);
                setStatus(userHandle);
            }
        }
        else if(chat.hasChanged(MegaChatRoom.CHANGE_TYPE_PARTICIPANTS)){
            log("CHANGE_TYPE_PARTICIPANTS for the chat: "+chat.getChatId());
//            if(adapter!=null){
//                /* Needed to update the forward icon */
//                log("notifyDataSetChanged");
//                adapter.notifyDataSetChanged();
//            }
        }
        else if(chat.hasChanged(MegaChatRoom.CHANGE_TYPE_OWN_PRIV)){
            log("CHANGE_TYPE_OWN_PRIV for the chat: "+chat.getChatId());
//            if(adapter!=null){
//                /* Needed to update the forward icon */
//                log("notifyDataSetChanged");
//                adapter.notifyDataSetChanged();
//            }
            setChatSubtitle();
            supportInvalidateOptionsMenu();
        }
        else if(chat.hasChanged(MegaChatRoom.CHANGE_TYPE_TITLE)){
            log("CHANGE_TYPE_TITLE for the chat: "+chat.getChatId());
        }
        else if(chat.hasChanged(MegaChatRoom.CHANGE_TYPE_USER_STOP_TYPING)){
            log("CHANGE_TYPE_USER_STOP_TYPING for the chat: "+chat.getChatId());

            long userHandleTyping = chat.getUserTyping();

            if(userHandleTyping==megaChatApi.getMyUserHandle()){
                return;
            }

            if(usersTypingSync==null){
                return;
            }

            //Find the item
            boolean found = false;
            for(UserTyping user : usersTypingSync) {
                if(user.getParticipantTyping().getHandle() == userHandleTyping) {
                    log("Found user typing!");
                    usersTypingSync.remove(user);
                    found=true;
                    break;
                }
            }

            if(!found){
                log("CHANGE_TYPE_USER_STOP_TYPING: Not found user typing");
            }
            else{
                updateUserTypingFromNotification();
            }

        }
        else if(chat.hasChanged(MegaChatRoom.CHANGE_TYPE_USER_TYPING)){
            log("CHANGE_TYPE_USER_TYPING for the chat: "+chat.getChatId());
            if(chat!=null){

                long userHandleTyping = chat.getUserTyping();

                if(userHandleTyping==megaChatApi.getMyUserHandle()){
                    return;
                }

                if(usersTyping==null){
                    usersTyping = new ArrayList<UserTyping>();
                    usersTypingSync = Collections.synchronizedList(usersTyping);
                }

                //Find if any notification arrives previously
                if(usersTypingSync.size()<=0){
                    log("No more users writing");
                    MegaChatParticipant participantTyping = new MegaChatParticipant(userHandleTyping);
                    UserTyping currentUserTyping = new UserTyping(participantTyping);

                    String nameTyping = chatC.getFirstName(userHandleTyping, chatRoom);

                    log("userHandleTyping: "+userHandleTyping);


                    if(nameTyping==null){
                        log("NULL name");
                        nameTyping = getString(R.string.transfer_unknown);
                    }
                    else{
                        if(nameTyping.trim().isEmpty()){
                            log("EMPTY name");
                            nameTyping = getString(R.string.transfer_unknown);
                        }
                    }
                    participantTyping.setFirstName(nameTyping);

                    userTypingTimeStamp = System.currentTimeMillis()/1000;
                    currentUserTyping.setTimeStampTyping(userTypingTimeStamp);

                    usersTypingSync.add(currentUserTyping);

                    String userTyping =  getResources().getQuantityString(R.plurals.user_typing, 1, usersTypingSync.get(0).getParticipantTyping().getFirstName());

                    userTyping = userTyping.replace("[A]", "<font color=\'#8d8d94\'>");
                    userTyping = userTyping.replace("[/A]", "</font>");

                    Spanned result = null;
                    if (android.os.Build.VERSION.SDK_INT >= android.os.Build.VERSION_CODES.N) {
                        result = Html.fromHtml(userTyping,Html.FROM_HTML_MODE_LEGACY);
                    } else {
                        result = Html.fromHtml(userTyping);
                    }

                    userTypingText.setText(result);

                    userTypingLayout.setVisibility(View.VISIBLE);
                }
                else{
                    log("More users writing or the same in different timestamp");

                    //Find the item
                    boolean found = false;
                    for(UserTyping user : usersTypingSync) {
                        if(user.getParticipantTyping().getHandle() == userHandleTyping) {
                            log("Found user typing!");
                            userTypingTimeStamp = System.currentTimeMillis()/1000;
                            user.setTimeStampTyping(userTypingTimeStamp);
                            found=true;
                            break;
                        }
                    }

                    if(!found){
                        log("It's a new user typing");
                        MegaChatParticipant participantTyping = new MegaChatParticipant(userHandleTyping);
                        UserTyping currentUserTyping = new UserTyping(participantTyping);

                        String nameTyping = chatC.getFirstName(userHandleTyping, chatRoom);
                        if(nameTyping==null){
                            log("NULL name");
                            nameTyping = getString(R.string.transfer_unknown);
                        }
                        else{
                            if(nameTyping.trim().isEmpty()){
                                log("EMPTY name");
                                nameTyping = getString(R.string.transfer_unknown);
                            }
                        }
                        participantTyping.setFirstName(nameTyping);

                        userTypingTimeStamp = System.currentTimeMillis()/1000;
                        currentUserTyping.setTimeStampTyping(userTypingTimeStamp);

                        usersTypingSync.add(currentUserTyping);

                        //Show the notification
                        int size = usersTypingSync.size();
                        switch (size){
                            case 1:{
                                String userTyping = getResources().getQuantityString(R.plurals.user_typing, 1, usersTypingSync.get(0).getParticipantTyping().getFirstName());

                                userTyping = userTyping.replace("[A]", "<font color=\'#8d8d94\'>");
                                userTyping = userTyping.replace("[/A]", "</font>");

                                Spanned result = null;
                                if (android.os.Build.VERSION.SDK_INT >= android.os.Build.VERSION_CODES.N) {
                                    result = Html.fromHtml(userTyping,Html.FROM_HTML_MODE_LEGACY);
                                } else {
                                    result = Html.fromHtml(userTyping);
                                }

                                userTypingText.setText(result);
                                break;
                            }
                            case 2:{
                                String userTyping = getResources().getQuantityString(R.plurals.user_typing, 2, usersTypingSync.get(0).getParticipantTyping().getFirstName()+", "+usersTypingSync.get(1).getParticipantTyping().getFirstName());

                                userTyping = userTyping.replace("[A]", "<font color=\'#8d8d94\'>");
                                userTyping = userTyping.replace("[/A]", "</font>");

                                Spanned result = null;
                                if (android.os.Build.VERSION.SDK_INT >= android.os.Build.VERSION_CODES.N) {
                                    result = Html.fromHtml(userTyping,Html.FROM_HTML_MODE_LEGACY);
                                } else {
                                    result = Html.fromHtml(userTyping);
                                }

                                userTypingText.setText(result);
                                break;
                            }
                            default:{
                                String names = usersTypingSync.get(0).getParticipantTyping().getFirstName()+", "+usersTypingSync.get(1).getParticipantTyping().getFirstName();
                                String userTyping = String.format(getString(R.string.more_users_typing), names);

                                userTyping = userTyping.replace("[A]", "<font color=\'#8d8d94\'>");
                                userTyping = userTyping.replace("[/A]", "</font>");

                                Spanned result = null;
                                if (android.os.Build.VERSION.SDK_INT >= android.os.Build.VERSION_CODES.N) {
                                    result = Html.fromHtml(userTyping,Html.FROM_HTML_MODE_LEGACY);
                                } else {
                                    result = Html.fromHtml(userTyping);
                                }

                                userTypingText.setText(result);
                                break;
                            }
                        }
                        userTypingLayout.setVisibility(View.VISIBLE);
                    }
                }

                int interval = 5000;
                IsTypingRunnable runnable = new IsTypingRunnable(userTypingTimeStamp, userHandleTyping);
                handlerReceive = new Handler();
                handlerReceive.postDelayed(runnable, interval);
            }
        }
        else if(chat.hasChanged(MegaChatRoom.CHANGE_TYPE_ARCHIVE)){
            log("CHANGE_TYPE_ARCHIVE for the chat: "+chat.getChatId());
            setChatSubtitle();
        }
        else if(chat.hasChanged(MegaChatRoom.CHANGE_TYPE_CHAT_MODE)){
            log("CHANGE_TYPE_CHAT_MODE for the chat: "+chat.getChatId());


        }
        else if(chat.hasChanged(MegaChatRoom.CHANGE_TYPE_UPDATE_PREVIEWERS)){
            log("CHANGE_TYPE_UPDATE_PREVIEWERS for the chat: "+chat.getChatId());
            if(chatRoom.getNumPreviewers()>0){
                observersNumberText.setText(chatRoom.getNumPreviewers()+"");
                observersLayout.setVisibility(View.VISIBLE);
            }
            else{
                observersLayout.setVisibility(View.GONE);
            }
        }
    }

    private class IsTypingRunnable implements Runnable{

        long timeStamp;
        long userHandleTyping;

        public IsTypingRunnable(long timeStamp, long userHandleTyping) {
            this.timeStamp = timeStamp;
            this.userHandleTyping = userHandleTyping;
        }

        @Override
        public void run() {
            log("Run off notification typing");
            long timeNow = System.currentTimeMillis()/1000;
            if ((timeNow - timeStamp) > 4){
                log("Remove user from the list");

                boolean found = false;
                for(UserTyping user : usersTypingSync) {
                    if(user.getTimeStampTyping() == timeStamp) {
                        if(user.getParticipantTyping().getHandle() == userHandleTyping) {
                            log("Found user typing in runnable!");
                            usersTypingSync.remove(user);
                            found=true;
                            break;
                        }
                    }
                }

                if(!found){
                    log("Not found user typing in runnable!");
                }

                updateUserTypingFromNotification();
            }
        }
    }

    public void updateUserTypingFromNotification(){
        log("updateUserTypingFromNotification");

        int size = usersTypingSync.size();
        log("Size of typing: "+size);
        switch (size){
            case 0:{
                userTypingLayout.setVisibility(View.GONE);
                break;
            }
            case 1:{
                String userTyping = getResources().getQuantityString(R.plurals.user_typing, 1, usersTypingSync.get(0).getParticipantTyping().getFirstName());
                userTyping = userTyping.replace("[A]", "<font color=\'#8d8d94\'>");
                userTyping = userTyping.replace("[/A]", "</font>");

                Spanned result = null;
                if (android.os.Build.VERSION.SDK_INT >= android.os.Build.VERSION_CODES.N) {
                    result = Html.fromHtml(userTyping,Html.FROM_HTML_MODE_LEGACY);
                } else {
                    result = Html.fromHtml(userTyping);
                }

                userTypingText.setText(result);
                break;
            }
            case 2:{
                String userTyping = getResources().getQuantityString(R.plurals.user_typing, 2, usersTypingSync.get(0).getParticipantTyping().getFirstName()+", "+usersTypingSync.get(1).getParticipantTyping().getFirstName());
                userTyping = userTyping.replace("[A]", "<font color=\'#8d8d94\'>");
                userTyping = userTyping.replace("[/A]", "</font>");

                Spanned result = null;
                if (android.os.Build.VERSION.SDK_INT >= android.os.Build.VERSION_CODES.N) {
                    result = Html.fromHtml(userTyping,Html.FROM_HTML_MODE_LEGACY);
                } else {
                    result = Html.fromHtml(userTyping);
                }

                userTypingText.setText(result);
                break;
            }
            default:{
                String names = usersTypingSync.get(0).getParticipantTyping().getFirstName()+", "+usersTypingSync.get(1).getParticipantTyping().getFirstName();
                String userTyping = String.format(getString(R.string.more_users_typing), names);

                userTyping = userTyping.replace("[A]", "<font color=\'#8d8d94\'>");
                userTyping = userTyping.replace("[/A]", "</font>");

                Spanned result = null;
                if (android.os.Build.VERSION.SDK_INT >= android.os.Build.VERSION_CODES.N) {
                    result = Html.fromHtml(userTyping,Html.FROM_HTML_MODE_LEGACY);
                } else {
                    result = Html.fromHtml(userTyping);
                }

                userTypingText.setText(result);
                break;
            }
        }
    }

    public void setRichLinkInfo(long msgId, AndroidMegaRichLinkMessage richLinkMessage){
        log("setRichLinkInfo");

        int indexToChange = -1;
        ListIterator<AndroidMegaChatMessage> itr = messages.listIterator(messages.size());

        // Iterate in reverse.
        while(itr.hasPrevious()) {
            AndroidMegaChatMessage messageToCheck = itr.previous();

            if(!messageToCheck.isUploading()){
                if(messageToCheck.getMessage().getMsgId()==msgId){
                    indexToChange = itr.nextIndex();
                    log("Found index to change: "+indexToChange);
                    break;
                }
            }
        }

        if(indexToChange!=-1){

            AndroidMegaChatMessage androidMsg = messages.get(indexToChange);

            androidMsg.setRichLinkMessage(richLinkMessage);

            try{
                if(adapter!=null){
                    adapter.notifyItemChanged(indexToChange+1);
                }
            }
            catch(IllegalStateException e){
                log("IllegalStateException: do not update adapter");
            }

        }
        else{
            log("Error, rich link message not found!!");
        }
    }

    public void setRichLinkImage(long msgId){
        log("setRichLinkImage");

        int indexToChange = -1;
        ListIterator<AndroidMegaChatMessage> itr = messages.listIterator(messages.size());

        // Iterate in reverse.
        while(itr.hasPrevious()) {
            AndroidMegaChatMessage messageToCheck = itr.previous();

            if(!messageToCheck.isUploading()){
                if(messageToCheck.getMessage().getMsgId()==msgId){
                    indexToChange = itr.nextIndex();
                    log("Found index to change: "+indexToChange);
                    break;
                }
            }
        }

        if(indexToChange!=-1){

            if(adapter!=null){
                adapter.notifyItemChanged(indexToChange+1);
            }
        }
        else{
            log("Error, rich link message not found!!");
        }
    }

    public int checkMegaLink(MegaChatMessage msg){
        //Check if it is a MEGA link
        if(msg.getType()==MegaChatMessage.TYPE_NORMAL){
            if(msg.getContent()!=null){
                String link = AndroidMegaRichLinkMessage.extractMegaLink(msg.getContent());

                if(AndroidMegaRichLinkMessage.isChatLink(link)){

                    log("isChatLink");
                    ChatLinkInfoListener listener = new ChatLinkInfoListener(this, msg.getMsgId(), megaApi);
                    megaChatApi.checkChatLink(link, listener);

                    return MEGA_CHAT_LINK;
                }
                else{
                    boolean isFile = AndroidMegaRichLinkMessage.isFileLink(link);

                    if(link!=null){
                        log("The link found: "+link);
                        if(megaApi!=null && megaApi.getRootNode()!=null){
                            ChatLinkInfoListener listener = null;
                            if(isFile){
                                log("isFileLink");
                                listener = new ChatLinkInfoListener(this, msg.getMsgId(), megaApi);
                                megaApi.getPublicNode(link, listener);
                                return MEGA_FILE_LINK;
                            }
                            else{
                                log("isFolderLink");

                                MegaApiAndroid megaApiFolder = getLocalMegaApiFolder();
                                listener = new ChatLinkInfoListener(this, msg.getMsgId(), megaApi, megaApiFolder);
                                megaApiFolder.loginToFolder(link, listener);
                                return MEGA_FOLDER_LINK;
                            }

                        }
                    }
                }
            }
        }
        return -1;
    }

    @Override
    public void onMessageLoaded(MegaChatApiJava api, MegaChatMessage msg) {
        log("onMessageLoaded!------------------------");

        if(msg!=null){
            log("STATUS: "+msg.getStatus());
            log("TEMP ID: "+msg.getTempId());
            log("FINAL ID: "+msg.getMsgId());
            log("TIMESTAMP: "+msg.getTimestamp());
            log("TYPE: "+msg.getType());

            if(messages!=null){
                log("Messages size: "+messages.size());
            }

            if(msg.isDeleted()){
                log("DELETED MESSAGE!!!!");
                return;
            }

            if(msg.isEdited()){
                log("EDITED MESSAGE!!!!");
            }

            if(msg.getType()==MegaChatMessage.TYPE_REVOKE_NODE_ATTACHMENT) {
                log("TYPE_REVOKE_NODE_ATTACHMENT MESSAGE!!!!");
                return;
            }

            checkMegaLink(msg);

            if(msg.getType()==MegaChatMessage.TYPE_NODE_ATTACHMENT){
                log("TYPE_NODE_ATTACHMENT MESSAGE!!!!");
                MegaNodeList nodeList = msg.getMegaNodeList();
                int revokedCount = 0;

                for(int i=0; i<nodeList.size(); i++){
                    MegaNode node = nodeList.get(i);
                    boolean revoked = megaChatApi.isRevoked(idChat, node.getHandle());
                    if(revoked){
                        log("The node is revoked: "+node.getName());
                        revokedCount++;
                    }
                    else{
                        log("Node NOT revoked: "+node.getName());
                    }
                }

                if(revokedCount==nodeList.size()){
                    log("RETURN");
                    return;
                }
            }

            if(msg.getStatus()==MegaChatMessage.STATUS_SERVER_REJECTED){
                log("onMessageLoaded: STATUS_SERVER_REJECTED----- "+msg.getStatus());
            }

            if(msg.getStatus()==MegaChatMessage.STATUS_SENDING_MANUAL){

                log("MANUAL_S:onMessageLoaded: Getting messages not sent !!!-------------------------------------------------: "+msg.getStatus());
                AndroidMegaChatMessage androidMsg = new AndroidMegaChatMessage(msg);

                if(msg.isEdited()){
                    log("MESSAGE EDITED");

                    if(!noMoreNoSentMessages){
                        log("onMessageLoaded: NOT noMoreNoSentMessages");
                        bufferSending.add(0,androidMsg);
                    }
                    else{
                        log("Try to recover the initial msg");
                        if(msg.getMsgId()!=-1){
                            MegaChatMessage notEdited = megaChatApi.getMessage(idChat, msg.getMsgId());
                            log("Content not edited");
                            AndroidMegaChatMessage androidMsgNotEdited = new AndroidMegaChatMessage(notEdited);
                            int returnValue = modifyMessageReceived(androidMsgNotEdited, false);
                            if(returnValue!=-1){
                                log("onMessageLoaded: Message " + returnValue + " modified!");
                            }
                        }

                        appendMessageAnotherMS(androidMsg);
                    }
                }
                else{
                    log("NOOOT MESSAGE EDITED");
                    int resultModify = -1;
                    if(msg.getUserHandle()==megaChatApi.getMyUserHandle()){
                        if(msg.getType()==MegaChatMessage.TYPE_NODE_ATTACHMENT){
                            log("Modify my message and node attachment");

                            long idMsg =  dbH.findPendingMessageByIdTempKarere(msg.getTempId());
                            log("----The id of my pending message is: "+idMsg);
                            if(idMsg!=-1){
                                resultModify = modifyAttachmentReceived(androidMsg, idMsg);
                                dbH.removePendingMessageById(idMsg);
                                if(resultModify==-1){
                                    log("Node attachment message not in list -> resultModify -1");
//                            AndroidMegaChatMessage msgToAppend = new AndroidMegaChatMessage(msg);
//                            appendMessagePosition(msgToAppend);
                                }
                                else{
                                    log("onMessageLoaded: Modify attachment");
                                    return;
                                }
                            }
                        }
                    }

                    int returnValue = modifyMessageReceived(androidMsg, true);
                    if(returnValue!=-1){
                        log("onMessageLoaded: Message " + returnValue + " modified!");
                        return;
                    }

                    bufferSending.add(0,androidMsg);

                    if(!noMoreNoSentMessages){
                        log("onMessageLoaded: NOT noMoreNoSentMessages");
                    }
                }
            }
            else if(msg.getStatus()==MegaChatMessage.STATUS_SENDING){
                log("SENDING: onMessageLoaded: Getting messages not sent !!!-------------------------------------------------: "+msg.getStatus());
                AndroidMegaChatMessage androidMsg = new AndroidMegaChatMessage(msg);
                int returnValue = modifyMessageReceived(androidMsg, true);
                if(returnValue!=-1){
                    log("onMessageLoaded: Message " + returnValue + " modified!");
                    return;
                }

                bufferSending.add(0,androidMsg);

                if(!noMoreNoSentMessages){
                    log("onMessageLoaded: NOT noMoreNoSentMessages");
                }
            }
            else{
                if(!noMoreNoSentMessages){
                    log("First message with NORMAL status");
                    noMoreNoSentMessages=true;
                    //Copy to bufferMessages
                    for(int i=0;i<bufferSending.size();i++){
                        bufferMessages.add(bufferSending.get(i));
                    }
                    bufferSending.clear();
                }

                AndroidMegaChatMessage androidMsg = new AndroidMegaChatMessage(msg);

                if (lastIdMsgSeen != -1) {
                    if(lastIdMsgSeen ==msg.getMsgId()){
                        log("onMessageLoaded: Last message seen received!");
                        lastSeenReceived=true;
                        positionToScroll = 0;
                        log("(1) positionToScroll: "+positionToScroll);
                    }
                }
                else{
                    log("lastMessageSeen is -1");
                    lastSeenReceived=true;
                }

//                megaChatApi.setMessageSeen(idChat, msg.getMsgId());

                if(positionToScroll>=0){
                    positionToScroll++;
                    log("(2)positionToScroll:increase: "+positionToScroll);
                }

                bufferMessages.add(androidMsg);
                log("onMessageLoaded: Size of buffer: "+bufferMessages.size());
                log("onMessageLoaded: Size of messages: "+messages.size());
            }
        }
        else{
            log("onMessageLoaded:NULLmsg:REACH FINAL HISTORY:stateHistory "+stateHistory);

            if(bufferSending.size()!=0){
                for(int i=0;i<bufferSending.size();i++){
                    bufferMessages.add(bufferSending.get(i));
                }
                bufferSending.clear();
            }

            log("onMessageLoaded:numberToLoad: "+numberToLoad+" bufferSize: "+bufferMessages.size()+" messagesSize: "+messages.size());
            if((bufferMessages.size()+messages.size())>=numberToLoad){
                fullHistoryReceivedOnLoad();
                isLoadingHistory = false;
            }
            else{
                log("onMessageLoaded:lessNumberReceived");
                if((stateHistory!=MegaChatApi.SOURCE_NONE)&&(stateHistory!=MegaChatApi.SOURCE_ERROR)){
                    log("But more history exists --> loadMessages");
                    log("G->loadMessages unread is 0");
                    isLoadingHistory = true;
                    stateHistory = megaChatApi.loadMessages(idChat, NUMBER_MESSAGES_TO_LOAD);
                    log("New state of history: "+stateHistory);
                    getMoreHistory = false;
                    if(stateHistory==MegaChatApi.SOURCE_NONE || stateHistory==MegaChatApi.SOURCE_ERROR){
                        fullHistoryReceivedOnLoad();
                        isLoadingHistory = false;
                    }
                }
                else{
                    fullHistoryReceivedOnLoad();
                    isLoadingHistory = false;
                }
            }
        }
        log("END onMessageLoaded-----------messages.size="+messages.size());
    }

    public void fullHistoryReceivedOnLoad(){
        log("fullHistoryReceivedOnLoad");

        isOpeningChat = false;

        if(bufferMessages.size()!=0){
            log("fullHistoryReceivedOnLoad:buffer size: "+bufferMessages.size());
            loadBufferMessages();

            if(lastSeenReceived==false){
                log("fullHistoryReceivedOnLoad: last message seen NOT received");
                if(stateHistory!=MegaChatApi.SOURCE_NONE){
                    log("fullHistoryReceivedOnLoad:F->loadMessages");
                    isLoadingHistory = true;
                    stateHistory = megaChatApi.loadMessages(idChat, NUMBER_MESSAGES_TO_LOAD);
                }
            }
            else{
                log("fullHistoryReceivedOnLoad: last message seen received");
                if(positionToScroll>0){
                    log("fullHistoryReceivedOnLoad: Scroll to position: "+positionToScroll);
                    if(positionToScroll<messages.size()){
//                        mLayoutManager.scrollToPositionWithOffset(positionToScroll+1,Util.scaleHeightPx(50, outMetrics));
                        //Find last message
                        int positionLastMessage = -1;
                        for(int i=messages.size()-1; i>=0;i--) {
                            AndroidMegaChatMessage androidMessage = messages.get(i);

                            if (!androidMessage.isUploading()) {

                                MegaChatMessage msg = androidMessage.getMessage();
                                if (msg.getMsgId() == lastIdMsgSeen) {
                                    positionLastMessage = i;
                                    break;
                                }
                            }
                        }

                        //Check if it has no my messages after
                        positionLastMessage = positionLastMessage + 1;
                        AndroidMegaChatMessage message = messages.get(positionLastMessage);

                        while(message.getMessage().getUserHandle()==megaChatApi.getMyUserHandle()){
                            lastIdMsgSeen = message.getMessage().getMsgId();
                            positionLastMessage = positionLastMessage + 1;
                            message = messages.get(positionLastMessage);
                        }

                        if(isTurn){
                            scrollToMessage(-1);

                        }else{
                            scrollToMessage(lastIdMsgSeen);

                        }

                    }
                    else{
                        log("Error, the position to scroll is more than size of messages");
                    }
                }
            }

            setLastMessageSeen();
        }
        else{
            log("fullHistoryReceivedOnLoad:bufferEmpty");
        }

        log("fullHistoryReceivedOnLoad:getMoreHistoryTRUE");
        getMoreHistory = true;

        //Load pending messages
        if(!pendingMessagesLoaded){
            pendingMessagesLoaded = true;
            loadPendingMessages();
            if(positionToScroll<=0){
                log("positionToScroll is 0 - no unread messages");
                mLayoutManager.scrollToPosition(messages.size());
            }
        }

        chatRelativeLayout.setVisibility(View.VISIBLE);
        emptyLayout.setVisibility(View.GONE);
    }

    @Override
    public void onMessageReceived(MegaChatApiJava api, MegaChatMessage msg) {
        log("onMessageReceived!");
        log("------------------------------------------"+api.getChatConnectionState(idChat));
        log("STATUS: "+msg.getStatus());
        log("TEMP ID: "+msg.getTempId());
        log("FINAL ID: "+msg.getMsgId());
        log("TIMESTAMP: "+msg.getTimestamp());
        log("TYPE: "+msg.getType());

        if(msg.getType()==MegaChatMessage.TYPE_REVOKE_NODE_ATTACHMENT) {
            log("TYPE_REVOKE_NODE_ATTACHMENT MESSAGE!!!!");
            return;
        }

        if(msg.getStatus()==MegaChatMessage.STATUS_SERVER_REJECTED){
            log("onMessageReceived: STATUS_SERVER_REJECTED----- "+msg.getStatus());
        }

        if(!msg.isManagementMessage()){
            if(positionNewMessagesLayout!=-1){
                log("Layout unread messages shown: "+generalUnreadCount);
                if(generalUnreadCount<0){
                    generalUnreadCount--;
                }
                else{
                    generalUnreadCount++;
                }

                if(adapter!=null){
                    adapter.notifyItemChanged(positionNewMessagesLayout);
                }
            }
        }
        else {
            int messageType = msg.getType();
            log("Message type: " + messageType);

            switch (messageType) {
                case MegaChatMessage.TYPE_ALTER_PARTICIPANTS:{
                    if(msg.getUserHandle()==myUserHandle) {
                        log("me alter participant");
                        hideNewMessagesLayout();
                    }
                    break;
                }
                case MegaChatMessage.TYPE_PRIV_CHANGE:{
                    if(msg.getUserHandle()==myUserHandle){
                        log("I change a privilege");
                        hideNewMessagesLayout();
                    }
                    break;
                }
                case MegaChatMessage.TYPE_CHAT_TITLE:{
                    if(msg.getUserHandle()==myUserHandle) {
                        log("I change the title");
                        hideNewMessagesLayout();
                    }
                    break;
                }
            }
        }

        if(setAsRead){
            markAsSeen(msg);
        }

        if(msg.getType()==MegaChatMessage.TYPE_CHAT_TITLE){
            log("Change of chat title");
            String newTitle = msg.getContent();
            if(newTitle!=null){
                aB.setTitle(newTitle);
            }
        }
        else if(msg.getType()==MegaChatMessage.TYPE_TRUNCATE){
            invalidateOptionsMenu();
        }

        AndroidMegaChatMessage androidMsg = new AndroidMegaChatMessage(msg);
        appendMessagePosition(androidMsg);

        if(mLayoutManager.findLastCompletelyVisibleItemPosition()==messages.size()-1){
            log("Do scroll to end");

            mLayoutManager.scrollToPosition(messages.size());
        }
        else{
            if((softKeyboardShown || emojiKeyboardShown)&&(messages.size()==1)){
                mLayoutManager.scrollToPosition(messages.size());
            }

            log("DONT scroll to end");
            if(typeMessageJump !=  TYPE_MESSAGE_NEW_MESSAGE){
                messageJumpText.setText(getResources().getString(R.string.message_new_messages));
                typeMessageJump = TYPE_MESSAGE_NEW_MESSAGE;
            }

            if(messageJumpLayout.getVisibility() != View.VISIBLE){
                messageJumpText.setText(getResources().getString(R.string.message_new_messages));
                messageJumpLayout.setVisibility(View.VISIBLE);
            }
        }

        checkMegaLink(msg);

//        mLayoutManager.setStackFromEnd(true);
//        mLayoutManager.scrollToPosition(0);
    }

    @Override
    public void onMessageUpdate(MegaChatApiJava api, MegaChatMessage msg) {
//        log("onMessageUpdate!: "+ msg.getMsgId());
        int resultModify = -1;
        if(msg.isDeleted()){
            log("The message has been deleted");
            deleteMessage(msg, false);
            return;
        }

        AndroidMegaChatMessage androidMsg = new AndroidMegaChatMessage(msg);

        if(msg.hasChanged(MegaChatMessage.CHANGE_TYPE_ACCESS)){
            log("Change access of the message");

            MegaNodeList nodeList = msg.getMegaNodeList();
            int revokedCount = 0;

            for(int i=0; i<nodeList.size(); i++){
                MegaNode node = nodeList.get(i);
                boolean revoked = megaChatApi.isRevoked(idChat, node.getHandle());
                if(revoked){
                    log("The node is revoked: "+node.getName());
                    revokedCount++;
                }
                else{
                    log("Node not revoked: "+node.getName());
                }
            }

            if(revokedCount==nodeList.size()){
                log("All the attachments have been revoked");
                deleteMessage(msg, false);
            }
            else{
                log("One attachment revoked, modify message");
                resultModify = modifyMessageReceived(androidMsg, false);

                if(resultModify==-1) {
                    log("Modify result is -1");
                    int firstIndexShown = messages.get(0).getMessage().getMsgIndex();
                    log("The first index is: "+firstIndexShown+ " the index of the updated message: "+msg.getMsgIndex());
                    if(firstIndexShown<=msg.getMsgIndex()){
                        log("The message should be in the list");
                        if(msg.getType()==MegaChatMessage.TYPE_NODE_ATTACHMENT){

                            log("A - Node attachment message not in list -> append");
                            AndroidMegaChatMessage msgToAppend = new AndroidMegaChatMessage(msg);
                            reinsertNodeAttachmentNoRevoked(msgToAppend);
                        }
                    }
                    else{
                        if(messages.size()<NUMBER_MESSAGES_BEFORE_LOAD){
                            log("Show more message - add to the list");
                            if(msg.getType()==MegaChatMessage.TYPE_NODE_ATTACHMENT){

                                log("B - Node attachment message not in list -> append");
                                AndroidMegaChatMessage msgToAppend = new AndroidMegaChatMessage(msg);
                                reinsertNodeAttachmentNoRevoked(msgToAppend);
                            }
                        }
                    }

                }
            }
        }
        else if(msg.hasChanged(MegaChatMessage.CHANGE_TYPE_CONTENT)){
            log("Change content of the message");

            if(msg.getType()==MegaChatMessage.TYPE_TRUNCATE){
                log("TRUNCATE MESSAGE");
                clearHistory(androidMsg);
            }
            else{
                if(msg.isDeleted()){
                    log("Message deleted!!");
                }

                checkMegaLink(msg);

                resultModify = modifyMessageReceived(androidMsg, false);
                log("onMessageUpdate: resultModify: "+resultModify);
            }
        }
        else if(msg.hasChanged(MegaChatMessage.CHANGE_TYPE_STATUS)){

            int statusMsg = msg.getStatus();
            log("Status change: "+statusMsg);
            log("Temporal id: "+msg.getTempId());
            log("Final id: "+msg.getMsgId());

            if(msg.getUserHandle()==megaChatApi.getMyUserHandle()){
                if(msg.getType()==MegaChatMessage.TYPE_NODE_ATTACHMENT){
                    log("Modify my message and node attachment");

                    long idMsg =  dbH.findPendingMessageByIdTempKarere(msg.getTempId());
                    log("----The id of my pending message is: "+idMsg);
                    if(idMsg!=-1){
                        resultModify = modifyAttachmentReceived(androidMsg, idMsg);
                        dbH.removePendingMessageById(idMsg);
                        if(resultModify==-1){
                            log("Node attachment message not in list -> resultModify -1");
//                            AndroidMegaChatMessage msgToAppend = new AndroidMegaChatMessage(msg);
//                            appendMessagePosition(msgToAppend);
                        }
                        return;
                    }
                }
            }

            if(msg.getStatus()==MegaChatMessage.STATUS_SEEN){
                log("STATUS_SEEN");
            }
            else if(msg.getStatus()==MegaChatMessage.STATUS_SERVER_RECEIVED){
                log("STATUS_SERVER_RECEIVED");

                if(msg.getType()==MegaChatMessage.TYPE_NORMAL){
                    if(msg.getUserHandle()==megaChatApi.getMyUserHandle()){
                        checkMegaLink(msg);
                    }
                }

                resultModify = modifyMessageReceived(androidMsg, true);
                log("onMessageUpdate: resultModify: "+resultModify);
            }
            else if(msg.getStatus()==MegaChatMessage.STATUS_SERVER_REJECTED){
                log("onMessageUpdate: STATUS_SERVER_REJECTED----- "+msg.getStatus());
                deleteMessage(msg, true);
            }
            else{
                log("-----------Status : "+msg.getStatus());
                log("-----------Timestamp: "+msg.getTimestamp());

                resultModify = modifyMessageReceived(androidMsg, false);
                log("onMessageUpdate: resultModify: "+resultModify);
            }
        }
    }

    @Override
    public void onHistoryReloaded(MegaChatApiJava api, MegaChatRoom chat) {
        log("onHistoryReloaded");
        bufferMessages.clear();
        messages.clear();

        invalidateOptionsMenu();
        log("Load new history");

        long unread = chatRoom.getUnreadCount();
        //                        stateHistory = megaChatApi.loadMessages(idChat, NUMBER_MESSAGES_TO_LOAD);
        if (unread == 0) {
            lastIdMsgSeen = -1;
            generalUnreadCount = -1;
            lastSeenReceived = true;
            log("onHistoryReloaded: loadMessages unread is 0");
        } else {
            lastIdMsgSeen = megaChatApi.getLastMessageSeenId(idChat);
            generalUnreadCount = unread;

            if (lastIdMsgSeen != -1) {
                log("onHistoryReloaded: Id of last message seen: " + lastIdMsgSeen);
            } else {
                log("onHistoryReloaded: Error the last message seen shouldn't be NULL");
            }

            lastSeenReceived = false;
        }
    }

    public void deleteMessage(MegaChatMessage msg, boolean rejected){
        log("deleteMessage");

        int indexToChange = -1;

        ListIterator<AndroidMegaChatMessage> itr = messages.listIterator(messages.size());

        // Iterate in reverse.
        while(itr.hasPrevious()) {
            AndroidMegaChatMessage messageToCheck = itr.previous();
            log("Index: " + itr.nextIndex());

            if(!messageToCheck.isUploading()){
                if(rejected){
                    if (messageToCheck.getMessage().getTempId() == msg.getTempId()) {
                        indexToChange = itr.nextIndex();
                        break;
                    }
                }
                else{
                    if (messageToCheck.getMessage().getMsgId() == msg.getMsgId()) {
                        indexToChange = itr.nextIndex();
                        break;
                    }
                }
            }
        }

        if(indexToChange!=-1) {
            messages.remove(indexToChange);
            log("Removed index: " + indexToChange + " positionNewMessagesLayout: "+ positionNewMessagesLayout +" messages size: " + messages.size());
//                adapter.notifyDataSetChanged();

            if(positionNewMessagesLayout<=indexToChange){
                if(generalUnreadCount==1 || generalUnreadCount==-1){
                    log("Reset generalUnread:Position where new messages layout is show: " + positionNewMessagesLayout);
                    generalUnreadCount = 0;
                    lastIdMsgSeen = -1;
                }
                else{
                    log("Decrease generalUnread:Position where new messages layout is show: " + positionNewMessagesLayout);
                    generalUnreadCount--;
                }

                adapter.notifyItemChanged(positionNewMessagesLayout);
            }

            adapter.removeMessage(indexToChange+1, messages);

            if(!messages.isEmpty()){
                //Update infoToShow of the next message also
                if (indexToChange == 0) {
                    messages.get(indexToChange).setInfoToShow(AndroidMegaChatMessage.CHAT_ADAPTER_SHOW_ALL);
                }
                else{
                    //Not first element
                    if(indexToChange==messages.size()){
                        log("The last message removed, do not check more messages");
                        setShowAvatar(indexToChange-1);
                        adapter.modifyMessage(messages, indexToChange);
                        return;
                    }

                    adjustInfoToShow(indexToChange);
                    setShowAvatar(indexToChange);
                    setShowAvatar(indexToChange-1);

                    adapter.modifyMessage(messages, indexToChange+1);
                }
            }
        }
        else{
            log("index to change not found");
        }
    }

    public int modifyAttachmentReceived(AndroidMegaChatMessage msg, long idPendMsg){
        log("modifyAttachmentReceived");
        log("Msg ID: "+msg.getMessage().getMsgId());
        log("Msg TEMP ID: "+msg.getMessage().getTempId());
        log("Msg status: "+msg.getMessage().getStatus());
        int indexToChange = -1;
        ListIterator<AndroidMegaChatMessage> itr = messages.listIterator(messages.size());

        // Iterate in reverse.
        while(itr.hasPrevious()) {
            AndroidMegaChatMessage messageToCheck = itr.previous();

            if(messageToCheck.isUploading()){
                if(messageToCheck.getPendingMessage().getId()==idPendMsg){
                    indexToChange = itr.nextIndex();
                    log("Found index to change: "+indexToChange);
                    break;
                }
            }
        }

        if(indexToChange!=-1){

            log("modifyAttachmentReceived: INDEX change, need to reorder");
            messages.remove(indexToChange);
            log("Removed index: "+indexToChange);
            log("modifyAttachmentReceived: messages size: "+messages.size());
            adapter.removeMessage(indexToChange+1, messages);

            int scrollToP = appendMessagePosition(msg);
            if(scrollToP!=-1){
                if(msg.getMessage().getStatus()==MegaChatMessage.STATUS_SERVER_RECEIVED){
                    log("modifyAttachmentReceived: need to scroll to position: "+indexToChange);
                    final int indexToScroll = scrollToP+1;
                    mLayoutManager.scrollToPositionWithOffset(indexToScroll,Util.scaleHeightPx(20, outMetrics));

                }
            }
        }
        else{
            log("Error, id pending message message not found!!");
        }
        log("Index modified: "+indexToChange);
        return indexToChange;
    }


    public int modifyMessageReceived(AndroidMegaChatMessage msg, boolean checkTempId){
        log("modifyMessageReceived");
        log("Msg ID: "+msg.getMessage().getMsgId());
        log("Msg TEMP ID: "+msg.getMessage().getTempId());
        log("Msg status: "+msg.getMessage().getStatus());
        int indexToChange = -1;
        ListIterator<AndroidMegaChatMessage> itr = messages.listIterator(messages.size());

        // Iterate in reverse.
        while(itr.hasPrevious()) {
            AndroidMegaChatMessage messageToCheck = itr.previous();
            log("Index: "+itr.nextIndex());

            if(!messageToCheck.isUploading()){
                log("Checking with Msg ID: "+messageToCheck.getMessage().getMsgId());
                log("Checking with Msg TEMP ID: "+messageToCheck.getMessage().getTempId());

                if(checkTempId){
                    log("Check temporal IDS----");
                    if (messageToCheck.getMessage().getTempId() == msg.getMessage().getTempId()) {
                        log("modifyMessageReceived with idTemp");
                        indexToChange = itr.nextIndex();
                        break;
                    }
                }
                else{
                    if (messageToCheck.getMessage().getMsgId() == msg.getMessage().getMsgId()) {
                        log("modifyMessageReceived");
                        indexToChange = itr.nextIndex();
                        break;
                    }
                }
            }
            else{

                log("This message is uploading");
            }
        }

        log("---------------Index to change = "+indexToChange);
        if(indexToChange!=-1){

//            if(msg.getMessage().isDeleted()){
//                messages.remove(indexToChange);
//                log("Removed index: "+indexToChange);
//                log("modifyMessageReceived: messages size: "+messages.size());
////                adapter.notifyDataSetChanged();
//                adapter.removeMessage(indexToChange, messages);
//                return indexToChange;
//            }

            AndroidMegaChatMessage messageToUpdate = messages.get(indexToChange);
            if(messageToUpdate.getMessage().getMsgIndex()==msg.getMessage().getMsgIndex()){
                log("modifyMessageReceived: The internal index not change");

                if(msg.getMessage().getStatus()==MegaChatMessage.STATUS_SENDING_MANUAL){
                    log("Modified a MANUAl SENDING msg");
                    //Check the message to change is not the last one
                    int lastI = messages.size()-1;
                    if(indexToChange<lastI){
                        //Check if there is already any MANUAL_SENDING in the queue
                        AndroidMegaChatMessage previousMessage = messages.get(lastI);
                        if(previousMessage.isUploading()){
                            log("Previous message is uploading");
                        }
                        else{
                            if(previousMessage.getMessage().getStatus()==MegaChatMessage.STATUS_SENDING_MANUAL){
                                log("More MANUAL SENDING in queue");
                                log("Removed index: "+indexToChange);
                                messages.remove(indexToChange);
                                appendMessageAnotherMS(msg);
                                adapter.notifyDataSetChanged();
                                return indexToChange;
                            }
                        }
                    }
                }

                log("Modified message keep going");
                messages.set(indexToChange, msg);

                //Update infoToShow also
                if (indexToChange == 0) {
                    messages.get(indexToChange).setInfoToShow(AndroidMegaChatMessage.CHAT_ADAPTER_SHOW_ALL);
                    messages.get(indexToChange).setShowAvatar(true);
                }
                else{
                    //Not first element
                    adjustInfoToShow(indexToChange);
                    setShowAvatar(indexToChange);

                    //Create adapter
                    if (adapter == null) {
                        adapter = new MegaChatLollipopAdapter(this, chatRoom, messages, listView);
                        adapter.setHasStableIds(true);
                        listView.setAdapter(adapter);
                    } else {
                        adapter.modifyMessage(messages, indexToChange+1);
                    }
                }
            }
            else{
                log("modifyMessageReceived: INDEX change, need to reorder");
                messages.remove(indexToChange);
                log("Removed index: "+indexToChange);
                log("modifyMessageReceived: messages size: "+messages.size());
                adapter.removeMessage(indexToChange+1, messages);
                int scrollToP = appendMessagePosition(msg);
                if(scrollToP!=-1){
                    if(msg.getMessage().getStatus()==MegaChatMessage.STATUS_SERVER_RECEIVED){
                        log("modifyMessageReceived: need to scroll to position: "+indexToChange);
                        mLayoutManager.scrollToPosition(scrollToP+1);
                        //mLayoutManager.scrollToPositionWithOffset(scrollToP, Util.scaleHeightPx(20, outMetrics));
                    }
                }
                log("modifyMessageReceived: messages size 2: "+messages.size());
            }

        }
        else{
            log("Error, id temp message not found!!");
        }
        return indexToChange;
    }

    public void loadBufferMessages(){
        log("loadBufferMessages");
        ListIterator<AndroidMegaChatMessage> itr = bufferMessages.listIterator();
        while (itr.hasNext()) {
            int currentIndex = itr.nextIndex();
            AndroidMegaChatMessage messageToShow = itr.next();
            loadMessage(messageToShow);
        }

        //Create adapter
        if(adapter==null){
            adapter = new MegaChatLollipopAdapter(this, chatRoom, messages, listView);
            adapter.setHasStableIds(true);
            listView.setLayoutManager(mLayoutManager);
            listView.setAdapter(adapter);
            adapter.setMessages(messages);
        }
        else{
//            adapter.setPositionClicked(-1);
            adapter.loadPreviousMessages(messages, bufferMessages.size());

            log("addMessage: "+messages.size());
        }

        log("AFTER updateMessagesLoaded: "+messages.size()+" messages in list");

        bufferMessages.clear();
    }

    public void clearHistory(AndroidMegaChatMessage androidMsg){
        log("clearHistory");

        ListIterator<AndroidMegaChatMessage> itr = messages.listIterator(messages.size());

        int indexToChange=-1;
        // Iterate in reverse.
        while(itr.hasPrevious()) {
            AndroidMegaChatMessage messageToCheck = itr.previous();

            if(!messageToCheck.isUploading()){
                if(messageToCheck.getMessage().getStatus()!=MegaChatMessage.STATUS_SENDING){

                    indexToChange = itr.nextIndex();
                    log("Found index of last sent and confirmed message: "+indexToChange);
                    break;
                }
            }
        }

//        indexToChange = 2;
        if(indexToChange != messages.size()-1){
            log("Clear history of confirmed messages: "+indexToChange);

            List<AndroidMegaChatMessage> messagesCopy = new ArrayList<>(messages);
            messages.clear();
            messages.add(androidMsg);
            for(int i = indexToChange+1; i<messagesCopy.size();i++){
                messages.add(messagesCopy.get(i));
            }
        }
        else{
            log("Clear all messages");
            messages.clear();
            messages.add(androidMsg);
        }

        if(messages.size()==1){
            androidMsg.setInfoToShow(AndroidMegaChatMessage.CHAT_ADAPTER_SHOW_ALL);
        }
        else{
            for(int i=0; i<messages.size();i++){
                adjustInfoToShow(i);
            }
        }

        adapter.setMessages(messages);
        adapter.notifyDataSetChanged();
    }

    public void loadPendingMessages(){
        log("loadPendingMessages");
        ArrayList<AndroidMegaChatMessage> pendMsgs = dbH.findAndroidMessagesNotSent(idChat);
//        dbH.findPendingMessagesBySent(1);
        log("Number of pending: "+pendMsgs.size());
        for(int i=0;i<pendMsgs.size();i++){
            if(pendMsgs.get(i)!=null){
                appendMessagePosition(pendMsgs.get(i));
            }
            else{
                log("Null pending messages");
            }
        }

    }

    public void loadMessage(AndroidMegaChatMessage messageToShow){
        log("loadMessage");

        messageToShow.setInfoToShow(AndroidMegaChatMessage.CHAT_ADAPTER_SHOW_ALL);
        messages.add(0,messageToShow);

        if(messages.size()>1) {
            adjustInfoToShow(1);
        }

        setShowAvatar(0);

        if(adapter.isMultipleSelect()){
            adapter.updateSelectionOnScroll();
        }
    }

    public void appendMessageAnotherMS(AndroidMegaChatMessage msg){
        log("appendMessageAnotherMS");
        messages.add(msg);
        int lastIndex = messages.size()-1;

        if(lastIndex==0){
            messages.get(lastIndex).setInfoToShow(AndroidMegaChatMessage.CHAT_ADAPTER_SHOW_ALL);
        }
        else{
            adjustInfoToShow(lastIndex);
        }

        //Create adapter
        if(adapter==null){
            log("Create adapter");
            adapter = new MegaChatLollipopAdapter(this, chatRoom, messages, listView);
            adapter.setHasStableIds(true);
            listView.setLayoutManager(mLayoutManager);
            listView.setAdapter(adapter);
            adapter.setMessages(messages);
        }
        else{
            log("Update adapter with last index: "+lastIndex);
            if(lastIndex==0){
                log("Arrives the first message of the chat");
                adapter.setMessages(messages);
            }
            else{
                adapter.addMessage(messages, lastIndex+1);
            }
        }
    }

    public int reinsertNodeAttachmentNoRevoked(AndroidMegaChatMessage msg){
        log("reinsertNodeAttachmentNoRevoked");
        int lastIndex = messages.size()-1;
        log("1lastIndex: "+lastIndex);
        if(messages.size()==-1){
            log("2lastIndex: "+lastIndex);
            msg.setInfoToShow(AndroidMegaChatMessage.CHAT_ADAPTER_SHOW_ALL);
            messages.add(msg);
        }
        else {
            log("Finding where to append the message");
            while(messages.get(lastIndex).getMessage().getMsgIndex()>msg.getMessage().getMsgIndex()){
                log("3lastIndex: "+lastIndex);
                lastIndex--;
                if (lastIndex == -1) {
                    break;
                }
            }
            log("4lastIndex: "+lastIndex);
            lastIndex++;
            log("Append in position: "+lastIndex);
            messages.add(lastIndex, msg);
            adjustInfoToShow(lastIndex);
            int nextIndex = lastIndex+1;
            if(nextIndex<=messages.size()-1){
                adjustInfoToShow(nextIndex);
            }
            int previousIndex = lastIndex-1;
            if(previousIndex>=0){
                adjustInfoToShow(previousIndex);
            }
        }

        //Create adapter
        if(adapter==null){
            log("Create adapter");
            adapter = new MegaChatLollipopAdapter(this, chatRoom, messages, listView);
            adapter.setHasStableIds(true);
            listView.setLayoutManager(mLayoutManager);
            listView.setAdapter(adapter);
            adapter.setMessages(messages);
        }
        else{
            log("Update adapter with last index: "+lastIndex);
            if(lastIndex<0){
                log("Arrives the first message of the chat");
                adapter.setMessages(messages);
            }
            else{
                adapter.addMessage(messages, lastIndex+1);
            }
        }
        return lastIndex;
    }

    public int appendMessagePosition(AndroidMegaChatMessage msg){
        log("appendMessagePosition: "+messages.size()+" messages");

        int lastIndex = messages.size()-1;
        if(messages.size()==0){
            msg.setInfoToShow(AndroidMegaChatMessage.CHAT_ADAPTER_SHOW_ALL);
            msg.setShowAvatar(true);
            messages.add(msg);
        }
        else{
            log("Finding where to append the message");

            if(msg.isUploading()){
                lastIndex++;
                log("The message is uploading add to index: "+lastIndex);
            }
            else{
                log("status of message: "+msg.getMessage().getStatus());
                if(lastIndex>=0){
                    while(messages.get(lastIndex).isUploading()){
                        log("one less index is uploading");
                        lastIndex--;
                    }
                    while(messages.get(lastIndex).getMessage().getStatus()==MegaChatMessage.STATUS_SENDING_MANUAL){
                        log("one less index is MANUAL SENDING");
                        lastIndex--;
                    }
                    if(msg.getMessage().getStatus()==MegaChatMessage.STATUS_SERVER_RECEIVED||msg.getMessage().getStatus()==MegaChatMessage.STATUS_NOT_SEEN){
                        while(messages.get(lastIndex).getMessage().getStatus()==MegaChatMessage.STATUS_SENDING){
                            log("one less index");
                            lastIndex--;
                        }
                    }
                }
                lastIndex++;
                log("Append in position: "+lastIndex);
            }

            messages.add(lastIndex, msg);
            adjustInfoToShow(lastIndex);
            msg.setShowAvatar(true);
            setShowAvatar(lastIndex-1);
        }

        //Create adapter
        if(adapter==null){
            log("Create adapter");
            adapter = new MegaChatLollipopAdapter(this, chatRoom, messages, listView);
            adapter.setHasStableIds(true);
            listView.setLayoutManager(mLayoutManager);
            listView.setAdapter(adapter);
            adapter.setMessages(messages);
        }else{
            log("Update adapter with last index: "+lastIndex);
            if(lastIndex<0){
                log("Arrives the first message of the chat");
                adapter.setMessages(messages);
            }
            else{
                adapter.addMessage(messages, lastIndex+1);
                adapter.notifyItemChanged(lastIndex);
            }
        }
        return lastIndex;
    }

    public int adjustInfoToShow(int index) {
        log("adjustInfoToShow");

        AndroidMegaChatMessage msg = messages.get(index);

        long userHandleToCompare = -1;
        long previousUserHandleToCompare = -1;

        if(msg.isUploading()){
            userHandleToCompare = myUserHandle;
        }
        else{
            if (msg.getMessage().getType() == MegaChatMessage.TYPE_CALL_ENDED){
                msg.setInfoToShow(AndroidMegaChatMessage.CHAT_ADAPTER_SHOW_TIME);
                return AndroidMegaChatMessage.CHAT_ADAPTER_SHOW_TIME;
            }

            if ((msg.getMessage().getType() == MegaChatMessage.TYPE_PRIV_CHANGE) || (msg.getMessage().getType() == MegaChatMessage.TYPE_ALTER_PARTICIPANTS)) {
                userHandleToCompare = msg.getMessage().getHandleOfAction();
            } else {
                userHandleToCompare = msg.getMessage().getUserHandle();
            }
        }

        if(index==0){
            msg.setInfoToShow(AndroidMegaChatMessage.CHAT_ADAPTER_SHOW_ALL);
        }
        else{
            AndroidMegaChatMessage previousMessage = messages.get(index-1);

            if(previousMessage.isUploading()){

                log("The previous message is uploading");
                if(msg.isUploading()){
                    log("The message is also uploading");
                    if (compareDate(msg.getPendingMessage().getUploadTimestamp(), previousMessage.getPendingMessage().getUploadTimestamp()) == 0) {
                        //Same date
                        if (compareTime(msg.getPendingMessage().getUploadTimestamp(), previousMessage.getPendingMessage().getUploadTimestamp()) == 0) {
                            msg.setInfoToShow(AndroidMegaChatMessage.CHAT_ADAPTER_SHOW_NOTHING);
                        } else {
                            //Different minute
                            msg.setInfoToShow(AndroidMegaChatMessage.CHAT_ADAPTER_SHOW_TIME);
                        }
                    } else {
                        //Different date
                        msg.setInfoToShow(AndroidMegaChatMessage.CHAT_ADAPTER_SHOW_ALL);
                    }
                }
                else{
                    if (compareDate(msg.getMessage().getTimestamp(), previousMessage.getPendingMessage().getUploadTimestamp()) == 0) {
                        //Same date
                        if (compareTime(msg.getMessage().getTimestamp(), previousMessage.getPendingMessage().getUploadTimestamp()) == 0) {
                            msg.setInfoToShow(AndroidMegaChatMessage.CHAT_ADAPTER_SHOW_NOTHING);
                        } else {
                            //Different minute
                            msg.setInfoToShow(AndroidMegaChatMessage.CHAT_ADAPTER_SHOW_TIME);
                        }
                    } else {
                        //Different date
                        msg.setInfoToShow(AndroidMegaChatMessage.CHAT_ADAPTER_SHOW_ALL);
                    }
                }
            }
            else{
                log("The previous message is NOT uploading");

                if (userHandleToCompare == myUserHandle) {
                    log("MY message!!");
//                log("MY message!!: "+messageToShow.getContent());
                    if ((previousMessage.getMessage().getType() == MegaChatMessage.TYPE_PRIV_CHANGE) || (previousMessage.getMessage().getType() == MegaChatMessage.TYPE_ALTER_PARTICIPANTS)) {
                        previousUserHandleToCompare = previousMessage.getMessage().getHandleOfAction();
                    } else {
                        previousUserHandleToCompare = previousMessage.getMessage().getUserHandle();
                    }

//                    log("previous message: "+previousMessage.getContent());
                    if (previousUserHandleToCompare == myUserHandle) {
                        log("Last message and previous is mine");
                        //The last two messages are mine
                        if(msg.isUploading()){
                            log("The msg to append is uploading");
                            if (compareDate(msg.getPendingMessage().getUploadTimestamp(), previousMessage) == 0) {
                                //Same date
                                if (compareTime(msg.getPendingMessage().getUploadTimestamp(), previousMessage) == 0) {
                                    msg.setInfoToShow(AndroidMegaChatMessage.CHAT_ADAPTER_SHOW_NOTHING);
                                } else {
                                    //Different minute
                                    msg.setInfoToShow(AndroidMegaChatMessage.CHAT_ADAPTER_SHOW_TIME);
                                }
                            } else {
                                //Different date
                                msg.setInfoToShow(AndroidMegaChatMessage.CHAT_ADAPTER_SHOW_ALL);
                            }
                        }
                        else{
                            if (compareDate(msg, previousMessage) == 0) {
                                //Same date
                                if (compareTime(msg, previousMessage) == 0) {
                                    if ((msg.getMessage().isManagementMessage())) {
                                        msg.setInfoToShow(AndroidMegaChatMessage.CHAT_ADAPTER_SHOW_TIME);
                                    }
                                    else{
                                        msg.setInfoToShow(AndroidMegaChatMessage.CHAT_ADAPTER_SHOW_NOTHING);
                                    }
                                } else {
                                    //Different minute
                                    msg.setInfoToShow(AndroidMegaChatMessage.CHAT_ADAPTER_SHOW_TIME);
                                }
                            } else {
                                //Different date
                                msg.setInfoToShow(AndroidMegaChatMessage.CHAT_ADAPTER_SHOW_ALL);
                            }
                        }

                    } else {
                        //The last message is mine, the previous not
                        log("Last message is mine, NOT previous");
                        if(msg.isUploading()) {
                            log("The msg to append is uploading");
                            if (compareDate(msg.getPendingMessage().getUploadTimestamp(), previousMessage) == 0) {
                                msg.setInfoToShow(AndroidMegaChatMessage.CHAT_ADAPTER_SHOW_TIME);
                            } else {
                                //Different date
                                msg.setInfoToShow(AndroidMegaChatMessage.CHAT_ADAPTER_SHOW_ALL);
                            }
                        }
                        else{
                            if (compareDate(msg, previousMessage) == 0) {
                                msg.setInfoToShow(AndroidMegaChatMessage.CHAT_ADAPTER_SHOW_TIME);
                            } else {
                                //Different date
                                msg.setInfoToShow(AndroidMegaChatMessage.CHAT_ADAPTER_SHOW_ALL);
                            }
                        }
                    }

                } else {
                    log("NOT MY message!! - CONTACT");
//                    log("previous message: "+previousMessage.getContent());

                    if ((previousMessage.getMessage().getType() == MegaChatMessage.TYPE_PRIV_CHANGE) || (previousMessage.getMessage().getType() == MegaChatMessage.TYPE_ALTER_PARTICIPANTS)) {
                        previousUserHandleToCompare = previousMessage.getMessage().getHandleOfAction();
                    } else {
                        previousUserHandleToCompare = previousMessage.getMessage().getUserHandle();
                    }

                    if (previousUserHandleToCompare == userHandleToCompare) {
                        //The last message is also a contact's message
                        if(msg.isUploading()) {
                            if (compareDate(msg.getPendingMessage().getUploadTimestamp(), previousMessage) == 0) {
                                //Same date
                                if (compareTime(msg.getPendingMessage().getUploadTimestamp(), previousMessage) == 0) {
                                    log("Add with show nothing - same userHandle");
                                    msg.setInfoToShow(AndroidMegaChatMessage.CHAT_ADAPTER_SHOW_NOTHING);

                                } else {
                                    //Different minute
                                    msg.setInfoToShow(AndroidMegaChatMessage.CHAT_ADAPTER_SHOW_TIME);
                                }
                            } else {
                                //Different date
                                msg.setInfoToShow(AndroidMegaChatMessage.CHAT_ADAPTER_SHOW_ALL);
                            }
                        }
                        else{

                            if (compareDate(msg, previousMessage) == 0) {
                                //Same date
                                if (compareTime(msg, previousMessage) == 0) {
                                    if ((msg.getMessage().isManagementMessage())) {
                                        msg.setInfoToShow(AndroidMegaChatMessage.CHAT_ADAPTER_SHOW_TIME);
                                    }
                                    else{
                                        msg.setInfoToShow(AndroidMegaChatMessage.CHAT_ADAPTER_SHOW_NOTHING);
                                    }
                                } else {
                                    //Different minute
                                    msg.setInfoToShow(AndroidMegaChatMessage.CHAT_ADAPTER_SHOW_TIME);
                                }
                            } else {
                                //Different date
                                msg.setInfoToShow(AndroidMegaChatMessage.CHAT_ADAPTER_SHOW_ALL);
                            }
                        }

                    } else {
                        //The last message is from contact, the previous not
                        log("Different user handle");
                        if(msg.isUploading()) {
                            if (compareDate(msg.getPendingMessage().getUploadTimestamp(), previousMessage) == 0) {
                                //Same date
                                if (compareTime(msg.getPendingMessage().getUploadTimestamp(), previousMessage) == 0) {
                                    if(previousUserHandleToCompare==myUserHandle){
                                        msg.setInfoToShow(AndroidMegaChatMessage.CHAT_ADAPTER_SHOW_TIME);
                                    }
                                    else{
                                        msg.setInfoToShow(AndroidMegaChatMessage.CHAT_ADAPTER_SHOW_NOTHING);
                                    }

                                } else {
                                    //Different minute
                                    msg.setInfoToShow(AndroidMegaChatMessage.CHAT_ADAPTER_SHOW_TIME);
                                }

                            } else {
                                //Different date
                                msg.setInfoToShow(AndroidMegaChatMessage.CHAT_ADAPTER_SHOW_ALL);
                            }
                        }
                        else{
                            if (compareDate(msg, previousMessage) == 0) {
                                if (compareTime(msg, previousMessage) == 0) {
                                    if(previousUserHandleToCompare==myUserHandle){
                                        msg.setInfoToShow(AndroidMegaChatMessage.CHAT_ADAPTER_SHOW_TIME);
                                    }
                                    else{
                                        if ((msg.getMessage().isManagementMessage())) {
                                            msg.setInfoToShow(AndroidMegaChatMessage.CHAT_ADAPTER_SHOW_TIME);
                                        }
                                        else{
                                            msg.setInfoToShow(AndroidMegaChatMessage.CHAT_ADAPTER_SHOW_TIME);
                                        }
                                    }

                                } else {
                                    //Different minute
                                    msg.setInfoToShow(AndroidMegaChatMessage.CHAT_ADAPTER_SHOW_TIME);
                                }

                            } else {
                                //Different date
                                msg.setInfoToShow(AndroidMegaChatMessage.CHAT_ADAPTER_SHOW_ALL);
                            }
                        }
                    }
                }

            }
        }
        return msg.getInfoToShow();
    }

    public void setShowAvatar(int index){
        log("setShowAvatar");

        AndroidMegaChatMessage msg = messages.get(index);

        long userHandleToCompare = -1;
        long previousUserHandleToCompare = -1;

        if(msg.isUploading()){
            msg.setShowAvatar(false);
            return;
        }

        if (userHandleToCompare == myUserHandle) {
            log("MY message!!");
        }
        else{
            if ((msg.getMessage().getType() == MegaChatMessage.TYPE_PRIV_CHANGE) || (msg.getMessage().getType() == MegaChatMessage.TYPE_ALTER_PARTICIPANTS)) {
                userHandleToCompare = msg.getMessage().getHandleOfAction();
            } else {
                userHandleToCompare = msg.getMessage().getUserHandle();
            }

            log("userHandleTocompare: "+userHandleToCompare);
            AndroidMegaChatMessage previousMessage = null;
            if(messages.size()-1>index){
                previousMessage = messages.get(index + 1);

                if(previousMessage==null){
                    msg.setShowAvatar(true);
                    log("2 - Previous message is null");
                    return;
                }

                if(previousMessage.isUploading()){
                    msg.setShowAvatar(true);
                    log("Previous is uploading");
                    return;
                }

                if ((previousMessage.getMessage().getType() == MegaChatMessage.TYPE_PRIV_CHANGE) || (previousMessage.getMessage().getType() == MegaChatMessage.TYPE_ALTER_PARTICIPANTS)) {
                    previousUserHandleToCompare = previousMessage.getMessage().getHandleOfAction();
                } else {
                    previousUserHandleToCompare = previousMessage.getMessage().getUserHandle();
                }

                log("previousUserHandleToCompare: "+previousUserHandleToCompare);

//                if(previousMessage.getInfoToShow()!=AndroidMegaChatMessage.CHAT_ADAPTER_SHOW_NOTHING){
//                    msg.setShowAvatar(true);
//                }
//                else{
                    if ((previousMessage.getMessage().getType() == MegaChatMessage.TYPE_CALL_ENDED) || (previousMessage.getMessage().getType() == MegaChatMessage.TYPE_PRIV_CHANGE) || (previousMessage.getMessage().getType() == MegaChatMessage.TYPE_ALTER_PARTICIPANTS) || (previousMessage.getMessage().getType() == MegaChatMessage.TYPE_CHAT_TITLE)) {
                        msg.setShowAvatar(true);
                        log("Set: "+true);
                    } else {
                        if (previousUserHandleToCompare == userHandleToCompare) {

                            msg.setShowAvatar(false);
                            log("Set: "+false);
                        }
                        else{
                            msg.setShowAvatar(true);
                            log("Set: "+true);
                        }
                    }
//                }
            }
            else{
                log("No previous message");
                msg.setShowAvatar(true);
            }
        }
    }

    public boolean isGroup(){
        return chatRoom.isGroup();
    }

    public void showMsgNotSentPanel(AndroidMegaChatMessage message, int position){
        log("showMsgNotSentPanel: "+position);

        this.selectedPosition = position;
        this.selectedMessageId = message.getMessage().getRowId();
        log("Temporal id of MS message: "+message.getMessage().getTempId());

        if(message!=null){
            MessageNotSentBottomSheetDialogFragment bottomSheetDialogFragment = new MessageNotSentBottomSheetDialogFragment();
            bottomSheetDialogFragment.show(getSupportFragmentManager(), bottomSheetDialogFragment.getTag());
        }
    }

    public void showNodeAttachmentBottomSheet(AndroidMegaChatMessage message, int position){
        log("showNodeAttachmentBottomSheet: "+position);
        this.selectedPosition = position;

        if(message!=null){
            this.selectedMessageId = message.getMessage().getMsgId();
//            this.selectedChatItem = chat;
            NodeAttachmentBottomSheetDialogFragment bottomSheetDialogFragment = new NodeAttachmentBottomSheetDialogFragment();
            bottomSheetDialogFragment.show(getSupportFragmentManager(), bottomSheetDialogFragment.getTag());
        }
    }

    public void showUploadingAttachmentBottomSheet(AndroidMegaChatMessage message, int position){
        log("showUploadingAttachmentBottomSheet: "+position);
        this.selectedPosition = position;
        if(message!=null){
            this.selectedMessageId = message.getPendingMessage().getId();

            PendingMessageBottomSheetDialogFragment pendingMsgSheetDialogFragment = new PendingMessageBottomSheetDialogFragment();
            pendingMsgSheetDialogFragment.show(getSupportFragmentManager(), pendingMsgSheetDialogFragment.getTag());
        }
    }

    public void showContactAttachmentBottomSheet(AndroidMegaChatMessage message, int position){
        log("showContactAttachmentBottomSheet: "+position);
        this.selectedPosition = position;

        if(message!=null){
            this.selectedMessageId = message.getMessage().getMsgId();
//            this.selectedChatItem = chat;
            ContactAttachmentBottomSheetDialogFragment bottomSheetDialogFragment = new ContactAttachmentBottomSheetDialogFragment();
            bottomSheetDialogFragment.show(getSupportFragmentManager(), bottomSheetDialogFragment.getTag());
        }
    }

    public void removeMsgNotSent(){
        log("removeMsgNotSent: "+selectedPosition);
        messages.remove(selectedPosition);
        adapter.removeMessage(selectedPosition, messages);
    }

    public void removePendingMsg(long id){
        log("removePendingMsg: "+selectedMessageId);
        try{
            dbH.removePendingMessageById(id);
            messages.remove(selectedPosition);
            adapter.removeMessage(selectedPosition, messages);
        }
        catch (IndexOutOfBoundsException e){
            log("removePendingMsg: EXCEPTION: "+e.getMessage());
        }
    }

    public void showSnackbar(String s){
        log("showSnackbar: "+s);
        Snackbar snackbar = Snackbar.make(fragmentContainer, s, Snackbar.LENGTH_LONG);
        TextView snackbarTextView = (TextView)snackbar.getView().findViewById(android.support.design.R.id.snackbar_text);
        snackbarTextView.setMaxLines(5);
        snackbar.show();
    }

    public void removeProgressDialog(){
        try{
            statusDialog.dismiss();
        } catch(Exception ex) {};
    }

    public void showSnackbarNotSpace(){
        log("showSnackbarNotSpace");
        Snackbar mySnackbar = Snackbar.make(fragmentContainer, R.string.error_not_enough_free_space, Snackbar.LENGTH_LONG);
        mySnackbar.setAction("Settings", new SnackbarNavigateOption(this));
        mySnackbar.show();
    }

    public void startConversation(long handle){
        log("startConversation");
        MegaChatRoom chat = megaChatApi.getChatRoomByUser(handle);
        MegaChatPeerList peers = MegaChatPeerList.createInstance();
        if(chat==null){
            log("No chat, create it!");
            peers.addPeer(handle, MegaChatPeerList.PRIV_STANDARD);
            megaChatApi.createChat(false, peers, this);
        }
        else{
            log("There is already a chat, open it!");
            Intent intentOpenChat = new Intent(this, ChatActivityLollipop.class);
            intentOpenChat.setAction(Constants.ACTION_NEW_CHAT);
            intentOpenChat.putExtra("CHAT_ID", chat.getChatId());
            this.startActivity(intentOpenChat);
            finish();
        }
    }

    public void startGroupConversation(ArrayList<Long> userHandles){
        log("startGroupConversation");

        MegaChatPeerList peers = MegaChatPeerList.createInstance();

        for(int i=0;i<userHandles.size();i++){
            long handle = userHandles.get(i);
            peers.addPeer(handle, MegaChatPeerList.PRIV_STANDARD);
        }
        megaChatApi.createChat(true, peers, this);
    }

    public void setMessages(ArrayList<AndroidMegaChatMessage> messages){
        if(dialog!=null){
            dialog.dismiss();
        }

        this.messages = messages;
        //Create adapter
        if (adapter == null) {
            adapter = new MegaChatLollipopAdapter(this, chatRoom, messages, listView);
            adapter.setHasStableIds(true);
            listView.setAdapter(adapter);
            adapter.setMessages(messages);
        } else {
            adapter.setMessages(messages);
        }
    }

    @Override
    public void onRequestStart(MegaChatApiJava api, MegaChatRequest request) {

    }

    @Override
    public void onRequestUpdate(MegaChatApiJava api, MegaChatRequest request) {

    }

    @Override
    public void onRequestFinish(MegaChatApiJava api, MegaChatRequest request, MegaChatError e) {
        log("onRequestFinish: "+request.getRequestString()+" "+request.getType());

        if(request.getType() == MegaChatRequest.TYPE_TRUNCATE_HISTORY){
            log("Truncate history request finish!!!");
            if(e.getErrorCode()==MegaChatError.ERROR_OK){
                log("Ok. Clear history done");
                showSnackbar(getString(R.string.clear_history_success));
                hideMessageJump();
            }
            else{
                log("Error clearing history: "+e.getErrorString());
                showSnackbar(getString(R.string.clear_history_error));
            }
        }
        else if(request.getType() == MegaChatRequest.TYPE_START_CHAT_CALL){
            if(e.getErrorCode()==MegaChatError.ERROR_OK){
                log("TYPE_START_CHAT_CALL finished with success");
                //getFlag - Returns true if it is a video-audio call or false for audio call
            }
            else{
                log("EEEERRRRROR WHEN TYPE_START_CHAT_CALL " + e.getErrorString());
                showSnackbar(getString(R.string.call_error));
            }
        }
        else if(request.getType() == MegaChatRequest.TYPE_REMOVE_FROM_CHATROOM){
            log("Remove participant: "+request.getUserHandle()+" my user: "+megaChatApi.getMyUserHandle());

            if(e.getErrorCode()==MegaChatError.ERROR_OK){
                log("Participant removed OK");
                invalidateOptionsMenu();
            }
            else{
                log("EEEERRRRROR WHEN TYPE_REMOVE_FROM_CHATROOM " + e.getErrorString());
                showSnackbar(getString(R.string.remove_participant_error));
            }
        }
        else if(request.getType() == MegaChatRequest.TYPE_INVITE_TO_CHATROOM){
            log("Request type: "+MegaChatRequest.TYPE_INVITE_TO_CHATROOM);
            if(e.getErrorCode()==MegaChatError.ERROR_OK){
                showSnackbar(getString(R.string.add_participant_success));
            }
            else{
                if(e.getErrorCode() == MegaChatError.ERROR_EXIST){
                    showSnackbar(getString(R.string.add_participant_error_already_exists));
                }
                else{
                    showSnackbar(getString(R.string.add_participant_error));
                }
            }
        }
        else if(request.getType() == MegaChatRequest.TYPE_ATTACH_NODE_MESSAGE){
            try{
                statusDialog.dismiss();
            } catch(Exception ex) {};

            if(adapter!=null){
                if(adapter.isMultipleSelect()){
                    clearSelections();
                    hideMultipleSelect();
                }
            }

            if(e.getErrorCode()==MegaChatError.ERROR_OK){
                log("File sent correctly");
                MegaNodeList nodeList = request.getMegaNodeList();

                for(int i = 0; i<nodeList.size();i++){
                    log("Node name: "+nodeList.get(i).getName());
                }
                AndroidMegaChatMessage androidMsgSent = new AndroidMegaChatMessage(request.getMegaChatMessage());
                sendMessageToUI(androidMsgSent);
            }
            else{
                log("File NOT sent: "+e.getErrorCode()+"___"+e.getErrorString());
                showSnackbar(getString(R.string.error_attaching_node_from_cloud));
            }
        }
        else if(request.getType() == MegaChatRequest.TYPE_REVOKE_NODE_MESSAGE){
            if(e.getErrorCode()==MegaChatError.ERROR_OK){
                log("Node revoked correctly, msg id: "+request.getMegaChatMessage().getMsgId());
            }
            else{
                log("NOT revoked correctly");
                showSnackbar(getString(R.string.error_revoking_node));
            }
        }
        else if(request.getType() == MegaChatRequest.TYPE_CREATE_CHATROOM){
            log("Create chat request finish!!!");
            if(e.getErrorCode()==MegaChatError.ERROR_OK){

                log("open new chat");
                Intent intent = new Intent(this, ChatActivityLollipop.class);
                intent.setAction(Constants.ACTION_NEW_CHAT);
                intent.putExtra("CHAT_ID", request.getChatHandle());
                this.startActivity(intent);
                finish();
            }
            else{
                log("EEEERRRRROR WHEN CREATING CHAT " + e.getErrorString());
                showSnackbar(getString(R.string.create_chat_error));
            }
        }
        else if(request.getType() == MegaChatRequest.TYPE_LOAD_CHAT_LINK){
            if(e.getErrorCode()==MegaChatError.ERROR_OK){
                idChat = request.getChatHandle();
                showChat();
            }
            else {
                log("EEEERRRRROR WHEN CREATING CHAT " + e.getErrorString());
                if(e.getErrorCode()==MegaChatError.ERROR_EXIST){
                    //ERROR_EXIST - If the user already participates in the chat.
                    showAlertChatLink(false);
                }
                else if(e.getErrorCode()==MegaChatError.ERROR_ACCESS){
                    //ERROR_ACCESS If the user is trying to preview a public chat which he was part of -> rejoinChatLink
                    idChat = request.getChatHandle();
                    showConfirmationRejoinChat(request.getUserHandle());
                }
                else{

                    if(e.getErrorCode()==MegaChatError.ERROR_NOENT){
                        emptyTextView.setText(getString(R.string.invalid_chat_link));
                    }
                    else{
                        showSnackbar(getString(R.string.error_general_nodes));
                        emptyTextView.setText(getString(R.string.error_chat_link));
                    }

                    emptyTextView.setVisibility(View.VISIBLE);
                    emptyLayout.setVisibility(View.VISIBLE);
                    chatRelativeLayout.setVisibility(View.GONE);

                    LinearLayout.LayoutParams emptyTextViewParams1 = (LinearLayout.LayoutParams)emptyImageView.getLayoutParams();
                    if(getResources().getConfiguration().orientation == Configuration.ORIENTATION_LANDSCAPE){
                        emptyImageView.setImageResource(R.drawable.chat_empty_landscape);
                        emptyTextViewParams1.setMargins(0, Util.scaleHeightPx(40, outMetrics), 0, Util.scaleHeightPx(24, outMetrics));
                    }else{
                        emptyImageView.setImageResource(R.drawable.ic_empty_chat_list);
                        emptyTextViewParams1.setMargins(0, Util.scaleHeightPx(100, outMetrics), 0, Util.scaleHeightPx(24, outMetrics));
                    }

                    emptyImageView.setLayoutParams(emptyTextViewParams1);
                }
            }
        }
        else if(request.getType() == MegaChatRequest.TYPE_CHAT_LINK_JOIN){
            if(e.getErrorCode()==MegaChatError.ERROR_OK){

                if(request.getUserHandle()!= -1){
                    //Rejoin option
                    showChat();
                }
                else{
                    //Join
                    setChatSubtitle();
                    if(chatRoom.getNumPreviewers()>0){
                        observersNumberText.setText(chatRoom.getNumPreviewers()+"");
                        observersLayout.setVisibility(View.VISIBLE);
                    }
                    else{
                        observersLayout.setVisibility(View.GONE);
                    }
                    supportInvalidateOptionsMenu();
                }
            }
            else{
                log("EEEERRRRROR WHEN JOINING CHAT " + e.getErrorCode() + " " +e.getErrorString());
                showSnackbar(getString(R.string.error_general_nodes));
            }
        }
    }

    @Override
    public void onRequestTemporaryError(MegaChatApiJava api, MegaChatRequest request, MegaChatError e) {
        log("onRequestTemporaryError");
    }

    @Override
    protected void onStop() {
        log("onStop()");

        try{
            if(textChat!=null){
                String written = textChat.getText().toString();
                if(written!=null){
                    dbH.setWrittenTextItem(Long.toString(idChat), textChat.getText().toString());
                }
            }
            else{
                log("textChat is NULL");
            }

        }
        catch (Exception e){
            log("Written message not stored on DB");
        }

        super.onStop();
    }

    @Override
    protected void onDestroy(){
        log("onDestroy()");
        megaChatApi.removeChatListener(this);
        megaChatApi.removeChatCallListener(this);
        super.onDestroy();
    }

    public void closeChat(){
        if(idChat!=-1){
            megaChatApi.closeChatRoom(idChat, this);
        }

        if(chatRoom!=null){
            if(chatRoom.isPreview()){
                megaChatApi.closePreview(idChat);
            }
        }

        MegaApplication.setClosedChat(true);
    }

    @Override
    protected void onNewIntent(Intent intent){
        log("onNewIntent");

        if (intent != null){
            if (intent.getAction() != null){
                log("Intent is here!: "+intent.getAction());
                if (intent.getAction().equals(Constants.ACTION_CLEAR_CHAT)){
                    log("Intent to Clear history");
                    showConfirmationClearChat(chatRoom);
                }
                else if(intent.getAction().equals(Constants.ACTION_UPDATE_ATTACHMENT)){
                    log("Intent to update an attachment with error");

                    long idPendMsg = intent.getLongExtra("ID_MSG", -1);
                    if(idPendMsg!=-1){
                        int indexToChange = -1;
                        ListIterator<AndroidMegaChatMessage> itr = messages.listIterator(messages.size());

                        // Iterate in reverse.
                        while(itr.hasPrevious()) {
                            AndroidMegaChatMessage messageToCheck = itr.previous();

                            if(messageToCheck.isUploading()){
                                if(messageToCheck.getPendingMessage().getId()==idPendMsg){
                                    indexToChange = itr.nextIndex();
                                    log("Found index to change: "+indexToChange);
                                    break;
                                }
                            }
                        }

                        if(indexToChange!=-1){
                            log("Index modified: "+indexToChange);
                            messages.get(indexToChange).getPendingMessage().setState(PendingMessage.STATE_ERROR);
                            adapter.modifyMessage(messages, indexToChange+1);
                        }
                        else{
                            log("Error, id pending message message not found!!");
                        }
                    }
                    else{
                        log("Error. The idPendMsg is -1");
                    }

                    int isOverquota = intent.getIntExtra("IS_OVERQUOTA", 0);
                    if(isOverquota==1){
                        showOverquotaAlert(false);
                    }
                    else if (isOverquota==2){
                        showOverquotaAlert(true);
                    }

                    return;
                }
                else if((intent.getAction().equals(Constants.ACTION_NEW_CHAT)) || (intent.getAction().equals(Constants.ACTION_CHAT_SHOW_MESSAGES))){
                    log("Intent to open new chat: "+intent.getAction());
                    finish();
                    long chatIdIntent = intent.getLongExtra("CHAT_ID", -1);
                    if(chatIdIntent!=-1){
                        Intent intentOpenChat = new Intent(this, ChatActivityLollipop.class);
                        intentOpenChat.setAction(Constants.ACTION_CHAT_SHOW_MESSAGES);
                        intentOpenChat.putExtra("CHAT_ID", chatIdIntent);
                        this.startActivity(intentOpenChat);
                    }
                    else{
                        log("Error the chat Id is not valid: "+chatIdIntent);
                    }

                }
                else if(intent.getAction().equals(Constants.ACTION_OPEN_CHAT_LINK)){
                    if(messages!=null){
                        messages.clear();
                    }

                    adapter.notifyDataSetChanged();
                    closeChat();
                    initAfterIntent(intent, null);
                }
                else{
                    log("Other intent");
                }
            }
        }
        super.onNewIntent(intent);
        setIntent(intent);
        return;
    }

    public String getPeerFullName(long userHandle){
        return chatRoom.getPeerFullnameByHandle(userHandle);
    }

    public MegaChatRoom getChatRoom() {
        return chatRoom;
    }

    public void setChatRoom(MegaChatRoom chatRoom) {
        this.chatRoom = chatRoom;
    }

    public void importNode(long idMessage) {
        log("importNode");
        ArrayList<AndroidMegaChatMessage> messages = new ArrayList<>();
        MegaChatMessage m = megaChatApi.getMessage(idChat, idMessage);

        if(m!=null){
            AndroidMegaChatMessage aMessage = new AndroidMegaChatMessage(m);
            messages.add(aMessage);
            importNodes(messages);
        }
        else{
            log("Message cannot be recovered - null");
        }
    }

    public void importNodes(ArrayList<AndroidMegaChatMessage> messages){
        log("importNodes");

        Intent intent = new Intent(this, FileExplorerActivityLollipop.class);
        intent.setAction(FileExplorerActivityLollipop.ACTION_PICK_IMPORT_FOLDER);

        long[] longArray = new long[messages.size()];
        for (int i = 0; i < messages.size(); i++) {
            longArray[i] = messages.get(i).getMessage().getMsgId();
        }
        intent.putExtra("HANDLES_IMPORT_CHAT", longArray);

        startActivityForResult(intent, Constants.REQUEST_CODE_SELECT_IMPORT_FOLDER);

    }

    public void removeRequestDialog(){
        try{
            statusDialog.dismiss();
        } catch(Exception ex){};

    }

    public void revoke(){
        log("revoke");
        megaChatApi.revokeAttachmentMessage(idChat, selectedMessageId);
    }

    @Override
    public void onRequestStart(MegaApiJava api, MegaRequest request) {

    }

    @Override
    public void onRequestUpdate(MegaApiJava api, MegaRequest request) {

    }

    @Override
    public void onRequestFinish(MegaApiJava api, MegaRequest request, MegaError e) {
        removeRequestDialog();

        if (request.getType() == MegaRequest.TYPE_INVITE_CONTACT){
            log("MegaRequest.TYPE_INVITE_CONTACT finished: "+request.getNumber());

            if(request.getNumber()== MegaContactRequest.INVITE_ACTION_REMIND){
                showSnackbar(getString(R.string.context_contact_invitation_resent));
            }
            else{
                if (e.getErrorCode() == MegaError.API_OK){
                    log("OK INVITE CONTACT: "+request.getEmail());
                    if(request.getNumber()==MegaContactRequest.INVITE_ACTION_ADD)
                    {
                        showSnackbar(getString(R.string.context_contact_request_sent, request.getEmail()));
                    }
                }
                else{
                    log("Code: "+e.getErrorString());
                    if(e.getErrorCode()==MegaError.API_EEXIST)
                    {
                        showSnackbar(getString(R.string.context_contact_already_invited, request.getEmail()));
                    }
                    else if(request.getNumber()==MegaContactRequest.INVITE_ACTION_ADD && e.getErrorCode()==MegaError.API_EARGS)
                    {
                        showSnackbar(getString(R.string.error_own_email_as_contact));
                    }
                    else{
                        showSnackbar(getString(R.string.general_error));
                    }
                    log("ERROR: " + e.getErrorCode() + "___" + e.getErrorString());
                }
            }
        }
        else if(request.getType() == MegaRequest.TYPE_COPY){
            if (e.getErrorCode() != MegaError.API_OK) {

                log("e.getErrorCode() != MegaError.API_OK");

                if(e.getErrorCode()==MegaError.API_EOVERQUOTA){
                    log("OVERQUOTA ERROR: "+e.getErrorCode());
                    Intent intent = new Intent(this, ManagerActivityLollipop.class);
                    intent.setAction(Constants.ACTION_OVERQUOTA_STORAGE);
                    startActivity(intent);
                    finish();
                }
                else if(e.getErrorCode()==MegaError.API_EGOINGOVERQUOTA){
                    log("OVERQUOTA ERROR: "+e.getErrorCode());
                    Intent intent = new Intent(this, ManagerActivityLollipop.class);
                    intent.setAction(Constants.ACTION_PRE_OVERQUOTA_STORAGE);
                    startActivity(intent);
                    finish();
                }
                else
                {
                    Snackbar.make(fragmentContainer, getString(R.string.import_success_error), Snackbar.LENGTH_LONG).show();
                }

            }else{
                Snackbar.make(fragmentContainer, getString(R.string.import_success_message), Snackbar.LENGTH_LONG).show();
            }
        }
    }

    @Override
    public void onRequestTemporaryError(MegaApiJava api, MegaRequest request, MegaError e) {

    }

    @Override
    public void onSaveInstanceState(Bundle outState){
        log("onSaveInstanceState");
        super.onSaveInstanceState(outState);
        outState.putLong("idChat", idChat);
        outState.putLong("selectedMessageId", selectedMessageId);
        outState.putInt("selectedPosition", selectedPosition);
        outState.putInt("typeMessageJump",typeMessageJump);

        if(messageJumpLayout.getVisibility() == View.VISIBLE){
            visibilityMessageJump = true;
        }else{
            visibilityMessageJump = false;
        }
        outState.putBoolean("visibilityMessageJump",visibilityMessageJump);
        outState.putLong("lastMessageSeen", lastIdMsgSeen);
        outState.putLong("generalUnreadCount", generalUnreadCount);
        outState.putBoolean("isHideJump",isHideJump);
        outState.putString("mOutputFilePath",mOutputFilePath);
    }

    public void askSizeConfirmationBeforeChatDownload(String parentPath, ArrayList<MegaNode> nodeList, long size){
        log("askSizeConfirmationBeforeChatDownload");

        final String parentPathC = parentPath;
        final ArrayList<MegaNode> nodeListC = nodeList;
        final long sizeC = size;
        final ChatController chatC = new ChatController(this);

        android.support.v7.app.AlertDialog.Builder builder;
        if (Build.VERSION.SDK_INT >= Build.VERSION_CODES.HONEYCOMB) {
            builder = new AlertDialog.Builder(this, R.style.AppCompatAlertDialogStyle);
        }
        else{
            builder = new AlertDialog.Builder(this);
        }
        LinearLayout confirmationLayout = new LinearLayout(this);
        confirmationLayout.setOrientation(LinearLayout.VERTICAL);
        LinearLayout.LayoutParams params = new LinearLayout.LayoutParams(LinearLayout.LayoutParams.MATCH_PARENT, LinearLayout.LayoutParams.WRAP_CONTENT);
        params.setMargins(Util.scaleWidthPx(20, outMetrics), Util.scaleHeightPx(10, outMetrics), Util.scaleWidthPx(17, outMetrics), 0);

        final CheckBox dontShowAgain =new CheckBox(this);
        dontShowAgain.setText(getString(R.string.checkbox_not_show_again));
        dontShowAgain.setTextColor(ContextCompat.getColor(this, R.color.text_secondary));

        confirmationLayout.addView(dontShowAgain, params);

        builder.setView(confirmationLayout);

//				builder.setTitle(getString(R.string.confirmation_required));

        builder.setMessage(getString(R.string.alert_larger_file, Util.getSizeString(sizeC)));
        builder.setPositiveButton(getString(R.string.general_download),
                new DialogInterface.OnClickListener() {
                    public void onClick(DialogInterface dialog, int whichButton) {
                        if(dontShowAgain.isChecked()){
                            dbH.setAttrAskSizeDownload("false");
                        }
                        chatC.download(parentPathC, nodeListC);
                    }
                });
        builder.setNegativeButton(getString(android.R.string.cancel), new DialogInterface.OnClickListener() {
            public void onClick(DialogInterface dialog, int whichButton) {
                if(dontShowAgain.isChecked()){
                    dbH.setAttrAskSizeDownload("false");
                }
            }
        });

        downloadConfirmationDialog = builder.create();
        downloadConfirmationDialog.show();
    }

    /*
	 * Handle processed upload intent
	 */
    public void onIntentProcessed(List<ShareInfo> infos) {
        log("onIntentProcessedLollipop");

        if (infos == null) {
            Snackbar.make(fragmentContainer, getString(R.string.upload_can_not_open), Snackbar.LENGTH_LONG).show();
        }
        else {
            log("Launch chat upload with files "+infos.size());
            for (ShareInfo info : infos) {
                Intent intent = new Intent(this, ChatUploadService.class);

                long timestamp = System.currentTimeMillis()/1000;
                long idPendingMsg = dbH.setPendingMessage(idChat+"", Long.toString(timestamp));
                if(idPendingMsg!=-1){
                    intent.putExtra(ChatUploadService.EXTRA_ID_PEND_MSG, idPendingMsg);

                    log("name of the file: "+info.getTitle());
                    log("size of the file: "+info.getSize());
                    PendingNodeAttachment nodeAttachment = null;

                    if (MimeTypeList.typeForName(info.getFileAbsolutePath()).isImage()) {

                        if(sendOriginalAttachments){
                            String fingerprint = megaApi.getFingerprint(info.getFileAbsolutePath());

                            //Add node to db
                            long idNode = dbH.setNodeAttachment(info.getFileAbsolutePath(), info.getTitle(), fingerprint);

                            dbH.setMsgNode(idPendingMsg, idNode);

                            nodeAttachment = new PendingNodeAttachment(info.getFileAbsolutePath(), fingerprint, info.getTitle());
                        }
                        else{
                            File previewDir = PreviewUtils.getPreviewFolder(this);
                            String nameFilePreview = info.getTitle();
                            File preview = new File(previewDir, nameFilePreview);

                            boolean isPreview = megaApi.createPreview(info.getFileAbsolutePath(), preview.getAbsolutePath());

                            if(isPreview){
                                log("Preview: "+preview.getAbsolutePath());
                                String fingerprint = megaApi.getFingerprint(preview.getAbsolutePath());

                                //Add node to db
                                long idNode = dbH.setNodeAttachment(preview.getAbsolutePath(), info.getTitle(), fingerprint);

                                dbH.setMsgNode(idPendingMsg, idNode);

                                nodeAttachment = new PendingNodeAttachment(preview.getAbsolutePath(), fingerprint, info.getTitle());
                            }
                            else{
                                log("No preview");
                                String fingerprint = megaApi.getFingerprint(info.getFileAbsolutePath());

                                //Add node to db
                                long idNode = dbH.setNodeAttachment(info.getFileAbsolutePath(), info.getTitle(), fingerprint);

                                dbH.setMsgNode(idPendingMsg, idNode);

                                nodeAttachment = new PendingNodeAttachment(info.getFileAbsolutePath(), fingerprint, info.getTitle());
                            }
                        }
                    }
                    else{
                        String fingerprint = megaApi.getFingerprint(info.getFileAbsolutePath());

                        //Add node to db
                        long idNode = dbH.setNodeAttachment(info.getFileAbsolutePath(), info.getTitle(), fingerprint);

                        dbH.setMsgNode(idPendingMsg, idNode);

                        nodeAttachment = new PendingNodeAttachment(info.getFileAbsolutePath(), fingerprint, info.getTitle());
                    }

                    PendingMessage newPendingMsg = new PendingMessage(idPendingMsg, idChat, nodeAttachment, timestamp, PendingMessage.STATE_SENDING);
                    AndroidMegaChatMessage newNodeAttachmentMsg = new AndroidMegaChatMessage(newPendingMsg, true);
                    sendMessageToUI(newNodeAttachmentMsg);

//                ArrayList<String> filePaths = newPendingMsg.getFilePaths();
//                filePaths.add("/home/jfjf.jpg");

                    intent.putExtra(ChatUploadService.EXTRA_FILEPATH, newPendingMsg.getFilePath());
                    intent.putExtra(ChatUploadService.EXTRA_CHAT_ID, idChat);

                    startService(intent);
                }
                else{
                    log("Error when adding pending msg to the database");
                }

                if (statusDialog != null) {
                    try {
                        statusDialog.dismiss();
                    }
                    catch(Exception ex){}
                }
            }
        }
    }

    public void prepareMessageToForward(long idMessage) {
        log("prepareMessageToForward");
        ArrayList<AndroidMegaChatMessage> messagesSelected = new ArrayList<>();
        MegaChatMessage m = megaChatApi.getMessage(idChat, idMessage);
        AndroidMegaChatMessage aM = new AndroidMegaChatMessage(m);
        messagesSelected.add(aM);

        prepareMessagesToForward(messagesSelected);
    }

    public void prepareMessagesToForward(ArrayList<AndroidMegaChatMessage> messagesSelected){
        log ("prepareMessagesToForward");

        ArrayList<AndroidMegaChatMessage> messagesToImport = new ArrayList<>();
        long[] idMessages = new long[messagesSelected.size()];
        for(int i=0; i<messagesSelected.size();i++){
            idMessages[i] = messagesSelected.get(i).getMessage().getMsgId();

            if(messagesSelected.get(i).getMessage().getType()==MegaChatMessage.TYPE_NODE_ATTACHMENT){
                if(messagesSelected.get(i).getMessage().getUserHandle()!=myUserHandle){
                    //Node has to be imported
                    messagesToImport.add(messagesSelected.get(i));
                }
            }
        }

        if(messagesToImport.isEmpty()){
            log("Proceed to forward");
            forwardMessages(messagesSelected);
        }
        else{
            log("Proceed to import nodes to own Cloud");
            ChatImportToForwardListener listener = new ChatImportToForwardListener(Constants.MULTIPLE_FORWARD_MESSAGES, messagesSelected, messagesToImport.size(), this);

            MegaNode target = megaApi.getNodeByPath(Constants.CHAT_FOLDER, megaApi.getRootNode());
            if(target==null){
                log("Error no chat folder - return");
                return;
            }

            for(int j=0; j<messagesToImport.size();j++){
                AndroidMegaChatMessage message = messagesToImport.get(j);

                if(message!=null){

                    MegaNodeList nodeList = message.getMessage().getMegaNodeList();

                    for(int i=0;i<nodeList.size();i++){
                        MegaNode document = nodeList.get(i);
                        if (document != null) {
                            log("DOCUMENT: " + document.getName() + "_" + document.getHandle());

                            megaApi.copyNode(document, target, listener);
                        }
                        else{
                            log("DOCUMENT: null");
                        }
                    }
                }
                else{
                    log("MESSAGE is null");
                    Snackbar.make(fragmentContainer, getString(R.string.import_success_error), Snackbar.LENGTH_LONG).show();
                }
            }
        }
    }

    public void forwardMessages(ArrayList<AndroidMegaChatMessage> messagesSelected){
        log ("forwardMessages");

        long[] idMessages = new long[messagesSelected.size()];
        for(int i=0; i<messagesSelected.size();i++){
            idMessages[i] = messagesSelected.get(i).getMessage().getMsgId();
        }

        Intent i = new Intent(this, ChatExplorerActivity.class);
        i.putExtra("ID_MESSAGES", idMessages);
        i.putExtra("ID_CHAT_FROM", idChat);
        i.setAction(Constants.ACTION_FORWARD_MESSAGES);
        startActivityForResult(i, REQUEST_CODE_SELECT_CHAT);
    }

    public void openChatAfterForward(long chatHandle, String text){
        log("openChatAfterForward");
        try{
            statusDialog.dismiss();
        } catch(Exception ex) {};

        if(chatHandle==idChat){
            log("Chat already opened");

            try{
                statusDialog.dismiss();
            } catch(Exception ex) {};

            if(adapter!=null){
                if(adapter.isMultipleSelect()){
                    clearSelections();
                    hideMultipleSelect();
                }
            }

            if(text!=null){
                showSnackbar(text);
            }
        }
        else{
            if(chatHandle!=-1){
                log("Open chat to forward messages");

                Intent intentOpenChat = new Intent(this, ManagerActivityLollipop.class);
                intentOpenChat.addFlags(Intent.FLAG_ACTIVITY_CLEAR_TOP);
                intentOpenChat.setAction(Constants.ACTION_CHAT_NOTIFICATION_MESSAGE);
                intentOpenChat.putExtra("CHAT_ID", chatHandle);
                if(text!=null){
                    intentOpenChat.putExtra("showSnackbar", text);
                }
                startActivity(intentOpenChat);
                finish();
            }
            else{
                if(adapter.isMultipleSelect()){
                    clearSelections();
                    hideMultipleSelect();
                }
                if(text!=null){
                    showSnackbar(text);
                }
            }
        }
    }

    public void markAsSeen(MegaChatMessage msg){
        log("markAsSeen");
        if(activityVisible){
            if(msg.getStatus()!=MegaChatMessage.STATUS_SEEN) {
                megaChatApi.setMessageSeen(chatRoom.getChatId(), msg.getMsgId());
            }
        }
    }

   @Override
    protected void onResume(){
        log("onResume");
        super.onResume();

        if(idChat!=-1 && chatRoom!=null){
            MegaApplication.setShowPinScreen(true);
            MegaApplication.setOpenChatId(idChat);

            supportInvalidateOptionsMenu();

            int chatConnection = megaChatApi.getChatConnectionState(idChat);
            log("Chat connection (" + idChat+ ") is: "+chatConnection);
            if(chatConnection==MegaChatApi.CHAT_CONNECTION_ONLINE) {
                setAsRead = true;
            }
            else{
                setAsRead=false;
            }

            if(chatRoom.hasCustomTitle()){
                textChat.setHint(getString(R.string.type_message_hint_with_customized_title, chatRoom.getTitle()));
            }
            else{
                textChat.setHint(getString(R.string.type_message_hint_with_default_title, chatRoom.getTitle()));
            }

            //Update last seen position if different and there is unread messages
            //If the chat is being opened do not update, onLoad will do that

            if(!isOpeningChat) {
                if(lastSeenReceived == true){
                    long unreadCount = chatRoom.getUnreadCount();
                    if (unreadCount != 0) {
                        lastIdMsgSeen = megaChatApi.getLastMessageSeenId(idChat);

                        //Find last message
                        int positionLastMessage = -1;
                        for(int i=messages.size()-1; i>=0;i--) {
                            AndroidMegaChatMessage androidMessage = messages.get(i);

                            if (!androidMessage.isUploading()) {
                                MegaChatMessage msg = androidMessage.getMessage();
                                if (msg.getMsgId() == lastIdMsgSeen) {
                                    positionLastMessage = i;
                                    break;
                                }
                            }
                        }

                        //Check if it has no my messages after
                        positionLastMessage = positionLastMessage + 1;
                        AndroidMegaChatMessage message = messages.get(positionLastMessage);

                        while(message.getMessage().getUserHandle()==megaChatApi.getMyUserHandle()){
                            lastIdMsgSeen = message.getMessage().getMsgId();
                            positionLastMessage = positionLastMessage + 1;
                            message = messages.get(positionLastMessage);
                        }

                        generalUnreadCount = unreadCount;

                        scrollToMessage(lastIdMsgSeen);
                    }
                    else{
                        if(generalUnreadCount!=0){
                            scrollToMessage(-1);
                        }
                    }
                }

                setLastMessageSeen();
            }
            else{
                log("onResume:openingChat:doNotUpdateLastMessageSeen");
            }

            activityVisible = true;

            MegaChatCall callInProgress = megaChatApi.getChatCall(idChat);
            if(callInProgress != null){
                if((callInProgress.getStatus() >= MegaChatCall.CALL_STATUS_REQUEST_SENT) && (callInProgress.getStatus() <= MegaChatCall.CALL_STATUS_IN_PROGRESS)){
                    callInProgressLayout.setVisibility(View.VISIBLE);
                    callInProgressLayout.setOnClickListener(this);
                }
                else{
                    callInProgressLayout.setVisibility(View.GONE);
                }
            }
            else{
                callInProgressLayout.setVisibility(View.GONE);
            }

            if (emojiKeyboardShown){
                keyboardButton.setImageResource(R.drawable.ic_emoticon_white);
                removeEmojiconFragment();
            }

            if(aB != null && aB.getTitle() != null){
                aB.setTitle(adjustForLargeFont(aB.getTitle().toString()));
            }
        }
    }

    public void scrollToMessage(long lastId){
        for(int i=messages.size()-1; i>=0;i--) {
            AndroidMegaChatMessage androidMessage = messages.get(i);

            if (!androidMessage.isUploading()) {
                MegaChatMessage msg = androidMessage.getMessage();
                if (msg.getMsgId() == lastId) {
                    log("scrollToPosition: "+i);
                    mLayoutManager.scrollToPositionWithOffset(i+1,Util.scaleHeightPx(30, outMetrics));
                    break;
                }
            }
        }

    }

    public void setLastMessageSeen(){
        log("setLastMessageSeen");

        if(messages!=null){
            if(!messages.isEmpty()){
                AndroidMegaChatMessage lastMessage = messages.get(messages.size()-1);
                int index = messages.size()-1;
                if(lastMessage!=null) {
                    if (!lastMessage.isUploading()) {
                        while (lastMessage.getMessage().getUserHandle() == megaChatApi.getMyUserHandle()) {
                            index--;
                            if (index == -1) {
                                break;
                            }
                            lastMessage = messages.get(index);
                        }

                        if (lastMessage.getMessage() != null) {
                            boolean resultMarkAsSeen = megaChatApi.setMessageSeen(idChat, lastMessage.getMessage().getMsgId());
                            log("(A)Result setMessageSeen: " + resultMarkAsSeen);
                        }

                    } else {
                        while (lastMessage.isUploading() == true) {
                            index--;
                            if (index == -1) {
                                break;
                            }
                            lastMessage = messages.get(index);
                        }
                        if (lastMessage != null) {

                            while (lastMessage.getMessage().getUserHandle() == megaChatApi.getMyUserHandle()) {
                                index--;
                                if (index == -1) {
                                    break;
                                }
                                lastMessage = messages.get(index);
                            }

                            if (lastMessage.getMessage() != null) {
                                boolean resultMarkAsSeen = megaChatApi.setMessageSeen(idChat, lastMessage.getMessage().getMsgId());
                                log("(B)Result setMessageSeen: " + resultMarkAsSeen);
                            }
                        }
                    }
                }
                else{
                    log("ERROR:lastMessageNUll");
                }
            }
        }
    }

    @Override
    protected void onPause(){
        log("onPause");
        super.onPause();

        activityVisible = false;
        MegaApplication.setOpenChatId(-1);
    }

    @Override
    public void onChatListItemUpdate(MegaChatApiJava api, MegaChatListItem item) {
        if(item.hasChanged(MegaChatListItem.CHANGE_TYPE_UNREAD_COUNT)) {
            updateNavigationToolbarIcon();
        }
    }

    public void updateNavigationToolbarIcon(){

        if (Build.VERSION.SDK_INT >= Build.VERSION_CODES.KITKAT) {
            int numberUnread = megaChatApi.getUnreadChats();

            if(numberUnread==0){
                aB.setHomeAsUpIndicator(R.drawable.ic_arrow_back_white);
            }
            else{

                badgeDrawable.setProgress(1.0f);

                if(numberUnread>9){
                    badgeDrawable.setText("9+");
                }
                else{
                    badgeDrawable.setText(numberUnread+"");
                }

                aB.setHomeAsUpIndicator(badgeDrawable);
            }
        }
        else{
            aB.setHomeAsUpIndicator(R.drawable.ic_arrow_back_white);
        }
    }

    @Override
    public void onChatInitStateUpdate(MegaChatApiJava api, int newState) {

    }

    @Override
    public void onChatPresenceConfigUpdate(MegaChatApiJava api, MegaChatPresenceConfig config) {

    }

    @Override
    public void onChatOnlineStatusUpdate(MegaChatApiJava api, long userHandle, int status, boolean inProgress) {
        log("onChatOnlineStatusUpdate: " + status + "___" + inProgress);
        setChatSubtitle();
    }

    @Override
    public void onChatConnectionStateUpdate(MegaChatApiJava api, long chatid, int newState) {
//        log("onChatConnectionStateUpdate: "+newState);

        supportInvalidateOptionsMenu();

        if(idChat==chatid){
        if(newState==MegaChatApi.CHAT_CONNECTION_ONLINE){
            log("Chat is now ONLINE");
                setAsRead=true;
                setLastMessageSeen();
            }
            else{
                setAsRead=false;
            }
        }
        setChatSubtitle();
    }

    public void takePicture(){
        log("takePicture");

        Intent intent = new Intent(MediaStore.ACTION_IMAGE_CAPTURE);
        if (intent.resolveActivity(getPackageManager()) != null) {
            File photoFile = createImageFile();
            Uri photoURI;
            if(photoFile != null){
                if (Build.VERSION.SDK_INT >= Build.VERSION_CODES.N) {
                    photoURI = FileProvider.getUriForFile(this, "mega.privacy.android.app.providers.fileprovider", photoFile);
                }
                else{
                    photoURI = Uri.fromFile(photoFile);
                }

                isTakePicture = false;
                mOutputFilePath = photoFile.getAbsolutePath();
                if(mOutputFilePath!=null){
                    intent.setFlags(Intent.FLAG_GRANT_READ_URI_PERMISSION);
                    intent.setFlags(Intent.FLAG_GRANT_WRITE_URI_PERMISSION);
                    intent.putExtra(MediaStore.EXTRA_OUTPUT, photoURI);
                    startActivityForResult(intent, Constants.TAKE_PHOTO_CODE);
                }
            }
        }

//        String path = Environment.getExternalStorageDirectory().getAbsolutePath() +"/"+ Util.temporalPicDIR;
//        File newFolder = new File(path);
//        newFolder.mkdirs();
//
//        String file = path + "/picture.jpg";
//        File newFile = new File(file);
//        try {
//            newFile.createNewFile();
//        } catch (IOException e) {}
//
//        Uri outputFileUri;
//        if (Build.VERSION.SDK_INT >= Build.VERSION_CODES.N) {
//            outputFileUri = FileProvider.getUriForFile(this, "mega.privacy.android.app.providers.fileprovider", newFile);
//        }
//        else{
//            outputFileUri = Uri.fromFile(newFile);
//        }
//
//        isTakePicture = false;
//
//        Intent cameraIntent = new Intent(MediaStore.ACTION_IMAGE_CAPTURE);
//        cameraIntent.putExtra(MediaStore.EXTRA_OUTPUT, outputFileUri);
//        cameraIntent.setFlags(Intent.FLAG_GRANT_READ_URI_PERMISSION);
//        startActivityForResult(cameraIntent, Constants.TAKE_PHOTO_CODE);
    }

    public void uploadPicture(String imagePath){
        log("uploadPicture - Path: "+imagePath);
        Intent intent = new Intent(this, ChatUploadService.class);
        File selfie = new File(imagePath);

        long timestamp = System.currentTimeMillis()/1000;
        long idPendingMsg = dbH.setPendingMessage(idChat+"", Long.toString(timestamp));
        if(idPendingMsg!=-1){
            intent.putExtra(ChatUploadService.EXTRA_ID_PEND_MSG, idPendingMsg);
        }
        PendingNodeAttachment nodeAttachment = null;

        if(sendOriginalAttachments){
            log("sendOriginalAttachments");

            String fingerprint = megaApi.getFingerprint(selfie.getAbsolutePath());

            //Add node to db
            long idNode = dbH.setNodeAttachment(selfie.getAbsolutePath(), selfie.getName(), fingerprint);
            dbH.setMsgNode(idPendingMsg, idNode);
            nodeAttachment = new PendingNodeAttachment(selfie.getAbsolutePath(), fingerprint, selfie.getName());

        }else{
            File previewDir = PreviewUtils.getPreviewFolder(this);
            String nameFilePreview = selfie.getName();
            File preview = new File(previewDir, nameFilePreview);

            boolean isPreview = megaApi.createPreview(selfie.getAbsolutePath(), preview.getAbsolutePath());

            if(isPreview){
                log("Preview: "+preview.getAbsolutePath());
                String fingerprint = megaApi.getFingerprint(preview.getAbsolutePath());

                //Add node to db
                long idNode = dbH.setNodeAttachment(preview.getAbsolutePath(), selfie.getName(), fingerprint);

                dbH.setMsgNode(idPendingMsg, idNode);

                nodeAttachment = new PendingNodeAttachment(preview.getAbsolutePath(), fingerprint, selfie.getName());
            }else{
                log("No preview");
                String fingerprint = megaApi.getFingerprint(selfie.getAbsolutePath());

                //Add node to db
                long idNode = dbH.setNodeAttachment(selfie.getAbsolutePath(), selfie.getName(), fingerprint);

                dbH.setMsgNode(idPendingMsg, idNode);

                nodeAttachment = new PendingNodeAttachment(selfie.getAbsolutePath(), fingerprint, selfie.getName());
            }
        }

        PendingMessage newPendingMsg = new PendingMessage(idPendingMsg, idChat, nodeAttachment, timestamp, PendingMessage.STATE_SENDING);
        if(!isLoadingHistory){
            AndroidMegaChatMessage newNodeAttachmentMsg = new AndroidMegaChatMessage(newPendingMsg, true);
            sendMessageToUI(newNodeAttachmentMsg);
        }

        intent.putExtra(ChatUploadService.EXTRA_FILEPATH, newPendingMsg.getFilePath());
        intent.putExtra(ChatUploadService.EXTRA_CHAT_ID, idChat);

        startService(intent);
    }

    public void multiselectActivated(boolean flag){
        String text = textChat.getText().toString();

        if(flag){
            //multiselect on
            if(!text.isEmpty()) {
                textChat.setTextColor(ContextCompat.getColor(this, R.color.transfer_progress));
            }
            if(!sendIcon.isEnabled()){
                sendIcon.setEnabled(true);
                sendIcon.setImageDrawable(ContextCompat.getDrawable(this, R.drawable.ic_send_black));
            }
        }else if(!flag){
            //multiselect off
            if(sendIcon.isEnabled()) {

                textChat.setTextColor(ContextCompat.getColor(this, R.color.black));
                if(!text.isEmpty()) {
                    sendIcon.setEnabled(true);
                    sendIcon.setImageDrawable(ContextCompat.getDrawable(this, R.drawable.ic_send_black));
                }else{
                    sendIcon.setEnabled(false);
                    sendIcon.setImageDrawable(ContextCompat.getDrawable(this, R.drawable.ic_send_trans));
                }
            }
        }
    }

    private void showOverquotaAlert(boolean prewarning){
        log("showOverquotaAlert: prewarning: "+prewarning);

        AlertDialog.Builder builder = new AlertDialog.Builder(this);
        builder.setTitle(getString(R.string.overquota_alert_title));

        if(prewarning){
            builder.setMessage(getString(R.string.pre_overquota_alert_text));
        }
        else{
            builder.setMessage(getString(R.string.overquota_alert_text));
            dbH.setCamSyncEnabled(false);
        }

        if(chatAlertDialog ==null){

            builder.setPositiveButton(getString(R.string.my_account_upgrade_pro), new android.content.DialogInterface.OnClickListener() {

                @Override
                public void onClick(DialogInterface dialog, int which) {
                    showUpgradeAccount();
                }
            });
            builder.setNegativeButton(getString(R.string.general_cancel), new android.content.DialogInterface.OnClickListener() {

                @Override
                public void onClick(DialogInterface dialog, int which) {
                    dialog.dismiss();
                    chatAlertDialog =null;
                }
            });

            chatAlertDialog = builder.create();
            chatAlertDialog.setCanceledOnTouchOutside(false);
        }

        chatAlertDialog.show();
    }

    public void showUpgradeAccount(){
        log("showUpgradeAccount");
        Intent upgradeIntent = new Intent(this, ManagerActivityLollipop.class);
        upgradeIntent.setAction(Constants.ACTION_SHOW_UPGRADE_ACCOUNT);
        startActivity(upgradeIntent);
    }

    public void showJumpMessage(){
        if((!isHideJump)&&(typeMessageJump!=TYPE_MESSAGE_NEW_MESSAGE)){
            typeMessageJump = TYPE_MESSAGE_JUMP_TO_LEAST;
            messageJumpText.setText(getResources().getString(R.string.message_jump_latest));
            messageJumpLayout.setVisibility(View.VISIBLE);
        }
    }

    @Override
    public void onChatCallUpdate(MegaChatApiJava api, MegaChatCall call) {
        log("onChatCallUpdate");
        if(call.getChatid()==idChat){
            if(call.getStatus()==MegaChatCall.CALL_STATUS_DESTROYED||call.getStatus()==MegaChatCall.CALL_STATUS_TERMINATING){
                log("Hide call in progress");
                callInProgressLayout.setVisibility(View.GONE);
                callInProgressLayout.setOnClickListener(null);
            }
        }
    }

    public void goToEnd(){
        int index = messages.size()-1;
        final int indexToScroll = index+1;
        mLayoutManager.scrollToPositionWithOffset(indexToScroll,Util.scaleHeightPx(20, outMetrics));
        hideMessageJump();
    }

    public void setNewVisibility(boolean vis){
        newVisibility = vis;
    }

    public void hideMessageJump(){
        isHideJump = true;
        visibilityMessageJump=false;
        if(messageJumpLayout.getVisibility() == View.VISIBLE){
            messageJumpLayout.animate()
                        .alpha(0.0f)
                        .setDuration(1000)
                        .withEndAction(new Runnable() {
                            @Override public void run() {
                                messageJumpLayout.setVisibility(View.GONE);
                                messageJumpLayout.setAlpha(1.0f);
                            }
                        })
                        .start();
        }
    }

    public MegaApiAndroid getLocalMegaApiFolder() {

        PackageManager m = getPackageManager();
        String s = getPackageName();
        PackageInfo p;
        String path = null;
        try {
            p = m.getPackageInfo(s, 0);
            path = p.applicationInfo.dataDir + "/";
        } catch (PackageManager.NameNotFoundException e) {
            e.printStackTrace();
        }

        MegaApiAndroid megaApiFolder = new MegaApiAndroid(MegaApplication.APP_KEY,
                MegaApplication.USER_AGENT, path);

        megaApiFolder.setDownloadMethod(MegaApiJava.TRANSFER_METHOD_AUTO_ALTERNATIVE);
        megaApiFolder.setUploadMethod(MegaApiJava.TRANSFER_METHOD_AUTO_ALTERNATIVE);

        return megaApiFolder;
    }

    public File createImageFile() {
        log("createImageFile");
        String timeStamp = new SimpleDateFormat("yyyyMMdd_HHmmss").format(new Date());
        String imageFileName = "picture" + timeStamp + "_";
        File storageDir = getExternalFilesDir(null);
        if (!storageDir.exists()) {
            storageDir.mkdir();
        }
        return new File(storageDir, imageFileName + ".jpg");
    }

    private void onCaptureImageResult() {
        log("onCaptureImageResult");
        if (mOutputFilePath != null) {
            File f = new File(mOutputFilePath);
            if(f!=null){
                try {
                    File publicFile = copyImageFile(f);
                    //Remove mOutputFilePath
                    if (f.exists()) {
                        if (f.isDirectory()) {
                            if(f.list().length <= 0){
                                f.delete();
                            }
                        }else{
                            f.delete();
                        }
                    }
                    if(publicFile!=null){
                        Uri finalUri = Uri.fromFile(publicFile);
                        galleryAddPic(finalUri);
                        uploadPicture(publicFile.getPath());
                    }

                } catch (IOException e) {
                    e.printStackTrace();
                }
            }

        }
    }

    public File copyImageFile(File fileToCopy) throws IOException {
        log("copyImageFile");
        File storageDir = new File(Environment.getExternalStoragePublicDirectory(Environment.DIRECTORY_DCIM), "Camera");
        if (!storageDir.exists()) {
            storageDir.mkdir();
        }
        File copyFile = new File(storageDir, fileToCopy.getName());
        copyFile.createNewFile();
        copy(fileToCopy, copyFile);
        return copyFile;
    }

    public static void copy(File src, File dst) throws IOException {
        log("copy");
        InputStream in = new FileInputStream(src);
        OutputStream out = new FileOutputStream(dst);
        byte[] buf = new byte[1024];
        int len;
        while ((len = in.read(buf)) > 0) {
            out.write(buf, 0, len);
        }
        in.close();
        out.close();
    }

    private void galleryAddPic(Uri contentUri) {
        log("galleryAddPic");
        if(contentUri!=null){
            Intent mediaScanIntent = new Intent(Intent.ACTION_MEDIA_SCANNER_SCAN_FILE, contentUri);
            sendBroadcast(mediaScanIntent);
        }
    }

    public int getGroupPermission(){
        int permission = chatRoom.getOwnPrivilege();
        return permission;
    }


    public void hideKeyboard() {
        if (fileStorageLayout.isShown()) {
            if (fileStorageF != null) {
                fileStorageF.clearSelections();
                fileStorageF.hideMultipleSelect();
            }
            fileStorageLayout.setVisibility(View.GONE);
        }
        if (emojiKeyboardShown) {
            keyboardButton.setImageResource(R.drawable.ic_emoticon_white);
            removeEmojiconFragment();
        } else if (softKeyboardShown) {
            InputMethodManager imm = (InputMethodManager) getSystemService(this.INPUT_METHOD_SERVICE);
            if (getResources().getConfiguration().orientation == Configuration.ORIENTATION_LANDSCAPE) {
                imm.toggleSoftInput(InputMethodManager.SHOW_FORCED, 0);
            } else {
                imm.hideSoftInputFromWindow(textChat.getWindowToken(), 0);
            }
        }
    }

    public int getDeviceDensity(){

        int screen = 0;
        switch (getResources().getDisplayMetrics().densityDpi) {
            case DisplayMetrics.DENSITY_LOW:
                screen = 1;
                break;
            case DisplayMetrics.DENSITY_MEDIUM:
                screen = 1;
                break;
            case DisplayMetrics.DENSITY_HIGH:
                screen = 1;
                break;
            case DisplayMetrics.DENSITY_XHIGH:
                screen = 0;
                break;
            case DisplayMetrics.DENSITY_XXHIGH:
                screen = 0;
                break;
            case DisplayMetrics.DENSITY_XXXHIGH:
                screen = 0;
                break;
            default:
                screen = 0;
        }
        return screen;
    }

}<|MERGE_RESOLUTION|>--- conflicted
+++ resolved
@@ -1060,27 +1060,18 @@
                 MegaApplication.setClosedChat(false);
             }
 
-<<<<<<< HEAD
             if(!result){
                 log("----Error on openChatRoom");
                 if(errorOpenChatDialog==null){
-                    AlertDialog.Builder builder = new AlertDialog.Builder(this, R.style.AppCompatAlertDialogStyle);
+                    android.support.v7.app.AlertDialog.Builder builder;
+                    if (Build.VERSION.SDK_INT >= Build.VERSION_CODES.HONEYCOMB) {
+                        builder = new AlertDialog.Builder(this, R.style.AppCompatAlertDialogStyle);
+                    }
+                    else{
+                        builder = new AlertDialog.Builder(this);
+                    }
                     builder.setTitle(getString(R.string.chat_error_open_title));
                     builder.setMessage(getString(R.string.chat_error_open_message));
-=======
-                    if(!result){
-                        log("----Error on openChatRoom");
-                        if(errorOpenChatDialog==null){
-                            android.support.v7.app.AlertDialog.Builder builder;
-                            if (Build.VERSION.SDK_INT >= Build.VERSION_CODES.HONEYCOMB) {
-                                builder = new AlertDialog.Builder(this, R.style.AppCompatAlertDialogStyle);
-                            }
-                            else{
-                                builder = new AlertDialog.Builder(this);
-                            }
-                            builder.setTitle(getString(R.string.chat_error_open_title));
-                            builder.setMessage(getString(R.string.chat_error_open_message));
->>>>>>> deb5b4b4
 
                     builder.setPositiveButton(getString(R.string.cam_sync_ok),
                             new DialogInterface.OnClickListener() {
