--- conflicted
+++ resolved
@@ -120,11 +120,8 @@
 import mega.privacy.android.app.modalbottomsheet.chatmodalbottomsheet.MessageNotSentBottomSheetDialogFragment;
 import mega.privacy.android.app.modalbottomsheet.chatmodalbottomsheet.NodeAttachmentBottomSheetDialogFragment;
 import mega.privacy.android.app.modalbottomsheet.chatmodalbottomsheet.PendingMessageBottomSheetDialogFragment;
-<<<<<<< HEAD
 import mega.privacy.android.app.modalbottomsheet.chatmodalbottomsheet.SendAttachmentChatBottomSheetDialogFragment;
 import mega.privacy.android.app.snackbarListeners.SnackbarNavigateOption;
-=======
->>>>>>> 9330d7f6
 import mega.privacy.android.app.utils.Constants;
 import mega.privacy.android.app.utils.MegaApiUtils;
 import mega.privacy.android.app.utils.TimeUtils;
@@ -3931,28 +3928,18 @@
                                                 Uri mediaFileUri = FileProvider.getUriForFile(this, "mega.privacy.android.app.providers.fileprovider", mediaFile);
                                                 if(mediaFileUri==null){
                                                     log("itemClick:ERROR:NULLmediaFileUri");
-<<<<<<< HEAD
-                                                    showSnackbar(getString(R.string.email_verification_text_error));
-                                                }else{
-=======
                                                     showSnackbar(Constants.SNACKBAR_TYPE, getString(R.string.email_verification_text_error), -1);
                                                 }
                                                 else{
->>>>>>> 9330d7f6
                                                     mediaIntent.setDataAndType(mediaFileUri, MimeTypeList.typeForName(node.getName()).getType());
                                                 }
                                             }else{
                                                 Uri mediaFileUri = Uri.fromFile(mediaFile);
                                                 if(mediaFileUri==null){
                                                     log("itemClick:ERROR:NULLmediaFileUri");
-<<<<<<< HEAD
-                                                    showSnackbar(getString(R.string.email_verification_text_error));
-                                                }else{
-=======
                                                     showSnackbar(Constants.SNACKBAR_TYPE, getString(R.string.email_verification_text_error), -1);
                                                 }
                                                 else{
->>>>>>> 9330d7f6
                                                     mediaIntent.setDataAndType(mediaFileUri, MimeTypeList.typeForName(node.getName()).getType());
                                                 }
                                             }
@@ -3994,14 +3981,9 @@
                                                     log("itemClick:ERROR:httpServerGetLocalLink");
                                                     showSnackbar(Constants.SNACKBAR_TYPE, getString(R.string.email_verification_text_error), -1);
                                                 }
-<<<<<<< HEAD
-                                            }else{
-                                                showSnackbar(getString(R.string.error_server_connection_problem)+". "+ getString(R.string.no_network_connection_on_play_file));
-=======
                                             }
                                             else {
                                                 showSnackbar(Constants.SNACKBAR_TYPE, getString(R.string.error_server_connection_problem)+". "+ getString(R.string.no_network_connection_on_play_file), -1);
->>>>>>> 9330d7f6
                                             }
                                         }
                                         mediaIntent.putExtra("HANDLE", node.getHandle());
