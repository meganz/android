--- conflicted
+++ resolved
@@ -458,13 +458,9 @@
     private MegaNode myChatFilesFolder;
     private TextUtils.TruncateAt typeEllipsize = TextUtils.TruncateAt.END;
 
-<<<<<<< HEAD
-    private String newMuteOption = null;
-=======
     private AudioFocusRequest request;
     private AudioManager mAudioManager;
     private AudioFocusListener audioFocusListener;
->>>>>>> e194073d
 
     @Override
     public void storedUnhandledData(ArrayList<AndroidMegaChatMessage> preservedData) {
