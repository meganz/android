package mega.privacy.android.app.lollipop.megachat;

import android.Manifest;
import android.animation.Animator;
import android.animation.AnimatorListenerAdapter;
import android.app.Activity;
import android.app.ActivityManager;
import android.app.ProgressDialog;
import android.content.BroadcastReceiver;
import android.content.Context;
import android.content.DialogInterface;
import android.content.Intent;
import android.content.IntentFilter;
import android.content.pm.PackageInfo;
import android.content.pm.PackageManager;
import android.content.res.Configuration;
import android.graphics.Bitmap;
import android.graphics.BitmapFactory;
import android.location.Address;
import android.media.MediaRecorder;
import android.net.Uri;
import android.os.Build;
import android.os.Bundle;
import android.os.Environment;
import android.os.Handler;
import android.provider.MediaStore;
import android.support.design.widget.BottomSheetDialogFragment;
import android.support.design.widget.CoordinatorLayout;
import android.support.v4.app.ActivityCompat;
import android.support.v4.content.ContextCompat;
import android.support.v4.content.FileProvider;
import android.support.v4.content.LocalBroadcastManager;
import android.support.v7.app.ActionBar;
import android.support.v7.app.AlertDialog;
import android.support.v7.view.ActionMode;
import android.support.v7.widget.RecyclerView;
import android.support.v7.widget.SimpleItemAnimator;
import android.support.v7.widget.Toolbar;
import android.text.Editable;
import android.text.Html;
import android.text.SpannableStringBuilder;
import android.text.Spanned;
import android.text.TextUtils;
import android.text.TextWatcher;
import android.util.Base64;
import android.util.DisplayMetrics;
import android.view.Display;
import android.view.HapticFeedbackConstants;
import android.view.KeyEvent;
import android.view.Menu;
import android.view.MenuInflater;
import android.view.MenuItem;
import android.view.MotionEvent;
import android.view.View;
import android.view.Window;
import android.view.inputmethod.EditorInfo;
import android.widget.Button;
import android.widget.CheckBox;
import android.widget.Chronometer;
import android.widget.FrameLayout;
import android.widget.ImageButton;
import android.widget.ImageView;
import android.widget.LinearLayout;
import android.widget.RelativeLayout;
import android.widget.TextView;
import android.widget.Toast;

import com.google.firebase.iid.FirebaseInstanceId;

import java.io.File;
import java.io.FileInputStream;
import java.io.FileOutputStream;
import java.io.IOException;
import java.io.InputStream;
import java.io.OutputStream;
import java.text.SimpleDateFormat;
import java.util.ArrayList;
import java.util.Calendar;
import java.util.Collections;
import java.util.Date;
import java.util.List;
import java.util.ListIterator;
import java.util.TimeZone;

import mega.privacy.android.app.DatabaseHandler;
import mega.privacy.android.app.MegaApplication;
import mega.privacy.android.app.MimeTypeList;
import mega.privacy.android.app.R;
import mega.privacy.android.app.ShareInfo;
import mega.privacy.android.app.components.BubbleDrawable;
import mega.privacy.android.app.components.MarqueeTextView;
import mega.privacy.android.app.components.NpaLinearLayoutManager;
import mega.privacy.android.app.components.twemoji.EmojiEditText;
import mega.privacy.android.app.components.twemoji.EmojiKeyboard;
import mega.privacy.android.app.components.twemoji.EmojiManager;
import mega.privacy.android.app.components.twemoji.EmojiTextView;
import mega.privacy.android.app.components.twemoji.EmojiUtilsShortcodes;
import mega.privacy.android.app.components.twemoji.OnPlaceButtonListener;
import mega.privacy.android.app.components.voiceClip.OnBasketAnimationEnd;
import mega.privacy.android.app.components.voiceClip.OnRecordClickListener;
import mega.privacy.android.app.components.voiceClip.OnRecordListener;
import mega.privacy.android.app.components.voiceClip.RecordButton;
import mega.privacy.android.app.components.voiceClip.RecordView;
import mega.privacy.android.app.interfaces.MyChatFilesExisitListener;
import mega.privacy.android.app.lollipop.AddContactActivityLollipop;
import mega.privacy.android.app.lollipop.AudioVideoPlayerLollipop;
import mega.privacy.android.app.lollipop.ContactInfoActivityLollipop;
import mega.privacy.android.app.lollipop.DownloadableActivity;
import mega.privacy.android.app.lollipop.FileLinkActivityLollipop;
import mega.privacy.android.app.lollipop.FileStorageActivityLollipop;
import mega.privacy.android.app.lollipop.FolderLinkActivityLollipop;
import mega.privacy.android.app.lollipop.LoginActivityLollipop;
import mega.privacy.android.app.lollipop.ManagerActivityLollipop;
import mega.privacy.android.app.lollipop.PdfViewerActivityLollipop;
import mega.privacy.android.app.lollipop.controllers.ChatController;
import mega.privacy.android.app.lollipop.listeners.ChatLinkInfoListener;
import mega.privacy.android.app.lollipop.listeners.CreateChatToPerformActionListener;
import mega.privacy.android.app.lollipop.listeners.MultipleForwardChatProcessor;
import mega.privacy.android.app.lollipop.listeners.MultipleGroupChatRequestListener;
import mega.privacy.android.app.lollipop.listeners.MultipleRequestListener;
import mega.privacy.android.app.lollipop.megachat.calls.ChatCallActivity;
import mega.privacy.android.app.lollipop.megachat.chatAdapters.MegaChatLollipopAdapter;
import mega.privacy.android.app.lollipop.tasks.FilePrepareTask;
import mega.privacy.android.app.modalbottomsheet.chatmodalbottomsheet.AttachmentUploadBottomSheetDialogFragment;
import mega.privacy.android.app.modalbottomsheet.chatmodalbottomsheet.ContactAttachmentBottomSheetDialogFragment;
import mega.privacy.android.app.modalbottomsheet.chatmodalbottomsheet.MessageNotSentBottomSheetDialogFragment;
import mega.privacy.android.app.modalbottomsheet.chatmodalbottomsheet.NodeAttachmentBottomSheetDialogFragment;
import mega.privacy.android.app.modalbottomsheet.chatmodalbottomsheet.PendingMessageBottomSheetDialogFragment;
import mega.privacy.android.app.modalbottomsheet.chatmodalbottomsheet.SendAttachmentChatBottomSheetDialogFragment;
import mega.privacy.android.app.utils.TimeUtils;
import nz.mega.sdk.MegaApiAndroid;
import nz.mega.sdk.MegaApiJava;
import nz.mega.sdk.MegaChatApi;
import nz.mega.sdk.MegaChatApiAndroid;
import nz.mega.sdk.MegaChatApiJava;
import nz.mega.sdk.MegaChatCall;
import nz.mega.sdk.MegaChatCallListenerInterface;
import nz.mega.sdk.MegaChatContainsMeta;
import nz.mega.sdk.MegaChatError;
import nz.mega.sdk.MegaChatGeolocation;
import nz.mega.sdk.MegaChatListItem;
import nz.mega.sdk.MegaChatListenerInterface;
import nz.mega.sdk.MegaChatMessage;
import nz.mega.sdk.MegaChatPeerList;
import nz.mega.sdk.MegaChatPresenceConfig;
import nz.mega.sdk.MegaChatRequest;
import nz.mega.sdk.MegaChatRequestListenerInterface;
import nz.mega.sdk.MegaChatRoom;
import nz.mega.sdk.MegaChatRoomListenerInterface;
import nz.mega.sdk.MegaContactRequest;
import nz.mega.sdk.MegaError;
import nz.mega.sdk.MegaHandleList;
import nz.mega.sdk.MegaNode;
import nz.mega.sdk.MegaNodeList;
import nz.mega.sdk.MegaRequest;
import nz.mega.sdk.MegaRequestListenerInterface;
import nz.mega.sdk.MegaTransfer;
import nz.mega.sdk.MegaUser;

import static mega.privacy.android.app.lollipop.AudioVideoPlayerLollipop.*;
import static mega.privacy.android.app.lollipop.megachat.AndroidMegaRichLinkMessage.*;
import static mega.privacy.android.app.lollipop.megachat.MapsActivity.*;
import static mega.privacy.android.app.modalbottomsheet.UtilsModalBottomSheet.*;
import static mega.privacy.android.app.utils.Constants.*;
import static mega.privacy.android.app.utils.CacheFolderManager.*;
import static mega.privacy.android.app.utils.ChatUtil.*;
import static mega.privacy.android.app.utils.FileUtils.*;
import static mega.privacy.android.app.utils.LogUtil.*;
import static mega.privacy.android.app.utils.MegaApiUtils.*;
import static mega.privacy.android.app.utils.TimeUtils.*;
import static mega.privacy.android.app.utils.Util.*;

public class ChatActivityLollipop extends DownloadableActivity implements MegaChatCallListenerInterface, MegaChatRequestListenerInterface, MegaRequestListenerInterface, MegaChatListenerInterface, MegaChatRoomListenerInterface,  View.OnClickListener, MyChatFilesExisitListener<ArrayList<AndroidMegaChatMessage>> {

    public MegaChatLollipopAdapter.ViewHolderMessageChat holder_imageDrag;
    public int position_imageDrag = -1;
    private static final String PLAYING = "isAnyPlaying";
    private static final String ID_VOICE_CLIP_PLAYING = "idMessageVoicePlaying";
    private static final String PROGRESS_PLAYING = "progressVoicePlaying";
    private static final String MESSAGE_HANDLE_PLAYING = "messageHandleVoicePlaying";
    private static final String USER_HANDLE_PLAYING = "userHandleVoicePlaying";

    private final static int NUMBER_MESSAGES_TO_LOAD = 20;
    private final static int NUMBER_MESSAGES_BEFORE_LOAD = 8;

    private final static int ROTATION_PORTRAIT = 0;
    private final static int ROTATION_LANDSCAPE = 1;
    private final static int ROTATION_REVERSE_PORTRAIT = 2;
    private final static int ROTATION_REVERSE_LANDSCAPE = 3;
    private final static int TITLE_TOOLBAR_PORT = 140;
    private final static int TITLE_TOOLBAR_LAND = 250;
    private final static int TITLE_TOOLBAR_IND_PORT = 100;

    public static int MEGA_FILE_LINK = 1;
    public static int MEGA_FOLDER_LINK = 2;
    public static int MEGA_CHAT_LINK = 3;

    private final static int SHOW_WRITING_LAYOUT = 1;
    private final static int SHOW_JOIN_LAYOUT = 2;
    private final static int SHOW_NOTHING_LAYOUT = 3;
    private final static int INITIAL_PRESENCE_STATUS = -55;
    private final static int RECORD_BUTTON_SEND = 1;
    private final static int RECORD_BUTTON_ACTIVATED = 2;
    private final static int RECORD_BUTTON_DEACTIVATED = 3;

    private final static int PADDING_BUBBLE = 25;
    private final static int CORNER_RADIUS_BUBBLE = 30;
    private final static int MAX_WIDTH_BUBBLE = 350;
    private final static int MARGIN_BUTTON_DEACTIVATED = 48;
    private final static int MARGIN_BUTTON_ACTIVATED = 24;
    private final static int MARGIN_BOTTOM = 80;
    private final static int DURATION_BUBBLE = 4000;

    private final static int TYPE_MESSAGE_JUMP_TO_LEAST = 0;
    private final static int TYPE_MESSAGE_NEW_MESSAGE = 1;

    private int currentRecordButtonState = 0;
    private String mOutputFilePath;
    private int keyboardHeight;
    private int marginBottomDeactivated;
    private int marginBottomActivated;
    boolean newVisibility = false;
    boolean getMoreHistory=false;
    int minutesLastGreen = -1;
    boolean isLoadingHistory = false;
    private AlertDialog errorOpenChatDialog;
    long numberToLoad = -1;

    private android.support.v7.app.AlertDialog downloadConfirmationDialog;
    private AlertDialog chatAlertDialog;

    ProgressDialog dialog;
    ProgressDialog statusDialog;

    boolean retryHistory = false;

    public long lastIdMsgSeen = -1;
    public long generalUnreadCount = -1;
    boolean lastSeenReceived = false;
    int positionToScroll = -1;
    public int positionNewMessagesLayout = -1;

    MegaApiAndroid megaApi;
    MegaChatApiAndroid megaChatApi;

    Handler handlerReceive;
    Handler handlerSend;
    Handler handlerKeyboard;
    Handler handlerEmojiKeyboard;

    private TextView emptyTextView;
    private ImageView emptyImageView;
    private RelativeLayout emptyLayout;

    boolean pendingMessagesLoaded = false;

    public boolean activityVisible = false;
    boolean setAsRead = false;

    boolean isOpeningChat = true;

    int selectedPosition;
    public long selectedMessageId = -1;
    MegaChatRoom chatRoom;

    public long idChat;

    boolean noMoreNoSentMessages = false;

    public int showRichLinkWarning = RICH_WARNING_TRUE;

    private BadgeDrawerArrowDrawable badgeDrawable;

    ChatController chatC;
    boolean scrollingUp = false;

    long myUserHandle;

    ActionBar aB;
    Toolbar tB;
    RelativeLayout toolbarElementsInside;

    private EmojiTextView titleToolbar;
    private MarqueeTextView individualSubtitleToobar;
    private EmojiTextView groupalSubtitleToolbar;
    LinearLayout subtitleCall;
    Chronometer subtitleChronoCall;
    LinearLayout participantsLayout;
    TextView participantsText;
    ImageView iconStateToolbar;

    ImageView privateIconToolbar;

    float density;
    DisplayMetrics outMetrics;
    Display display;

    boolean editingMessage = false;
    MegaChatMessage messageToEdit = null;

    CoordinatorLayout fragmentContainer;
    RelativeLayout writingContainerLayout;
    RelativeLayout writingLayout;

    RelativeLayout joinChatLinkLayout;
    Button joinButton;

    RelativeLayout chatRelativeLayout;
    RelativeLayout userTypingLayout;
    TextView userTypingText;
    boolean sendIsTyping=true;
    long userTypingTimeStamp = -1;
    private ImageButton keyboardTwemojiButton;
    ImageButton mediaButton;
    ImageButton pickFileStorageButton;
    ImageButton pickAttachButton;

    private EmojiKeyboard emojiKeyboard;
    private RelativeLayout rLKeyboardTwemojiButton;

    RelativeLayout rLMediaButton;
    RelativeLayout rLPickFileStorageButton;
    RelativeLayout rLPickAttachButton;

    RelativeLayout callInProgressLayout;
    TextView callInProgressText;
    Chronometer callInProgressChrono;

    boolean startVideo = false;

    private EmojiEditText textChat;
    ImageButton sendIcon;
    RelativeLayout messagesContainerLayout;

    RelativeLayout observersLayout;
    TextView observersNumberText;

    RecyclerView listView;
    NpaLinearLayoutManager mLayoutManager;

    ChatActivityLollipop chatActivity;

    MenuItem importIcon;
    MenuItem callMenuItem;
    MenuItem videoMenuItem;
    MenuItem inviteMenuItem;
    MenuItem clearHistoryMenuItem;
    MenuItem contactInfoMenuItem;
    MenuItem leaveMenuItem;
    MenuItem archiveMenuItem;

    String intentAction;
    MegaChatLollipopAdapter adapter;
    int stateHistory;

    DatabaseHandler dbH = null;

    FrameLayout fragmentContainerFileStorage;
    RelativeLayout fileStorageLayout;
    private ChatFileStorageFragment fileStorageF;

    private ArrayList<AndroidMegaChatMessage> messages = new ArrayList<>();
    private ArrayList<AndroidMegaChatMessage> bufferMessages = new ArrayList<>();
    private ArrayList<AndroidMegaChatMessage> bufferSending = new ArrayList<>();
    private ArrayList<MessageVoiceClip> messagesPlaying =  new ArrayList<>();

    RelativeLayout messageJumpLayout;
    TextView messageJumpText;
    boolean isHideJump = false;
    int typeMessageJump = 0;
    boolean visibilityMessageJump=false;
    boolean isTurn = false;
    Handler handler;

    private AlertDialog locationDialog;
    private boolean isLocationDialogShown = false;

    /*Voice clips*/
    private String outputFileVoiceNotes = null;
    private String outputFileName = "";
    private RelativeLayout recordLayout;
    private RelativeLayout recordButtonLayout;
    private RecordButton recordButton;
    private MediaRecorder myAudioRecorder = null;
    private LinearLayout bubbleLayout;
    private TextView bubbleText;
    private RecordView recordView;
    private FrameLayout fragmentVoiceClip;

    private boolean isShareLinkDialogDismissed = false;

    private ActionMode actionMode;

    // Data being stored when My Chat Files folder does not exist
    private ArrayList<AndroidMegaChatMessage> preservedMessagesSelected;
    // The flag to indicate whether forwarding message is on going
    private boolean isForwardingMessage = false;

    private BottomSheetDialogFragment bottomSheetDialogFragment;

    @Override
    public void storedUnhandledData(ArrayList<AndroidMegaChatMessage> preservedData) {
        this.preservedMessagesSelected = preservedData;
    }

    @Override
    public void handleStoredData() {
        forwardMessages(preservedMessagesSelected);
        preservedMessagesSelected = null;
    }

    private class UserTyping {
        MegaChatParticipant participantTyping;
        long timeStampTyping;

        public UserTyping(MegaChatParticipant participantTyping) {
            this.participantTyping = participantTyping;
        }

        public MegaChatParticipant getParticipantTyping() {
            return participantTyping;
        }

        public void setParticipantTyping(MegaChatParticipant participantTyping) {
            this.participantTyping = participantTyping;
        }

        public long getTimeStampTyping() {
            return timeStampTyping;
        }

        public void setTimeStampTyping(long timeStampTyping) {
            this.timeStampTyping = timeStampTyping;
        }
    }

    private BroadcastReceiver voiceclipDownloadedReceiver = new BroadcastReceiver() {
        @Override
        public void onReceive(Context context, Intent intent) {
            if (intent != null) {
                long nodeHandle = intent.getLongExtra(EXTRA_NODE_HANDLE, 0);
                int resultTransfer = intent.getIntExtra(EXTRA_RESULT_TRANSFER,0);
                if(adapter!=null){
                    adapter.finishedVoiceClipDownload(nodeHandle, resultTransfer);
                }
            }
        }
    };

    private BroadcastReceiver dialogConnectReceiver = new BroadcastReceiver() {
        @Override
        public void onReceive(Context context, Intent intent) {
            logDebug("Network broadcast received on chatActivity!");
            if (intent != null){
                showConfirmationConnect();
            }
        }
    };

    private BroadcastReceiver chatArchivedReceiver = new BroadcastReceiver() {
        @Override
        public void onReceive(Context context, Intent intent) {
            if (intent == null) return;

            String title = intent.getStringExtra(CHAT_TITLE);
            sendBroadcastChatArchived(title);
        }
    };

    ArrayList<UserTyping> usersTyping;
    List<UserTyping> usersTypingSync;

    public void openMegaLink(String url, boolean isFile){
        logDebug("url: " + url + ", isFile: " + isFile);
        if(isFile){
            Intent openFileIntent = new Intent(this, FileLinkActivityLollipop.class);
            openFileIntent.setFlags(Intent.FLAG_ACTIVITY_CLEAR_TOP);
            openFileIntent.setAction(ACTION_OPEN_MEGA_LINK);
            openFileIntent.setData(Uri.parse(url));
            startActivity(openFileIntent);
        }else{
            Intent openFolderIntent = new Intent(this, FolderLinkActivityLollipop.class);
            openFolderIntent.setFlags(Intent.FLAG_ACTIVITY_CLEAR_TOP);
            openFolderIntent.setAction(ACTION_OPEN_MEGA_FOLDER_LINK);
            openFolderIntent.setData(Uri.parse(url));
            startActivity(openFolderIntent);
        }
    }

    public void showMessageInfo(int positionInAdapter){
        logDebug("showMessageInfo");
        int position = positionInAdapter-1;

        if(position<messages.size()) {
            AndroidMegaChatMessage androidM = messages.get(position);
            StringBuilder messageToShow = new StringBuilder("");
            String token = FirebaseInstanceId.getInstance().getToken();
            if(token!=null){
                messageToShow.append("FCM TOKEN: " +token);
            }
            messageToShow.append("\nCHAT ID: " + MegaApiJava.userHandleToBase64(idChat));
            messageToShow.append("\nMY USER HANDLE: " +MegaApiJava.userHandleToBase64(megaChatApi.getMyUserHandle()));
            if(androidM!=null){
                MegaChatMessage m = androidM.getMessage();
                if(m!=null){
                    messageToShow.append("\nMESSAGE TYPE: " +m.getType());
                    messageToShow.append("\nMESSAGE TIMESTAMP: " +m.getTimestamp());
                    messageToShow.append("\nMESSAGE USERHANDLE: " +MegaApiJava.userHandleToBase64(m.getUserHandle()));
                    messageToShow.append("\nMESSAGE ID: " +MegaApiJava.userHandleToBase64(m.getMsgId()));
                    messageToShow.append("\nMESSAGE TEMP ID: " +MegaApiJava.userHandleToBase64(m.getTempId()));
                }
            }
            Toast.makeText(this, messageToShow, Toast.LENGTH_SHORT).show();
        }
    }

    public void showGroupInfoActivity(){
        logDebug("showGroupInfoActivity");
        if(chatRoom.isGroup()){
            Intent i = new Intent(this, GroupChatInfoActivityLollipop.class);
            i.putExtra("handle", chatRoom.getChatId());
            this.startActivity(i);
        }else{
            Intent i = new Intent(this, ContactInfoActivityLollipop.class);
            i.putExtra("handle", chatRoom.getChatId());
            this.startActivity(i);
        }
    }

    @Override
    protected void onCreate(Bundle savedInstanceState) {
        logDebug("onCreate");
        requestWindowFeature(Window.FEATURE_NO_TITLE);
        super.onCreate(savedInstanceState);

        if (megaApi == null) {
            MegaApplication app = (MegaApplication) getApplication();
            megaApi = app.getMegaApi();
        }

        if (megaChatApi == null) {
            MegaApplication app = (MegaApplication) getApplication();
            megaChatApi = app.getMegaChatApi();
        }

        if (megaChatApi == null || megaChatApi.getInitState() == MegaChatApi.INIT_ERROR || megaChatApi.getInitState() == MegaChatApi.INIT_NOT_DONE) {
            logDebug("Refresh session - karere");
            Intent intent = new Intent(this, LoginActivityLollipop.class);
            intent.putExtra("visibleFragment", LOGIN_FRAGMENT);
            intent.setFlags(Intent.FLAG_ACTIVITY_CLEAR_TOP);
            startActivity(intent);
            finish();
            return;
        }

        megaChatApi.addChatListener(this);
        megaChatApi.addChatCallListener(this);

        dbH = DatabaseHandler.getDbHandler(this);

        handler = new Handler();

        chatActivity = this;
        chatC = new ChatController(chatActivity);

        LocalBroadcastManager.getInstance(this).registerReceiver(dialogConnectReceiver, new IntentFilter(BROADCAST_ACTION_INTENT_CONNECTIVITY_CHANGE_DIALOG));
        LocalBroadcastManager.getInstance(this).registerReceiver(voiceclipDownloadedReceiver, new IntentFilter(BROADCAST_ACTION_INTENT_VOICE_CLIP_DOWNLOADED));
        LocalBroadcastManager.getInstance(this).registerReceiver(chatArchivedReceiver, new IntentFilter(BROADCAST_ACTION_INTENT_CHAT_ARCHIVED_GROUP));

        getWindow().setStatusBarColor(ContextCompat.getColor(this, R.color.lollipop_dark_primary_color));

        setContentView(R.layout.activity_chat);
        display = getWindowManager().getDefaultDisplay();
        outMetrics = new DisplayMetrics();
        display.getMetrics(outMetrics);
        density = getResources().getDisplayMetrics().density;

        //Set toolbar
        tB = findViewById(R.id.toolbar_chat);

        setSupportActionBar(tB);
        aB = getSupportActionBar();
        aB.setDisplayHomeAsUpEnabled(true);
        aB.setDisplayShowHomeEnabled(true);
        aB.setTitle(null);
        aB.setSubtitle(null);
        tB.setOnClickListener(this);

        toolbarElementsInside = tB.findViewById(R.id.toolbar_elements_inside);
        titleToolbar = tB.findViewById(R.id.title_toolbar);
        iconStateToolbar = tB.findViewById(R.id.state_icon_toolbar);
        privateIconToolbar = tB.findViewById(R.id.private_icon_toolbar);

        individualSubtitleToobar = tB.findViewById(R.id.individual_subtitle_toolbar);
        groupalSubtitleToolbar = tB.findViewById(R.id.groupal_subtitle_toolbar);

        subtitleCall = tB.findViewById(R.id.subtitle_call);
        subtitleChronoCall = tB.findViewById(R.id.chrono_call);
        participantsLayout = tB.findViewById(R.id.ll_participants);
        participantsText = tB.findViewById(R.id.participants_text);

        textChat = findViewById(R.id.edit_text_chat);
        textChat.setVisibility(View.VISIBLE);
        textChat.setEnabled(true);

        emptyLayout = findViewById(R.id.empty_messages_layout);
        emptyTextView = findViewById(R.id.empty_text_chat_recent);
        emptyImageView = findViewById(R.id.empty_image_view_chat);

        fragmentContainer = findViewById(R.id.fragment_container_chat);
        writingContainerLayout = findViewById(R.id.writing_container_layout_chat_layout);

        titleToolbar.setText("");
        individualSubtitleToobar.setText("");
        individualSubtitleToobar.setVisibility(View.GONE);
        groupalSubtitleToolbar.setText("");
        groupalSubtitleToolbar.setVisibility(View.GONE);
        subtitleCall.setVisibility(View.GONE);
        subtitleChronoCall.setVisibility(View.GONE);
        participantsLayout.setVisibility(View.GONE);
        iconStateToolbar.setVisibility(View.GONE);
        privateIconToolbar.setVisibility(View.GONE);
        badgeDrawable = new BadgeDrawerArrowDrawable(getSupportActionBar().getThemedContext());
        updateNavigationToolbarIcon();

        joinChatLinkLayout = findViewById(R.id.join_chat_layout_chat_layout);
        joinButton = findViewById(R.id.join_button);
        joinButton.setOnClickListener(this);

        messageJumpLayout = findViewById(R.id.message_jump_layout);
        messageJumpText = findViewById(R.id.message_jump_text);
        messageJumpLayout.setVisibility(View.GONE);
        writingLayout = findViewById(R.id.writing_linear_layout_chat);

        rLKeyboardTwemojiButton = findViewById(R.id.rl_keyboard_twemoji_chat);
        rLMediaButton = findViewById(R.id.rl_media_icon_chat);
        rLPickFileStorageButton = findViewById(R.id.rl_pick_file_storage_icon_chat);
        rLPickAttachButton = findViewById(R.id.rl_attach_icon_chat);

        keyboardTwemojiButton = findViewById(R.id.keyboard_twemoji_chat);
        mediaButton = findViewById(R.id.media_icon_chat);
        pickFileStorageButton = findViewById(R.id.pick_file_storage_icon_chat);
        pickAttachButton = findViewById(R.id.pick_attach_chat);


        keyboardHeight = outMetrics.heightPixels / 2 - getActionBarHeight(this, getResources());
        marginBottomDeactivated = px2dp(MARGIN_BUTTON_DEACTIVATED, outMetrics);
        marginBottomActivated = px2dp(MARGIN_BUTTON_ACTIVATED, outMetrics);

        callInProgressLayout = findViewById(R.id.call_in_progress_layout);
        callInProgressLayout.setVisibility(View.GONE);
        callInProgressText = findViewById(R.id.call_in_progress_text);
        callInProgressChrono = findViewById(R.id.call_in_progress_chrono);
        callInProgressChrono.setVisibility(View.GONE);

        enableButton(rLKeyboardTwemojiButton, keyboardTwemojiButton);
        enableButton(rLMediaButton, mediaButton);
        enableButton(rLPickAttachButton, pickAttachButton);
        enableButton(rLPickFileStorageButton, pickFileStorageButton);

        messageJumpLayout.setOnClickListener(this);

        fragmentContainerFileStorage = findViewById(R.id.fragment_container_file_storage);
        fileStorageLayout = findViewById(R.id.relative_layout_file_storage);
        fileStorageLayout.setVisibility(View.GONE);
        pickFileStorageButton.setImageResource(R.drawable.ic_b_select_image);

        chatRelativeLayout  = findViewById(R.id.relative_chat_layout);

        sendIcon = findViewById(R.id.send_message_icon_chat);
        sendIcon.setOnClickListener(this);
        sendIcon.setEnabled(true);

        //Voice clip elements
        fragmentVoiceClip = findViewById(R.id.fragment_voice_clip);
        recordLayout = findViewById(R.id.layout_button_layout);
        recordButtonLayout = findViewById(R.id.record_button_layout);
        recordButton = findViewById(R.id.record_button);
        recordButton.setEnabled(true);
        recordButton.setHapticFeedbackEnabled(true);
        recordView = findViewById(R.id.record_view);
        recordView.setVisibility(View.GONE);
        bubbleLayout = findViewById(R.id.bubble_layout);
        BubbleDrawable myBubble = new BubbleDrawable(BubbleDrawable.CENTER, ContextCompat.getColor(this,R.color.turn_on_notifications_text));
        myBubble.setCornerRadius(CORNER_RADIUS_BUBBLE);
        myBubble.setPointerAlignment(BubbleDrawable.RIGHT);
        myBubble.setPadding(PADDING_BUBBLE, PADDING_BUBBLE, PADDING_BUBBLE, PADDING_BUBBLE);
        bubbleLayout.setBackground(myBubble);
        bubbleLayout.setVisibility(View.GONE);
        bubbleText = findViewById(R.id.bubble_text);
        bubbleText.setMaxWidth(px2dp(MAX_WIDTH_BUBBLE, outMetrics));
        recordButton.setRecordView(recordView);
        myAudioRecorder = new MediaRecorder();

        //Input text:
        handlerKeyboard = new Handler();
        handlerEmojiKeyboard = new Handler();



        emojiKeyboard = findViewById(R.id.emojiView);
        emojiKeyboard.init(this, textChat, keyboardTwemojiButton);
        emojiKeyboard.setListenerActivated(true);

        observersLayout = findViewById(R.id.observers_layout);
        observersNumberText = findViewById(R.id.observers_text);

        textChat.addTextChangedListener(new TextWatcher() {
            public void afterTextChanged(Editable s) { }

            public void beforeTextChanged(CharSequence s, int start, int count, int after) { }

            public void onTextChanged(CharSequence s, int start, int before, int count) {

                if (s != null && !s.toString().isEmpty()) {
                    sendIcon.setEnabled(true);
                    sendIcon.setImageDrawable(ContextCompat.getDrawable(chatActivity, R.drawable.ic_send_black));
                    textChat.setHint(" ");
                    textChat.setMinLines(1);
                    textChat.setMaxLines(5);
                    sendIcon.setVisibility(View.VISIBLE);
                    currentRecordButtonState = 0;
                    recordLayout.setVisibility(View.GONE);
                    recordButtonLayout.setVisibility(View.GONE);
                } else {
                    refreshTextInput();
                }

                if (getCurrentFocus() == textChat) {
                    // is only executed if the EditText was directly changed by the user
                    if (sendIsTyping) {
                        logDebug("textChat:TextChangedListener:onTextChanged:sendIsTyping:sendTypingNotification");
                        sendIsTyping = false;
                        megaChatApi.sendTypingNotification(chatRoom.getChatId());

                        int interval = 4000;
                        Runnable runnable = new Runnable() {
                            public void run() {
                                sendIsTyping = true;
                            }
                        };
                        handlerSend = new Handler();
                        handlerSend.postDelayed(runnable, interval);
                    }

                    if (megaChatApi.isSignalActivityRequired()) {
                        megaChatApi.signalPresenceActivity();
                    }
                } else {
                    logDebug("textChat:TextChangedListener:onTextChanged:nonFocusTextChat:sendStopTypingNotification");
                    if (chatRoom != null) {
                        megaChatApi.sendStopTypingNotification(chatRoom.getChatId());
                    }
                }
            }
        });

        textChat.setOnTouchListener(new View.OnTouchListener() {
            @Override
            public boolean onTouch(View v, MotionEvent event) {
                //Hide fileStorageLayout
                hideFileStorage();
                showLetterKB();
                return false;
            }
        });

        textChat.setOnLongClickListener(new View.OnLongClickListener() {
            @Override
            public boolean onLongClick(View v) {
                //Hide fileStorageLayout
                hideFileStorage();
                showLetterKB();
                return false;
            }
        });

        textChat.setOnEditorActionListener(new TextView.OnEditorActionListener() {
            @Override
            public boolean onEditorAction(TextView v, int actionId, KeyEvent event) {
                if (actionId == EditorInfo.IME_ACTION_DONE) {
                    //Hide fileStorageLayout
                    hideFileStorage();
                    showLetterKB();
                }
                return false;
            }
        });

        /*
        *If the recording button (an arrow) is clicked, the recording will be sent to the chat
        */
        recordButton.setOnRecordClickListener(new OnRecordClickListener() {
            @Override
            public void onClick(View v) {
                logDebug("recordButton.setOnRecordClickListener:onClick");
                recordButton.performHapticFeedback(HapticFeedbackConstants.CONTEXT_CLICK);
                sendRecording();
            }
        });


        /*
         *Events of the recording
         */
        recordView.setOnRecordListener(new OnRecordListener() {
            @Override
            public void onStart() {
                logDebug("recordView.setOnRecordListener:onStart");
                if (participatingInACall(megaChatApi)) {
                    showSnackbar(SNACKBAR_TYPE, context.getString(R.string.not_allowed_recording_voice_clip), -1);
                    return;
                }
                if (!isAllowedToRecord()) return;
                prepareRecording();
            }

            @Override
            public void onLessThanSecond() {
                logDebug("recordView.setOnRecordListener:onLessThanSecond");
                if (!isAllowedToRecord()) return;
                showBubble();
            }

            @Override
            public void onCancel() {
                logDebug("recordView.setOnRecordListener:onCancel");
                recordButton.performHapticFeedback(HapticFeedbackConstants.CONTEXT_CLICK);
                cancelRecording();
            }

            @Override
            public void onLock() {
                logDebug("recordView.setOnRecordListener:onLock");
                recordButtonStates(RECORD_BUTTON_SEND);
            }

            @Override
            public void onFinish(long recordTime) {
                logDebug("recordView.setOnRecordListener:onFinish");
                recordButton.performHapticFeedback(HapticFeedbackConstants.CONTEXT_CLICK);
                sendRecording();
            }

            @Override
            public void finishedSound() {
                logDebug("recordView.setOnRecordListener:finishedSound");
                if (!isAllowedToRecord()) return;
                startRecording();
            }
        });

        recordView.setOnBasketAnimationEndListener(new OnBasketAnimationEnd() {
            @Override
            public void onAnimationEnd() {
                logDebug("recordView.setOnBasketAnimationEndListener:onAnimationEnd");
                recordButton.performHapticFeedback(HapticFeedbackConstants.CONTEXT_CLICK);
                cancelRecording();
            }

            @Override
            public void deactivateRecordButton() {
                logDebug("recordView.setOnBasketAnimationEndListener:desactivateRecordButton");
                hideChatOptions();
                recordView.setVisibility(View.VISIBLE);
                recordLayout.setVisibility(View.VISIBLE);
                recordButtonLayout.setVisibility(View.VISIBLE);
                recordButton.activateOnTouchListener(false);
                recordButtonDeactivated(true);
                placeRecordButton(RECORD_BUTTON_DEACTIVATED);
            }
        });


        emojiKeyboard.setOnPlaceButtonListener(new OnPlaceButtonListener() {
            @Override
            public void needToPlace() {
                logDebug("needTOPlaced");
                if(sendIcon.getVisibility() != View.VISIBLE){
                    recordLayout.setVisibility(View.VISIBLE);
                    recordButtonLayout.setVisibility(View.VISIBLE);
                }
                recordView.setVisibility(View.INVISIBLE);
                recordButton.activateOnTouchListener(true);
                placeRecordButton(RECORD_BUTTON_DEACTIVATED);
            }
        });

        messageJumpLayout.setOnClickListener(this);
        fragmentContainerFileStorage = findViewById(R.id.fragment_container_file_storage);
        fileStorageLayout = findViewById(R.id.relative_layout_file_storage);
        fileStorageLayout.setVisibility(View.GONE);
        pickFileStorageButton.setImageResource(R.drawable.ic_b_select_image);

        listView = findViewById(R.id.messages_chat_list_view);
        listView.setClipToPadding(false);

        listView.setNestedScrollingEnabled(false);
        ((SimpleItemAnimator) listView.getItemAnimator()).setSupportsChangeAnimations(false);

        mLayoutManager = new NpaLinearLayoutManager(this);
        mLayoutManager.setStackFromEnd(true);
        listView.setLayoutManager(mLayoutManager);

        listView.addOnScrollListener(new RecyclerView.OnScrollListener() {

            @Override
            public void onScrolled(RecyclerView recyclerView, int dx, int dy) {
                // Get the first visible item

                if(!messages.isEmpty()){
                    int lastPosition = messages.size()-1;
                    AndroidMegaChatMessage msg = messages.get(lastPosition);

                    while (!msg.isUploading() && msg.getMessage().getStatus() == MegaChatMessage.STATUS_SENDING_MANUAL) {
                        lastPosition--;
                        msg = messages.get(lastPosition);
                    }
                    if (lastPosition == (messages.size() - 1)) {
                        //Scroll to end
                        if ((messages.size() - 1) == (mLayoutManager.findLastVisibleItemPosition() - 1)) {
                            hideMessageJump();
                        } else if ((messages.size() - 1) > (mLayoutManager.findLastVisibleItemPosition() - 1)) {
                            if (newVisibility) {
                                showJumpMessage();
                            }
                        }
                    } else {
                        lastPosition++;
                        if (lastPosition == (mLayoutManager.findLastVisibleItemPosition() - 1)) {
                            hideMessageJump();
                        } else if (lastPosition != (mLayoutManager.findLastVisibleItemPosition() - 1)) {
                            if (newVisibility) {
                                showJumpMessage();
                            }
                        }
                    }


                }

                if (stateHistory != MegaChatApi.SOURCE_NONE) {
                    if (dy > 0) {
                        // Scrolling up
                        scrollingUp = true;
                    } else {
                        // Scrolling down
                        scrollingUp = false;
                    }

                    if (!scrollingUp) {
                        int pos = mLayoutManager.findFirstVisibleItemPosition();
                        if (pos <= NUMBER_MESSAGES_BEFORE_LOAD && getMoreHistory) {
                            logDebug("DE->loadMessages:scrolling up");
                            isLoadingHistory = true;
                            stateHistory = megaChatApi.loadMessages(idChat, NUMBER_MESSAGES_TO_LOAD);
                            positionToScroll = -1;
                            getMoreHistory = false;
                        }
                    }
                }
            }
        });

        messagesContainerLayout = findViewById(R.id.message_container_chat_layout);

        userTypingLayout = findViewById(R.id.user_typing_layout);
        userTypingLayout.setVisibility(View.GONE);
        userTypingText = findViewById(R.id.user_typing_text);

        initAfterIntent(getIntent(), savedInstanceState);

        logDebug("FINISH on Create");
    }

    private boolean isAllowedToRecord() {
        logDebug("isAllowedToRecord ");
        if (participatingInACall(megaChatApi)) return false;
        if (!checkPermissionsVoiceClip()) return false;
        return true;
    }

    private void showLetterKB() {
        if (emojiKeyboard == null || emojiKeyboard.getLetterKeyboardShown()) return;
        emojiKeyboard.showLetterKeyboard();
    }

    private void hideFileStorage() {
        if ((!fileStorageLayout.isShown())) return;
        fileStorageLayout.setVisibility(View.GONE);
        pickFileStorageButton.setImageResource(R.drawable.ic_b_select_image);
        placeRecordButton(RECORD_BUTTON_DEACTIVATED);
        if (fileStorageF == null) return;
        fileStorageF.clearSelections();
        fileStorageF.hideMultipleSelect();
    }

    public void initAfterIntent(Intent newIntent, Bundle savedInstanceState){
        logDebug("initAfterIntent");

        if (newIntent != null){
            logDebug("Intent is not null");
            intentAction = newIntent.getAction();
            if (intentAction != null){

                if (intentAction.equals(ACTION_OPEN_CHAT_LINK) || intentAction.equals(ACTION_JOIN_OPEN_CHAT_LINK)){
                    String link = newIntent.getDataString();
                    megaChatApi.openChatPreview(link, this);
                }
                else{

                    long newIdChat = newIntent.getLongExtra("CHAT_ID", -1);

                    if(idChat != newIdChat){
                        megaChatApi.closeChatRoom(idChat, this);
                        idChat = newIdChat;
                    }
                    myUserHandle = megaChatApi.getMyUserHandle();

                    if(savedInstanceState!=null) {
                        logDebug("Bundle is NOT NULL");
                        selectedMessageId = savedInstanceState.getLong("selectedMessageId", -1);
                        logDebug("Handle of the message: " + selectedMessageId);
                        selectedPosition = savedInstanceState.getInt("selectedPosition", -1);
                        isHideJump = savedInstanceState.getBoolean("isHideJump",false);
                        typeMessageJump = savedInstanceState.getInt("typeMessageJump",-1);
                        visibilityMessageJump = savedInstanceState.getBoolean("visibilityMessageJump",false);
                        mOutputFilePath = savedInstanceState.getString("mOutputFilePath");
                        isShareLinkDialogDismissed = savedInstanceState.getBoolean("isShareLinkDialogDismissed", false);
                        isLocationDialogShown = savedInstanceState.getBoolean("isLocationDialogShown", false);

                        if(visibilityMessageJump){
                            if(typeMessageJump == TYPE_MESSAGE_NEW_MESSAGE){
                                messageJumpText.setText(getResources().getString(R.string.message_new_messages));
                                messageJumpLayout.setVisibility(View.VISIBLE);
                            }else if(typeMessageJump == TYPE_MESSAGE_JUMP_TO_LEAST){
                                messageJumpText.setText(getResources().getString(R.string.message_jump_latest));
                                messageJumpLayout.setVisibility(View.VISIBLE);
                            }
                        }

                        lastIdMsgSeen = savedInstanceState.getLong("lastMessageSeen",-1);
                        if(lastIdMsgSeen != -1){
                            isTurn = true;
                        }
                        generalUnreadCount = savedInstanceState.getLong("generalUnreadCount",-1);

                        boolean isPlaying = savedInstanceState.getBoolean(PLAYING, false);
                        if (isPlaying) {
                            long idMessageVoicePlaying = savedInstanceState.getLong(ID_VOICE_CLIP_PLAYING, -1);
                            long messageHandleVoicePlaying = savedInstanceState.getLong(MESSAGE_HANDLE_PLAYING, -1);
                            long userHandleVoicePlaying = savedInstanceState.getLong(USER_HANDLE_PLAYING, -1);
                            int progressVoicePlaying = savedInstanceState.getInt(PROGRESS_PLAYING, 0);

                            if (!messagesPlaying.isEmpty()) {
                                for (MessageVoiceClip m : messagesPlaying) {
                                    m.getMediaPlayer().release();
                                    m.setMediaPlayer(null);
                                }
                                messagesPlaying.clear();
                            }

                            MessageVoiceClip messagePlaying = new MessageVoiceClip(idMessageVoicePlaying, userHandleVoicePlaying, messageHandleVoicePlaying);
                            messagePlaying.setProgress(progressVoicePlaying);
                            messagePlaying.setPlayingWhenTheScreenRotated(true);
                            messagesPlaying.add(messagePlaying);

                        }
                    }

                    String text = null;
                    if (intentAction.equals(ACTION_CHAT_SHOW_MESSAGES)) {
                        logDebug("ACTION_CHAT_SHOW_MESSAGES");
                        isOpeningChat = true;

                        int errorCode = newIntent.getIntExtra("PUBLIC_LINK", 1);
                        if (savedInstanceState == null) {
                            text = newIntent.getStringExtra("showSnackbar");
                            if (text == null) {
                                if (errorCode != 1) {
                                    if (errorCode == MegaChatError.ERROR_OK) {
                                        text = getString(R.string.chat_link_copied_clipboard);
                                    }
                                    else {
                                        logDebug("initAfterIntent:publicLinkError:errorCode");
                                        text = getString(R.string.general_error) + ": " + errorCode;
                                    }
                                }
                            }
                        }
                        else if (errorCode != 1 && errorCode == MegaChatError.ERROR_OK && !isShareLinkDialogDismissed) {
                                text = getString(R.string.chat_link_copied_clipboard);
                        }
                    }
                    showChat(text);
                }
            }
        }
        else{
            logWarning("INTENT is NULL");
        }
    }

    private void initializeInputText() {
        hideKeyboard();
        setChatSubtitle();

        ChatItemPreferences prefs = dbH.findChatPreferencesByHandle(Long.toString(idChat));
        if (prefs != null) {
            String written = prefs.getWrittenText();
            if (!TextUtils.isEmpty(written)) {
                textChat.setText(written);
                sendIcon.setVisibility(View.VISIBLE);
                sendIcon.setEnabled(true);
                sendIcon.setImageDrawable(ContextCompat.getDrawable(chatActivity, R.drawable.ic_send_black));
                textChat.setHint(" ");
                textChat.setMinLines(1);
                textChat.setMaxLines(5);

                currentRecordButtonState = 0;
                recordLayout.setVisibility(View.GONE);
                recordButtonLayout.setVisibility(View.GONE);
                return;
            }
        } else {
            prefs = new ChatItemPreferences(Long.toString(idChat), Boolean.toString(true), "");
            dbH.setChatItemPreferences(prefs);
        }
        refreshTextInput();
    }

    private SpannableStringBuilder transformEmojis(String textToTransform, float sizeText){
        CharSequence text = textToTransform == null ? "" : textToTransform;
        String resultText = EmojiUtilsShortcodes.emojify(text.toString());
        SpannableStringBuilder spannableStringBuilder = new SpannableStringBuilder(resultText);
        EmojiManager.getInstance().replaceWithImages(this, spannableStringBuilder, sizeText, sizeText);
        return spannableStringBuilder;
    }

    private void refreshTextInput() {
        recordButtonStates(RECORD_BUTTON_DEACTIVATED);
        sendIcon.setVisibility(View.GONE);
        sendIcon.setEnabled(false);
        sendIcon.setImageDrawable(ContextCompat.getDrawable(chatActivity, R.drawable.ic_send_trans));
        if (chatRoom != null) {
            megaChatApi.sendStopTypingNotification(chatRoom.getChatId());
            String title;
            if (chatRoom.hasCustomTitle()) {
                title = getString(R.string.type_message_hint_with_customized_title, chatRoom.getTitle());
            } else {
                title = getString(R.string.type_message_hint_with_default_title, chatRoom.getTitle());
            }
            textChat.setHint(transformEmojis(title, textChat.getTextSize()));
        }

        textChat.setMinLines(1);
        textChat.setMaxLines(1);
    }

    public void showChat(String textSnackbar){
        if(idChat!=-1) {
            //Recover chat
            logDebug("Recover chat with id: " + idChat);
            chatRoom = megaChatApi.getChatRoom(idChat);
            if(chatRoom==null){
                logError("Chatroom is NULL - finish activity!!");
                finish();
            }

            initializeInputText();
            megaChatApi.closeChatRoom(idChat, this);
            boolean result = megaChatApi.openChatRoom(idChat, this);

            logDebug("Result of open chat: " + result);
            if(result){
                MegaApplication.setClosedChat(false);
            }

            if(!result){
                logError("Error on openChatRoom");
                if(errorOpenChatDialog==null){
                    android.support.v7.app.AlertDialog.Builder builder;
                    if (Build.VERSION.SDK_INT >= Build.VERSION_CODES.HONEYCOMB) {
                        builder = new AlertDialog.Builder(this, R.style.AppCompatAlertDialogStyle);
                    }
                    else{
                        builder = new AlertDialog.Builder(this);
                    }
                    builder.setTitle(getString(R.string.chat_error_open_title));
                    builder.setMessage(getString(R.string.chat_error_open_message));

                    builder.setPositiveButton(getString(R.string.cam_sync_ok),
                            new DialogInterface.OnClickListener() {
                                public void onClick(DialogInterface dialog, int whichButton) {
                                    finish();
                                }
                            }
                    );
                    errorOpenChatDialog = builder.create();
                    errorOpenChatDialog.show();
                }
            }
            else {
                int chatConnection = megaChatApi.getChatConnectionState(idChat);
                logDebug("Chat connection (" + idChat + ") is: " + chatConnection);
                if (adapter == null) {
                    adapter = new MegaChatLollipopAdapter(this, chatRoom, messages, messagesPlaying, listView);
                    adapter.setHasStableIds(true);
                    listView.setAdapter(adapter);
                }

                setPreviewersView();
                titleToolbar.setText(chatRoom.getTitle());
                setChatSubtitle();

                if (!chatRoom.isPublic()) {
                    privateIconToolbar.setVisibility(View.VISIBLE);
                }
                else {
                    privateIconToolbar.setVisibility(View.GONE);
                }

                isOpeningChat = true;

                String textToShowB = String.format(getString(R.string.chat_loading_messages));

                try {
                    textToShowB = textToShowB.replace("[A]", "<font color=\'#7a7a7a\'>");
                    textToShowB = textToShowB.replace("[/A]", "</font>");
                    textToShowB = textToShowB.replace("[B]", "<font color=\'#000000\'>");
                    textToShowB = textToShowB.replace("[/B]", "</font>");
                } catch (Exception e) {
                }
                Spanned resultB = null;
                if (android.os.Build.VERSION.SDK_INT >= android.os.Build.VERSION_CODES.N) {
                    resultB = Html.fromHtml(textToShowB, Html.FROM_HTML_MODE_LEGACY);
                } else {
                    resultB = Html.fromHtml(textToShowB);
                }

                emptyScreen(resultB.toString());

                if(textSnackbar!=null){
                    String chatLink = getIntent().getStringExtra("CHAT_LINK");
                    if (chatLink != null && !isShareLinkDialogDismissed) {
                        showShareChatLinkDialog(this, chatRoom, chatLink);
                    }
                    else {
                        showSnackbar(SNACKBAR_TYPE, textSnackbar, -1);
                    }
                }

                loadHistory();
                logDebug("On create: stateHistory: " + stateHistory);
                if (isLocationDialogShown) {
                    showSendLocationDialog();
                }
            }
        }
        else{
            logError("Chat ID -1 error");
        }

        logDebug("FINISH on Create");
    }

    private void emptyScreen(String text){
        if (getResources().getConfiguration().orientation == Configuration.ORIENTATION_LANDSCAPE) {
            emptyImageView.setImageResource(R.drawable.chat_empty_landscape);
        } else {
            emptyImageView.setImageResource(R.drawable.ic_empty_chat_list);
        }

        emptyTextView.setText(text);
        emptyTextView.setVisibility(View.VISIBLE);
        emptyLayout.setVisibility(View.VISIBLE);

        chatRelativeLayout.setVisibility(View.GONE);
    }

    public void removeChatLink(){
        logDebug("removeChatLink");
        megaChatApi.removeChatLink(idChat, this);
    }

    public void loadHistory(){
        logDebug("loadHistory");

        isLoadingHistory = true;

        long unreadCount = chatRoom.getUnreadCount();
        if (unreadCount == 0) {
            if(!isTurn) {
                lastIdMsgSeen = -1;
                generalUnreadCount = -1;
                stateHistory = megaChatApi.loadMessages(idChat, NUMBER_MESSAGES_TO_LOAD);
                numberToLoad=NUMBER_MESSAGES_TO_LOAD;
            }else{
                if (generalUnreadCount < 0) {
                    logDebug("loadMessages " + chatRoom.getUnreadCount());
                    long unreadAbs = Math.abs(generalUnreadCount);
                    numberToLoad =  (int) unreadAbs+NUMBER_MESSAGES_TO_LOAD;
                    stateHistory = megaChatApi.loadMessages(idChat, (int) numberToLoad);
                }
                else{
                    logDebug("loadMessages " + chatRoom.getUnreadCount());
                    numberToLoad =  (int) generalUnreadCount+NUMBER_MESSAGES_TO_LOAD;
                    stateHistory = megaChatApi.loadMessages(idChat, (int) numberToLoad);
                }
            }
            lastSeenReceived = true;
            logDebug("loadMessages:unread is 0");
        } else {
            if(!isTurn){
                lastIdMsgSeen = megaChatApi.getLastMessageSeenId(idChat);
                generalUnreadCount = unreadCount;
            }
            else{
                logDebug("Do not change lastSeenId --> rotating screen");
            }

            if (lastIdMsgSeen != -1) {
                logDebug("lastSeenId: " + lastIdMsgSeen);
            } else {
                logError("Error:InvalidLastMessage");
            }

            lastSeenReceived = false;
            if (unreadCount < 0) {
                logDebug("loadMessages " + chatRoom.getUnreadCount());
                long unreadAbs = Math.abs(unreadCount);
                numberToLoad =  (int) unreadAbs+NUMBER_MESSAGES_TO_LOAD;
                stateHistory = megaChatApi.loadMessages(idChat, (int) numberToLoad);
            }
            else{
                logDebug("loadMessages " + chatRoom.getUnreadCount());
                numberToLoad =  (int) unreadCount+NUMBER_MESSAGES_TO_LOAD;
                stateHistory = megaChatApi.loadMessages(idChat, (int) numberToLoad);
            }
        }
        logDebug("END:numberToLoad: " + numberToLoad);
    }

    private void setSubtitleVisibility() {
        if (chatRoom.isGroup()) {
            individualSubtitleToobar.setVisibility(View.GONE);
            groupalSubtitleToolbar.setVisibility(View.VISIBLE);
            iconStateToolbar.setVisibility(View.GONE);
        }
        else {
            individualSubtitleToobar.setVisibility(View.VISIBLE);
            groupalSubtitleToolbar.setVisibility(View.GONE);
        }
        subtitleCall.setVisibility(View.GONE);
    }

    private void setPreviewGroupalSubtitle () {
        long participants = chatRoom.getPeerCount();
        if (participants > 0) {
            groupalSubtitleToolbar.setVisibility(View.VISIBLE);
            groupalSubtitleToolbar.setText(adjustForLargeFont(getString(R.string.number_of_participants, participants)));
        }
        else {
            groupalSubtitleToolbar.setVisibility(View.GONE);
        }
    }

    public void setChatSubtitle(){
        logDebug("setChatSubtitle");
        if(chatRoom==null){
            return;
        }
        int width;
        if(isScreenInPortrait(this)){
            if(isGroup()) {
                width = scaleWidthPx(TITLE_TOOLBAR_PORT, outMetrics);
            }else {
                width = scaleWidthPx(TITLE_TOOLBAR_IND_PORT, outMetrics);
            }
        }else{
            width = scaleWidthPx(TITLE_TOOLBAR_LAND, outMetrics);
        }
        titleToolbar.setMaxWidthEmojis(width);
        titleToolbar.setTypeEllipsize(TextUtils.TruncateAt.END);

        setSubtitleVisibility();

        if (chatC.isInAnonymousMode() && megaChatApi.getChatConnectionState(idChat)==MegaChatApi.CHAT_CONNECTION_ONLINE) {
            logDebug("Is preview");
            setPreviewGroupalSubtitle();
            tB.setOnClickListener(this);
            setBottomLayout(SHOW_JOIN_LAYOUT);

        }else if(megaChatApi.getConnectionState()!=MegaChatApi.CONNECTED||megaChatApi.getChatConnectionState(idChat)!=MegaChatApi.CHAT_CONNECTION_ONLINE) {
            logDebug("Chat not connected ConnectionState: " + megaChatApi.getConnectionState() + " ChatConnectionState: " + megaChatApi.getChatConnectionState(idChat));
            tB.setOnClickListener(this);
            if (chatRoom.isPreview()) {
                logDebug("Chat not connected: is preview");
                setPreviewGroupalSubtitle();
                setBottomLayout(SHOW_NOTHING_LAYOUT);
            } else {
                logDebug("Chat not connected: is not preview");
                if (chatRoom.isGroup()) {
                    groupalSubtitleToolbar.setText(adjustForLargeFont(getString(R.string.invalid_connection_state)));
                } else {
                    individualSubtitleToobar.setText(adjustForLargeFont(getString(R.string.invalid_connection_state)));
                }

                int permission = chatRoom.getOwnPrivilege();
                logDebug("Check permissions");
                if ((permission == MegaChatRoom.PRIV_RO) || (permission == MegaChatRoom.PRIV_RM)) {
                    setBottomLayout(SHOW_NOTHING_LAYOUT);
                } else {
                    setBottomLayout(SHOW_WRITING_LAYOUT);
                }
            }
        }else{
            logDebug("Karere connection state: " + megaChatApi.getConnectionState());
            logDebug("Chat connection state: " + megaChatApi.getChatConnectionState(idChat));

            int permission = chatRoom.getOwnPrivilege();
            if (chatRoom.isGroup()) {
                tB.setOnClickListener(this);
                if(chatRoom.isPreview()){
                    logDebug("Is preview");
                    setPreviewGroupalSubtitle();
                    if (getIntent() != null && getIntent().getAction() != null && getIntent().getAction().equals(ACTION_JOIN_OPEN_CHAT_LINK)) {
                        setBottomLayout(SHOW_NOTHING_LAYOUT);
                    }else {
                        setBottomLayout(SHOW_JOIN_LAYOUT);
                    }

                    return;
                }
                else {
                    logDebug("Check permissions group chat");
                    if (permission == MegaChatRoom.PRIV_RO) {
                        logDebug("Permission RO");
                        setBottomLayout(SHOW_NOTHING_LAYOUT);

                        if (chatRoom.isArchived()) {
                            logDebug("Chat is archived");
                            groupalSubtitleToolbar.setText(adjustForLargeFont(getString(R.string.archived_chat)));
                        } else {
                            groupalSubtitleToolbar.setText(adjustForLargeFont(getString(R.string.observer_permission_label_participants_panel)));
                        }
                    }else if (permission == MegaChatRoom.PRIV_RM) {
                        logDebug("Permission RM");
                        setBottomLayout(SHOW_NOTHING_LAYOUT);

                        if (chatRoom.isArchived()) {
                            logDebug("Chat is archived");
                            groupalSubtitleToolbar.setText(adjustForLargeFont(getString(R.string.archived_chat)));
                        }
                        else if (!chatRoom.isActive()) {
                            groupalSubtitleToolbar.setText(adjustForLargeFont(getString(R.string.inactive_chat)));
                        }
                        else {
                            groupalSubtitleToolbar.setText(null);
                            groupalSubtitleToolbar.setVisibility(View.GONE);
                        }
                    }
                    else{
                        logDebug("Permission: " + permission);

                        setBottomLayout(SHOW_WRITING_LAYOUT);

                        if(chatRoom.isArchived()){
                            logDebug("Chat is archived");
                            groupalSubtitleToolbar.setText(adjustForLargeFont(getString(R.string.archived_chat)));
                        }
                        else if(chatRoom.hasCustomTitle()){
                            setCustomSubtitle();
                        }
                        else{
                            long participantsLabel = chatRoom.getPeerCount()+1; //Add one to include me
                            groupalSubtitleToolbar.setText(adjustForLargeFont(getResources().getQuantityString(R.plurals.subtitle_of_group_chat, (int) participantsLabel, participantsLabel)));
                        }
                    }
                }
            }
            else{
                logDebug("Check permissions one to one chat");
                if(permission==MegaChatRoom.PRIV_RO) {
                    logDebug("Permission RO");

                    if(megaApi!=null){
                        if(megaApi.getRootNode()!=null){
                            long chatHandle = chatRoom.getChatId();
                            MegaChatRoom chat = megaChatApi.getChatRoom(chatHandle);
                            long userHandle = chat.getPeerHandle(0);
                            String userHandleEncoded = MegaApiAndroid.userHandleToBase64(userHandle);
                            MegaUser user = megaApi.getContact(userHandleEncoded);

                            if(user!=null && user.getVisibility() == MegaUser.VISIBILITY_VISIBLE){
                                tB.setOnClickListener(this);
                            }
                            else{
                                tB.setOnClickListener(null);
                            }
                        }
                    }
                    else{
                        tB.setOnClickListener(null);
                    }
                    setBottomLayout(SHOW_NOTHING_LAYOUT);

                    if(chatRoom.isArchived()){
                        logDebug("Chat is archived");
                        individualSubtitleToobar.setText(adjustForLargeFont(getString(R.string.archived_chat)));
                    }
                    else{
                        individualSubtitleToobar.setText(adjustForLargeFont(getString(R.string.observer_permission_label_participants_panel)));
                    }
                }
                else if(permission==MegaChatRoom.PRIV_RM) {
                    tB.setOnClickListener(this);

                    logDebug("Permission RM");
                    setBottomLayout(SHOW_NOTHING_LAYOUT);

                    if(chatRoom.isArchived()){
                        logDebug("Chat is archived");
                        individualSubtitleToobar.setText(adjustForLargeFont(getString(R.string.archived_chat)));
                    }
                    else if(!chatRoom.isActive()){
                        individualSubtitleToobar.setText(adjustForLargeFont(getString(R.string.inactive_chat)));
                    }
                    else{
                        individualSubtitleToobar.setText(null);
                        individualSubtitleToobar.setVisibility(View.GONE);
                    }
                }
                else{
                    tB.setOnClickListener(this);

                    long userHandle = chatRoom.getPeerHandle(0);
                    setStatus(userHandle);
                    setBottomLayout(SHOW_WRITING_LAYOUT);
                }
            }
        }
    }

    public void setBottomLayout(int show) {
        if (show == SHOW_JOIN_LAYOUT) {
            writingContainerLayout.setVisibility(View.GONE);
            joinChatLinkLayout.setVisibility(View.VISIBLE);
            RelativeLayout.LayoutParams params = (RelativeLayout.LayoutParams) messagesContainerLayout.getLayoutParams();
            params.addRule(RelativeLayout.ABOVE, R.id.join_chat_layout_chat_layout);
            messagesContainerLayout.setLayoutParams(params);
            fragmentVoiceClip.setVisibility(View.GONE);
        }else if (show == SHOW_NOTHING_LAYOUT) {
            writingContainerLayout.setVisibility(View.GONE);
            joinChatLinkLayout.setVisibility(View.GONE);
            fragmentVoiceClip.setVisibility(View.GONE);
        }else{
            writingContainerLayout.setVisibility(View.VISIBLE);
            joinChatLinkLayout.setVisibility(View.GONE);
            RelativeLayout.LayoutParams params = (RelativeLayout.LayoutParams) messagesContainerLayout.getLayoutParams();
            params.addRule(RelativeLayout.ABOVE, R.id.writing_container_layout_chat_layout);
            messagesContainerLayout.setLayoutParams(params);
            fragmentVoiceClip.setVisibility(View.VISIBLE);
        }
    }

    public void setCustomSubtitle(){
        logDebug("setCustomSubtitle");

        long participantsCount = chatRoom.getPeerCount();
        StringBuilder customSubtitle = new StringBuilder("");
        for(int i=0;i<participantsCount;i++) {

            if(i!=0){
                customSubtitle.append(", ");
            }

            String participantName = chatRoom.getPeerFirstname(i);
            if(participantName==null){
                //Get the lastname
                String participantLastName = chatRoom.getPeerLastname(i);
                if(participantLastName==null){
                    //Get the email
                    String participantEmail = chatRoom.getPeerEmail(i);
                    customSubtitle.append(participantEmail);
                }
                else{
                    if(participantLastName.trim().isEmpty()){
                        //Get the email
                        String participantEmail = chatRoom.getPeerEmail(i);
                        customSubtitle.append(participantEmail);
                    }
                    else{
                        //Append last name to the title
                        customSubtitle.append(participantLastName);
                    }
                }
            }
            else{
                if(participantName.trim().isEmpty()){
                    //Get the lastname
                    String participantLastName = chatRoom.getPeerLastname(i);
                    if(participantLastName==null){
                        //Get the email
                        String participantEmail = chatRoom.getPeerEmail(i);
                        customSubtitle.append(participantEmail);
                    }
                    else{
                        if(participantLastName.trim().isEmpty()){
                            //Get the email
                            String participantEmail = chatRoom.getPeerEmail(i);
                            customSubtitle.append(participantEmail);
                        }
                        else{
                            //Append last name to the title
                            customSubtitle.append(participantLastName);
                        }
                    }
                }
                else{
                    //Append first name to the title
                    customSubtitle.append(participantName);
                }
            }
        }
        if (customSubtitle.toString().trim().isEmpty()){
            groupalSubtitleToolbar.setText(null);
            groupalSubtitleToolbar.setVisibility(View.GONE);
        }
        else {
            groupalSubtitleToolbar.setText(adjustForLargeFont(customSubtitle.toString()));
        }
    }

    public void setLastGreen(String date){
        individualSubtitleToobar.setText(date);
        individualSubtitleToobar.isMarqueeIsNecessary(this);
        if(subtitleCall.getVisibility()!=View.VISIBLE && groupalSubtitleToolbar.getVisibility()!=View.VISIBLE){
            individualSubtitleToobar.setVisibility(View.VISIBLE);
        }
    }

    public void requestLastGreen(int state){
        logDebug("State: " + state);

        if(chatRoom!=null && !chatRoom.isGroup() && !chatRoom.isArchived()){
            if(state == INITIAL_PRESENCE_STATUS){
                state = megaChatApi.getUserOnlineStatus(chatRoom.getPeerHandle(0));
            }

            if(state != MegaChatApi.STATUS_ONLINE && state != MegaChatApi.STATUS_BUSY && state != MegaChatApi.STATUS_INVALID){
                logDebug("Request last green for user");
                megaChatApi.requestLastGreen(chatRoom.getPeerHandle(0), this);
            }
        }
    }

    public void setStatus(long userHandle){

        iconStateToolbar.setVisibility(View.GONE);

        if(megaChatApi.getConnectionState()!=MegaChatApi.CONNECTED){
            logWarning("Chat not connected");
            individualSubtitleToobar.setText(adjustForLargeFont(getString(R.string.invalid_connection_state)));
        }
        else if(chatRoom.isArchived()){
            logDebug("Chat is archived");
            individualSubtitleToobar.setText(adjustForLargeFont(getString(R.string.archived_chat)));
        }
        else if(!chatRoom.isGroup()){
            int state = megaChatApi.getUserOnlineStatus(userHandle);

            if(state == MegaChatApi.STATUS_ONLINE){
                logDebug("This user is connected");
                individualSubtitleToobar.setText(adjustForLargeFont(getString(R.string.online_status)));
                iconStateToolbar.setVisibility(View.VISIBLE);
                iconStateToolbar.setImageDrawable(ContextCompat.getDrawable(this, R.drawable.ic_online));

            }
            else if(state == MegaChatApi.STATUS_AWAY){
                logDebug("This user is away");
                individualSubtitleToobar.setText(adjustForLargeFont(getString(R.string.away_status)));
                iconStateToolbar.setVisibility(View.VISIBLE);
                iconStateToolbar.setImageDrawable(ContextCompat.getDrawable(this, R.drawable.ic_away));

            }
            else if(state == MegaChatApi.STATUS_BUSY){
                logDebug("This user is busy");
                individualSubtitleToobar.setText(adjustForLargeFont(getString(R.string.busy_status)));
                iconStateToolbar.setVisibility(View.VISIBLE);
                iconStateToolbar.setImageDrawable(ContextCompat.getDrawable(this, R.drawable.ic_busy));

            }
            else if(state == MegaChatApi.STATUS_OFFLINE){
                logDebug("This user is offline");
                individualSubtitleToobar.setText(adjustForLargeFont(getString(R.string.offline_status)));
                iconStateToolbar.setVisibility(View.VISIBLE);
                iconStateToolbar.setImageDrawable(ContextCompat.getDrawable(this, R.drawable.ic_offline));

            }
            else if(state == MegaChatApi.STATUS_INVALID){
                logWarning("INVALID status: " + state);
                individualSubtitleToobar.setText(null);
                individualSubtitleToobar.setVisibility(View.GONE);
            }
            else{
                logDebug("This user status is: " + state);
                individualSubtitleToobar.setText(null);
                individualSubtitleToobar.setVisibility(View.GONE);
            }
        }
    }

    public int compareTime(AndroidMegaChatMessage message, AndroidMegaChatMessage previous){
        return compareTime(message.getMessage().getTimestamp(), previous.getMessage().getTimestamp());
    }

    public int compareTime(long timeStamp, AndroidMegaChatMessage previous){
        return compareTime(timeStamp, previous.getMessage().getTimestamp());
    }

    public int compareTime(long timeStamp, long previous){
        if(previous!=-1){

            Calendar cal = calculateDateFromTimestamp(timeStamp);
            Calendar previousCal =  calculateDateFromTimestamp(previous);

            TimeUtils tc = new TimeUtils(TIME);

            int result = tc.compare(cal, previousCal);
            logDebug("RESULTS compareTime: " + result);
            return result;
        }
        else{
            logWarning("return -1");
            return -1;
        }
    }

    public int compareDate(AndroidMegaChatMessage message, AndroidMegaChatMessage previous){
        return compareDate(message.getMessage().getTimestamp(), previous.getMessage().getTimestamp());
    }

    public int compareDate(long timeStamp, AndroidMegaChatMessage previous){
        return compareDate(timeStamp, previous.getMessage().getTimestamp());
    }

    public int compareDate(long timeStamp, long previous){
        logDebug("compareDate");

        if(previous!=-1){
            Calendar cal = calculateDateFromTimestamp(timeStamp);
            Calendar previousCal =  calculateDateFromTimestamp(previous);

            TimeUtils tc = new TimeUtils(DATE);

            int result = tc.compare(cal, previousCal);
            logDebug("RESULTS compareDate: "+result);
            return result;
        }
        else{
            logWarning("return -1");
            return -1;
        }
    }

    @Override
    public boolean onCreateOptionsMenu(Menu menu) {
        logDebug("onCreateOptionsMenuLollipop");
        // Inflate the menu items for use in the action bar
        MenuInflater inflater = getMenuInflater();
        inflater.inflate(R.menu.chat_action, menu);

        callMenuItem = menu.findItem(R.id.cab_menu_call_chat);
        videoMenuItem = menu.findItem(R.id.cab_menu_video_chat);
        inviteMenuItem = menu.findItem(R.id.cab_menu_invite_chat);
        clearHistoryMenuItem = menu.findItem(R.id.cab_menu_clear_history_chat);
        contactInfoMenuItem = menu.findItem(R.id.cab_menu_contact_info_chat);
        leaveMenuItem = menu.findItem(R.id.cab_menu_leave_chat);
        archiveMenuItem = menu.findItem(R.id.cab_menu_archive_chat);

        return super.onCreateOptionsMenu(menu);
    }

    @Override
    public boolean onPrepareOptionsMenu(Menu menu){
        logDebug("onPrepareOptionsMenu");

        if(chatRoom!=null){
            callMenuItem.setEnabled(false);
            callMenuItem.setIcon(mutateIcon(this, R.drawable.ic_phone_white, R.color.white_50_opacity));
            if (chatRoom.isGroup()) {
                videoMenuItem.setVisible(false);
            }else{
                videoMenuItem.setEnabled(false);
                videoMenuItem.setIcon(mutateIcon(this, R.drawable.ic_videocam_white, R.color.white_50_opacity));
            }


            if ((chatRoom.isPreview()) || (megaChatApi.getConnectionState() != MegaChatApi.CONNECTED)
                        || (megaChatApi.getChatConnectionState(idChat) != MegaChatApi.CHAT_CONNECTION_ONLINE)) {
                logDebug("chatRoom.isPreview || megaChatApi.getConnectionState() " + megaChatApi.getConnectionState() +
                        " || megaChatApi.getChatConnectionState(idChat) "+(megaChatApi.getChatConnectionState(idChat)));

                leaveMenuItem.setVisible(false);
                clearHistoryMenuItem.setVisible(false);
                inviteMenuItem.setVisible(false);
                contactInfoMenuItem.setVisible(false);
                archiveMenuItem.setVisible(false);
            }else {
                if(megaChatApi.getNumCalls() <= 0){
                    callMenuItem.setEnabled(true);
                    callMenuItem.setIcon(mutateIcon(this, R.drawable.ic_phone_white, R.color.background_chat));

                    if (chatRoom.isGroup()) {
                        videoMenuItem.setVisible(false);
                    }else{
                        videoMenuItem.setEnabled(true);
                        videoMenuItem.setIcon(mutateIcon(this, R.drawable.ic_videocam_white, R.color.background_chat));
                    }

                }else{
                    if( megaChatApi!=null && !participatingInACall(megaChatApi) && !megaChatApi.hasCallInChatRoom(chatRoom.getChatId())){
                        callMenuItem.setEnabled(true);
                        callMenuItem.setIcon(mutateIcon(this, R.drawable.ic_phone_white, R.color.background_chat));

                        if (chatRoom.isGroup()) {
                            videoMenuItem.setVisible(false);
                        }else{
                            videoMenuItem.setEnabled(true);
                            videoMenuItem.setIcon(mutateIcon(this, R.drawable.ic_videocam_white, R.color.background_chat));
                        }
                    }
                }

                archiveMenuItem.setVisible(true);
                if(chatRoom.isArchived()){
                    archiveMenuItem.setTitle(getString(R.string.general_unarchive));
                }
                else{
                    archiveMenuItem.setTitle(getString(R.string.general_archive));
                }

                int permission = chatRoom.getOwnPrivilege();
                logDebug("Permission in the chat: " + permission);
                if (chatRoom.isGroup()) {

                    if (permission == MegaChatRoom.PRIV_MODERATOR) {

                        inviteMenuItem.setVisible(true);

                        int lastMessageIndex = messages.size() - 1;
                        if (lastMessageIndex >= 0) {
                            AndroidMegaChatMessage lastMessage = messages.get(lastMessageIndex);
                            if (!lastMessage.isUploading()) {
                                if (lastMessage.getMessage().getType() == MegaChatMessage.TYPE_TRUNCATE) {
                                    logDebug("Last message is TRUNCATE");
                                    clearHistoryMenuItem.setVisible(false);
                                } else {
                                    logDebug("Last message is NOT TRUNCATE");
                                    clearHistoryMenuItem.setVisible(true);
                                }
                            } else {
                                logDebug("Last message is UPLOADING");
                                clearHistoryMenuItem.setVisible(true);
                            }
                        }
                        else {
                            clearHistoryMenuItem.setVisible(false);
                        }

                        leaveMenuItem.setVisible(true);
                    } else if (permission == MegaChatRoom.PRIV_RM) {
                        logDebug("Group chat PRIV_RM");
                        leaveMenuItem.setVisible(false);
                        clearHistoryMenuItem.setVisible(false);
                        inviteMenuItem.setVisible(false);
                        callMenuItem.setVisible(false);
                        videoMenuItem.setVisible(false);
                    } else if (permission == MegaChatRoom.PRIV_RO) {
                        logDebug("Group chat PRIV_RO");
                        leaveMenuItem.setVisible(true);
                        clearHistoryMenuItem.setVisible(false);
                        inviteMenuItem.setVisible(false);
                        callMenuItem.setVisible(false);
                        videoMenuItem.setVisible(false);
                    } else if(permission == MegaChatRoom.PRIV_STANDARD){
                        logDebug("Group chat PRIV_STANDARD");
                        leaveMenuItem.setVisible(true);
                        clearHistoryMenuItem.setVisible(false);
                        inviteMenuItem.setVisible(false);
                    }else{
                        logDebug("Permission: " + permission);
                        leaveMenuItem.setVisible(true);
                        clearHistoryMenuItem.setVisible(false);
                        inviteMenuItem.setVisible(false);
                    }

                    contactInfoMenuItem.setTitle(getString(R.string.group_chat_info_label));
                    contactInfoMenuItem.setVisible(true);
                }
                else {
                    inviteMenuItem.setVisible(false);
                    if (permission == MegaChatRoom.PRIV_RO) {
                        clearHistoryMenuItem.setVisible(false);
                        contactInfoMenuItem.setVisible(false);
                        callMenuItem.setVisible(false);
                        videoMenuItem.setVisible(false);
                    } else {
                        clearHistoryMenuItem.setVisible(true);
                        contactInfoMenuItem.setTitle(getString(R.string.contact_properties_activity));
                        contactInfoMenuItem.setVisible(true);
                    }
                    leaveMenuItem.setVisible(false);
                }
            }

        }else{
            logWarning("Chatroom NULL on create menu");
            leaveMenuItem.setVisible(false);
            callMenuItem.setVisible(false);
            videoMenuItem.setVisible(false);
            clearHistoryMenuItem.setVisible(false);
            inviteMenuItem.setVisible(false);
            contactInfoMenuItem.setVisible(false);
            archiveMenuItem.setVisible(false);
        }

        return super.onPrepareOptionsMenu(menu);
    }

    void ifAnonymousModeLogin(boolean pendingJoin) {
        if(chatC.isInAnonymousMode()){
            Intent loginIntent = new Intent(this, LoginActivityLollipop.class);
            loginIntent.putExtra("visibleFragment",  LOGIN_FRAGMENT);
            if (pendingJoin && getIntent() != null && getIntent().getDataString() != null) {
                loginIntent.setAction(ACTION_JOIN_OPEN_CHAT_LINK);
                loginIntent.setData(Uri.parse(getIntent().getDataString()));
                loginIntent.putExtra("idChatToJoin", idChat);
                closeChat(true);
            }
            startActivity(loginIntent);
        }
        finish();
    }

    @Override
    public boolean onOptionsItemSelected(MenuItem item) {
        logDebug("onOptionsItemSelected");

        switch (item.getItemId()) {
            // Respond to the action bar's Up/Home button
            case android.R.id.home: {
                if (emojiKeyboard != null) {
                    emojiKeyboard.hideBothKeyboard(this);
                }
                if (fileStorageLayout.isShown()) {
                    hideFileStorage();
                }
                if (handlerEmojiKeyboard != null) {
                    handlerEmojiKeyboard.removeCallbacksAndMessages(null);
                }
                if (handlerKeyboard != null) {
                    handlerKeyboard.removeCallbacksAndMessages(null);
                }
                closeChat(true);
                ifAnonymousModeLogin(false);
                break;
            }
            case R.id.cab_menu_call_chat:{
                if(recordView.isRecordingNow()) break;

                startVideo = false;
                if(checkPermissionsCall()){
                    startCall();
                }
                break;
            }
            case R.id.cab_menu_video_chat:{
                logDebug("cab_menu_video_chat");
                if(recordView.isRecordingNow()) break;

                startVideo = true;
                if(checkPermissionsCall()){
                    startCall();
                }
                break;
            }
            case R.id.cab_menu_invite_chat:{
                if(recordView.isRecordingNow()) break;

                chooseAddParticipantDialog();
                break;
            }
            case R.id.cab_menu_contact_info_chat:{
                if(recordView.isRecordingNow()) break;

                if(chatRoom.isGroup()){
                    Intent i = new Intent(this, GroupChatInfoActivityLollipop.class);
                    i.putExtra("handle", chatRoom.getChatId());
                    this.startActivity(i);
                }
                else{
                    Intent i = new Intent(this, ContactInfoActivityLollipop.class);
                    i.putExtra("handle", chatRoom.getChatId());
                    this.startActivity(i);
                }
                break;
            }
            case R.id.cab_menu_clear_history_chat:{
                if(recordView.isRecordingNow()) break;

                logDebug("Clear history selected!");
                showConfirmationClearChat(chatRoom);
                break;
            }
            case R.id.cab_menu_leave_chat:{
                if(recordView.isRecordingNow()) break;

                logDebug("Leave selected!");
                showConfirmationLeaveChat(chatRoom);
                break;
            }
            case R.id.cab_menu_archive_chat:{
                if(recordView.isRecordingNow()) break;

                logDebug("Archive/unarchive selected!");
                ChatController chatC = new ChatController(chatActivity);
                chatC.archiveChat(chatRoom);
                break;
            }
        }
        return super.onOptionsItemSelected(item);
    }

    /*
     *Prepare recording
     */
    public void prepareRecording() {
        logDebug("prepareRecording");
        recordView.playSound(TYPE_START_RECORD);
        stopReproductions();
    }

    /*
     * Start recording
     */
    public void startRecording(){
        logDebug("startRecording() with Permissions");

        long timeStamp = System.currentTimeMillis() / 1000;
        outputFileName = "/note_voice" + getVoiceClipName(timeStamp);
        File vcFile = buildVoiceClipFile(this, outputFileName);
        outputFileVoiceNotes = vcFile.getAbsolutePath();
        if (outputFileVoiceNotes == null) return;
        if (myAudioRecorder == null) myAudioRecorder = new MediaRecorder();
        try {
            myAudioRecorder.reset();
            myAudioRecorder.setAudioSource(MediaRecorder.AudioSource.MIC);
            myAudioRecorder.setOutputFormat(MediaRecorder.OutputFormat.MPEG_4);
            myAudioRecorder.setAudioEncoder(MediaRecorder.AudioEncoder.AAC);
            myAudioRecorder.setAudioEncodingBitRate(50000);
            myAudioRecorder.setAudioSamplingRate(44100);
            myAudioRecorder.setAudioChannels(1);
            myAudioRecorder.setOutputFile(outputFileVoiceNotes);
            myAudioRecorder.prepare();

        } catch (IOException e) {
            controlErrorRecording();
            e.printStackTrace();
            return;
        }
        myAudioRecorder.start();
        setRecordingNow(true);
        recordView.startRecordingTime();
    }

    public static String getVoiceClipName(long timestamp) {
        logDebug("timestamp: " + timestamp);
        //Get date time:
        try {
            Calendar calendar = Calendar.getInstance();
            TimeZone tz = TimeZone.getDefault();
            calendar.setTimeInMillis(timestamp * 1000L);
            calendar.add(Calendar.MILLISECOND, tz.getOffset(calendar.getTimeInMillis()));
            SimpleDateFormat sdf = new SimpleDateFormat("yyyyMMdd_HHmmss");
            return sdf.format(calendar.getTime()) + ".m4a";

        } catch (Exception e) {
            logError("Error getting the voice clip name", e);
        }

        return null;
    }

    private void controlErrorRecording() {
        outputFileVoiceNotes = null;
        outputFileName = null;
        setRecordingNow(false);

        if (myAudioRecorder == null) return;
        myAudioRecorder.reset();
        myAudioRecorder.release();
        myAudioRecorder = null;
        textChat.requestFocus();
    }

    /*
     * Cancel recording and reset the audio recorder
     */
    private void cancelRecording() {
        logDebug("cancelRecording");
        if (!isRecordingNow() || myAudioRecorder == null) return;
        try {
            myAudioRecorder.stop();
            myAudioRecorder.reset();
            myAudioRecorder = null;
            ChatController.deleteOwnVoiceClip(this, outputFileName);
            outputFileVoiceNotes = null;
            setRecordingNow(false);
            textChat.requestFocus();

        } catch (RuntimeException stopException) {
            logError("Error canceling a recording", stopException);
            ChatController.deleteOwnVoiceClip(this, outputFileName);
            controlErrorRecording();

        }
    }

    /*
     * Stop the Record and send it to the chat
     */
    private void sendRecording() {
        logDebug("sendRecording");
        if ((!recordView.isRecordingNow()) || (myAudioRecorder == null)) return;

        try {
            myAudioRecorder.stop();
            recordView.playSound(TYPE_END_RECORD);
            setRecordingNow(false);
            uploadPictureOrVoiceClip(outputFileVoiceNotes);
            outputFileVoiceNotes = null;
            textChat.requestFocus();
        } catch (RuntimeException ex) {
            controlErrorRecording();
        }
    }

    /*
     *Hide chat options while recording
     */

    private void hideChatOptions(){
        logDebug("hideChatOptions");
        textChat.setVisibility(View.INVISIBLE);
        sendIcon.setVisibility(View.GONE);
        disableButton(rLKeyboardTwemojiButton, keyboardTwemojiButton);
        disableButton(rLMediaButton, mediaButton);
        disableButton(rLPickAttachButton, pickAttachButton);
        disableButton(rLPickFileStorageButton, pickFileStorageButton);
    }

    private void disableButton(final  RelativeLayout layout, final  ImageButton button){
        logDebug("disableButton");
        layout.setOnClickListener(null);
        button.setOnClickListener(null);
        button.setVisibility(View.INVISIBLE);
    }

    /*
     *Show chat options when not being recorded
     */
    private void showChatOptions(){
        logDebug("showChatOptions");
        textChat.setVisibility(View.VISIBLE);
        enableButton(rLKeyboardTwemojiButton, keyboardTwemojiButton);
        enableButton(rLMediaButton, mediaButton);
        enableButton(rLPickAttachButton, pickAttachButton);
        enableButton(rLPickFileStorageButton, pickFileStorageButton);
    }

    private void enableButton(RelativeLayout layout, ImageButton button){
        logDebug("enableButton");
        layout.setOnClickListener(this);
        button.setOnClickListener(this);
        button.setVisibility(View.VISIBLE);
    }

    /*
     *Record button deactivated or ready to send
     */
    private void recordButtonDeactivated(boolean isDeactivated) {
        logDebug("isDeactivated: " + isDeactivated);
        recordView.showLock(false);
        recordButtonLayout.setBackground(null);
        sendIcon.setVisibility(View.GONE);
        recordButton.setVisibility(View.VISIBLE);

        if(isDeactivated){
            recordButton.activateOnClickListener(false);
            recordButton.setImageDrawable(ContextCompat.getDrawable(this, R.drawable.ic_mic_vc_off));
            recordButton.setColorFilter(null);
            return;
        }
        recordButton.activateOnTouchListener(false);
        recordButton.activateOnClickListener(true);
        recordButton.setImageDrawable(ContextCompat.getDrawable(this, R.drawable.ic_send_white));
        recordButton.setColorFilter(ContextCompat.getColor(context, R.color.accentColor));
    }

    /*
     *Update the record button view depending on the state the recording is in
     */
    private void recordButtonStates(int recordButtonState){
        logDebug("recordButtonState: " + recordButtonState);

        if(currentRecordButtonState == recordButtonState) return;

        currentRecordButtonState = recordButtonState;
        recordLayout.setVisibility(View.VISIBLE);
        recordButtonLayout.setVisibility(View.VISIBLE);
        if((currentRecordButtonState == RECORD_BUTTON_SEND) || (currentRecordButtonState == RECORD_BUTTON_ACTIVATED)){
            logDebug("SEND||ACTIVATED");
            recordView.setVisibility(View.VISIBLE);
            hideChatOptions();
            if(recordButtonState == RECORD_BUTTON_SEND){
                recordButtonDeactivated(false);
            }else{
                recordButtonLayout.setBackground(ContextCompat.getDrawable(this, R.drawable.recv_bg_mic));
                recordButton.activateOnTouchListener(true);
                recordButton.activateOnClickListener(false);
                recordButton.setImageDrawable(ContextCompat.getDrawable(this, R.drawable.ic_mic_vc_on));
                recordButton.setColorFilter(null);
            }

        }else if(currentRecordButtonState == RECORD_BUTTON_DEACTIVATED){
            logDebug("DESACTIVATED");
            showChatOptions();
            recordView.setVisibility(View.GONE);
            recordButton.activateOnTouchListener(true);
            recordButtonDeactivated(true);
        }
        placeRecordButton(currentRecordButtonState);
    }

    public void showBubble() {
        logDebug("showBubble");
        recordView.playSound(TYPE_ERROR_RECORD);
        bubbleLayout.setAlpha(1);
        bubbleLayout.setVisibility(View.VISIBLE);
        bubbleLayout.animate().alpha(0).setDuration(DURATION_BUBBLE);
        cancelRecording();
    }
    /*
    *Place the record button with the corresponding margins
    */
    public void placeRecordButton(int recordButtonState) {
        logDebug("recordButtonState: " + recordButtonState);
        int marginBottomVoicleLayout;
        recordView.recordButtonTranslation(recordButtonLayout,0,0);
        if(fileStorageLayout != null && fileStorageLayout.isShown() ||
                emojiKeyboard != null && emojiKeyboard.getEmojiKeyboardShown()) {
            marginBottomVoicleLayout = keyboardHeight + marginBottomDeactivated;
        }
        else {
            marginBottomVoicleLayout = marginBottomDeactivated;
        }

        int value = 0;
        int marginBottom = marginBottomVoicleLayout;
        int marginRight = 0;
        if(recordButtonState == RECORD_BUTTON_SEND || recordButtonState == RECORD_BUTTON_DEACTIVATED) {
            logDebug("SEND||DESACTIVATED");
            value = MARGIN_BUTTON_DEACTIVATED;
            if(recordButtonState == RECORD_BUTTON_DEACTIVATED) {
                logDebug("DESACTIVATED");
                marginRight = px2dp(14, outMetrics);
            }
        }
        else if(recordButtonState == RECORD_BUTTON_ACTIVATED) {
            logDebug("ACTIVATED");
            value = MARGIN_BOTTOM;
            if(fileStorageLayout != null && fileStorageLayout.isShown() ||
                    emojiKeyboard != null && emojiKeyboard.getEmojiKeyboardShown()) {
                marginBottom = keyboardHeight+marginBottomActivated;
            }
            else {
                marginBottom = marginBottomActivated;
            }
        }
        RelativeLayout.LayoutParams params = (RelativeLayout.LayoutParams) recordButtonLayout.getLayoutParams();
        params.height = px2dp(value, outMetrics);
        params.width = px2dp(value, outMetrics);
        params.addRule(RelativeLayout.ALIGN_PARENT_RIGHT);
        params.addRule(RelativeLayout.ALIGN_PARENT_BOTTOM);
        params.setMargins(0, 0, marginRight, marginBottom);
        recordButtonLayout.setLayoutParams(params);

        FrameLayout.LayoutParams paramsRecordView = (FrameLayout.LayoutParams) recordView.getLayoutParams();
        paramsRecordView.setMargins(0,0,0, marginBottomVoicleLayout);
        recordView.setLayoutParams(paramsRecordView);
    }

    public boolean isRecordingNow(){
        return recordView.isRecordingNow();
    }

    /*
     * Know if you're recording right now
     */
    public void setRecordingNow(boolean recordingNow) {
        logDebug("recordingNow: " + recordingNow);
        recordView.setRecordingNow(recordingNow);
        if (recordView.isRecordingNow()) {
            recordButtonStates(RECORD_BUTTON_ACTIVATED);
            int screenRotation = display.getRotation();
            switch (screenRotation) {
                case ROTATION_PORTRAIT: {
                    lockOrientationPortrait(this);
                    break;
                }
                case ROTATION_LANDSCAPE: {
                    lockOrientationLandscape(this);
                    break;
                }
                case ROTATION_REVERSE_PORTRAIT: {
                    lockOrientationReversePortrait(this);
                }
                case ROTATION_REVERSE_LANDSCAPE: {
                    lockOrientationReverseLandscape(this);
                    break;
                }
                default: {
                    unlockOrientation(this);
                    break;
                }
            }
            if (emojiKeyboard != null) emojiKeyboard.setListenerActivated(false);
            return;
        }

        unlockOrientation(this);
        recordButtonStates(RECORD_BUTTON_DEACTIVATED);
        if (emojiKeyboard != null) emojiKeyboard.setListenerActivated(true);
    }

    private void startCall(){
        logDebug("startCall ");
        stopReproductions();
        hideKeyboard();

        if(megaChatApi == null) return;

        MegaChatCall callInThisChat = megaChatApi.getChatCall(chatRoom.getChatId());

        if(callInThisChat != null){
            logDebug("There is a call in this chat");

            if (participatingInACall(megaChatApi)) {
                long chatIdCallInProgress = getChatCallInProgress(megaChatApi);
                if (chatIdCallInProgress == chatRoom.getChatId()) {
                    logDebug("I'm participating in the call of this chat");
                    returnCall(this, megaChatApi);
                    return;
                }

                logDebug("I'm participating in another call from another chat");
                showConfirmationToJoinCall(chatRoom);
                return;
            }

            if (callInThisChat.getStatus() == MegaChatCall.CALL_STATUS_RING_IN) {
                logDebug("The call in this chat is Ring in");
                ((MegaApplication) getApplication()).setSpeakerStatus(chatRoom.getChatId(), false);
                MegaApplication.setShowPinScreen(false);
                Intent intent = new Intent(this, ChatCallActivity.class);
                intent.addFlags(Intent.FLAG_ACTIVITY_CLEAR_TOP);
                intent.putExtra(CHAT_ID, idChat);
                startActivity(intent);
                return;
            }

            if (callInThisChat.getStatus() == MegaChatCall.CALL_STATUS_USER_NO_PRESENT) {
                logDebug("The call in this chat is In progress, but I do not participate");
                ((MegaApplication) getApplication()).setSpeakerStatus(chatRoom.getChatId(), startVideo);
                megaChatApi.startChatCall(idChat, startVideo, this);
            }
            return;

        }

        if (!participatingInACall(megaChatApi)) {
            logDebug("There is not a call in this chat and I am not in another call");
            MegaApplication.setCallLayoutStatus(idChat, false);
            ((MegaApplication) getApplication()).setSpeakerStatus(chatRoom.getChatId(), startVideo);
            megaChatApi.startChatCall(idChat, startVideo, this);
        }

    }

    private boolean checkPermissions(String permission, int requestCode) {
        if (Build.VERSION.SDK_INT < Build.VERSION_CODES.M) {
            return true;
        }

        boolean hasPermission = (ContextCompat.checkSelfPermission(this, permission) == PackageManager.PERMISSION_GRANTED);

        if (!hasPermission) {
            ActivityCompat.requestPermissions(this, new String[]{permission}, requestCode);
            return false;
        }

        return true;
    }

    private boolean checkPermissionsVoiceClip() {
        logDebug("checkPermissionsVoiceClip()");
        return checkPermissions(Manifest.permission.RECORD_AUDIO, RECORD_VOICE_CLIP);
    }

    private boolean checkPermissionsCall() {
        logDebug("checkPermissionsCall");
        return checkPermissions(Manifest.permission.CAMERA, REQUEST_CAMERA)
                && checkPermissions(Manifest.permission.RECORD_AUDIO, RECORD_AUDIO);
    }

    private boolean checkPermissionsTakePicture() {
        logDebug("checkPermissionsTakePicture");
        return checkPermissions(Manifest.permission.CAMERA, REQUEST_CAMERA_TAKE_PICTURE)
                && checkPermissions(Manifest.permission.WRITE_EXTERNAL_STORAGE, REQUEST_WRITE_STORAGE_TAKE_PICTURE);
    }

    private boolean checkPermissionsReadStorage() {
        logDebug("checkPermissionsReadStorage");
        return checkPermissions(Manifest.permission.READ_EXTERNAL_STORAGE, REQUEST_READ_STORAGE);
    }

    private boolean checkPermissionWriteStorage(int code) {
        logDebug("checkPermissionsWriteStorage :" + code);
        return checkPermissions(Manifest.permission.WRITE_EXTERNAL_STORAGE, code);
    }

    @Override
    public void onRequestPermissionsResult(int requestCode, String[] permissions, int[] grantResults) {
        logDebug("onRequestPermissionsResult");
        super.onRequestPermissionsResult(requestCode, permissions, grantResults);
        if (grantResults.length == 0 || grantResults[0] != PackageManager.PERMISSION_GRANTED) return;
        switch (requestCode) {
            case REQUEST_WRITE_STORAGE: {
                logDebug("REQUEST_WRITE_STORAGE");
                //After storage authorization, resume unfinished download
                if (checkPermissionWriteStorage(REQUEST_WRITE_STORAGE)) {
                    ArrayList<MegaNodeList> list = new ArrayList<>();
                    for (int i = 0; i < preservedMessagesSelected.size(); i++) {
                        MegaNodeList megaNodeList = preservedMessagesSelected.get(i).getMessage().getMegaNodeList();
                        list.add(megaNodeList);
                    }
                    chatC.prepareForChatDownload(list);
                    preservedMessagesSelected = null;
                }
                break;
            }
            case REQUEST_WRITE_STORAGE_OFFLINE: {
                logDebug("REQUEST_WRITE_STORAGE");
                //After storage authorization, resume unfinished offline download
                if (checkPermissionWriteStorage(REQUEST_WRITE_STORAGE_OFFLINE)) {
                    chatC.saveForOfflineWithAndroidMessages(preservedMessagesSelected, chatRoom);
                    preservedMessagesSelected = null;
                }
                break;
            }
            case REQUEST_CAMERA:
            case RECORD_AUDIO:{
                logDebug("REQUEST_CAMERA || RECORD_AUDIO");
                if (checkPermissionsCall()) {
                    startCall();
                }
                break;
            }
            case REQUEST_CAMERA_TAKE_PICTURE:
            case REQUEST_WRITE_STORAGE_TAKE_PICTURE:{
                logDebug("REQUEST_CAMERA_TAKE_PICTURE || REQUEST_WRITE_STORAGE_TAKE_PICTURE");
                if (checkPermissionsTakePicture()) {
                    takePicture();
                }
                break;
            }
            case RECORD_VOICE_CLIP:
            case REQUEST_STORAGE_VOICE_CLIP:{
                logDebug("RECORD_VOICE_CLIP || REQUEST_STORAGE_VOICE_CLIP");
                if (checkPermissionsVoiceClip()) {
                   cancelRecording();
                }
                break;
            }
            case REQUEST_READ_STORAGE:{
                if (checkPermissionsReadStorage()) {
                    this.attachFromFileStorage();
                }
                break;
            }
            case LOCATION_PERMISSION_REQUEST_CODE: {
                if (ContextCompat.checkSelfPermission(this, Manifest.permission.ACCESS_FINE_LOCATION) == PackageManager.PERMISSION_GRANTED) {
                    Intent intent = new Intent(getApplicationContext(), MapsActivity.class);
                    intent.putExtra(EDITING_MESSAGE, editingMessage);
                    if (messageToEdit != null) {
                        intent.putExtra(MSG_ID, messageToEdit.getMsgId());
                    }
                    startActivityForResult(intent, REQUEST_CODE_SEND_LOCATION);
                }
                break;
            }
        }
    }

    public void chooseAddParticipantDialog(){
        logDebug("chooseAddContactDialog");

        if(megaApi!=null && megaApi.getRootNode()!=null){
            ArrayList<MegaUser> contacts = megaApi.getContacts();
            if(contacts==null){
                showSnackbar(SNACKBAR_TYPE, getString(R.string.no_contacts_invite), -1);
            }
            else {
                if(contacts.isEmpty()){
                    showSnackbar(SNACKBAR_TYPE, getString(R.string.no_contacts_invite), -1);
                }
                else{
                    Intent in = new Intent(this, AddContactActivityLollipop.class);
                    in.putExtra("contactType", CONTACT_TYPE_MEGA);
                    in.putExtra("chat", true);
                    in.putExtra("chatId", idChat);
                    in.putExtra("aBtitle", getString(R.string.add_participants_menu_item));
                    startActivityForResult(in, REQUEST_ADD_PARTICIPANTS);
                }
            }
        }
        else{
            logWarning("Online but not megaApi");
            showErrorAlertDialog(getString(R.string.error_server_connection_problem), false, this);
        }
    }

    public void chooseContactsDialog(){
        logDebug("chooseContactsDialog");

        if(megaApi!=null && megaApi.getRootNode()!=null){
            ArrayList<MegaUser> contacts = megaApi.getContacts();
            if(contacts==null){
                showSnackbar(SNACKBAR_TYPE, getString(R.string.no_contacts_invite), -1);
            }
            else {
                if(contacts.isEmpty()){
                    showSnackbar(SNACKBAR_TYPE, getString(R.string.no_contacts_invite), -1);
                }
                else{
                    Intent in = new Intent(this, AddContactActivityLollipop.class);
                    in.putExtra("contactType", CONTACT_TYPE_MEGA);
                    in.putExtra("chat", true);
                    in.putExtra("aBtitle", getString(R.string.add_contacts));
                    startActivityForResult(in, REQUEST_SEND_CONTACTS);
                }
            }
        }
        else{
            logWarning("Online but not megaApi");
            showErrorAlertDialog(getString(R.string.error_server_connection_problem), false, this);
        }
    }

    public void disablePinScreen(){
        logDebug("disablePinScreen");
        MegaApplication.setShowPinScreen(false);
    }

    public void showProgressForwarding(){
        logDebug("showProgressForwarding");

        statusDialog = new ProgressDialog(this);
        statusDialog.setMessage(getString(R.string.general_forwarding));
        statusDialog.show();
    }

    private void stopReproductions(){
        if(adapter!=null){
            adapter.stopAllReproductionsInProgress();
        }
    }

    public void forwardMessages(ArrayList<AndroidMegaChatMessage> messagesSelected){
        logDebug("forwardMessages");
        //Prevent trigger multiple forwarding messages screens in multiple clicks
        if (isForwardingMessage) {
            logDebug("Forwarding message is on going");
            return;
        }

        if (existsMyChatFiles(messagesSelected, megaApi, this, this)) {
            stopReproductions();
            chatC.prepareAndroidMessagesToForward(messagesSelected, idChat);
            isForwardingMessage = true;
        }
    }

    @Override
    protected void onActivityResult(int requestCode, int resultCode, Intent intent) {
        logDebug("resultCode: " + resultCode);
        if (requestCode == REQUEST_ADD_PARTICIPANTS && resultCode == RESULT_OK) {
            if (intent == null) {
                logWarning("Return.....");
                return;
            }

            final ArrayList<String> contactsData = intent.getStringArrayListExtra(AddContactActivityLollipop.EXTRA_CONTACTS);
            MultipleGroupChatRequestListener multipleListener = null;

            if (contactsData != null) {

                if (contactsData.size() == 1) {
                    MegaUser user = megaApi.getContact(contactsData.get(0));
                    if (user != null) {
                        megaChatApi.inviteToChat(chatRoom.getChatId(), user.getHandle(), MegaChatPeerList.PRIV_STANDARD, this);
                    }
                } else {
                    logDebug("Add multiple participants " + contactsData.size());
                    multipleListener = new MultipleGroupChatRequestListener(this);
                    for (int i = 0; i < contactsData.size(); i++) {
                        MegaUser user = megaApi.getContact(contactsData.get(i));
                        if (user != null) {
                            megaChatApi.inviteToChat(chatRoom.getChatId(), user.getHandle(), MegaChatPeerList.PRIV_STANDARD, multipleListener);
                        }
                    }
                }
            }
        }
        else if (requestCode == REQUEST_CODE_SELECT_IMPORT_FOLDER && resultCode == RESULT_OK) {
            if(!isOnline(this) || megaApi==null) {
                removeProgressDialog();
                showSnackbar(SNACKBAR_TYPE, getString(R.string.error_server_connection_problem), -1);
                return;
            }

            final long toHandle = intent.getLongExtra("IMPORT_TO", 0);

            final long[] importMessagesHandles = intent.getLongArrayExtra("HANDLES_IMPORT_CHAT");

            importNodes(toHandle, importMessagesHandles);
        }
        else if (requestCode == REQUEST_SEND_CONTACTS && resultCode == RESULT_OK) {
            final ArrayList<String> contactsData = intent.getStringArrayListExtra(AddContactActivityLollipop.EXTRA_CONTACTS);
            if (contactsData != null) {
                MegaHandleList handleList = MegaHandleList.createInstance();
                for(int i=0; i<contactsData.size();i++){
                    MegaUser user = megaApi.getContact(contactsData.get(i));
                    if (user != null) {
                        handleList.addMegaHandle(user.getHandle());

                    }
                }
                retryContactAttachment(handleList);
            }
        }
        else if (requestCode == REQUEST_CODE_SELECT_FILE && resultCode == RESULT_OK) {
            if (intent == null) {
                logWarning("Return.....");
                return;
            }

            long handles[] = intent.getLongArrayExtra(NODE_HANDLES);
            logDebug("Number of files to send: " + handles.length);

            chatC.checkIfNodesAreMineAndAttachNodes(handles, idChat);
        }
        else if (requestCode == REQUEST_CODE_GET && resultCode == RESULT_OK) {
            if (intent == null) {
                logWarning("Return.....");
                return;
            }

            intent.setAction(Intent.ACTION_GET_CONTENT);
            FilePrepareTask filePrepareTask = new FilePrepareTask(this);
            filePrepareTask.execute(intent);
            ProgressDialog temp = null;
            try{
                temp = new ProgressDialog(this);
                temp.setMessage(getString(R.string.upload_prepare));
                temp.show();
            }
            catch(Exception e){
                return;
            }
            statusDialog = temp;
        }
        else if (requestCode == REQUEST_CODE_SELECT_CHAT) {
            isForwardingMessage = false;
            if (resultCode != RESULT_OK) return;
            if (!isOnline(this)) {
                removeProgressDialog();

                showSnackbar(SNACKBAR_TYPE, getString(R.string.error_server_connection_problem), -1);
                return;
            }

            showProgressForwarding();

            long[] idMessages = intent.getLongArrayExtra("ID_MESSAGES");
            logDebug("Send " + idMessages.length + " messages");

            long[] chatHandles = intent.getLongArrayExtra("SELECTED_CHATS");
            logDebug("Send to " + chatHandles.length + " chats");

            long[] contactHandles = intent.getLongArrayExtra("SELECTED_USERS");

            if (chatHandles != null && chatHandles.length > 0 && idMessages != null) {
                if (contactHandles != null && contactHandles.length > 0) {
                    ArrayList<MegaUser> users = new ArrayList<>();
                    ArrayList<MegaChatRoom> chats = new ArrayList<>();

                    for (int i = 0; i < contactHandles.length; i++) {
                        MegaUser user = megaApi.getContact(MegaApiAndroid.userHandleToBase64(contactHandles[i]));
                        if (user != null) {
                            users.add(user);
                        }
                    }

                    for (int i = 0; i < chatHandles.length; i++) {
                        MegaChatRoom chatRoom = megaChatApi.getChatRoom(chatHandles[i]);
                        if (chatRoom != null) {
                            chats.add(chatRoom);
                        }
                    }

                    CreateChatToPerformActionListener listener = new CreateChatToPerformActionListener(chats, users, idMessages, this, CreateChatToPerformActionListener.SEND_MESSAGES, idChat);

                    for (MegaUser user : users) {
                        MegaChatPeerList peers = MegaChatPeerList.createInstance();
                        peers.addPeer(user.getHandle(), MegaChatPeerList.PRIV_STANDARD);
                        megaChatApi.createChat(false, peers, listener);
                    }
                } else {
                    int countChat = chatHandles.length;
                    logDebug("Selected: " + countChat + " chats to send");

                    MultipleForwardChatProcessor forwardChatProcessor = new MultipleForwardChatProcessor(this, chatHandles, idMessages, idChat);
                    forwardChatProcessor.forward(chatRoom);
                }
            } else {
                logError("Error on sending to chat");
            }
        }
        else if (requestCode == TAKE_PHOTO_CODE && resultCode == RESULT_OK) {
            if (resultCode == Activity.RESULT_OK) {
                logDebug("TAKE_PHOTO_CODE ");
                onCaptureImageResult();

            } else {
                logError("TAKE_PHOTO_CODE--->ERROR!");
            }

        } else if (requestCode == REQUEST_CODE_TREE) {
            onRequestSDCardWritePermission(intent, resultCode, true, null);
        }
        else if (requestCode == REQUEST_CODE_SEND_LOCATION && resultCode == RESULT_OK) {
            if (intent == null) {
                return;
            }
            byte[] byteArray = intent.getByteArrayExtra(SNAPSHOT);
            //
            if (byteArray == null) return;
            Bitmap snapshot = BitmapFactory.decodeByteArray(byteArray, 0, byteArray.length);
            String encodedSnapshot = Base64.encodeToString(byteArray, Base64.DEFAULT);
            logDebug("Info bitmap: " + snapshot.getByteCount() + " " + snapshot.getWidth() + " " + snapshot.getHeight());

            float latitude = (float) intent.getDoubleExtra(LATITUDE, 0);
            float longitude = (float) intent.getDoubleExtra(LONGITUDE, 0);
            editingMessage = intent.getBooleanExtra(EDITING_MESSAGE, false);
            if (editingMessage) {
                long msgId = intent.getLongExtra(MSG_ID, -1);
                if (msgId != -1) {
                    messageToEdit = megaChatApi.getMessage(idChat, msgId);
                }
            }

            if (editingMessage && messageToEdit != null) {
                logDebug("Edit Geolocation - tempId: " + messageToEdit.getTempId() +" id: " + messageToEdit.getMsgId());
                if (messageToEdit.getTempId() != -1) {
                    MegaChatMessage editedMsg = megaChatApi.editGeolocation(idChat, messageToEdit.getTempId(), longitude, latitude, encodedSnapshot);
                    modifyLocationReceived(new AndroidMegaChatMessage(editedMsg), true);
                }
                else if (messageToEdit.getMsgId() != -1) {
                    MegaChatMessage editedMsg = megaChatApi.editGeolocation(idChat, messageToEdit.getMsgId(), longitude, latitude, encodedSnapshot);
                    modifyLocationReceived(new AndroidMegaChatMessage(editedMsg), false);
                }
                editingMessage = false;
                messageToEdit = null;
            }
            else {
                logDebug("Send location [longLatitude]: " + latitude + " [longLongitude]: " + longitude);
                sendLocationMessage(longitude, latitude, encodedSnapshot);
            }
        } else if (requestCode == REQUEST_CODE_SELECT_LOCAL_FOLDER && resultCode == RESULT_OK) {
            logDebug("Local folder selected");
            String parentPath = intent.getStringExtra(FileStorageActivityLollipop.EXTRA_PATH);
            chatC.prepareForDownload(intent, parentPath);
        }
        else{
            logError("Error onActivityResult");
        }

        super.onActivityResult(requestCode, resultCode, intent);
    }

    public void importNodes(final long toHandle, final long[] importMessagesHandles){
        logDebug("importNode: " + toHandle +  " -> " + importMessagesHandles.length);
        statusDialog = new ProgressDialog(this);
        statusDialog.setMessage(getString(R.string.general_importing));
        statusDialog.show();

        MegaNode target = null;
        target = megaApi.getNodeByHandle(toHandle);
        if(target == null){
            target = megaApi.getRootNode();
        }
        logDebug("TARGET handle: " + target.getHandle());

        if(importMessagesHandles.length==1){
            for (int k = 0; k < importMessagesHandles.length; k++){
                MegaChatMessage message = megaChatApi.getMessage(idChat, importMessagesHandles[k]);
                if(message!=null){

                    MegaNodeList nodeList = message.getMegaNodeList();

                    for(int i=0;i<nodeList.size();i++){
                        MegaNode document = nodeList.get(i);
                        if (document != null) {
                            logDebug("DOCUMENT: " + document.getHandle());
                            document = chatC.authorizeNodeIfPreview(document, chatRoom);
                            if (target != null) {
//                            MegaNode autNode = megaApi.authorizeNode(document);

                                megaApi.copyNode(document, target, this);
                            } else {
                                logError("TARGET: null");
                               showSnackbar(SNACKBAR_TYPE, getString(R.string.import_success_error), -1);
                            }
                        }
                        else{
                            logError("DOCUMENT: null");
                            showSnackbar(SNACKBAR_TYPE, getString(R.string.import_success_error), -1);
                        }
                    }

                }
                else{
                    logError("MESSAGE is null");
                    showSnackbar(SNACKBAR_TYPE, getString(R.string.import_success_error), -1);
                }
            }
        }
        else {
            MultipleRequestListener listener = new MultipleRequestListener(MULTIPLE_CHAT_IMPORT, this);

            for (int k = 0; k < importMessagesHandles.length; k++){
                MegaChatMessage message = megaChatApi.getMessage(idChat, importMessagesHandles[k]);
                if(message!=null){

                    MegaNodeList nodeList = message.getMegaNodeList();

                    for(int i=0;i<nodeList.size();i++){
                        MegaNode document = nodeList.get(i);
                        if (document != null) {
                            logDebug("DOCUMENT: " + document.getHandle());
                            document = chatC.authorizeNodeIfPreview(document, chatRoom);
                            if (target != null) {
//                            MegaNode autNode = megaApi.authorizeNode(document);
                                megaApi.copyNode(document, target, listener);
                            } else {
                                logError("TARGET: null");
                            }
                        }
                        else{
                            logError("DOCUMENT: null");
                        }
                    }
                }
                else{
                    logError("MESSAGE is null");
                    showSnackbar(SNACKBAR_TYPE, getString(R.string.import_success_error), -1);
                }
            }
        }
    }

    public void retryNodeAttachment(long nodeHandle){
        megaChatApi.attachNode(idChat, nodeHandle, this);
    }

    public void retryContactAttachment(MegaHandleList handleList){
        logDebug("retryContactAttachment");
        MegaChatMessage contactMessage = megaChatApi.attachContacts(idChat, handleList);
        if(contactMessage!=null){
            AndroidMegaChatMessage androidMsgSent = new AndroidMegaChatMessage(contactMessage);
            sendMessageToUI(androidMsgSent);
        }
    }

    public void retryPendingMessage(long idMessage){
        logDebug("retryPendingMessage: " + idMessage);

        PendingMessageSingle pendMsg = dbH.findPendingMessageById(idMessage);

        if(pendMsg!=null){

            if(pendMsg.getNodeHandle()!=-1){
                removePendingMsg(idMessage);
                retryNodeAttachment(pendMsg.getNodeHandle());
            }
            else{
                logDebug("The file was not uploaded yet");

                ////Retry to send

                String filePath = pendMsg.getFilePath();

                File f = new File(filePath);
                if (!f.exists()) {
                    showSnackbar(SNACKBAR_TYPE, getResources().getQuantityString(R.plurals.messages_forwarded_error_not_available, 1, 1), -1);
                    return;
                }

                //Remove the old message from the UI and DB
                removePendingMsg(idMessage);

                Intent intent = new Intent(this, ChatUploadService.class);

                PendingMessageSingle pMsgSingle = new PendingMessageSingle();
                pMsgSingle.setChatId(idChat);
                long timestamp = System.currentTimeMillis()/1000;
                pMsgSingle.setUploadTimestamp(timestamp);

                String fingerprint = megaApi.getFingerprint(f.getAbsolutePath());

                pMsgSingle.setFilePath(f.getAbsolutePath());
                pMsgSingle.setName(f.getName());
                pMsgSingle.setFingerprint(fingerprint);

                long idMessageDb = dbH.addPendingMessage(pMsgSingle);
                pMsgSingle.setId(idMessageDb);
                if(idMessageDb!=-1){
                    intent.putExtra(ChatUploadService.EXTRA_ID_PEND_MSG, idMessageDb);

                    if(!isLoadingHistory){
                        AndroidMegaChatMessage newNodeAttachmentMsg = new AndroidMegaChatMessage(pMsgSingle, true);
                        sendMessageToUI(newNodeAttachmentMsg);
                    }

//                ArrayList<String> filePaths = newPendingMsg.getFilePaths();
//                filePaths.add("/home/jfjf.jpg");

                    intent.putExtra(ChatUploadService.EXTRA_CHAT_ID, idChat);

                    startService(intent);
                }
                else{
                    logError("Error when adding pending msg to the database");
                }
            }
        }
        else{
            logError("Pending message does not exist");
            showSnackbar(SNACKBAR_TYPE, getResources().getQuantityString(R.plurals.messages_forwarded_error_not_available, 1, 1), -1);
        }
    }

    private void endCall(long chatHang){
        logDebug("chatHang: " + chatHang);
        if(megaChatApi!=null){
            megaChatApi.hangChatCall(chatHang, this);
        }
    }

    private void showConfirmationToJoinCall(final MegaChatRoom c){
        logDebug("showConfirmationToJoinCall");

        DialogInterface.OnClickListener dialogClickListener = new DialogInterface.OnClickListener() {
            @Override
            public void onClick(DialogInterface dialog, int which) {
                switch (which){
                    case DialogInterface.BUTTON_POSITIVE:
                        logDebug("END & JOIN");
                        //Find the call in progress:
                        if(megaChatApi!=null){
                            endCall(getChatCallInProgress(megaChatApi));
                        }
                        break;

                    case DialogInterface.BUTTON_NEGATIVE:
                        //No button clicked
                        break;
                }
            }
        };

        android.support.v7.app.AlertDialog.Builder builder = new android.support.v7.app.AlertDialog.Builder(this, R.style.AppCompatAlertDialogStyle);
        String message= getResources().getString(R.string.text_join_call);
        builder.setTitle(R.string.title_join_call);
        builder.setMessage(message).setPositiveButton(context.getString(R.string.answer_call_incoming).toUpperCase(), dialogClickListener).setNegativeButton(R.string.general_cancel, dialogClickListener).show();
    }

    public void showConfirmationOpenCamera(final MegaChatRoom c){
        logDebug("showConfirmationOpenCamera");

        DialogInterface.OnClickListener dialogClickListener = new DialogInterface.OnClickListener() {
            @Override
            public void onClick(DialogInterface dialog, int which) {
                switch (which){
                    case DialogInterface.BUTTON_POSITIVE: {
                        logDebug("Open camera and lost the camera in the call");
                        stopReproductions();

                        //Find the call in progress:
                        if(megaChatApi!=null){
                            long chatIdCallInProgress = getChatCallInProgress(megaChatApi);

                            MegaChatCall callInProgress = megaChatApi.getChatCall(chatIdCallInProgress);
                            if(callInProgress!=null){
                                if(callInProgress.hasLocalVideo()){
                                    megaChatApi.disableVideo(chatIdCallInProgress, null);
                                }
                                openCameraApp();
                            }
                        }
                        break;
                    }
                    case DialogInterface.BUTTON_NEGATIVE:
                        //No button clicked
                        break;
                }
            }
        };

        android.support.v7.app.AlertDialog.Builder builder = new android.support.v7.app.AlertDialog.Builder(this, R.style.AppCompatAlertDialogStyle);
        String message= getResources().getString(R.string.confirmation_open_camera_on_chat);
        builder.setTitle(R.string.title_confirmation_open_camera_on_chat);
        builder.setMessage(message).setPositiveButton(R.string.context_open_link, dialogClickListener).setNegativeButton(R.string.general_cancel, dialogClickListener).show();
    }

    public void showConfirmationClearChat(final MegaChatRoom c){
        logDebug("showConfirmationClearChat");

        DialogInterface.OnClickListener dialogClickListener = new DialogInterface.OnClickListener() {
            @Override
            public void onClick(DialogInterface dialog, int which) {
                switch (which){
                    case DialogInterface.BUTTON_POSITIVE:
                        logDebug("Clear chat!");
                        stopReproductions();
                        chatC.clearHistory(c);
                        break;

                    case DialogInterface.BUTTON_NEGATIVE:
                        //No button clicked
                        break;
                }
            }
        };

        android.support.v7.app.AlertDialog.Builder builder;
        if (Build.VERSION.SDK_INT >= Build.VERSION_CODES.HONEYCOMB) {
            builder = new AlertDialog.Builder(this, R.style.AppCompatAlertDialogStyle);
        }
        else{
            builder = new AlertDialog.Builder(this);
        }
        String message= getResources().getString(R.string.confirmation_clear_group_chat);
        builder.setTitle(R.string.title_confirmation_clear_group_chat);
        builder.setMessage(message).setPositiveButton(R.string.general_clear, dialogClickListener)
                .setNegativeButton(R.string.general_cancel, dialogClickListener).show();
    }

    public void showConfirmationLeaveChat (final MegaChatRoom c){
        logDebug("showConfirmationLeaveChat");

        DialogInterface.OnClickListener dialogClickListener = new DialogInterface.OnClickListener() {
            @Override
            public void onClick(DialogInterface dialog, int which) {
                switch (which){
                    case DialogInterface.BUTTON_POSITIVE: {
                        stopReproductions();

                        ChatController chatC = new ChatController(chatActivity);
                        chatC.leaveChat(c);
                        break;
                    }
                    case DialogInterface.BUTTON_NEGATIVE:
                        //No button clicked
                        break;
                }
            }
        };

        android.support.v7.app.AlertDialog.Builder builder;
        if (Build.VERSION.SDK_INT >= Build.VERSION_CODES.HONEYCOMB) {
            builder = new AlertDialog.Builder(this, R.style.AppCompatAlertDialogStyle);
        }
        else{
            builder = new AlertDialog.Builder(this);
        }
        builder.setTitle(getResources().getString(R.string.title_confirmation_leave_group_chat));
        String message= getResources().getString(R.string.confirmation_leave_group_chat);
        builder.setMessage(message).setPositiveButton(R.string.general_leave, dialogClickListener)
                .setNegativeButton(R.string.general_cancel, dialogClickListener).show();
    }

    public void showConfirmationRejoinChat(final long publicHandle){
        logDebug("showConfirmationRejoinChat");

        DialogInterface.OnClickListener dialogClickListener = new DialogInterface.OnClickListener() {
            @Override
            public void onClick(DialogInterface dialog, int which) {
                switch (which){
                    case DialogInterface.BUTTON_POSITIVE: {
                        logDebug("Rejoin chat!: " + publicHandle);
                        megaChatApi.autorejoinPublicChat(idChat, publicHandle, chatActivity);
                        break;
                    }
                    case DialogInterface.BUTTON_NEGATIVE: {
                        //No button clicked
                        break;
                    }
                }
            }
        };

        android.support.v7.app.AlertDialog.Builder builder = new android.support.v7.app.AlertDialog.Builder(this);
        String message= getResources().getString(R.string.confirmation_rejoin_chat_link);
        builder.setMessage(message).setPositiveButton(R.string.action_join, dialogClickListener)
                .setNegativeButton(R.string.general_cancel, dialogClickListener).show();
    }

    @Override
    public void onBackPressed() {
        logDebug("onBackPressed");
        retryConnectionsAndSignalPresence();
<<<<<<< HEAD

        if(emojiKeyboard!=null && (emojiKeyboard.getLetterKeyboardShown() || emojiKeyboard.getEmojiKeyboardShown())){
            emojiKeyboard.hideBothKeyboard(this);
        }else{
            if(fileStorageLayout.isShown()){
                hideFileStorage();
            }else{
                if (handlerEmojiKeyboard != null){
                    handlerEmojiKeyboard.removeCallbacksAndMessages(null);
                }
                if (handlerKeyboard != null){
                    handlerKeyboard.removeCallbacksAndMessages(null);
                }
                closeChat(true);
                ifAnonymousModeLogin(false);
=======
        if (emojiKeyboard != null && emojiKeyboard.getEmojiKeyboardShown()) {
            emojiKeyboard.hideBothKeyboard(this);
        } else if (fileStorageLayout.isShown()) {
            hideFileStorage();
        } else {
            if (handlerEmojiKeyboard != null) {
                handlerEmojiKeyboard.removeCallbacksAndMessages(null);
            }
            if (handlerKeyboard != null) {
                handlerKeyboard.removeCallbacksAndMessages(null);
>>>>>>> d55b0d9b
            }
            closeChat(true);
            ifAnonymousModeLogin(false);
        }
    }

    @Override
    public void onClick(View v) {
        logDebug("onClick");

        switch (v.getId()) {
            case R.id.home:{
                onBackPressed();
                break;
            }
            case R.id.call_in_progress_layout:{
                logDebug("call_in_progress_layout");
                startVideo = false;
                if(checkPermissionsCall()){
                    startCall();
                }
                break;
            }
            case R.id.send_message_icon_chat:{
                logDebug("send_message_icon_chat");
                writingLayout.setClickable(false);
                String text = textChat.getText().toString();
                if(text.isEmpty()) break;

                if (editingMessage) {
                    logDebug("send_message_icon_chat:editingMessage");
                    editMessage(text);
                    clearSelections();
                    hideMultipleSelect();
                    actionMode.invalidate();
                } else {
                    logDebug("send_message_icon_chat:sendindMessage");
                    sendMessage(text);
                }
                textChat.setText("", TextView.BufferType.EDITABLE);
                break;
            }
            case R.id.keyboard_twemoji_chat:
            case R.id.rl_keyboard_twemoji_chat:{
                logDebug("keyboard_icon_chat");
                hideFileStorage();

                if(emojiKeyboard==null) break;

                    if(emojiKeyboard.getLetterKeyboardShown()){
                        emojiKeyboard.hideLetterKeyboard();
                        handlerKeyboard.postDelayed(new Runnable() {
                            @Override
                            public void run() {
                                emojiKeyboard.showEmojiKeyboard();
                            }
                        },250);

                    }
                    else if(emojiKeyboard.getEmojiKeyboardShown()){
                        emojiKeyboard.showLetterKeyboard();
                    }
                    else{
                        emojiKeyboard.showEmojiKeyboard();
                    }
                break;
            }

            case R.id.media_icon_chat:
            case R.id.rl_media_icon_chat: {
                logDebug("media_icon_chat");
                if (recordView.isRecordingNow()) break;

                hideKeyboard();
                if (participatingInACall(megaChatApi)) {
                    showConfirmationOpenCamera(chatRoom);
                } else {
                    openCameraApp();
                }
                break;
            }
            case R.id.pick_file_storage_icon_chat:
            case R.id.rl_pick_file_storage_icon_chat:{
                logDebug("file storage icon ");
                if (fileStorageLayout.isShown()) {
                    hideFileStorage();
                } else {
                    if ((emojiKeyboard != null) && (emojiKeyboard.getLetterKeyboardShown())) {
                        emojiKeyboard.hideBothKeyboard(this);
                        handlerEmojiKeyboard.postDelayed(new Runnable() {
                            @Override
                            public void run() {
                                if (Build.VERSION.SDK_INT >= Build.VERSION_CODES.M) {
                                    boolean hasStoragePermission = (ContextCompat.checkSelfPermission(chatActivity, Manifest.permission.READ_EXTERNAL_STORAGE) == PackageManager.PERMISSION_GRANTED);
                                    if (!hasStoragePermission) {
                                        ActivityCompat.requestPermissions(chatActivity, new String[]{Manifest.permission.READ_EXTERNAL_STORAGE}, REQUEST_READ_STORAGE);
                                    } else {
                                        chatActivity.attachFromFileStorage();
                                    }
                                } else {
                                    chatActivity.attachFromFileStorage();
                                }
                            }
                        }, 250);
                    } else {

                        if (emojiKeyboard != null) {
                            emojiKeyboard.hideBothKeyboard(this);
                        }

                        if (Build.VERSION.SDK_INT >= Build.VERSION_CODES.M) {
                            boolean hasStoragePermission = (ContextCompat.checkSelfPermission(this, Manifest.permission.READ_EXTERNAL_STORAGE) == PackageManager.PERMISSION_GRANTED);
                            if (!hasStoragePermission) {
                                ActivityCompat.requestPermissions(this, new String[]{Manifest.permission.READ_EXTERNAL_STORAGE}, REQUEST_READ_STORAGE);

                            } else {
                                this.attachFromFileStorage();
                            }
                        } else {
                            this.attachFromFileStorage();
                        }
                    }
                }
                break;
            }
            case R.id.toolbar_chat:{
                logDebug("toolbar_chat");
                if(recordView.isRecordingNow()) break;

                showGroupInfoActivity();
                break;
            }
            case R.id.message_jump_layout:{
                goToEnd();
                break;
            }
            case R.id.pick_attach_chat:
            case R.id.rl_attach_icon_chat: {
                logDebug("Show attach bottom sheet");
                hideKeyboard();
                showSendAttachmentBottomSheet();
                break;
            }
            case R.id.join_button:{
                if (chatC.isInAnonymousMode()) {
                    ifAnonymousModeLogin(true);
                }
                else {
                    megaChatApi.autojoinPublicChat(idChat, this);
                }
                break;
            }
		}
    }

    public void sendLocation(){
        logDebug("sendLocation");
        if(MegaApplication.isEnabledGeoLocation()){
            getLocationPermission();
        }
        else{
            showSendLocationDialog();
        }
    }

    public void sendFromCloud(){
        attachFromCloud();
    }

    public void sendFromFileSystem(){
        attachPhotoVideo();
    }

    void getLocationPermission() {
        if (ContextCompat.checkSelfPermission(this, Manifest.permission.ACCESS_FINE_LOCATION) != PackageManager.PERMISSION_GRANTED) {
            ActivityCompat.requestPermissions(this, new String[]{Manifest.permission.ACCESS_FINE_LOCATION}, LOCATION_PERMISSION_REQUEST_CODE);
        }
        else {
            Intent intent =  new Intent(getApplicationContext(), MapsActivity.class);
            intent.putExtra(EDITING_MESSAGE, editingMessage);
            if (messageToEdit != null) {
                intent.putExtra(MSG_ID, messageToEdit.getMsgId());
            }
            startActivityForResult(intent, REQUEST_CODE_SEND_LOCATION);
        }
    }

    void showSendLocationDialog () {
        AlertDialog.Builder builder = new AlertDialog.Builder(this);
        builder.setTitle(R.string.title_activity_maps)
                .setMessage(R.string.explanation_send_location)
                .setPositiveButton(getString(R.string.button_continue),
                new DialogInterface.OnClickListener() {
                    public void onClick(DialogInterface dialog, int whichButton) {
                        //getLocationPermission();
                        megaApi.enableGeolocation(chatActivity);
                    }
                })
                .setNegativeButton(R.string.general_cancel,
                new DialogInterface.OnClickListener() {
                    @Override
                    public void onClick(DialogInterface dialog, int which) {
                        try {
                            locationDialog.dismiss();
                            isLocationDialogShown = false;
                        } catch (Exception e){}
                    }
                });

        locationDialog = builder.create();
        locationDialog.setCancelable(false);
        locationDialog.setCanceledOnTouchOutside(false);
        locationDialog.show();
        isLocationDialogShown = true;
    }

    public void attachFromFileStorage(){
        logDebug("attachFromFileStorage");
        fileStorageF = ChatFileStorageFragment.newInstance();
        getSupportFragmentManager().beginTransaction().replace(R.id.fragment_container_file_storage, fileStorageF,"fileStorageF").commitNowAllowingStateLoss();
        fileStorageLayout.setVisibility(View.VISIBLE);
        pickFileStorageButton.setImageResource(R.drawable.ic_g_select_image);
        placeRecordButton(RECORD_BUTTON_DEACTIVATED);
    }

    public void attachFromCloud(){
        logDebug("attachFromCloud");
        if(megaApi!=null && megaApi.getRootNode()!=null){
            ChatController chatC = new ChatController(this);
            chatC.pickFileToSend();
        }
        else{
            logWarning("Online but not megaApi");
            showErrorAlertDialog(getString(R.string.error_server_connection_problem), false, this);
        }
    }

    public void attachPhotoVideo(){
        logDebug("attachPhotoVideo");

        disablePinScreen();

        Intent intent = new Intent();
        intent.setAction(Intent.ACTION_OPEN_DOCUMENT);
        intent.setAction(Intent.ACTION_GET_CONTENT);
        intent.putExtra(Intent.EXTRA_ALLOW_MULTIPLE, true);
        intent.setType("*/*");

        startActivityForResult(Intent.createChooser(intent, null), REQUEST_CODE_GET);
    }

    public void sendMessage(String text){
        logDebug("sendMessage: ");
        MegaChatMessage msgSent = megaChatApi.sendMessage(idChat, text);
        AndroidMegaChatMessage androidMsgSent = new AndroidMegaChatMessage(msgSent);
        sendMessageToUI(androidMsgSent);
    }

    public void sendLocationMessage(float longLongitude, float longLatitude, String encodedSnapshot){
        logDebug("sendLocationMessage");
        MegaChatMessage locationMessage = megaChatApi.sendGeolocation(idChat, longLongitude, longLatitude, encodedSnapshot);
        if(locationMessage == null) return;
        AndroidMegaChatMessage androidMsgSent = new AndroidMegaChatMessage(locationMessage);
        sendMessageToUI(androidMsgSent);

    }

    public void hideNewMessagesLayout(){
        logDebug("hideNewMessagesLayout");

        int position = positionNewMessagesLayout;

        positionNewMessagesLayout = -1;
        lastIdMsgSeen = -1;
        generalUnreadCount = -1;
        lastSeenReceived = true;
        newVisibility = false;

        if(adapter!=null){
            adapter.notifyItemChanged(position);
        }
    }

    public void openCameraApp(){
        logDebug("openCameraApp()");
        if(checkPermissionsTakePicture()){
            takePicture();
        }
    }

    public void sendMessageToUI(AndroidMegaChatMessage androidMsgSent){
        logDebug("sendMessageToUI");

        if(positionNewMessagesLayout!=-1){
            hideNewMessagesLayout();
        }

        int infoToShow = -1;

        int index = messages.size()-1;
        if(androidMsgSent!=null){
            if(androidMsgSent.isUploading()){
                logDebug("Is uploading: ");
            }
            else{
                logDebug("Sent message with id temp: " + androidMsgSent.getMessage().getTempId());
                logDebug("State of the message: " + androidMsgSent.getMessage().getStatus());
            }

            if(index==-1){
                //First element
                logDebug("First element!");
                messages.add(androidMsgSent);
                messages.get(0).setInfoToShow(AndroidMegaChatMessage.CHAT_ADAPTER_SHOW_ALL);
            }
            else{
                //Not first element - Find where to add in the queue
                logDebug("NOT First element!");

                AndroidMegaChatMessage msg = messages.get(index);
                if(!androidMsgSent.isUploading()){
                    while(msg.isUploading()){
                        index--;
                        if (index == -1) {
                            break;
                        }
                        msg = messages.get(index);
                    }
                }

                while (!msg.isUploading() && msg.getMessage().getStatus() == MegaChatMessage.STATUS_SENDING_MANUAL) {
                    index--;
                    if (index == -1) {
                        break;
                    }
                    msg = messages.get(index);
                }

                index++;
                logDebug("Add in position: " + index);
                messages.add(index, androidMsgSent);
                infoToShow = adjustInfoToShow(index);
            }

            if (adapter == null){
                logWarning("Adapter NULL");
                adapter = new MegaChatLollipopAdapter(this, chatRoom, messages, messagesPlaying, listView);
                adapter.setHasStableIds(true);
                listView.setLayoutManager(mLayoutManager);
                listView.setAdapter(adapter);
                adapter.setMessages(messages);
            }else{
                logDebug("Adapter is NOT null - addMEssage()");
                adapter.addMessage(messages, index);
                if(infoToShow== AndroidMegaChatMessage.CHAT_ADAPTER_SHOW_ALL){
                    mLayoutManager.scrollToPositionWithOffset(index, scaleHeightPx(50, outMetrics));
                }else{
                    mLayoutManager.scrollToPositionWithOffset(index, scaleHeightPx(20, outMetrics));
                }
            }
        }
        else{
            logError("Error sending message!");
        }
    }

    public void sendMessagesToUI(ArrayList<AndroidMegaChatMessage> messages) {
        for (AndroidMegaChatMessage message : messages) {
            sendMessageToUI(message);
        }
    }

    public void editMessage(String text){
        logDebug("editMessage: ");
        MegaChatMessage msgEdited = null;

        if(messageToEdit.getMsgId()!=-1){
            msgEdited = megaChatApi.editMessage(idChat, messageToEdit.getMsgId(), text);
        }
        else{
            msgEdited = megaChatApi.editMessage(idChat, messageToEdit.getTempId(), text);
        }

        if(msgEdited!=null){
            logDebug("Edited message: status: " + msgEdited.getStatus());
            AndroidMegaChatMessage androidMsgEdited = new AndroidMegaChatMessage(msgEdited);
            modifyMessageReceived(androidMsgEdited, false);
        }
        else{
            logWarning("Message cannot be edited!");
            showSnackbar(SNACKBAR_TYPE, getString(R.string.error_editing_message), -1);
        }
    }

    public void editMessageMS(String text, MegaChatMessage messageToEdit){
        logDebug("editMessageMS: ");
        MegaChatMessage msgEdited = null;

        if(messageToEdit.getMsgId()!=-1){
            msgEdited = megaChatApi.editMessage(idChat, messageToEdit.getMsgId(), text);
        }
        else{
            msgEdited = megaChatApi.editMessage(idChat, messageToEdit.getTempId(), text);
        }

        if(msgEdited!=null){
            logDebug("Edited message: status: " + msgEdited.getStatus());
            AndroidMegaChatMessage androidMsgEdited = new AndroidMegaChatMessage(msgEdited);
            modifyMessageReceived(androidMsgEdited, false);
        }
        else{
            logWarning("Message cannot be edited!");
            showSnackbar(SNACKBAR_TYPE, getString(R.string.error_editing_message), -1);
        }
    }

    public void showUploadPanel(){
        if (isBottomSheetDialogShown(bottomSheetDialogFragment)) return;

        bottomSheetDialogFragment = new AttachmentUploadBottomSheetDialogFragment();
        bottomSheetDialogFragment.show(getSupportFragmentManager(), bottomSheetDialogFragment.getTag());
    }

    public void activateActionMode(){
        if (!adapter.isMultipleSelect()){
            adapter.setMultipleSelect(true);
            actionMode = startSupportActionMode(new ActionBarCallBack());
        }
    }


    //Multiselect
    private class  ActionBarCallBack implements ActionMode.Callback {

        @Override
        public boolean onActionItemClicked(ActionMode mode, MenuItem item) {
            ArrayList<AndroidMegaChatMessage> messagesSelected = adapter.getSelectedMessages();

            switch(item.getItemId()){
                case R.id.chat_cab_menu_edit:{
                    logDebug("Edit text");
                    if (!messagesSelected.isEmpty() && messagesSelected.get(0) != null) {
                        editingMessage = true;
                        MegaChatMessage msg = messagesSelected.get(0).getMessage();
                        MegaChatContainsMeta meta = msg.getContainsMeta();
                        messageToEdit = msg;
                        textChat.setText(messageToEdit.getContent());
                        textChat.setSelection(textChat.getText().length());
                        if (msg.getType() == MegaChatMessage.TYPE_CONTAINS_META && meta != null && meta.getType() == MegaChatContainsMeta.CONTAINS_META_GEOLOCATION) {
                            sendLocation();
                            clearSelections();
                            hideMultipleSelect();
                            actionMode.invalidate();
                        }
                        else {
                            textChat.setText(messageToEdit.getContent());
                            textChat.setSelection(textChat.getText().length());
                        }
                    }
                    break;
                }
                case R.id.chat_cab_menu_forward:{
                    logDebug("Forward message");
                    forwardMessages(messagesSelected);
                    break;
                }
                case R.id.chat_cab_menu_copy:{
                    clearSelections();
                    hideMultipleSelect();
                    String text = "";

                    if(messagesSelected.size()==1){
                        AndroidMegaChatMessage message = messagesSelected.get(0);
                        text = chatC.createSingleManagementString(message, chatRoom);
                    }else{
                        text = copyMessages(messagesSelected);
                    }

                    if(android.os.Build.VERSION.SDK_INT < android.os.Build.VERSION_CODES.HONEYCOMB) {
                        android.text.ClipboardManager clipboard = (android.text.ClipboardManager) getSystemService(Context.CLIPBOARD_SERVICE);
                        clipboard.setText(text);
                    } else {
                        android.content.ClipboardManager clipboard = (android.content.ClipboardManager) getSystemService(Context.CLIPBOARD_SERVICE);
                        android.content.ClipData clip = android.content.ClipData.newPlainText("Copied Text", text);
                        clipboard.setPrimaryClip(clip);
                    }
                    showSnackbar(SNACKBAR_TYPE, getString(R.string.messages_copied_clipboard), -1);

                    break;
                }
                case R.id.chat_cab_menu_delete:{
                    clearSelections();
                    hideMultipleSelect();
                    //Delete
                    showConfirmationDeleteMessages(messagesSelected, chatRoom);
                    break;
                }
                case R.id.chat_cab_menu_download: {
                    logDebug("chat_cab_menu_download ");
                    clearSelections();
                    hideMultipleSelect();
                    if (!checkPermissionWriteStorage(REQUEST_WRITE_STORAGE)) {
                        preservedMessagesSelected = messagesSelected;
                        return false;
                    }
                    ArrayList<MegaNodeList> list = new ArrayList<>();
                    for (int i = 0; i < messagesSelected.size(); i++) {
                        MegaNodeList megaNodeList = messagesSelected.get(i).getMessage().getMegaNodeList();
                        list.add(megaNodeList);
                    }
                    chatC.prepareForChatDownload(list);
                    break;
                }
                case R.id.chat_cab_menu_import:{
                    clearSelections();
                    hideMultipleSelect();
                    chatC.importNodesFromAndroidMessages(messagesSelected);
                    break;
                }
                case R.id.chat_cab_menu_offline:{
                    clearSelections();
                    hideMultipleSelect();
                    if (!checkPermissionWriteStorage(REQUEST_WRITE_STORAGE_OFFLINE)) {
                        preservedMessagesSelected = messagesSelected;
                        return false;
                    }
                    chatC.saveForOfflineWithAndroidMessages(messagesSelected, chatRoom);
                    break;
                }
            }
            return false;
        }

        public String copyMessages(ArrayList<AndroidMegaChatMessage> messagesSelected){
            logDebug("copyMessages");
            ChatController chatC = new ChatController(chatActivity);
            StringBuilder builder = new StringBuilder();

            for(int i=0;i<messagesSelected.size();i++){
                AndroidMegaChatMessage messageSelected = messagesSelected.get(i);
                builder.append("[");
                String timestamp = formatShortDateTime(messageSelected.getMessage().getTimestamp());
                builder.append(timestamp);
                builder.append("] ");
                String messageString = chatC.createManagementString(messageSelected, chatRoom);
                builder.append(messageString);
                builder.append("\n");
            }
            return builder.toString();
        }

        @Override
        public boolean onCreateActionMode(ActionMode mode, Menu menu) {
            MenuInflater inflater = mode.getMenuInflater();
            inflater.inflate(R.menu.messages_chat_action, menu);

            importIcon = menu.findItem(R.id.chat_cab_menu_import);
            menu.findItem(R.id.chat_cab_menu_offline).setIcon(mutateIconSecondary(chatActivity, R.drawable.ic_b_save_offline, R.color.white));

            changeStatusBarColorActionMode(chatActivity, getWindow(), handler, 1);
            return true;
        }

        @Override
        public void onDestroyActionMode(ActionMode arg0) {
            logDebug("onDestroyActionMode");
            adapter.setMultipleSelect(false);
//            textChat.getText().clear();
            editingMessage = false;
            clearSelections();
            changeStatusBarColorActionMode(chatActivity, getWindow(), handler, 0);
        }

        @Override
        public boolean onPrepareActionMode(ActionMode mode, Menu menu) {
            logDebug("onPrepareActionMode");
            List<AndroidMegaChatMessage> selected = adapter.getSelectedMessages();
            if (selected.size() !=0) {
//                MenuItem unselect = menu.findItem(R.id.cab_menu_unselect_all);
                if((chatRoom.getOwnPrivilege()==MegaChatRoom.PRIV_RM||chatRoom.getOwnPrivilege()==MegaChatRoom.PRIV_RO) && !chatRoom.isPreview()){

                    logDebug("Chat without permissions || without preview");

                    boolean showCopy = true;
                    for(int i=0; i<selected.size();i++) {
                        MegaChatMessage msg = selected.get(i).getMessage();
                        if ((showCopy) && (msg.getType() == MegaChatMessage.TYPE_NODE_ATTACHMENT || msg.getType()  == MegaChatMessage.TYPE_CONTACT_ATTACHMENT || msg.getType()  == MegaChatMessage.TYPE_VOICE_CLIP || ((msg.getType() == MegaChatMessage.TYPE_CONTAINS_META) && (msg.getContainsMeta() != null) && (msg.getContainsMeta().getType() == MegaChatContainsMeta.CONTAINS_META_GEOLOCATION))) ) {
                            showCopy = false;
                        }
                    }
                    menu.findItem(R.id.chat_cab_menu_edit).setVisible(false);
                    menu.findItem(R.id.chat_cab_menu_copy).setVisible(showCopy);
                    menu.findItem(R.id.chat_cab_menu_delete).setVisible(false);
                    menu.findItem(R.id.chat_cab_menu_forward).setVisible(false);
                    menu.findItem(R.id.chat_cab_menu_download).setVisible(false);
                    menu.findItem(R.id.chat_cab_menu_offline).setVisible(false);
                    importIcon.setVisible(false);
                }
                else{
                    logDebug("Chat with permissions or preview");
                    if(isOnline(chatActivity) && !chatC.isInAnonymousMode()){
                        menu.findItem(R.id.chat_cab_menu_forward).setVisible(true);
                    }else{
                        menu.findItem(R.id.chat_cab_menu_forward).setVisible(false);
                    }

                    if (selected.size() == 1) {
                        if(selected.get(0).isUploading()){
                            menu.findItem(R.id.chat_cab_menu_copy).setVisible(false);
                            menu.findItem(R.id.chat_cab_menu_delete).setVisible(false);
                            menu.findItem(R.id.chat_cab_menu_edit).setVisible(false);
                            menu.findItem(R.id.chat_cab_menu_forward).setVisible(false);
                            menu.findItem(R.id.chat_cab_menu_download).setVisible(false);
                            menu.findItem(R.id.chat_cab_menu_offline).setVisible(false);
                            importIcon.setVisible(false);

                        }else if(selected.get(0).getMessage().getType()==MegaChatMessage.TYPE_NODE_ATTACHMENT){
                            logDebug("TYPE_NODE_ATTACHMENT selected");
                            menu.findItem(R.id.chat_cab_menu_copy).setVisible(false);
                            menu.findItem(R.id.chat_cab_menu_edit).setVisible(false);

                            if(selected.get(0).getMessage().getUserHandle()==myUserHandle && selected.get(0).getMessage().isDeletable()){
                                logDebug("one message Message DELETABLE");
                                menu.findItem(R.id.chat_cab_menu_delete).setVisible(true);
                            }else{
                                menu.findItem(R.id.chat_cab_menu_delete).setVisible(false);
                            }

                            if(isOnline(chatActivity)){
                                menu.findItem(R.id.chat_cab_menu_download).setVisible(true);
                                if (chatC.isInAnonymousMode()) {
                                    menu.findItem(R.id.chat_cab_menu_offline).setVisible(false);
                                    importIcon.setVisible(false);
                                }
                                else {
                                    menu.findItem(R.id.chat_cab_menu_offline).setVisible(true);
                                    importIcon.setVisible(true);
                                }
                            }
                            else{
                                menu.findItem(R.id.chat_cab_menu_download).setVisible(false);
                                menu.findItem(R.id.chat_cab_menu_offline).setVisible(false);
                                importIcon.setVisible(false);
                            }
                        }
                        else if(selected.get(0).getMessage().getType()==MegaChatMessage.TYPE_CONTACT_ATTACHMENT){
                            logDebug("TYPE_CONTACT_ATTACHMENT selected");

                            menu.findItem(R.id.chat_cab_menu_copy).setVisible(false);
                            menu.findItem(R.id.chat_cab_menu_edit).setVisible(false);

                            if(selected.get(0).getMessage().getUserHandle()==myUserHandle && selected.get(0).getMessage().isDeletable()){
                                logDebug("one message Message DELETABLE");
                                menu.findItem(R.id.chat_cab_menu_delete).setVisible(true);
                            }
                            else{
                                logDebug("one message Message NOT DELETABLE");
                                menu.findItem(R.id.chat_cab_menu_delete).setVisible(false);
                            }

                            menu.findItem(R.id.chat_cab_menu_download).setVisible(false);
                            menu.findItem(R.id.chat_cab_menu_offline).setVisible(false);
                            importIcon.setVisible(false);
                        }
                        else if(selected.get(0).getMessage().getType()==MegaChatMessage.TYPE_VOICE_CLIP){
                            logDebug("TYPE_VOICE_CLIP selected");

                            menu.findItem(R.id.chat_cab_menu_copy).setVisible(false);
                            menu.findItem(R.id.chat_cab_menu_edit).setVisible(false);

                            if((selected.get(0).getMessage().getUserHandle()==myUserHandle) && (selected.get(0).getMessage().isDeletable())){
                                menu.findItem(R.id.chat_cab_menu_delete).setVisible(true);
                            }else{
                                menu.findItem(R.id.chat_cab_menu_delete).setVisible(false);
                            }
                            menu.findItem(R.id.chat_cab_menu_download).setVisible(false);
                            menu.findItem(R.id.chat_cab_menu_offline).setVisible(false);
                            importIcon.setVisible(false);

                        }
                        else{
                            logDebug("Other type: " + selected.get(0).getMessage().getType());

                            MegaChatMessage messageSelected= megaChatApi.getMessage(idChat, selected.get(0).getMessage().getMsgId());
                            if(messageSelected == null){
                                messageSelected = megaChatApi.getMessage(idChat, selected.get(0).getMessage().getTempId());
                                if(messageSelected == null){
                                    menu.findItem(R.id.chat_cab_menu_edit).setVisible(false);
                                    menu.findItem(R.id.chat_cab_menu_copy).setVisible(false);
                                    menu.findItem(R.id.chat_cab_menu_delete).setVisible(false);
                                    menu.findItem(R.id.chat_cab_menu_forward).setVisible(false);
                                    menu.findItem(R.id.chat_cab_menu_download).setVisible(false);
                                    menu.findItem(R.id.chat_cab_menu_offline).setVisible(false);
                                    importIcon.setVisible(false);
                                    return false;
                                }
                            }

                            if((messageSelected.getType() == MegaChatMessage.TYPE_CONTAINS_META) && (messageSelected.getContainsMeta()!=null && messageSelected.getContainsMeta().getType() == MegaChatContainsMeta.CONTAINS_META_GEOLOCATION)){
                                logDebug("TYPE_CONTAINS_META && CONTAINS_META_GEOLOCATION");
                                menu.findItem(R.id.chat_cab_menu_copy).setVisible(false);
                            }else{
                                menu.findItem(R.id.chat_cab_menu_copy).setVisible(true);
                            }

                            int type = selected.get(0).getMessage().getType();

                            if(messageSelected.getUserHandle()==myUserHandle){

                                if(messageSelected.isEditable()){
                                    logDebug("Message EDITABLE");
                                    menu.findItem(R.id.chat_cab_menu_edit).setVisible(true);
                                    menu.findItem(R.id.chat_cab_menu_delete).setVisible(true);
                                }
                                else{
                                    logDebug("Message NOT EDITABLE");
                                    menu.findItem(R.id.chat_cab_menu_edit).setVisible(false);
                                    menu.findItem(R.id.chat_cab_menu_delete).setVisible(false);
                                }

                                if (!isOnline(chatActivity) || type == MegaChatMessage.TYPE_TRUNCATE||type == MegaChatMessage.TYPE_ALTER_PARTICIPANTS||type == MegaChatMessage.TYPE_CHAT_TITLE||type == MegaChatMessage.TYPE_PRIV_CHANGE||type == MegaChatMessage.TYPE_CALL_ENDED||type == MegaChatMessage.TYPE_CALL_STARTED) {
                                    menu.findItem(R.id.chat_cab_menu_forward).setVisible(false);
                                }
                                else{
                                    menu.findItem(R.id.chat_cab_menu_forward).setVisible(true);
                                }
                            }
                            else{
                                menu.findItem(R.id.chat_cab_menu_edit).setVisible(false);
                                menu.findItem(R.id.chat_cab_menu_delete).setVisible(false);
                                importIcon.setVisible(false);

                                if (chatC.isInAnonymousMode() || !isOnline(chatActivity) || type == MegaChatMessage.TYPE_TRUNCATE||type == MegaChatMessage.TYPE_ALTER_PARTICIPANTS||type == MegaChatMessage.TYPE_CHAT_TITLE||type == MegaChatMessage.TYPE_PRIV_CHANGE||type == MegaChatMessage.TYPE_CALL_ENDED||type == MegaChatMessage.TYPE_CALL_STARTED) {
                                    menu.findItem(R.id.chat_cab_menu_forward).setVisible(false);
                                }
                                else{
                                    menu.findItem(R.id.chat_cab_menu_forward).setVisible(true);
                                }
                            }
                            menu.findItem(R.id.chat_cab_menu_download).setVisible(false);
                            menu.findItem(R.id.chat_cab_menu_offline).setVisible(false);
                            importIcon.setVisible(false);
                        }
                    }
                    else{
                        logDebug("Many items selected");
                        boolean isUploading = false;
                        boolean showDelete = true;
                        boolean showCopy = true;
                        boolean showForward = true;
                        boolean allNodeAttachments = true;

                        for(int i=0; i<selected.size();i++) {

                            if (!isUploading) {
                                if (selected.get(i).isUploading()) {
                                    isUploading = true;
                                }
                            }

                            MegaChatMessage msg = selected.get(i).getMessage();

                            if ((showCopy) && (msg.getType() == MegaChatMessage.TYPE_NODE_ATTACHMENT || msg.getType()  == MegaChatMessage.TYPE_CONTACT_ATTACHMENT || msg.getType()  == MegaChatMessage.TYPE_VOICE_CLIP || ((msg.getType() == MegaChatMessage.TYPE_CONTAINS_META) && (msg.getContainsMeta() != null) && (msg.getContainsMeta().getType() == MegaChatContainsMeta.CONTAINS_META_GEOLOCATION))) ) {
                                showCopy = false;
                            }

                            if((showDelete) && ((msg.getUserHandle() != myUserHandle) || ((msg.getType() == MegaChatMessage.TYPE_NORMAL || msg.getType() == MegaChatMessage.TYPE_NODE_ATTACHMENT || msg.getType() == MegaChatMessage.TYPE_CONTACT_ATTACHMENT || msg.getType() == MegaChatMessage.TYPE_CONTAINS_META || msg.getType() == MegaChatMessage.TYPE_VOICE_CLIP) && (!(msg.isDeletable()))))){
                                showDelete = false;
                            }

                            if((showForward) &&(msg.getType() == MegaChatMessage.TYPE_TRUNCATE||msg.getType() == MegaChatMessage.TYPE_ALTER_PARTICIPANTS||msg.getType() == MegaChatMessage.TYPE_CHAT_TITLE||msg.getType() == MegaChatMessage.TYPE_PRIV_CHANGE||msg.getType() == MegaChatMessage.TYPE_CALL_ENDED||msg.getType() == MegaChatMessage.TYPE_CALL_STARTED)) {
                                showForward = false;
                            }

                            if ((allNodeAttachments) && (selected.get(i).getMessage().getType() != MegaChatMessage.TYPE_NODE_ATTACHMENT)){
                                allNodeAttachments = false;
                            }
                        }

                        if (isUploading) {
                            menu.findItem(R.id.chat_cab_menu_copy).setVisible(false);
                            menu.findItem(R.id.chat_cab_menu_delete).setVisible(false);
                            menu.findItem(R.id.chat_cab_menu_edit).setVisible(false);
                            menu.findItem(R.id.chat_cab_menu_forward).setVisible(false);
                            menu.findItem(R.id.chat_cab_menu_download).setVisible(false);
                            menu.findItem(R.id.chat_cab_menu_offline).setVisible(false);
                            importIcon.setVisible(false);
                        }
                        else {
                            if(allNodeAttachments && isOnline(chatActivity)){
                                menu.findItem(R.id.chat_cab_menu_download).setVisible(true);
                                if (chatC.isInAnonymousMode()){
                                    menu.findItem(R.id.chat_cab_menu_offline).setVisible(false);
                                    importIcon.setVisible(false);
                                }
                                else {
                                    menu.findItem(R.id.chat_cab_menu_offline).setVisible(true);
                                    importIcon.setVisible(true);
                                }
                            }
                            else{
                                menu.findItem(R.id.chat_cab_menu_download).setVisible(false);
                                menu.findItem(R.id.chat_cab_menu_offline).setVisible(false);
                                importIcon.setVisible(false);
                            }

                            menu.findItem(R.id.chat_cab_menu_edit).setVisible(false);
                            if (chatC.isInAnonymousMode()){
                                menu.findItem(R.id.chat_cab_menu_copy).setVisible(false);
                                menu.findItem(R.id.chat_cab_menu_delete).setVisible(false);
                            }
                            else {
                                menu.findItem(R.id.chat_cab_menu_copy).setVisible(showCopy);
                                menu.findItem(R.id.chat_cab_menu_delete).setVisible(showDelete);
                            }
                            if(isOnline(chatActivity) && !chatC.isInAnonymousMode()){
                                menu.findItem(R.id.chat_cab_menu_forward).setVisible(showForward);
                            }
                            else{
                                menu.findItem(R.id.chat_cab_menu_forward).setVisible(false);
                            }
                        }
                    }
                }
            }
            return false;
        }
    }

    public boolean showSelectMenuItem(){
        if (adapter != null){
            return adapter.isMultipleSelect();
        }
        return false;
    }

    public void showConfirmationDeleteMessages(final ArrayList<AndroidMegaChatMessage> messages, final MegaChatRoom chat){
        logDebug("showConfirmationDeleteMessages");

        DialogInterface.OnClickListener dialogClickListener = new DialogInterface.OnClickListener() {
            @Override
            public void onClick(DialogInterface dialog, int which) {
                switch (which){
                    case DialogInterface.BUTTON_POSITIVE:
                        stopReproductions();

                        ChatController cC = new ChatController(chatActivity);
                        cC.deleteAndroidMessages(messages, chat);
                        break;
                    case DialogInterface.BUTTON_NEGATIVE:
                        //No button clicked
                        break;
                }
            }
        };

        AlertDialog.Builder builder;
        if (Build.VERSION.SDK_INT >= Build.VERSION_CODES.HONEYCOMB) {
            builder = new AlertDialog.Builder(this, R.style.AppCompatAlertDialogStyle);
        }
        else{
            builder = new AlertDialog.Builder(this);
        }

        if(messages.size()==1){
            builder.setMessage(R.string.confirmation_delete_one_message);
        }
        else{
            builder.setMessage(R.string.confirmation_delete_several_messages);
        }
        builder.setPositiveButton(R.string.context_remove, dialogClickListener).setNegativeButton(R.string.general_cancel, dialogClickListener).show();
    }

    public void showConfirmationDeleteMessage(final long messageId, final long chatId){
        logDebug("showConfirmationDeleteMessage");

        DialogInterface.OnClickListener dialogClickListener = new DialogInterface.OnClickListener() {
            @Override
            public void onClick(DialogInterface dialog, int which) {
                switch (which){
                    case DialogInterface.BUTTON_POSITIVE:
                        ChatController cC = new ChatController(chatActivity);
                        cC.deleteMessageById(messageId, chatId);
                        break;
                    case DialogInterface.BUTTON_NEGATIVE:
                        //No button clicked
                        break;
                }
            }
        };

        AlertDialog.Builder builder;
        if (Build.VERSION.SDK_INT >= Build.VERSION_CODES.HONEYCOMB) {
            builder = new AlertDialog.Builder(this, R.style.AppCompatAlertDialogStyle);
        }
        else{
            builder = new AlertDialog.Builder(this);
        }

        builder.setMessage(R.string.confirmation_delete_one_message);
        builder.setPositiveButton(R.string.context_remove, dialogClickListener)
                .setNegativeButton(R.string.general_cancel, dialogClickListener).show();
    }

    /*
     * Clear all selected items
     */
    private void clearSelections() {
        if(adapter.isMultipleSelect()){
            adapter.clearSelections();
        }
        updateActionModeTitle();
    }

    private void updateActionModeTitle() {
        try {
            actionMode.setTitle(adapter.getSelectedItemCount()+"");
            actionMode.invalidate();
        } catch (Exception e) {
            e.printStackTrace();
            logError("Invalidate error", e);
        }
    }

    /*
     * Disable selection
     */
    public void hideMultipleSelect() {
        adapter.setMultipleSelect(false);
        if (actionMode != null) {
            actionMode.finish();
        }
    }



    public void selectAll() {
        if (adapter != null) {
            if (adapter.isMultipleSelect()) {
                adapter.selectAll();
            } else {
                adapter.setMultipleSelect(true);
                adapter.selectAll();

                actionMode = startSupportActionMode(new ActionBarCallBack());
            }

            updateActionModeTitle();
        }
    }

    public void itemClick(int positionInAdapter, int [] screenPosition) {
        logDebug("Pposition: " + positionInAdapter);
        int positionInMessages = positionInAdapter-1;

        if(positionInMessages < messages.size()){
            AndroidMegaChatMessage m = messages.get(positionInMessages);

            if (adapter.isMultipleSelect()) {
                logDebug("isMultipleSelect");
                if (!m.isUploading()) {
                    logDebug("isMultipleSelect - iNOTsUploading");
                    if (m.getMessage() != null) {
                        MegaChatContainsMeta meta = m.getMessage().getContainsMeta();
                        if (meta != null && meta.getType() == MegaChatContainsMeta.CONTAINS_META_INVALID) {
                        }else{
                            logDebug("Message id: " + m.getMessage().getMsgId());
                            logDebug("Timestamp: " + m.getMessage().getTimestamp());

                            adapter.toggleSelection(positionInAdapter);
                            List<AndroidMegaChatMessage> messages = adapter.getSelectedMessages();
                            if (!messages.isEmpty()) {
                                updateActionModeTitle();
                            }
                        }
                    }

//                    adapter.toggleSelection(positionInAdapter);

//                    List<AndroidMegaChatMessage> messages = adapter.getSelectedMessages();
//                    if (messages.size() > 0) {
//                        updateActionModeTitle();
////                adapter.notifyDataSetChanged();
//                    }
////                    else {
////                        hideMultipleSelect();
////                    }
                }
            }else{
                if(m!=null){
                    if(m.isUploading()){
                        showUploadingAttachmentBottomSheet(m, positionInMessages);
                    }else{
                        if((m.getMessage().getStatus()==MegaChatMessage.STATUS_SERVER_REJECTED)||(m.getMessage().getStatus()==MegaChatMessage.STATUS_SENDING_MANUAL)){
                            if(m.getMessage().getUserHandle()==megaChatApi.getMyUserHandle()) {
                                if (!(m.getMessage().isManagementMessage())) {
                                    logDebug("selected message handle: " + m.getMessage().getTempId());
                                    logDebug("selected message rowId: " + m.getMessage().getRowId());
                                    if ((m.getMessage().getStatus() == MegaChatMessage.STATUS_SERVER_REJECTED) || (m.getMessage().getStatus() == MegaChatMessage.STATUS_SENDING_MANUAL)) {
                                        logDebug("show not sent message panel");
                                        showMsgNotSentPanel(m, positionInMessages);
                                    }
                                }
                            }
                        }
                        else{
                            if(m.getMessage().getType()==MegaChatMessage.TYPE_NODE_ATTACHMENT){
                                logDebug("itemCLick: TYPE_NODE_ATTACHMENT");
                                MegaNodeList nodeList = m.getMessage().getMegaNodeList();
                                if(nodeList.size()==1){
                                    MegaNode node = chatC.authorizeNodeIfPreview(nodeList.get(0), chatRoom);
                                    if (MimeTypeList.typeForName(node.getName()).isImage()){

                                        if(node.hasPreview()){
                                            logDebug("Show full screen viewer");
                                            showFullScreenViewer(m.getMessage().getMsgId(), screenPosition);
                                        }
                                        else{
                                            logDebug("Image without preview - show node attachment panel for one node");
                                            showNodeAttachmentBottomSheet(m, positionInMessages);
                                        }
                                    }
                                    else if (MimeTypeList.typeForName(node.getName()).isVideoReproducible()||MimeTypeList.typeForName(node.getName()).isAudio()){
                                        logDebug("isFile:isVideoReproducibleOrIsAudio");
                                        String mimeType = MimeTypeList.typeForName(node.getName()).getType();
                                        logDebug("FILE HANDLE: " + node.getHandle() + " TYPE: " + mimeType);

                                        Intent mediaIntent;
                                        boolean internalIntent;
                                        boolean opusFile = false;
                                        if (MimeTypeList.typeForName(node.getName()).isVideoNotSupported() || MimeTypeList.typeForName(node.getName()).isAudioNotSupported()){
                                            mediaIntent = new Intent(Intent.ACTION_VIEW);
                                            internalIntent=false;
                                            String[] s = node.getName().split("\\.");
                                            if (s != null && s.length > 1 && s[s.length-1].equals("opus")) {
                                                opusFile = true;
                                            }
                                        }
                                        else {
                                            logDebug("setIntentToAudioVideoPlayer");
                                            mediaIntent = new Intent(this, AudioVideoPlayerLollipop.class);
                                            internalIntent=true;
                                        }
                                        logDebug("putExtra: screenPosition("+screenPosition+"), msgId("+m.getMessage().getMsgId()+"), chatId("+idChat+"), filename("+node.getName()+")");

                                        mediaIntent.putExtra("screenPosition", screenPosition);
                                        mediaIntent.putExtra("adapterType", FROM_CHAT);
                                        mediaIntent.putExtra(IS_PLAYLIST, false);
                                        mediaIntent.putExtra("msgId", m.getMessage().getMsgId());
                                        mediaIntent.putExtra("chatId", idChat);
                                        mediaIntent.putExtra("FILENAME", node.getName());

                                        String downloadLocationDefaultPath = getDownloadLocation(this);
                                        String localPath = getLocalFile(this, node.getName(), node.getSize(), downloadLocationDefaultPath);

                                        File f = new File(downloadLocationDefaultPath, node.getName());
                                        boolean isOnMegaDownloads = false;
                                        if(f.exists() && (f.length() == node.getSize())){
                                            isOnMegaDownloads = true;
                                        }
                                        logDebug("isOnMegaDownloads: " + isOnMegaDownloads);
                                        if (localPath != null && (isOnMegaDownloads || (megaApi.getFingerprint(node) != null && megaApi.getFingerprint(node).equals(megaApi.getFingerprint(localPath))))){
                                            logDebug("localPath != null");

                                            File mediaFile = new File(localPath);
                                            //mediaIntent.setDataAndType(Uri.parse(localPath), mimeType);
                                            if (Build.VERSION.SDK_INT >= Build.VERSION_CODES.N && localPath.contains(Environment.getExternalStorageDirectory().getPath())) {
                                                logDebug("FileProviderOption");
                                                Uri mediaFileUri = FileProvider.getUriForFile(this, "mega.privacy.android.app.providers.fileprovider", mediaFile);
                                                if(mediaFileUri==null){
                                                    logDebug("ERROR:NULLmediaFileUri");
                                                    showSnackbar(SNACKBAR_TYPE, getString(R.string.general_text_error), -1);
                                                }
                                                else{
                                                    mediaIntent.setDataAndType(mediaFileUri, MimeTypeList.typeForName(node.getName()).getType());
                                                }
                                            }else{
                                                Uri mediaFileUri = Uri.fromFile(mediaFile);
                                                if(mediaFileUri==null){
                                                    logError("ERROR:NULLmediaFileUri");
                                                    showSnackbar(SNACKBAR_TYPE, getString(R.string.general_text_error), -1);
                                                }
                                                else{
                                                    mediaIntent.setDataAndType(mediaFileUri, MimeTypeList.typeForName(node.getName()).getType());
                                                }
                                            }
                                            mediaIntent.addFlags(Intent.FLAG_GRANT_READ_URI_PERMISSION);
                                        }else {
                                            logDebug("localPathNULL");
                                            if (isOnline(this)){
                                                if (megaApi.httpServerIsRunning() == 0) {
                                                    logDebug("megaApi.httpServerIsRunning() == 0");
                                                    megaApi.httpServerStart();
                                                }
                                                else{
                                                    logWarning("ERROR:httpServerAlreadyRunning");
                                                }

                                                ActivityManager.MemoryInfo mi = new ActivityManager.MemoryInfo();
                                                ActivityManager activityManager = (ActivityManager) this.getSystemService(Context.ACTIVITY_SERVICE);
                                                activityManager.getMemoryInfo(mi);

                                                if(mi.totalMem>BUFFER_COMP){
                                                    logDebug("Total mem: " + mi.totalMem + " allocate 32 MB");
                                                    megaApi.httpServerSetMaxBufferSize(MAX_BUFFER_32MB);
                                                }else{
                                                    logDebug("Total mem: " + mi.totalMem + " allocate 16 MB");
                                                    megaApi.httpServerSetMaxBufferSize(MAX_BUFFER_16MB);
                                                }

                                                String url = megaApi.httpServerGetLocalLink(node);
                                                if(url!=null){
                                                    logDebug("URL generated: " + url);
                                                    Uri parsedUri = Uri.parse(url);
                                                    if(parsedUri!=null){
                                                        logDebug("parsedUri!=null ---> " + parsedUri);
                                                        mediaIntent.setDataAndType(parsedUri, mimeType);
                                                    }else{
                                                        logError("ERROR:httpServerGetLocalLink");
                                                        showSnackbar(SNACKBAR_TYPE, getString(R.string.general_text_error), -1);
                                                    }
                                                }else{
                                                    logError("ERROR:httpServerGetLocalLink");
                                                    showSnackbar(SNACKBAR_TYPE, getString(R.string.general_text_error), -1);
                                                }
                                            }
                                            else {
                                                showSnackbar(SNACKBAR_TYPE, getString(R.string.error_server_connection_problem)+". "+ getString(R.string.no_network_connection_on_play_file), -1);
                                            }
                                        }
                                        mediaIntent.putExtra("HANDLE", node.getHandle());
                                        if (opusFile){
                                            logDebug("opusFile ");
                                            mediaIntent.setDataAndType(mediaIntent.getData(), "audio/*");
                                        }
                                        if(internalIntent){
                                            startActivity(mediaIntent);
                                        }else{
                                            logDebug("externalIntent");
                                            if (isIntentAvailable(this, mediaIntent)){
                                                startActivity(mediaIntent);
                                            }else{
                                                logDebug("noAvailableIntent");
                                                showNodeAttachmentBottomSheet(m, positionInMessages);
                                            }
                                        }
                                        overridePendingTransition(0,0);
                                        if (adapter != null) {
                                            adapter.setNodeAttachmentVisibility(false, holder_imageDrag, positionInMessages);
                                        }

                                    }else if (MimeTypeList.typeForName(node.getName()).isPdf()){

                                        logDebug("isFile:isPdf");
                                        String mimeType = MimeTypeList.typeForName(node.getName()).getType();
                                        logDebug("FILE HANDLE: " + node.getHandle() + " TYPE: " + mimeType);
                                        Intent pdfIntent = new Intent(this, PdfViewerActivityLollipop.class);
                                        pdfIntent.putExtra("inside", true);
                                        pdfIntent.putExtra("adapterType", FROM_CHAT);
                                        pdfIntent.putExtra("msgId", m.getMessage().getMsgId());
                                        pdfIntent.putExtra("chatId", idChat);

                                        String downloadLocationDefaultPath = getDownloadLocation(this);
                                        String localPath = getLocalFile(this, node.getName(), node.getSize(), downloadLocationDefaultPath);
                                        File f = new File(downloadLocationDefaultPath, node.getName());
                                        boolean isOnMegaDownloads = false;
                                        if(f.exists() && (f.length() == node.getSize())){
                                            isOnMegaDownloads = true;
                                        }
                                        logDebug("isOnMegaDownloads: " + isOnMegaDownloads);
                                        if (localPath != null && (isOnMegaDownloads || (megaApi.getFingerprint(node) != null && megaApi.getFingerprint(node).equals(megaApi.getFingerprint(localPath))))){
                                            File mediaFile = new File(localPath);
                                            if (Build.VERSION.SDK_INT >= Build.VERSION_CODES.N && localPath.contains(Environment.getExternalStorageDirectory().getPath())) {
                                                logDebug("FileProviderOption");
                                                Uri mediaFileUri = FileProvider.getUriForFile(this, "mega.privacy.android.app.providers.fileprovider", mediaFile);
                                                if(mediaFileUri==null){
                                                    logError("ERROR:NULLmediaFileUri");
                                                    showSnackbar(SNACKBAR_TYPE, getString(R.string.general_text_error), -1);
                                                }
                                                else{
                                                    pdfIntent.setDataAndType(mediaFileUri, MimeTypeList.typeForName(node.getName()).getType());
                                                }
                                            }
                                            else{
                                                Uri mediaFileUri = Uri.fromFile(mediaFile);
                                                if(mediaFileUri==null){
                                                    logError("ERROR:NULLmediaFileUri");
                                                    showSnackbar(SNACKBAR_TYPE, getString(R.string.general_text_error), -1);
                                                }
                                                else{
                                                    pdfIntent.setDataAndType(mediaFileUri, MimeTypeList.typeForName(node.getName()).getType());
                                                }
                                            }
                                            pdfIntent.addFlags(Intent.FLAG_GRANT_READ_URI_PERMISSION);
                                        }
                                        else {
                                            logWarning("localPathNULL");
                                            if (isOnline(this)){
                                                if (megaApi.httpServerIsRunning() == 0) {
                                                    megaApi.httpServerStart();
                                                }
                                                else{
                                                    logError("ERROR:httpServerAlreadyRunning");
                                                }
                                                ActivityManager.MemoryInfo mi = new ActivityManager.MemoryInfo();
                                                ActivityManager activityManager = (ActivityManager) this.getSystemService(Context.ACTIVITY_SERVICE);
                                                activityManager.getMemoryInfo(mi);
                                                if(mi.totalMem>BUFFER_COMP){
                                                    logDebug("Total mem: " + mi.totalMem + " allocate 32 MB");
                                                    megaApi.httpServerSetMaxBufferSize(MAX_BUFFER_32MB);
                                                }
                                                else{
                                                    logDebug("Total mem: " + mi.totalMem + " allocate 16 MB");
                                                    megaApi.httpServerSetMaxBufferSize(MAX_BUFFER_16MB);
                                                }
                                                String url = megaApi.httpServerGetLocalLink(node);
                                                if(url!=null){
                                                    logDebug("URL generated: " + url);
                                                    Uri parsedUri = Uri.parse(url);
                                                    if(parsedUri!=null){
                                                        pdfIntent.setDataAndType(parsedUri, mimeType);
                                                    }
                                                    else{
                                                        logError("ERROR:httpServerGetLocalLink");
                                                        showSnackbar(SNACKBAR_TYPE, getString(R.string.general_text_error), -1);
                                                    }
                                                }
                                                else{
                                                    logError("ERROR:httpServerGetLocalLink");
                                                    showSnackbar(SNACKBAR_TYPE, getString(R.string.general_text_error), -1);
                                                }
                                            }
                                            else {
                                                showSnackbar(SNACKBAR_TYPE, getString(R.string.error_server_connection_problem)+". "+ getString(R.string.no_network_connection_on_play_file), -1);
                                            }
                                        }
                                        pdfIntent.putExtra("HANDLE", node.getHandle());

                                        if (isIntentAvailable(this, pdfIntent)){
                                            startActivity(pdfIntent);
                                        }
                                        else{
                                            logWarning("noAvailableIntent");
                                            showNodeAttachmentBottomSheet(m, positionInMessages);
                                        }
                                        overridePendingTransition(0,0);
                                    }
                                    else{
                                        logDebug("NOT Image, pdf, audio or video - show node attachment panel for one node");
                                        showNodeAttachmentBottomSheet(m, positionInMessages);
                                    }
                                }
                                else{
                                    logDebug("show node attachment panel");
                                    showNodeAttachmentBottomSheet(m, positionInMessages);
                                }
                            }
                            else if(m.getMessage().getType()==MegaChatMessage.TYPE_CONTACT_ATTACHMENT){
                                logDebug("TYPE_CONTACT_ATTACHMENT");
                                logDebug("show contact attachment panel");
                                if (isOnline(this)) {
                                    if (!chatC.isInAnonymousMode() && m != null) {
                                        if (m.getMessage().getUsersCount() == 1) {
                                            long userHandle = m.getMessage().getUserHandle(0);
                                            if(userHandle != megaChatApi.getMyUserHandle()){
                                                showContactAttachmentBottomSheet(m, positionInMessages);
                                            }
                                        }else{
                                            showContactAttachmentBottomSheet(m, positionInMessages);
                                        }
                                    }
                                }
                                else{
                                    //No shown - is not possible to know is it already contact or not - megaApi not working
                                    showSnackbar(SNACKBAR_TYPE, getString(R.string.error_server_connection_problem), -1);
                                }
                            } else if (m.getMessage().getType() == MegaChatMessage.TYPE_CONTAINS_META) {
                                logDebug("TYPE_CONTAINS_META");
                                MegaChatContainsMeta meta = m.getMessage().getContainsMeta();
                                if (meta == null || meta.getType() == MegaChatContainsMeta.CONTAINS_META_INVALID)
                                    return;
                                String url = null;
                                if (meta.getType() == MegaChatContainsMeta.CONTAINS_META_RICH_PREVIEW) {
                                    url = meta.getRichPreview().getUrl();
                                } else if (meta.getType() == MegaChatContainsMeta.CONTAINS_META_GEOLOCATION) {
                                    url = m.getMessage().getContent();
                                    MegaChatGeolocation location = meta.getGeolocation();
                                    if (location != null) {
                                        float latitude = location.getLatitude();
                                        float longitude = location.getLongitude();
                                        List<Address> addresses = getAddresses(this, latitude, longitude);
                                        if (addresses != null && !addresses.isEmpty()) {
                                            String address = addresses.get(0).getAddressLine(0);
                                            if (address != null) {
                                                url = "geo:" + latitude + "," + longitude + "?q=" + Uri.encode(address);
                                            }
                                        }
                                    }
                                }
                                if (url == null) return;
                                Intent browserIntent = new Intent(Intent.ACTION_VIEW, Uri.parse(url));
                                startActivity(browserIntent);

                            } else if(m.getMessage().getType() == MegaChatMessage.TYPE_NORMAL && m.getRichLinkMessage()!=null){
                                logDebug("TYPE_NORMAL");
                                AndroidMegaRichLinkMessage richLinkMessage = m.getRichLinkMessage();
                                String url = richLinkMessage.getUrl();

                                if(richLinkMessage.isChat()){
                                    loadChatLink(url);
                                }
                                else{
                                    if(richLinkMessage.getNode()!=null){
                                        if(richLinkMessage.getNode().isFile()){
                                            openMegaLink(url, true);
                                        }
                                        else{
                                            openMegaLink(url, false);
                                        }
                                    }
                                    else{
                                        if(richLinkMessage.isFile()){
                                            openMegaLink(url, true);
                                        }
                                        else{
                                            openMegaLink(url, false);
                                        }
                                    }
                                }
                            }
                        }
                    }
                }

            }
        }else{
            logDebug("DO NOTHING: Position (" + positionInMessages + ") is more than size in messages (size: " + messages.size() + ")");
        }
    }

    public void loadChatLink(String link){
        logDebug("loadChatLink: ");
        Intent intentOpenChat = new Intent(this, ChatActivityLollipop.class);
        intentOpenChat.setAction(ACTION_OPEN_CHAT_LINK);
        intentOpenChat.setData(Uri.parse(link));
        this.startActivity(intentOpenChat);
    }

    public void showFullScreenViewer(long msgId, int[] screenPosition){
        logDebug("showFullScreenViewer");
        int position = 0;
        boolean positionFound = false;
        List<Long> ids = new ArrayList<>();
        for(int i=0; i<messages.size();i++){
            AndroidMegaChatMessage androidMessage = messages.get(i);
            if(!androidMessage.isUploading()){
                MegaChatMessage msg = androidMessage.getMessage();

                if(msg.getType()==MegaChatMessage.TYPE_NODE_ATTACHMENT){
                    ids.add(msg.getMsgId());

                    if(msg.getMsgId()==msgId){
                        positionFound=true;
                    }
                    if(!positionFound){
                        MegaNodeList nodeList = msg.getMegaNodeList();
                        if(nodeList.size()==1){
                            MegaNode node = nodeList.get(0);
                            if(MimeTypeList.typeForName(node.getName()).isImage()){
                                position++;
                            }
                        }
                    }
                }
            }
        }

        Intent intent = new Intent(this, ChatFullScreenImageViewer.class);
        intent.putExtra("position", position);
        intent.putExtra("chatId", idChat);
        intent.putExtra("screenPosition", screenPosition);
        long[] array = new long[ids.size()];
        for(int i = 0; i < ids.size(); i++) {
            array[i] = ids.get(i);
        }
        intent.putExtra("messageIds", array);
        startActivity(intent);
        overridePendingTransition(0,0);
        if (adapter !=  null) {
            adapter.setNodeAttachmentVisibility(false, holder_imageDrag, position);
        }
    }

    @Override
    public void onChatRoomUpdate(MegaChatApiJava api, MegaChatRoom chat) {
        logDebug("onChatRoomUpdate!");
        this.chatRoom = chat;
        if(chat.hasChanged(MegaChatRoom.CHANGE_TYPE_CLOSED)){
            logDebug("CHANGE_TYPE_CLOSED for the chat: " + chat.getChatId());
            int permission = chat.getOwnPrivilege();
            logDebug("Permissions for the chat: " + permission);

            if(chat.isPreview()){
                if(permission==MegaChatRoom.PRIV_RM){
                    //Show alert to user
                    showSnackbar(SNACKBAR_TYPE, getString(R.string.alert_invalid_preview), -1);
                }
            }
            else{
                //Hide field to write
                setChatSubtitle();
                supportInvalidateOptionsMenu();
            }
        }
        else if(chat.hasChanged(MegaChatRoom.CHANGE_TYPE_STATUS)){
            logDebug("CHANGE_TYPE_STATUS for the chat: " + chat.getChatId());
            if(!(chatRoom.isGroup())){
                long userHandle = chatRoom.getPeerHandle(0);
                setStatus(userHandle);
            }
        }
        else if(chat.hasChanged(MegaChatRoom.CHANGE_TYPE_PARTICIPANTS)){
            logDebug("CHANGE_TYPE_PARTICIPANTS for the chat: " + chat.getChatId());
            setChatSubtitle();
        }
        else if(chat.hasChanged(MegaChatRoom.CHANGE_TYPE_OWN_PRIV)){
            logDebug("CHANGE_TYPE_OWN_PRIV for the chat: " + chat.getChatId());
            setChatSubtitle();
            supportInvalidateOptionsMenu();
        }
        else if(chat.hasChanged(MegaChatRoom.CHANGE_TYPE_TITLE)){
            logDebug("CHANGE_TYPE_TITLE for the chat: " + chat.getChatId());
        }
        else if(chat.hasChanged(MegaChatRoom.CHANGE_TYPE_USER_STOP_TYPING)){
            logDebug("CHANGE_TYPE_USER_STOP_TYPING for the chat: " + chat.getChatId());

            long userHandleTyping = chat.getUserTyping();

            if(userHandleTyping==megaChatApi.getMyUserHandle()){
                return;
            }

            if(usersTypingSync==null){
                return;
            }

            //Find the item
            boolean found = false;
            for(UserTyping user : usersTypingSync) {
                if(user.getParticipantTyping().getHandle() == userHandleTyping) {
                    logDebug("Found user typing!");
                    usersTypingSync.remove(user);
                    found=true;
                    break;
                }
            }

            if(!found){
                logDebug("CHANGE_TYPE_USER_STOP_TYPING: Not found user typing");
            }
            else{
                updateUserTypingFromNotification();
            }

        }
        else if(chat.hasChanged(MegaChatRoom.CHANGE_TYPE_USER_TYPING)){
            logDebug("CHANGE_TYPE_USER_TYPING for the chat: " + chat.getChatId());
            if(chat!=null){

                long userHandleTyping = chat.getUserTyping();

                if(userHandleTyping==megaChatApi.getMyUserHandle()){
                    return;
                }

                if(usersTyping==null){
                    usersTyping = new ArrayList<UserTyping>();
                    usersTypingSync = Collections.synchronizedList(usersTyping);
                }

                //Find if any notification arrives previously
                if(usersTypingSync.size()<=0){
                    logDebug("No more users writing");
                    MegaChatParticipant participantTyping = new MegaChatParticipant(userHandleTyping);
                    UserTyping currentUserTyping = new UserTyping(participantTyping);

                    String nameTyping = chatC.getFirstName(userHandleTyping, chatRoom);

                    logDebug("userHandleTyping: " + userHandleTyping);


                    if(nameTyping==null){
                        logWarning("NULL name");
                        nameTyping = getString(R.string.transfer_unknown);
                    }
                    else{
                        if(nameTyping.trim().isEmpty()){
                            logWarning("EMPTY name");
                            nameTyping = getString(R.string.transfer_unknown);
                        }
                    }
                    participantTyping.setFirstName(nameTyping);

                    userTypingTimeStamp = System.currentTimeMillis()/1000;
                    currentUserTyping.setTimeStampTyping(userTypingTimeStamp);

                    usersTypingSync.add(currentUserTyping);

                    String userTyping =  getResources().getQuantityString(R.plurals.user_typing, 1, toCDATA(usersTypingSync.get(0).getParticipantTyping().getFirstName()));

                    userTyping = userTyping.replace("[A]", "<font color=\'#8d8d94\'>");
                    userTyping = userTyping.replace("[/A]", "</font>");

                    Spanned result = null;
                    if (android.os.Build.VERSION.SDK_INT >= android.os.Build.VERSION_CODES.N) {
                        result = Html.fromHtml(userTyping,Html.FROM_HTML_MODE_LEGACY);
                    } else {
                        result = Html.fromHtml(userTyping);
                    }

                    userTypingText.setText(result);

                    userTypingLayout.setVisibility(View.VISIBLE);
                }
                else{
                    logDebug("More users writing or the same in different timestamp");

                    //Find the item
                    boolean found = false;
                    for(UserTyping user : usersTypingSync) {
                        if(user.getParticipantTyping().getHandle() == userHandleTyping) {
                            logDebug("Found user typing!");
                            userTypingTimeStamp = System.currentTimeMillis()/1000;
                            user.setTimeStampTyping(userTypingTimeStamp);
                            found=true;
                            break;
                        }
                    }

                    if(!found){
                        logDebug("It's a new user typing");
                        MegaChatParticipant participantTyping = new MegaChatParticipant(userHandleTyping);
                        UserTyping currentUserTyping = new UserTyping(participantTyping);

                        String nameTyping = chatC.getFirstName(userHandleTyping, chatRoom);
                        if(nameTyping==null){
                            logWarning("NULL name");
                            nameTyping = getString(R.string.transfer_unknown);
                        }
                        else{
                            if(nameTyping.trim().isEmpty()){
                                logWarning("EMPTY name");
                                nameTyping = getString(R.string.transfer_unknown);
                            }
                        }
                        participantTyping.setFirstName(nameTyping);

                        userTypingTimeStamp = System.currentTimeMillis()/1000;
                        currentUserTyping.setTimeStampTyping(userTypingTimeStamp);

                        usersTypingSync.add(currentUserTyping);

                        //Show the notification
                        int size = usersTypingSync.size();
                        switch (size){
                            case 1:{
                                String userTyping = getResources().getQuantityString(R.plurals.user_typing, 1, usersTypingSync.get(0).getParticipantTyping().getFirstName());
                                userTyping = toCDATA(userTyping);
                                userTyping = userTyping.replace("[A]", "<font color=\'#8d8d94\'>");
                                userTyping = userTyping.replace("[/A]", "</font>");

                                Spanned result = null;
                                if (android.os.Build.VERSION.SDK_INT >= android.os.Build.VERSION_CODES.N) {
                                    result = Html.fromHtml(userTyping,Html.FROM_HTML_MODE_LEGACY);
                                } else {
                                    result = Html.fromHtml(userTyping);
                                }

                                userTypingText.setText(result);
                                break;
                            }
                            case 2:{
                                String userTyping = getResources().getQuantityString(R.plurals.user_typing, 2, usersTypingSync.get(0).getParticipantTyping().getFirstName()+", "+usersTypingSync.get(1).getParticipantTyping().getFirstName());
                                userTyping = toCDATA(userTyping);
                                userTyping = userTyping.replace("[A]", "<font color=\'#8d8d94\'>");
                                userTyping = userTyping.replace("[/A]", "</font>");

                                Spanned result = null;
                                if (android.os.Build.VERSION.SDK_INT >= android.os.Build.VERSION_CODES.N) {
                                    result = Html.fromHtml(userTyping,Html.FROM_HTML_MODE_LEGACY);
                                } else {
                                    result = Html.fromHtml(userTyping);
                                }

                                userTypingText.setText(result);
                                break;
                            }
                            default:{
                                String names = usersTypingSync.get(0).getParticipantTyping().getFirstName()+", "+usersTypingSync.get(1).getParticipantTyping().getFirstName();
                                String userTyping = String.format(getString(R.string.more_users_typing),toCDATA(names));

                                userTyping = userTyping.replace("[A]", "<font color=\'#8d8d94\'>");
                                userTyping = userTyping.replace("[/A]", "</font>");

                                Spanned result = null;
                                if (android.os.Build.VERSION.SDK_INT >= android.os.Build.VERSION_CODES.N) {
                                    result = Html.fromHtml(userTyping,Html.FROM_HTML_MODE_LEGACY);
                                } else {
                                    result = Html.fromHtml(userTyping);
                                }

                                userTypingText.setText(result);
                                break;
                            }
                        }
                        userTypingLayout.setVisibility(View.VISIBLE);
                    }
                }

                int interval = 5000;
                IsTypingRunnable runnable = new IsTypingRunnable(userTypingTimeStamp, userHandleTyping);
                handlerReceive = new Handler();
                handlerReceive.postDelayed(runnable, interval);
            }
        }
        else if(chat.hasChanged(MegaChatRoom.CHANGE_TYPE_ARCHIVE)){
            logDebug("CHANGE_TYPE_ARCHIVE for the chat: " + chat.getChatId());
            setChatSubtitle();
        }
        else if(chat.hasChanged(MegaChatRoom.CHANGE_TYPE_CHAT_MODE)){
            logDebug("CHANGE_TYPE_CHAT_MODE for the chat: " + chat.getChatId());
        }
        else if(chat.hasChanged(MegaChatRoom.CHANGE_TYPE_UPDATE_PREVIEWERS)){
            logDebug("CHANGE_TYPE_UPDATE_PREVIEWERS for the chat: " + chat.getChatId());
            setPreviewersView();
        }
    }

    void setPreviewersView () {
        if(chatRoom.getNumPreviewers()>0){
            observersNumberText.setText(chatRoom.getNumPreviewers()+"");
            observersLayout.setVisibility(View.VISIBLE);
        }
        else{
            observersLayout.setVisibility(View.GONE);
        }
    }

    private class IsTypingRunnable implements Runnable{

        long timeStamp;
        long userHandleTyping;

        public IsTypingRunnable(long timeStamp, long userHandleTyping) {
            this.timeStamp = timeStamp;
            this.userHandleTyping = userHandleTyping;
        }

        @Override
        public void run() {
            logDebug("Run off notification typing");
            long timeNow = System.currentTimeMillis()/1000;
            if ((timeNow - timeStamp) > 4){
                logDebug("Remove user from the list");

                boolean found = false;
                for(UserTyping user : usersTypingSync) {
                    if(user.getTimeStampTyping() == timeStamp) {
                        if(user.getParticipantTyping().getHandle() == userHandleTyping) {
                            logDebug("Found user typing in runnable!");
                            usersTypingSync.remove(user);
                            found=true;
                            break;
                        }
                    }
                }

                if(!found){
                    logDebug("Not found user typing in runnable!");
                }

                updateUserTypingFromNotification();
            }
        }
    }

    public void updateUserTypingFromNotification(){
        logDebug("updateUserTypingFromNotification");

        int size = usersTypingSync.size();
        logDebug("Size of typing: " + size);
        switch (size){
            case 0:{
                userTypingLayout.setVisibility(View.GONE);
                break;
            }
            case 1:{
                String userTyping = getResources().getQuantityString(R.plurals.user_typing, 1, usersTypingSync.get(0).getParticipantTyping().getFirstName());
                userTyping = toCDATA(userTyping);
                userTyping = userTyping.replace("[A]", "<font color=\'#8d8d94\'>");
                userTyping = userTyping.replace("[/A]", "</font>");

                Spanned result = null;
                if (android.os.Build.VERSION.SDK_INT >= android.os.Build.VERSION_CODES.N) {
                    result = Html.fromHtml(userTyping,Html.FROM_HTML_MODE_LEGACY);
                } else {
                    result = Html.fromHtml(userTyping);
                }

                userTypingText.setText(result);
                break;
            }
            case 2:{
                String userTyping = getResources().getQuantityString(R.plurals.user_typing, 2, usersTypingSync.get(0).getParticipantTyping().getFirstName()+", "+usersTypingSync.get(1).getParticipantTyping().getFirstName());
                userTyping = toCDATA(userTyping);
                userTyping = userTyping.replace("[A]", "<font color=\'#8d8d94\'>");
                userTyping = userTyping.replace("[/A]", "</font>");

                Spanned result = null;
                if (android.os.Build.VERSION.SDK_INT >= android.os.Build.VERSION_CODES.N) {
                    result = Html.fromHtml(userTyping,Html.FROM_HTML_MODE_LEGACY);
                } else {
                    result = Html.fromHtml(userTyping);
                }

                userTypingText.setText(result);
                break;
            }
            default:{
                String names = usersTypingSync.get(0).getParticipantTyping().getFirstName()+", "+usersTypingSync.get(1).getParticipantTyping().getFirstName();
                String userTyping = String.format(getString(R.string.more_users_typing), toCDATA(names));

                userTyping = userTyping.replace("[A]", "<font color=\'#8d8d94\'>");
                userTyping = userTyping.replace("[/A]", "</font>");

                Spanned result = null;
                if (android.os.Build.VERSION.SDK_INT >= android.os.Build.VERSION_CODES.N) {
                    result = Html.fromHtml(userTyping,Html.FROM_HTML_MODE_LEGACY);
                } else {
                    result = Html.fromHtml(userTyping);
                }

                userTypingText.setText(result);
                break;
            }
        }
    }

    public void setRichLinkInfo(long msgId, AndroidMegaRichLinkMessage richLinkMessage){
        logDebug("setRichLinkInfo");

        int indexToChange = -1;
        ListIterator<AndroidMegaChatMessage> itr = messages.listIterator(messages.size());

        // Iterate in reverse.
        while(itr.hasPrevious()) {
            AndroidMegaChatMessage messageToCheck = itr.previous();

            if(!messageToCheck.isUploading()){
                if(messageToCheck.getMessage().getMsgId()==msgId){
                    indexToChange = itr.nextIndex();
                    logDebug("Found index to change: " + indexToChange);
                    break;
                }
            }
        }

        if(indexToChange!=-1){

            AndroidMegaChatMessage androidMsg = messages.get(indexToChange);

            androidMsg.setRichLinkMessage(richLinkMessage);

            try{
                if(adapter!=null){
                    adapter.notifyItemChanged(indexToChange+1);
                }
            }
            catch(IllegalStateException e){
                logError("IllegalStateException: do not update adapter", e);
            }

        }
        else{
            logError("Error, rich link message not found!!");
        }
    }

    public void setRichLinkImage(long msgId){
        logDebug("setRichLinkImage");

        int indexToChange = -1;
        ListIterator<AndroidMegaChatMessage> itr = messages.listIterator(messages.size());

        // Iterate in reverse.
        while(itr.hasPrevious()) {
            AndroidMegaChatMessage messageToCheck = itr.previous();

            if(!messageToCheck.isUploading()){
                if(messageToCheck.getMessage().getMsgId()==msgId){
                    indexToChange = itr.nextIndex();
                    logDebug("Found index to change: " + indexToChange);
                    break;
                }
            }
        }

        if(indexToChange!=-1){

            if(adapter!=null){
                adapter.notifyItemChanged(indexToChange+1);
            }
        }
        else{
            logError("Error, rich link message not found!!");
        }
    }

    public int checkMegaLink(MegaChatMessage msg){
        logDebug("checkMegaLink");

        //Check if it is a MEGA link
        if (msg.getType() != MegaChatMessage.TYPE_NORMAL || msg.getContent() == null) return -1;

        String link = extractMegaLink(msg.getContent());

        if (isChatLink(link)) {
            logDebug("isChatLink");
            ChatLinkInfoListener listener = new ChatLinkInfoListener(this, msg.getMsgId(), megaApi);
            megaChatApi.checkChatLink(link, listener);

            return MEGA_CHAT_LINK;
        }

        if (link == null || megaApi == null || megaApi.getRootNode() == null) return -1;

        logDebug("The link was found");

        ChatLinkInfoListener listener = null;
        if (isFileLink(link)) {
            logDebug("isFileLink");
            listener = new ChatLinkInfoListener(this, msg.getMsgId(), megaApi);
            megaApi.getPublicNode(link, listener);
            return MEGA_FILE_LINK;
        } else {
            logDebug("isFolderLink");

            MegaApiAndroid megaApiFolder = getLocalMegaApiFolder();
            listener = new ChatLinkInfoListener(this, msg.getMsgId(), megaApi, megaApiFolder);
            megaApiFolder.loginToFolder(link, listener);
            return MEGA_FOLDER_LINK;
        }
    }

    @Override
    public void onMessageLoaded(MegaChatApiJava api, MegaChatMessage msg) {
        logDebug("onMessageLoaded");

        if(msg!=null){
            logDebug("STATUS: " + msg.getStatus());
            logDebug("TEMP ID: " + msg.getTempId());
            logDebug("FINAL ID: " + msg.getMsgId());
            logDebug("TIMESTAMP: " + msg.getTimestamp());
            logDebug("TYPE: " + msg.getType());

            if(messages!=null){
                logDebug("Messages size: "+messages.size());
            }

            if(msg.isDeleted()){
                logDebug("DELETED MESSAGE!!!!");
                return;
            }

            if(msg.isEdited()){
                logDebug("EDITED MESSAGE!!!!");
            }

            if(msg.getType()==MegaChatMessage.TYPE_REVOKE_NODE_ATTACHMENT) {
                logDebug("TYPE_REVOKE_NODE_ATTACHMENT MESSAGE!!!!");
                return;
            }

            checkMegaLink(msg);

            if(msg.getType()==MegaChatMessage.TYPE_NODE_ATTACHMENT){
                logDebug("TYPE_NODE_ATTACHMENT MESSAGE!!!!");
                MegaNodeList nodeList = msg.getMegaNodeList();
                int revokedCount = 0;

                for(int i=0; i<nodeList.size(); i++){
                    MegaNode node = nodeList.get(i);
                    boolean revoked = megaChatApi.isRevoked(idChat, node.getHandle());
                    if(revoked){
                        logDebug("The node is revoked: " + node.getHandle());
                        revokedCount++;
                    }
                    else{
                        logDebug("Node NOT revoked: " + node.getHandle());
                    }
                }

                if(revokedCount==nodeList.size()){
                    logDebug("RETURN");
                    return;
                }
            }

            if(msg.getStatus()==MegaChatMessage.STATUS_SERVER_REJECTED){
                logDebug("STATUS_SERVER_REJECTED " + msg.getStatus());
            }

            if(msg.getStatus()==MegaChatMessage.STATUS_SENDING_MANUAL){

                logDebug("STATUS_SENDING_MANUAL: Getting messages not sent!!!: " + msg.getStatus());
                AndroidMegaChatMessage androidMsg = new AndroidMegaChatMessage(msg);

                if(msg.isEdited()){
                    logDebug("MESSAGE EDITED");

                    if(!noMoreNoSentMessages){
                        logDebug("NOT noMoreNoSentMessages");
                        addInBufferSending(androidMsg);
                    }else{
                        logDebug("Try to recover the initial msg");
                        if(msg.getMsgId()!=-1){
                            MegaChatMessage notEdited = megaChatApi.getMessage(idChat, msg.getMsgId());
                            logDebug("Content not edited");
                            AndroidMegaChatMessage androidMsgNotEdited = new AndroidMegaChatMessage(notEdited);
                            int returnValue = modifyMessageReceived(androidMsgNotEdited, false);
                            if(returnValue!=-1){
                                logDebug("Message " + returnValue + " modified!");
                            }
                        }

                        appendMessageAnotherMS(androidMsg);
                    }
                }
                else{
                    logDebug("NOT MESSAGE EDITED");
                    int resultModify = -1;
                    if(msg.getUserHandle()==megaChatApi.getMyUserHandle()){
                        if(msg.getType()==MegaChatMessage.TYPE_NODE_ATTACHMENT){
                            logDebug("Modify my message and node attachment");

                            long idMsg =  dbH.findPendingMessageByIdTempKarere(msg.getTempId());
                            logDebug("The id of my pending message is: " + idMsg);
                            if(idMsg!=-1){
                                resultModify = modifyAttachmentReceived(androidMsg, idMsg);
                                dbH.removePendingMessageById(idMsg);
                                if(resultModify==-1){
                                    logDebug("Node attachment message not in list -> resultModify -1");
//                            AndroidMegaChatMessage msgToAppend = new AndroidMegaChatMessage(msg);
//                            appendMessagePosition(msgToAppend);
                                }
                                else{
                                    logDebug("Modify attachment");
                                    return;
                                }
                            }
                        }
                    }

                    int returnValue = modifyMessageReceived(androidMsg, true);
                    if(returnValue!=-1){
                        logDebug("Message " + returnValue + " modified!");
                        return;
                    }
                    addInBufferSending(androidMsg);
                    if(!noMoreNoSentMessages){
                        logDebug("NOT noMoreNoSentMessages");
                    }
                }
            }
            else if(msg.getStatus()==MegaChatMessage.STATUS_SENDING){
                logDebug("SENDING: Getting messages not sent !!!-------------------------------------------------: "+msg.getStatus());
                AndroidMegaChatMessage androidMsg = new AndroidMegaChatMessage(msg);
                int returnValue = modifyMessageReceived(androidMsg, true);
                if(returnValue!=-1){
                    logDebug("Message " + returnValue + " modified!");
                    return;
                }
                addInBufferSending(androidMsg);
                if(!noMoreNoSentMessages){
                    logDebug("NOT noMoreNoSentMessages");
                }
            }
            else{
                if(!noMoreNoSentMessages){
                    logDebug("First message with NORMAL status");
                    noMoreNoSentMessages=true;
                    if(!bufferSending.isEmpty()){
                        bufferMessages.addAll(bufferSending);
                        bufferSending.clear();
                    }
                }

                AndroidMegaChatMessage androidMsg = new AndroidMegaChatMessage(msg);

                if (lastIdMsgSeen != -1) {
                    if(lastIdMsgSeen ==msg.getMsgId()){
                        logDebug("Last message seen received!");
                        lastSeenReceived=true;
                        positionToScroll = 0;
                        logDebug("positionToScroll: " + positionToScroll);
                    }
                }
                else{
                    logDebug("lastMessageSeen is -1");
                    lastSeenReceived=true;
                }

//                megaChatApi.setMessageSeen(idChat, msg.getMsgId());

                if(positionToScroll>=0){
                    positionToScroll++;
                    logDebug("positionToScroll:increase: " + positionToScroll);
                }
                bufferMessages.add(androidMsg);
                logDebug("Size of buffer: " + bufferMessages.size());
                logDebug("Size of messages: " + messages.size());
            }
        }
        else{
            logDebug("NULLmsg:REACH FINAL HISTORY:stateHistory " + stateHistory);
            if(!bufferSending.isEmpty()){
                bufferMessages.addAll(bufferSending);
                bufferSending.clear();
            }

            logDebug("numberToLoad: " + numberToLoad + " bufferSize: " + bufferMessages.size() + " messagesSize: " + messages.size());
            if((bufferMessages.size()+messages.size())>=numberToLoad){
                logDebug("Full history received");
                fullHistoryReceivedOnLoad();
                isLoadingHistory = false;
            }
            else if(((bufferMessages.size()+messages.size())<numberToLoad) && (stateHistory==MegaChatApi.SOURCE_ERROR)){
                logDebug("noMessagesLoaded&SOURCE_ERROR: wait to CHAT ONLINE connection");
                retryHistory = true;
            }
            else{
                logDebug("lessNumberReceived");
                if((stateHistory!=MegaChatApi.SOURCE_NONE)&&(stateHistory!=MegaChatApi.SOURCE_ERROR)){
                    logDebug("But more history exists --> loadMessages");
                    isLoadingHistory = true;
                    stateHistory = megaChatApi.loadMessages(idChat, NUMBER_MESSAGES_TO_LOAD);
                    logDebug("New state of history: " + stateHistory);
                    getMoreHistory = false;
                    if(stateHistory==MegaChatApi.SOURCE_NONE || stateHistory==MegaChatApi.SOURCE_ERROR){
                        fullHistoryReceivedOnLoad();
                        isLoadingHistory = false;
                    }
                }
                else{
                    fullHistoryReceivedOnLoad();
                    isLoadingHistory = false;
                }
            }
        }
        logDebug("END onMessageLoaded - messages.size=" + messages.size());
    }

    public void fullHistoryReceivedOnLoad(){
        logDebug("fullHistoryReceivedOnLoad");

        isOpeningChat = false;

        if(!bufferMessages.isEmpty()){
            logDebug("Buffer size: " + bufferMessages.size());
            loadBufferMessages();

            if(lastSeenReceived==false){
                logDebug("Last message seen NOT received");
                if(stateHistory!=MegaChatApi.SOURCE_NONE){
                    logDebug("F->loadMessages");
                    isLoadingHistory = true;
                    stateHistory = megaChatApi.loadMessages(idChat, NUMBER_MESSAGES_TO_LOAD);
                }
            }
            else{
                logDebug("Last message seen received");
                if(positionToScroll>0){
                    logDebug("Scroll to position: " + positionToScroll);
                    if(positionToScroll<messages.size()){
//                        mLayoutManager.scrollToPositionWithOffset(positionToScroll+1,scaleHeightPx(50, outMetrics));
                        //Find last message
                        int positionLastMessage = -1;
                        for(int i=messages.size()-1; i>=0;i--) {
                            AndroidMegaChatMessage androidMessage = messages.get(i);

                            if (!androidMessage.isUploading()) {

                                MegaChatMessage msg = androidMessage.getMessage();
                                if (msg.getMsgId() == lastIdMsgSeen) {
                                    positionLastMessage = i;
                                    break;
                                }
                            }
                        }

                        //Check if it has no my messages after
                        positionLastMessage = positionLastMessage + 1;
                        AndroidMegaChatMessage message = messages.get(positionLastMessage);

                        while(message.getMessage().getUserHandle()==megaChatApi.getMyUserHandle()){
                            lastIdMsgSeen = message.getMessage().getMsgId();
                            positionLastMessage = positionLastMessage + 1;
                            message = messages.get(positionLastMessage);
                        }

                        if(isTurn){
                            scrollToMessage(-1);

                        }else{
                            scrollToMessage(lastIdMsgSeen);
                        }

                    }
                    else{
                        logError("Error, the position to scroll is more than size of messages");
                    }
                }
            }

            setLastMessageSeen();
        }
        else{
            logWarning("Buffer empty");
        }

        logDebug("getMoreHistoryTRUE");
        getMoreHistory = true;

        //Load pending messages
        if(!pendingMessagesLoaded){
            pendingMessagesLoaded = true;
            loadPendingMessages();
            if(positionToScroll<=0){
                mLayoutManager.scrollToPosition(messages.size());
            }
        }

        chatRelativeLayout.setVisibility(View.VISIBLE);
        emptyLayout.setVisibility(View.GONE);
    }

    @Override
    public void onMessageReceived(MegaChatApiJava api, MegaChatMessage msg) {
        logDebug("CHAT CONNECTION STATE: " + api.getChatConnectionState(idChat));
        logDebug("STATUS: " + msg.getStatus());
        logDebug("TEMP ID: " + msg.getTempId());
        logDebug("FINAL ID: " + msg.getMsgId());
        logDebug("TIMESTAMP: " + msg.getTimestamp());
        logDebug("TYPE: " + msg.getType());

        if(msg.getType()==MegaChatMessage.TYPE_REVOKE_NODE_ATTACHMENT) {
            logDebug("TYPE_REVOKE_NODE_ATTACHMENT MESSAGE!!!!");
            return;
        }

        if(msg.getStatus()==MegaChatMessage.STATUS_SERVER_REJECTED){
            logDebug("STATUS_SERVER_REJECTED: " + msg.getStatus());
        }

        if(!msg.isManagementMessage()){
            logDebug("isNOTManagementMessage!");
            if(positionNewMessagesLayout!=-1){
                logDebug("Layout unread messages shown: " + generalUnreadCount);
                if(generalUnreadCount<0){
                    generalUnreadCount--;
                }
                else{
                    generalUnreadCount++;
                }

                if(adapter!=null){
                    adapter.notifyItemChanged(positionNewMessagesLayout);
                }
            }
        }
        else {
            int messageType = msg.getType();
            logDebug("Message type: " + messageType);

            switch (messageType) {
                case MegaChatMessage.TYPE_ALTER_PARTICIPANTS:{
                    if(msg.getUserHandle()==myUserHandle) {
                        logDebug("me alter participant");
                        hideNewMessagesLayout();
                    }
                    break;
                }
                case MegaChatMessage.TYPE_PRIV_CHANGE:{
                    if(msg.getUserHandle()==myUserHandle){
                        logDebug("I change a privilege");
                        hideNewMessagesLayout();
                    }
                    break;
                }
                case MegaChatMessage.TYPE_CHAT_TITLE:{
                    if(msg.getUserHandle()==myUserHandle) {
                        logDebug("I change the title");
                        hideNewMessagesLayout();
                    }
                    break;
                }
            }
        }

        if(setAsRead){
            markAsSeen(msg);
        }

        if(msg.getType()==MegaChatMessage.TYPE_CHAT_TITLE){
            logDebug("Change of chat title");
            String newTitle = msg.getContent();
            if(newTitle!=null){
                titleToolbar.setText(newTitle);
            }
        }
        else if(msg.getType()==MegaChatMessage.TYPE_TRUNCATE){
            invalidateOptionsMenu();
        }

        AndroidMegaChatMessage androidMsg = new AndroidMegaChatMessage(msg);
        appendMessagePosition(androidMsg);

        if(mLayoutManager.findLastCompletelyVisibleItemPosition()==messages.size()-1){
            logDebug("Do scroll to end");
            mLayoutManager.scrollToPosition(messages.size());
        }
        else{
            if(emojiKeyboard !=null){
                if((emojiKeyboard.getLetterKeyboardShown() || emojiKeyboard.getEmojiKeyboardShown())&&(messages.size()==1)){
                    mLayoutManager.scrollToPosition(messages.size());
                }
            }
            logDebug("DONT scroll to end");
            if(typeMessageJump !=  TYPE_MESSAGE_NEW_MESSAGE){
                messageJumpText.setText(getResources().getString(R.string.message_new_messages));
                typeMessageJump = TYPE_MESSAGE_NEW_MESSAGE;
            }

            if(messageJumpLayout.getVisibility() != View.VISIBLE){
                messageJumpText.setText(getResources().getString(R.string.message_new_messages));
                messageJumpLayout.setVisibility(View.VISIBLE);
            }
        }

        checkMegaLink(msg);

//        mLayoutManager.setStackFromEnd(true);
//        mLayoutManager.scrollToPosition(0);
    }
    public void sendToDownload(MegaNodeList nodelist){
        logDebug("sendToDownload");
        chatC.prepareForChatDownload(nodelist);
    }

    @Override
    public void onMessageUpdate(MegaChatApiJava api, MegaChatMessage msg) {
        logDebug("msgID "+ msg.getMsgId());

        int resultModify = -1;
        if(msg.isDeleted()){
            if(adapter!=null){
                adapter.stopPlaying(msg.getMsgId());
            }
            deleteMessage(msg, false);
            return;
        }

        AndroidMegaChatMessage androidMsg = new AndroidMegaChatMessage(msg);

        if(msg.hasChanged(MegaChatMessage.CHANGE_TYPE_ACCESS)){
            logDebug("Change access of the message");
            MegaNodeList nodeList = msg.getMegaNodeList();
            int revokedCount = 0;

            for(int i=0; i<nodeList.size(); i++){
                MegaNode node = nodeList.get(i);
                boolean revoked = megaChatApi.isRevoked(idChat, node.getHandle());
                if(revoked){
                    logDebug("The node is revoked: " + node.getHandle());
                    revokedCount++;
                }
                else{
                    logDebug("Node not revoked: " + node.getHandle());
                }
            }

            if(revokedCount==nodeList.size()){
                logDebug("All the attachments have been revoked");
                deleteMessage(msg, false);
            }
            else{
                logDebug("One attachment revoked, modify message");
                resultModify = modifyMessageReceived(androidMsg, false);

                if(resultModify==-1) {
                    logDebug("Modify result is -1");
                    int firstIndexShown = messages.get(0).getMessage().getMsgIndex();
                    logDebug("The first index is: " + firstIndexShown + " the index of the updated message: " + msg.getMsgIndex());
                    if(firstIndexShown<=msg.getMsgIndex()){
                        logDebug("The message should be in the list");
                        if(msg.getType()==MegaChatMessage.TYPE_NODE_ATTACHMENT){

                            logDebug("Node attachment message not in list -> append");
                            AndroidMegaChatMessage msgToAppend = new AndroidMegaChatMessage(msg);
                            reinsertNodeAttachmentNoRevoked(msgToAppend);
                        }
                    }
                    else{
                        if(messages.size()<NUMBER_MESSAGES_BEFORE_LOAD){
                            logDebug("Show more message - add to the list");
                            if(msg.getType()==MegaChatMessage.TYPE_NODE_ATTACHMENT){

                                logDebug("Node attachment message not in list -> append");
                                AndroidMegaChatMessage msgToAppend = new AndroidMegaChatMessage(msg);
                                reinsertNodeAttachmentNoRevoked(msgToAppend);
                            }
                        }
                    }

                }
            }
        }
        else if(msg.hasChanged(MegaChatMessage.CHANGE_TYPE_CONTENT)){
            logDebug("Change content of the message");

            if(msg.getType()==MegaChatMessage.TYPE_TRUNCATE){
                logDebug("TRUNCATE MESSAGE");
                clearHistory(androidMsg);
            }
            else{

                disableMultiselection();

                if(msg.isDeleted()){
                    logDebug("Message deleted!!");
                }

                checkMegaLink(msg);

                if (msg.getContainsMeta() != null && msg.getContainsMeta().getType() == MegaChatContainsMeta.CONTAINS_META_GEOLOCATION){
                    logDebug("CONTAINS_META_GEOLOCATION");
                }

                resultModify = modifyMessageReceived(androidMsg, false);
                logDebug("resultModify: " + resultModify);
            }
        }
        else if(msg.hasChanged(MegaChatMessage.CHANGE_TYPE_STATUS)){

            int statusMsg = msg.getStatus();
            logDebug("Status change: "+ statusMsg + "T emporal id: "+ msg.getTempId() + " Final id: "+ msg.getMsgId());

            if(msg.getUserHandle()==megaChatApi.getMyUserHandle()){
                if((msg.getType()==MegaChatMessage.TYPE_NODE_ATTACHMENT)||(msg.getType()==MegaChatMessage.TYPE_VOICE_CLIP)){
                    logDebug("Modify my message and node attachment");

                    long idMsg =  dbH.findPendingMessageByIdTempKarere(msg.getTempId());
                    logDebug("The id of my pending message is: " + idMsg);
                    if(idMsg!=-1){
                        resultModify = modifyAttachmentReceived(androidMsg, idMsg);
                        if(resultModify==-1){
                            logWarning("Node attachment message not in list -> resultModify -1");
//                            AndroidMegaChatMessage msgToAppend = new AndroidMegaChatMessage(msg);
//                            appendMessagePosition(msgToAppend);
                        }
                        else{
                            dbH.removePendingMessageById(idMsg);
                        }
                        return;
                    }
                }
            }

            if(msg.getStatus()==MegaChatMessage.STATUS_SEEN){
                logDebug("STATUS_SEEN");
            }
            else if(msg.getStatus()==MegaChatMessage.STATUS_SERVER_RECEIVED){
                logDebug("STATUS_SERVER_RECEIVED");

                if(msg.getType()==MegaChatMessage.TYPE_NORMAL){
                    if(msg.getUserHandle()==megaChatApi.getMyUserHandle()){
                        checkMegaLink(msg);
                    }
                }

                resultModify = modifyMessageReceived(androidMsg, true);
                logDebug("resultModify: " + resultModify);
            }
            else if(msg.getStatus()==MegaChatMessage.STATUS_SERVER_REJECTED){
                logDebug("STATUS_SERVER_REJECTED: " + msg.getStatus());
                deleteMessage(msg, true);
            }
            else{
                logDebug("Status: " + msg.getStatus());
                logDebug("Timestamp: " + msg.getTimestamp());

                resultModify = modifyMessageReceived(androidMsg, false);
                logDebug("resultModify: " + resultModify);
            }
        }
    }

    private void disableMultiselection(){
        if(adapter == null || !adapter.isMultipleSelect()) return;
        clearSelections();
        hideMultipleSelect();
    }

    @Override
    public void onHistoryReloaded(MegaChatApiJava api, MegaChatRoom chat) {
        logDebug("onHistoryReloaded");
        cleanBuffers();
        invalidateOptionsMenu();
        logDebug("Load new history");

        long unread = chatRoom.getUnreadCount();
        //                        stateHistory = megaChatApi.loadMessages(idChat, NUMBER_MESSAGES_TO_LOAD);
        if (unread == 0) {
            lastIdMsgSeen = -1;
            generalUnreadCount = -1;
            lastSeenReceived = true;
            logDebug("loadMessages unread is 0");
        } else {
            lastIdMsgSeen = megaChatApi.getLastMessageSeenId(idChat);
            generalUnreadCount = unread;

            if (lastIdMsgSeen != -1) {
                logDebug("Id of last message seen: " + lastIdMsgSeen);
            } else {
                logError("Error the last message seen shouldn't be NULL");
            }

            lastSeenReceived = false;
        }
    }

    public void deleteMessage(MegaChatMessage msg, boolean rejected){
        logDebug("deleteMessage");
        int indexToChange = -1;

        ListIterator<AndroidMegaChatMessage> itr = messages.listIterator(messages.size());

        // Iterate in reverse.
        while(itr.hasPrevious()) {
            AndroidMegaChatMessage messageToCheck = itr.previous();
            logDebug("Index: " + itr.nextIndex());

            if(!messageToCheck.isUploading()){
                if(rejected){
                    if (messageToCheck.getMessage().getTempId() == msg.getTempId()) {
                        indexToChange = itr.nextIndex();
                        break;
                    }
                }
                else{
                    if (messageToCheck.getMessage().getMsgId() == msg.getMsgId()) {
                        indexToChange = itr.nextIndex();
                        break;
                    }
                }
            }
        }

        if(indexToChange!=-1) {
            messages.remove(indexToChange);
            logDebug("Removed index: " + indexToChange + " positionNewMessagesLayout: " + positionNewMessagesLayout + " messages size: " + messages.size());
            if (positionNewMessagesLayout <= indexToChange) {
                if (generalUnreadCount == 1 || generalUnreadCount == -1) {
                    logDebug("Reset generalUnread:Position where new messages layout is show: " + positionNewMessagesLayout);
                    generalUnreadCount = 0;
                    lastIdMsgSeen = -1;
                } else {
                    logDebug("Decrease generalUnread:Position where new messages layout is show: " + positionNewMessagesLayout);
                    generalUnreadCount--;
                }
                adapter.notifyItemChanged(positionNewMessagesLayout);
            }

            if(!messages.isEmpty()){
                //Update infoToShow of the next message also
                if (indexToChange == 0) {
                    messages.get(indexToChange).setInfoToShow(AndroidMegaChatMessage.CHAT_ADAPTER_SHOW_ALL);
                    //Check if there is more messages and update the following one
                    if(messages.size()>1){
                        adjustInfoToShow(indexToChange+1);
                        setShowAvatar(indexToChange+1);
                    }
                }
                else{
                    //Not first element
                    if (indexToChange == messages.size()) {
                        logDebug("The last message removed, do not check more messages");
                        setShowAvatar(indexToChange - 1);
                    } else {
                        adjustInfoToShow(indexToChange);
                        setShowAvatar(indexToChange);
                        setShowAvatar(indexToChange - 1);
                    }
                }
            }

            adapter.removeMessage(indexToChange + 1, messages);
            disableMultiselection();
        } else {
            logWarning("index to change not found");
        }
    }

    public int modifyAttachmentReceived(AndroidMegaChatMessage msg, long idPendMsg){
        logDebug("ID: " + msg.getMessage().getMsgId() + ", tempID: " + msg.getMessage().getTempId() + ", Status: " + msg.getMessage().getStatus());
        int indexToChange = -1;
        ListIterator<AndroidMegaChatMessage> itr = messages.listIterator(messages.size());

        // Iterate in reverse.
        while(itr.hasPrevious()) {
            AndroidMegaChatMessage messageToCheck = itr.previous();

            if(messageToCheck.getPendingMessage()!=null){
                logDebug("Pending ID: " + messageToCheck.getPendingMessage().getId() + ", other: "+ idPendMsg);
                logDebug("Pending ID: " + messageToCheck.getPendingMessage().getId() + ", other: "+ idPendMsg);
                if(messageToCheck.getPendingMessage().getId()==idPendMsg){
                    indexToChange = itr.nextIndex();
                    logDebug("Found index to change: " + indexToChange);
                    break;
                }
            }
        }

        if(indexToChange!=-1){

            logDebug("INDEX change, need to reorder");
            messages.remove(indexToChange);
            logDebug("Removed index: " + indexToChange);
            logDebug("Messages size: " + messages.size());
            adapter.removeMessage(indexToChange+1, messages);

            int scrollToP = appendMessagePosition(msg);
            if(scrollToP!=-1){
                if(msg.getMessage().getStatus()==MegaChatMessage.STATUS_SERVER_RECEIVED){
                    logDebug("Need to scroll to position: " + indexToChange);
                    final int indexToScroll = scrollToP+1;
                    mLayoutManager.scrollToPositionWithOffset(indexToScroll,scaleHeightPx(20, outMetrics));

                }
            }
        }
        else{
            logError("Error, id pending message message not found!!");
        }
        logDebug("Index modified: " + indexToChange);
        return indexToChange;
    }


    public int modifyMessageReceived(AndroidMegaChatMessage msg, boolean checkTempId){
        logDebug("Msg ID: " + msg.getMessage().getMsgId());
        logDebug("Msg TEMP ID: " + msg.getMessage().getTempId());
        logDebug("Msg status: " + msg.getMessage().getStatus());
        int indexToChange = -1;
        ListIterator<AndroidMegaChatMessage> itr = messages.listIterator(messages.size());

        // Iterate in reverse.
        while(itr.hasPrevious()) {
            AndroidMegaChatMessage messageToCheck = itr.previous();
            logDebug("Index: " + itr.nextIndex());

            if(!messageToCheck.isUploading()){
                logDebug("Checking with Msg ID: " + messageToCheck.getMessage().getMsgId());
                logDebug("Checking with Msg TEMP ID: " + messageToCheck.getMessage().getTempId());

                if(checkTempId){
                    logDebug("Check temporal IDS");
                    if (messageToCheck.getMessage().getTempId() == msg.getMessage().getTempId()) {
                        logDebug("Modify received messafe with idTemp");
                        indexToChange = itr.nextIndex();
                        break;
                    }
                }
                else{
                    if (messageToCheck.getMessage().getMsgId() == msg.getMessage().getMsgId()) {
                        logDebug("modifyMessageReceived");
                        indexToChange = itr.nextIndex();
                        break;
                    }
                }
            }
            else{
                logDebug("This message is uploading");
            }
        }

        logDebug("Index to change = " + indexToChange);
        if(indexToChange==-1) return indexToChange;

        AndroidMegaChatMessage messageToUpdate = messages.get(indexToChange);
        if(messageToUpdate.getMessage().getMsgIndex()==msg.getMessage().getMsgIndex()){
            logDebug("The internal index not change");

            if(msg.getMessage().getStatus()==MegaChatMessage.STATUS_SENDING_MANUAL){
                logDebug("Modified a MANUAl SENDING msg");
                //Check the message to change is not the last one
                int lastI = messages.size()-1;
                if(indexToChange<lastI){
                    //Check if there is already any MANUAL_SENDING in the queue
                    AndroidMegaChatMessage previousMessage = messages.get(lastI);
                    if(previousMessage.isUploading()){
                        logDebug("Previous message is uploading");
                    }
                    else{
                        if(previousMessage.getMessage().getStatus()==MegaChatMessage.STATUS_SENDING_MANUAL){
                            logDebug("More MANUAL SENDING in queue");
                            logDebug("Removed index: " + indexToChange);
                            messages.remove(indexToChange);
                            appendMessageAnotherMS(msg);
                            adapter.notifyDataSetChanged();
                            return indexToChange;
                        }
                    }
                }
            }

            logDebug("Modified message keep going");
            messages.set(indexToChange, msg);

            //Update infoToShow also
            if (indexToChange == 0) {
                messages.get(indexToChange).setInfoToShow(AndroidMegaChatMessage.CHAT_ADAPTER_SHOW_ALL);
                messages.get(indexToChange).setShowAvatar(true);
            }
            else{
                //Not first element
                adjustInfoToShow(indexToChange);
                setShowAvatar(indexToChange);

                //Create adapter
                if (adapter == null) {
                    adapter = new MegaChatLollipopAdapter(this, chatRoom, messages,messagesPlaying,  listView);
                    adapter.setHasStableIds(true);
                    listView.setAdapter(adapter);
                } else {
                    adapter.modifyMessage(messages, indexToChange+1);
                }
            }
        }
        else{
            logDebug("INDEX change, need to reorder");
            messages.remove(indexToChange);
            logDebug("Removed index: " + indexToChange);
            logDebug("Messages size: " + messages.size());
            adapter.removeMessage(indexToChange+1, messages);
            int scrollToP = appendMessagePosition(msg);
            if(scrollToP!=-1){
                if(msg.getMessage().getStatus()==MegaChatMessage.STATUS_SERVER_RECEIVED){
                    mLayoutManager.scrollToPosition(scrollToP+1);
                    //mLayoutManager.scrollToPositionWithOffset(scrollToP, scaleHeightPx(20, outMetrics));
                }
            }
            logDebug("Messages size: " + messages.size());
        }

        return indexToChange;
    }

    public void modifyLocationReceived(AndroidMegaChatMessage editedMsg, boolean hasTempId){
        logDebug("Edited Msg ID: " + editedMsg.getMessage().getMsgId() + ", Old Msg ID: " + messageToEdit.getMsgId());
        logDebug("Edited Msg TEMP ID: " + editedMsg.getMessage().getTempId() + ", Old Msg TEMP ID: " + messageToEdit.getTempId());
        logDebug("Edited Msg status: " + editedMsg.getMessage().getStatus() + ", Old Msg status: " + messageToEdit.getStatus());
        int indexToChange = -1;
        ListIterator<AndroidMegaChatMessage> itr = messages.listIterator(messages.size());

        boolean editedMsgHasTempId = false;
        if (editedMsg.getMessage().getTempId() != -1) {
            editedMsgHasTempId = true;
        }

        // Iterate in reverse.
        while(itr.hasPrevious()) {
            AndroidMegaChatMessage messageToCheck = itr.previous();
            logDebug("Index: " + itr.nextIndex());

            if(!messageToCheck.isUploading()){
                logDebug("Checking with Msg ID: " + messageToCheck.getMessage().getMsgId() + " and Msg TEMP ID: " + messageToCheck.getMessage().getTempId());
                if (hasTempId) {
                    if (editedMsgHasTempId && messageToCheck.getMessage().getTempId() == editedMsg.getMessage().getTempId()) {
                        indexToChange = itr.nextIndex();
                        break;
                    }
                    else if (!editedMsgHasTempId && messageToCheck.getMessage().getTempId() == editedMsg.getMessage().getMsgId()){
                        indexToChange = itr.nextIndex();
                        break;
                    }
                }
                else {
                    if (editedMsgHasTempId && messageToCheck.getMessage().getMsgId() == editedMsg.getMessage().getTempId()) {
                        indexToChange = itr.nextIndex();
                        break;
                    }
                    else if (!editedMsgHasTempId && messageToCheck.getMessage().getMsgId() == editedMsg.getMessage().getMsgId()){
                        indexToChange = itr.nextIndex();
                        break;
                    }
                }
            }
            else{
                logDebug("This message is uploading");
            }
        }

        logDebug("Index to change = " + indexToChange);
        if(indexToChange!=-1){

            AndroidMegaChatMessage messageToUpdate = messages.get(indexToChange);
            if(messageToUpdate.getMessage().getMsgIndex()==editedMsg.getMessage().getMsgIndex()){
                logDebug("The internal index not change");

                if(editedMsg.getMessage().getStatus()==MegaChatMessage.STATUS_SENDING_MANUAL){
                    logDebug("Modified a MANUAl SENDING msg");
                    //Check the message to change is not the last one
                    int lastI = messages.size()-1;
                    if(indexToChange<lastI){
                        //Check if there is already any MANUAL_SENDING in the queue
                        AndroidMegaChatMessage previousMessage = messages.get(lastI);
                        if(previousMessage.isUploading()){
                            logDebug("Previous message is uploading");
                        }
                        else if(previousMessage.getMessage().getStatus()==MegaChatMessage.STATUS_SENDING_MANUAL){
                            logDebug("More MANUAL SENDING in queue");
                            logDebug("Removed index: " + indexToChange);
                            messages.remove(indexToChange);
                            appendMessageAnotherMS(editedMsg);
                            adapter.notifyDataSetChanged();
                        }
                    }
                }

                logDebug("Modified message keep going");
                messages.set(indexToChange, editedMsg);

                //Update infoToShow also
                if (indexToChange == 0) {
                    messages.get(indexToChange).setInfoToShow(AndroidMegaChatMessage.CHAT_ADAPTER_SHOW_ALL);
                    messages.get(indexToChange).setShowAvatar(true);
                }
                else{
                    //Not first element
                    adjustInfoToShow(indexToChange);
                    setShowAvatar(indexToChange);

                    //Create adapter
                    if (adapter == null) {
                        adapter = new MegaChatLollipopAdapter(this, chatRoom, messages, messagesPlaying, listView);
                        adapter.setHasStableIds(true);
                        listView.setAdapter(adapter);
                    } else {
                        adapter.modifyMessage(messages, indexToChange+1);
                    }
                }
            }
            else{
                logDebug("INDEX change, need to reorder");
                messages.remove(indexToChange);
                logDebug("Removed index: " + indexToChange);
                logDebug("Messages size: " + messages.size());
                adapter.removeMessage(indexToChange+1, messages);
                int scrollToP = appendMessagePosition(editedMsg);
                if(scrollToP!=-1 && editedMsg.getMessage().getStatus()==MegaChatMessage.STATUS_SERVER_RECEIVED){
                    mLayoutManager.scrollToPosition(scrollToP+1);
                }
                logDebug("Messages size: " + messages.size());
            }
        }
        else{
            logError("Error, id temp message not found!! indexToChange == -1");
        }
    }

    public void loadBufferMessages(){
        logDebug("loadBufferMessages");
        ListIterator<AndroidMegaChatMessage> itr = bufferMessages.listIterator();
        while (itr.hasNext()) {
            int currentIndex = itr.nextIndex();
            AndroidMegaChatMessage messageToShow = itr.next();
            loadMessage(messageToShow);
        }

        //Create adapter
        if(adapter==null){
            adapter = new MegaChatLollipopAdapter(this, chatRoom, messages, messagesPlaying, listView);
            adapter.setHasStableIds(true);
            listView.setLayoutManager(mLayoutManager);
            listView.setAdapter(adapter);
            adapter.setMessages(messages);
        }
        else{
            adapter.loadPreviousMessages(messages, bufferMessages.size());

            logDebug("addMessage: " + messages.size());
        }

        logDebug("AFTER updateMessagesLoaded: " + messages.size() + " messages in list");

        bufferMessages.clear();
    }

    public void clearHistory(AndroidMegaChatMessage androidMsg){
        logDebug("clearHistory");

        ListIterator<AndroidMegaChatMessage> itr = messages.listIterator(messages.size());

        int indexToChange=-1;
        // Iterate in reverse.
        while(itr.hasPrevious()) {
            AndroidMegaChatMessage messageToCheck = itr.previous();

            if(!messageToCheck.isUploading()){
                if(messageToCheck.getMessage().getStatus()!=MegaChatMessage.STATUS_SENDING){

                    indexToChange = itr.nextIndex();
                    logDebug("Found index of last sent and confirmed message: " + indexToChange);
                    break;
                }
            }
        }

//        indexToChange = 2;
        if(indexToChange != messages.size()-1){
            logDebug("Clear history of confirmed messages: " + indexToChange);

            List<AndroidMegaChatMessage> messagesCopy = new ArrayList<>(messages);
            messages.clear();
            messages.add(androidMsg);

            for(int i = indexToChange+1; i<messagesCopy.size();i++){
                messages.add(messagesCopy.get(i));
            }
        }
        else{
            logDebug("Clear all messages");
            messages.clear();
            messages.add(androidMsg);
        }

        if(messages.size()==1){
            androidMsg.setInfoToShow(AndroidMegaChatMessage.CHAT_ADAPTER_SHOW_ALL);
        }
        else{
            for(int i=0; i<messages.size();i++){
                adjustInfoToShow(i);
            }
        }

        adapter.setMessages(messages);
    }

    public void loadPendingMessages(){
        logDebug("loadPendingMessages");
        ArrayList<AndroidMegaChatMessage> pendMsgs = dbH.findPendingMessagesNotSent(idChat);
//        dbH.findPendingMessagesBySent(1);
        logDebug("Number of pending: " + pendMsgs.size());

        for(int i=0;i<pendMsgs.size();i++){
            AndroidMegaChatMessage pMsg = pendMsgs.get(i);
            if(pMsg!=null && pMsg.getPendingMessage()!=null){
                if(pMsg.getPendingMessage().getState()==PendingMessageSingle.STATE_PREPARING){
                    if(pMsg.getPendingMessage().getTransferTag()!=-1){
                        logDebug("STATE_PREPARING: Transfer tag: " + pMsg.getPendingMessage().getTransferTag());
                        if(megaApi!=null) {
                            MegaTransfer t = megaApi.getTransferByTag(pMsg.getPendingMessage().getTransferTag());
                            if(t!=null){
                                if(t.getState()==MegaTransfer.STATE_COMPLETED){
                                    dbH.updatePendingMessageOnTransferFinish(pMsg.getPendingMessage().getId(), "-1", PendingMessageSingle.STATE_SENT);
                                }
                                else if(t.getState()==MegaTransfer.STATE_CANCELLED){
                                    dbH.updatePendingMessageOnTransferFinish(pMsg.getPendingMessage().getId(), "-1", PendingMessageSingle.STATE_SENT);
                                }
                                else if(t.getState()==MegaTransfer.STATE_FAILED){
                                    dbH.updatePendingMessageOnTransferFinish(pMsg.getPendingMessage().getId(), "-1", PendingMessageSingle.STATE_ERROR_UPLOADING);
                                    pMsg.getPendingMessage().setState(PendingMessageSingle.STATE_ERROR_UPLOADING);
                                    appendMessagePosition(pMsg);
                                }
                                else{
                                    logDebug("STATE_PREPARING: Found transfer in progress for the message");
                                    appendMessagePosition(pMsg);
                                }
                            }
                            else{
                                logDebug("STATE_PREPARING: Mark message as error uploading - no transfer in progress");
                                dbH.updatePendingMessageOnTransferFinish(pMsg.getPendingMessage().getId(), "-1", PendingMessageSingle.STATE_ERROR_UPLOADING);
                                pMsg.getPendingMessage().setState(PendingMessageSingle.STATE_ERROR_UPLOADING);
                                appendMessagePosition(pMsg);
                            }
                        }
                    }
                }
                else if(pMsg.getPendingMessage().getState()==PendingMessageSingle.STATE_PREPARING_FROM_EXPLORER){
                    logDebug("STATE_PREPARING_FROM_EXPLORER: Convert to STATE_PREPARING");
                    dbH.updatePendingMessageOnTransferFinish(pMsg.getPendingMessage().getId(), "-1", PendingMessageSingle.STATE_PREPARING);
                    pMsg.getPendingMessage().setState(PendingMessageSingle.STATE_PREPARING);
                    appendMessagePosition(pMsg);
                }
                else if(pMsg.getPendingMessage().getState()==PendingMessageSingle.STATE_UPLOADING){
                    if(pMsg.getPendingMessage().getTransferTag()!=-1){
                        logDebug("STATE_UPLOADING: Transfer tag: " + pMsg.getPendingMessage().getTransferTag());
                        if(megaApi!=null){
                            MegaTransfer t = megaApi.getTransferByTag(pMsg.getPendingMessage().getTransferTag());
                            if(t!=null){
                                if(t.getState()==MegaTransfer.STATE_COMPLETED){
                                    dbH.updatePendingMessageOnTransferFinish(pMsg.getPendingMessage().getId(), "-1", PendingMessageSingle.STATE_SENT);
                                }
                                else if(t.getState()==MegaTransfer.STATE_CANCELLED){
                                    dbH.updatePendingMessageOnTransferFinish(pMsg.getPendingMessage().getId(), "-1", PendingMessageSingle.STATE_SENT);
                                }
                                else if(t.getState()==MegaTransfer.STATE_FAILED){
                                    dbH.updatePendingMessageOnTransferFinish(pMsg.getPendingMessage().getId(), "-1", PendingMessageSingle.STATE_ERROR_UPLOADING);
                                    pMsg.getPendingMessage().setState(PendingMessageSingle.STATE_ERROR_UPLOADING);
                                    appendMessagePosition(pMsg);
                                }
                                else{
                                    logDebug("STATE_UPLOADING: Found transfer in progress for the message");
                                    appendMessagePosition(pMsg);
                                }
                            }
                            else{
                                logDebug("STATE_UPLOADING: Mark message as error uploading - no transfer in progress");
                                dbH.updatePendingMessageOnTransferFinish(pMsg.getPendingMessage().getId(), "-1", PendingMessageSingle.STATE_ERROR_UPLOADING);
                                pMsg.getPendingMessage().setState(PendingMessageSingle.STATE_ERROR_UPLOADING);
                                appendMessagePosition(pMsg);
                            }
                        }
                    }
                }
                else{
                    appendMessagePosition(pMsg);
                }
            }
            else{
                logWarning("Null pending messages");
            }
        }
    }

    public void loadMessage(AndroidMegaChatMessage messageToShow){
        logDebug("loadMessage");
        messageToShow.setInfoToShow(AndroidMegaChatMessage.CHAT_ADAPTER_SHOW_ALL);
        messages.add(0,messageToShow);

        if(messages.size()>1) {
            adjustInfoToShow(1);
        }

        setShowAvatar(0);

        if(adapter.isMultipleSelect()){
            adapter.updateSelectionOnScroll();
        }
    }

    public void appendMessageAnotherMS(AndroidMegaChatMessage msg){
        logDebug("appendMessageAnotherMS");
        messages.add(msg);
        int lastIndex = messages.size()-1;

        if(lastIndex==0){
            messages.get(lastIndex).setInfoToShow(AndroidMegaChatMessage.CHAT_ADAPTER_SHOW_ALL);
        }
        else{
            adjustInfoToShow(lastIndex);
        }

        //Create adapter
        if(adapter==null){
            logDebug("Create adapter");
            adapter = new MegaChatLollipopAdapter(this, chatRoom, messages, messagesPlaying, listView);
            adapter.setHasStableIds(true);
            listView.setLayoutManager(mLayoutManager);
            listView.setAdapter(adapter);
            adapter.setMessages(messages);
        }
        else{
            logDebug("Update adapter with last index: " + lastIndex);
            if(lastIndex==0){
                logDebug("Arrives the first message of the chat");
                adapter.setMessages(messages);
            }
            else{
                adapter.addMessage(messages, lastIndex+1);
            }
        }
    }

    public int reinsertNodeAttachmentNoRevoked(AndroidMegaChatMessage msg){
        logDebug("reinsertNodeAttachmentNoRevoked");
        int lastIndex = messages.size()-1;
        logDebug("Last index: " + lastIndex);
        if(messages.size()==-1){
            msg.setInfoToShow(AndroidMegaChatMessage.CHAT_ADAPTER_SHOW_ALL);
            messages.add(msg);
        }
        else {
            logDebug("Finding where to append the message");
            while(messages.get(lastIndex).getMessage().getMsgIndex()>msg.getMessage().getMsgIndex()){
                logDebug("Last index: " + lastIndex);
                lastIndex--;
                if (lastIndex == -1) {
                    break;
                }
            }
            logDebug("Last index: " + lastIndex);
            lastIndex++;
            logDebug("Append in position: " + lastIndex);
            messages.add(lastIndex, msg);
            adjustInfoToShow(lastIndex);
            int nextIndex = lastIndex+1;
            if(nextIndex<=messages.size()-1){
                adjustInfoToShow(nextIndex);
            }
            int previousIndex = lastIndex-1;
            if(previousIndex>=0){
                adjustInfoToShow(previousIndex);
            }
        }

        //Create adapter
        if(adapter==null){
            logDebug("Create adapter");
            adapter = new MegaChatLollipopAdapter(this, chatRoom, messages,messagesPlaying,  listView);
            adapter.setHasStableIds(true);
            listView.setLayoutManager(mLayoutManager);
            listView.setAdapter(adapter);
            adapter.setMessages(messages);
        }
        else{
            logDebug("Update adapter with last index: " + lastIndex);
            if(lastIndex<0){
                logDebug("Arrives the first message of the chat");
                adapter.setMessages(messages);
            }
            else{
                adapter.addMessage(messages, lastIndex+1);
            }
        }
        return lastIndex;
    }

    public int appendMessagePosition(AndroidMegaChatMessage msg){
        logDebug("appendMessagePosition: " + messages.size() + " messages");

        int lastIndex = messages.size()-1;
        if(messages.size()==0){
            msg.setInfoToShow(AndroidMegaChatMessage.CHAT_ADAPTER_SHOW_ALL);
            msg.setShowAvatar(true);
            messages.add(msg);
        }else{
            logDebug("Finding where to append the message");

            if(msg.isUploading()){
                lastIndex++;
                logDebug("The message is uploading add to index: " + lastIndex + "with state: " + msg.getPendingMessage().getState());
            }else{
                logDebug("Status of message: " + msg.getMessage().getStatus());
                if(lastIndex>=0) {
                    while (messages.get(lastIndex).isUploading()) {
                        logDebug("One less index is uploading");
                        lastIndex--;
                        if(lastIndex==-1){
                            break;
                        }
                    }
                }
                if(lastIndex>=0) {
                    while (messages.get(lastIndex).getMessage().getStatus() == MegaChatMessage.STATUS_SENDING_MANUAL) {
                        logDebug("One less index is MANUAL SENDING");
                        lastIndex--;
                        if(lastIndex==-1){
                            break;
                        }
                    }
                }
                if(lastIndex>=0) {
                    if (msg.getMessage().getStatus() == MegaChatMessage.STATUS_SERVER_RECEIVED || msg.getMessage().getStatus() == MegaChatMessage.STATUS_NOT_SEEN) {
                        while (messages.get(lastIndex).getMessage().getStatus() == MegaChatMessage.STATUS_SENDING) {
                            logDebug("One less index");
                            lastIndex--;
                            if(lastIndex==-1){
                                break;
                            }
                        }
                    }
                }

                lastIndex++;
                logDebug("Append in position: " + lastIndex);
            }
            if(lastIndex>=0){
                messages.add(lastIndex, msg);
                adjustInfoToShow(lastIndex);
                msg.setShowAvatar(true);
                if(!messages.get(lastIndex).isUploading()){
                    int nextIndex = lastIndex+1;
                    if(nextIndex<messages.size()){
                        if(messages.get(nextIndex)!=null) {
                            if(messages.get(nextIndex).isUploading()){
                                adjustInfoToShow(nextIndex);
                            }
                        }
                    }
                }
                if(lastIndex>0){
                    setShowAvatar(lastIndex-1);
                }
            }
        }

        //Create adapter
        if(adapter==null){
            logDebug("Create adapter");
            adapter = new MegaChatLollipopAdapter(this, chatRoom, messages, messagesPlaying, listView);
            adapter.setHasStableIds(true);
            listView.setLayoutManager(mLayoutManager);
            listView.setAdapter(adapter);
            adapter.setMessages(messages);
        }else{
            logDebug("Update adapter with last index: " + lastIndex);
            if(lastIndex<0){
                logDebug("Arrives the first message of the chat");
                adapter.setMessages(messages);
            }
            else{
                adapter.addMessage(messages, lastIndex+1);
                adapter.notifyItemChanged(lastIndex);
            }
        }
        return lastIndex;
    }

    public int adjustInfoToShow(int index) {
        logDebug("Index: " + index);

        AndroidMegaChatMessage msg = messages.get(index);

        long userHandleToCompare = -1;
        long previousUserHandleToCompare = -1;

        if(msg.isUploading()){
            userHandleToCompare = myUserHandle;
        }
        else{

            if ((msg.getMessage().getType() == MegaChatMessage.TYPE_PRIV_CHANGE) || (msg.getMessage().getType() == MegaChatMessage.TYPE_ALTER_PARTICIPANTS)) {
                userHandleToCompare = msg.getMessage().getHandleOfAction();
            } else {
                userHandleToCompare = msg.getMessage().getUserHandle();
            }
        }

        if(index==0){
            msg.setInfoToShow(AndroidMegaChatMessage.CHAT_ADAPTER_SHOW_ALL);
        }
        else{
            AndroidMegaChatMessage previousMessage = messages.get(index-1);

            if(previousMessage.isUploading()){

                logDebug("The previous message is uploading");
                if(msg.isUploading()){
                    logDebug("The message is also uploading");
                    if (compareDate(msg.getPendingMessage().getUploadTimestamp(), previousMessage.getPendingMessage().getUploadTimestamp()) == 0) {
                        //Same date
                        if (compareTime(msg.getPendingMessage().getUploadTimestamp(), previousMessage.getPendingMessage().getUploadTimestamp()) == 0) {
                            msg.setInfoToShow(AndroidMegaChatMessage.CHAT_ADAPTER_SHOW_NOTHING);
                        } else {
                            //Different minute
                            msg.setInfoToShow(AndroidMegaChatMessage.CHAT_ADAPTER_SHOW_TIME);
                        }
                    } else {
                        //Different date
                        msg.setInfoToShow(AndroidMegaChatMessage.CHAT_ADAPTER_SHOW_ALL);
                    }
                }
                else{
                    if (compareDate(msg.getMessage().getTimestamp(), previousMessage.getPendingMessage().getUploadTimestamp()) == 0) {
                        //Same date
                        if (compareTime(msg.getMessage().getTimestamp(), previousMessage.getPendingMessage().getUploadTimestamp()) == 0) {
                            msg.setInfoToShow(AndroidMegaChatMessage.CHAT_ADAPTER_SHOW_NOTHING);
                        } else {
                            //Different minute
                            msg.setInfoToShow(AndroidMegaChatMessage.CHAT_ADAPTER_SHOW_TIME);
                        }
                    } else {
                        //Different date
                        msg.setInfoToShow(AndroidMegaChatMessage.CHAT_ADAPTER_SHOW_ALL);
                    }
                }
            }
            else{
                logDebug("The previous message is NOT uploading");

                if (userHandleToCompare == myUserHandle) {
                    logDebug("MY message!!");
//                log("MY message!!: "+messageToShow.getContent());
                    if ((previousMessage.getMessage().getType() == MegaChatMessage.TYPE_PRIV_CHANGE) || (previousMessage.getMessage().getType() == MegaChatMessage.TYPE_ALTER_PARTICIPANTS)) {
                        previousUserHandleToCompare = previousMessage.getMessage().getHandleOfAction();
                    } else {
                        previousUserHandleToCompare = previousMessage.getMessage().getUserHandle();
                    }

//                    log("previous message: "+previousMessage.getContent());
                    if (previousUserHandleToCompare == myUserHandle) {
                        logDebug("Last message and previous is mine");
                        //The last two messages are mine
                        if(msg.isUploading()){
                            logDebug("The msg to append is uploading");
                            if (compareDate(msg.getPendingMessage().getUploadTimestamp(), previousMessage) == 0) {
                                //Same date
                                if (compareTime(msg.getPendingMessage().getUploadTimestamp(), previousMessage) == 0) {
                                    msg.setInfoToShow(AndroidMegaChatMessage.CHAT_ADAPTER_SHOW_NOTHING);
                                } else {
                                    //Different minute
                                    msg.setInfoToShow(AndroidMegaChatMessage.CHAT_ADAPTER_SHOW_TIME);
                                }
                            } else {
                                //Different date
                                msg.setInfoToShow(AndroidMegaChatMessage.CHAT_ADAPTER_SHOW_ALL);
                            }
                        }
                        else{
                            if (compareDate(msg, previousMessage) == 0) {
                                //Same date
                                if (compareTime(msg, previousMessage) == 0) {
                                    if ((msg.getMessage().isManagementMessage())) {
                                        msg.setInfoToShow(AndroidMegaChatMessage.CHAT_ADAPTER_SHOW_TIME);
                                    }
                                    else{
                                        msg.setInfoToShow(AndroidMegaChatMessage.CHAT_ADAPTER_SHOW_NOTHING);
                                    }
                                } else {
                                    //Different minute
                                    msg.setInfoToShow(AndroidMegaChatMessage.CHAT_ADAPTER_SHOW_TIME);
                                }
                            } else {
                                //Different date
                                msg.setInfoToShow(AndroidMegaChatMessage.CHAT_ADAPTER_SHOW_ALL);
                            }
                        }

                    } else {
                        //The last message is mine, the previous not
                        logDebug("Last message is mine, NOT previous");
                        if(msg.isUploading()) {
                            logDebug("The msg to append is uploading");
                            if (compareDate(msg.getPendingMessage().getUploadTimestamp(), previousMessage) == 0) {
                                msg.setInfoToShow(AndroidMegaChatMessage.CHAT_ADAPTER_SHOW_TIME);
                            } else {
                                //Different date
                                msg.setInfoToShow(AndroidMegaChatMessage.CHAT_ADAPTER_SHOW_ALL);
                            }
                        }
                        else{
                            if (compareDate(msg, previousMessage) == 0) {
                                msg.setInfoToShow(AndroidMegaChatMessage.CHAT_ADAPTER_SHOW_TIME);
                            } else {
                                //Different date
                                msg.setInfoToShow(AndroidMegaChatMessage.CHAT_ADAPTER_SHOW_ALL);
                            }
                        }
                    }

                } else {
                    logDebug("NOT MY message!! - CONTACT");
//                    log("previous message: "+previousMessage.getContent());

                    if ((previousMessage.getMessage().getType() == MegaChatMessage.TYPE_PRIV_CHANGE) || (previousMessage.getMessage().getType() == MegaChatMessage.TYPE_ALTER_PARTICIPANTS)) {
                        previousUserHandleToCompare = previousMessage.getMessage().getHandleOfAction();
                    } else {
                        previousUserHandleToCompare = previousMessage.getMessage().getUserHandle();
                    }

                    if (previousUserHandleToCompare == userHandleToCompare) {
                        //The last message is also a contact's message
                        if(msg.isUploading()) {
                            if (compareDate(msg.getPendingMessage().getUploadTimestamp(), previousMessage) == 0) {
                                //Same date
                                if (compareTime(msg.getPendingMessage().getUploadTimestamp(), previousMessage) == 0) {
                                    logDebug("Add with show nothing - same userHandle");
                                    msg.setInfoToShow(AndroidMegaChatMessage.CHAT_ADAPTER_SHOW_NOTHING);

                                } else {
                                    //Different minute
                                    msg.setInfoToShow(AndroidMegaChatMessage.CHAT_ADAPTER_SHOW_TIME);
                                }
                            } else {
                                //Different date
                                msg.setInfoToShow(AndroidMegaChatMessage.CHAT_ADAPTER_SHOW_ALL);
                            }
                        }
                        else{

                            if (compareDate(msg, previousMessage) == 0) {
                                //Same date
                                if (compareTime(msg, previousMessage) == 0) {
                                    if ((msg.getMessage().isManagementMessage())) {
                                        msg.setInfoToShow(AndroidMegaChatMessage.CHAT_ADAPTER_SHOW_TIME);
                                    }
                                    else{
                                        msg.setInfoToShow(AndroidMegaChatMessage.CHAT_ADAPTER_SHOW_NOTHING);
                                    }
                                } else {
                                    //Different minute
                                    msg.setInfoToShow(AndroidMegaChatMessage.CHAT_ADAPTER_SHOW_TIME);
                                }
                            } else {
                                //Different date
                                msg.setInfoToShow(AndroidMegaChatMessage.CHAT_ADAPTER_SHOW_ALL);
                            }
                        }

                    } else {
                        //The last message is from contact, the previous not
                        logDebug("Different user handle");
                        if(msg.isUploading()) {
                            if (compareDate(msg.getPendingMessage().getUploadTimestamp(), previousMessage) == 0) {
                                //Same date
                                if (compareTime(msg.getPendingMessage().getUploadTimestamp(), previousMessage) == 0) {
                                    if(previousUserHandleToCompare==myUserHandle){
                                        msg.setInfoToShow(AndroidMegaChatMessage.CHAT_ADAPTER_SHOW_TIME);
                                    }
                                    else{
                                        msg.setInfoToShow(AndroidMegaChatMessage.CHAT_ADAPTER_SHOW_NOTHING);
                                    }

                                } else {
                                    //Different minute
                                    msg.setInfoToShow(AndroidMegaChatMessage.CHAT_ADAPTER_SHOW_TIME);
                                }

                            } else {
                                //Different date
                                msg.setInfoToShow(AndroidMegaChatMessage.CHAT_ADAPTER_SHOW_ALL);
                            }
                        }
                        else{
                            if (compareDate(msg, previousMessage) == 0) {
                                if (compareTime(msg, previousMessage) == 0) {
                                    if(previousUserHandleToCompare==myUserHandle){
                                        msg.setInfoToShow(AndroidMegaChatMessage.CHAT_ADAPTER_SHOW_TIME);
                                    }
                                    else{
                                        if ((msg.getMessage().isManagementMessage())) {
                                            msg.setInfoToShow(AndroidMegaChatMessage.CHAT_ADAPTER_SHOW_TIME);
                                        }
                                        else{
                                            msg.setInfoToShow(AndroidMegaChatMessage.CHAT_ADAPTER_SHOW_TIME);
                                        }
                                    }

                                } else {
                                    //Different minute
                                    msg.setInfoToShow(AndroidMegaChatMessage.CHAT_ADAPTER_SHOW_TIME);
                                }

                            } else {
                                //Different date
                                msg.setInfoToShow(AndroidMegaChatMessage.CHAT_ADAPTER_SHOW_ALL);
                            }
                        }
                    }
                }

            }
        }
        return msg.getInfoToShow();
    }

    public void setShowAvatar(int index){
        logDebug("Index: " + index);

        AndroidMegaChatMessage msg = messages.get(index);

        long userHandleToCompare = -1;
        long previousUserHandleToCompare = -1;

        if(msg.isUploading()){
            msg.setShowAvatar(false);
            return;
        }

        if (userHandleToCompare == myUserHandle) {
            logDebug("MY message!!");
        }else{
            logDebug("Contact message");
            if ((msg.getMessage().getType() == MegaChatMessage.TYPE_PRIV_CHANGE) || (msg.getMessage().getType() == MegaChatMessage.TYPE_ALTER_PARTICIPANTS)) {
                userHandleToCompare = msg.getMessage().getHandleOfAction();
            } else {
                userHandleToCompare = msg.getMessage().getUserHandle();
            }
            logDebug("userHandleTocompare: " + userHandleToCompare);
            AndroidMegaChatMessage previousMessage = null;
            if(messages.size()-1 > index){
                previousMessage = messages.get(index + 1);
                if(previousMessage==null){
                    msg.setShowAvatar(true);
                    logWarning("Previous message is null");
                    return;
                }
                if(previousMessage.isUploading()){
                    msg.setShowAvatar(true);
                    logDebug("Previous is uploading");
                    return;
                }

                if((previousMessage.getMessage().getType() == MegaChatMessage.TYPE_PRIV_CHANGE) || (previousMessage.getMessage().getType() == MegaChatMessage.TYPE_ALTER_PARTICIPANTS)) {
                    previousUserHandleToCompare = previousMessage.getMessage().getHandleOfAction();
                }else{
                    previousUserHandleToCompare = previousMessage.getMessage().getUserHandle();
                }

                logDebug("previousUserHandleToCompare: " + previousUserHandleToCompare);

                if ((previousMessage.getMessage().getType() == MegaChatMessage.TYPE_CALL_ENDED) || (previousMessage.getMessage().getType() == MegaChatMessage.TYPE_CALL_STARTED) || (previousMessage.getMessage().getType() == MegaChatMessage.TYPE_PRIV_CHANGE) || (previousMessage.getMessage().getType() == MegaChatMessage.TYPE_ALTER_PARTICIPANTS) || (previousMessage.getMessage().getType() == MegaChatMessage.TYPE_CHAT_TITLE)) {
                    msg.setShowAvatar(true);
                    logDebug("Set: " + true);
                } else {
                    if (previousUserHandleToCompare == userHandleToCompare) {
                        msg.setShowAvatar(false);
                        logDebug("Set: " + false);
                    }else{
                        msg.setShowAvatar(true);
                        logDebug("Set: " + true);
                    }
                }
            }
            else{
                logWarning("No previous message");
                msg.setShowAvatar(true);
            }
        }
    }

    public boolean isGroup(){
        return chatRoom.isGroup();
    }

    public void showMsgNotSentPanel(AndroidMegaChatMessage message, int position){
        logDebug("Position: " + position);

        selectedPosition = position;

        if (message == null || isBottomSheetDialogShown(bottomSheetDialogFragment)) return;

        selectedMessageId = message.getMessage().getRowId();
        logDebug("Temporal id of MS message: "+message.getMessage().getTempId());
        bottomSheetDialogFragment = new MessageNotSentBottomSheetDialogFragment();
        bottomSheetDialogFragment.show(getSupportFragmentManager(), bottomSheetDialogFragment.getTag());
    }

    public void showNodeAttachmentBottomSheet(AndroidMegaChatMessage message, int position){
        logDebug("showNodeAttachmentBottomSheet: "+position);
        selectedPosition = position;

        if (message == null || isBottomSheetDialogShown(bottomSheetDialogFragment)) return;

        selectedMessageId = message.getMessage().getMsgId();

        bottomSheetDialogFragment = new NodeAttachmentBottomSheetDialogFragment();
        bottomSheetDialogFragment.show(getSupportFragmentManager(), bottomSheetDialogFragment.getTag());
    }

    public void showSendAttachmentBottomSheet(){
        logDebug("showSendAttachmentBottomSheet");

        if (isBottomSheetDialogShown(bottomSheetDialogFragment)) return;

        bottomSheetDialogFragment = new SendAttachmentChatBottomSheetDialogFragment();
        bottomSheetDialogFragment.show(getSupportFragmentManager(), bottomSheetDialogFragment.getTag());
    }

    public void showUploadingAttachmentBottomSheet(AndroidMegaChatMessage message, int position){
        logDebug("showUploadingAttachmentBottomSheet: "+position);
        selectedPosition = position;

        if (message == null || isBottomSheetDialogShown(bottomSheetDialogFragment)) return;

        selectedMessageId = message.getPendingMessage().getId();

        bottomSheetDialogFragment = new PendingMessageBottomSheetDialogFragment();
        bottomSheetDialogFragment.show(getSupportFragmentManager(), bottomSheetDialogFragment.getTag());
    }

    public void showContactAttachmentBottomSheet(AndroidMegaChatMessage message, int position){
        logDebug("showContactAttachmentBottomSheet: "+position);
        selectedPosition = position;

        if (message == null || isBottomSheetDialogShown(bottomSheetDialogFragment)) return;

        selectedMessageId = message.getMessage().getMsgId();
        bottomSheetDialogFragment = new ContactAttachmentBottomSheetDialogFragment();
        bottomSheetDialogFragment.show(getSupportFragmentManager(), bottomSheetDialogFragment.getTag());
    }

    public void removeMsgNotSent(){
        logDebug("Selected position: " + selectedPosition);
        messages.remove(selectedPosition);
        adapter.removeMessage(selectedPosition, messages);
    }

    public void removePendingMsg(long id){
        logDebug("Selected message ID: " + selectedMessageId);

        PendingMessageSingle pMsg = dbH.findPendingMessageById(id);
        if(pMsg!=null && pMsg.getState()==PendingMessageSingle.STATE_UPLOADING) {
            if (pMsg.getTransferTag() != -1) {
                logDebug("Transfer tag: " + pMsg.getTransferTag());
                if (megaApi != null) {
                    megaApi.cancelTransferByTag(pMsg.getTransferTag(), this);
                }
            }
        }

        if(pMsg!=null && pMsg.getState()!=PendingMessageSingle.STATE_SENT){
            try{
                dbH.removePendingMessageById(id);
                messages.remove(selectedPosition);
                adapter.removeMessage(selectedPosition, messages);
            }
            catch (IndexOutOfBoundsException e){
                logError("EXCEPTION", e);
            }
        }
        else{
            showSnackbar(SNACKBAR_TYPE, getString(R.string.error_message_already_sent), -1);
        }
    }

    public void showSnackbar(int type, String s, long idChat){
        showSnackbar(type, fragmentContainer, s, idChat);
    }

    public void removeProgressDialog(){
        if (statusDialog != null) {
            try {
                statusDialog.dismiss();
            } catch (Exception ex) {}
        }
    }

    public void startConversation(long handle){
        logDebug("Handle: " + handle);
        MegaChatRoom chat = megaChatApi.getChatRoomByUser(handle);
        MegaChatPeerList peers = MegaChatPeerList.createInstance();
        if(chat==null){
            logDebug("No chat, create it!");
            peers.addPeer(handle, MegaChatPeerList.PRIV_STANDARD);
            megaChatApi.createChat(false, peers, this);
        }
        else{
            logDebug("There is already a chat, open it!");
            Intent intentOpenChat = new Intent(this, ChatActivityLollipop.class);
            intentOpenChat.setAction(ACTION_CHAT_SHOW_MESSAGES);
            intentOpenChat.putExtra("CHAT_ID", chat.getChatId());
            this.startActivity(intentOpenChat);
            finish();
        }
    }

    public void startGroupConversation(ArrayList<Long> userHandles){
        logDebug("startGroupConversation");

        MegaChatPeerList peers = MegaChatPeerList.createInstance();

        for(int i=0;i<userHandles.size();i++){
            long handle = userHandles.get(i);
            peers.addPeer(handle, MegaChatPeerList.PRIV_STANDARD);
        }
        megaChatApi.createChat(true, peers, this);
    }

    public void setMessages(ArrayList<AndroidMegaChatMessage> messages){
        if(dialog!=null){
            dialog.dismiss();
        }

        this.messages = messages;
        //Create adapter
        if (adapter == null) {
            adapter = new MegaChatLollipopAdapter(this, chatRoom, messages, messagesPlaying, listView);
            adapter.setHasStableIds(true);
            listView.setAdapter(adapter);
            adapter.setMessages(messages);
        } else {
            adapter.setMessages(messages);
        }
    }

    @Override
    public void onRequestStart(MegaChatApiJava api, MegaChatRequest request) {

    }

    @Override
    public void onRequestUpdate(MegaChatApiJava api, MegaChatRequest request) {

    }

    @Override
    public void onRequestFinish(MegaChatApiJava api, MegaChatRequest request, MegaChatError e) {
        logDebug("onRequestFinish: " + request.getRequestString() + " " + request.getType());

        if(request.getType() == MegaChatRequest.TYPE_TRUNCATE_HISTORY){
            logDebug("Truncate history request finish!!!");
            if(e.getErrorCode()==MegaChatError.ERROR_OK){
                logDebug("Ok. Clear history done");
                showSnackbar(SNACKBAR_TYPE, getString(R.string.clear_history_success), -1);
                hideMessageJump();
            }else{
                logError("Error clearing history: " + e.getErrorString());
                showSnackbar(SNACKBAR_TYPE, getString(R.string.clear_history_error), -1);
            }
        } else if (request.getType() == MegaChatRequest.TYPE_HANG_CHAT_CALL) {
            if (e.getErrorCode() == MegaChatError.ERROR_OK) {
                logDebug("TYPE_HANG_CHAT_CALL finished with success  ---> answerChatCall chatid = " + idChat);
                if (megaChatApi == null) return;
                MegaChatCall call = megaChatApi.getChatCall(idChat);
                if (call == null) return;
                if (call.getStatus() == MegaChatCall.CALL_STATUS_RING_IN) {
                    ((MegaApplication) getApplication()).setSpeakerStatus(chatRoom.getChatId(), false);
                    megaChatApi.answerChatCall(idChat, false, this);

                } else if (call.getStatus() == MegaChatCall.CALL_STATUS_USER_NO_PRESENT) {
                    megaChatApi.startChatCall(idChat, false, this);
                }
            } else {
                logError("ERROR WHEN TYPE_HANG_CHAT_CALL e.getErrorCode(): " + e.getErrorString());
            }

        } else if (request.getType() == MegaChatRequest.TYPE_START_CHAT_CALL) {
            if (e.getErrorCode() == MegaChatError.ERROR_OK) {
                logDebug("TYPE_START_CHAT_CALL finished with success");
                //getFlag - Returns true if it is a video-audio call or false for audio call
            } else {
                logError("ERROR WHEN TYPE_START_CHAT_CALL e.getErrorCode(): " + e.getErrorString());
                if (e.getErrorCode() == MegaChatError.ERROR_TOOMANY) {
                    showSnackbar(SNACKBAR_TYPE, getString(R.string.call_error_too_many_participants), -1);
                } else {
                    showSnackbar(SNACKBAR_TYPE, getString(R.string.call_error), -1);
                }
            }

        } else if (request.getType() == MegaChatRequest.TYPE_ANSWER_CHAT_CALL) {
            if (e.getErrorCode() == MegaChatError.ERROR_OK) {
                logDebug("TYPE_ANSWER_CHAT_CALL finished with success");
                //getFlag - Returns true if it is a video-audio call or false for audio call
            } else {
                logError("ERROR WHEN TYPE_ANSWER_CHAT_CALL e.getErrorCode(): " + e.getErrorString());
                if (e.getErrorCode() == MegaChatError.ERROR_TOOMANY) {
                    showSnackbar(SNACKBAR_TYPE, getString(R.string.call_error_too_many_participants), -1);
                } else {
                    showSnackbar(SNACKBAR_TYPE, getString(R.string.call_error), -1);
                }
            }

        }else if(request.getType() == MegaChatRequest.TYPE_REMOVE_FROM_CHATROOM){
            logDebug("Remove participant: " + request.getUserHandle() + " my user: " + megaChatApi.getMyUserHandle());

            if(e.getErrorCode()==MegaChatError.ERROR_OK){
                logDebug("Participant removed OK");
                invalidateOptionsMenu();

            }
            else{
                logError("ERROR WHEN TYPE_REMOVE_FROM_CHATROOM " + e.getErrorString());
                showSnackbar(SNACKBAR_TYPE, getString(R.string.remove_participant_error), -1);
            }

        }else if(request.getType() == MegaChatRequest.TYPE_INVITE_TO_CHATROOM){
            logDebug("Request type: " + MegaChatRequest.TYPE_INVITE_TO_CHATROOM);
            if(e.getErrorCode()==MegaChatError.ERROR_OK){
                showSnackbar(SNACKBAR_TYPE, getString(R.string.add_participant_success), -1);
            }
            else{
                if(e.getErrorCode() == MegaChatError.ERROR_EXIST){
                    showSnackbar(SNACKBAR_TYPE, getString(R.string.add_participant_error_already_exists), -1);
                }
                else{
                    showSnackbar(SNACKBAR_TYPE, getString(R.string.add_participant_error), -1);
                }
            }

        }
        else if(request.getType() == MegaChatRequest.TYPE_ATTACH_NODE_MESSAGE){
            removeProgressDialog();

            disableMultiselection();

            if(e.getErrorCode()==MegaChatError.ERROR_OK){
                logDebug("File sent correctly");
                MegaNodeList nodeList = request.getMegaNodeList();

                for(int i = 0; i<nodeList.size();i++){
                    logDebug("Node handle: " + nodeList.get(i).getHandle());
                }
                AndroidMegaChatMessage androidMsgSent = new AndroidMegaChatMessage(request.getMegaChatMessage());
                sendMessageToUI(androidMsgSent);

            }else{
                logError("File NOT sent: " + e.getErrorCode() + "___" + e.getErrorString());
                showSnackbar(SNACKBAR_TYPE, getString(R.string.error_attaching_node_from_cloud), -1);
            }

        }else if(request.getType() == MegaChatRequest.TYPE_REVOKE_NODE_MESSAGE){
            if(e.getErrorCode()==MegaChatError.ERROR_OK){
                logDebug("Node revoked correctly, msg id: " + request.getMegaChatMessage().getMsgId());
            }
            else{
                logError("NOT revoked correctly");
                showSnackbar(SNACKBAR_TYPE, getString(R.string.error_revoking_node), -1);
            }

        }else if(request.getType() == MegaChatRequest.TYPE_CREATE_CHATROOM){
            logDebug("Create chat request finish!!!");
            if(e.getErrorCode()==MegaChatError.ERROR_OK){

                logDebug("Open new chat");
                Intent intent = new Intent(this, ChatActivityLollipop.class);
                intent.setAction(ACTION_CHAT_SHOW_MESSAGES);
                intent.putExtra("CHAT_ID", request.getChatHandle());
                this.startActivity(intent);
                finish();
            }
            else{
                logError("ERROR WHEN CREATING CHAT " + e.getErrorString());
                showSnackbar(SNACKBAR_TYPE, getString(R.string.create_chat_error), -1);
            }
        }
        else if(request.getType() == MegaChatRequest.TYPE_LOAD_PREVIEW){
            if(e.getErrorCode()==MegaChatError.ERROR_OK || e.getErrorCode()==MegaChatError.ERROR_EXIST){
                if (idChat != -1 && megaChatApi.getChatRoom(idChat) != null) {
                    logDebug("Close previous chat");
                    megaChatApi.closeChatRoom(idChat, this);
                }
                idChat = request.getChatHandle();
                MegaApplication.setOpenChatId(idChat);
                showChat(null);

                supportInvalidateOptionsMenu();
                if (e.getErrorCode() == MegaChatError.ERROR_EXIST) {
                    if (megaChatApi.getChatRoom(idChat).isActive()) {
                        logWarning("ERROR: You are already a participant of the chat link or are trying to open it again");
                    } else {
                        showConfirmationRejoinChat(request.getUserHandle());
                    }
                }
            }
            else {

                String text;
                if(e.getErrorCode()==MegaChatError.ERROR_NOENT){
                    text = getString(R.string.invalid_chat_link);
                }
                else{
                    showSnackbar(MESSAGE_SNACKBAR_TYPE, getString(R.string.error_general_nodes), -1);
                    text = getString(R.string.error_chat_link);
                }

                emptyScreen(text);
            }
        }
        else if(request.getType() == MegaChatRequest.TYPE_AUTOJOIN_PUBLIC_CHAT) {
            if (e.getErrorCode() == MegaChatError.ERROR_OK) {

                if (request.getUserHandle() != -1) {
                    //Rejoin option
                    showChat(null);
                } else {
                    //Join
                    setChatSubtitle();
                    setPreviewersView();
                    supportInvalidateOptionsMenu();
                }
            } else {
                logError("ERROR WHEN JOINING CHAT " + e.getErrorCode() + " " + e.getErrorString());
                showSnackbar(MESSAGE_SNACKBAR_TYPE, getString(R.string.error_general_nodes), -1);
            }
        }
        else if(request.getType() == MegaChatRequest.TYPE_LAST_GREEN){
            logDebug("TYPE_LAST_GREEN requested");

        }else if(request.getType() == MegaChatRequest.TYPE_ARCHIVE_CHATROOM){
            long chatHandle = request.getChatHandle();
            chatRoom = megaChatApi.getChatRoom(chatHandle);
            String chatTitle = chatRoom.getTitle();

            if(chatTitle==null){
                chatTitle = "";
            }
            else if(!chatTitle.isEmpty() && chatTitle.length()>60){
                chatTitle = chatTitle.substring(0,59)+"...";
            }

            if(!chatTitle.isEmpty() && chatRoom.isGroup() && !chatRoom.hasCustomTitle()){
                chatTitle = "\""+chatTitle+"\"";
            }

            if(e.getErrorCode()==MegaChatError.ERROR_OK){
                if(request.getFlag()){
                    logDebug("Chat archived");
                    sendBroadcastChatArchived(chatTitle);
                }
                else{
                    logDebug("Chat unarchived");
                    showSnackbar(SNACKBAR_TYPE, getString(R.string.success_unarchive_chat, chatTitle), -1);
                }

            }else{
                if(request.getFlag()){
                    logError("ERROR WHEN ARCHIVING CHAT " + e.getErrorString());
                    showSnackbar(SNACKBAR_TYPE, getString(R.string.error_archive_chat, chatTitle), -1);
                }else{
                    logError("ERROR WHEN UNARCHIVING CHAT " + e.getErrorString());
                    showSnackbar(SNACKBAR_TYPE, getString(R.string.error_unarchive_chat, chatTitle), -1);
                }
            }

            supportInvalidateOptionsMenu();
            setChatSubtitle();

            if(!chatRoom.isArchived()){
                requestLastGreen(INITIAL_PRESENCE_STATUS);
            }
        }
        else if (request.getType() == MegaChatRequest.TYPE_CHAT_LINK_HANDLE) {
            if(request.getFlag() && request.getNumRetry()==0){
                logDebug("Removing chat link");
                if(e.getErrorCode()==MegaChatError.ERROR_OK){
                    showSnackbar(SNACKBAR_TYPE, getString(R.string.chat_link_deleted), -1);
                }
                else{
                    if (e.getErrorCode() == MegaChatError.ERROR_ARGS) {
                        logError("The chatroom isn't grupal or public");
                    }
                    else if (e.getErrorCode()==MegaChatError.ERROR_NOENT){
                        logError("The chatroom doesn't exist or the chatid is invalid");
                    }
                    else if(e.getErrorCode()==MegaChatError.ERROR_ACCESS){
                        logError("The chatroom doesn't have a topic or the caller isn't an operator");
                    }
                    else{
                        logError("Error TYPE_CHAT_LINK_HANDLE " + e.getErrorCode());
                    }
                    showSnackbar(SNACKBAR_TYPE, getString(R.string.general_error) + ": " + e.getErrorString(), -1);
                }
            }
        }
    }

    @Override
    public void onRequestTemporaryError(MegaChatApiJava api, MegaChatRequest request, MegaChatError e) {
        logWarning("onRequestTemporaryError");
    }

    @Override
    protected void onStop() {
        logDebug("onStop()");
        try{
            if(textChat!=null){
                String written = textChat.getText().toString();
                if(written!=null){
                    dbH.setWrittenTextItem(Long.toString(idChat), textChat.getText().toString());
                }
            }
            else{
                logWarning("textChat is NULL");
            }
        }catch (Exception e){
            logError("Written message not stored on DB", e);
        }
        super.onStop();
    }

    private void cleanBuffers(){
        if(!bufferMessages.isEmpty()){
            bufferMessages.clear();
        }
        if(!messages.isEmpty()){
            messages.clear();
        }
    }

    @Override
    protected void onDestroy() {
        logDebug("onDestroy()");

        cleanBuffers();
        if (handlerEmojiKeyboard != null){
            handlerEmojiKeyboard.removeCallbacksAndMessages(null);
        }
        if (handlerKeyboard != null) {
            handlerKeyboard.removeCallbacksAndMessages(null);
        }

        if (megaChatApi != null && idChat != -1) {
            megaChatApi.closeChatRoom(idChat, this);
            MegaApplication.setClosedChat(true);
            megaChatApi.removeChatListener(this);
            megaChatApi.removeChatCallListener(this);

            if (chatRoom != null && chatRoom.isPreview()) {
                megaChatApi.closeChatPreview(idChat);
            }
        }

        if (handler != null) {
            handler.removeCallbacksAndMessages(null);
        }

        if (handlerReceive != null) {
            handlerReceive.removeCallbacksAndMessages(null);
        }
        if (handlerSend != null) {
            handlerSend.removeCallbacksAndMessages(null);
        }

        hideCallInProgressLayout(null);

        if(myAudioRecorder!=null){
            myAudioRecorder.reset();
            myAudioRecorder.release();
            myAudioRecorder = null;
            outputFileVoiceNotes = null;
            setRecordingNow(false);
        }
        if(adapter!=null) {
            adapter.destroyVoiceElemnts();
        }

        LocalBroadcastManager.getInstance(this).unregisterReceiver(dialogConnectReceiver);
        LocalBroadcastManager.getInstance(this).unregisterReceiver(voiceclipDownloadedReceiver);
        LocalBroadcastManager.getInstance(this).unregisterReceiver(chatArchivedReceiver);

        if(megaApi != null) {
            megaApi.removeRequestListener(this);
        }


        super.onDestroy();
    }

    public void closeChat(boolean shouldLogout){
        logDebug("closeChat");
        if(megaChatApi==null || idChat == -1) return;
        if(chatRoom!=null && chatRoom.isPreview()){
            megaChatApi.closeChatPreview(idChat);
            if(chatC.isInAnonymousMode() && shouldLogout){
                megaChatApi.logout();
            }
        }
        megaChatApi.closeChatRoom(idChat, this);
        MegaApplication.setClosedChat(true);
        megaChatApi.removeChatListener(this);
        megaChatApi.removeChatCallListener(this);

    }

    @Override
    protected void onNewIntent(Intent intent){
        logDebug("onNewIntent");
        hideKeyboard();
        if (intent != null){
            if (intent.getAction() != null){
                if (intent.getAction().equals(ACTION_CLEAR_CHAT)){
                    logDebug("Intent to Clear history");
                    showConfirmationClearChat(chatRoom);
                }
                else if(intent.getAction().equals(ACTION_UPDATE_ATTACHMENT)){
                    logDebug("Intent to update an attachment with error");

                    long idPendMsg = intent.getLongExtra("ID_MSG", -1);
                    if(idPendMsg!=-1){
                        int indexToChange = -1;
                        ListIterator<AndroidMegaChatMessage> itr = messages.listIterator(messages.size());

                        // Iterate in reverse.
                        while(itr.hasPrevious()) {
                            AndroidMegaChatMessage messageToCheck = itr.previous();

                            if(messageToCheck.isUploading()){
                                if(messageToCheck.getPendingMessage().getId()==idPendMsg){
                                    indexToChange = itr.nextIndex();
                                    logDebug("Found index to change: " + indexToChange);
                                    break;
                                }
                            }
                        }

                        if(indexToChange!=-1){
                            logDebug("Index modified: " + indexToChange);

                            PendingMessageSingle pendingMsg = null;
                            if(idPendMsg!=-1){
                                pendingMsg = dbH.findPendingMessageById(idPendMsg);

                                if(pendingMsg!=null){
                                    messages.get(indexToChange).setPendingMessage(pendingMsg);
                                    adapter.modifyMessage(messages, indexToChange+1);
                                }
                            }
                        }
                        else{
                            logError("Error, id pending message message not found!!");
                        }
                    }
                    else{
                        logError("Error. The idPendMsg is -1");
                    }

                    int isOverquota = intent.getIntExtra("IS_OVERQUOTA", 0);
                    if(isOverquota==1){
                        showOverquotaAlert(false);
                    }
                    else if (isOverquota==2){
                        showOverquotaAlert(true);
                    }

                    return;
                }else{
                    long newidChat = intent.getLongExtra("CHAT_ID", -1);
                    if(intent.getAction().equals(ACTION_CHAT_SHOW_MESSAGES) || intent.getAction().equals(ACTION_OPEN_CHAT_LINK) || idChat != newidChat) {
                        cleanBuffers();
                    }
                    if (messagesPlaying != null && !messagesPlaying.isEmpty()) {
                        for (MessageVoiceClip m : messagesPlaying) {
                            m.getMediaPlayer().release();
                            m.setMediaPlayer(null);
                        }
                        messagesPlaying.clear();
                    }

                    adapter.notifyDataSetChanged();
                    closeChat(false);
                    MegaApplication.setOpenChatId(-1);
                    initAfterIntent(intent, null);
                }

            }
        }
        super.onNewIntent(intent);
        setIntent(intent);
        return;
    }

    public String getPeerFullName(long userHandle){
        return chatRoom.getPeerFullnameByHandle(userHandle);
    }

    public MegaChatRoom getChatRoom() {
        return chatRoom;
    }

    public void setChatRoom(MegaChatRoom chatRoom) {
        this.chatRoom = chatRoom;
    }

    public void revoke(){
        logDebug("revoke");
        megaChatApi.revokeAttachmentMessage(idChat, selectedMessageId);
    }

    @Override
    public void onRequestStart(MegaApiJava api, MegaRequest request) {

    }

    @Override
    public void onRequestUpdate(MegaApiJava api, MegaRequest request) {

    }

    @Override
    public void onRequestFinish(MegaApiJava api, MegaRequest request, MegaError e) {
        removeProgressDialog();

        if (request.getType() == MegaRequest.TYPE_INVITE_CONTACT){
            logDebug("MegaRequest.TYPE_INVITE_CONTACT finished: " + request.getNumber());

            if(request.getNumber()== MegaContactRequest.INVITE_ACTION_REMIND){
                showSnackbar(SNACKBAR_TYPE, getString(R.string.context_contact_invitation_resent), -1);
            }
            else{
                if (e.getErrorCode() == MegaError.API_OK){
                    logDebug("OK INVITE CONTACT: " + request.getEmail());
                    if(request.getNumber()==MegaContactRequest.INVITE_ACTION_ADD)
                    {
                        showSnackbar(SNACKBAR_TYPE, getString(R.string.context_contact_request_sent, request.getEmail()), -1);
                    }
                }
                else{
                    logError("Code: " + e.getErrorString());
                    if(e.getErrorCode()==MegaError.API_EEXIST)
                    {
                        showSnackbar(SNACKBAR_TYPE, getString(R.string.context_contact_already_invited, request.getEmail()), -1);
                    }
                    else if(request.getNumber()==MegaContactRequest.INVITE_ACTION_ADD && e.getErrorCode()==MegaError.API_EARGS)
                    {
                        showSnackbar(SNACKBAR_TYPE, getString(R.string.error_own_email_as_contact), -1);
                    }
                    else{
                        showSnackbar(SNACKBAR_TYPE, getString(R.string.general_error), -1);
                    }
                    logError("ERROR: " + e.getErrorCode() + "___" + e.getErrorString());
                }
            }
        }
        else if(request.getType() == MegaRequest.TYPE_COPY){
            if (e.getErrorCode() != MegaError.API_OK) {

                logDebug("e.getErrorCode() != MegaError.API_OK");

                if(e.getErrorCode()==MegaError.API_EOVERQUOTA){
                    logWarning("OVERQUOTA ERROR: " + e.getErrorCode());
                    Intent intent = new Intent(this, ManagerActivityLollipop.class);
                    intent.setAction(ACTION_OVERQUOTA_STORAGE);
                    startActivity(intent);
                    finish();
                }
                else if(e.getErrorCode()==MegaError.API_EGOINGOVERQUOTA){
                    logWarning("OVERQUOTA ERROR: " + e.getErrorCode());
                    Intent intent = new Intent(this, ManagerActivityLollipop.class);
                    intent.setAction(ACTION_PRE_OVERQUOTA_STORAGE);
                    startActivity(intent);
                    finish();
                }
                else
                {
                    showSnackbar(SNACKBAR_TYPE, getString(R.string.import_success_error), -1);
                }

            }else{
                showSnackbar(SNACKBAR_TYPE, getString(R.string.import_success_message), -1);
            }
        }
        else if (request.getType() == MegaRequest.TYPE_CANCEL_TRANSFER){
            if (e.getErrorCode() != MegaError.API_OK) {
                logError("Error TYPE_CANCEL_TRANSFER: " + e.getErrorCode());
            }
            else{
                logDebug("Chat upload cancelled");
            }
        }
        else if (request.getType() == MegaRequest.TYPE_SET_ATTR_USER){
            if(request.getParamType()==MegaApiJava.USER_ATTR_GEOLOCATION){
                if(e.getErrorCode() == MegaError.API_OK){
                    logDebug("Attribute USER_ATTR_GEOLOCATION enabled");
                    MegaApplication.setEnabledGeoLocation(true);
                    getLocationPermission();
                }
                else{
                    logDebug("Attribute USER_ATTR_GEOLOCATION disabled");
                    MegaApplication.setEnabledGeoLocation(false);
                }
            }
        }
        else if (request.getType() == MegaRequest.TYPE_CREATE_FOLDER && CHAT_FOLDER.equals(request.getName())) {
            if (e.getErrorCode() == MegaError.API_OK) {
                logDebug("Create My Chat Files, copy reserved nodes");
                handleStoredData();
            } else {
                logError("Not create My Chat Files" + e.getErrorCode() + " " + e.getErrorString());
            }
        }
    }

    @Override
    public void onRequestTemporaryError(MegaApiJava api, MegaRequest request, MegaError e) {

    }

    @Override
    public void onSaveInstanceState(Bundle outState){
        logDebug("onSaveInstanceState");
        super.onSaveInstanceState(outState);
        outState.putLong("idChat", idChat);
        outState.putLong("selectedMessageId", selectedMessageId);
        outState.putInt("selectedPosition", selectedPosition);
        outState.putInt("typeMessageJump",typeMessageJump);

        if(messageJumpLayout.getVisibility() == View.VISIBLE){
            visibilityMessageJump = true;
        }else{
            visibilityMessageJump = false;
        }
        outState.putBoolean("visibilityMessageJump",visibilityMessageJump);
        outState.putLong("lastMessageSeen", lastIdMsgSeen);
        outState.putLong("generalUnreadCount", generalUnreadCount);
        outState.putBoolean("isHideJump",isHideJump);
        outState.putString("mOutputFilePath",mOutputFilePath);
        outState.putBoolean("isShareLinkDialogDismissed", isShareLinkDialogDismissed);
        if(adapter == null) return;
        MessageVoiceClip messageVoiceClip = adapter.getVoiceClipPlaying();
        if (messageVoiceClip != null) {
            outState.putBoolean(PLAYING, true);
            outState.putLong(ID_VOICE_CLIP_PLAYING, messageVoiceClip.getIdMessage());
            outState.putLong(MESSAGE_HANDLE_PLAYING, messageVoiceClip.getMessageHandle());
            outState.putLong(USER_HANDLE_PLAYING, messageVoiceClip.getUserHandle());
            outState.putInt(PROGRESS_PLAYING, messageVoiceClip.getProgress());
        } else {
            outState.putBoolean(PLAYING, false);

        }
        outState.putBoolean("isLocationDialogShown", isLocationDialogShown);
//        outState.putInt("position_imageDrag", position_imageDrag);
//        outState.putSerializable("holder_imageDrag", holder_imageDrag);
    }

    public void askSizeConfirmationBeforeChatDownload(String parentPath, ArrayList<MegaNode> nodeList, long size){
        logDebug("askSizeConfirmationBeforeChatDownload");

        final String parentPathC = parentPath;
        final ArrayList<MegaNode> nodeListC = nodeList;
        final long sizeC = size;
        final ChatController chatC = new ChatController(this);

        android.support.v7.app.AlertDialog.Builder builder;
        if (Build.VERSION.SDK_INT >= Build.VERSION_CODES.HONEYCOMB) {
            builder = new AlertDialog.Builder(this, R.style.AppCompatAlertDialogStyle);
        }
        else{
            builder = new AlertDialog.Builder(this);
        }
        LinearLayout confirmationLayout = new LinearLayout(this);
        confirmationLayout.setOrientation(LinearLayout.VERTICAL);
        LinearLayout.LayoutParams params = new LinearLayout.LayoutParams(LinearLayout.LayoutParams.MATCH_PARENT, LinearLayout.LayoutParams.WRAP_CONTENT);
        params.setMargins(scaleWidthPx(20, outMetrics), scaleHeightPx(10, outMetrics), scaleWidthPx(17, outMetrics), 0);

        final CheckBox dontShowAgain =new CheckBox(this);
        dontShowAgain.setText(getString(R.string.checkbox_not_show_again));
        dontShowAgain.setTextColor(ContextCompat.getColor(this, R.color.text_secondary));

        confirmationLayout.addView(dontShowAgain, params);

        builder.setView(confirmationLayout);

//				builder.setTitle(getString(R.string.confirmation_required));

        builder.setMessage(getString(R.string.alert_larger_file, getSizeString(sizeC)));
        builder.setPositiveButton(getString(R.string.general_save_to_device),
                new DialogInterface.OnClickListener() {
                    public void onClick(DialogInterface dialog, int whichButton) {
                        if(dontShowAgain.isChecked()){
                            dbH.setAttrAskSizeDownload("false");
                        }
                        chatC.download(parentPathC, nodeListC);
                    }
                });
        builder.setNegativeButton(getString(android.R.string.cancel), new DialogInterface.OnClickListener() {
            public void onClick(DialogInterface dialog, int whichButton) {
                if(dontShowAgain.isChecked()){
                    dbH.setAttrAskSizeDownload("false");
                }
            }
        });

        downloadConfirmationDialog = builder.create();
        downloadConfirmationDialog.show();
    }

    /*
	 * Handle processed upload intent
	 */
    public void onIntentProcessed(List<ShareInfo> infos) {
        logDebug("onIntentProcessedLollipop");

        if (infos == null) {
            showSnackbar(SNACKBAR_TYPE, getString(R.string.upload_can_not_open), -1);
        }
        else {
            logDebug("Launch chat upload with files " + infos.size());
            for (ShareInfo info : infos) {
                Intent intent = new Intent(this, ChatUploadService.class);

                PendingMessageSingle pMsgSingle = new PendingMessageSingle();
                pMsgSingle.setChatId(idChat);
                long timestamp = System.currentTimeMillis()/1000;
                pMsgSingle.setUploadTimestamp(timestamp);

                String fingerprint = megaApi.getFingerprint(info.getFileAbsolutePath());

                pMsgSingle.setFilePath(info.getFileAbsolutePath());
                pMsgSingle.setName(info.getTitle());
                pMsgSingle.setFingerprint(fingerprint);

                long idMessage = dbH.addPendingMessage(pMsgSingle);
                pMsgSingle.setId(idMessage);

                if(idMessage!=-1){
                    intent.putExtra(ChatUploadService.EXTRA_ID_PEND_MSG, idMessage);

                    logDebug("Size of the file: " + info.getSize());

                    AndroidMegaChatMessage newNodeAttachmentMsg = new AndroidMegaChatMessage(pMsgSingle, true);
                    sendMessageToUI(newNodeAttachmentMsg);

                    intent.putExtra(ChatUploadService.EXTRA_CHAT_ID, idChat);

                    startService(intent);
                }
                else{
                    logError("Error when adding pending msg to the database");
                }

                removeProgressDialog();
            }
        }
    }

    public void openChatAfterForward(long chatHandle, String text){
        logDebug("openChatAfterForward");

        removeProgressDialog();

        if(chatHandle==idChat){
            logDebug("Chat already opened");

            disableMultiselection();

            if(text!=null){
                showSnackbar(SNACKBAR_TYPE, text, -1);
            }
        }
        else{
            if(chatHandle!=-1){
                logDebug("Open chat to forward messages");

                Intent intentOpenChat = new Intent(this, ManagerActivityLollipop.class);
                intentOpenChat.addFlags(Intent.FLAG_ACTIVITY_CLEAR_TOP);
                intentOpenChat.setAction(ACTION_CHAT_NOTIFICATION_MESSAGE);
                intentOpenChat.putExtra("CHAT_ID", chatHandle);
                if(text!=null){
                    intentOpenChat.putExtra("showSnackbar", text);
                }
                startActivity(intentOpenChat);
                closeChat(true);
                finish();
            }
            else{
                disableMultiselection();
                if(text!=null){
                    showSnackbar(SNACKBAR_TYPE, text, -1);
                }
            }
        }
    }

    public void markAsSeen(MegaChatMessage msg){
        logDebug("markAsSeen");
        if(activityVisible){
            if(msg.getStatus()!=MegaChatMessage.STATUS_SEEN) {
                megaChatApi.setMessageSeen(chatRoom.getChatId(), msg.getMsgId());
            }
        }
    }


   @Override
    protected void onResume(){
       logDebug("onResume");
        super.onResume();

        if(idChat!=-1 && chatRoom!=null) {
            setNodeAttachmentVisible();

            MegaApplication.setShowPinScreen(true);
            MegaApplication.setOpenChatId(idChat);

            supportInvalidateOptionsMenu();

            int chatConnection = megaChatApi.getChatConnectionState(idChat);
            logDebug("Chat connection (" + idChat+ ") is: " + chatConnection);
            if(chatConnection==MegaChatApi.CHAT_CONNECTION_ONLINE) {
                setAsRead = true;
                if(!chatRoom.isGroup()) {
                    requestLastGreen(INITIAL_PRESENCE_STATUS);
                }
            }
            else{
                setAsRead=false;
            }
            setChatSubtitle();
            if(emojiKeyboard!=null){
                emojiKeyboard.hideBothKeyboard(this);
            }
            //Update last seen position if different and there is unread messages
            //If the chat is being opened do not update, onLoad will do that

            //!isLoadingMessages
            if(!isOpeningChat) {
                logDebug("Chat is NOT loading history");
                if(lastSeenReceived == true && messages != null){

                    long unreadCount = chatRoom.getUnreadCount();
                    if (unreadCount != 0) {
                        lastIdMsgSeen = megaChatApi.getLastMessageSeenId(idChat);

                        //Find last message
                        int positionLastMessage = -1;
                        for(int i=messages.size()-1; i>=0;i--) {
                            AndroidMegaChatMessage androidMessage = messages.get(i);

                            if (!androidMessage.isUploading()) {
                                MegaChatMessage msg = androidMessage.getMessage();
                                if (msg.getMsgId() == lastIdMsgSeen) {
                                    positionLastMessage = i;
                                    break;
                                }
                            }
                        }

                        if(positionLastMessage==-1){
                            scrollToMessage(-1);

                        }
                        else{
                            //Check if it has no my messages after

                            if(positionLastMessage >= messages.size()-1){
                                logDebug("Nothing after, do not increment position");
                            }
                            else{
                                positionLastMessage = positionLastMessage + 1;
                            }

                            AndroidMegaChatMessage message = messages.get(positionLastMessage);
                            logDebug("Position lastMessage found: " + positionLastMessage + " messages.size: " + messages.size());

                            while(message.getMessage().getUserHandle()==megaChatApi.getMyUserHandle()){
                                lastIdMsgSeen = message.getMessage().getMsgId();
                                positionLastMessage = positionLastMessage + 1;
                                message = messages.get(positionLastMessage);
                            }

                            generalUnreadCount = unreadCount;

                            scrollToMessage(lastIdMsgSeen);
                        }
                    }
                    else{
                        if(generalUnreadCount!=0){
                            scrollToMessage(-1);
                        }
                    }
                }
                setLastMessageSeen();
            }
            else{
                logDebug("openingChat:doNotUpdateLastMessageSeen");
            }

            activityVisible = true;
            showCallLayout(megaChatApi.getChatCall(idChat));
            if(aB != null && aB.getTitle() != null){
                titleToolbar.setText(adjustForLargeFont(titleToolbar.getText().toString()));
            }
        }
    }

    public void scrollToMessage(long lastId){
        for(int i=messages.size()-1; i>=0;i--) {
            AndroidMegaChatMessage androidMessage = messages.get(i);

            if (!androidMessage.isUploading()) {
                MegaChatMessage msg = androidMessage.getMessage();
                if (msg.getMsgId() == lastId) {
                    logDebug("Scroll to position: " + i);
                    mLayoutManager.scrollToPositionWithOffset(i+1,scaleHeightPx(30, outMetrics));
                    break;
                }
            }
        }

    }

    public void setLastMessageSeen(){
        logDebug("setLastMessageSeen");

        if(messages!=null){
            if(!messages.isEmpty()){
                AndroidMegaChatMessage lastMessage = messages.get(messages.size()-1);
                int index = messages.size()-1;
                if((lastMessage!=null)&&(lastMessage.getMessage()!=null)){
                    if (!lastMessage.isUploading()) {
                        while (lastMessage.getMessage().getUserHandle() == megaChatApi.getMyUserHandle()) {
                            index--;
                            if (index == -1) {
                                break;
                            }
                            lastMessage = messages.get(index);
                        }

                        if (lastMessage.getMessage() != null) {
                            boolean resultMarkAsSeen = megaChatApi.setMessageSeen(idChat, lastMessage.getMessage().getMsgId());
                            logDebug("Result setMessageSeen: " + resultMarkAsSeen);
                        }

                    } else {
                        while (lastMessage.isUploading() == true) {
                            index--;
                            if (index == -1) {
                                break;
                            }
                            lastMessage = messages.get(index);
                        }
                        if((lastMessage!=null)&&(lastMessage.getMessage()!=null)){

                            while (lastMessage.getMessage().getUserHandle() == megaChatApi.getMyUserHandle()) {
                                index--;
                                if (index == -1) {
                                    break;
                                }
                                lastMessage = messages.get(index);
                            }

                            if (lastMessage.getMessage() != null) {
                                boolean resultMarkAsSeen = megaChatApi.setMessageSeen(idChat, lastMessage.getMessage().getMsgId());
                                logDebug("Result setMessageSeen: " + resultMarkAsSeen);
                            }
                        }
                    }
                }
                else{
                    logError("lastMessageNUll");
                }
            }
        }
    }

    @Override
    protected void onPause(){
        logDebug("onPause");
        super.onPause();
        hideKeyboard();

        activityVisible = false;
        MegaApplication.setOpenChatId(-1);
    }

    @Override
    public void onChatListItemUpdate(MegaChatApiJava api, MegaChatListItem item) {
        if(item.hasChanged(MegaChatListItem.CHANGE_TYPE_UNREAD_COUNT)) {
            updateNavigationToolbarIcon();
        }
    }

    public void updateNavigationToolbarIcon(){

        if (Build.VERSION.SDK_INT >= Build.VERSION_CODES.KITKAT) {

            if(!chatC.isInAnonymousMode()){
                int numberUnread = megaChatApi.getUnreadChats();

                if(numberUnread==0){
                    aB.setHomeAsUpIndicator(R.drawable.ic_arrow_back_white);
                }
                else{

                    badgeDrawable.setProgress(1.0f);

                    if(numberUnread>9){
                        badgeDrawable.setText("9+");
                    }
                    else{
                        badgeDrawable.setText(numberUnread+"");
                    }

                    aB.setHomeAsUpIndicator(badgeDrawable);
                }
            }
            else{
                aB.setHomeAsUpIndicator(R.drawable.ic_arrow_back_white);
            }
        }
        else{
            aB.setHomeAsUpIndicator(R.drawable.ic_arrow_back_white);
        }
    }

    @Override
    public void onChatInitStateUpdate(MegaChatApiJava api, int newState) {

    }

    @Override
    public void onChatPresenceConfigUpdate(MegaChatApiJava api, MegaChatPresenceConfig config) {

    }

    @Override
    public void onChatOnlineStatusUpdate(MegaChatApiJava api, long userHandle, int status, boolean inProgress) {
        logDebug("status: " + status + ", inProgress: " + inProgress);
        setChatSubtitle();
        requestLastGreen(status);
    }

    @Override
    public void onChatConnectionStateUpdate(MegaChatApiJava api, long chatid, int newState) {
        logDebug("Chat ID: "+ chatid + ". New State: " + newState);
        supportInvalidateOptionsMenu();

        if (idChat == chatid) {
            if (newState == MegaChatApi.CHAT_CONNECTION_ONLINE) {
                logDebug("Chat is now ONLINE");
                setAsRead = true;
                setLastMessageSeen();

                if (stateHistory == MegaChatApi.SOURCE_ERROR && retryHistory) {
                    logWarning("SOURCE_ERROR:call to load history again");
                    retryHistory = false;
                    loadHistory();
                }

            } else {
                setAsRead = false;
            }

            setChatSubtitle();
        }
    }

    @Override
    public void onChatPresenceLastGreen(MegaChatApiJava api, long userhandle, int lastGreen) {
        logDebug("userhandle: " + userhandle + ", lastGreen: " + lastGreen);
        if(!chatRoom.isGroup() && userhandle == chatRoom.getPeerHandle(0)){
            logDebug("Update last green");
            minutesLastGreen = lastGreen;

            int state = megaChatApi.getUserOnlineStatus(chatRoom.getPeerHandle(0));

            if(state != MegaChatApi.STATUS_ONLINE && state != MegaChatApi.STATUS_BUSY && state != MegaChatApi.STATUS_INVALID){
                String formattedDate = lastGreenDate(this, lastGreen);

                setLastGreen(formattedDate);

                logDebug("Date last green: " + formattedDate);
            }
        }
    }

    public void takePicture(){
        logDebug("takePicture");
        Intent intent = new Intent(MediaStore.ACTION_IMAGE_CAPTURE);
        if (intent.resolveActivity(getPackageManager()) != null) {
            File photoFile = createImageFile();
            Uri photoURI;
            if(photoFile != null){
                if (Build.VERSION.SDK_INT >= Build.VERSION_CODES.N) {
                    photoURI = FileProvider.getUriForFile(this, "mega.privacy.android.app.providers.fileprovider", photoFile);
                }
                else{
                    photoURI = Uri.fromFile(photoFile);
                }
                mOutputFilePath = photoFile.getAbsolutePath();
                if(mOutputFilePath!=null){
                    intent.setFlags(Intent.FLAG_GRANT_READ_URI_PERMISSION);
                    intent.setFlags(Intent.FLAG_GRANT_WRITE_URI_PERMISSION);
                    intent.putExtra(MediaStore.EXTRA_OUTPUT, photoURI);
                    startActivityForResult(intent, TAKE_PHOTO_CODE);
                }
            }
        }
    }


    public void uploadPictureOrVoiceClip(String path){
        if(path == null) return;

        File selfie;
        if(isVoiceClip(path)) {
            selfie = buildVoiceClipFile(this, outputFileName);
        }else{
            selfie = new File(path);
        }

        if(!isVoiceClip(selfie.getAbsolutePath()) && !MimeTypeList.typeForName(selfie.getAbsolutePath()).isImage()) return;
        if(isVoiceClip(selfie.getAbsolutePath()) && !isFileAvailable(selfie)) return;

        Intent intent = new Intent(this, ChatUploadService.class);
        PendingMessageSingle pMsgSingle = new PendingMessageSingle();
        pMsgSingle.setChatId(idChat);
        if(isVoiceClip(selfie.getAbsolutePath())) pMsgSingle.setType(TYPE_VOICE_CLIP);

        long timestamp = System.currentTimeMillis()/1000;
        pMsgSingle.setUploadTimestamp(timestamp);

        String fingerprint = megaApi.getFingerprint(selfie.getAbsolutePath());
        pMsgSingle.setFilePath(selfie.getAbsolutePath());
        pMsgSingle.setName(selfie.getName());
        pMsgSingle.setFingerprint(fingerprint);
        long idMessage = dbH.addPendingMessage(pMsgSingle);
        pMsgSingle.setId(idMessage);

        if(idMessage == -1) return;

        logDebug("idMessage = " + idMessage);
        intent.putExtra(ChatUploadService.EXTRA_ID_PEND_MSG, idMessage);
        if(!isLoadingHistory){
            logDebug("sendMessageToUI");
            AndroidMegaChatMessage newNodeAttachmentMsg = new AndroidMegaChatMessage(pMsgSingle, true);
            sendMessageToUI(newNodeAttachmentMsg);
        }
        intent.putExtra(ChatUploadService.EXTRA_CHAT_ID, idChat);
        if(isVoiceClip(selfie.getAbsolutePath())) {
            intent.putExtra(EXTRA_TRANSFER_TYPE, EXTRA_VOICE_CLIP);
        }

        startService(intent);
    }


    private void showOverquotaAlert(boolean prewarning){
        logDebug("prewarning: " + prewarning);

        AlertDialog.Builder builder = new AlertDialog.Builder(this);
        builder.setTitle(getString(R.string.overquota_alert_title));

        if(prewarning){
            builder.setMessage(getString(R.string.pre_overquota_alert_text));
        }
        else{
            builder.setMessage(getString(R.string.overquota_alert_text));
        }

        if(chatAlertDialog ==null){

            builder.setPositiveButton(getString(R.string.my_account_upgrade_pro), new android.content.DialogInterface.OnClickListener() {

                @Override
                public void onClick(DialogInterface dialog, int which) {
                    showUpgradeAccount();
                }
            });
            builder.setNegativeButton(getString(R.string.general_cancel), new android.content.DialogInterface.OnClickListener() {

                @Override
                public void onClick(DialogInterface dialog, int which) {
                    dialog.dismiss();
                    chatAlertDialog =null;
                }
            });

            chatAlertDialog = builder.create();
            chatAlertDialog.setCanceledOnTouchOutside(false);
        }

        chatAlertDialog.show();
    }

    public void showUpgradeAccount(){
        logDebug("showUpgradeAccount");
        Intent upgradeIntent = new Intent(this, ManagerActivityLollipop.class);
        upgradeIntent.setAction(ACTION_SHOW_UPGRADE_ACCOUNT);
        startActivity(upgradeIntent);
    }

    public void showJumpMessage(){
        if((!isHideJump)&&(typeMessageJump!=TYPE_MESSAGE_NEW_MESSAGE)){
            typeMessageJump = TYPE_MESSAGE_JUMP_TO_LEAST;
            messageJumpText.setText(getResources().getString(R.string.message_jump_latest));
            messageJumpLayout.setVisibility(View.VISIBLE);
        }
    }

    private void showCallInProgressLayout(String text, boolean chrono, MegaChatCall call) {
        if (callInProgressText != null) {
            callInProgressText.setText(text);
        }
        activateChrono(chrono, callInProgressChrono, call);

        if (callInProgressLayout != null && callInProgressLayout.getVisibility() != View.VISIBLE) {
            callInProgressLayout.setAlpha(1);
            callInProgressLayout.setVisibility(View.VISIBLE);
            callInProgressLayout.setOnClickListener(this);
        }
    }

    private void hideCallInProgressLayout(MegaChatCall call) {
        invalidateOptionsMenu();
        activateChrono(false, callInProgressChrono, call);
        activateChrono(false, subtitleChronoCall, call);

        if (callInProgressLayout != null && callInProgressLayout.getVisibility() != View.GONE) {
            callInProgressLayout.setVisibility(View.GONE);
            callInProgressLayout.setOnClickListener(null);
            setSubtitleVisibility();
        }
    }

    @Override
    public void onChatCallUpdate(MegaChatApiJava api, MegaChatCall call) {

        if((call.hasChanged(MegaChatCall.CHANGE_TYPE_STATUS)) && (call.getStatus() == MegaChatCall.CALL_STATUS_IN_PROGRESS)){
            cancelRecording();
        }

        if (call.getChatid() == idChat) {
            if (call.hasChanged(MegaChatCall.CHANGE_TYPE_STATUS)) {

                int callStatus = call.getStatus();
                logDebug("Call status: " + callStatusToString(callStatus));
                switch (callStatus) {
                    case MegaChatCall.CALL_STATUS_RING_IN:
                    case MegaChatCall.CALL_STATUS_RECONNECTING: {
                        MegaApplication.setCallLayoutStatus(idChat, false);
                        showCallLayout(call);
                        break;
                    }
                    case MegaChatCall.CALL_STATUS_USER_NO_PRESENT:
                    case MegaChatCall.CALL_STATUS_REQUEST_SENT:
                    case MegaChatCall.CALL_STATUS_IN_PROGRESS: {
                        if(callStatus == MegaChatCall.CALL_STATUS_USER_NO_PRESENT && isAfterReconnecting(this, callInProgressLayout, callInProgressText)){
                            break;
                        }
                        showCallLayout(call);
                        break;
                    }
                    case MegaChatCall.CALL_STATUS_DESTROYED: {
                        setSubtitleVisibility();
                        hideCallInProgressLayout(call);
                        break;
                    }
                    default:
                        break;
                }

            } else if ((call.hasChanged(MegaChatCall.CHANGE_TYPE_REMOTE_AVFLAGS)) || (call.hasChanged(MegaChatCall.CHANGE_TYPE_LOCAL_AVFLAGS)) || (call.hasChanged(MegaChatCall.CHANGE_TYPE_CALL_COMPOSITION))) {
                logDebug("Changes in remote/local av flags or in the call composition");
                usersWithVideo();

            }
        } else {
            logDebug("Different chat");

        }
    }

    private void showCallLayout(MegaChatCall call) {
        if (megaChatApi == null) return;
        if (call == null) call = megaChatApi.getChatCall(idChat);
        if (call == null) return;
        logDebug("Call status "+callStatusToString(call.getStatus())+". Group chat: "+isGroup());
        switch (call.getStatus()){
            case MegaChatCall.CALL_STATUS_USER_NO_PRESENT:
            case MegaChatCall.CALL_STATUS_RING_IN:{
                if (isGroup()) {
                    usersWithVideo();

                    long callerHandle = call.getCaller();
                    String textLayout;
                    if (callerHandle != -1 && getPeerFullName(callerHandle) != null) {
                        textLayout = getString(R.string.join_call_layout_in_group_call, getPeerFullName(callerHandle));
                    } else {
                        textLayout = getString(R.string.join_call_layout);
                    }
                    tapToReturnLayout(call, textLayout);
                    return;
                }

                if (call.getStatus() == MegaChatCall.CALL_STATUS_RING_IN && MegaApplication.getCallLayoutStatus(idChat)) {
                    tapToReturnLayout(call, getString(R.string.call_in_progress_layout));
                    return;
                }

                if(isAfterReconnecting(this, callInProgressLayout, callInProgressText)) return;

                hideCallInProgressLayout(call);
                return;

            }
            case MegaChatCall.CALL_STATUS_REQUEST_SENT:{
                if (MegaApplication.getCallLayoutStatus(idChat)) {
                    tapToReturnLayout(call, getString(R.string.call_in_progress_layout));
                    return;
                }

                hideCallInProgressLayout(call);
                return;
            }
            case MegaChatCall.CALL_STATUS_RECONNECTING:{
                activateChrono(false, subtitleChronoCall, call);
                callInProgressLayout.setBackgroundColor(ContextCompat.getColor(this, R.color.reconnecting_bar));
                showCallInProgressLayout(getString(R.string.reconnecting_message), false, call);
                return;
            }
            case MegaChatCall.CALL_STATUS_IN_PROGRESS:{
                callInProgressLayout.setBackgroundColor(ContextCompat.getColor(this, R.color.accentColor));
                if(!isAfterReconnecting(this, callInProgressLayout, callInProgressText)){
                    updateCallInProgressLayout(call);
                    return;
                }
                showCallInProgressLayout(getString(R.string.connected_message), false, call);
                callInProgressLayout.setAlpha(1);
                callInProgressLayout.setVisibility(View.VISIBLE);
                callInProgressLayout.animate()
                        .alpha(0f)
                        .setDuration(QUICK_INFO_ANIMATION)
                        .setListener(new AnimatorListenerAdapter() {
                            @Override
                            public void onAnimationEnd(Animator animation) {
                                callInProgressLayout.setVisibility(View.GONE);
                                updateCallInProgressLayout(null);
                            }
                        });
                return;
            }
        }
    }

    private void tapToReturnLayout(MegaChatCall call, String text){
        activateChrono(false, subtitleChronoCall, call);
        callInProgressLayout.setBackgroundColor(ContextCompat.getColor(this, R.color.accentColor));
        showCallInProgressLayout(text, false, call);
    }

    private void updateCallInProgressLayout(MegaChatCall call){
        if (call == null) call = megaChatApi.getChatCall(idChat);
        if (call == null) return;
        showCallInProgressLayout(getString(R.string.call_in_progress_layout), true, call);
        if (isGroup()) {
            subtitleCall.setVisibility(View.VISIBLE);
            individualSubtitleToobar.setVisibility(View.GONE);
            groupalSubtitleToolbar.setVisibility(View.GONE);
        }
        usersWithVideo();
        activateChrono(true, subtitleChronoCall, call);
        invalidateOptionsMenu();
    }

    private void usersWithVideo() {
        if (megaChatApi == null || !isGroup() || megaChatApi.getChatCall(idChat) == null || subtitleCall.getVisibility() != View.VISIBLE)
            return;

        int usersWithVideo = megaChatApi.getChatCall(idChat).getNumParticipants(MegaChatCall.VIDEO);
        int totalVideosAllowed = megaChatApi.getMaxVideoCallParticipants();
        if (usersWithVideo <= 0 || totalVideosAllowed == 0) {
            participantsLayout.setVisibility(View.GONE);
            return;
        }
        participantsText.setText(usersWithVideo + "/" + totalVideosAllowed);
        participantsLayout.setVisibility(View.VISIBLE);
    }

    public void goToEnd(){
        logDebug("goToEnd()");
        int infoToShow = -1;
        if(!messages.isEmpty()){
            int index = messages.size()-1;

            AndroidMegaChatMessage msg = messages.get(index);

            while (!msg.isUploading() && msg.getMessage().getStatus() == MegaChatMessage.STATUS_SENDING_MANUAL) {
                index--;
                if (index == -1) {
                    break;
                }
                msg = messages.get(index);
            }

            if(index == (messages.size()-1)){
                //Scroll to end
                mLayoutManager.scrollToPositionWithOffset(index+1,scaleHeightPx(20, outMetrics));
            }else{
                index++;
                infoToShow = adjustInfoToShow(index);
                if(infoToShow== AndroidMegaChatMessage.CHAT_ADAPTER_SHOW_ALL){
                    mLayoutManager.scrollToPositionWithOffset(index, scaleHeightPx(50, outMetrics));
                }else{
                    mLayoutManager.scrollToPositionWithOffset(index, scaleHeightPx(20, outMetrics));
                }
            }
        }
        hideMessageJump();
    }

    public void setNewVisibility(boolean vis){
        newVisibility = vis;
    }

    public void hideMessageJump(){
        isHideJump = true;
        visibilityMessageJump=false;
        if(messageJumpLayout.getVisibility() == View.VISIBLE){
            messageJumpLayout.animate()
                        .alpha(0.0f)
                        .setDuration(1000)
                        .withEndAction(new Runnable() {
                            @Override public void run() {
                                messageJumpLayout.setVisibility(View.GONE);
                                messageJumpLayout.setAlpha(1.0f);
                            }
                        })
                        .start();
        }
    }

    public MegaApiAndroid getLocalMegaApiFolder() {

        PackageManager m = getPackageManager();
        String s = getPackageName();
        PackageInfo p;
        String path = null;
        try {
            p = m.getPackageInfo(s, 0);
            path = p.applicationInfo.dataDir + "/";
        } catch (PackageManager.NameNotFoundException e) {
            e.printStackTrace();
        }

        MegaApiAndroid megaApiFolder = new MegaApiAndroid(MegaApplication.APP_KEY,
                MegaApplication.USER_AGENT, path);

        megaApiFolder.setDownloadMethod(MegaApiJava.TRANSFER_METHOD_AUTO_ALTERNATIVE);
        megaApiFolder.setUploadMethod(MegaApiJava.TRANSFER_METHOD_AUTO_ALTERNATIVE);

        return megaApiFolder;
    }

    public File createImageFile() {
        logDebug("createImageFile");
        String timeStamp = new SimpleDateFormat("yyyyMMdd_HHmmss").format(new Date());
        String imageFileName = "picture" + timeStamp + "_";
        File storageDir = getExternalFilesDir(null);
        if (!storageDir.exists()) {
            storageDir.mkdir();
        }
        return new File(storageDir, imageFileName + ".jpg");
    }

    private void onCaptureImageResult() {
        logDebug("onCaptureImageResult");
        if (mOutputFilePath != null) {
            File f = new File(mOutputFilePath);
            if(f!=null){
                try {
                    File publicFile = copyImageFile(f);
                    //Remove mOutputFilePath
                    if (f.exists()) {
                        if (f.isDirectory()) {
                            if(f.list().length <= 0){
                                f.delete();
                            }
                        }else{
                            f.delete();
                        }
                    }
                    if(publicFile!=null){
                        Uri finalUri = Uri.fromFile(publicFile);
                        galleryAddPic(finalUri);
                        uploadPictureOrVoiceClip(publicFile.getPath());
                    }

                } catch (IOException e) {
                    e.printStackTrace();
                }
            }

        }
    }

    public File copyImageFile(File fileToCopy) throws IOException {
        logDebug("copyImageFile");
        File storageDir = new File(Environment.getExternalStoragePublicDirectory(Environment.DIRECTORY_DCIM), "Camera");
        if (!storageDir.exists()) {
            storageDir.mkdir();
        }
        File copyFile = new File(storageDir, fileToCopy.getName());
        copyFile.createNewFile();
        copy(fileToCopy, copyFile);
        return copyFile;
    }

    public static void copy(File src, File dst) throws IOException {
        logDebug("copy");
        InputStream in = new FileInputStream(src);
        OutputStream out = new FileOutputStream(dst);
        byte[] buf = new byte[1024];
        int len;
        while ((len = in.read(buf)) > 0) {
            out.write(buf, 0, len);
        }
        in.close();
        out.close();
    }

    private void galleryAddPic(Uri contentUri) {
        logDebug("galleryAddPic");
        if(contentUri!=null){
            Intent mediaScanIntent = new Intent(Intent.ACTION_MEDIA_SCANNER_SCAN_FILE, contentUri);
            sendBroadcast(mediaScanIntent);
        }
    }

    public void hideKeyboard() {
        logDebug("hideKeyboard");
        hideFileStorage();
        if (emojiKeyboard == null) return;
        emojiKeyboard.hideBothKeyboard(this);
    }

    public void showConfirmationConnect(){
        logDebug("showConfirmationConnect");

        DialogInterface.OnClickListener dialogClickListener = new DialogInterface.OnClickListener() {
            @Override
            public void onClick(DialogInterface dialog, int which) {
                switch (which){
                    case DialogInterface.BUTTON_POSITIVE:
                        startConnection();
                        finish();
                        break;

                    case DialogInterface.BUTTON_NEGATIVE:
                        logDebug("BUTTON_NEGATIVE");
                        break;
                }
            }
        };

        AlertDialog.Builder builder = new AlertDialog.Builder(this);
        try {
            builder.setMessage(R.string.confirmation_to_reconnect).setPositiveButton(R.string.cam_sync_ok, dialogClickListener)
                    .setNegativeButton(R.string.general_cancel, dialogClickListener).show().setCanceledOnTouchOutside(false);
        }
        catch (Exception e){}
    }

    public void startConnection() {
        logDebug("Broadcast to ManagerActivity");
        Intent intent = new Intent(BROADCAST_ACTION_INTENT_CONNECTIVITY_CHANGE);
        intent.putExtra("actionType", START_RECONNECTION);
        LocalBroadcastManager.getInstance(getApplicationContext()).sendBroadcast(intent);
    }

    public int getDeviceDensity(){
        int screen = 0;
        switch (getResources().getDisplayMetrics().densityDpi) {
            case DisplayMetrics.DENSITY_LOW:
                screen = 1;
                break;
            case DisplayMetrics.DENSITY_MEDIUM:
                screen = 1;
                break;
            case DisplayMetrics.DENSITY_HIGH:
                screen = 1;
                break;
            case DisplayMetrics.DENSITY_XHIGH:
                screen = 0;
                break;
            case DisplayMetrics.DENSITY_XXHIGH:
                screen = 0;
                break;
            case DisplayMetrics.DENSITY_XXXHIGH:
                screen = 0;
                break;
            default:
                screen = 0;
        }
        return screen;
    }

    public void setNodeAttachmentVisible() {
        logDebug("setNodeAttachmentVisible");
        if (adapter != null && holder_imageDrag != null && position_imageDrag != -1) {
            adapter.setNodeAttachmentVisibility(true, holder_imageDrag, position_imageDrag);
            holder_imageDrag = null;
            position_imageDrag = -1;
        }
    }

    private void addInBufferSending(AndroidMegaChatMessage androidMsg){
        if(bufferSending.isEmpty()){
            bufferSending.add(0,androidMsg);
        }else{
            boolean isContained = false;
            for(int i=0; i<bufferSending.size(); i++){
                if((bufferSending.get(i).getMessage().getMsgId() == androidMsg.getMessage().getMsgId())&&(bufferSending.get(i).getMessage().getTempId() == androidMsg.getMessage().getTempId())){
                    isContained = true;
                    break;
                }
            }
            if(!isContained){
                bufferSending.add(0,androidMsg);
            }
        }
    }


    public void hideFileStorageSection(){
        logDebug("hideFileStorageSEctocioon");
        if (fileStorageF != null) {
            fileStorageF.clearSelections();
            fileStorageF.hideMultipleSelect();
        }
        fileStorageLayout.setVisibility(View.GONE);
        pickFileStorageButton.setImageResource(R.drawable.ic_b_select_image);
    }



    public void setShareLinkDialogDismissed (boolean dismissed) {
        isShareLinkDialogDismissed = dismissed;
    }

    private void sendBroadcastChatArchived(String chatTitle) {
        Intent intent = new Intent(BROADCAST_ACTION_INTENT_CHAT_ARCHIVED);
        intent.putExtra(CHAT_TITLE, chatTitle);
        LocalBroadcastManager.getInstance(this).sendBroadcast(intent);
        closeChat(true);
        finish();
    }
}<|MERGE_RESOLUTION|>--- conflicted
+++ resolved
@@ -3143,23 +3143,6 @@
     public void onBackPressed() {
         logDebug("onBackPressed");
         retryConnectionsAndSignalPresence();
-<<<<<<< HEAD
-
-        if(emojiKeyboard!=null && (emojiKeyboard.getLetterKeyboardShown() || emojiKeyboard.getEmojiKeyboardShown())){
-            emojiKeyboard.hideBothKeyboard(this);
-        }else{
-            if(fileStorageLayout.isShown()){
-                hideFileStorage();
-            }else{
-                if (handlerEmojiKeyboard != null){
-                    handlerEmojiKeyboard.removeCallbacksAndMessages(null);
-                }
-                if (handlerKeyboard != null){
-                    handlerKeyboard.removeCallbacksAndMessages(null);
-                }
-                closeChat(true);
-                ifAnonymousModeLogin(false);
-=======
         if (emojiKeyboard != null && emojiKeyboard.getEmojiKeyboardShown()) {
             emojiKeyboard.hideBothKeyboard(this);
         } else if (fileStorageLayout.isShown()) {
@@ -3170,7 +3153,6 @@
             }
             if (handlerKeyboard != null) {
                 handlerKeyboard.removeCallbacksAndMessages(null);
->>>>>>> d55b0d9b
             }
             closeChat(true);
             ifAnonymousModeLogin(false);
