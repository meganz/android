package mega.privacy.android.app.lollipop.megachat;

import android.Manifest;
import android.animation.Animator;
import android.animation.AnimatorListenerAdapter;
import android.app.Activity;
import android.app.ActivityManager;
import android.app.ProgressDialog;
import android.content.BroadcastReceiver;
import android.content.Context;
import android.content.DialogInterface;
import android.content.Intent;
import android.content.IntentFilter;
import android.content.pm.PackageInfo;
import android.content.pm.PackageManager;
import android.content.res.Configuration;
import android.graphics.Bitmap;
import android.graphics.BitmapFactory;
import android.graphics.PorterDuff;
import android.graphics.drawable.Drawable;
import android.location.Address;
import android.media.AudioFocusRequest;
import android.media.AudioManager;
import android.media.MediaRecorder;
import android.net.Uri;
import android.os.Build;
import android.os.Bundle;
import android.os.Environment;
import android.os.Handler;
import android.os.Looper;
import android.provider.MediaStore;
import com.google.android.material.bottomsheet.BottomSheetDialogFragment;
import androidx.coordinatorlayout.widget.CoordinatorLayout;
import androidx.core.app.ActivityCompat;
import androidx.core.content.ContextCompat;
import androidx.core.content.FileProvider;
import androidx.appcompat.app.ActionBar;
import androidx.appcompat.app.AlertDialog;
import androidx.appcompat.view.ActionMode;
import androidx.core.text.HtmlCompat;
import androidx.recyclerview.widget.RecyclerView;
import androidx.recyclerview.widget.SimpleItemAnimator;
import androidx.appcompat.widget.Toolbar;
import android.text.Editable;
import android.text.Html;
import android.text.SpannableStringBuilder;
import android.text.Spanned;
import android.text.TextUtils;
import android.text.TextWatcher;
import android.util.Base64;
import android.util.DisplayMetrics;
import android.view.HapticFeedbackConstants;
import android.view.LayoutInflater;
import android.view.Menu;
import android.view.MenuInflater;
import android.view.MenuItem;
import android.view.View;
import android.view.Window;
import android.view.inputmethod.EditorInfo;
import android.widget.Button;
import android.widget.CheckBox;
import android.widget.Chronometer;
import android.widget.FrameLayout;
import android.widget.ImageButton;
import android.widget.ImageView;
import android.widget.LinearLayout;
import android.widget.RelativeLayout;
import android.widget.TextView;
import android.widget.Toast;

import com.google.android.material.dialog.MaterialAlertDialogBuilder;
import org.jetbrains.annotations.NotNull;

import java.io.File;
import java.io.IOException;
import java.text.SimpleDateFormat;
import java.util.ArrayList;
import java.util.Calendar;
import java.util.Collections;
import java.util.Date;
import java.util.List;
import java.util.ListIterator;
import java.util.TimeZone;

import mega.privacy.android.app.BuildConfig;
import mega.privacy.android.app.DatabaseHandler;
import mega.privacy.android.app.MegaApplication;
import mega.privacy.android.app.MimeTypeList;
import mega.privacy.android.app.R;
import mega.privacy.android.app.ShareInfo;
import mega.privacy.android.app.activities.GiphyPickerActivity;
import mega.privacy.android.app.components.BubbleDrawable;
import mega.privacy.android.app.components.MarqueeTextView;
import mega.privacy.android.app.components.NpaLinearLayoutManager;
import mega.privacy.android.app.components.twemoji.EmojiEditText;
import mega.privacy.android.app.components.twemoji.EmojiKeyboard;
import mega.privacy.android.app.components.twemoji.EmojiManager;
import mega.privacy.android.app.components.twemoji.EmojiTextView;
import mega.privacy.android.app.components.voiceClip.OnBasketAnimationEnd;
import mega.privacy.android.app.components.voiceClip.OnRecordListener;
import mega.privacy.android.app.components.voiceClip.RecordButton;
import mega.privacy.android.app.components.voiceClip.RecordView;
import mega.privacy.android.app.fcm.ChatAdvancedNotificationBuilder;
import mega.privacy.android.app.fcm.KeepAliveService;
import mega.privacy.android.app.interfaces.ChatManagementCallback;
import mega.privacy.android.app.interfaces.OnProximitySensorListener;
import mega.privacy.android.app.interfaces.StoreDataBeforeForward;
import mega.privacy.android.app.listeners.CreateChatListener;
import mega.privacy.android.app.listeners.ExportListener;
import mega.privacy.android.app.listeners.GetAttrUserListener;
import mega.privacy.android.app.listeners.GetPeerAttributesListener;
import mega.privacy.android.app.listeners.InviteToChatRoomListener;
import mega.privacy.android.app.listeners.RemoveFromChatRoomListener;
import mega.privacy.android.app.lollipop.AddContactActivityLollipop;
import mega.privacy.android.app.lollipop.AudioVideoPlayerLollipop;
import mega.privacy.android.app.lollipop.ContactInfoActivityLollipop;
import mega.privacy.android.app.lollipop.FileLinkActivityLollipop;
import mega.privacy.android.app.lollipop.FileStorageActivityLollipop;
import mega.privacy.android.app.lollipop.FolderLinkActivityLollipop;
import mega.privacy.android.app.lollipop.LoginActivityLollipop;
import mega.privacy.android.app.lollipop.ManagerActivityLollipop;
import mega.privacy.android.app.lollipop.PdfViewerActivityLollipop;
import mega.privacy.android.app.lollipop.PinActivityLollipop;
import mega.privacy.android.app.lollipop.adapters.RotatableAdapter;
import mega.privacy.android.app.lollipop.controllers.ChatController;
import mega.privacy.android.app.lollipop.controllers.ContactController;
import mega.privacy.android.app.lollipop.listeners.AudioFocusListener;
import mega.privacy.android.app.lollipop.listeners.ChatLinkInfoListener;
import mega.privacy.android.app.lollipop.listeners.MultipleForwardChatProcessor;
import mega.privacy.android.app.lollipop.listeners.MultipleRequestListener;
import mega.privacy.android.app.lollipop.megachat.calls.ChatCallActivity;
import mega.privacy.android.app.lollipop.megachat.chatAdapters.MegaChatLollipopAdapter;
import mega.privacy.android.app.lollipop.tasks.FilePrepareTask;
import mega.privacy.android.app.middlelayer.push.PushMessageHanlder;
import mega.privacy.android.app.modalbottomsheet.chatmodalbottomsheet.ReactionsBottomSheet;
import mega.privacy.android.app.modalbottomsheet.chatmodalbottomsheet.AttachmentUploadBottomSheetDialogFragment;
import mega.privacy.android.app.modalbottomsheet.chatmodalbottomsheet.InfoReactionsBottomSheet;
import mega.privacy.android.app.modalbottomsheet.chatmodalbottomsheet.GeneralChatMessageBottomSheet;
import mega.privacy.android.app.modalbottomsheet.chatmodalbottomsheet.MessageNotSentBottomSheetDialogFragment;
import mega.privacy.android.app.modalbottomsheet.chatmodalbottomsheet.PendingMessageBottomSheetDialogFragment;
import mega.privacy.android.app.modalbottomsheet.chatmodalbottomsheet.SendAttachmentChatBottomSheetDialogFragment;
import mega.privacy.android.app.objects.GifData;
import mega.privacy.android.app.utils.ContactUtil;
import mega.privacy.android.app.utils.FileUtil;
import mega.privacy.android.app.utils.ColorUtils;
import mega.privacy.android.app.utils.StringResourcesUtils;
import mega.privacy.android.app.utils.TimeUtils;
import mega.privacy.android.app.utils.Util;
import nz.mega.sdk.MegaApiAndroid;
import nz.mega.sdk.MegaApiJava;
import nz.mega.sdk.MegaChatApi;
import nz.mega.sdk.MegaChatApiAndroid;
import nz.mega.sdk.MegaChatApiJava;
import nz.mega.sdk.MegaChatCall;
import nz.mega.sdk.MegaChatContainsMeta;
import nz.mega.sdk.MegaChatError;
import nz.mega.sdk.MegaChatGeolocation;
import nz.mega.sdk.MegaChatGiphy;
import nz.mega.sdk.MegaChatListItem;
import nz.mega.sdk.MegaChatListenerInterface;
import nz.mega.sdk.MegaChatMessage;
import nz.mega.sdk.MegaChatPeerList;
import nz.mega.sdk.MegaChatPresenceConfig;
import nz.mega.sdk.MegaChatRequest;
import nz.mega.sdk.MegaChatRequestListenerInterface;
import nz.mega.sdk.MegaChatRoom;
import nz.mega.sdk.MegaChatRoomListenerInterface;
import nz.mega.sdk.MegaContactRequest;
import nz.mega.sdk.MegaError;
import nz.mega.sdk.MegaHandleList;
import nz.mega.sdk.MegaNode;
import nz.mega.sdk.MegaNodeList;
import nz.mega.sdk.MegaRequest;
import nz.mega.sdk.MegaRequestListenerInterface;
import nz.mega.sdk.MegaTransfer;
import nz.mega.sdk.MegaTransferData;
import nz.mega.sdk.MegaUser;

import static mega.privacy.android.app.activities.GiphyPickerActivity.GIF_DATA;
import static mega.privacy.android.app.components.transferWidget.TransfersManagement.isServiceRunning;
import static mega.privacy.android.app.constants.BroadcastConstants.*;
import static mega.privacy.android.app.lollipop.AudioVideoPlayerLollipop.*;
import static mega.privacy.android.app.lollipop.megachat.AndroidMegaRichLinkMessage.*;
import static mega.privacy.android.app.lollipop.megachat.MapsActivity.*;
import static mega.privacy.android.app.modalbottomsheet.ModalBottomSheetUtil.*;
import static mega.privacy.android.app.utils.AlertsAndWarnings.showOverDiskQuotaPaywallWarning;
import static mega.privacy.android.app.utils.CacheFolderManager.*;
import static mega.privacy.android.app.utils.CallUtil.*;
import static mega.privacy.android.app.utils.ChatUtil.*;
import static mega.privacy.android.app.utils.Constants.*;
import static mega.privacy.android.app.utils.FileUtil.*;
import static mega.privacy.android.app.utils.GiphyUtil.getGiphySrc;
import static mega.privacy.android.app.utils.LinksUtil.isMEGALinkAndRequiresTransferSession;
import static mega.privacy.android.app.utils.LogUtil.*;
import static mega.privacy.android.app.utils.MegaApiUtils.*;
import static mega.privacy.android.app.utils.MegaNodeUtil.*;
import static mega.privacy.android.app.utils.TextUtil.*;
import static mega.privacy.android.app.utils.StringResourcesUtils.getTranslatedErrorString;
import static mega.privacy.android.app.utils.TimeUtils.*;
import static mega.privacy.android.app.utils.Util.*;
import static nz.mega.sdk.MegaApiJava.INVALID_HANDLE;
import static nz.mega.sdk.MegaApiJava.STORAGE_STATE_PAYWALL;
import static nz.mega.sdk.MegaChatApiJava.MEGACHAT_INVALID_HANDLE;

public class ChatActivityLollipop extends PinActivityLollipop
        implements MegaChatRequestListenerInterface, MegaRequestListenerInterface,
        MegaChatListenerInterface, MegaChatRoomListenerInterface, View.OnClickListener,
        StoreDataBeforeForward<ArrayList<AndroidMegaChatMessage>>, ChatManagementCallback {

    private static final int MAX_NAMES_PARTICIPANTS = 3;
    private static final int INVALID_LAST_SEEN_ID = 0;

    public MegaChatLollipopAdapter.ViewHolderMessageChat holder_imageDrag;
    public int position_imageDrag = -1;
    private static final String PLAYING = "isAnyPlaying";
    private static final String ID_VOICE_CLIP_PLAYING = "idMessageVoicePlaying";
    private static final String PROGRESS_PLAYING = "progressVoicePlaying";
    private static final String MESSAGE_HANDLE_PLAYING = "messageHandleVoicePlaying";
    private static final String USER_HANDLE_PLAYING = "userHandleVoicePlaying";
    private final static String JOIN_CALL_DIALOG = "isJoinCallDialogShown";
    private static final String LAST_MESSAGE_SEEN = "LAST_MESSAGE_SEEN";
    private static final String GENERAL_UNREAD_COUNT = "GENERAL_UNREAD_COUNT";
    private static final String SELECTED_ITEMS = "selectedItems";
    private static final String JOINING_OR_LEAVING = "JOINING_OR_LEAVING";
    private static final String JOINING_OR_LEAVING_ACTION = "JOINING_OR_LEAVING_ACTION";
    private static final String OPENING_AND_JOINING_ACTION = "OPENING_AND_JOINING_ACTION";
    private static final String ERROR_REACTION_DIALOG = "ERROR_REACTION_DIALOG";
    private static final String TYPE_ERROR_REACTION = "TYPE_ERROR_REACTION";
    private static final String DONWLOAD_TO_GALLERY = "DONWLOAD_TO_GALLERY";

    private final static int NUMBER_MESSAGES_TO_LOAD = 32;
    private final static int MAX_NUMBER_MESSAGES_TO_LOAD_NOT_SEEN = 256;
    private final static int NUMBER_MESSAGES_BEFORE_LOAD = 8;
    public static final int REPEAT_INTERVAL = 40;

    private final static int ROTATION_PORTRAIT = 0;
    private final static int ROTATION_LANDSCAPE = 1;
    private final static int ROTATION_REVERSE_PORTRAIT = 2;
    private final static int ROTATION_REVERSE_LANDSCAPE = 3;
    private final static int MAX_LINES_INPUT_TEXT = 5;
    private final static int TITLE_TOOLBAR_PORT = 140;
    private final static int TITLE_TOOLBAR_LAND = 250;
    private final static int TITLE_TOOLBAR_IND_PORT = 100;
    private final static int HINT_LAND = 550;
    private final static int HINT_PORT = 250;
    private final static boolean IS_LOW = true;
    private final static boolean IS_HIGH = false;

    public static int MEGA_FILE_LINK = 1;
    public static int MEGA_FOLDER_LINK = 2;
    public static int MEGA_CHAT_LINK = 3;

    private final static int SHOW_WRITING_LAYOUT = 1;
    private final static int SHOW_JOIN_LAYOUT = 2;
    private final static int SHOW_NOTHING_LAYOUT = 3;
    private final static  int SHOW_JOINING_OR_LEFTING_LAYOUT = 4;
    private final static int INITIAL_PRESENCE_STATUS = -55;
    private final static int RECORD_BUTTON_SEND = 1;
    private final static int RECORD_BUTTON_ACTIVATED = 2;
    private final static int RECORD_BUTTON_DEACTIVATED = 3;

    private final static int PADDING_BUBBLE = 25;
    private final static int CORNER_RADIUS_BUBBLE = 30;
    private final static int MAX_WIDTH_BUBBLE = 350;
    private final static int MARGIN_BUTTON_DEACTIVATED = 48;
    private final static int MARGIN_BUTTON_ACTIVATED = 24;
    private final static int MARGIN_BOTTOM = 80;
    private final static int DURATION_BUBBLE = 4000;
    private int MIN_FIRST_AMPLITUDE = 2;
    private int MIN_SECOND_AMPLITUDE;
    private int MIN_THIRD_AMPLITUDE;
    private int MIN_FOURTH_AMPLITUDE;
    private int MIN_FIFTH_AMPLITUDE;
    private int MIN_SIXTH_AMPLITUDE;
    private final static int NOT_SOUND = 0;
    private final static int FIRST_RANGE = 1;
    private final static int SECOND_RANGE = 2;
    private final static int THIRD_RANGE = 3;
    private final static int FOURTH_RANGE = 4;
    private final static int FIFTH_RANGE = 5;
    private final static int SIXTH_RANGE = 6;
    private final static int WIDTH_BAR = 8;

    private final static int TYPE_MESSAGE_JUMP_TO_LEAST = 0;
    private final static int TYPE_MESSAGE_NEW_MESSAGE = 1;

    private int currentRecordButtonState;
    private String mOutputFilePath;
    private int keyboardHeight;
    private int marginBottomDeactivated;
    private int marginBottomActivated;
    private boolean newVisibility;
    private boolean getMoreHistory;
    private int minutesLastGreen = INVALID_VALUE;
    private boolean isLoadingHistory;
    private AlertDialog errorOpenChatDialog;
    private long numberToLoad;
    private ArrayList<Integer> recoveredSelectedPositions = null;

    private AlertDialog downloadConfirmationDialog;
    private AlertDialog chatAlertDialog;
    private AlertDialog errorReactionsDialog;
    private boolean errorReactionsDialogIsShown;
    private long typeErrorReaction = REACTION_ERROR_DEFAULT_VALUE;
    private AlertDialog dialogCall;

    ProgressDialog dialog;
    ProgressDialog statusDialog;

    boolean retryHistory = false;

    private long lastIdMsgSeen = MEGACHAT_INVALID_HANDLE;
    private long generalUnreadCount;
    private boolean lastSeenReceived;
    private int positionToScroll = INVALID_VALUE;
    private int positionNewMessagesLayout = INVALID_VALUE;

    MegaApiAndroid megaApi;
    MegaChatApiAndroid megaChatApi;

    Handler handlerReceive;
    Handler handlerSend;
    Handler handlerKeyboard;
    Handler handlerEmojiKeyboard;

    private TextView emptyTextView;
    private ImageView emptyImageView;
    private RelativeLayout emptyLayout;

    boolean pendingMessagesLoaded = false;

    public boolean activityVisible = false;
    boolean setAsRead = false;

    boolean isOpeningChat = true;
    public int selectedPosition = INVALID_POSITION;
    public long selectedMessageId = -1;
    MegaChatRoom chatRoom;

    public long idChat;

    boolean noMoreNoSentMessages = false;

    public int showRichLinkWarning = RICH_WARNING_TRUE;

    private BadgeDrawerArrowDrawable badgeDrawable;
    private Drawable upArrow;

    ChatController chatC;
    boolean scrollingUp = false;

    long myUserHandle;

    ActionBar aB;
    Toolbar tB;
    RelativeLayout toolbarElementsInside;

    private EmojiTextView titleToolbar;
    private MarqueeTextView individualSubtitleToobar;
    private EmojiTextView groupalSubtitleToolbar;
    private ImageView iconStateToolbar;
    private ImageView muteIconToolbar;
    private LinearLayout subtitleCall;
    private TextView subtitleChronoCall;
    private LinearLayout participantsLayout;
    private TextView participantsText;
    private ImageView privateIconToolbar;

    private boolean editingMessage = false;
    private MegaChatMessage messageToEdit = null;

    private CoordinatorLayout fragmentContainer;
    private LinearLayout writingContainerLayout;
    private RelativeLayout writingLayout;

    private RelativeLayout joinChatLinkLayout;
    private Button joinButton;

    private RelativeLayout chatRelativeLayout;
    private RelativeLayout userTypingLayout;
    private TextView userTypingText;
    private RelativeLayout joiningLeavingLayout;
    private TextView joiningLeavingText;

    boolean sendIsTyping=true;
    long userTypingTimeStamp = -1;
    private ImageButton keyboardTwemojiButton;

    private ImageButton mediaButton;
    private ImageButton pickFileStorageButton;
    private ImageButton pickAttachButton;
    private ImageButton gifButton;

    private EmojiKeyboard emojiKeyboard;
    private FrameLayout rLKeyboardTwemojiButton;

    private FrameLayout rLMediaButton;
    private FrameLayout rLPickFileStorageButton;
    private FrameLayout rLPickAttachButton;
    private FrameLayout rlGifButton;

    private LinearLayout returnCallOnHoldButton;
    private ImageView returnCallOnHoldButtonIcon;
    private TextView returnCallOnHoldButtonText;

    private RelativeLayout callInProgressLayout;
    private long chatIdBanner;
    private TextView callInProgressText;
    private Chronometer callInProgressChrono;
    private boolean startVideo = false;

    private EmojiEditText textChat;
    ImageButton sendIcon;
    RelativeLayout messagesContainerLayout;

    RelativeLayout observersLayout;
    TextView observersNumberText;

    RecyclerView listView;
    NpaLinearLayoutManager mLayoutManager;

    ChatActivityLollipop chatActivity;

    private MenuItem importIcon;
    private MenuItem callMenuItem;
    private MenuItem videoMenuItem;
    private MenuItem selectMenuItem;
    private MenuItem inviteMenuItem;
    private MenuItem clearHistoryMenuItem;
    private MenuItem contactInfoMenuItem;
    private MenuItem leaveMenuItem;
    private MenuItem archiveMenuItem;
    private MenuItem muteMenuItem;
    private MenuItem unMuteMenuItem;

    String intentAction;
    MegaChatLollipopAdapter adapter;
    int stateHistory;

    DatabaseHandler dbH = null;

    FrameLayout fileStorageLayout;
    private ChatFileStorageFragment fileStorageF;

    private ArrayList<AndroidMegaChatMessage> messages = new ArrayList<>();
    private ArrayList<AndroidMegaChatMessage> bufferMessages = new ArrayList<>();
    private ArrayList<AndroidMegaChatMessage> bufferSending = new ArrayList<>();
    private ArrayList<MessageVoiceClip> messagesPlaying = new ArrayList<>();
    private ArrayList<RemovedMessage> removedMessages = new ArrayList<>();

    RelativeLayout messageJumpLayout;
    TextView messageJumpText;
    boolean isHideJump = false;
    int typeMessageJump = 0;
    boolean visibilityMessageJump=false;
    boolean isTurn = false;
    Handler handler;

    private AlertDialog locationDialog;
    private boolean isLocationDialogShown = false;
    private boolean isJoinCallDialogShown = false;
    private RelativeLayout inputTextLayout;
    private View separatorOptions;

    /*Voice clips*/
    private String outputFileVoiceNotes = null;
    private String outputFileName = "";
    private RelativeLayout recordLayout;
    private RelativeLayout recordButtonLayout;
    private RecordButton recordButton;
    private MediaRecorder myAudioRecorder = null;
    private LinearLayout bubbleLayout;
    private TextView bubbleText;
    private RecordView recordView;
    private FrameLayout fragmentVoiceClip;
    private RelativeLayout voiceClipLayout;
    private boolean isShareLinkDialogDismissed = false;
    private RelativeLayout recordingLayout;
    private TextView recordingChrono;
    private RelativeLayout firstBar, secondBar, thirdBar, fourthBar, fifthBar, sixthBar;
    private int currentAmplitude = -1;
    private Handler handlerVisualizer = new Handler();

    private ActionMode actionMode;

    private AppRTCAudioManager rtcAudioManager = null;
    private boolean speakerWasActivated = true;

    // Data being stored when My Chat Files folder does not exist
    private ArrayList<AndroidMegaChatMessage> preservedMessagesSelected;
    private ArrayList<MegaChatMessage> preservedMsgSelected;
    private ArrayList<MegaChatMessage> preservedMsgToImport;
    private boolean isForwardingFromNC;

    private ArrayList<Intent> preservedIntents = new ArrayList<>();
    private boolean isWaitingForMoreFiles;
    private boolean isAskingForMyChatFiles;
    // The flag to indicate whether forwarding message is on going
    private boolean isForwardingMessage = false;
    private int typeImport = IMPORT_ONLY_OPTION;
    private ExportListener exportListener;
    private BottomSheetDialogFragment bottomSheetDialogFragment;

    private MegaNode myChatFilesFolder;
    private TextUtils.TruncateAt typeEllipsize = TextUtils.TruncateAt.END;

    private boolean joiningOrLeaving;
    private String joiningOrLeavingAction;
    private boolean openingAndJoining;

    private AudioFocusRequest request;
    private AudioManager mAudioManager;
    private AudioFocusListener audioFocusListener;

<<<<<<< HEAD
    /**
     * Current contact online status.
     */
    private int contactOnlineStatus;

=======
    private boolean downloadToGallery;
>>>>>>> 76498269
    @Override
    public void storedUnhandledData(ArrayList<AndroidMegaChatMessage> preservedData) {
        this.preservedMessagesSelected = preservedData;
    }

    @Override
    public void handleStoredData() {
        if (preservedMessagesSelected != null && !preservedMessagesSelected.isEmpty()) {
            forwardMessages(preservedMessagesSelected);
            preservedMessagesSelected = null;
        } else if (preservedMsgSelected != null && !preservedMsgSelected.isEmpty()) {
            chatC.proceedWithForwardOrShare(myChatFilesFolder, preservedMsgSelected, preservedMsgToImport, idChat, typeImport);
            isForwardingFromNC = false;
            preservedMsgSelected = null;
            preservedMsgToImport = null;
        }
    }

    @Override
    public void storedUnhandledData(ArrayList<MegaChatMessage> messagesSelected, ArrayList<MegaChatMessage> messagesToImport) {
        isForwardingFromNC = true;
        preservedMsgSelected = messagesSelected;
        preservedMsgToImport = messagesToImport;
        preservedMessagesSelected = null;
    }

    public void setExportListener(ExportListener exportListener) {
        this.exportListener = exportListener;
    }

    /**
     * Method for finding out if the selected message is deleted.
     *
     * @param messageSelected The message selected.
     * @return True if it's removed. False, otherwise.
     */
    public boolean hasMessagesRemoved(MegaChatMessage messageSelected) {
        if (removedMessages != null && !removedMessages.isEmpty()) {
            for (int i = 0; i < removedMessages.size(); i++) {
                if (messageSelected.getMsgId() == removedMessages.get(i).msgId) {
                    return true;
                }
            }
        }

        return false;
    }

    @Override
    public void confirmLeaveChat(long chatId) {
        stopReproductions();
        setJoiningOrLeaving(StringResourcesUtils.getString(R.string.leaving_label));
        megaChatApi.leaveChat(chatId, new RemoveFromChatRoomListener(this, this));
    }

    @Override
    public void confirmLeaveChats(@NotNull List<? extends MegaChatListItem> chats) {
        // No option available to leave more than one chat here.
    }

    @Override
    public void leaveChatSuccess() {
        joiningOrLeaving = false;
    }

    private class UserTyping {
        MegaChatParticipant participantTyping;
        long timeStampTyping;

        public UserTyping(MegaChatParticipant participantTyping) {
            this.participantTyping = participantTyping;
        }

        public MegaChatParticipant getParticipantTyping() {
            return participantTyping;
        }

        public void setParticipantTyping(MegaChatParticipant participantTyping) {
            this.participantTyping = participantTyping;
        }

        public long getTimeStampTyping() {
            return timeStampTyping;
        }

        public void setTimeStampTyping(long timeStampTyping) {
            this.timeStampTyping = timeStampTyping;
        }
    }

    private final BroadcastReceiver historyTruncatedByRetentionTimeReceiver = new BroadcastReceiver() {
        @Override
        public void onReceive(Context context, Intent intent) {
            if (intent != null) {
                long msgId = intent.getLongExtra(MESSAGE_ID, MEGACHAT_INVALID_HANDLE);
                if (msgId != MEGACHAT_INVALID_HANDLE) {
                    updateHistoryByRetentionTime(msgId);
                }
            }
        }
    };

    private BroadcastReceiver voiceclipDownloadedReceiver = new BroadcastReceiver() {
        @Override
        public void onReceive(Context context, Intent intent) {
            if (intent != null) {
                long nodeHandle = intent.getLongExtra(EXTRA_NODE_HANDLE, 0);
                int resultTransfer = intent.getIntExtra(EXTRA_RESULT_TRANSFER,0);
                if(adapter!=null){
                    adapter.finishedVoiceClipDownload(nodeHandle, resultTransfer);
                }
            }
        }
    };

    private BroadcastReceiver dialogConnectReceiver = new BroadcastReceiver() {
        @Override
        public void onReceive(Context context, Intent intent) {
            logDebug("Network broadcast received on chatActivity!");
            if (intent != null){
                showConfirmationConnect();
            }
        }
    };

    private BroadcastReceiver chatArchivedReceiver = new BroadcastReceiver() {
        @Override
        public void onReceive(Context context, Intent intent) {
            if (intent == null) return;

            String title = intent.getStringExtra(CHAT_TITLE);
            sendBroadcastChatArchived(title);
        }
    };

    private BroadcastReceiver userNameReceiver = new BroadcastReceiver() {
        @Override
        public void onReceive(Context context, Intent intent) {
            if (intent == null || intent.getAction() == null
                || intent.getLongExtra(EXTRA_USER_HANDLE, INVALID_HANDLE) == INVALID_HANDLE) {
                return;
            }

            if (intent.getAction().equals(ACTION_UPDATE_NICKNAME)
                || intent.getAction().equals(ACTION_UPDATE_FIRST_NAME)
                || intent.getAction().equals(ACTION_UPDATE_LAST_NAME)) {
                updateUserNameInChat();
            }
        }
    };

    private BroadcastReceiver chatCallUpdateReceiver = new BroadcastReceiver() {
        @Override
        public void onReceive(Context context, Intent intent) {
            if (intent == null || intent.getAction() == null)
                return;

            long chatId = intent.getLongExtra(UPDATE_CHAT_CALL_ID, MEGACHAT_INVALID_HANDLE);
            if (chatId != getCurrentChatid()) {
                logDebug("Different chat");
                updateCallBar();
                return;
            }

            if (intent.getAction().equals(ACTION_CHANGE_CALL_ON_HOLD)) {
                updateCallBar();
            }

            if (intent.getAction().equals(ACTION_CALL_STATUS_UPDATE)) {

                int callStatus = intent.getIntExtra(UPDATE_CALL_STATUS, INVALID_CALL_STATUS);
                if (intent.getAction().equals(ACTION_CALL_STATUS_UPDATE) && callStatus >= MegaChatCall.CALL_STATUS_REQUEST_SENT) {
                    updateCallBar();
                }
                switch (callStatus) {
                    case MegaChatCall.CALL_STATUS_IN_PROGRESS:
                        cancelRecording();
                        break;

                    case MegaChatCall.CALL_STATUS_DESTROYED:
                        if (dialogCall != null) {
                            dialogCall.dismiss();
                        }
                        usersWithVideo();
                        break;
                }
            }

            if (intent.getAction().equals(ACTION_CHANGE_LOCAL_AVFLAGS) || intent.getAction().equals(ACTION_CHANGE_COMPOSITION)) {
                usersWithVideo();
            }
        }
    };

    private BroadcastReceiver chatSessionUpdateReceiver = new BroadcastReceiver() {
        @Override
        public void onReceive(Context context, Intent intent) {
            if (intent == null || intent.getAction() == null)
                return;

            long chatId = intent.getLongExtra(UPDATE_CHAT_CALL_ID, MEGACHAT_INVALID_HANDLE);
            if (chatId != getCurrentChatid()) {
                logWarning("Call different chat");
                return;
            }

            if (intent.getAction().equals(ACTION_CHANGE_REMOTE_AVFLAGS)) {
                usersWithVideo();
            }

            if (intent.getAction().equals(ACTION_CHANGE_SESSION_ON_HOLD)) {
                updateCallBar();
            }
        }
    };

    private BroadcastReceiver chatRoomMuteUpdateReceiver = new BroadcastReceiver() {
        @Override
        public void onReceive(Context context, Intent intent) {
            if (intent == null || intent.getAction() == null)
                return;

            if(intent.getAction().equals(ACTION_UPDATE_PUSH_NOTIFICATION_SETTING)){
                if (chatRoom == null) {
                    chatRoom = megaChatApi.getChatRoom(idChat);
                }
                if (chatRoom != null) {
                    muteIconToolbar.setVisibility(isEnableChatNotifications(chatRoom.getChatId()) ? View.GONE : View.VISIBLE);
                }
            }
        }
    };

    private final BroadcastReceiver leftChatReceiver = new BroadcastReceiver() {
        @Override
        public void onReceive(Context context, Intent intent) {
            if (intent == null || intent.getAction() == null)
                return;

            if (intent.getAction().equals(ACTION_LEFT_CHAT)) {
                long extraIdChat = intent.getLongExtra(CHAT_ID, MEGACHAT_INVALID_HANDLE);
                if (extraIdChat != MEGACHAT_INVALID_HANDLE) {
                    megaChatApi.leaveChat(extraIdChat, new RemoveFromChatRoomListener(chatActivity, chatActivity));

                    if (idChat == extraIdChat) {
                        setJoiningOrLeaving(StringResourcesUtils.getString(R.string.leaving_label));
                    }
                }
            }
        }
    };

    private BroadcastReceiver closeChatReceiver = new BroadcastReceiver() {
        @Override
        public void onReceive(Context context, Intent intent) {
            if (intent == null || intent.getAction() == null) return;

            if (intent.getAction().equals(ACTION_CLOSE_CHAT_AFTER_IMPORT)
                    || intent.getAction().equals(ACTION_CLOSE_CHAT_AFTER_OPEN_TRANSFERS)) {
                finish();
            }
        }
    };

    private final BroadcastReceiver joinedSuccessfullyReceiver = new BroadcastReceiver() {
        @Override
        public void onReceive(Context context, Intent intent) {
            if (intent == null || !BROADCAST_ACTION_JOINED_SUCCESSFULLY.equals(intent.getAction())) {
                return;
            }

            joiningOrLeaving = false;
        }
    };

    private final BroadcastReceiver chatUploadStartedReceiver = new BroadcastReceiver() {
        @Override
        public void onReceive(Context context, Intent intent) {
            if (intent == null || !BROADCAST_ACTION_CHAT_TRANSFER_START.equals(intent.getAction())) {
                return;
            }

            long pendingMessageId = intent.getLongExtra(PENDING_MESSAGE_ID, MEGACHAT_INVALID_HANDLE);
            if (pendingMessageId != MEGACHAT_INVALID_HANDLE) {
                PendingMessageSingle pendingMessage = dbH.findPendingMessageById(pendingMessageId);

                if (pendingMessage == null || pendingMessage.chatId != idChat) {
                    logError("pendingMessage is null or is not the same chat, cannot update it.");
                    return;
                }

                updatePendingMessage(pendingMessage);
            }
        }
    };

    private final BroadcastReceiver errorCopyingNodesReceiver = new BroadcastReceiver() {
        @Override
        public void onReceive(Context context, Intent intent) {
            if (intent == null || !BROADCAST_ACTION_ERROR_COPYING_NODES.equals(intent.getAction())) {
                return;
            }

            removeProgressDialog();
            showSnackbar(SNACKBAR_TYPE, intent.getStringExtra(ERROR_MESSAGE_TEXT), MEGACHAT_INVALID_HANDLE);
        }
    };

    private final BroadcastReceiver retryPendingMessageReceiver = new BroadcastReceiver() {
        @Override
        public void onReceive(Context context, Intent intent) {
            if (intent == null || !BROADCAST_ACTION_RETRY_PENDING_MESSAGE.equals(intent.getAction())) {
                return;
            }

            long pendingMsgId = intent.getLongExtra(INTENT_EXTRA_PENDING_MESSAGE_ID, MEGACHAT_INVALID_HANDLE);
            long chatId = intent.getLongExtra(CHAT_ID, MEGACHAT_INVALID_HANDLE);

            if (pendingMsgId == MEGACHAT_INVALID_HANDLE || chatId != idChat) {
                logWarning("pendingMsgId is not valid or is not the same chat. Cannot retry");
                return;
            }

            retryPendingMessage(pendingMsgId);
        }
    };

    ArrayList<UserTyping> usersTyping;
    List<UserTyping> usersTypingSync;

    public void openMegaLink(String url, boolean isFile) {
        logDebug("url: " + url + ", isFile: " + isFile);
        Intent openLink;

        if (isFile) {
            openLink = new Intent(this, FileLinkActivityLollipop.class);
            openLink.setAction(ACTION_OPEN_MEGA_LINK);
        } else {
            openLink = new Intent(this, FolderLinkActivityLollipop.class);
            openLink.setAction(ACTION_OPEN_MEGA_FOLDER_LINK);
        }

        openLink.putExtra(OPENED_FROM_CHAT, true);
        openLink.setFlags(Intent.FLAG_ACTIVITY_CLEAR_TOP);
        openLink.setData(Uri.parse(url));
        startActivity(openLink);
    }

    public void showMessageInfo(int positionInAdapter){
        logDebug("showMessageInfo");
        int position = positionInAdapter-1;

        if(position<messages.size()) {
            AndroidMegaChatMessage androidM = messages.get(position);
            StringBuilder messageToShow = new StringBuilder("");
            String token = PushMessageHanlder.getToken();
            if(token!=null){
                messageToShow.append("FCM TOKEN: " +token);
            }
            messageToShow.append("\nCHAT ID: " + MegaApiJava.userHandleToBase64(idChat));
            messageToShow.append("\nMY USER HANDLE: " +MegaApiJava.userHandleToBase64(megaChatApi.getMyUserHandle()));
            if(androidM!=null){
                MegaChatMessage m = androidM.getMessage();
                if(m!=null){
                    messageToShow.append("\nMESSAGE TYPE: " +m.getType());
                    messageToShow.append("\nMESSAGE TIMESTAMP: " +m.getTimestamp());
                    messageToShow.append("\nMESSAGE USERHANDLE: " +MegaApiJava.userHandleToBase64(m.getUserHandle()));
                    messageToShow.append("\nMESSAGE ID: " +MegaApiJava.userHandleToBase64(m.getMsgId()));
                    messageToShow.append("\nMESSAGE TEMP ID: " +MegaApiJava.userHandleToBase64(m.getTempId()));
                }
            }
            Toast.makeText(this, messageToShow, Toast.LENGTH_SHORT).show();
        }
    }

    public void showGroupInfoActivity(){
        logDebug("showGroupInfoActivity");
        Intent i = new Intent(this,
                chatRoom.isGroup() ? GroupChatInfoActivityLollipop.class : ContactInfoActivityLollipop.class);
        i.putExtra(HANDLE, chatRoom.getChatId());
        i.putExtra(ACTION_CHAT_OPEN, true);
        this.startActivity(i);
    }

    @Override
    public void onCreate(Bundle savedInstanceState) {
        requestWindowFeature(Window.FEATURE_NO_TITLE);
        super.onCreate(savedInstanceState);

        if (megaApi == null) {
            megaApi = MegaApplication.getInstance().getMegaApi();
        }

        if (megaChatApi == null) {
            megaChatApi = MegaApplication.getInstance().getMegaChatApi();
        }

        if (megaChatApi == null || megaChatApi.getInitState() == MegaChatApi.INIT_ERROR || megaChatApi.getInitState() == MegaChatApi.INIT_NOT_DONE) {
            logDebug("Refresh session - karere");
            Intent intent = new Intent(this, LoginActivityLollipop.class);
            intent.putExtra(VISIBLE_FRAGMENT, LOGIN_FRAGMENT);
            intent.setFlags(Intent.FLAG_ACTIVITY_CLEAR_TOP);
            startActivity(intent);
            finish();
            return;
        }

        dbH = DatabaseHandler.getDbHandler(this);

        handler = new Handler();

        chatActivity = this;
        chatC = new ChatController(chatActivity);
        registerReceiver(historyTruncatedByRetentionTimeReceiver, new IntentFilter(BROADCAST_ACTION_UPDATE_HISTORY_BY_RT));
        registerReceiver(dialogConnectReceiver, new IntentFilter(BROADCAST_ACTION_INTENT_CONNECTIVITY_CHANGE_DIALOG));
        registerReceiver(voiceclipDownloadedReceiver, new IntentFilter(BROADCAST_ACTION_INTENT_VOICE_CLIP_DOWNLOADED));

        IntentFilter contactUpdateFilter = new IntentFilter(BROADCAST_ACTION_INTENT_FILTER_CONTACT_UPDATE);
        contactUpdateFilter.addAction(ACTION_UPDATE_NICKNAME);
        contactUpdateFilter.addAction(ACTION_UPDATE_FIRST_NAME);
        contactUpdateFilter.addAction(ACTION_UPDATE_LAST_NAME);
        registerReceiver(userNameReceiver, contactUpdateFilter);

        registerReceiver(chatArchivedReceiver, new IntentFilter(BROADCAST_ACTION_INTENT_CHAT_ARCHIVED_GROUP));

        IntentFilter filterCall = new IntentFilter(ACTION_CALL_STATUS_UPDATE);
        filterCall.addAction(ACTION_CHANGE_LOCAL_AVFLAGS);
        filterCall.addAction(ACTION_CHANGE_COMPOSITION);
        filterCall.addAction(ACTION_CHANGE_CALL_ON_HOLD);
        registerReceiver(chatCallUpdateReceiver, filterCall);

        IntentFilter filterSession = new IntentFilter(ACTION_CHANGE_SESSION_ON_HOLD);
        filterSession.addAction(ACTION_CHANGE_REMOTE_AVFLAGS);
        registerReceiver(chatSessionUpdateReceiver, filterSession);

        registerReceiver(chatRoomMuteUpdateReceiver, new IntentFilter(ACTION_UPDATE_PUSH_NOTIFICATION_SETTING));

        IntentFilter leftChatFilter = new IntentFilter(BROADCAST_ACTION_INTENT_LEFT_CHAT);
        leftChatFilter.addAction(ACTION_LEFT_CHAT);
        registerReceiver(leftChatReceiver, leftChatFilter);

        IntentFilter closeChatFilter = new IntentFilter(ACTION_CLOSE_CHAT_AFTER_IMPORT);
        closeChatFilter.addAction(ACTION_CLOSE_CHAT_AFTER_OPEN_TRANSFERS);
        registerReceiver(closeChatReceiver, closeChatFilter);

        registerReceiver(joinedSuccessfullyReceiver,
                new IntentFilter(BROADCAST_ACTION_JOINED_SUCCESSFULLY));

        registerReceiver(chatUploadStartedReceiver,
                new IntentFilter(BROADCAST_ACTION_CHAT_TRANSFER_START));

        registerReceiver(errorCopyingNodesReceiver,
                new IntentFilter(BROADCAST_ACTION_ERROR_COPYING_NODES));

        registerReceiver(retryPendingMessageReceiver,
                new IntentFilter(BROADCAST_ACTION_RETRY_PENDING_MESSAGE));

        mAudioManager = (AudioManager) getSystemService(Context.AUDIO_SERVICE);

        setContentView(R.layout.activity_chat);

        //Set toolbar
        tB = findViewById(R.id.toolbar_chat);

        setSupportActionBar(tB);
        aB = getSupportActionBar();
        aB.setDisplayHomeAsUpEnabled(true);
        aB.setDisplayShowHomeEnabled(true);
        aB.setTitle(null);
        aB.setSubtitle(null);
        tB.setOnClickListener(this);

        int range = 32000/6;
        MIN_SECOND_AMPLITUDE = range;
        MIN_THIRD_AMPLITUDE = range * SECOND_RANGE;
        MIN_FOURTH_AMPLITUDE = range * THIRD_RANGE;
        MIN_FIFTH_AMPLITUDE = range * FOURTH_RANGE;
        MIN_SIXTH_AMPLITUDE = range * FIFTH_RANGE;

        toolbarElementsInside = tB.findViewById(R.id.toolbar_elements_inside);
        titleToolbar = tB.findViewById(R.id.title_toolbar);
        iconStateToolbar = tB.findViewById(R.id.state_icon_toolbar);
        privateIconToolbar = tB.findViewById(R.id.private_icon_toolbar);
        muteIconToolbar = tB.findViewById(R.id.mute_icon_toolbar);

        individualSubtitleToobar = tB.findViewById(R.id.individual_subtitle_toolbar);
        groupalSubtitleToolbar = tB.findViewById(R.id.groupal_subtitle_toolbar);

        subtitleCall = tB.findViewById(R.id.subtitle_call);
        subtitleChronoCall = tB.findViewById(R.id.chrono_call);
        participantsLayout = tB.findViewById(R.id.ll_participants);
        participantsText = tB.findViewById(R.id.participants_text);

        textChat = findViewById(R.id.edit_text_chat);
        textChat.setVisibility(View.VISIBLE);
        textChat.setEnabled(true);

        emptyLayout = findViewById(R.id.empty_messages_layout);
        emptyTextView = findViewById(R.id.empty_text_chat_recent);
        emptyImageView = findViewById(R.id.empty_image_view_chat);

        fragmentContainer = findViewById(R.id.fragment_container_chat);
        writingContainerLayout = findViewById(R.id.writing_container_layout_chat_layout);
        inputTextLayout = findViewById(R.id.write_layout);
        separatorOptions = findViewById(R.id.separator_layout_options);

        titleToolbar.setText("");
        individualSubtitleToobar.setText("");
        individualSubtitleToobar.setVisibility(View.GONE);
        groupalSubtitleToolbar.setText("");
        setGroupalSubtitleToolbarVisibility(false);
        subtitleCall.setVisibility(View.GONE);
        subtitleChronoCall.setVisibility(View.GONE);
        participantsLayout.setVisibility(View.GONE);
        iconStateToolbar.setVisibility(View.GONE);
        privateIconToolbar.setVisibility(View.GONE);

        muteIconToolbar.setVisibility(View.GONE);
        badgeDrawable = new BadgeDrawerArrowDrawable(getSupportActionBar().getThemedContext(),
                R.color.red_600_red_300, R.color.white_dark_grey, R.color.white_dark_grey);

        upArrow = ContextCompat.getDrawable(getApplicationContext(), R.drawable.ic_arrow_back_white)
                .mutate();
        upArrow.setColorFilter(getResources().getColor(R.color.grey_087_white_087),
                PorterDuff.Mode.SRC_IN);

        updateNavigationToolbarIcon();

        joinChatLinkLayout = findViewById(R.id.join_chat_layout_chat_layout);
        joinButton = findViewById(R.id.join_button);
        joinButton.setOnClickListener(this);

        joiningLeavingLayout = findViewById(R.id.joining_leaving_layout_chat_layout);
        joiningLeavingText = findViewById(R.id.joining_leaving_text_chat_layout);

        messageJumpLayout = findViewById(R.id.message_jump_layout);
        messageJumpText = findViewById(R.id.message_jump_text);
        messageJumpLayout.setVisibility(View.GONE);
        writingLayout = findViewById(R.id.writing_linear_layout_chat);

        rLKeyboardTwemojiButton = findViewById(R.id.rl_keyboard_twemoji_chat);
        rLMediaButton = findViewById(R.id.rl_media_icon_chat);
        rLPickFileStorageButton = findViewById(R.id.rl_pick_file_storage_icon_chat);
        rLPickAttachButton = findViewById(R.id.rl_attach_icon_chat);
        rlGifButton = findViewById(R.id.rl_gif_chat);

        keyboardTwemojiButton = findViewById(R.id.keyboard_twemoji_chat);
        mediaButton = findViewById(R.id.media_icon_chat);
        pickFileStorageButton = findViewById(R.id.pick_file_storage_icon_chat);
        pickAttachButton = findViewById(R.id.pick_attach_chat);
        gifButton = findViewById(R.id.gif_chat);

        keyboardHeight = getOutMetrics().heightPixels / 2 - getActionBarHeight(this, getResources());
        marginBottomDeactivated = dp2px(MARGIN_BUTTON_DEACTIVATED, getOutMetrics());
        marginBottomActivated = dp2px(MARGIN_BUTTON_ACTIVATED, getOutMetrics());

        callInProgressLayout = findViewById(R.id.call_in_progress_layout);
        callInProgressLayout.setVisibility(View.GONE);
        callInProgressText = findViewById(R.id.call_in_progress_text);
        callInProgressChrono = findViewById(R.id.call_in_progress_chrono);
        callInProgressChrono.setVisibility(View.GONE);

        returnCallOnHoldButton = findViewById(R.id.call_on_hold_layout);
        returnCallOnHoldButtonIcon = findViewById(R.id.call_on_hold_icon);
        returnCallOnHoldButtonText = findViewById(R.id.call_on_hold_text);

        returnCallOnHoldButton.setOnClickListener(this);
        returnCallOnHoldButton.setVisibility(View.GONE);

        /*Recording views*/
        recordingLayout = findViewById(R.id.recording_layout);
        recordingChrono = findViewById(R.id.recording_time);
        recordingChrono.setText(new SimpleDateFormat("mm:ss").format(0));
        firstBar = findViewById(R.id.first_bar);
        secondBar = findViewById(R.id.second_bar);
        thirdBar = findViewById(R.id.third_bar);
        fourthBar = findViewById(R.id.fourth_bar);
        fifthBar = findViewById(R.id.fifth_bar);
        sixthBar = findViewById(R.id.sixth_bar);

        initRecordingItems(IS_LOW);
        recordingLayout.setVisibility(View.GONE);

        enableButton(rLKeyboardTwemojiButton, keyboardTwemojiButton);
        enableButton(rLMediaButton, mediaButton);
        enableButton(rLPickAttachButton, pickAttachButton);
        enableButton(rLPickFileStorageButton, pickFileStorageButton);
        enableButton(rlGifButton, gifButton);

        messageJumpLayout.setOnClickListener(this);

        fileStorageLayout = findViewById(R.id.fragment_container_file_storage);
        fileStorageLayout.setVisibility(View.GONE);

        chatRelativeLayout  = findViewById(R.id.relative_chat_layout);

        sendIcon = findViewById(R.id.send_message_icon_chat);
        sendIcon.setOnClickListener(this);
        sendIcon.setEnabled(true);

        //Voice clip elements
        voiceClipLayout =  findViewById(R.id.voice_clip_layout);
        fragmentVoiceClip = findViewById(R.id.fragment_voice_clip);
        recordLayout = findViewById(R.id.layout_button_layout);
        recordButtonLayout = findViewById(R.id.record_button_layout);
        recordButton = findViewById(R.id.record_button);
        recordButton.setColorFilter(ContextCompat.getColor(this, R.color.grey_054_white_054),
                PorterDuff.Mode.SRC_IN);
        recordButton.setEnabled(true);
        recordButton.setHapticFeedbackEnabled(true);
        recordView = findViewById(R.id.record_view);
        recordView.setVisibility(View.GONE);
        bubbleLayout = findViewById(R.id.bubble_layout);
        BubbleDrawable myBubble = new BubbleDrawable(BubbleDrawable.CENTER, ContextCompat.getColor(this,R.color.grey_900_grey_100));
        myBubble.setCornerRadius(CORNER_RADIUS_BUBBLE);
        myBubble.setPointerAlignment(BubbleDrawable.RIGHT);
        myBubble.setPadding(PADDING_BUBBLE, PADDING_BUBBLE, PADDING_BUBBLE, PADDING_BUBBLE);
        bubbleLayout.setBackground(myBubble);
        bubbleLayout.setVisibility(View.GONE);
        bubbleText = findViewById(R.id.bubble_text);
        bubbleText.setMaxWidth(dp2px(MAX_WIDTH_BUBBLE, getOutMetrics()));
        recordButton.setRecordView(recordView);
        myAudioRecorder = new MediaRecorder();
        showInputText();

        //Input text:
        handlerKeyboard = new Handler();
        handlerEmojiKeyboard = new Handler();

        emojiKeyboard = findViewById(R.id.emojiView);
        emojiKeyboard.initEmoji(this, textChat, keyboardTwemojiButton);
        emojiKeyboard.setListenerActivated(true);

        observersLayout = findViewById(R.id.observers_layout);
        observersNumberText = findViewById(R.id.observers_text);

        textChat.addTextChangedListener(new TextWatcher() {
            public void afterTextChanged(Editable s) { }

            public void beforeTextChanged(CharSequence s, int start, int count, int after) { }

            public void onTextChanged(CharSequence s, int start, int before, int count) {

                if (s != null && !s.toString().trim().isEmpty()) {
                    showSendIcon();
                } else {
                    refreshTextInput();
                }

                if (getCurrentFocus() == textChat) {
                    // is only executed if the EditText was directly changed by the user
                    if (sendIsTyping) {
                        sendIsTyping = false;
                        megaChatApi.sendTypingNotification(chatRoom.getChatId());

                        int interval = 4000;
                        Runnable runnable = new Runnable() {
                            public void run() {
                                sendIsTyping = true;
                            }
                        };
                        handlerSend = new Handler();
                        handlerSend.postDelayed(runnable, interval);
                    }

                    if (megaChatApi.isSignalActivityRequired()) {
                        megaChatApi.signalPresenceActivity();
                    }
                } else {
                    if (chatRoom != null) {
                        megaChatApi.sendStopTypingNotification(chatRoom.getChatId());
                    }
                }
            }
        });

        textChat.setOnTouchListener((v, event) -> {
            showLetterKB();
            return false;
        });

        textChat.setOnLongClickListener(v -> {
            showLetterKB();
            return false;
        });

        textChat.setOnEditorActionListener((v, actionId, event) -> {
            if (actionId == EditorInfo.IME_ACTION_DONE) {
                showLetterKB();
            }
            return false;
        });

        textChat.setMediaListener(path -> uploadPictureOrVoiceClip(path));

        /*
        *If the recording button (an arrow) is clicked, the recording will be sent to the chat
        */
        recordButton.setOnRecordClickListener(v -> {
            recordButton.performHapticFeedback(HapticFeedbackConstants.CONTEXT_CLICK);
            sendRecording();
        });

        /*
         *Events of the recording
         */
        recordView.setOnRecordListener(new OnRecordListener() {
            @Override
            public void onStart() {
                if (participatingInACall()) {
                    showSnackbar(SNACKBAR_TYPE, getApplicationContext().getString(R.string.not_allowed_recording_voice_clip), -1);
                    return;
                }

                if (!isAllowedToRecord())
                    return;

                audioFocusListener = new AudioFocusListener(chatActivity);
                request = getRequest(audioFocusListener, AUDIOFOCUS_DEFAULT);
                if (getAudioFocus(mAudioManager, audioFocusListener, request, AUDIOFOCUS_DEFAULT, STREAM_MUSIC_DEFAULT)) {
                    prepareRecording();
                }
            }

            @Override
            public void onLessThanSecond() {
                if (!isAllowedToRecord()) return;
                showBubble();
            }

            @Override
            public void onCancel() {
                recordButton.performHapticFeedback(HapticFeedbackConstants.CONTEXT_CLICK);
                cancelRecording();
            }

            @Override
            public void onLock() {
                recordButtonStates(RECORD_BUTTON_SEND);
            }

            @Override
            public void onFinish(long recordTime) {
                recordButton.performHapticFeedback(HapticFeedbackConstants.CONTEXT_CLICK);
                sendRecording();
            }

            @Override
            public void finishedSound() {
                if (!isAllowedToRecord()) return;
                startRecording();
            }

            @Override
            public void changeTimer(CharSequence time) {
               if(recordingLayout != null && recordingChrono != null && recordingLayout.getVisibility() == View.VISIBLE){
                   recordingChrono.setText(time);
               }
            }
        });

        recordView.setOnBasketAnimationEndListener(new OnBasketAnimationEnd() {
            @Override
            public void onAnimationEnd() {
                recordButton.performHapticFeedback(HapticFeedbackConstants.CONTEXT_CLICK);
                cancelRecording();
            }

            @Override
            public void deactivateRecordButton() {
                hideChatOptions();
                recordView.setVisibility(View.VISIBLE);
                recordLayout.setVisibility(View.VISIBLE);
                recordButtonLayout.setVisibility(View.VISIBLE);
                recordButton.activateOnTouchListener(false);
                recordButtonDeactivated(true);
                placeRecordButton(RECORD_BUTTON_DEACTIVATED);
            }
        });


        emojiKeyboard.setOnPlaceButtonListener(() -> {
            if(sendIcon.getVisibility() != View.VISIBLE){
                recordLayout.setVisibility(View.VISIBLE);
                recordButtonLayout.setVisibility(View.VISIBLE);
            }
            recordView.setVisibility(View.INVISIBLE);
            recordButton.activateOnTouchListener(true);
            placeRecordButton(RECORD_BUTTON_DEACTIVATED);
        });

        messageJumpLayout.setOnClickListener(this);

        listView = findViewById(R.id.messages_chat_list_view);
        listView.setClipToPadding(false);

        listView.setNestedScrollingEnabled(false);
        ((SimpleItemAnimator) listView.getItemAnimator()).setSupportsChangeAnimations(false);

        mLayoutManager = new NpaLinearLayoutManager(this);
        mLayoutManager.setStackFromEnd(true);
        listView.setLayoutManager(mLayoutManager);

        listView.addOnScrollListener(new RecyclerView.OnScrollListener() {

            @Override
            public void onScrolled(RecyclerView recyclerView, int dx, int dy) {
                checkScroll();

                // Get the first visible item

                if(!messages.isEmpty()){
                    int lastPosition = messages.size()-1;
                    AndroidMegaChatMessage msg = messages.get(lastPosition);

                    while (!msg.isUploading() && msg.getMessage().getStatus() == MegaChatMessage.STATUS_SENDING_MANUAL) {
                        lastPosition--;
                        msg = messages.get(lastPosition);
                    }
                    if (lastPosition == (messages.size() - 1)) {
                        //Scroll to end
                        if ((messages.size() - 1) == (mLayoutManager.findLastVisibleItemPosition() - 1)) {
                            hideMessageJump();
                        } else if ((messages.size() - 1) > (mLayoutManager.findLastVisibleItemPosition() - 1)) {
                            if (newVisibility) {
                                showJumpMessage();
                            }
                        }
                    } else {
                        lastPosition++;
                        if (lastPosition == (mLayoutManager.findLastVisibleItemPosition() - 1)) {
                            hideMessageJump();
                        } else if (lastPosition != (mLayoutManager.findLastVisibleItemPosition() - 1)) {
                            if (newVisibility) {
                                showJumpMessage();
                            }
                        }
                    }


                }

                if (stateHistory != MegaChatApi.SOURCE_NONE) {
                    scrollingUp = dy > 0 ? true : false;

                    if (!scrollingUp && mLayoutManager.findFirstVisibleItemPosition() <= NUMBER_MESSAGES_BEFORE_LOAD && getMoreHistory) {
                        askForMoreMessages();
                        positionToScroll = INVALID_VALUE;
                    }
                }
            }
        });

        messagesContainerLayout = findViewById(R.id.message_container_chat_layout);

        userTypingLayout = findViewById(R.id.user_typing_layout);
        userTypingLayout.setVisibility(View.GONE);
        userTypingText = findViewById(R.id.user_typing_text);

        initAfterIntent(getIntent(), savedInstanceState);

        logDebug("FINISH on Create");
    }

    private boolean isAllowedToRecord() {
        logDebug("isAllowedToRecord ");
        if (participatingInACall()) return false;
        if (!checkPermissionsVoiceClip()) return false;
        return true;
    }

    private void showLetterKB() {
        hideFileStorage();
        if (emojiKeyboard == null || emojiKeyboard.getLetterKeyboardShown()) return;
        emojiKeyboard.showLetterKeyboard();
    }

    private void hideFileStorage() {
        if ((!fileStorageLayout.isShown())) return;
        showInputText();
        fileStorageLayout.setVisibility(View.GONE);
        pickFileStorageButton.setColorFilter(ContextCompat.getColor(this, R.color.grey_054_white_054),
                PorterDuff.Mode.SRC_IN);
        placeRecordButton(RECORD_BUTTON_DEACTIVATED);
        if (fileStorageF == null) return;
        fileStorageF.clearSelections();
        fileStorageF.hideMultipleSelect();
    }

    /*
     * Hide input text when file storage is shown
     */

    private void hideInputText(){
        inputTextLayout.setVisibility(View.GONE);
        separatorOptions.setVisibility(View.VISIBLE);
        voiceClipLayout.setVisibility(View.GONE);
       if(emojiKeyboard!=null)
        emojiKeyboard.hideKeyboardFromFileStorage();
    }

    /*
     * Show input text when file storage is hidden
     */

    private void showInputText(){
        inputTextLayout.setVisibility(View.VISIBLE);
        separatorOptions.setVisibility(View.GONE);
        voiceClipLayout.setVisibility(View.VISIBLE);

    }

    public void checkScroll() {
        if (listView == null) return;

        Util.changeToolBarElevation(this, tB, listView.canScrollVertically(-1) || adapter.isMultipleSelect());
        setStatusIcon();
    }

    public void initAfterIntent(Intent newIntent, Bundle savedInstanceState){

        if (newIntent != null){
            logDebug("Intent is not null");
            intentAction = newIntent.getAction();
            if (intentAction != null){

                if (intentAction.equals(ACTION_OPEN_CHAT_LINK) || intentAction.equals(ACTION_JOIN_OPEN_CHAT_LINK)){
                    String link = newIntent.getDataString();
                    megaChatApi.openChatPreview(link, this);

                    if (intentAction.equals(ACTION_JOIN_OPEN_CHAT_LINK)) {
                        openingAndJoining = true;
                        setJoiningOrLeaving(StringResourcesUtils.getString(R.string.joining_label));
                    }
                } else {
                    long newIdChat = newIntent.getLongExtra(CHAT_ID, MEGACHAT_INVALID_HANDLE);

                    if(idChat != newIdChat){
                        megaChatApi.closeChatRoom(idChat, this);
                        idChat = newIdChat;
                    }
                    megaChatApi.addChatListener(this);
                    myUserHandle = megaChatApi.getMyUserHandle();

                    if(savedInstanceState!=null) {

                        logDebug("Bundle is NOT NULL");
                        selectedMessageId = savedInstanceState.getLong("selectedMessageId", -1);
                        logDebug("Handle of the message: " + selectedMessageId);
                        selectedPosition = savedInstanceState.getInt("selectedPosition", -1);
                        isHideJump = savedInstanceState.getBoolean("isHideJump",false);
                        typeMessageJump = savedInstanceState.getInt("typeMessageJump",-1);
                        visibilityMessageJump = savedInstanceState.getBoolean("visibilityMessageJump",false);
                        mOutputFilePath = savedInstanceState.getString("mOutputFilePath");
                        isShareLinkDialogDismissed = savedInstanceState.getBoolean("isShareLinkDialogDismissed", false);
                        isLocationDialogShown = savedInstanceState.getBoolean("isLocationDialogShown", false);
                        isJoinCallDialogShown = savedInstanceState.getBoolean(JOIN_CALL_DIALOG, false);
                        recoveredSelectedPositions = savedInstanceState.getIntegerArrayList(SELECTED_ITEMS);

                        if(visibilityMessageJump){
                            if(typeMessageJump == TYPE_MESSAGE_NEW_MESSAGE){
                                messageJumpText.setText(getResources().getString(R.string.message_new_messages));
                                messageJumpLayout.setVisibility(View.VISIBLE);
                            }else if(typeMessageJump == TYPE_MESSAGE_JUMP_TO_LEAST){
                                messageJumpText.setText(getResources().getString(R.string.message_jump_latest));
                                messageJumpLayout.setVisibility(View.VISIBLE);
                            }
                        }

                        lastIdMsgSeen = savedInstanceState.getLong(LAST_MESSAGE_SEEN, MEGACHAT_INVALID_HANDLE);
                        isTurn = lastIdMsgSeen != MEGACHAT_INVALID_HANDLE;

                        generalUnreadCount = savedInstanceState.getLong(GENERAL_UNREAD_COUNT, 0);
                        downloadToGallery = savedInstanceState.getBoolean(DONWLOAD_TO_GALLERY, false);

                        boolean isPlaying = savedInstanceState.getBoolean(PLAYING, false);
                        if (isPlaying) {
                            long idMessageVoicePlaying = savedInstanceState.getLong(ID_VOICE_CLIP_PLAYING, -1);
                            long messageHandleVoicePlaying = savedInstanceState.getLong(MESSAGE_HANDLE_PLAYING, -1);
                            long userHandleVoicePlaying = savedInstanceState.getLong(USER_HANDLE_PLAYING, -1);
                            int progressVoicePlaying = savedInstanceState.getInt(PROGRESS_PLAYING, 0);

                            if (!messagesPlaying.isEmpty()) {
                                for (MessageVoiceClip m : messagesPlaying) {
                                    m.getMediaPlayer().release();
                                    m.setMediaPlayer(null);
                                }
                                messagesPlaying.clear();
                            }

                            MessageVoiceClip messagePlaying = new MessageVoiceClip(idMessageVoicePlaying, userHandleVoicePlaying, messageHandleVoicePlaying);
                            messagePlaying.setProgress(progressVoicePlaying);
                            messagePlaying.setPlayingWhenTheScreenRotated(true);
                            messagesPlaying.add(messagePlaying);

                        }

                        joiningOrLeaving = savedInstanceState.getBoolean(JOINING_OR_LEAVING, false);
                        joiningOrLeavingAction = savedInstanceState.getString(JOINING_OR_LEAVING_ACTION);
                        openingAndJoining = savedInstanceState.getBoolean(OPENING_AND_JOINING_ACTION, false);
                        errorReactionsDialogIsShown = savedInstanceState.getBoolean(ERROR_REACTION_DIALOG, false);
                        typeErrorReaction = savedInstanceState.getLong(TYPE_ERROR_REACTION, REACTION_ERROR_DEFAULT_VALUE);
                        if(errorReactionsDialogIsShown && typeErrorReaction != REACTION_ERROR_DEFAULT_VALUE){
                            createLimitReactionsAlertDialog(typeErrorReaction);
                        }
                    }

                    String text = null;
                    if (intentAction.equals(ACTION_CHAT_SHOW_MESSAGES)) {
                        logDebug("ACTION_CHAT_SHOW_MESSAGES");
                        isOpeningChat = true;

                        int errorCode = newIntent.getIntExtra("PUBLIC_LINK", 1);
                        if (savedInstanceState == null) {
                            text = newIntent.getStringExtra(SHOW_SNACKBAR);
                            if (text == null) {
                                if (errorCode != 1) {
                                    if (errorCode == MegaChatError.ERROR_OK) {
                                        text = getString(R.string.chat_link_copied_clipboard);
                                    }
                                    else {
                                        logDebug("initAfterIntent:publicLinkError:errorCode");
                                        text = getString(R.string.general_error) + ": " + errorCode;
                                    }
                                }
                            }
                        }
                        else if (errorCode != 1 && errorCode == MegaChatError.ERROR_OK && !isShareLinkDialogDismissed) {
                                text = getString(R.string.chat_link_copied_clipboard);
                        }
                    }
                    initAndShowChat(text);
                }
            }
        }
        else{
            logWarning("INTENT is NULL");
        }
    }

    private void initializeInputText() {
        hideKeyboard();
        setChatSubtitle();
        ChatItemPreferences chatPrefs = dbH.findChatPreferencesByHandle(Long.toString(idChat));

        if (chatPrefs != null) {
            String written = chatPrefs.getWrittenText();
            if (!TextUtils.isEmpty(written)) {
                String editedMsgId = chatPrefs.getEditedMsgId();
                editingMessage = !isTextEmpty(editedMsgId);
                messageToEdit = editingMessage ? megaChatApi.getMessage(idChat, Long.parseLong(editedMsgId)) : null;
                textChat.setText(written);
                showSendIcon();
                return;
            }
        } else {
            chatPrefs = new ChatItemPreferences(Long.toString(idChat), "");
            dbH.setChatItemPreferences(chatPrefs);
        }
        refreshTextInput();
    }

    private CharSequence transformEmojis(String textToTransform, float sizeText){
        CharSequence text = textToTransform == null ? "" : textToTransform;
        String resultText = converterShortCodes(text.toString());
        SpannableStringBuilder spannableStringBuilder = new SpannableStringBuilder(resultText);
        EmojiManager.getInstance().replaceWithImages(this, spannableStringBuilder, sizeText, sizeText);
        int maxWidth;
        if(isScreenInPortrait(this)){
            maxWidth = HINT_PORT;
        }else{
            maxWidth = HINT_LAND;
        }
        CharSequence textF = TextUtils.ellipsize(spannableStringBuilder, textChat.getPaint(), dp2px(maxWidth, getOutMetrics()), typeEllipsize);
        return textF;
    }

    private void refreshTextInput() {
        recordButtonStates(RECORD_BUTTON_DEACTIVATED);
        sendIcon.setVisibility(View.GONE);
        sendIcon.setEnabled(false);
        if (chatRoom != null) {
            megaChatApi.sendStopTypingNotification(chatRoom.getChatId());
            String title;
            setSizeInputText(true);
            if (chatRoom.hasCustomTitle()) {
                title = getString(R.string.type_message_hint_with_customized_title, getTitleChat(chatRoom));
            } else {
                title = getString(R.string.type_message_hint_with_default_title, getTitleChat(chatRoom));
            }
            textChat.setHint(transformEmojis(title, textChat.getTextSize()));
        }
    }

    public void updateUserNameInChat() {
        if (chatRoom.isGroup()) {
            setChatSubtitle();
        }
        if (adapter != null) {
            adapter.notifyDataSetChanged();
        }
    }

    private void updateTitle() {
        initializeInputText();
        titleToolbar.setText(getTitleChat(chatRoom));
    }

    /**
     * Opens a new chat conversation, checking if the id is valid and if the ChatRoom exists.
     * If an error ocurred opening the chat, an error dialog is shown.
     *
     * @return True if the chat was successfully opened, false otherwise
     */
    private boolean initChat() {
        if (idChat == MEGACHAT_INVALID_HANDLE) {
            logError("Chat ID -1 error");
            return false;
        }

        //Recover chat
        logDebug("Recover chat with id: " + idChat);
        chatRoom = megaChatApi.getChatRoom(idChat);
        if (chatRoom == null) {
            logError("Chatroom is NULL - finish activity!!");
            finish();
        }

        if (adapter != null) {
            adapter.updateChatRoom(chatRoom);
        }

        megaChatApi.closeChatRoom(idChat, this);
        if (megaChatApi.openChatRoom(idChat, this)) {
            MegaApplication.setClosedChat(false);
            return true;
        }

        logError("Error openChatRoom");
        if (errorOpenChatDialog == null) {
            MaterialAlertDialogBuilder builder = new MaterialAlertDialogBuilder(this);
            builder.setTitle(getString(R.string.chat_error_open_title))
                    .setMessage(getString(R.string.chat_error_open_message))
                    .setPositiveButton(getString(R.string.general_ok), (dialog, whichButton) -> finish());
            errorOpenChatDialog = builder.create();
            errorOpenChatDialog.show();
        }

        return false;
    }

    /**
     * Opens a new chat conversation.
     * If it went well, shows the chat with the empty state and requests messages.
     *
     * @param textSnackbar  if there is a chat link involved in the action, it it indicates the "Copy chat link" dialog has to be shown.
     *                      If not, a simple Snackbar has to be shown with this text.
     */
    private void initAndShowChat(String textSnackbar) {
        if (!initChat()) {
            return;
        }

        initializeInputText();
        checkIfIsAlreadyJoiningOrLeaving();

        int chatConnection = megaChatApi.getChatConnectionState(idChat);
        logDebug("Chat connection (" + idChat + ") is: " + chatConnection);

        if (adapter == null) {
            createAdapter();
        } else {
            adapter.updateChatRoom(chatRoom);
            adapter.notifyDataSetChanged();
        }

        setPreviewersView();
        titleToolbar.setText(getTitleChat(chatRoom));
        setChatSubtitle();
        privateIconToolbar.setVisibility(chatRoom.isPublic() ? View.GONE : View.VISIBLE);
        muteIconToolbar.setVisibility(isEnableChatNotifications(chatRoom.getChatId()) ? View.GONE : View.VISIBLE);
        isOpeningChat = true;

        String textToShowB = getString(R.string.chat_loading_messages);

        try {
            textToShowB = textToShowB.replace("[A]", "<font color=\'"
                    + ColorUtils.getColorHexString(this, R.color.grey_300_grey_600)
                    + "\'>");
            textToShowB = textToShowB.replace("[/A]", "</font>");
            textToShowB = textToShowB.replace("[B]", "<font color=\'"
                    + ColorUtils.getColorHexString(this, R.color.grey_900_grey_100)
                    + "\'>");
            textToShowB = textToShowB.replace("[/B]", "</font>");
        } catch (Exception e) {
            logWarning("Exception formatting string", e);
        }

        emptyScreen(HtmlCompat.fromHtml(textToShowB, HtmlCompat.FROM_HTML_MODE_LEGACY));

        if (!isTextEmpty(textSnackbar)) {
            String chatLink = getIntent().getStringExtra(CHAT_LINK_EXTRA);

            if (!isTextEmpty(chatLink) && !isShareLinkDialogDismissed) {
                showShareChatLinkDialog(this, chatRoom, chatLink);
            } else {
                showSnackbar(SNACKBAR_TYPE, textSnackbar, MEGACHAT_INVALID_HANDLE);
            }
        }

        loadHistory();
        logDebug("On create: stateHistory: " + stateHistory);
        if (isLocationDialogShown) {
            showSendLocationDialog();
        }

        if (isJoinCallDialogShown) {
            MegaChatCall callInThisChat = megaChatApi.getChatCall(chatRoom.getChatId());
            if (callInThisChat != null && !callInThisChat.isOnHold() && chatRoom.isGroup()) {
                MegaChatCall anotherCallActive = getAnotherActiveCall(chatRoom.getChatId());
                if (anotherCallActive != null ) {
                    showJoinCallDialog(callInThisChat.getChatid(), anotherCallActive);
                }else{
                    MegaChatCall anotherCallOnHold = getAnotherCallOnHold(chatRoom.getChatId());
                    if(anotherCallOnHold != null){
                        showJoinCallDialog(callInThisChat.getChatid(), anotherCallOnHold);
                    }
                }
            }
        }
    }

    private void emptyScreen(CharSequence text){
        if (getResources().getConfiguration().orientation == Configuration.ORIENTATION_LANDSCAPE) {
            emptyImageView.setImageResource(R.drawable.empty_chat_message_landscape);
        } else {
            emptyImageView.setImageResource(R.drawable.empty_chat_message_portrait);
        }

        emptyTextView.setText(text);
        emptyTextView.setVisibility(View.VISIBLE);
        emptyLayout.setVisibility(View.VISIBLE);

        chatRelativeLayout.setVisibility(View.GONE);
    }

    public void removeChatLink(){
        logDebug("removeChatLink");
        megaChatApi.removeChatLink(idChat, this);
    }

    /**
     * Requests to load for first time chat messages.
     * It controls if it is the real first time, or the device was rotated with the "isTurn" flag.
     */
    public void loadHistory() {
        if (chatRoom == null) {
            return;
        }

        long unreadCount = chatRoom.getUnreadCount();
        lastSeenReceived = unreadCount == 0;

        if (lastSeenReceived) {
            logDebug("loadMessages:unread is 0");

            if (!isTurn) {
                lastIdMsgSeen = MEGACHAT_INVALID_HANDLE;
                generalUnreadCount = 0;
            }
        } else {
            if (!isTurn) {
                lastIdMsgSeen = megaChatApi.getLastMessageSeenId(idChat);
                generalUnreadCount = unreadCount;
            } else {
                logDebug("Do not change lastSeenId --> rotating screen");
            }

            if (lastIdMsgSeen != -1) {
                logDebug("lastSeenId: " + lastIdMsgSeen);
            } else {
                logError("Error:InvalidLastMessage");
            }
        }

        askForMoreMessages();
    }

    /**
     * Sets the visibility of the groupalSubtitleToolbar view.
     * If it is visible some attributes of the layout should be updated due to the marquee behaviour.
     *
     * This method should be used always the visibility of groupalSubtitleToolbar
     * changes instead of change the visibility directly.
     *
     * @param visible   true if visible, false otherwise
     */
    private void setGroupalSubtitleToolbarVisibility(boolean visible) {
        if (subtitleCall.getVisibility() == View.VISIBLE) {
            visible = false;
        }

        groupalSubtitleToolbar.setVisibility(visible ? View.VISIBLE : View.GONE);

        if (visible) {
            groupalSubtitleToolbar.setSelected(true);
            groupalSubtitleToolbar.setHorizontallyScrolling(true);
            groupalSubtitleToolbar.setFocusable(true);
            groupalSubtitleToolbar.setEllipsize(TextUtils.TruncateAt.MARQUEE);
            groupalSubtitleToolbar.setMarqueeRepeatLimit(-1);
            groupalSubtitleToolbar.setSingleLine(true);
            groupalSubtitleToolbar.setHorizontallyScrolling(true);
        }
    }

    private void setSubtitleVisibility() {
        if(chatRoom == null){
            chatRoom = megaChatApi.getChatRoom(idChat);
        }

        if(chatRoom == null)
            return;

        boolean isGroup = chatRoom.isGroup();

        individualSubtitleToobar.setVisibility(isGroup ? View.GONE : View.VISIBLE);
        setGroupalSubtitleToolbarVisibility(isGroup);

        if (chatRoom.isGroup()) {
            iconStateToolbar.setVisibility(View.GONE);
        }
    }

    private void setPreviewGroupalSubtitle() {
        long participants = chatRoom.getPeerCount();

        if (!chatRoom.isPreview() && chatRoom.isActive()) {
            participants++;
        }

        setGroupalSubtitleToolbarVisibility(participants > 0);
        if (participants > 0) {
            groupalSubtitleToolbar.setText(adjustForLargeFont(getResources()
                    .getQuantityString(R.plurals.subtitle_of_group_chat, (int) participants, (int) participants)));
        }
    }

    public void setChatSubtitle(){
        logDebug("setChatSubtitle");
        if(chatRoom==null){
            return;
        }
        int width;
        if(isScreenInPortrait(this)){
            if(chatRoom.isGroup()) {
                width = scaleWidthPx(TITLE_TOOLBAR_PORT, getOutMetrics());
            }else {
                width = scaleWidthPx(TITLE_TOOLBAR_IND_PORT, getOutMetrics());
            }
        }else{
            width = scaleWidthPx(TITLE_TOOLBAR_LAND, getOutMetrics());
        }
        titleToolbar.setMaxWidthEmojis(width);
        titleToolbar.setTypeEllipsize(TextUtils.TruncateAt.END);
        setSubtitleVisibility();

        if (chatC.isInAnonymousMode() && megaChatApi.getChatConnectionState(idChat)==MegaChatApi.CHAT_CONNECTION_ONLINE) {
            logDebug("Is preview");
            setPreviewGroupalSubtitle();
            tB.setOnClickListener(this);
            setBottomLayout(SHOW_JOIN_LAYOUT);

        }else if(megaChatApi.getConnectionState()!=MegaChatApi.CONNECTED||megaChatApi.getChatConnectionState(idChat)!=MegaChatApi.CHAT_CONNECTION_ONLINE) {
            logDebug("Chat not connected ConnectionState: " + megaChatApi.getConnectionState() + " ChatConnectionState: " + megaChatApi.getChatConnectionState(idChat));
            tB.setOnClickListener(this);
            if (chatRoom.isPreview()) {
                logDebug("Chat not connected: is preview");
                setPreviewGroupalSubtitle();
                setBottomLayout(SHOW_NOTHING_LAYOUT);
            } else {
                logDebug("Chat not connected: is not preview");
                if (chatRoom.isGroup()) {
                    groupalSubtitleToolbar.setText(adjustForLargeFont(getString(R.string.invalid_connection_state)));
                } else {
                    individualSubtitleToobar.setText(adjustForLargeFont(getString(R.string.invalid_connection_state)));
                }

                int permission = chatRoom.getOwnPrivilege();
                logDebug("Check permissions");
                if ((permission == MegaChatRoom.PRIV_RO) || (permission == MegaChatRoom.PRIV_RM)) {
                    setBottomLayout(SHOW_NOTHING_LAYOUT);
                } else {
                    setBottomLayout(SHOW_WRITING_LAYOUT);
                }
            }
        }else{
            logDebug("Karere connection state: " + megaChatApi.getConnectionState());
            logDebug("Chat connection state: " + megaChatApi.getChatConnectionState(idChat));

            int permission = chatRoom.getOwnPrivilege();
            if (chatRoom.isGroup()) {
                tB.setOnClickListener(this);
                if(chatRoom.isPreview()){
                    logDebug("Is preview");
                    setPreviewGroupalSubtitle();
                   setBottomLayout(openingAndJoining ? SHOW_JOINING_OR_LEFTING_LAYOUT : SHOW_JOIN_LAYOUT);
                }
                else {
                    logDebug("Check permissions group chat");
                    if (permission == MegaChatRoom.PRIV_RO) {
                        logDebug("Permission RO");
                        setBottomLayout(SHOW_NOTHING_LAYOUT);

                        if (chatRoom.isArchived()) {
                            logDebug("Chat is archived");
                            groupalSubtitleToolbar.setText(adjustForLargeFont(getString(R.string.archived_chat)));
                        } else {
                            groupalSubtitleToolbar.setText(adjustForLargeFont(getString(R.string.observer_permission_label_participants_panel)));
                        }
                    }else if (permission == MegaChatRoom.PRIV_RM) {
                        logDebug("Permission RM");
                        setBottomLayout(SHOW_NOTHING_LAYOUT);

                        if (chatRoom.isArchived()) {
                            logDebug("Chat is archived");
                            groupalSubtitleToolbar.setText(adjustForLargeFont(getString(R.string.archived_chat)));
                        }
                        else if (!chatRoom.isActive()) {
                            groupalSubtitleToolbar.setText(adjustForLargeFont(getString(R.string.inactive_chat)));
                        }
                        else {
                            groupalSubtitleToolbar.setText(null);
                            setGroupalSubtitleToolbarVisibility(false);
                        }
                    }
                    else{
                        logDebug("Permission: " + permission);

                        setBottomLayout(SHOW_WRITING_LAYOUT);

                        if(chatRoom.isArchived()){
                            logDebug("Chat is archived");
                            groupalSubtitleToolbar.setText(adjustForLargeFont(getString(R.string.archived_chat)));
                        }
                        else if(chatRoom.hasCustomTitle()){
                            setCustomSubtitle();
                        }
                        else{
                            long participantsLabel = chatRoom.getPeerCount()+1; //Add one to include me
                            groupalSubtitleToolbar.setText(adjustForLargeFont(getResources().getQuantityString(R.plurals.subtitle_of_group_chat, (int) participantsLabel, participantsLabel)));
                        }
                    }
                }
            }
            else{
                logDebug("Check permissions one to one chat");
                if(permission==MegaChatRoom.PRIV_RO) {
                    logDebug("Permission RO");

                    if(megaApi!=null){
                        if(megaApi.getRootNode()!=null){
                            long chatHandle = chatRoom.getChatId();
                            MegaChatRoom chat = megaChatApi.getChatRoom(chatHandle);
                            long userHandle = chat.getPeerHandle(0);
                            String userHandleEncoded = MegaApiAndroid.userHandleToBase64(userHandle);
                            MegaUser user = megaApi.getContact(userHandleEncoded);

                            if(user!=null && user.getVisibility() == MegaUser.VISIBILITY_VISIBLE){
                                tB.setOnClickListener(this);
                            }
                            else{
                                tB.setOnClickListener(null);
                            }
                        }
                    }
                    else{
                        tB.setOnClickListener(null);
                    }
                    setBottomLayout(SHOW_NOTHING_LAYOUT);

                    if(chatRoom.isArchived()){
                        logDebug("Chat is archived");
                        individualSubtitleToobar.setText(adjustForLargeFont(getString(R.string.archived_chat)));
                    }
                    else{
                        individualSubtitleToobar.setText(adjustForLargeFont(getString(R.string.observer_permission_label_participants_panel)));
                    }
                }
                else if(permission==MegaChatRoom.PRIV_RM) {
                    tB.setOnClickListener(this);

                    logDebug("Permission RM");
                    setBottomLayout(SHOW_NOTHING_LAYOUT);

                    if(chatRoom.isArchived()){
                        logDebug("Chat is archived");
                        individualSubtitleToobar.setText(adjustForLargeFont(getString(R.string.archived_chat)));
                    }
                    else if(!chatRoom.isActive()){
                        individualSubtitleToobar.setText(adjustForLargeFont(getString(R.string.inactive_chat)));
                    }
                    else{
                        individualSubtitleToobar.setText(null);
                        individualSubtitleToobar.setVisibility(View.GONE);
                    }
                }
                else{
                    tB.setOnClickListener(this);

                    long userHandle = chatRoom.getPeerHandle(0);
                    setStatus(userHandle);
                    setBottomLayout(SHOW_WRITING_LAYOUT);
                }
            }
        }
    }

    /**
     * Updates the views that have to be shown at the bottom of the UI.
     *
     * @param show  indicates which layout has to be shown at the bottom of the UI
     */
    public void setBottomLayout(int show) {
        if (app.getStorageState() == STORAGE_STATE_PAYWALL) {
            show = SHOW_NOTHING_LAYOUT;
        } else if (joiningOrLeaving) {
            show = SHOW_JOINING_OR_LEFTING_LAYOUT;
        }

        RelativeLayout.LayoutParams params = (RelativeLayout.LayoutParams) messagesContainerLayout.getLayoutParams();

        switch (show) {
            case SHOW_JOINING_OR_LEFTING_LAYOUT:
                writingContainerLayout.setVisibility(View.GONE);
                joinChatLinkLayout.setVisibility(View.GONE);
                params.addRule(RelativeLayout.ABOVE, R.id.joining_leaving_layout_chat_layout);
                messagesContainerLayout.setLayoutParams(params);
                fragmentVoiceClip.setVisibility(View.GONE);
                joiningLeavingLayout.setVisibility(View.VISIBLE);
                joiningLeavingText.setText(joiningOrLeavingAction);
                break;

            case SHOW_JOIN_LAYOUT:
                writingContainerLayout.setVisibility(View.GONE);
                joinChatLinkLayout.setVisibility(View.VISIBLE);
                params.addRule(RelativeLayout.ABOVE, R.id.join_chat_layout_chat_layout);
                messagesContainerLayout.setLayoutParams(params);
                fragmentVoiceClip.setVisibility(View.GONE);
                joiningLeavingLayout.setVisibility(View.GONE);
                break;

            case SHOW_NOTHING_LAYOUT:
                writingContainerLayout.setVisibility(View.GONE);
                joinChatLinkLayout.setVisibility(View.GONE);
                fragmentVoiceClip.setVisibility(View.GONE);
                joiningLeavingLayout.setVisibility(View.GONE);
                break;

            default:
                writingContainerLayout.setVisibility(View.VISIBLE);
                joinChatLinkLayout.setVisibility(View.GONE);
                params.addRule(RelativeLayout.ABOVE, R.id.writing_container_layout_chat_layout);
                messagesContainerLayout.setLayoutParams(params);
                fragmentVoiceClip.setVisibility(View.VISIBLE);
                joiningLeavingLayout.setVisibility(View.GONE);
        }
    }

    /**
     * When the group chat has a custom title, the subtitle has to contain the participants' names.
     * It sets the custom subtitle. The subtitle would contain the participant's names following these rules:
     * - If the group has four or less participants: all their names.
     * - If the group has more than four participants: the names of the three first participants and X more,
     *      which "X" is the number of the rest of participants
     */
    private void setCustomSubtitle() {
        logDebug("setCustomSubtitle");
        long participantsCount = chatRoom.getPeerCount();

        if (participantsCount == 0 && !chatRoom.isPreview()) {
            groupalSubtitleToolbar.setText(R.string.bucket_word_me);
            return;
        }

        StringBuilder customSubtitle = new StringBuilder();

        for (int i = 0; i < participantsCount; i++) {
            if ((i == 1 || i == 2) && areMoreParticipants(i)) {
                customSubtitle.append(", ");
            }
            String participantName = chatC.getParticipantFirstName(chatRoom.getPeerHandle(i));
            if (isTextEmpty(participantName)) {
                sendGetPeerAttributesRequest(participantsCount);
                return;
            } else if (i == 0 && !areMoreParticipants(i)) {
                if (!chatRoom.isPreview()) {
                    customSubtitle.append(participantName)
                            .append(", ").append(getString(R.string.bucket_word_me));
                    groupalSubtitleToolbar.setText(adjustForLargeFont(customSubtitle.toString()));
                } else {
                    groupalSubtitleToolbar.setText(adjustForLargeFont(participantName));
                }
            } else if (areMoreParticipantsThanMaxAllowed(i)) {
                String firstNames = customSubtitle.append(participantName).toString();
                groupalSubtitleToolbar.setText(adjustForLargeFont(getString(R.string.custom_subtitle_of_group_chat, firstNames, participantsCount - 2)));
                break;
            } else {
                customSubtitle.append(participantName);

                if (i == participantsCount - 1) {
                    if (!chatRoom.isPreview()) {
                        customSubtitle.append(", ").append(getString(R.string.bucket_word_me));
                    }
                    groupalSubtitleToolbar.setText(adjustForLargeFont(customSubtitle.toString()));
                }
            }
        }

        if (isTextEmpty(groupalSubtitleToolbar.getText().toString())) {
            groupalSubtitleToolbar.setText(null);
            setGroupalSubtitleToolbarVisibility(false);
        }
    }

    /**
     * Checks if there are more participants in the group chat after the current position.
     *
     * @param position  position to check
     * @return  True if there are more participants after the current position, false otherwise.
     */
    private boolean areMoreParticipants(long position) {
        return chatRoom.getPeerCount() > position;
    }

    /**
     * Checks if there only three participants in the group chat.
     *
     * @param position  position to check
     * @return  True if there are three participants, false otherwise.
     */
    private boolean areSameParticipantsAsMaxAllowed(long position) {
        return chatRoom.getPeerCount() == MAX_NAMES_PARTICIPANTS && position == 2;
    }

    /**
     * Checks if there are more than three participants in the group chat.
     *
     * @param position  position to check
     * @return True if there are more than three participants, false otherwise.
     */
    private boolean areMoreParticipantsThanMaxAllowed(long position) {
        return chatRoom.getPeerCount() > MAX_NAMES_PARTICIPANTS && position == 2;
    }

    /**
     * Requests the attributes of the participants when they unavailable.
     *
     * @param participantsCount number of participants in the group chat.
     */
    private void sendGetPeerAttributesRequest(long participantsCount) {
        MegaHandleList handleList = MegaHandleList.createInstance();

        for (int i = 0; i < participantsCount; i++) {
            handleList.addMegaHandle(chatRoom.getPeerHandle(i));

            if (areMoreParticipantsThanMaxAllowed(i) || areSameParticipantsAsMaxAllowed(i))
                break;
        }

        if (handleList.size() > 0) {
            megaChatApi.loadUserAttributes(chatRoom.getChatId(), handleList, new GetPeerAttributesListener(this));
        }
    }

    /**
     * Updates the custom subtitle when the request for load the participants' attributes finishes.
     *
     * @param chatId        identifier of the chat received in the request
     * @param handleList    list of the participants' handles
     */
    public void updateCustomSubtitle(long chatId, MegaHandleList handleList) {
        if (handleList == null || handleList.size() == 0
                || chatId != chatRoom.getChatId() || megaChatApi.getChatRoom(chatId) == null)
            return;

        chatRoom = megaChatApi.getChatRoom(chatId);

        for (int i = 0; i < handleList.size(); i++) {
            chatC.setNonContactAttributesInDB(handleList.get(i));
        }

        setCustomSubtitle();
    }

    public void setLastGreen(String date){
        individualSubtitleToobar.setText(date);
        individualSubtitleToobar.isMarqueeIsNecessary(this);
        if(subtitleCall.getVisibility()!=View.VISIBLE && groupalSubtitleToolbar.getVisibility()!=View.VISIBLE){
            individualSubtitleToobar.setVisibility(View.VISIBLE);
        }
    }

    public void requestLastGreen(int state){
        logDebug("State: " + state);

        if(chatRoom!=null && !chatRoom.isGroup() && !chatRoom.isArchived()){
            if(state == INITIAL_PRESENCE_STATUS){
                state = megaChatApi.getUserOnlineStatus(chatRoom.getPeerHandle(0));
            }

            if(state != MegaChatApi.STATUS_ONLINE && state != MegaChatApi.STATUS_BUSY && state != MegaChatApi.STATUS_INVALID){
                logDebug("Request last green for user");
                megaChatApi.requestLastGreen(chatRoom.getPeerHandle(0), this);
            }
        }
    }

    public void setStatus(long userHandle){

        iconStateToolbar.setVisibility(View.GONE);

        if(megaChatApi.getConnectionState()!=MegaChatApi.CONNECTED){
            logWarning("Chat not connected");
            individualSubtitleToobar.setText(adjustForLargeFont(getString(R.string.invalid_connection_state)));
        }
        else if(chatRoom.isArchived()){
            logDebug("Chat is archived");
            individualSubtitleToobar.setText(adjustForLargeFont(getString(R.string.archived_chat)));
        }
        else if(!chatRoom.isGroup()){
            contactOnlineStatus = megaChatApi.getUserOnlineStatus(userHandle);
            setStatusIcon();
        }
    }

    /**
     * Set status icon image resource depends on online state and toolbar's elevation.
     */
    private void setStatusIcon() {
        if(listView == null || adapter == null || iconStateToolbar == null || individualSubtitleToobar == null) {
            return;
        }

        boolean withElevation = listView.canScrollVertically(-1) || adapter.isMultipleSelect();
        StatusIconLocation where = withElevation ? StatusIconLocation.APPBAR : StatusIconLocation.STANDARD;
        setContactStatus(contactOnlineStatus, iconStateToolbar, individualSubtitleToobar, where);
    }

    public int compareTime(AndroidMegaChatMessage message, AndroidMegaChatMessage previous){
        return compareTime(message.getMessage().getTimestamp(), previous.getMessage().getTimestamp());
    }

    public int compareTime(long timeStamp, AndroidMegaChatMessage previous){
        return compareTime(timeStamp, previous.getMessage().getTimestamp());
    }

    public int compareTime(long timeStamp, long previous){
        if(previous!=-1){

            Calendar cal = calculateDateFromTimestamp(timeStamp);
            Calendar previousCal =  calculateDateFromTimestamp(previous);

            TimeUtils tc = new TimeUtils(TIME);

            int result = tc.compare(cal, previousCal);
            logDebug("RESULTS compareTime: " + result);
            return result;
        }
        else{
            logWarning("return -1");
            return -1;
        }
    }

    public int compareDate(AndroidMegaChatMessage message, AndroidMegaChatMessage previous){
        return compareDate(message.getMessage().getTimestamp(), previous.getMessage().getTimestamp());
    }

    public int compareDate(long timeStamp, AndroidMegaChatMessage previous){
        return compareDate(timeStamp, previous.getMessage().getTimestamp());
    }

    public int compareDate(long timeStamp, long previous){
        logDebug("compareDate");

        if(previous!=-1){
            Calendar cal = calculateDateFromTimestamp(timeStamp);
            Calendar previousCal =  calculateDateFromTimestamp(previous);

            TimeUtils tc = new TimeUtils(DATE);

            int result = tc.compare(cal, previousCal);
            logDebug("RESULTS compareDate: "+result);
            return result;
        }
        else{
            logWarning("return -1");
            return -1;
        }
    }

    @Override
    public boolean onCreateOptionsMenu(Menu menu) {
        logDebug("onCreateOptionsMenuLollipop");
        // Inflate the menu items for use in the action bar
        MenuInflater inflater = getMenuInflater();
        inflater.inflate(R.menu.chat_action, menu);

        callMenuItem = menu.findItem(R.id.cab_menu_call_chat);
        videoMenuItem = menu.findItem(R.id.cab_menu_video_chat);
        selectMenuItem = menu.findItem(R.id.cab_menu_select_messages);
        inviteMenuItem = menu.findItem(R.id.cab_menu_invite_chat);
        clearHistoryMenuItem = menu.findItem(R.id.cab_menu_clear_history_chat);
        contactInfoMenuItem = menu.findItem(R.id.cab_menu_contact_info_chat);
        leaveMenuItem = menu.findItem(R.id.cab_menu_leave_chat);
        archiveMenuItem = menu.findItem(R.id.cab_menu_archive_chat);
        muteMenuItem = menu.findItem(R.id.cab_menu_mute_chat);
        unMuteMenuItem = menu.findItem(R.id.cab_menu_unmute_chat);

        return super.onCreateOptionsMenu(menu);
    }

    @Override
    public boolean onPrepareOptionsMenu(Menu menu){
        logDebug("onPrepareOptionsMenu");

        if (chatRoom != null && !joiningOrLeaving) {
            if (isEnableChatNotifications(chatRoom.getChatId())) {
                unMuteMenuItem.setVisible(false);
                muteMenuItem.setVisible(true);
            } else {
                muteMenuItem.setVisible(false);
                unMuteMenuItem.setVisible(true);
            }

            if(!shouldMuteOrUnmuteOptionsBeShown(this, chatRoom)){
                unMuteMenuItem.setVisible(false);
                muteMenuItem.setVisible(false);
            }

            checkSelectOption();
            callMenuItem.setEnabled(false);
            callMenuItem.setIcon(mutateIcon(this, R.drawable.ic_phone_white, R.color.grey_054_white_054));
            if (chatRoom.isGroup()) {
                videoMenuItem.setVisible(false);
            }else{
                videoMenuItem.setEnabled(false);
                videoMenuItem.setIcon(mutateIcon(this, R.drawable.ic_videocam_white, R.color.grey_054_white_054));
            }

            if(chatRoom.isPreview() || !isStatusConnected(this, idChat)) {
                leaveMenuItem.setVisible(false);
                clearHistoryMenuItem.setVisible(false);
                inviteMenuItem.setVisible(false);
                contactInfoMenuItem.setVisible(false);
                archiveMenuItem.setVisible(false);
            }else {

                if (megaChatApi != null && (megaChatApi.getNumCalls() <= 0 || (!participatingInACall() && !megaChatApi.hasCallInChatRoom(chatRoom.getChatId())))) {
                    if (!chatRoom.isGroup() || chatRoom.getPeerCount() > 0) {
                        callMenuItem.setEnabled(true);
                        callMenuItem.setIcon(mutateIcon(this, R.drawable.ic_phone_white, R.color.grey_087_white_087));
                    }

                    if (chatRoom.isGroup()) {
                        videoMenuItem.setVisible(false);
                    } else {
                        videoMenuItem.setEnabled(true);
                        videoMenuItem.setIcon(mutateIcon(this, R.drawable.ic_videocam_white, R.color.grey_087_white_087));
                    }
                }

                archiveMenuItem.setVisible(true);
                if(chatRoom.isArchived()){
                    archiveMenuItem.setTitle(getString(R.string.general_unarchive));
                }
                else{
                    archiveMenuItem.setTitle(getString(R.string.general_archive));
                }

                int permission = chatRoom.getOwnPrivilege();
                logDebug("Permission in the chat: " + permission);
                if (chatRoom.isGroup()) {
                    if (permission == MegaChatRoom.PRIV_MODERATOR) {

                        inviteMenuItem.setVisible(true);

                        int lastMessageIndex = messages.size() - 1;
                        if (lastMessageIndex >= 0) {
                            AndroidMegaChatMessage lastMessage = messages.get(lastMessageIndex);
                            if (!lastMessage.isUploading()) {
                                if (lastMessage.getMessage().getType() == MegaChatMessage.TYPE_TRUNCATE) {
                                    logDebug("Last message is TRUNCATE");
                                    clearHistoryMenuItem.setVisible(false);
                                } else {
                                    logDebug("Last message is NOT TRUNCATE");
                                    clearHistoryMenuItem.setVisible(true);
                                }
                            } else {
                                logDebug("Last message is UPLOADING");
                                clearHistoryMenuItem.setVisible(true);
                            }
                        }
                        else {
                            clearHistoryMenuItem.setVisible(false);
                        }

                        leaveMenuItem.setVisible(true);
                    } else if (permission == MegaChatRoom.PRIV_RM) {
                        logDebug("Group chat PRIV_RM");
                        leaveMenuItem.setVisible(false);
                        clearHistoryMenuItem.setVisible(false);
                        inviteMenuItem.setVisible(false);
                        callMenuItem.setVisible(false);
                        videoMenuItem.setVisible(false);
                    } else if (permission == MegaChatRoom.PRIV_RO) {
                        logDebug("Group chat PRIV_RO");
                        leaveMenuItem.setVisible(true);
                        clearHistoryMenuItem.setVisible(false);
                        inviteMenuItem.setVisible(false);
                        callMenuItem.setVisible(false);
                        videoMenuItem.setVisible(false);
                    } else if(permission == MegaChatRoom.PRIV_STANDARD){
                        logDebug("Group chat PRIV_STANDARD");
                        leaveMenuItem.setVisible(true);
                        clearHistoryMenuItem.setVisible(false);
                        inviteMenuItem.setVisible(false);
                    }else{
                        logDebug("Permission: " + permission);
                        leaveMenuItem.setVisible(true);
                        clearHistoryMenuItem.setVisible(false);
                        inviteMenuItem.setVisible(false);
                    }

                    contactInfoMenuItem.setTitle(getString(R.string.group_chat_info_label));
                    contactInfoMenuItem.setVisible(true);
                }
                else {
                    inviteMenuItem.setVisible(false);
                    if (permission == MegaChatRoom.PRIV_RO) {
                        clearHistoryMenuItem.setVisible(false);
                        contactInfoMenuItem.setVisible(false);
                        callMenuItem.setVisible(false);
                        videoMenuItem.setVisible(false);
                    } else {
                        clearHistoryMenuItem.setVisible(true);
                        contactInfoMenuItem.setTitle(getString(R.string.contact_properties_activity));
                        contactInfoMenuItem.setVisible(true);
                    }
                    leaveMenuItem.setVisible(false);
                }
            }

        }else{
            logWarning("Chatroom NULL on create menu");
            muteMenuItem.setVisible(false);
            unMuteMenuItem.setVisible(false);
            leaveMenuItem.setVisible(false);
            callMenuItem.setVisible(false);
            videoMenuItem.setVisible(false);
            selectMenuItem.setVisible(false);
            clearHistoryMenuItem.setVisible(false);
            inviteMenuItem.setVisible(false);
            contactInfoMenuItem.setVisible(false);
            archiveMenuItem.setVisible(false);
        }

        return super.onPrepareOptionsMenu(menu);
    }

    void ifAnonymousModeLogin(boolean pendingJoin) {
        if (chatC.isInAnonymousMode()) {
            Intent loginIntent = new Intent(this, LoginActivityLollipop.class);
            if (pendingJoin && getIntent() != null && getIntent().getDataString() != null) {
                String link = getIntent().getDataString();

                MegaApplication.getChatManagement().setPendingJoinLink(link);
                loginIntent.putExtra(VISIBLE_FRAGMENT,  LOGIN_FRAGMENT);
                loginIntent.setAction(ACTION_JOIN_OPEN_CHAT_LINK);
                loginIntent.setData(Uri.parse(link));
            } else {
                loginIntent.putExtra(VISIBLE_FRAGMENT,  TOUR_FRAGMENT);
            }

            loginIntent.setFlags(Intent.FLAG_ACTIVITY_REORDER_TO_FRONT);
            startActivity(loginIntent);
            app.setIsLoggingRunning(true);
        }

        closeChat(true);
        finish();
    }

    @Override
    public boolean onOptionsItemSelected(MenuItem item) {
        logDebug("onOptionsItemSelected");

        if (app.getStorageState() == STORAGE_STATE_PAYWALL &&
                (item.getItemId() == R.id.cab_menu_call_chat || item.getItemId() == R.id.cab_menu_video_chat)) {
            showOverDiskQuotaPaywallWarning();
            return false;
        }

        if (joiningOrLeaving && item.getItemId() != android.R.id.home) {
            return false;
        }

        switch (item.getItemId()) {
            // Respond to the action bar's Up/Home button
            case android.R.id.home: {
                if (emojiKeyboard != null) {
                    emojiKeyboard.hideBothKeyboard(this);
                }
                if (fileStorageLayout.isShown()) {
                    hideFileStorage();
                }
                if (handlerEmojiKeyboard != null) {
                    handlerEmojiKeyboard.removeCallbacksAndMessages(null);
                }
                if (handlerKeyboard != null) {
                    handlerKeyboard.removeCallbacksAndMessages(null);
                }
                ifAnonymousModeLogin(false);
                break;
            }
            case R.id.cab_menu_call_chat:{
                if(recordView.isRecordingNow() || canNotStartCall(this, chatRoom)) break;

                startVideo = false;
                if(checkPermissionsCall()){
                    startCall();
                }
                break;
            }
            case R.id.cab_menu_video_chat:{
                logDebug("cab_menu_video_chat");
                if(recordView.isRecordingNow() || canNotStartCall(this, chatRoom)) break;

                startVideo = true;
                if(checkPermissionsCall()){
                    startCall();
                }
                break;
            }
            case R.id.cab_menu_select_messages:
                activateActionMode();
                break;

            case R.id.cab_menu_invite_chat:
                if(recordView.isRecordingNow())
                    break;

                chooseAddParticipantDialog();
                break;

            case R.id.cab_menu_contact_info_chat:{
                if(recordView.isRecordingNow()) break;
                showGroupInfoActivity();
                break;
            }
            case R.id.cab_menu_clear_history_chat:{
                if(recordView.isRecordingNow()) break;

                logDebug("Clear history selected!");
                stopReproductions();
                showConfirmationClearChat(this, chatRoom);
                break;
            }
            case R.id.cab_menu_leave_chat:{
                if(recordView.isRecordingNow()) break;

                logDebug("Leave selected!");
                showConfirmationLeaveChat(chatActivity, chatRoom.getChatId(), chatActivity);
                break;
            }
            case R.id.cab_menu_archive_chat:{
                if(recordView.isRecordingNow()) break;

                logDebug("Archive/unarchive selected!");
                ChatController chatC = new ChatController(chatActivity);
                chatC.archiveChat(chatRoom);
                break;
            }

            case R.id.cab_menu_mute_chat:
                createMuteNotificationsAlertDialogOfAChat(this, chatRoom.getChatId());
                break;

            case R.id.cab_menu_unmute_chat:
                MegaApplication.getPushNotificationSettingManagement().controlMuteNotificationsOfAChat(this, NOTIFICATIONS_ENABLED, chatRoom.getChatId());
                break;
        }
        return super.onOptionsItemSelected(item);
    }

    /*
     *Prepare recording
     */
    private void prepareRecording() {
        recordView.playSound(TYPE_START_RECORD);
        stopReproductions();
    }


    /*
     * Start recording
     */
    public void startRecording(){
        long timeStamp = System.currentTimeMillis() / 1000;
        outputFileName = "/note_voice" + getVoiceClipName(timeStamp);
        File vcFile = buildVoiceClipFile(this, outputFileName);
        outputFileVoiceNotes = vcFile.getAbsolutePath();
        if (outputFileVoiceNotes == null) return;
        if (myAudioRecorder == null) myAudioRecorder = new MediaRecorder();
        try {
            myAudioRecorder.reset();
            myAudioRecorder.setAudioSource(MediaRecorder.AudioSource.MIC);
            myAudioRecorder.setOutputFormat(MediaRecorder.OutputFormat.MPEG_4);
            myAudioRecorder.setAudioEncoder(MediaRecorder.AudioEncoder.AAC);
            myAudioRecorder.setAudioEncodingBitRate(50000);
            myAudioRecorder.setAudioSamplingRate(44100);
            myAudioRecorder.setAudioChannels(1);
            myAudioRecorder.setOutputFile(outputFileVoiceNotes);
            myAudioRecorder.prepare();

        } catch (IOException e) {
            controlErrorRecording();
            e.printStackTrace();
            return;
        }
        myAudioRecorder.start();
        setRecordingNow(true);
        recordView.startRecordingTime();
        handlerVisualizer.post(updateVisualizer);
        initRecordingItems(IS_LOW);
        recordingLayout.setVisibility(View.VISIBLE);
    }

    private void initRecordingItems(boolean isLow){
        changeColor(firstBar, isLow);
        changeColor(secondBar, isLow);
        changeColor(thirdBar, isLow);
        changeColor(fourthBar, isLow);
        changeColor(fifthBar, isLow);
        changeColor(sixthBar, isLow);

    }

    public static String getVoiceClipName(long timestamp) {
        logDebug("timestamp: " + timestamp);
        //Get date time:
        try {
            Calendar calendar = Calendar.getInstance();
            TimeZone tz = TimeZone.getDefault();
            calendar.setTimeInMillis(timestamp * 1000L);
            calendar.add(Calendar.MILLISECOND, tz.getOffset(calendar.getTimeInMillis()));
            SimpleDateFormat sdf = new SimpleDateFormat("yyyyMMdd_HHmmss");
            return sdf.format(calendar.getTime()) + ".m4a";

        } catch (Exception e) {
            logError("Error getting the voice clip name", e);
        }

        return null;
    }

    private void controlErrorRecording() {
        destroyAudioRecorderElements();
        textChat.requestFocus();
    }

    private void hideRecordingLayout(){
        if(recordingLayout == null || recordingLayout.getVisibility() == View.GONE) return;
        recordingChrono.setText("00:00");
        recordingLayout.setVisibility(View.GONE);
    }

    private void destroyAudioRecorderElements(){
        abandonAudioFocus(audioFocusListener, mAudioManager, request);
        handlerVisualizer.removeCallbacks(updateVisualizer);

        hideRecordingLayout();
        outputFileVoiceNotes = null;
        outputFileName = null;
        setRecordingNow(false);

        if (myAudioRecorder == null) return;
        myAudioRecorder.reset();
        myAudioRecorder.release();
        myAudioRecorder = null;
    }

    /*
     * Cancel recording and reset the audio recorder
     */
    public void cancelRecording() {
        if (!isRecordingNow() || myAudioRecorder == null)
            return;

        hideRecordingLayout();
        handlerVisualizer.removeCallbacks(updateVisualizer);

        try {
            myAudioRecorder.stop();
            myAudioRecorder.reset();
            myAudioRecorder = null;
            abandonAudioFocus(audioFocusListener, mAudioManager, request);
            ChatController.deleteOwnVoiceClip(this, outputFileName);
            outputFileVoiceNotes = null;
            setRecordingNow(false);
            textChat.requestFocus();

        } catch (RuntimeException stopException) {
            logError("Error canceling a recording", stopException);
            ChatController.deleteOwnVoiceClip(this, outputFileName);
            controlErrorRecording();

        }
    }

    /*
     * Stop the Record and send it to the chat
     */
    private void sendRecording() {
        logDebug("sendRecording");

        if ((!recordView.isRecordingNow()) || (myAudioRecorder == null)) return;
        hideRecordingLayout();
        handlerVisualizer.removeCallbacks(updateVisualizer);

        try {
            myAudioRecorder.stop();
            recordView.playSound(TYPE_END_RECORD);
            abandonAudioFocus(audioFocusListener, mAudioManager, request);
            setRecordingNow(false);
            uploadPictureOrVoiceClip(outputFileVoiceNotes);
            outputFileVoiceNotes = null;
            textChat.requestFocus();
        } catch (RuntimeException ex) {
            controlErrorRecording();
        }
    }

    /*
     *Hide chat options while recording
     */
    private void hideChatOptions(){
        logDebug("hideChatOptions");
        textChat.setVisibility(View.INVISIBLE);
        sendIcon.setVisibility(View.GONE);
        disableButton(rLKeyboardTwemojiButton, keyboardTwemojiButton);
        disableButton(rLMediaButton, mediaButton);
        disableButton(rLPickAttachButton, pickAttachButton);
        disableButton(rLPickFileStorageButton, pickFileStorageButton);
        disableButton(rlGifButton, gifButton);
    }

    private void disableButton(final  FrameLayout layout, final  ImageButton button){
        logDebug("disableButton");
        layout.setOnClickListener(null);
        button.setOnClickListener(null);
        button.setVisibility(View.INVISIBLE);
    }

    /*
     *Show chat options when not being recorded
     */
    private void showChatOptions(){
        logDebug("showChatOptions");
        textChat.setVisibility(View.VISIBLE);
        enableButton(rLKeyboardTwemojiButton, keyboardTwemojiButton);
        enableButton(rLMediaButton, mediaButton);
        enableButton(rLPickAttachButton, pickAttachButton);
        enableButton(rLPickFileStorageButton, pickFileStorageButton);
        enableButton(rlGifButton, gifButton);
    }

    private void enableButton(FrameLayout layout, ImageButton button){
        logDebug("enableButton");
        layout.setOnClickListener(this);
        button.setOnClickListener(this);
        button.setVisibility(View.VISIBLE);
    }

    /**
     * Method that displays the send icon.
     */
    private void showSendIcon() {
        if(recordView.isRecordingNow())
            return;

        sendIcon.setEnabled(true);
        textChat.setHint(" ");
        setSizeInputText(false);
        sendIcon.setVisibility(View.VISIBLE);
        currentRecordButtonState = 0;
        recordLayout.setVisibility(View.GONE);
        recordButtonLayout.setVisibility(View.GONE);
    }

    /*
     *Record button deactivated or ready to send
     */
    private void recordButtonDeactivated(boolean isDeactivated) {
        if (textChat != null && textChat.getText() != null && !isTextEmpty(textChat.getText().toString()) && isDeactivated) {
            showSendIcon();
        } else {
            recordButtonLayout.setBackground(null);
            sendIcon.setVisibility(View.GONE);
            recordButton.setVisibility(View.VISIBLE);

            if(isDeactivated){
                recordButton.activateOnClickListener(false);
                recordButton.setImageDrawable(ContextCompat.getDrawable(this, R.drawable.ic_mic_vc));
                recordButton.setColorFilter(ContextCompat.getColor(this, R.color.grey_054_white_054),
                        PorterDuff.Mode.SRC_IN);
                return;
            }

            recordButton.activateOnTouchListener(false);
            recordButton.activateOnClickListener(true);
            recordButton.setImageDrawable(ContextCompat.getDrawable(this, R.drawable.ic_send_white));
            recordButton.setColorFilter(ContextCompat.getColor(this, R.color.grey_054_white_054),
                    PorterDuff.Mode.SRC_IN);
        }
    }

    /*
     *Update the record button view depending on the state the recording is in
     */
    private void recordButtonStates(int recordButtonState){
        if (currentRecordButtonState == recordButtonState)
            return;

        currentRecordButtonState = recordButtonState;
        recordLayout.setVisibility(View.VISIBLE);
        recordButtonLayout.setVisibility(View.VISIBLE);
        if((currentRecordButtonState == RECORD_BUTTON_SEND) || (currentRecordButtonState == RECORD_BUTTON_ACTIVATED)){
            logDebug("SEND||ACTIVATED");
            recordView.setVisibility(View.VISIBLE);
            hideChatOptions();
            if(recordButtonState == RECORD_BUTTON_SEND){
                recordButtonDeactivated(false);
            }else{
                recordButtonLayout.setBackground(ContextCompat.getDrawable(this, R.drawable.recv_bg_mic));
                recordButton.activateOnTouchListener(true);
                recordButton.activateOnClickListener(false);
                recordButton.setImageDrawable(ContextCompat.getDrawable(this, R.drawable.ic_mic_vc));
                recordButton.setColorFilter(ContextCompat.getColor(this, R.color.white_black),
                        PorterDuff.Mode.SRC_IN);
            }

        }else if(currentRecordButtonState == RECORD_BUTTON_DEACTIVATED){
            logDebug("DESACTIVATED");
            showChatOptions();
            recordView.setVisibility(View.GONE);
            recordButton.activateOnTouchListener(true);
            recordButtonDeactivated(true);
        }
        placeRecordButton(currentRecordButtonState);
    }

    public void showBubble() {
        logDebug("showBubble");
        recordView.playSound(TYPE_ERROR_RECORD);
        bubbleLayout.setAlpha(1);
        bubbleLayout.setVisibility(View.VISIBLE);
        bubbleLayout.animate().alpha(0).setDuration(DURATION_BUBBLE);
        cancelRecording();
    }
    /*
    *Place the record button with the corresponding margins
    */
    public void placeRecordButton(int recordButtonState) {
        logDebug("recordButtonState: " + recordButtonState);
        int marginBottomVoicleLayout;
        recordView.recordButtonTranslation(recordButtonLayout,0,0);
        if(fileStorageLayout != null && fileStorageLayout.isShown() ||
                emojiKeyboard != null && emojiKeyboard.getEmojiKeyboardShown()) {
            marginBottomVoicleLayout = keyboardHeight + marginBottomDeactivated;
        }
        else {
            marginBottomVoicleLayout = marginBottomDeactivated;
        }

        int value = 0;
        int marginBottom = marginBottomVoicleLayout;
        int marginRight = 0;
        if(recordButtonState == RECORD_BUTTON_SEND || recordButtonState == RECORD_BUTTON_DEACTIVATED) {
            logDebug("SEND||DESACTIVATED");
            value = MARGIN_BUTTON_DEACTIVATED;
            if(recordButtonState == RECORD_BUTTON_DEACTIVATED) {
                logDebug("DESACTIVATED");
                marginRight = dp2px(14, getOutMetrics());
            }
        }
        else if(recordButtonState == RECORD_BUTTON_ACTIVATED) {
            logDebug("ACTIVATED");
            value = MARGIN_BOTTOM;
            if(fileStorageLayout != null && fileStorageLayout.isShown() ||
                    emojiKeyboard != null && emojiKeyboard.getEmojiKeyboardShown()) {
                marginBottom = keyboardHeight+marginBottomActivated;
            }
            else {
                marginBottom = marginBottomActivated;
            }
        }
        RelativeLayout.LayoutParams params = (RelativeLayout.LayoutParams) recordButtonLayout.getLayoutParams();
        params.height = dp2px(value, getOutMetrics());
        params.width = dp2px(value, getOutMetrics());
        params.addRule(RelativeLayout.ALIGN_PARENT_RIGHT);
        params.addRule(RelativeLayout.ALIGN_PARENT_BOTTOM);
        params.setMargins(0, 0, marginRight, marginBottom);
        recordButtonLayout.setLayoutParams(params);

        FrameLayout.LayoutParams paramsRecordView = (FrameLayout.LayoutParams) recordView.getLayoutParams();
        paramsRecordView.setMargins(0,0,0, marginBottomVoicleLayout);
        recordView.setLayoutParams(paramsRecordView);
    }

    public boolean isRecordingNow(){
        return recordView.isRecordingNow();
    }

    /*
     * Know if you're recording right now
     */
    public void setRecordingNow(boolean recordingNow) {
        if (recordView == null) return;

        recordView.setRecordingNow(recordingNow);
        if (recordView.isRecordingNow()) {
            recordButtonStates(RECORD_BUTTON_ACTIVATED);
            int screenRotation = getWindowManager().getDefaultDisplay().getRotation();
            switch (screenRotation) {
                case ROTATION_PORTRAIT: {
                    lockOrientationPortrait(this);
                    break;
                }
                case ROTATION_LANDSCAPE: {
                    lockOrientationLandscape(this);
                    break;
                }
                case ROTATION_REVERSE_PORTRAIT: {
                    lockOrientationReversePortrait(this);
                }
                case ROTATION_REVERSE_LANDSCAPE: {
                    lockOrientationReverseLandscape(this);
                    break;
                }
                default: {
                    unlockOrientation(this);
                    break;
                }
            }
            if (emojiKeyboard != null) emojiKeyboard.setListenerActivated(false);
            return;
        }

        unlockOrientation(this);
        recordButtonStates(RECORD_BUTTON_DEACTIVATED);
        if (emojiKeyboard != null) emojiKeyboard.setListenerActivated(true);
    }

    private void startCall(){
        stopReproductions();
        hideKeyboard();

        if (megaChatApi == null)
            return;

        MegaChatCall callInThisChat = megaChatApi.getChatCall(chatRoom.getChatId());
        if(callInThisChat != null){
            logDebug("There is a call in this chat");
            if (participatingInACall()) {
                long chatIdCallInProgress = getChatCallInProgress();
                if (callInThisChat.isOnHold() || chatIdCallInProgress == chatRoom.getChatId()) {
                    logDebug("I'm participating in the call of this chat");
                    returnCall(this, chatRoom.getChatId());
                    return;
                }

                logDebug("I'm participating in another call from another chat");
                MegaChatCall anotherOnHoldCall = getAnotherOnHoldCall(chatRoom.getChatId());
                if(anotherOnHoldCall != null) {
                    showJoinCallDialog(chatRoom.getChatId(), anotherOnHoldCall);
                }
                return;
            }

            if (canNotJoinCall(this, callInThisChat, chatRoom)) return;

            if (callInThisChat.getStatus() == MegaChatCall.CALL_STATUS_RING_IN) {
                logDebug("The call in this chat is Ring in");
                addChecksForACall(chatRoom.getChatId(), false);
                MegaApplication.setShowPinScreen(false);
                Intent intent = new Intent(this, ChatCallActivity.class);
                intent.addFlags(Intent.FLAG_ACTIVITY_CLEAR_TOP);
                intent.putExtra(CHAT_ID, idChat);
                startActivity(intent);
                return;
            }

            if (callInThisChat.getStatus() == MegaChatCall.CALL_STATUS_USER_NO_PRESENT) {
                logDebug("The call in this chat is In progress, but I do not participate");
                addChecksForACall(chatRoom.getChatId(), startVideo);
                megaChatApi.startChatCall(idChat, startVideo, this);
            }

            return;
        }

        if (!participatingInACall()) {
            logDebug("There is not a call in this chat and I am NOT in another call");
            addChecksForACall(chatRoom.getChatId(), startVideo);
            megaChatApi.startChatCall(idChat, startVideo, this);
        }else{
            logDebug("There is not a call in this chat and I am in another call");
        }

    }

    private boolean checkPermissions(String permission, int requestCode) {
        if (Build.VERSION.SDK_INT < Build.VERSION_CODES.M) {
            return true;
        }

        boolean hasPermission = (ContextCompat.checkSelfPermission(this, permission) == PackageManager.PERMISSION_GRANTED);

        if (!hasPermission) {
            ActivityCompat.requestPermissions(this, new String[]{permission}, requestCode);
            return false;
        }

        return true;
    }

    private boolean checkPermissionsVoiceClip() {
        logDebug("checkPermissionsVoiceClip()");
        return checkPermissions(Manifest.permission.RECORD_AUDIO, RECORD_VOICE_CLIP);
    }

    private boolean checkPermissionsCall() {
        logDebug("checkPermissionsCall");
        return checkPermissions(Manifest.permission.CAMERA, REQUEST_CAMERA)
                && checkPermissions(Manifest.permission.RECORD_AUDIO, REQUEST_RECORD_AUDIO);
    }

    private boolean checkPermissionsTakePicture() {
        logDebug("checkPermissionsTakePicture");
        return checkPermissions(Manifest.permission.CAMERA, REQUEST_CAMERA_TAKE_PICTURE)
                && checkPermissions(Manifest.permission.WRITE_EXTERNAL_STORAGE, REQUEST_WRITE_STORAGE_TAKE_PICTURE);
    }

    private boolean checkPermissionsReadStorage() {
        logDebug("checkPermissionsReadStorage");
        return checkPermissions(Manifest.permission.READ_EXTERNAL_STORAGE, REQUEST_READ_STORAGE);
    }

    private boolean checkPermissionWriteStorage(int code) {
        logDebug("checkPermissionsWriteStorage :" + code);
        return checkPermissions(Manifest.permission.WRITE_EXTERNAL_STORAGE, code);
    }

    @Override
    public void onRequestPermissionsResult(int requestCode, String[] permissions, int[] grantResults) {
        logDebug("onRequestPermissionsResult");
        super.onRequestPermissionsResult(requestCode, permissions, grantResults);
        if (grantResults.length == 0 || grantResults[0] != PackageManager.PERMISSION_GRANTED) return;
        switch (requestCode) {
            case REQUEST_WRITE_STORAGE: {
                logDebug("REQUEST_WRITE_STORAGE");
                //After storage authorization, resume unfinished download
                if (checkPermissionWriteStorage(REQUEST_WRITE_STORAGE)) {
                    ArrayList<MegaNodeList> list = new ArrayList<>();
                    if(preservedMessagesSelected != null && !preservedMessagesSelected.isEmpty()) {
                        for (int i = 0; i < preservedMessagesSelected.size(); i++) {
                            MegaNodeList megaNodeList = preservedMessagesSelected.get(i).getMessage().getMegaNodeList();
                            list.add(megaNodeList);
                        }

                        chatC.prepareForChatDownload(list, downloadToGallery);
                        preservedMessagesSelected = null;
                    }
                }
                break;
            }
            case REQUEST_WRITE_STORAGE_OFFLINE: {
                logDebug("REQUEST_WRITE_STORAGE");
                //After storage authorization, resume unfinished offline download
                if (checkPermissionWriteStorage(REQUEST_WRITE_STORAGE_OFFLINE)) {
                    chatC.saveForOfflineWithAndroidMessages(preservedMessagesSelected, chatRoom);
                    preservedMessagesSelected = null;
                }
                break;
            }
            case REQUEST_CAMERA:
            case REQUEST_RECORD_AUDIO:{
                logDebug("REQUEST_CAMERA || RECORD_AUDIO");
                if (checkPermissionsCall()) {
                    startCall();
                }
                break;
            }
            case REQUEST_CAMERA_TAKE_PICTURE:
            case REQUEST_WRITE_STORAGE_TAKE_PICTURE:{
                logDebug("REQUEST_CAMERA_TAKE_PICTURE || REQUEST_WRITE_STORAGE_TAKE_PICTURE");
                if (checkPermissionsTakePicture()) {
                    takePicture();
                }
                break;
            }
            case RECORD_VOICE_CLIP:
            case REQUEST_STORAGE_VOICE_CLIP:{
                logDebug("RECORD_VOICE_CLIP || REQUEST_STORAGE_VOICE_CLIP");
                if (checkPermissionsVoiceClip()) {
                   cancelRecording();
                }
                break;
            }
            case REQUEST_READ_STORAGE:{
                if (checkPermissionsReadStorage()) {
                    this.attachFromFileStorage();
                }
                break;
            }
            case LOCATION_PERMISSION_REQUEST_CODE: {
                if (ContextCompat.checkSelfPermission(this, Manifest.permission.ACCESS_FINE_LOCATION) == PackageManager.PERMISSION_GRANTED) {
                    Intent intent = new Intent(getApplicationContext(), MapsActivity.class);
                    intent.putExtra(EDITING_MESSAGE, editingMessage);
                    if (messageToEdit != null) {
                        intent.putExtra(MSG_ID, messageToEdit.getMsgId());
                    }
                    startActivityForResult(intent, REQUEST_CODE_SEND_LOCATION);
                }
                break;
            }
        }
    }

    public void chooseAddParticipantDialog(){
        logDebug("chooseAddContactDialog");

        if(megaApi!=null && megaApi.getRootNode()!=null){
            ArrayList<MegaUser> contacts = megaApi.getContacts();
            if(contacts==null){
                showSnackbar(SNACKBAR_TYPE, getString(R.string.no_contacts_invite), -1);
            }
            else {
                if(contacts.isEmpty()){
                    showSnackbar(SNACKBAR_TYPE, getString(R.string.no_contacts_invite), -1);
                }
                else{
                    Intent in = new Intent(this, AddContactActivityLollipop.class);
                    in.putExtra("contactType", CONTACT_TYPE_MEGA);
                    in.putExtra("chat", true);
                    in.putExtra("chatId", idChat);
                    in.putExtra("aBtitle", getString(R.string.add_participants_menu_item));
                    startActivityForResult(in, REQUEST_ADD_PARTICIPANTS);
                }
            }
        }
        else{
            logWarning("Online but not megaApi");
            showErrorAlertDialog(getString(R.string.error_server_connection_problem), false, this);
        }
    }

    public void chooseContactsDialog(){
        logDebug("chooseContactsDialog");

        if(megaApi!=null && megaApi.getRootNode()!=null){
            ArrayList<MegaUser> contacts = megaApi.getContacts();
            if(contacts==null){
                showSnackbar(SNACKBAR_TYPE, getString(R.string.no_contacts_invite), -1);
            }
            else {
                if(contacts.isEmpty()){
                    showSnackbar(SNACKBAR_TYPE, getString(R.string.no_contacts_invite), -1);
                }
                else{
                    Intent in = new Intent(this, AddContactActivityLollipop.class);
                    in.putExtra("contactType", CONTACT_TYPE_MEGA);
                    in.putExtra("chat", true);
                    in.putExtra("aBtitle", getString(R.string.send_contacts));
                    startActivityForResult(in, REQUEST_SEND_CONTACTS);
                }
            }
        }
        else{
            logWarning("Online but not megaApi");
            showErrorAlertDialog(getString(R.string.error_server_connection_problem), false, this);
        }
    }

    public void disablePinScreen(){
        logDebug("disablePinScreen");
        MegaApplication.setShowPinScreen(false);
    }

    public void showProgressForwarding(){
        logDebug("showProgressForwarding");

        statusDialog = new ProgressDialog(this);
        statusDialog.setMessage(getString(R.string.general_forwarding));
        statusDialog.show();
    }

    private void stopReproductions(){
        if(adapter!=null){
            adapter.stopAllReproductionsInProgress();
        }
    }

    /**
     * Method to import a node that will later be shared.
     *
     * @param messagesSelected List of messages to be imported and shared.
     * @param listener         The listener to retrieve all the links of the nodes to be exported.
     */
    public void importNodeToShare(ArrayList<AndroidMegaChatMessage> messagesSelected, ExportListener listener) {
        if (app.getStorageState() == STORAGE_STATE_PAYWALL) {
            showOverDiskQuotaPaywallWarning();
            return;
        }

        this.typeImport = IMPORT_TO_SHARE_OPTION;
        this.exportListener = listener;
        controlStoredUnhandledData(messagesSelected);
    }

    private void controlStoredUnhandledData(ArrayList<AndroidMegaChatMessage> messagesSelected){
        storedUnhandledData(messagesSelected);
        checkIfIsNeededToAskForMyChatFilesFolder();
    }

    public void forwardMessages(ArrayList<AndroidMegaChatMessage> messagesSelected){
        if (app.getStorageState() == STORAGE_STATE_PAYWALL) {
            showOverDiskQuotaPaywallWarning();
            return;
        }

        //Prevent trigger multiple forwarding messages screens in multiple clicks
        if (isForwardingMessage) {
            logDebug("Forwarding message is on going");
            return;
        }

        this.typeImport = FORWARD_ONLY_OPTION;
        isForwardingMessage = true;
        controlStoredUnhandledData(messagesSelected);
    }

    public void proceedWithAction() {
        if(typeImport == IMPORT_TO_SHARE_OPTION){
            stopReproductions();
            chatC.setExportListener(exportListener);
            chatC.prepareMessagesToShare(preservedMessagesSelected, idChat);
        }else if(isForwardingMessage){
            stopReproductions();
            chatC.prepareAndroidMessagesToForward(preservedMessagesSelected, idChat);
        }else{
            startUploadService();
        }
    }

    @Override
    protected void onActivityResult(int requestCode, int resultCode, Intent intent) {
        logDebug("resultCode: " + resultCode);
        if (requestCode == REQUEST_ADD_PARTICIPANTS && resultCode == RESULT_OK) {
            if (intent == null) {
                logWarning("Return.....");
                return;
            }

            final List<String> contactsData = intent.getStringArrayListExtra(AddContactActivityLollipop.EXTRA_CONTACTS);
            if (contactsData != null) {
                new InviteToChatRoomListener(this).inviteToChat(chatRoom.getChatId(), contactsData);
            }
        }
        else if (requestCode == REQUEST_CODE_SELECT_IMPORT_FOLDER && resultCode == RESULT_OK) {
            if(!isOnline(this) || megaApi==null) {
                removeProgressDialog();
                showSnackbar(SNACKBAR_TYPE, getString(R.string.error_server_connection_problem), -1);
                return;
            }

            final long toHandle = intent.getLongExtra("IMPORT_TO", 0);

            final long[] importMessagesHandles = intent.getLongArrayExtra("HANDLES_IMPORT_CHAT");

            importNodes(toHandle, importMessagesHandles);
        }
        else if (requestCode == REQUEST_SEND_CONTACTS && resultCode == RESULT_OK) {
            final ArrayList<String> contactsData = intent.getStringArrayListExtra(AddContactActivityLollipop.EXTRA_CONTACTS);
            if (contactsData != null) {
                MegaHandleList handleList = MegaHandleList.createInstance();
                for(int i=0; i<contactsData.size();i++){
                    MegaUser user = megaApi.getContact(contactsData.get(i));
                    if (user != null) {
                        handleList.addMegaHandle(user.getHandle());

                    }
                }
                retryContactAttachment(handleList);
            }
        }
        else if (requestCode == REQUEST_CODE_SELECT_FILE && resultCode == RESULT_OK) {
            if (intent == null) {
                logWarning("Return.....");
                return;
            }

            long handles[] = intent.getLongArrayExtra(NODE_HANDLES);
            logDebug("Number of files to send: " + handles.length);

            chatC.checkIfNodesAreMineAndAttachNodes(handles, idChat);
        }
        else if (requestCode == REQUEST_CODE_GET && resultCode == RESULT_OK) {
            if (intent == null) {
                logWarning("Return.....");
                return;
            }

            intent.setAction(Intent.ACTION_GET_CONTENT);
            FilePrepareTask filePrepareTask = new FilePrepareTask(this);
            filePrepareTask.execute(intent);
            ProgressDialog temp = null;
            try{
                temp = new ProgressDialog(this);
                temp.setMessage(getString(R.string.upload_prepare));
                temp.show();
            }
            catch(Exception e){
                return;
            }
            statusDialog = temp;
        }
        else if (requestCode == REQUEST_CODE_SELECT_CHAT) {
            isForwardingMessage = false;
            if (resultCode != RESULT_OK) return;
            if (!isOnline(this)) {
                removeProgressDialog();

                showSnackbar(SNACKBAR_TYPE, getString(R.string.error_server_connection_problem), -1);
                return;
            }

            showProgressForwarding();

            long[] idMessages = intent.getLongArrayExtra(ID_MESSAGES);
            if (idMessages != null) logDebug("Send " + idMessages.length + " messages");

            long[] chatHandles = intent.getLongArrayExtra(SELECTED_CHATS);
            if (chatHandles != null) logDebug("Send to " + chatHandles.length + " chats");

            long[] contactHandles = intent.getLongArrayExtra(SELECTED_USERS);
            if (contactHandles != null) logDebug("Send to " + contactHandles.length + " contacts");

            if(idMessages != null) {
                ArrayList<MegaChatRoom> chats = new ArrayList<>();
                ArrayList<MegaUser> users = new ArrayList<>();

                if (contactHandles != null && contactHandles.length > 0) {
                    for (int i = 0; i < contactHandles.length; i++) {
                        MegaUser user = megaApi.getContact(MegaApiAndroid.userHandleToBase64(contactHandles[i]));
                        if (user != null) {
                            users.add(user);
                        }
                    }
                    if (chatHandles != null && chatHandles.length > 0 ){
                        for (int i = 0; i < chatHandles.length; i++) {
                            MegaChatRoom chatRoom = megaChatApi.getChatRoom(chatHandles[i]);
                            if (chatRoom != null) {
                                chats.add(chatRoom);
                            }
                        }
                    }
                    CreateChatListener listener = new CreateChatListener(chats, users, idMessages, this, CreateChatListener.SEND_MESSAGES, idChat);

                    if(users != null && !users.isEmpty()) {
                        for (MegaUser user : users) {
                            MegaChatPeerList peers = MegaChatPeerList.createInstance();
                            peers.addPeer(user.getHandle(), MegaChatPeerList.PRIV_STANDARD);
                            megaChatApi.createChat(false, peers, listener);
                        }
                    }

                }else if (chatHandles != null && chatHandles.length > 0 ){
                    int countChat = chatHandles.length;
                    logDebug("Selected: " + countChat + " chats to send");

                    MultipleForwardChatProcessor forwardChatProcessor = new MultipleForwardChatProcessor(this, chatHandles, idMessages, idChat);
                    forwardChatProcessor.forward(chatRoom);
                }else{
                    logError("Error on sending to chat");
                }
            }
        }
        else if (requestCode == TAKE_PHOTO_CODE && resultCode == RESULT_OK) {
            if (resultCode == Activity.RESULT_OK) {
                logDebug("TAKE_PHOTO_CODE ");
                onCaptureImageResult();

            } else {
                logError("TAKE_PHOTO_CODE--->ERROR!");
            }

        } else if (requestCode == REQUEST_CODE_SEND_LOCATION && resultCode == RESULT_OK) {
            if (intent == null) {
                return;
            }
            byte[] byteArray = intent.getByteArrayExtra(SNAPSHOT);
            //
            if (byteArray == null) return;
            Bitmap snapshot = BitmapFactory.decodeByteArray(byteArray, 0, byteArray.length);
            String encodedSnapshot = Base64.encodeToString(byteArray, Base64.DEFAULT);
            logDebug("Info bitmap: " + snapshot.getByteCount() + " " + snapshot.getWidth() + " " + snapshot.getHeight());

            float latitude = (float) intent.getDoubleExtra(LATITUDE, 0);
            float longitude = (float) intent.getDoubleExtra(LONGITUDE, 0);
            editingMessage = intent.getBooleanExtra(EDITING_MESSAGE, false);
            if (editingMessage) {
                long msgId = intent.getLongExtra(MSG_ID, -1);
                if (msgId != -1) {
                    messageToEdit = megaChatApi.getMessage(idChat, msgId);
                }
            }

            if (editingMessage && messageToEdit != null) {
                logDebug("Edit Geolocation - tempId: " + messageToEdit.getTempId() +" id: " + messageToEdit.getMsgId());
                if (messageToEdit.getTempId() != -1) {
                    MegaChatMessage editedMsg = megaChatApi.editGeolocation(idChat, messageToEdit.getTempId(), longitude, latitude, encodedSnapshot);
                    modifyLocationReceived(new AndroidMegaChatMessage(editedMsg), true);
                }
                else if (messageToEdit.getMsgId() != -1) {
                    MegaChatMessage editedMsg = megaChatApi.editGeolocation(idChat, messageToEdit.getMsgId(), longitude, latitude, encodedSnapshot);
                    modifyLocationReceived(new AndroidMegaChatMessage(editedMsg), false);
                }
                editingMessage = false;
                messageToEdit = null;
            }
            else {
                logDebug("Send location [longLatitude]: " + latitude + " [longLongitude]: " + longitude);
                sendLocationMessage(longitude, latitude, encodedSnapshot);
            }
        } else if (requestCode == REQUEST_CODE_SELECT_LOCAL_FOLDER && resultCode == RESULT_OK) {
            logDebug("Local folder selected");
            String parentPath = intent.getStringExtra(FileStorageActivityLollipop.EXTRA_PATH);
            Util.storeDownloadLocationIfNeeded(parentPath);

            chatC.prepareForDownload(intent, parentPath);
        } else if (requestCode == REQUEST_CODE_PICK_GIF && resultCode == RESULT_OK && intent != null) {
            sendGiphyMessageFromGifData(intent.getParcelableExtra(GIF_DATA));
        } else{
            logError("Error onActivityResult");
        }

        super.onActivityResult(requestCode, resultCode, intent);
    }

    public void importNodes(final long toHandle, final long[] importMessagesHandles){
        logDebug("importNode: " + toHandle +  " -> " + importMessagesHandles.length);
        statusDialog = new ProgressDialog(this);
        statusDialog.setMessage(getString(R.string.general_importing));
        statusDialog.show();

        MegaNode target = null;
        target = megaApi.getNodeByHandle(toHandle);
        if(target == null){
            target = megaApi.getRootNode();
        }
        logDebug("TARGET handle: " + target.getHandle());

        if(importMessagesHandles.length==1){
            for (int k = 0; k < importMessagesHandles.length; k++){
                MegaChatMessage message = megaChatApi.getMessage(idChat, importMessagesHandles[k]);
                if(message!=null){

                    MegaNodeList nodeList = message.getMegaNodeList();

                    for(int i=0;i<nodeList.size();i++){
                        MegaNode document = nodeList.get(i);
                        if (document != null) {
                            logDebug("DOCUMENT: " + document.getHandle());
                            document = chatC.authorizeNodeIfPreview(document, chatRoom);
                            if (target != null) {
                                megaApi.copyNode(document, target, this);
                            } else {
                                logError("TARGET: null");
                               showSnackbar(SNACKBAR_TYPE, getString(R.string.import_success_error), -1);
                            }
                        }
                        else{
                            logError("DOCUMENT: null");
                            showSnackbar(SNACKBAR_TYPE, getString(R.string.import_success_error), -1);
                        }
                    }

                }
                else{
                    logError("MESSAGE is null");
                    showSnackbar(SNACKBAR_TYPE, getString(R.string.import_success_error), -1);
                }
            }
        }
        else {
            MultipleRequestListener listener = new MultipleRequestListener(MULTIPLE_CHAT_IMPORT, this);

            for (int k = 0; k < importMessagesHandles.length; k++){
                MegaChatMessage message = megaChatApi.getMessage(idChat, importMessagesHandles[k]);
                if(message!=null){

                    MegaNodeList nodeList = message.getMegaNodeList();

                    for(int i=0;i<nodeList.size();i++){
                        MegaNode document = nodeList.get(i);
                        if (document != null) {
                            logDebug("DOCUMENT: " + document.getHandle());
                            document = chatC.authorizeNodeIfPreview(document, chatRoom);
                            if (target != null) {
//                            MegaNode autNode = megaApi.authorizeNode(document);
                                megaApi.copyNode(document, target, listener);
                            } else {
                                logError("TARGET: null");
                            }
                        }
                        else{
                            logError("DOCUMENT: null");
                        }
                    }
                }
                else{
                    logError("MESSAGE is null");
                    showSnackbar(SNACKBAR_TYPE, getString(R.string.import_success_error), -1);
                }
            }
        }
    }

    public void retryNodeAttachment(long nodeHandle){
        megaChatApi.attachNode(idChat, nodeHandle, this);
    }

    public void retryContactAttachment(MegaHandleList handleList){
        logDebug("retryContactAttachment");
        MegaChatMessage contactMessage = megaChatApi.attachContacts(idChat, handleList);
        if(contactMessage!=null){
            AndroidMegaChatMessage androidMsgSent = new AndroidMegaChatMessage(contactMessage);
            sendMessageToUI(androidMsgSent);
        }
    }

    /**
     * Retries the sending of a pending message.
     *
     * @param idMessage The identifier of the pending message.
     */
    public void retryPendingMessage(long idMessage) {
        retryPendingMessage(dbH.findPendingMessageById(idMessage));
    }

    /**
     * Retries the sending of a pending message.
     *
     * @param pendMsg The pending message.
     */
    private void retryPendingMessage(PendingMessageSingle pendMsg) {
        if (pendMsg == null) {
            logError("Pending message does not exist");
            showSnackbar(SNACKBAR_TYPE, StringResourcesUtils.getQuantityString(R.plurals.messages_forwarded_error_not_available,
                    1, 1), MEGACHAT_INVALID_HANDLE);
            return;
        }

        if (pendMsg.getNodeHandle() != INVALID_HANDLE) {
            removePendingMsg(pendMsg);
            retryNodeAttachment(pendMsg.getNodeHandle());
        } else {
            ////Retry to send
            File f = new File(pendMsg.getFilePath());
            if (!f.exists()) {
                showSnackbar(SNACKBAR_TYPE, StringResourcesUtils.getQuantityString(R.plurals.messages_forwarded_error_not_available,
                        1, 1), MEGACHAT_INVALID_HANDLE);
                return;
            }

            //Remove the old message from the UI and DB
            removePendingMsg(pendMsg);
            PendingMessageSingle pMsgSingle = createAttachmentPendingMessage(idChat,
                    f.getAbsolutePath(), f.getName(), false);

            long idMessageDb = pMsgSingle.getId();
            if (idMessageDb == INVALID_ID) {
                logError("Error when adding pending msg to the database");
                return;
            }

            if (!isLoadingHistory) {
                sendMessageToUI(new AndroidMegaChatMessage(pMsgSingle, true));
            }

            checkIfServiceCanStart(new Intent(this, ChatUploadService.class)
                    .putExtra(ChatUploadService.EXTRA_ID_PEND_MSG, idMessageDb)
                    .putExtra(ChatUploadService.EXTRA_CHAT_ID, idChat));
        }
    }

    private void setSizeInputText(boolean isEmpty){
        textChat.setMinLines(1);
        if(isEmpty){
            textChat.setMaxLines(1);
        }else {
            int maxLines;
            if (textChat.getMaxLines() < MAX_LINES_INPUT_TEXT && textChat.getLineCount() == textChat.getMaxLines()) {
                maxLines = textChat.getLineCount() + 1;
            } else {
                maxLines = MAX_LINES_INPUT_TEXT;
            }
            textChat.setEllipsize(null);
            textChat.setMaxLines(maxLines);
        }
    }
    private void endCall(long chatHang){
        logDebug("chatHang: " + chatHang);
        if(megaChatApi!=null){
            megaChatApi.hangChatCall(chatHang, this);
        }
    }

    /**
     * Dialog to allow joining a group call when another one is active.
     *
     * @param callInThisChat  The chat ID of the group call.
     * @param anotherCall The in progress call.
     */
    public void showJoinCallDialog(long callInThisChat, MegaChatCall anotherCall) {
        LayoutInflater inflater = getLayoutInflater();
        View dialoglayout = inflater.inflate(R.layout.join_call_dialog, null);
        final Button holdJoinButton = dialoglayout.findViewById(R.id.hold_join_button);
        final Button endJoinButton = dialoglayout.findViewById(R.id.end_join_button);
        final Button cancelButton = dialoglayout.findViewById(R.id.cancel_button);

        MaterialAlertDialogBuilder builder = new MaterialAlertDialogBuilder(this, R.style.ThemeOverlay_Mega_MaterialAlertDialog);
        builder.setView(dialoglayout);
        dialogCall = builder.create();
        isJoinCallDialogShown = true;
        dialogCall.show();

        View.OnClickListener clickListener = v -> {
            switch (v.getId()) {
                case R.id.hold_join_button:
                    if(anotherCall.isOnHold()){
                        MegaChatCall callInChat = megaChatApi.getChatCall(callInThisChat);
                        if(callInChat != null){
                            if (callInChat.getStatus() == MegaChatCall.CALL_STATUS_RING_IN) {
                                addChecksForACall(callInThisChat, false);
                                megaChatApi.answerChatCall(callInThisChat, false, ChatActivityLollipop.this);
                            } else if (callInChat.getStatus() == MegaChatCall.CALL_STATUS_USER_NO_PRESENT) {
                                megaChatApi.startChatCall(idChat, false, ChatActivityLollipop.this);
                            }
                        }
                    }else{
                        megaChatApi.setCallOnHold(anotherCall.getChatid(), true, ChatActivityLollipop.this);
                    }
                    break;

                case R.id.end_join_button:
                    endCall(anotherCall.getChatid());
                    break;

                case R.id.cancel_button:
                    break;

            }
            if (dialogCall != null) {
                dialogCall.dismiss();
            }
        };

        dialogCall.setOnDismissListener(dialog -> isJoinCallDialogShown = false);
        holdJoinButton.setOnClickListener(clickListener);
        endJoinButton.setOnClickListener(clickListener);
        cancelButton.setOnClickListener(clickListener);
    }

    public void controlCamera(){
        stopReproductions();
        openCameraApp();
    }

    @Override
    public void onBackPressed() {
        logDebug("onBackPressed");
        retryConnectionsAndSignalPresence();
        if (emojiKeyboard != null && emojiKeyboard.getEmojiKeyboardShown()) {
            emojiKeyboard.hideBothKeyboard(this);
        } else if (fileStorageLayout.isShown()) {
            hideFileStorage();
        } else {
            if (handlerEmojiKeyboard != null) {
                handlerEmojiKeyboard.removeCallbacksAndMessages(null);
            }
            if (handlerKeyboard != null) {
                handlerKeyboard.removeCallbacksAndMessages(null);
            }
            ifAnonymousModeLogin(false);
        }
    }

    @Override
    public void onClick(View v) {
        logDebug("onClick");

        if (joiningOrLeaving && v.getId() != R.id.home)
            return;
        MegaChatCall callInThisChat;
        switch (v.getId()) {
            case R.id.home:
                onBackPressed();
                break;

            case R.id.call_on_hold_layout:
                callInThisChat = megaChatApi.getChatCall(chatRoom.getChatId());
                if (callInThisChat == null)
                    break;

                if (callInThisChat.getStatus() != MegaChatCall.CALL_STATUS_RING_IN &&
                        ((callInThisChat.getStatus() >= MegaChatCall.CALL_STATUS_REQUEST_SENT &&
                                callInThisChat.getStatus() <= MegaChatCall.CALL_STATUS_IN_PROGRESS) ||
                                callInThisChat.getStatus() == MegaChatCall.CALL_STATUS_RECONNECTING)) {
                    if (callInThisChat.isOnHold()) {
                        returnCall(this, chatRoom.getChatId());
                    }

                } else if (chatRoom.isGroup()) {
                    MegaChatCall anotherCall = getAnotherActiveCall(chatRoom.getChatId());
                    if (anotherCall == null) {
                        anotherCall = getAnotherOnHoldCall(chatRoom.getChatId());
                    }
                    if (anotherCall != null) {
                        showJoinCallDialog(callInThisChat.getChatid(), anotherCall);
                    }
                }
                break;

            case R.id.call_in_progress_layout:
                if (chatIdBanner == MEGACHAT_INVALID_HANDLE)
                    break;

                MegaChatCall callBanner = megaChatApi.getChatCall(chatIdBanner);
                if (callBanner == null || callBanner.getStatus() == MegaChatCall.CALL_STATUS_USER_NO_PRESENT ||
                        callBanner.getStatus() == MegaChatCall.CALL_STATUS_RING_IN) {
                    startVideo = false;
                    if (checkPermissionsCall()) {
                        startCall();
                    }
                } else {
                    returnCall(this, chatIdBanner);
                }
                break;

            case R.id.send_message_icon_chat:
                writingLayout.setClickable(false);
                String text = textChat.getText().toString();
                if(text.trim().isEmpty()) break;
                if (editingMessage) {
                    editMessage(text);
                    finishMultiselectionMode();
                    checkActionMode();
                } else {
                    sendMessage(text);
                }
                textChat.setText("", TextView.BufferType.EDITABLE);
                break;

            case R.id.keyboard_twemoji_chat:
            case R.id.rl_keyboard_twemoji_chat:
                logDebug("keyboard_icon_chat");
                hideFileStorage();
                if(emojiKeyboard==null) break;
                changeKeyboard(keyboardTwemojiButton);
                break;


            case R.id.media_icon_chat:
            case R.id.rl_media_icon_chat:
                logDebug("media_icon_chat");
                if (recordView.isRecordingNow()) break;
                hideKeyboard();
                if(isNecessaryDisableLocalCamera() != -1){
                    showConfirmationOpenCamera(this, ACTION_TAKE_PICTURE, false);
                    break;
                }
                controlCamera();
                break;

            case R.id.pick_file_storage_icon_chat:
            case R.id.rl_pick_file_storage_icon_chat:
                logDebug("file storage icon ");
                if (fileStorageLayout.isShown()) {
                    hideFileStorage();
                    if(emojiKeyboard != null) emojiKeyboard.changeKeyboardIcon(false);
                } else {
                    if ((emojiKeyboard != null) && (emojiKeyboard.getLetterKeyboardShown())) {
                        emojiKeyboard.hideBothKeyboard(this);
                        handlerEmojiKeyboard.postDelayed(new Runnable() {
                            @Override
                            public void run() {
                                if (Build.VERSION.SDK_INT >= Build.VERSION_CODES.M) {
                                    boolean hasStoragePermission = (ContextCompat.checkSelfPermission(chatActivity, Manifest.permission.READ_EXTERNAL_STORAGE) == PackageManager.PERMISSION_GRANTED);
                                    if (!hasStoragePermission) {
                                        ActivityCompat.requestPermissions(chatActivity, new String[]{Manifest.permission.READ_EXTERNAL_STORAGE}, REQUEST_READ_STORAGE);
                                    } else {
                                        chatActivity.attachFromFileStorage();
                                    }
                                } else {
                                    chatActivity.attachFromFileStorage();
                                }
                            }
                        }, 250);
                    } else {

                        if (emojiKeyboard != null) {
                            emojiKeyboard.hideBothKeyboard(this);
                        }

                        if (Build.VERSION.SDK_INT >= Build.VERSION_CODES.M) {
                            boolean hasStoragePermission = (ContextCompat.checkSelfPermission(this, Manifest.permission.READ_EXTERNAL_STORAGE) == PackageManager.PERMISSION_GRANTED);
                            if (!hasStoragePermission) {
                                ActivityCompat.requestPermissions(this, new String[]{Manifest.permission.READ_EXTERNAL_STORAGE}, REQUEST_READ_STORAGE);

                            } else {
                                this.attachFromFileStorage();
                            }
                        } else {
                            this.attachFromFileStorage();
                        }
                    }
                }
                break;

            case R.id.rl_gif_chat:
            case R.id.gif_chat:
                startActivityForResult(
                        new Intent(this, GiphyPickerActivity.class), REQUEST_CODE_PICK_GIF);
                break;

            case R.id.toolbar_chat:
                logDebug("toolbar_chat");
                if(recordView.isRecordingNow()) break;

                showGroupInfoActivity();
                break;

            case R.id.message_jump_layout:
                goToEnd();
                break;

            case R.id.pick_attach_chat:
            case R.id.rl_attach_icon_chat:
                logDebug("Show attach bottom sheet");
                hideKeyboard();
                showSendAttachmentBottomSheet();
                break;

            case R.id.join_button:
                if (chatC.isInAnonymousMode()) {
                    ifAnonymousModeLogin(true);
                } else if (!isAlreadyJoining(idChat)) {
                    setJoiningOrLeaving(StringResourcesUtils.getString(R.string.joining_label));
                    megaChatApi.autojoinPublicChat(idChat, this);
                }

                break;

		}
    }

    public void sendLocation(){
        logDebug("sendLocation");
        if(MegaApplication.isEnabledGeoLocation()){
            getLocationPermission();
        }
        else{
            showSendLocationDialog();
        }
    }

    private void changeKeyboard(ImageButton btn){
        Drawable currentDrawable = btn.getDrawable();
        Drawable emojiDrawable = getResources().getDrawable(R.drawable.ic_emojicon);
        Drawable keyboardDrawable = getResources().getDrawable(R.drawable.ic_keyboard_white);
        if(areDrawablesIdentical(currentDrawable, emojiDrawable) && !emojiKeyboard.getEmojiKeyboardShown()){
            if(emojiKeyboard.getLetterKeyboardShown()){
                emojiKeyboard.hideLetterKeyboard();
                handlerKeyboard.postDelayed(new Runnable() {
                    @Override
                    public void run() {
                        emojiKeyboard.showEmojiKeyboard();
                    }
                },250);
            }else{
                emojiKeyboard.showEmojiKeyboard();
            }
        }else if(areDrawablesIdentical(currentDrawable, keyboardDrawable) && !emojiKeyboard.getLetterKeyboardShown()){
            emojiKeyboard.showLetterKeyboard();
        }
    }

    public void sendFromCloud(){
        attachFromCloud();
    }

    public void sendFromFileSystem(){
        attachPhotoVideo();
    }

    void getLocationPermission() {
        if (ContextCompat.checkSelfPermission(this, Manifest.permission.ACCESS_FINE_LOCATION) != PackageManager.PERMISSION_GRANTED) {
            ActivityCompat.requestPermissions(this, new String[]{Manifest.permission.ACCESS_FINE_LOCATION}, LOCATION_PERMISSION_REQUEST_CODE);
        }
        else {
            Intent intent =  new Intent(getApplicationContext(), MapsActivity.class);
            intent.putExtra(EDITING_MESSAGE, editingMessage);
            if (messageToEdit != null) {
                intent.putExtra(MSG_ID, messageToEdit.getMsgId());
            }
            startActivityForResult(intent, REQUEST_CODE_SEND_LOCATION);
        }
    }

    void showSendLocationDialog () {
        MaterialAlertDialogBuilder builder = new MaterialAlertDialogBuilder(this);
        builder.setTitle(R.string.title_activity_maps)
                .setMessage(R.string.explanation_send_location)
                .setPositiveButton(getString(R.string.button_continue),
                new DialogInterface.OnClickListener() {
                    public void onClick(DialogInterface dialog, int whichButton) {
                        //getLocationPermission();
                        megaApi.enableGeolocation(chatActivity);
                    }
                })
                .setNegativeButton(R.string.general_cancel,
                new DialogInterface.OnClickListener() {
                    @Override
                    public void onClick(DialogInterface dialog, int which) {
                        try {
                            locationDialog.dismiss();
                            isLocationDialogShown = false;
                        } catch (Exception e){}
                    }
                });

        locationDialog = builder.create();
        locationDialog.setCancelable(false);
        locationDialog.setCanceledOnTouchOutside(false);
        locationDialog.show();
        isLocationDialogShown = true;
    }

    public void attachFromFileStorage(){
        logDebug("attachFromFileStorage");
        fileStorageF = ChatFileStorageFragment.newInstance();
        getSupportFragmentManager().beginTransaction().replace(R.id.fragment_container_file_storage, fileStorageF,"fileStorageF").commitNowAllowingStateLoss();
        hideInputText();
        fileStorageLayout.setVisibility(View.VISIBLE);
        pickFileStorageButton.setColorFilter(ContextCompat.getColor(this, R.color.teal_300_teal_200),
                PorterDuff.Mode.SRC_IN);
        placeRecordButton(RECORD_BUTTON_DEACTIVATED);
    }

    public void attachFromCloud(){
        logDebug("attachFromCloud");
        if(megaApi!=null && megaApi.getRootNode()!=null){
            ChatController chatC = new ChatController(this);
            chatC.pickFileToSend();
        }
        else{
            logWarning("Online but not megaApi");
            showErrorAlertDialog(getString(R.string.error_server_connection_problem), false, this);
        }
    }

    public void attachPhotoVideo(){
        logDebug("attachPhotoVideo");

        disablePinScreen();

        Intent intent = new Intent();
        intent.setAction(Intent.ACTION_OPEN_DOCUMENT);
        intent.setAction(Intent.ACTION_GET_CONTENT);
        intent.putExtra(Intent.EXTRA_ALLOW_MULTIPLE, true);
        intent.setType("*/*");

        startActivityForResult(Intent.createChooser(intent, null), REQUEST_CODE_GET);
    }

    public void sendMessage(String text){
        logDebug("sendMessage: ");
        MegaChatMessage msgSent = megaChatApi.sendMessage(idChat, text);
        AndroidMegaChatMessage androidMsgSent = new AndroidMegaChatMessage(msgSent);
        sendMessageToUI(androidMsgSent);
    }

    public void sendLocationMessage(float longLongitude, float longLatitude, String encodedSnapshot){
        logDebug("sendLocationMessage");
        MegaChatMessage locationMessage = megaChatApi.sendGeolocation(idChat, longLongitude, longLatitude, encodedSnapshot);
        if(locationMessage == null) return;
        AndroidMegaChatMessage androidMsgSent = new AndroidMegaChatMessage(locationMessage);
        sendMessageToUI(androidMsgSent);
    }

    /**
     * Sends a Giphy message from MegaChatGiphy object.
     *
     * @param giphy Giphy to send.
     */
    public void sendGiphyMessageFromMegaChatGiphy(MegaChatGiphy giphy) {
        if (giphy == null) {
            logWarning("MegaChatGiphy is null");
            return;
        }
        sendGiphyMessage(giphy.getMp4Src(), giphy.getWebpSrc(), giphy.getMp4Size(), giphy.getWebpSize(),
                giphy.getWidth(), giphy.getHeight(), giphy.getTitle());

    }

    /**
     * Sends a Giphy message from GifData object.
     *
     * @param gifData   Giphy to send.
     */
    public void sendGiphyMessageFromGifData(GifData gifData) {
        if (gifData == null) {
            logWarning("GifData is null");
            return;
        }

        sendGiphyMessage(gifData.getMp4Url(), gifData.getWebpUrl(), gifData.getMp4Size(), gifData.getWebpSize(),
                gifData.getWidth(), gifData.getHeight(), gifData.getTitle());
    }

    /**
     * Sends a Giphy message.
     *
     * @param srcMp4    Source location of the mp4
     * @param srcWebp   Source location of the webp
     * @param sizeMp4   Size in bytes of the mp4
     * @param sizeWebp  Size in bytes of the webp
     * @param width     Width of the giphy
     * @param height    Height of the giphy
     * @param title     Title of the giphy
     */
    public void sendGiphyMessage(String srcMp4, String srcWebp, long sizeMp4, long sizeWebp, int width, int height, String title) {
        MegaChatMessage giphyMessage = megaChatApi.sendGiphy(idChat, getGiphySrc(srcMp4), getGiphySrc(srcWebp),
                sizeMp4, sizeWebp, width, height, title);
        if (giphyMessage == null) return;

        AndroidMegaChatMessage androidMsgSent = new AndroidMegaChatMessage(giphyMessage);
        sendMessageToUI(androidMsgSent);
    }

    public void hideNewMessagesLayout(){
        logDebug("hideNewMessagesLayout");

        int position = positionNewMessagesLayout;

        positionNewMessagesLayout = INVALID_VALUE;
        lastIdMsgSeen = MEGACHAT_INVALID_HANDLE;
        generalUnreadCount = 0;
        lastSeenReceived = true;
        newVisibility = false;

        if(adapter!=null){
            adapter.notifyItemChanged(position);
        }
    }

    public void openCameraApp(){
        logDebug("openCameraApp()");
        if(checkPermissionsTakePicture()){
            takePicture();
        }
    }

    public void sendMessageToUI(AndroidMegaChatMessage androidMsgSent){
        logDebug("sendMessageToUI");

        if(positionNewMessagesLayout!=-1){
            hideNewMessagesLayout();
        }

        int infoToShow = -1;

        int index = messages.size()-1;
        if(androidMsgSent!=null){
            if(androidMsgSent.isUploading()){
                logDebug("Is uploading: ");

            }else if(androidMsgSent.getMessage() != null) {
                logDebug("Sent message with id temp: " + androidMsgSent.getMessage().getTempId());
                logDebug("State of the message: " + androidMsgSent.getMessage().getStatus());
            }

            if(index==-1){
                //First element
                logDebug("First element!");
                messages.add(androidMsgSent);
                messages.get(0).setInfoToShow(AndroidMegaChatMessage.CHAT_ADAPTER_SHOW_ALL);
            }
            else{
                //Not first element - Find where to add in the queue
                logDebug("NOT First element!");

                AndroidMegaChatMessage msg = messages.get(index);
                if(!androidMsgSent.isUploading()){
                    while(msg.isUploading()){
                        index--;
                        if (index == -1) {
                            break;
                        }
                        msg = messages.get(index);
                    }
                }

                while (!msg.isUploading() && msg.getMessage().getStatus() == MegaChatMessage.STATUS_SENDING_MANUAL) {
                    index--;
                    if (index == -1) {
                        break;
                    }
                    msg = messages.get(index);
                }

                index++;
                logDebug("Add in position: " + index);
                messages.add(index, androidMsgSent);
                infoToShow = adjustInfoToShow(index);
            }

            if (adapter == null) {
                createAdapter();
            } else {
                //Increment header position
                index++;
                adapter.addMessage(messages, index);
                mLayoutManager.scrollToPositionWithOffset(index, scaleHeightPx(infoToShow == AndroidMegaChatMessage.CHAT_ADAPTER_SHOW_ALL ? 50 : 20, getOutMetrics()));
            }
        }
        else{
            logError("Error sending message!");
        }
    }

    /**
     * Method for copying a message.
     *
     * @param message The message.
     * @return The copied text.
     */
    public String copyMessage(AndroidMegaChatMessage message) {
        return chatC.createSingleManagementString(message, chatRoom);
    }

    /**
     * Method for copying a text to the clipboard.
     *
     * @param text The text.
     */
    public void copyToClipboard(String text) {
        android.content.ClipboardManager clipboard = (android.content.ClipboardManager) getSystemService(Context.CLIPBOARD_SERVICE);
        android.content.ClipData clip = android.content.ClipData.newPlainText("Copied Text", text);
        clipboard.setPrimaryClip(clip);
        showSnackbar(SNACKBAR_TYPE, getString(R.string.messages_copied_clipboard), -1);
    }


    public void editMessage(ArrayList<AndroidMegaChatMessage> messagesSelected) {
        if (messagesSelected.isEmpty() || messagesSelected.get(0) == null)
            return;

        editingMessage = true;
        MegaChatMessage msg = messagesSelected.get(0).getMessage();
        MegaChatContainsMeta meta = msg.getContainsMeta();
        messageToEdit = msg;

        if (msg.getType() == MegaChatMessage.TYPE_CONTAINS_META && meta != null && meta.getType() == MegaChatContainsMeta.CONTAINS_META_GEOLOCATION) {
            sendLocation();
            finishMultiselectionMode();
            checkActionMode();
        } else {
            textChat.setText(messageToEdit.getContent());
            textChat.setSelection(textChat.getText().length());
        }
    }

    public void editMessage(String text) {
        if (messageToEdit.getContent().equals(text)) return;
        MegaChatMessage msgEdited = megaChatApi.editMessage(idChat,
                messageToEdit.getMsgId() != MEGACHAT_INVALID_HANDLE ? messageToEdit.getMsgId() : messageToEdit.getTempId(),
                text);

        if (msgEdited != null) {
            logDebug("Edited message: status: " + msgEdited.getStatus());
            AndroidMegaChatMessage androidMsgEdited = new AndroidMegaChatMessage(msgEdited);
            modifyMessageReceived(androidMsgEdited, false);
        } else {
            logWarning("Message cannot be edited!");
            showSnackbar(SNACKBAR_TYPE, getString(R.string.error_editing_message), MEGACHAT_INVALID_HANDLE);
        }
    }

    public void editMessageMS(String text, MegaChatMessage messageToEdit){
        logDebug("editMessageMS: ");
        MegaChatMessage msgEdited = null;

        if(messageToEdit.getMsgId()!=-1){
            msgEdited = megaChatApi.editMessage(idChat, messageToEdit.getMsgId(), text);
        }
        else{
            msgEdited = megaChatApi.editMessage(idChat, messageToEdit.getTempId(), text);
        }

        if(msgEdited!=null){
            logDebug("Edited message: status: " + msgEdited.getStatus());
            AndroidMegaChatMessage androidMsgEdited = new AndroidMegaChatMessage(msgEdited);
            modifyMessageReceived(androidMsgEdited, false);
        }
        else{
            logWarning("Message cannot be edited!");
            showSnackbar(SNACKBAR_TYPE, getString(R.string.error_editing_message), -1);
        }
    }

    public void showUploadPanel(){
        if (isBottomSheetDialogShown(bottomSheetDialogFragment)) return;

        bottomSheetDialogFragment = new AttachmentUploadBottomSheetDialogFragment();
        bottomSheetDialogFragment.show(getSupportFragmentManager(), bottomSheetDialogFragment.getTag());
    }

    public void activateActionMode(){
        if (!adapter.isMultipleSelect()) {
            adapter.setMultipleSelect(true);
            actionMode = startSupportActionMode(new ActionBarCallBack());
            updateActionModeTitle();
        }
    }

    private void reDoTheSelectionAfterRotation() {
        if (recoveredSelectedPositions == null || adapter == null)
            return;

        if (recoveredSelectedPositions.size() > 0) {
            activateActionMode();

            for (int position : recoveredSelectedPositions) {
                AndroidMegaChatMessage msg = adapter.getMessageAtMessagesPosition(position);
                if(msg != null) {
                    adapter.toggleSelection(msg.getMessage().getMsgId());
                }
            }
        }

        updateActionModeTitle();
    }

    public void activateActionModeWithItem(int positionInAdapter) {
        logDebug("activateActionModeWithItem");

        activateActionMode();
        if (adapter.isMultipleSelect()) {
            itemClick((positionInAdapter + 1), null);
        }
    }

    //Multiselect
    private class  ActionBarCallBack implements ActionMode.Callback {

        @Override
        public boolean onActionItemClicked(ActionMode mode, MenuItem item) {
            ArrayList<AndroidMegaChatMessage> messagesSelected = adapter.getSelectedMessages();

            if (app.getStorageState() == STORAGE_STATE_PAYWALL) {
                showOverDiskQuotaPaywallWarning();
                return false;
            }
            finishMultiselectionMode();

            switch(item.getItemId()){
                case R.id.chat_cab_menu_edit:
                    logDebug("Edit text");
                    editMessage(messagesSelected);
                    break;

                case R.id.chat_cab_menu_share:
                    logDebug("Share option");
                    if (!messagesSelected.isEmpty()) {
                        if (messagesSelected.size() == 1) {
                            shareMsgFromChat(chatActivity, messagesSelected.get(0), idChat);
                        } else {
                            shareNodesFromChat(chatActivity, messagesSelected, idChat);
                        }
                    }
                    break;

                case R.id.chat_cab_menu_invite:
                    ContactController cC = new ContactController(chatActivity);
                    if (messagesSelected.size() == 1) {
                        cC.inviteContact(messagesSelected.get(0).getMessage().getUserEmail(0));
                    } else {
                        ArrayList<String> contactEmails = new ArrayList<>();
                        for (AndroidMegaChatMessage message : messagesSelected) {
                            contactEmails.add(message.getMessage().getUserEmail(0));
                        }
                        cC.inviteMultipleContacts(contactEmails);
                    }
                    break;

                case R.id.chat_cab_menu_start_conversation:
                    if (messagesSelected.size() == 1) {
                        startConversation(messagesSelected.get(0).getMessage().getUserHandle(0));
                    } else {
                        ArrayList<Long> contactHandles = new ArrayList<>();
                        for (AndroidMegaChatMessage message : messagesSelected) {
                            contactHandles.add(message.getMessage().getUserHandle(0));
                        }
                        startGroupConversation(contactHandles);
                    }
                    break;

                case R.id.chat_cab_menu_forward:
                    logDebug("Forward message");
                    forwardMessages(messagesSelected);
                    break;

                case R.id.chat_cab_menu_copy:
                    String text;
                    if (messagesSelected.size() == 1) {
                        MegaChatMessage msg = messagesSelected.get(0).getMessage();
                        text = isGeolocation(msg) ? msg.getContainsMeta().getTextMessage() : copyMessage(messagesSelected.get(0));
                    } else {
                        text = copyMessages(messagesSelected);
                    }
                    copyToClipboard(text);
                    break;

                case R.id.chat_cab_menu_delete:
                    //Delete
                    showConfirmationDeleteMessages(messagesSelected, chatRoom);
                    break;

                case R.id.chat_cab_menu_download:
                case R.id.chat_cab_menu_download_gallery:
                    logDebug("chat_cab_menu_download ");
                    downloadToGallery = item.getItemId() == R.id.chat_cab_menu_download_gallery;

                    if (!checkPermissionWriteStorage(REQUEST_WRITE_STORAGE)) {
                        preservedMessagesSelected = messagesSelected;
                        return false;
                    }
                    ArrayList<MegaNodeList> list = new ArrayList<>();
                    for (int i = 0; i < messagesSelected.size(); i++) {
                        MegaNodeList megaNodeList = messagesSelected.get(i).getMessage().getMegaNodeList();
                        list.add(megaNodeList);
                    }
                    chatC.prepareForChatDownload(list, downloadToGallery);
                    break;

                case R.id.chat_cab_menu_import:
                    chatC.importNodesFromAndroidMessages(messagesSelected, IMPORT_ONLY_OPTION);
                    break;
            }
            return false;
        }

        public String copyMessages(ArrayList<AndroidMegaChatMessage> messagesSelected){
            logDebug("copyMessages");
            ChatController chatC = new ChatController(chatActivity);
            StringBuilder builder = new StringBuilder();

            for(int i=0;i<messagesSelected.size();i++){
                AndroidMegaChatMessage messageSelected = messagesSelected.get(i);
                builder.append("[");
                String timestamp = formatShortDateTime(messageSelected.getMessage().getTimestamp());
                builder.append(timestamp);
                builder.append("] ");
                String messageString = chatC.createManagementString(messageSelected, chatRoom);
                builder.append(messageString);
                builder.append("\n");
            }
            return builder.toString();
        }


        @Override
        public boolean onCreateActionMode(ActionMode mode, Menu menu) {
            logDebug("onCreateActionMode");
            MenuInflater inflater = mode.getMenuInflater();
            inflater.inflate(R.menu.messages_chat_action, menu);

            importIcon = menu.findItem(R.id.chat_cab_menu_import);

            ColorUtils.changeStatusBarColorForElevation(ChatActivityLollipop.this, true);
            // No App bar in this activity, control tool bar instead.
            tB.setElevation(getResources().getDimension(R.dimen.toolbar_elevation));

            return true;
        }

        @Override
        public void onDestroyActionMode(ActionMode arg0) {
            logDebug("onDestroyActionMode");
            adapter.setMultipleSelect(false);
            editingMessage = false;
            recoveredSelectedPositions = null;
            clearSelections();

            // No App bar in this activity, control tool bar instead.
            boolean withElevation = listView.canScrollVertically(-1);
            ColorUtils.changeStatusBarColorForElevation(ChatActivityLollipop.this, withElevation);
            if(!withElevation) {
                tB.setElevation(0);
            }
        }

        @Override
        public boolean onPrepareActionMode(ActionMode mode, Menu menu) {
            List<AndroidMegaChatMessage> selected = adapter.getSelectedMessages();
            if(selected.size() == 0){
                menu.findItem(R.id.chat_cab_menu_edit).setVisible(false);
                menu.findItem(R.id.chat_cab_menu_copy).setVisible(false);
                menu.findItem(R.id.chat_cab_menu_delete).setVisible(false);
                menu.findItem(R.id.chat_cab_menu_forward).setVisible(false);
                menu.findItem(R.id.chat_cab_menu_download).setVisible(false);
                menu.findItem(R.id.chat_cab_menu_download_gallery).setVisible(false);
                menu.findItem(R.id.chat_cab_menu_share).setVisible(false);
                menu.findItem(R.id.chat_cab_menu_invite).setVisible(false);
                menu.findItem(R.id.chat_cab_menu_start_conversation).setVisible(false);
                importIcon.setVisible(false);

            }else {
                if((chatRoom.getOwnPrivilege()==MegaChatRoom.PRIV_RM||chatRoom.getOwnPrivilege()==MegaChatRoom.PRIV_RO) && !chatRoom.isPreview()){
                    logDebug("Chat without permissions || without preview");
                    boolean showCopy = true;
                    for (int i = 0; i < selected.size(); i++) {
                        MegaChatMessage msg = selected.get(i).getMessage();
                        if (msg.getType() == MegaChatMessage.TYPE_NODE_ATTACHMENT
                                || msg.getType() == MegaChatMessage.TYPE_CONTACT_ATTACHMENT
                                || msg.getType() == MegaChatMessage.TYPE_VOICE_CLIP
                                || (msg.getType() == MegaChatMessage.TYPE_CONTAINS_META && msg.getContainsMeta() != null
                                && msg.getContainsMeta().getType() == MegaChatContainsMeta.CONTAINS_META_GIPHY)) {
                            showCopy = false;
                            break;
                        }
                    }

                    menu.findItem(R.id.chat_cab_menu_edit).setVisible(false);
                    menu.findItem(R.id.chat_cab_menu_copy).setVisible(showCopy);
                    menu.findItem(R.id.chat_cab_menu_delete).setVisible(false);
                    menu.findItem(R.id.chat_cab_menu_forward).setVisible(false);
                    menu.findItem(R.id.chat_cab_menu_share).setVisible(false);
                    menu.findItem(R.id.chat_cab_menu_download).setVisible(false);
                    menu.findItem(R.id.chat_cab_menu_download_gallery).setVisible(false);
                    menu.findItem(R.id.chat_cab_menu_invite).setVisible(false);
                    menu.findItem(R.id.chat_cab_menu_start_conversation).setVisible(false);
                    importIcon.setVisible(false);
                }
                else{
                    logDebug("Chat with permissions or preview");
                    menu.findItem(R.id.chat_cab_menu_forward).setVisible(isOnline(chatActivity) && !chatC.isInAnonymousMode());
                    if (selected.size() == 1) {
                        if(hasMessagesRemoved(selected.get(0).getMessage()) || selected.get(0).isUploading()) {
                            menu.findItem(R.id.chat_cab_menu_edit).setVisible(false);
                            menu.findItem(R.id.chat_cab_menu_copy).setVisible(false);
                            menu.findItem(R.id.chat_cab_menu_delete).setVisible(false);
                            menu.findItem(R.id.chat_cab_menu_forward).setVisible(false);
                            menu.findItem(R.id.chat_cab_menu_share).setVisible(false);
                            menu.findItem(R.id.chat_cab_menu_invite).setVisible(false);
                            menu.findItem(R.id.chat_cab_menu_download).setVisible(false);
                            menu.findItem(R.id.chat_cab_menu_download_gallery).setVisible(false);
                            menu.findItem(R.id.chat_cab_menu_start_conversation).setVisible(false);
                            importIcon.setVisible(false);

                        }else if(selected.get(0).getMessage().getType()==MegaChatMessage.TYPE_NODE_ATTACHMENT) {
                            menu.findItem(R.id.chat_cab_menu_share).setVisible(isOnline(chatActivity) && !chatC.isInAnonymousMode());
                            menu.findItem(R.id.chat_cab_menu_copy).setVisible(false);
                            menu.findItem(R.id.chat_cab_menu_edit).setVisible(false);
                            menu.findItem(R.id.chat_cab_menu_invite).setVisible(false);
                            menu.findItem(R.id.chat_cab_menu_start_conversation).setVisible(false);
                            menu.findItem(R.id.chat_cab_menu_delete).setVisible(selected.get(0).getMessage().getUserHandle() == myUserHandle &&
                                    selected.get(0).getMessage().isDeletable());
                            menu.findItem(R.id.chat_cab_menu_download).setVisible(isOnline(chatActivity) && !chatC.isInAnonymousMode());
                            menu.findItem(R.id.chat_cab_menu_download_gallery).setVisible(isOnline(chatActivity) &&
                                    !chatC.isInAnonymousMode() && isMsgImage(selected.get(0)));
                            importIcon.setVisible(isOnline(chatActivity) && !chatC.isInAnonymousMode() && selected.get(0).getMessage().getUserHandle() != myUserHandle);
                        }
                        else if(selected.get(0).getMessage().getType()==MegaChatMessage.TYPE_CONTACT_ATTACHMENT){
                            logDebug("TYPE_CONTACT_ATTACHMENT selected");

                            menu.findItem(R.id.chat_cab_menu_copy).setVisible(false);
                            menu.findItem(R.id.chat_cab_menu_edit).setVisible(false);
                            menu.findItem(R.id.chat_cab_menu_download).setVisible(false);
                            menu.findItem(R.id.chat_cab_menu_download_gallery).setVisible(false);
                            menu.findItem(R.id.chat_cab_menu_share).setVisible(false);

                            if (isOnline(chatActivity)) {
                                String userEmail = selected.get(0).getMessage().getUserEmail(0);
                                long userHandle = selected.get(0).getMessage().getUserHandle(0);
                                MegaUser contact = megaApi.getContact(userEmail);
                                if (contact != null && contact.getVisibility() == MegaUser.VISIBILITY_VISIBLE) {
                                    menu.findItem(R.id.chat_cab_menu_invite).setVisible(false);
                                    menu.findItem(R.id.chat_cab_menu_start_conversation).setVisible(chatRoom.isGroup() || userHandle != chatRoom.getPeerHandle(0));
                                } else {
                                    menu.findItem(R.id.chat_cab_menu_invite).setVisible(userHandle != myUserHandle);
                                    menu.findItem(R.id.chat_cab_menu_start_conversation).setVisible(false);
                                }
                            } else {
                                menu.findItem(R.id.chat_cab_menu_invite).setVisible(false);
                                menu.findItem(R.id.chat_cab_menu_start_conversation).setVisible(false);
                            }
                            menu.findItem(R.id.chat_cab_menu_delete).setVisible(selected.get(0).getMessage().getUserHandle() == myUserHandle &&
                                    selected.get(0).getMessage().isDeletable());
                            importIcon.setVisible(false);
                        }
                        else if(selected.get(0).getMessage().getType()==MegaChatMessage.TYPE_VOICE_CLIP){
                            logDebug("TYPE_VOICE_CLIP selected");
                            menu.findItem(R.id.chat_cab_menu_copy).setVisible(false);
                            menu.findItem(R.id.chat_cab_menu_edit).setVisible(false);
                            menu.findItem(R.id.chat_cab_menu_invite).setVisible(false);
                            menu.findItem(R.id.chat_cab_menu_start_conversation).setVisible(false);
                            menu.findItem(R.id.chat_cab_menu_share).setVisible(false);
                            menu.findItem(R.id.chat_cab_menu_delete).setVisible(selected.get(0).getMessage().getUserHandle() == myUserHandle &&
                                    selected.get(0).getMessage().isDeletable());
                            menu.findItem(R.id.chat_cab_menu_download).setVisible(false);
                            menu.findItem(R.id.chat_cab_menu_download_gallery).setVisible(false);
                            importIcon.setVisible(false);
                        }
                        else{
                            logDebug("Other type: " + selected.get(0).getMessage().getType());

                            MegaChatMessage messageSelected= megaChatApi.getMessage(idChat, selected.get(0).getMessage().getMsgId());
                            if(messageSelected == null){
                                messageSelected = megaChatApi.getMessage(idChat, selected.get(0).getMessage().getTempId());
                                if(messageSelected == null){
                                    menu.findItem(R.id.chat_cab_menu_edit).setVisible(false);
                                    menu.findItem(R.id.chat_cab_menu_copy).setVisible(false);
                                    menu.findItem(R.id.chat_cab_menu_delete).setVisible(false);
                                    menu.findItem(R.id.chat_cab_menu_forward).setVisible(false);
                                    menu.findItem(R.id.chat_cab_menu_download).setVisible(false);
                                    menu.findItem(R.id.chat_cab_menu_download_gallery).setVisible(false);
                                    importIcon.setVisible(false);
                                    return false;
                                }
                            }
                            menu.findItem(R.id.chat_cab_menu_invite).setVisible(false);
                            menu.findItem(R.id.chat_cab_menu_start_conversation).setVisible(false);
                            menu.findItem(R.id.chat_cab_menu_share).setVisible(false);

                            if (messageSelected.getType() == MegaChatMessage.TYPE_CONTAINS_META
                                    && messageSelected.getContainsMeta() != null
                                    && messageSelected.getContainsMeta().getType() == MegaChatContainsMeta.CONTAINS_META_GIPHY) {
                                menu.findItem(R.id.chat_cab_menu_copy).setVisible(false);
                            } else {
                                menu.findItem(R.id.chat_cab_menu_copy).setVisible(true);
                            }

                            int type = selected.get(0).getMessage().getType();

                            if(messageSelected.getUserHandle()==myUserHandle){
                                menu.findItem(R.id.chat_cab_menu_edit).setVisible(messageSelected.isEditable());
                                menu.findItem(R.id.chat_cab_menu_delete).setVisible(messageSelected.isDeletable());

                                if (!isOnline(chatActivity) || type == MegaChatMessage.TYPE_TRUNCATE||type == MegaChatMessage.TYPE_ALTER_PARTICIPANTS||type == MegaChatMessage.TYPE_CHAT_TITLE||type == MegaChatMessage.TYPE_PRIV_CHANGE||type == MegaChatMessage.TYPE_CALL_ENDED||type == MegaChatMessage.TYPE_CALL_STARTED) {
                                    menu.findItem(R.id.chat_cab_menu_forward).setVisible(false);
                                }
                                else{
                                    menu.findItem(R.id.chat_cab_menu_forward).setVisible(true);
                                }
                            }
                            else{
                                menu.findItem(R.id.chat_cab_menu_edit).setVisible(false);
                                menu.findItem(R.id.chat_cab_menu_delete).setVisible(false);
                                importIcon.setVisible(false);

                                if (chatC.isInAnonymousMode() || !isOnline(chatActivity) || type == MegaChatMessage.TYPE_TRUNCATE||type == MegaChatMessage.TYPE_ALTER_PARTICIPANTS||type == MegaChatMessage.TYPE_CHAT_TITLE||type == MegaChatMessage.TYPE_PRIV_CHANGE||type == MegaChatMessage.TYPE_CALL_ENDED||type == MegaChatMessage.TYPE_CALL_STARTED) {
                                    menu.findItem(R.id.chat_cab_menu_forward).setVisible(false);
                                }
                                else{
                                    menu.findItem(R.id.chat_cab_menu_forward).setVisible(true);
                                }
                            }
                            menu.findItem(R.id.chat_cab_menu_download).setVisible(false);
                            menu.findItem(R.id.chat_cab_menu_download_gallery).setVisible(false);

                            importIcon.setVisible(false);
                        }
                    }
                    else{
                        logDebug("Many items selected");
                        boolean isUploading = false;
                        boolean showDelete = true;
                        boolean showCopy = true;
                        boolean showForward = true;
                        boolean allNodeAttachments = true;
                        boolean allNodeImages = true;
                        boolean isRemoved = false;
                        boolean allNodeNonContacts = true;
                        boolean allNodeContacts = true;

                        menu.findItem(R.id.chat_cab_menu_share).setVisible(false);
                        menu.findItem(R.id.chat_cab_menu_invite).setVisible(false);
                        menu.findItem(R.id.chat_cab_menu_start_conversation).setVisible(false);

                        for(int i=0; i<selected.size();i++) {

                            if(hasMessagesRemoved(selected.get(i).getMessage())){
                                isRemoved = true;
                                break;
                            }

                            if (!isUploading) {
                                if (selected.get(i).isUploading()) {
                                    isUploading = true;
                                }
                            }

                            MegaChatMessage msg = selected.get(i).getMessage();

                            if (showCopy
                                    && (msg.getType() == MegaChatMessage.TYPE_NODE_ATTACHMENT
                                    || msg.getType() == MegaChatMessage.TYPE_CONTACT_ATTACHMENT
                                    || msg.getType() == MegaChatMessage.TYPE_VOICE_CLIP
                                    || (msg.getType() == MegaChatMessage.TYPE_CONTAINS_META && msg.getContainsMeta() != null
                                        && msg.getContainsMeta().getType() == MegaChatContainsMeta.CONTAINS_META_GIPHY))) {
                                showCopy = false;
                            }

                            if((showDelete) && ((msg.getUserHandle() != myUserHandle) || ((msg.getType() == MegaChatMessage.TYPE_NORMAL || msg.getType() == MegaChatMessage.TYPE_NODE_ATTACHMENT || msg.getType() == MegaChatMessage.TYPE_CONTACT_ATTACHMENT || msg.getType() == MegaChatMessage.TYPE_CONTAINS_META || msg.getType() == MegaChatMessage.TYPE_VOICE_CLIP) && (!(msg.isDeletable()))))){
                                showDelete = false;
                            }

                            if((showForward) &&(msg.getType() == MegaChatMessage.TYPE_TRUNCATE||msg.getType() == MegaChatMessage.TYPE_ALTER_PARTICIPANTS||msg.getType() == MegaChatMessage.TYPE_CHAT_TITLE||msg.getType() == MegaChatMessage.TYPE_PRIV_CHANGE||msg.getType() == MegaChatMessage.TYPE_CALL_ENDED||msg.getType() == MegaChatMessage.TYPE_CALL_STARTED)) {
                                showForward = false;
                            }

                            if ((allNodeAttachments) && (selected.get(i).getMessage().getType() != MegaChatMessage.TYPE_NODE_ATTACHMENT)){
                                allNodeAttachments = false;
                                allNodeImages = false;
                            }

                            if(allNodeImages && !isMsgImage(selected.get(i))){
                                allNodeImages = false;
                            }

                            if (allNodeNonContacts) {
                                if (selected.get(i).getMessage().getType() != MegaChatMessage.TYPE_CONTACT_ATTACHMENT) {
                                    allNodeNonContacts = false;
                                } else {
                                    MegaUser contact = megaApi.getContact(selected.get(i).getMessage().getUserEmail(0));
                                    if ((contact != null && contact.getVisibility() == MegaUser.VISIBILITY_VISIBLE) ||
                                            selected.get(i).getMessage().getUserHandle(0) == myUserHandle) {
                                        allNodeNonContacts = false;
                                    }
                                }
                            }

                            if (allNodeContacts) {
                                if (selected.get(i).getMessage().getType() != MegaChatMessage.TYPE_CONTACT_ATTACHMENT) {
                                    allNodeContacts = false;
                                } else {
                                    MegaUser contact = megaApi.getContact(selected.get(i).getMessage().getUserEmail(0));

                                    if (contact != null && contact.getVisibility() == MegaUser.VISIBILITY_VISIBLE) {
                                        long userHandle = selected.get(i).getMessage().getUserHandle(i);
                                        if (!chatRoom.isGroup() && userHandle == chatRoom.getPeerHandle(0)) {
                                            allNodeContacts = false;
                                        }
                                    } else {
                                        allNodeContacts = false;
                                    }
                                }
                            }
                    }

                        if (isUploading || isRemoved) {
                            menu.findItem(R.id.chat_cab_menu_copy).setVisible(false);
                            menu.findItem(R.id.chat_cab_menu_delete).setVisible(false);
                            menu.findItem(R.id.chat_cab_menu_edit).setVisible(false);
                            menu.findItem(R.id.chat_cab_menu_forward).setVisible(false);
                            menu.findItem(R.id.chat_cab_menu_download).setVisible(false);
                            menu.findItem(R.id.chat_cab_menu_download_gallery).setVisible(false);
                            menu.findItem(R.id.chat_cab_menu_invite).setVisible(false);
                            menu.findItem(R.id.chat_cab_menu_start_conversation).setVisible(false);
                            importIcon.setVisible(false);
                        }
                        else {
                            if (allNodeAttachments && isOnline(chatActivity)) {
                                if (chatC.isInAnonymousMode()) {
                                    menu.findItem(R.id.chat_cab_menu_download).setVisible(false);
                                    menu.findItem(R.id.chat_cab_menu_download_gallery).setVisible(false);
                                    menu.findItem(R.id.chat_cab_menu_share).setVisible(false);
                                    importIcon.setVisible(false);
                                } else {
                                    menu.findItem(R.id.chat_cab_menu_download).setVisible(true);
                                    menu.findItem(R.id.chat_cab_menu_download_gallery).setVisible(allNodeImages);
                                    menu.findItem(R.id.chat_cab_menu_share).setVisible(true);
                                    importIcon.setVisible(true);
                                }
                            } else {
                                menu.findItem(R.id.chat_cab_menu_download).setVisible(false);
                                menu.findItem(R.id.chat_cab_menu_download_gallery).setVisible(false);
                                importIcon.setVisible(false);
                            }

                            menu.findItem(R.id.chat_cab_menu_edit).setVisible(false);
                            menu.findItem(R.id.chat_cab_menu_copy).setVisible(!chatC.isInAnonymousMode() && showCopy);
                            menu.findItem(R.id.chat_cab_menu_delete).setVisible(!chatC.isInAnonymousMode() && showDelete);
                            menu.findItem(R.id.chat_cab_menu_forward).setVisible((isOnline(chatActivity) &&
                                    !chatC.isInAnonymousMode()) && showForward);
                            menu.findItem(R.id.chat_cab_menu_invite).setVisible(allNodeNonContacts &&
                                    isOnline(chatActivity) && !chatC.isInAnonymousMode());
                            menu.findItem(R.id.chat_cab_menu_start_conversation).setVisible(allNodeContacts &&
                                    isOnline(chatActivity) && !chatC.isInAnonymousMode());
                        }
                    }
                }
            }
            return false;
        }
    }

    public boolean showSelectMenuItem(){
        if (adapter != null){
            return adapter.isMultipleSelect();
        }
        return false;
    }

    public void showConfirmationDeleteMessages(final ArrayList<AndroidMegaChatMessage> messages, final MegaChatRoom chat){
        logDebug("showConfirmationDeleteMessages");

        DialogInterface.OnClickListener dialogClickListener = new DialogInterface.OnClickListener() {
            @Override
            public void onClick(DialogInterface dialog, int which) {
                switch (which){
                    case DialogInterface.BUTTON_POSITIVE:
                        stopReproductions();
                        ChatController cC = new ChatController(chatActivity);
                        cC.deleteAndroidMessages(messages, chat);
                        break;
                    case DialogInterface.BUTTON_NEGATIVE:
                        //No button clicked
                        break;
                }
            }
        };

        MaterialAlertDialogBuilder builder = new MaterialAlertDialogBuilder(this, R.style.ThemeOverlay_Mega_MaterialAlertDialog);

        if(messages.size()==1){
            builder.setMessage(R.string.confirmation_delete_one_message);
        }
        else{
            builder.setMessage(R.string.confirmation_delete_several_messages);
        }
        builder.setPositiveButton(R.string.context_remove, dialogClickListener).setNegativeButton(R.string.general_cancel, dialogClickListener).show();
    }

    public void showConfirmationDeleteMessage(final long messageId, final long chatId){
        logDebug("showConfirmationDeleteMessage");

        DialogInterface.OnClickListener dialogClickListener = new DialogInterface.OnClickListener() {
            @Override
            public void onClick(DialogInterface dialog, int which) {
                switch (which){
                    case DialogInterface.BUTTON_POSITIVE:
                        ChatController cC = new ChatController(chatActivity);
                        cC.deleteMessageById(messageId, chatId);
                        break;
                    case DialogInterface.BUTTON_NEGATIVE:
                        //No button clicked
                        break;
                }
            }
        };

        MaterialAlertDialogBuilder builder = new MaterialAlertDialogBuilder(this, R.style.ThemeOverlay_Mega_MaterialAlertDialog);

        builder.setMessage(R.string.confirmation_delete_one_message);
        builder.setPositiveButton(R.string.context_remove, dialogClickListener)
                .setNegativeButton(R.string.general_cancel, dialogClickListener).show();
    }

    /*
     * Clear all selected items
     */
    private void clearSelections() {
        if(adapter.isMultipleSelect()){
            adapter.clearSelections();
        }
        updateActionModeTitle();
    }

    public void updateActionModeTitle() {
        try {
            if (actionMode != null) {
                if (adapter.getSelectedItemCount() == 0) {
                    actionMode.setTitle(getString(R.string.select_message_title).toUpperCase());
                } else {
                    actionMode.setTitle(adapter.getSelectedItemCount() + "");
                }
                actionMode.invalidate();
            }
        } catch (Exception e) {
            e.printStackTrace();
            logError("Invalidate error", e);
        }
    }

    /*
     * Disable selection
     */
    public void hideMultipleSelect() {
        if (adapter != null) {
            adapter.setMultipleSelect(false);
        }

        if (actionMode != null) {
            actionMode.finish();
        }
    }

    public void finishMultiselectionMode() {
        clearSelections();
        hideMultipleSelect();
    }

    private void checkActionMode(){
        if (adapter.isMultipleSelect() && actionMode != null) {
            actionMode.invalidate();
        }else{
            editingMessage = false;
        }
    }

    public void selectAll() {
        if (adapter != null) {
            if (adapter.isMultipleSelect()) {
                adapter.selectAll();
            } else {
                adapter.setMultipleSelect(true);
                adapter.selectAll();

                actionMode = startSupportActionMode(new ActionBarCallBack());
            }

            new Handler(Looper.getMainLooper()).post(() -> updateActionModeTitle());
        }
    }

    /**
     * Method for displaying feedback dialogue in a message.
     *
     * @param chatId      The chat ID.
     * @param megaMessage The message.
     * @param reaction    The reaction.
     */
    public void openInfoReactionBottomSheet(long chatId, AndroidMegaChatMessage megaMessage, String reaction) {
        if (chatRoom.getChatId() != chatId)
            return;

        showReactionBottomSheet(megaMessage, messages.indexOf(megaMessage), reaction);
    }

    public boolean isMultiselectOn() {
        return adapter != null && adapter.isMultipleSelect();
    }

    public void openReactionBottomSheet(long chatId, AndroidMegaChatMessage megaMessage) {
        if (chatRoom.getChatId() != chatId)
            return;

        int positionInMessages = messages.indexOf(megaMessage);
        showReactionBottomSheet(megaMessage, positionInMessages, null);
    }

    public void itemLongClick(int positionInAdapter) {
        int positionInMessages = positionInAdapter - 1;
        if (positionInMessages >= messages.size())
            return;

        AndroidMegaChatMessage m = messages.get(positionInMessages);
        if (adapter.isMultipleSelect() || m == null || m.isUploading() || m.getMessage().getStatus() == MegaChatMessage.STATUS_SERVER_REJECTED || m.getMessage().getStatus() == MegaChatMessage.STATUS_SENDING_MANUAL)
            return;

        int type = m.getMessage().getType();
        switch (type) {
            case MegaChatMessage.TYPE_NODE_ATTACHMENT:
            case MegaChatMessage.TYPE_CONTACT_ATTACHMENT:
            case MegaChatMessage.TYPE_VOICE_CLIP:
            case MegaChatMessage.TYPE_NORMAL:
                showGeneralChatMessageBottomSheet(m, positionInMessages);
                break;

            case MegaChatMessage.TYPE_CONTAINS_META:
                MegaChatContainsMeta meta = m.getMessage().getContainsMeta();
                if (meta == null || meta.getType() == MegaChatContainsMeta.CONTAINS_META_INVALID)
                    return;

                if (meta.getType() == MegaChatContainsMeta.CONTAINS_META_RICH_PREVIEW
                        || meta.getType() == MegaChatContainsMeta.CONTAINS_META_GEOLOCATION
                        || meta.getType() == MegaChatContainsMeta.CONTAINS_META_GIPHY) {
                    showGeneralChatMessageBottomSheet(m, positionInMessages);
                }
                break;
        }
    }

    private boolean isSelectableMessage(AndroidMegaChatMessage message) {
        if (message.getMessage().getStatus() == MegaChatMessage.STATUS_SERVER_REJECTED || message.getMessage().getStatus() == MegaChatMessage.STATUS_SENDING_MANUAL)
            return false;

        int type = message.getMessage().getType();
        switch (type) {
            case MegaChatMessage.TYPE_NODE_ATTACHMENT:
            case MegaChatMessage.TYPE_CONTACT_ATTACHMENT:
            case MegaChatMessage.TYPE_VOICE_CLIP:
            case MegaChatMessage.TYPE_NORMAL:
            case MegaChatMessage.TYPE_CONTAINS_META:
            case MegaChatMessage.TYPE_PUBLIC_HANDLE_CREATE:
            case MegaChatMessage.TYPE_PUBLIC_HANDLE_DELETE:
            case MegaChatMessage.TYPE_SET_PRIVATE_MODE:
                return true;
            default:
                return false;
        }
    }

    public void itemClick(int positionInAdapter, int [] screenPosition) {
        int positionInMessages = positionInAdapter-1;

        if(positionInMessages < messages.size()){
            AndroidMegaChatMessage m = messages.get(positionInMessages);

            if (adapter.isMultipleSelect()) {
                logDebug("isMultipleSelect");
                if (!m.isUploading()) {
                    logDebug("isMultipleSelect - iNOTsUploading");
                    if (m.getMessage() != null) {
                        MegaChatContainsMeta meta = m.getMessage().getContainsMeta();
                        if (meta != null && meta.getType() == MegaChatContainsMeta.CONTAINS_META_INVALID) {
                        }else{
                            logDebug("Message id: " + m.getMessage().getMsgId());
                            logDebug("Timestamp: " + m.getMessage().getTimestamp());
                            if (isSelectableMessage(m)) {
                                adapter.toggleSelection(m.getMessage().getMsgId());
                                List<AndroidMegaChatMessage> messages = adapter.getSelectedMessages();
                                if (!messages.isEmpty()) {
                                    updateActionModeTitle();
                                }
                            }
                        }
                    }
                }
            }else{
                if(m!=null){
                    if(m.isUploading()){
                        showUploadingAttachmentBottomSheet(m, positionInMessages);
                    }else{
                        if((m.getMessage().getStatus()==MegaChatMessage.STATUS_SERVER_REJECTED)||(m.getMessage().getStatus()==MegaChatMessage.STATUS_SENDING_MANUAL)){
                            if(m.getMessage().getUserHandle()==megaChatApi.getMyUserHandle()) {
                                if (!(m.getMessage().isManagementMessage())) {
                                    logDebug("selected message handle: " + m.getMessage().getTempId());
                                    logDebug("selected message rowId: " + m.getMessage().getRowId());
                                    if ((m.getMessage().getStatus() == MegaChatMessage.STATUS_SERVER_REJECTED) || (m.getMessage().getStatus() == MegaChatMessage.STATUS_SENDING_MANUAL)) {
                                        logDebug("show not sent message panel");
                                        showMsgNotSentPanel(m, positionInMessages);
                                    }
                                }
                            }
                        }
                        else{
                            if(m.getMessage().getType()==MegaChatMessage.TYPE_NODE_ATTACHMENT){
                                MegaNodeList nodeList = m.getMessage().getMegaNodeList();
                                if(nodeList.size()==1){
                                    MegaNode node = chatC.authorizeNodeIfPreview(nodeList.get(0), chatRoom);
                                    if (MimeTypeList.typeForName(node.getName()).isImage()){
                                        if(node.hasPreview()){
                                            logDebug("Show full screen viewer");
                                            showFullScreenViewer(m.getMessage().getMsgId(), screenPosition);
                                        }
                                        else{
                                            logDebug("Image without preview - open with");
                                            openWith(this, node);
                                        }
                                    }
                                    else if (MimeTypeList.typeForName(node.getName()).isVideoReproducible()||MimeTypeList.typeForName(node.getName()).isAudio()){
                                        logDebug("isFile:isVideoReproducibleOrIsAudio");
                                        String mimeType = MimeTypeList.typeForName(node.getName()).getType();
                                        logDebug("FILE HANDLE: " + node.getHandle() + " TYPE: " + mimeType);

                                        Intent mediaIntent;
                                        boolean internalIntent;
                                        boolean opusFile = false;
                                        if (MimeTypeList.typeForName(node.getName()).isVideoNotSupported() || MimeTypeList.typeForName(node.getName()).isAudioNotSupported()){
                                            mediaIntent = new Intent(Intent.ACTION_VIEW);
                                            internalIntent=false;
                                            String[] s = node.getName().split("\\.");
                                            if (s != null && s.length > 1 && s[s.length-1].equals("opus")) {
                                                opusFile = true;
                                            }
                                        }
                                        else {
                                            logDebug("setIntentToAudioVideoPlayer");
                                            mediaIntent = new Intent(this, AudioVideoPlayerLollipop.class);
                                            internalIntent=true;
                                        }
                                        logDebug("putExtra: screenPosition("+screenPosition+"), msgId("+m.getMessage().getMsgId()+"), chatId("+idChat+"), filename("+node.getName()+")");

                                        mediaIntent.putExtra("screenPosition", screenPosition);
                                        mediaIntent.putExtra("adapterType", FROM_CHAT);
                                        mediaIntent.putExtra(IS_PLAYLIST, false);
                                        mediaIntent.putExtra("msgId", m.getMessage().getMsgId());
                                        mediaIntent.putExtra("chatId", idChat);
                                        mediaIntent.putExtra("FILENAME", node.getName());

                                        String localPath = getLocalFile(this, node.getName(), node.getSize());

                                        if (localPath != null){
                                            logDebug("localPath != null");

                                            File mediaFile = new File(localPath);
                                            //mediaIntent.setDataAndType(Uri.parse(localPath), mimeType);
                                            if (Build.VERSION.SDK_INT >= Build.VERSION_CODES.N && localPath.contains(Environment.getExternalStorageDirectory().getPath())) {
                                                logDebug("FileProviderOption");
                                                Uri mediaFileUri = FileProvider.getUriForFile(this, "mega.privacy.android.app.providers.fileprovider", mediaFile);
                                                if(mediaFileUri==null){
                                                    logDebug("ERROR:NULLmediaFileUri");
                                                    showSnackbar(SNACKBAR_TYPE, getString(R.string.general_text_error), -1);
                                                }
                                                else{
                                                    mediaIntent.setDataAndType(mediaFileUri, MimeTypeList.typeForName(node.getName()).getType());
                                                }
                                            }else{
                                                Uri mediaFileUri = Uri.fromFile(mediaFile);
                                                if(mediaFileUri==null){
                                                    logError("ERROR:NULLmediaFileUri");
                                                    showSnackbar(SNACKBAR_TYPE, getString(R.string.general_text_error), -1);
                                                }
                                                else{
                                                    mediaIntent.setDataAndType(mediaFileUri, MimeTypeList.typeForName(node.getName()).getType());
                                                }
                                            }
                                            mediaIntent.addFlags(Intent.FLAG_GRANT_READ_URI_PERMISSION);
                                        }else {
                                            logDebug("localPathNULL");
                                            if (isOnline(this)){
                                                if (megaApi.httpServerIsRunning() == 0) {
                                                    logDebug("megaApi.httpServerIsRunning() == 0");
                                                    megaApi.httpServerStart();
                                                }
                                                else{
                                                    logWarning("ERROR:httpServerAlreadyRunning");
                                                }

                                                ActivityManager.MemoryInfo mi = new ActivityManager.MemoryInfo();
                                                ActivityManager activityManager = (ActivityManager) this.getSystemService(Context.ACTIVITY_SERVICE);
                                                activityManager.getMemoryInfo(mi);

                                                if(mi.totalMem>BUFFER_COMP){
                                                    logDebug("Total mem: " + mi.totalMem + " allocate 32 MB");
                                                    megaApi.httpServerSetMaxBufferSize(MAX_BUFFER_32MB);
                                                }else{
                                                    logDebug("Total mem: " + mi.totalMem + " allocate 16 MB");
                                                    megaApi.httpServerSetMaxBufferSize(MAX_BUFFER_16MB);
                                                }

                                                String url = megaApi.httpServerGetLocalLink(node);
                                                if(url!=null){
                                                    logDebug("URL generated: " + url);
                                                    Uri parsedUri = Uri.parse(url);
                                                    if(parsedUri!=null){
                                                        logDebug("parsedUri!=null ---> " + parsedUri);
                                                        mediaIntent.setDataAndType(parsedUri, mimeType);
                                                    }else{
                                                        logError("ERROR:httpServerGetLocalLink");
                                                        showSnackbar(SNACKBAR_TYPE, getString(R.string.general_text_error), -1);
                                                    }
                                                }else{
                                                    logError("ERROR:httpServerGetLocalLink");
                                                    showSnackbar(SNACKBAR_TYPE, getString(R.string.general_text_error), -1);
                                                }
                                            }
                                            else {
                                                showSnackbar(SNACKBAR_TYPE, getString(R.string.error_server_connection_problem)+". "+ getString(R.string.no_network_connection_on_play_file), -1);
                                            }
                                        }
                                        mediaIntent.putExtra("HANDLE", node.getHandle());
                                        if (opusFile){
                                            logDebug("opusFile ");
                                            mediaIntent.setDataAndType(mediaIntent.getData(), "audio/*");
                                        }

                                        if(internalIntent || isIntentAvailable(this, mediaIntent)){
                                            startActivity(mediaIntent);
                                        } else {
                                            openWith(this, node);
                                        }
                                        overridePendingTransition(0,0);
                                        if (adapter != null) {
                                            adapter.setNodeAttachmentVisibility(false, holder_imageDrag, positionInMessages);
                                        }

                                    }else if (MimeTypeList.typeForName(node.getName()).isPdf()){

                                        logDebug("isFile:isPdf");
                                        String mimeType = MimeTypeList.typeForName(node.getName()).getType();
                                        logDebug("FILE HANDLE: " + node.getHandle() + " TYPE: " + mimeType);
                                        Intent pdfIntent = new Intent(this, PdfViewerActivityLollipop.class);
                                        pdfIntent.putExtra("inside", true);
                                        pdfIntent.putExtra("adapterType", FROM_CHAT);
                                        pdfIntent.putExtra("msgId", m.getMessage().getMsgId());
                                        pdfIntent.putExtra("chatId", idChat);

                                        String localPath = getLocalFile(this, node.getName(), node.getSize());

                                        if (localPath != null){
                                            File mediaFile = new File(localPath);
                                            if (Build.VERSION.SDK_INT >= Build.VERSION_CODES.N && localPath.contains(Environment.getExternalStorageDirectory().getPath())) {
                                                logDebug("FileProviderOption");
                                                Uri mediaFileUri = FileProvider.getUriForFile(this, "mega.privacy.android.app.providers.fileprovider", mediaFile);
                                                if(mediaFileUri==null){
                                                    logError("ERROR:NULLmediaFileUri");
                                                    showSnackbar(SNACKBAR_TYPE, getString(R.string.general_text_error), -1);
                                                }
                                                else{
                                                    pdfIntent.setDataAndType(mediaFileUri, MimeTypeList.typeForName(node.getName()).getType());
                                                }
                                            }
                                            else{
                                                Uri mediaFileUri = Uri.fromFile(mediaFile);
                                                if(mediaFileUri==null){
                                                    logError("ERROR:NULLmediaFileUri");
                                                    showSnackbar(SNACKBAR_TYPE, getString(R.string.general_text_error), -1);
                                                }
                                                else{
                                                    pdfIntent.setDataAndType(mediaFileUri, MimeTypeList.typeForName(node.getName()).getType());
                                                }
                                            }
                                            pdfIntent.addFlags(Intent.FLAG_GRANT_READ_URI_PERMISSION);
                                        }
                                        else {
                                            logWarning("localPathNULL");
                                            if (isOnline(this)){
                                                if (megaApi.httpServerIsRunning() == 0) {
                                                    megaApi.httpServerStart();
                                                }
                                                else{
                                                    logError("ERROR:httpServerAlreadyRunning");
                                                }
                                                ActivityManager.MemoryInfo mi = new ActivityManager.MemoryInfo();
                                                ActivityManager activityManager = (ActivityManager) this.getSystemService(Context.ACTIVITY_SERVICE);
                                                activityManager.getMemoryInfo(mi);
                                                if(mi.totalMem>BUFFER_COMP){
                                                    logDebug("Total mem: " + mi.totalMem + " allocate 32 MB");
                                                    megaApi.httpServerSetMaxBufferSize(MAX_BUFFER_32MB);
                                                }
                                                else{
                                                    logDebug("Total mem: " + mi.totalMem + " allocate 16 MB");
                                                    megaApi.httpServerSetMaxBufferSize(MAX_BUFFER_16MB);
                                                }
                                                String url = megaApi.httpServerGetLocalLink(node);
                                                if(url!=null){
                                                    logDebug("URL generated: " + url);
                                                    Uri parsedUri = Uri.parse(url);
                                                    if(parsedUri!=null){
                                                        pdfIntent.setDataAndType(parsedUri, mimeType);
                                                    }
                                                    else{
                                                        logError("ERROR:httpServerGetLocalLink");
                                                        showSnackbar(SNACKBAR_TYPE, getString(R.string.general_text_error), -1);
                                                    }
                                                }
                                                else{
                                                    logError("ERROR:httpServerGetLocalLink");
                                                    showSnackbar(SNACKBAR_TYPE, getString(R.string.general_text_error), -1);
                                                }
                                            }
                                            else {
                                                showSnackbar(SNACKBAR_TYPE, getString(R.string.error_server_connection_problem)+". "+ getString(R.string.no_network_connection_on_play_file), -1);
                                            }
                                        }
                                        pdfIntent.putExtra("HANDLE", node.getHandle());

                                        if (isIntentAvailable(this, pdfIntent)) {
                                            startActivity(pdfIntent);
                                        } else {
                                            logWarning("noAvailableIntent");
                                            openWith(this, node);
                                        }
                                        overridePendingTransition(0,0);
                                    } else {
                                        logDebug("NOT Image, pdf, audio or video - show node attachment panel for one node");
                                        openWith(this, node);
                                    }
                                }
                            }
                            else if(m.getMessage().getType()==MegaChatMessage.TYPE_CONTACT_ATTACHMENT){
                                logDebug("show contact attachment panel");
                                if (!isOnline(this)) {
                                    //No shown - is not possible to know is it already contact or not - megaApi not working
                                    showSnackbar(SNACKBAR_TYPE, getString(R.string.error_server_connection_problem), MEGACHAT_INVALID_HANDLE);
                                } else if (!chatC.isInAnonymousMode()) {
                                    if (m.getMessage().getUsersCount() < 1)
                                        return;

                                    if(m.getMessage().getUsersCount() > 1){
                                        ContactUtil.openContactAttachmentActivity(this, idChat, m.getMessage().getMsgId());
                                        return;
                                    }

                                    if (m.getMessage().getUserHandle(0) != megaChatApi.getMyUserHandle()) {
                                        String email = m.getMessage().getUserEmail(0);
                                        MegaUser contact = megaApi.getContact(email);

                                        if (contact != null && contact.getVisibility() == MegaUser.VISIBILITY_VISIBLE) {
                                            ContactUtil.openContactInfoActivity(this, email);
                                        } else {
                                            String text = getString(R.string.user_is_not_contact, converterShortCodes(getNameContactAttachment(m.getMessage())));
                                            showSnackbar(INVITE_CONTACT_TYPE, text, MEGACHAT_INVALID_HANDLE, m.getMessage().getUserEmail(0));
                                        }
                                    }
                                }
                            }
                            else if (m.getMessage().getType() == MegaChatMessage.TYPE_CONTAINS_META) {
                                logDebug("TYPE_CONTAINS_META");
                                MegaChatContainsMeta meta = m.getMessage().getContainsMeta();
                                if (meta == null || meta.getType() == MegaChatContainsMeta.CONTAINS_META_INVALID)
                                    return;
                                String url = null;
                                if (meta.getType() == MegaChatContainsMeta.CONTAINS_META_RICH_PREVIEW) {
                                    url = meta.getRichPreview().getUrl();

                                    if (isMEGALinkAndRequiresTransferSession(this, url)) {
                                        return;
                                    }
                                } else if (meta.getType() == MegaChatContainsMeta.CONTAINS_META_GEOLOCATION) {
                                    url = m.getMessage().getContent();
                                    MegaChatGeolocation location = meta.getGeolocation();
                                    if (location != null) {
                                        float latitude = location.getLatitude();
                                        float longitude = location.getLongitude();
                                        List<Address> addresses = getAddresses(this, latitude, longitude);
                                        if (addresses != null && !addresses.isEmpty()) {
                                            String address = addresses.get(0).getAddressLine(0);
                                            if (address != null) {
                                                url = "geo:" + latitude + "," + longitude + "?q=" + Uri.encode(address);
                                            }
                                        }
                                    }
                                }

                                if (url == null) return;

                                Intent browserIntent = new Intent(Intent.ACTION_VIEW, Uri.parse(url));

                                if (isIntentAvailable(this, browserIntent)) {
                                    startActivity(browserIntent);
                                } else {
                                    showSnackbar(SNACKBAR_TYPE, getString(R.string.intent_not_available_location), MEGACHAT_INVALID_HANDLE);
                                }
                            } else if(m.getMessage().getType() == MegaChatMessage.TYPE_NORMAL ){
                                logDebug("TYPE_NORMAL");
                                AndroidMegaRichLinkMessage richLinkMessage = m.getRichLinkMessage();

                                if(richLinkMessage != null){
                                    String url = richLinkMessage.getUrl();
                                    if (richLinkMessage.isChat()) {
                                        loadChatLink(url);
                                    } else {
                                        openMegaLink(url, richLinkMessage.getNode() != null ? richLinkMessage.getNode().isFile() : richLinkMessage.isFile());
                                    }
                                }

                            }
                        }
                    }
                }
            }
        }else{
            logDebug("DO NOTHING: Position (" + positionInMessages + ") is more than size in messages (size: " + messages.size() + ")");
        }
    }

    public void loadChatLink(String link){
        logDebug("loadChatLink: ");
        Intent intentOpenChat = new Intent(this, ChatActivityLollipop.class);
        intentOpenChat.setAction(ACTION_OPEN_CHAT_LINK);
        intentOpenChat.setData(Uri.parse(link));
        this.startActivity(intentOpenChat);
    }

    public void showFullScreenViewer(long msgId, int[] screenPosition){
        logDebug("showFullScreenViewer");
        int position = 0;
        boolean positionFound = false;
        List<Long> ids = new ArrayList<>();
        for(int i=0; i<messages.size();i++){
            AndroidMegaChatMessage androidMessage = messages.get(i);
            if(!androidMessage.isUploading()){
                MegaChatMessage msg = androidMessage.getMessage();

                if(msg.getType()==MegaChatMessage.TYPE_NODE_ATTACHMENT){
                    ids.add(msg.getMsgId());

                    if(msg.getMsgId()==msgId){
                        positionFound=true;
                    }
                    if(!positionFound){
                        MegaNodeList nodeList = msg.getMegaNodeList();
                        if(nodeList.size()==1){
                            MegaNode node = nodeList.get(0);
                            if(MimeTypeList.typeForName(node.getName()).isImage()){
                                position++;
                            }
                        }
                    }
                }
            }
        }

        Intent intent = new Intent(this, ChatFullScreenImageViewer.class);
        intent.putExtra("position", position);
        intent.putExtra("chatId", idChat);
        intent.putExtra("screenPosition", screenPosition);
        long[] array = new long[ids.size()];
        for(int i = 0; i < ids.size(); i++) {
            array[i] = ids.get(i);
        }
        intent.putExtra("messageIds", array);
        startActivity(intent);
        overridePendingTransition(0,0);
        if (adapter !=  null) {
            adapter.setNodeAttachmentVisibility(false, holder_imageDrag, position);
        }
    }

    @Override
    public void onChatRoomUpdate(MegaChatApiJava api, MegaChatRoom chat) {
        logDebug("onChatRoomUpdate!");
        this.chatRoom = chat;
        if (adapter != null) {
            adapter.updateChatRoom(chatRoom);
        }

        if(chat.hasChanged(MegaChatRoom.CHANGE_TYPE_CLOSED)){
            logDebug("CHANGE_TYPE_CLOSED for the chat: " + chat.getChatId());
            int permission = chat.getOwnPrivilege();
            logDebug("Permissions for the chat: " + permission);

            if(chat.isPreview()){
                if(permission==MegaChatRoom.PRIV_RM){
                    //Show alert to user
                    showSnackbar(SNACKBAR_TYPE, getString(R.string.alert_invalid_preview), -1);
                }
            }
            else{
                //Hide field to write
                joiningOrLeaving = false;
                setChatSubtitle();
                supportInvalidateOptionsMenu();
            }
        }
        else if(chat.hasChanged(MegaChatRoom.CHANGE_TYPE_STATUS)){
            logDebug("CHANGE_TYPE_STATUS for the chat: " + chat.getChatId());
            if(!(chatRoom.isGroup())){
                long userHandle = chatRoom.getPeerHandle(0);
                setStatus(userHandle);
            }
        }
        else if(chat.hasChanged(MegaChatRoom.CHANGE_TYPE_PARTICIPANTS)){
            logDebug("CHANGE_TYPE_PARTICIPANTS for the chat: " + chat.getChatId());
            setChatSubtitle();
        }
        else if(chat.hasChanged(MegaChatRoom.CHANGE_TYPE_OWN_PRIV)){
            logDebug("CHANGE_TYPE_OWN_PRIV for the chat: " + chat.getChatId());
            setChatSubtitle();
            supportInvalidateOptionsMenu();
        }
        else if(chat.hasChanged(MegaChatRoom.CHANGE_TYPE_TITLE)){
            updateTitle();
        }
        else if(chat.hasChanged(MegaChatRoom.CHANGE_TYPE_USER_STOP_TYPING)){
            logDebug("CHANGE_TYPE_USER_STOP_TYPING for the chat: " + chat.getChatId());

            long userHandleTyping = chat.getUserTyping();

            if(userHandleTyping==megaChatApi.getMyUserHandle()){
                return;
            }

            if(usersTypingSync==null){
                return;
            }

            //Find the item
            boolean found = false;
            for(UserTyping user : usersTypingSync) {
                if(user.getParticipantTyping().getHandle() == userHandleTyping) {
                    logDebug("Found user typing!");
                    usersTypingSync.remove(user);
                    found=true;
                    break;
                }
            }

            if(!found){
                logDebug("CHANGE_TYPE_USER_STOP_TYPING: Not found user typing");
            }
            else{
                updateUserTypingFromNotification();
            }

        }
        else if(chat.hasChanged(MegaChatRoom.CHANGE_TYPE_USER_TYPING)){
            logDebug("CHANGE_TYPE_USER_TYPING for the chat: " + chat.getChatId());
            if(chat!=null){

                long userHandleTyping = chat.getUserTyping();

                if(userHandleTyping==megaChatApi.getMyUserHandle()){
                    return;
                }

                if(usersTyping==null){
                    usersTyping = new ArrayList<>();
                    usersTypingSync = Collections.synchronizedList(usersTyping);
                }

                //Find if any notification arrives previously
                if(usersTypingSync.size()<=0){
                    logDebug("No more users writing");
                    MegaChatParticipant participantTyping = new MegaChatParticipant(userHandleTyping);
                    UserTyping currentUserTyping = new UserTyping(participantTyping);

                    String nameTyping = chatC.getParticipantFirstName(userHandleTyping);

                    logDebug("userHandleTyping: " + userHandleTyping);

                    if (isTextEmpty(nameTyping)) {
                        nameTyping = getString(R.string.transfer_unknown);
                    }

                    participantTyping.setFirstName(nameTyping);

                    userTypingTimeStamp = System.currentTimeMillis()/1000;
                    currentUserTyping.setTimeStampTyping(userTypingTimeStamp);

                    usersTypingSync.add(currentUserTyping);

                    String userTyping =  getResources().getQuantityString(R.plurals.user_typing, 1, toCDATA(usersTypingSync.get(0).getParticipantTyping().getFirstName()));
                    userTyping = userTyping.replace("[A]", "<font color=\'#8d8d94\'>");
                    userTyping = userTyping.replace("[/A]", "</font>");
                    userTypingText.setText(HtmlCompat.fromHtml(userTyping, HtmlCompat.FROM_HTML_MODE_LEGACY));

                    userTypingLayout.setVisibility(View.VISIBLE);
                }
                else{
                    logDebug("More users writing or the same in different timestamp");

                    //Find the item
                    boolean found = false;
                    for(UserTyping user : usersTypingSync) {
                        if(user.getParticipantTyping().getHandle() == userHandleTyping) {
                            logDebug("Found user typing!");
                            userTypingTimeStamp = System.currentTimeMillis()/1000;
                            user.setTimeStampTyping(userTypingTimeStamp);
                            found=true;
                            break;
                        }
                    }

                    if(!found){
                        logDebug("It's a new user typing");
                        MegaChatParticipant participantTyping = new MegaChatParticipant(userHandleTyping);
                        UserTyping currentUserTyping = new UserTyping(participantTyping);

                        String nameTyping = chatC.getParticipantFirstName(userHandleTyping);
                        if (isTextEmpty(nameTyping)) {
                            nameTyping = getString(R.string.transfer_unknown);
                        }

                        participantTyping.setFirstName(nameTyping);

                        userTypingTimeStamp = System.currentTimeMillis()/1000;
                        currentUserTyping.setTimeStampTyping(userTypingTimeStamp);

                        usersTypingSync.add(currentUserTyping);

                        //Show the notification
                        String userTyping;
                        int size = usersTypingSync.size();
                        switch (size) {
                            case 1:
                                userTyping = getResources().getQuantityString(R.plurals.user_typing, 1, usersTypingSync.get(0).getParticipantTyping().getFirstName());
                                userTyping = toCDATA(userTyping);
                                break;

                            case 2:
                                userTyping = getResources().getQuantityString(R.plurals.user_typing, 2, usersTypingSync.get(0).getParticipantTyping().getFirstName() + ", " + usersTypingSync.get(1).getParticipantTyping().getFirstName());
                                userTyping = toCDATA(userTyping);
                                break;

                            default:
                                String names = usersTypingSync.get(0).getParticipantTyping().getFirstName() + ", " + usersTypingSync.get(1).getParticipantTyping().getFirstName();
                                userTyping = String.format(getString(R.string.more_users_typing), toCDATA(names));
                                break;
                        }

                        userTyping = userTyping.replace("[A]", "<font color=\'#8d8d94\'>");
                        userTyping = userTyping.replace("[/A]", "</font>");

                        userTypingText.setText(HtmlCompat.fromHtml(userTyping, HtmlCompat.FROM_HTML_MODE_LEGACY));
                        userTypingLayout.setVisibility(View.VISIBLE);
                    }
                }

                int interval = 5000;
                IsTypingRunnable runnable = new IsTypingRunnable(userTypingTimeStamp, userHandleTyping);
                handlerReceive = new Handler();
                handlerReceive.postDelayed(runnable, interval);
            }
        }
        else if(chat.hasChanged(MegaChatRoom.CHANGE_TYPE_ARCHIVE)){
            logDebug("CHANGE_TYPE_ARCHIVE for the chat: " + chat.getChatId());
            setChatSubtitle();
        }
        else if(chat.hasChanged(MegaChatRoom.CHANGE_TYPE_CHAT_MODE)){
            logDebug("CHANGE_TYPE_CHAT_MODE for the chat: " + chat.getChatId());
        }
        else if(chat.hasChanged(MegaChatRoom.CHANGE_TYPE_UPDATE_PREVIEWERS)){
            logDebug("CHANGE_TYPE_UPDATE_PREVIEWERS for the chat: " + chat.getChatId());
            setPreviewersView();
        }
        else if (chat.hasChanged(MegaChatRoom.CHANGE_TYPE_RETENTION_TIME)) {
            logDebug("CHANGE_TYPE_RETENTION_TIME for the chat: " + chat.getChatId());
            Intent intentRetentionTime = new Intent(ACTION_UPDATE_RETENTION_TIME);
            intentRetentionTime.putExtra(RETENTION_TIME, chat.getRetentionTime());
            MegaApplication.getInstance().sendBroadcast(intentRetentionTime);
        }
    }

    void setPreviewersView () {
        if(chatRoom.getNumPreviewers()>0){
            observersNumberText.setText(chatRoom.getNumPreviewers()+"");
            observersLayout.setVisibility(View.VISIBLE);
        }
        else{
            observersLayout.setVisibility(View.GONE);
        }
    }

    private class IsTypingRunnable implements Runnable{

        long timeStamp;
        long userHandleTyping;

        public IsTypingRunnable(long timeStamp, long userHandleTyping) {
            this.timeStamp = timeStamp;
            this.userHandleTyping = userHandleTyping;
        }

        @Override
        public void run() {
            logDebug("Run off notification typing");
            long timeNow = System.currentTimeMillis()/1000;
            if ((timeNow - timeStamp) > 4){
                logDebug("Remove user from the list");

                boolean found = false;
                for(UserTyping user : usersTypingSync) {
                    if(user.getTimeStampTyping() == timeStamp) {
                        if(user.getParticipantTyping().getHandle() == userHandleTyping) {
                            logDebug("Found user typing in runnable!");
                            usersTypingSync.remove(user);
                            found=true;
                            break;
                        }
                    }
                }

                if(!found){
                    logDebug("Not found user typing in runnable!");
                }

                updateUserTypingFromNotification();
            }
        }
    }

    public void updateUserTypingFromNotification(){
        logDebug("updateUserTypingFromNotification");

        int size = usersTypingSync.size();
        logDebug("Size of typing: " + size);
        switch (size){
            case 0:{
                userTypingLayout.setVisibility(View.GONE);
                break;
            }
            case 1:{
                String userTyping = getResources().getQuantityString(R.plurals.user_typing, 1, usersTypingSync.get(0).getParticipantTyping().getFirstName());
                userTyping = toCDATA(userTyping);
                userTyping = userTyping.replace("[A]", "<font color=\'#8d8d94\'>");
                userTyping = userTyping.replace("[/A]", "</font>");

                Spanned result = null;
                if (android.os.Build.VERSION.SDK_INT >= android.os.Build.VERSION_CODES.N) {
                    result = Html.fromHtml(userTyping,Html.FROM_HTML_MODE_LEGACY);
                } else {
                    result = Html.fromHtml(userTyping);
                }

                userTypingText.setText(result);
                break;
            }
            case 2:{
                String userTyping = getResources().getQuantityString(R.plurals.user_typing, 2, usersTypingSync.get(0).getParticipantTyping().getFirstName()+", "+usersTypingSync.get(1).getParticipantTyping().getFirstName());
                userTyping = toCDATA(userTyping);
                userTyping = userTyping.replace("[A]", "<font color=\'#8d8d94\'>");
                userTyping = userTyping.replace("[/A]", "</font>");

                Spanned result = null;
                if (android.os.Build.VERSION.SDK_INT >= android.os.Build.VERSION_CODES.N) {
                    result = Html.fromHtml(userTyping,Html.FROM_HTML_MODE_LEGACY);
                } else {
                    result = Html.fromHtml(userTyping);
                }

                userTypingText.setText(result);
                break;
            }
            default:{
                String names = usersTypingSync.get(0).getParticipantTyping().getFirstName()+", "+usersTypingSync.get(1).getParticipantTyping().getFirstName();
                String userTyping = String.format(getString(R.string.more_users_typing), toCDATA(names));

                userTyping = userTyping.replace("[A]", "<font color=\'#8d8d94\'>");
                userTyping = userTyping.replace("[/A]", "</font>");

                Spanned result = null;
                if (android.os.Build.VERSION.SDK_INT >= android.os.Build.VERSION_CODES.N) {
                    result = Html.fromHtml(userTyping,Html.FROM_HTML_MODE_LEGACY);
                } else {
                    result = Html.fromHtml(userTyping);
                }

                userTypingText.setText(result);
                break;
            }
        }
    }

    public void setRichLinkInfo(long msgId, AndroidMegaRichLinkMessage richLinkMessage){
        logDebug("setRichLinkInfo");

        int indexToChange = -1;
        ListIterator<AndroidMegaChatMessage> itr = messages.listIterator(messages.size());

        // Iterate in reverse.
        while(itr.hasPrevious()) {
            AndroidMegaChatMessage messageToCheck = itr.previous();

            if(!messageToCheck.isUploading()){
                if(messageToCheck.getMessage().getMsgId()==msgId){
                    indexToChange = itr.nextIndex();
                    logDebug("Found index to change: " + indexToChange);
                    break;
                }
            }
        }

        if(indexToChange!=-1){

            AndroidMegaChatMessage androidMsg = messages.get(indexToChange);

            androidMsg.setRichLinkMessage(richLinkMessage);

            try{
                if(adapter!=null){
                    adapter.notifyItemChanged(indexToChange+1);
                }
            }
            catch(IllegalStateException e){
                logError("IllegalStateException: do not update adapter", e);
            }

        }
        else{
            logError("Error, rich link message not found!!");
        }
    }

    public void setRichLinkImage(long msgId){
        logDebug("setRichLinkImage");

        int indexToChange = -1;
        ListIterator<AndroidMegaChatMessage> itr = messages.listIterator(messages.size());

        // Iterate in reverse.
        while(itr.hasPrevious()) {
            AndroidMegaChatMessage messageToCheck = itr.previous();

            if(!messageToCheck.isUploading()){
                if(messageToCheck.getMessage().getMsgId()==msgId){
                    indexToChange = itr.nextIndex();
                    logDebug("Found index to change: " + indexToChange);
                    break;
                }
            }
        }

        if(indexToChange!=-1){

            if(adapter!=null){
                adapter.notifyItemChanged(indexToChange+1);
            }
        }
        else{
            logError("Error, rich link message not found!!");
        }
    }

    public int checkMegaLink(MegaChatMessage msg){
        logDebug("checkMegaLink");

        //Check if it is a MEGA link
        if (msg.getType() != MegaChatMessage.TYPE_NORMAL || msg.getContent() == null) return -1;

        String link = extractMegaLink(msg.getContent());

        if (isChatLink(link)) {
            logDebug("isChatLink");
            ChatLinkInfoListener listener = new ChatLinkInfoListener(this, msg.getMsgId(), megaApi);
            megaChatApi.checkChatLink(link, listener);

            return MEGA_CHAT_LINK;
        }

        if (link == null || megaApi == null || megaApi.getRootNode() == null) return -1;

        logDebug("The link was found");

        ChatLinkInfoListener listener = null;
        if (isFileLink(link)) {
            logDebug("isFileLink");
            listener = new ChatLinkInfoListener(this, msg.getMsgId(), megaApi);
            megaApi.getPublicNode(link, listener);
            return MEGA_FILE_LINK;
        } else {
            logDebug("isFolderLink");

            MegaApiAndroid megaApiFolder = getLocalMegaApiFolder();
            listener = new ChatLinkInfoListener(this, msg.getMsgId(), megaApi, megaApiFolder);
            megaApiFolder.loginToFolder(link, listener);
            return MEGA_FOLDER_LINK;
        }
    }

    @Override
    public void onMessageLoaded(MegaChatApiJava api, MegaChatMessage msg) {

        if (msg != null) {
            logDebug("STATUS: " + msg.getStatus());
            logDebug("TEMP ID: " + msg.getTempId());
            logDebug("FINAL ID: " + msg.getMsgId());
            logDebug("TIMESTAMP: " + msg.getTimestamp());
            logDebug("TYPE: " + msg.getType());

            if(messages!=null){
                logDebug("Messages size: "+messages.size());
            }

            if(msg.isDeleted()){
                logDebug("DELETED MESSAGE!!!!");
                numberToLoad--;
                return;
            }

            if(msg.isEdited()){
                logDebug("EDITED MESSAGE!!!!");
            }

            if(msg.getType()==MegaChatMessage.TYPE_REVOKE_NODE_ATTACHMENT) {
                logDebug("TYPE_REVOKE_NODE_ATTACHMENT MESSAGE!!!!");
                numberToLoad--;
                return;
            }

            checkMegaLink(msg);

            if(msg.getType()==MegaChatMessage.TYPE_NODE_ATTACHMENT){
                logDebug("TYPE_NODE_ATTACHMENT MESSAGE!!!!");
            }

            if(msg.getStatus()==MegaChatMessage.STATUS_SERVER_REJECTED){
                logDebug("STATUS_SERVER_REJECTED " + msg.getStatus());
            }

            if(msg.getStatus()==MegaChatMessage.STATUS_SENDING_MANUAL){

                logDebug("STATUS_SENDING_MANUAL: Getting messages not sent!!!: " + msg.getStatus());
                AndroidMegaChatMessage androidMsg = new AndroidMegaChatMessage(msg);

                if(msg.isEdited()){
                    logDebug("MESSAGE EDITED");

                    if(!noMoreNoSentMessages){
                        logDebug("NOT noMoreNoSentMessages");
                        addInBufferSending(androidMsg);
                    }else{
                        logDebug("Try to recover the initial msg");
                        if(msg.getMsgId()!=-1){
                            MegaChatMessage notEdited = megaChatApi.getMessage(idChat, msg.getMsgId());
                            logDebug("Content not edited");
                            AndroidMegaChatMessage androidMsgNotEdited = new AndroidMegaChatMessage(notEdited);
                            int returnValue = modifyMessageReceived(androidMsgNotEdited, false);
                            if(returnValue!=-1){
                                logDebug("Message " + returnValue + " modified!");
                            }
                        }

                        appendMessageAnotherMS(androidMsg);
                    }
                }
                else{
                    logDebug("NOT MESSAGE EDITED");
                    int resultModify = -1;
                    if(msg.getUserHandle()==megaChatApi.getMyUserHandle()){
                        if(msg.getType()==MegaChatMessage.TYPE_NODE_ATTACHMENT){
                            logDebug("Modify my message and node attachment");

                            long idMsg =  dbH.findPendingMessageByIdTempKarere(msg.getTempId());
                            logDebug("The id of my pending message is: " + idMsg);
                            if(idMsg!=-1){
                                resultModify = modifyAttachmentReceived(androidMsg, idMsg);
                                dbH.removePendingMessageById(idMsg);
                                if(resultModify==-1){
                                    logDebug("Node attachment message not in list -> resultModify -1");
//                            AndroidMegaChatMessage msgToAppend = new AndroidMegaChatMessage(msg);
//                            appendMessagePosition(msgToAppend);
                                }
                                else{
                                    logDebug("Modify attachment");
                                    numberToLoad--;
                                    return;
                                }
                            }
                        }
                    }

                    int returnValue = modifyMessageReceived(androidMsg, true);
                    if(returnValue!=-1){
                        logDebug("Message " + returnValue + " modified!");
                        numberToLoad--;
                        return;
                    }
                    addInBufferSending(androidMsg);
                    if(!noMoreNoSentMessages){
                        logDebug("NOT noMoreNoSentMessages");
                    }
                }
            }
            else if(msg.getStatus()==MegaChatMessage.STATUS_SENDING){
                logDebug("SENDING: Getting messages not sent !!!-------------------------------------------------: "+msg.getStatus());
                AndroidMegaChatMessage androidMsg = new AndroidMegaChatMessage(msg);
                int returnValue = modifyMessageReceived(androidMsg, true);
                if(returnValue!=-1){
                    logDebug("Message " + returnValue + " modified!");
                    numberToLoad--;
                    return;
                }
                addInBufferSending(androidMsg);
                if(!noMoreNoSentMessages){
                    logDebug("NOT noMoreNoSentMessages");
                }
            }
            else{
                if(!noMoreNoSentMessages){
                    logDebug("First message with NORMAL status");
                    noMoreNoSentMessages=true;
                    if(!bufferSending.isEmpty()){
                        bufferMessages.addAll(bufferSending);
                        bufferSending.clear();
                    }
                }

                AndroidMegaChatMessage androidMsg = new AndroidMegaChatMessage(msg);

                if (lastIdMsgSeen != -1) {
                    if(lastIdMsgSeen ==msg.getMsgId()){
                        logDebug("Last message seen received!");
                        lastSeenReceived=true;
                        positionToScroll = 0;
                        logDebug("positionToScroll: " + positionToScroll);
                    }
                }
                else{
                    logDebug("lastMessageSeen is -1");
                    lastSeenReceived=true;
                }

//                megaChatApi.setMessageSeen(idChat, msg.getMsgId());

                if(positionToScroll>=0){
                    positionToScroll++;
                    logDebug("positionToScroll:increase: " + positionToScroll);
                }
                bufferMessages.add(androidMsg);
                logDebug("Size of buffer: " + bufferMessages.size());
                logDebug("Size of messages: " + messages.size());
            }
        }
        else{
            logDebug("NULLmsg:REACH FINAL HISTORY:stateHistory " + stateHistory);
            if (!bufferSending.isEmpty()) {
                bufferMessages.addAll(bufferSending);
                bufferSending.clear();
            }

            if (stateHistory == MegaChatApi.SOURCE_ERROR) {
                logDebug("SOURCE_ERROR: wait to CHAT ONLINE connection");
                retryHistory = true;
            } else if (thereAreNotMoreMessages()) {
                logDebug("SOURCE_NONE: there are no more messages");
                fullHistoryReceivedOnLoad();
            } else if (bufferMessages.size() == NUMBER_MESSAGES_TO_LOAD) {
                allMessagesRequestedAreLoaded();
            } else {
                long pendingMessagesCount = numberToLoad - bufferMessages.size();
                if (pendingMessagesCount > 0) {
                    logDebug("Fewer messages received (" + bufferMessages.size() + ") than asked (" + NUMBER_MESSAGES_TO_LOAD + "): ask for the rest of messages (" + pendingMessagesCount + ")");
                    askForMoreMessages(pendingMessagesCount);

                    if (thereAreNotMoreMessages()) {
                        logDebug("SOURCE_NONE: there are no more messages");
                        fullHistoryReceivedOnLoad();
                    }
                } else {
                    allMessagesRequestedAreLoaded();
                }
            }
        }
        logDebug("END onMessageLoaded - messages.size=" + messages.size());
    }

    private void allMessagesRequestedAreLoaded() {
        logDebug("All the messages asked are loaded");
        long messagesLoadedCount = bufferMessages.size() + messages.size();
        fullHistoryReceivedOnLoad();

        if (messagesLoadedCount < Math.abs(generalUnreadCount) && messagesLoadedCount < MAX_NUMBER_MESSAGES_TO_LOAD_NOT_SEEN) {
            askForMoreMessages();
        }
    }

    public boolean thereAreNotMoreMessages() {
        return stateHistory == MegaChatApi.SOURCE_NONE;
    }

    /**
     * Initiates fetching 32 messages more of the current ChatRoom.
     */
    private void askForMoreMessages() {
        askForMoreMessages(NUMBER_MESSAGES_TO_LOAD);
    }

    /**
     * Initiates fetching some messages more of the current ChatRoom.
     *
     * @param messagesCount number of messages to be fetched
     */
    private void askForMoreMessages(long messagesCount) {
        isLoadingHistory = true;
        numberToLoad = messagesCount;
        stateHistory = megaChatApi.loadMessages(idChat, (int) numberToLoad);
        getMoreHistory = false;
    }

    /**
     * Updates the loaded messages in the adapter when all the messages have been received.
     */
    public void fullHistoryReceivedOnLoad() {
        logDebug("fullHistoryReceivedOnLoad");

        isLoadingHistory = false;
        isOpeningChat = false;

        if (!bufferMessages.isEmpty()) {
            logDebug("Buffer size: " + bufferMessages.size());
            loadBufferMessages();
            checkLastSeenId();

            if (lastSeenReceived && positionToScroll > 0 && positionToScroll < messages.size()) {
                logDebug("Last message seen received");
                //Find last message
                updateLocalLastSeenId();
                scrollToMessage(isTurn ? -1 : lastIdMsgSeen);
            }

            setLastMessageSeen();
        }

        logDebug("getMoreHistoryTRUE");
        getMoreHistory = true;

        //Load pending messages
        if(!pendingMessagesLoaded){
            pendingMessagesLoaded = true;
            loadPendingMessages();

            if (positionToScroll <= 0) {
                mLayoutManager.scrollToPosition(messages.size());
            }
        }

        chatRelativeLayout.setVisibility(View.VISIBLE);
        emptyLayout.setVisibility(View.GONE);
    }

    @Override
    public void onMessageReceived(MegaChatApiJava api, MegaChatMessage msg) {
        logDebug("CHAT CONNECTION STATE: " + api.getChatConnectionState(idChat));
        logDebug("STATUS: " + msg.getStatus());
        logDebug("TEMP ID: " + msg.getTempId());
        logDebug("FINAL ID: " + msg.getMsgId());
        logDebug("TIMESTAMP: " + msg.getTimestamp());
        logDebug("TYPE: " + msg.getType());

        if(msg.getType()==MegaChatMessage.TYPE_REVOKE_NODE_ATTACHMENT) {
            logDebug("TYPE_REVOKE_NODE_ATTACHMENT MESSAGE!!!!");
            return;
        }

        if(msg.getStatus()==MegaChatMessage.STATUS_SERVER_REJECTED){
            logDebug("STATUS_SERVER_REJECTED: " + msg.getStatus());
        }

        if (!msg.isManagementMessage() || msg.getType() == MegaChatMessage.TYPE_CALL_ENDED) {
            if(positionNewMessagesLayout!=-1){
                logDebug("Layout unread messages shown: " + generalUnreadCount);
                if(generalUnreadCount<0){
                    generalUnreadCount--;
                }
                else{
                    generalUnreadCount++;
                }

                if(adapter!=null){
                    adapter.notifyItemChanged(positionNewMessagesLayout);
                }
            }
        }
        else {
            int messageType = msg.getType();
            logDebug("Message type: " + messageType);

            switch (messageType) {
                case MegaChatMessage.TYPE_ALTER_PARTICIPANTS:{
                    if(msg.getUserHandle()==myUserHandle) {
                        logDebug("me alter participant");
                        hideNewMessagesLayout();
                    }
                    break;
                }
                case MegaChatMessage.TYPE_PRIV_CHANGE:{
                    if(msg.getUserHandle()==myUserHandle){
                        logDebug("I change a privilege");
                        hideNewMessagesLayout();
                    }
                    break;
                }
                case MegaChatMessage.TYPE_CHAT_TITLE:{
                    if(msg.getUserHandle()==myUserHandle) {
                        logDebug("I change the title");
                        hideNewMessagesLayout();
                    }
                    break;
                }
            }
        }

        if(setAsRead){
            markAsSeen(msg);
        }

        if(msg.getType()==MegaChatMessage.TYPE_CHAT_TITLE){
            String newTitle = msg.getContent();
            if(newTitle!=null){
                titleToolbar.setText(newTitle);
            }
        }
        else if(msg.getType()==MegaChatMessage.TYPE_TRUNCATE){
            invalidateOptionsMenu();
        }

        AndroidMegaChatMessage androidMsg = new AndroidMegaChatMessage(msg);
        appendMessagePosition(androidMsg);

        if(mLayoutManager.findLastCompletelyVisibleItemPosition()==messages.size()-1){
            logDebug("Do scroll to end");
            mLayoutManager.scrollToPosition(messages.size());
        }
        else{
            if(emojiKeyboard !=null){
                if((emojiKeyboard.getLetterKeyboardShown() || emojiKeyboard.getEmojiKeyboardShown())&&(messages.size()==1)){
                    mLayoutManager.scrollToPosition(messages.size());
                }
            }
            logDebug("DONT scroll to end");
            if(typeMessageJump !=  TYPE_MESSAGE_NEW_MESSAGE){
                messageJumpText.setText(getResources().getString(R.string.message_new_messages));
                typeMessageJump = TYPE_MESSAGE_NEW_MESSAGE;
            }

            if(messageJumpLayout.getVisibility() != View.VISIBLE){
                messageJumpText.setText(getResources().getString(R.string.message_new_messages));
                messageJumpLayout.setVisibility(View.VISIBLE);
            }
        }

        checkMegaLink(msg);
    }
    public void sendToDownload(MegaNodeList nodelist){
        logDebug("sendToDownload");
        chatC.prepareForChatDownload(nodelist);
    }

    @Override
    public void onReactionUpdate(MegaChatApiJava api, long msgid, String reaction, int count) {
        MegaChatMessage message = api.getMessage(idChat, msgid);
        if (adapter == null || message == null) {
            logWarning("Message not found");
            return;
        }

        adapter.checkReactionUpdated(idChat, message, reaction, count);

        if (bottomSheetDialogFragment != null && bottomSheetDialogFragment.isAdded() && bottomSheetDialogFragment instanceof InfoReactionsBottomSheet) {
            ((InfoReactionsBottomSheet) bottomSheetDialogFragment).changeInReactionReceived(msgid, idChat, reaction, count);
        }
    }

    @Override
    public void onMessageUpdate(MegaChatApiJava api, MegaChatMessage msg) {
        logDebug("msgID " + msg.getMsgId());

        if (msg.isDeleted()) {
            if (adapter != null) {
                adapter.stopPlaying(msg.getMsgId());
            }

            deleteMessage(msg, false);
            return;
        }

        AndroidMegaChatMessage androidMsg = new AndroidMegaChatMessage(msg);

        if (msg.hasChanged(MegaChatMessage.CHANGE_TYPE_ACCESS)) {
            logDebug("Change access of the message. One attachment revoked, modify message");

            if (modifyMessageReceived(androidMsg, false) == INVALID_VALUE) {
                int firstIndexShown = messages.get(0).getMessage().getMsgIndex();
                logDebug("Modify result is -1. The first index is: " + firstIndexShown
                        + " the index of the updated message: " + msg.getMsgIndex());

                if (msg.getType() == MegaChatMessage.TYPE_NODE_ATTACHMENT
                        && (firstIndexShown <= msg.getMsgIndex()
                        || messages.size() < NUMBER_MESSAGES_BEFORE_LOAD)) {
                    logDebug("Node attachment message not in list -> append");
                    AndroidMegaChatMessage msgToAppend = new AndroidMegaChatMessage(msg);
                    reinsertNodeAttachmentNoRevoked(msgToAppend);
                }
            }

            return;
        }

        if (msg.hasChanged(MegaChatMessage.CHANGE_TYPE_CONTENT)) {
            logDebug("Change content of the message");

            if (msg.getType() == MegaChatMessage.TYPE_TRUNCATE) {
                clearHistory(androidMsg);
            } else {
                disableMultiselection();

                checkMegaLink(msg);

                if (msg.getContainsMeta() != null && msg.getContainsMeta().getType() == MegaChatContainsMeta.CONTAINS_META_GEOLOCATION) {
                    logDebug("CONTAINS_META_GEOLOCATION");
                }

                logDebug("resultModify: " + modifyMessageReceived(androidMsg, false));
            }

            return;
        }

        if (msg.hasChanged(MegaChatMessage.CHANGE_TYPE_STATUS)) {
            int statusMsg = msg.getStatus();
            logDebug("Status change: " + statusMsg + ", Temporal ID: " + msg.getTempId() + ", Final ID: " + msg.getMsgId());

            if (msg.getUserHandle() == megaChatApi.getMyUserHandle()
                    && ((msg.getType() == MegaChatMessage.TYPE_NODE_ATTACHMENT)
                    || (msg.getType() == MegaChatMessage.TYPE_VOICE_CLIP))) {
                long idMsg = dbH.findPendingMessageByIdTempKarere(msg.getTempId());
                logDebug("Modify my message and node attachment. The id of my pending message is: " + idMsg);

                if (idMsg != INVALID_VALUE) {
                    if (modifyAttachmentReceived(androidMsg, idMsg) == INVALID_VALUE) {
                        logWarning("Node attachment message not in list -> resultModify -1");
                    } else {
                        dbH.removePendingMessageById(idMsg);
                    }

                    return;
                }
            }

            if (msg.getStatus() == MegaChatMessage.STATUS_SEEN) {
                logDebug("STATUS_SEEN");
            } else if (msg.getStatus() == MegaChatMessage.STATUS_SERVER_RECEIVED) {
                logDebug("STATUS_SERVER_RECEIVED");

                if (msg.getType() == MegaChatMessage.TYPE_NORMAL
                        && msg.getUserHandle() == megaChatApi.getMyUserHandle()) {
                    checkMegaLink(msg);
                }

                logDebug("resultModify: " + modifyMessageReceived(androidMsg, true));
                return;
            } else if (msg.getStatus() == MegaChatMessage.STATUS_SERVER_REJECTED) {
                logDebug("STATUS_SERVER_REJECTED: " + msg.getStatus());
                deleteMessage(msg, true);
            } else {
                logDebug("Status: " + msg.getStatus() + ", Timestamp: " + msg.getTimestamp()
                        + ", resultModify: " + modifyMessageReceived(androidMsg, false));
                return;
            }
        }

        if (msg.hasChanged(MegaChatMessage.CHANGE_TYPE_TIMESTAMP)) {
            logDebug("Timestamp change. ResultModify: " + modifyMessageReceived(androidMsg, true));
        }
    }

    /**
     * Method that controls the update of the chat history depending on the retention time.
     *
     * @param msgId Message ID from which the messages are to be deleted.
     */
    private void updateHistoryByRetentionTime(long msgId) {
        if (messages != null && !messages.isEmpty()) {
            for (AndroidMegaChatMessage message : messages) {
                if (message != null && message.getMessage() != null &&
                        message.getMessage().getMsgId() == msgId) {

                    int position = messages.indexOf(message);

                    if (position < messages.size() - 1) {
                        List<AndroidMegaChatMessage> messagesCopy = new ArrayList<>(messages);
                        messages.clear();

                        for (int i = position + 1; i < messagesCopy.size(); i++) {
                            messages.add(messagesCopy.get(i));
                        }
                    } else {
                        messages.clear();
                    }

                    updateMessages();
                    break;
                }
            }
        }
    }

    @Override
    public void onHistoryTruncatedByRetentionTime(MegaChatApiJava api, MegaChatMessage msg) {
        if (msg == null) {
            return;
        }

        updateHistoryByRetentionTime(msg.getMsgId());
    }

    private void disableMultiselection(){
        if (adapter == null || !adapter.isMultipleSelect())
            return;

        finishMultiselectionMode();
    }

    @Override
    public void onHistoryReloaded(MegaChatApiJava api, MegaChatRoom chat) {
        logDebug("onHistoryReloaded");
        cleanBuffers();
        invalidateOptionsMenu();
        logDebug("Load new history");

        long unread = chatRoom.getUnreadCount();
        generalUnreadCount = unread;
        lastSeenReceived = unread == 0;

        if (unread == 0) {
            lastIdMsgSeen = MEGACHAT_INVALID_HANDLE;
            logDebug("loadMessages unread is 0");
        } else {
            lastIdMsgSeen = megaChatApi.getLastMessageSeenId(idChat);
            if (lastIdMsgSeen != -1) {
                logDebug("Id of last message seen: " + lastIdMsgSeen);
            } else {
                logError("Error the last message seen shouldn't be NULL");
            }
        }
    }

    public void deleteMessage(MegaChatMessage msg, boolean rejected){
        int indexToChange = -1;

        ListIterator<AndroidMegaChatMessage> itr = messages.listIterator(messages.size());

        // Iterate in reverse.
        while(itr.hasPrevious()) {
            AndroidMegaChatMessage messageToCheck = itr.previous();
            logDebug("Index: " + itr.nextIndex());

            if(!messageToCheck.isUploading()){
                if (rejected) {
                    if (messageToCheck.getMessage().getTempId() == msg.getTempId()) {
                        indexToChange = itr.nextIndex();
                        break;
                    }
                } else {
                    if (messageToCheck.getMessage().getMsgId() == msg.getMsgId()
                        || (msg.getTempId() != -1
                        && messageToCheck.getMessage().getTempId() == msg.getTempId())) {
                        indexToChange = itr.nextIndex();
                        break;
                    }
                }
            }
        }

        if(indexToChange!=-1) {
            messages.remove(indexToChange);
            logDebug("Removed index: " + indexToChange + " positionNewMessagesLayout: " + positionNewMessagesLayout + " messages size: " + messages.size());
            if (positionNewMessagesLayout <= indexToChange) {
                if (generalUnreadCount == 1 || generalUnreadCount == -1) {
                    logDebug("Reset generalUnread:Position where new messages layout is show: " + positionNewMessagesLayout);
                    generalUnreadCount = 0;
                    lastIdMsgSeen = -1;
                } else {
                    logDebug("Decrease generalUnread:Position where new messages layout is show: " + positionNewMessagesLayout);
                    generalUnreadCount--;
                }
                adapter.notifyItemChanged(positionNewMessagesLayout);
            }

            if(!messages.isEmpty()){
                //Update infoToShow of the next message also
                if (indexToChange == 0) {
                    messages.get(indexToChange).setInfoToShow(AndroidMegaChatMessage.CHAT_ADAPTER_SHOW_ALL);
                    //Check if there is more messages and update the following one
                    if(messages.size()>1){
                        adjustInfoToShow(indexToChange+1);
                        setShowAvatar(indexToChange+1);
                    }
                }
                else{
                    //Not first element
                    if (indexToChange == messages.size()) {
                        logDebug("The last message removed, do not check more messages");
                        setShowAvatar(indexToChange - 1);
                    } else {
                        adjustInfoToShow(indexToChange);
                        setShowAvatar(indexToChange);
                        setShowAvatar(indexToChange - 1);
                    }
                }
            }
            adapter.removeMessage(indexToChange + 1, messages);
            disableMultiselection();
        } else {
            logWarning("index to change not found");
        }
    }

    public int modifyAttachmentReceived(AndroidMegaChatMessage msg, long idPendMsg){
        logDebug("ID: " + msg.getMessage().getMsgId() + ", tempID: " + msg.getMessage().getTempId() + ", Status: " + msg.getMessage().getStatus());
        int indexToChange = -1;
        ListIterator<AndroidMegaChatMessage> itr = messages.listIterator(messages.size());

        // Iterate in reverse.
        while(itr.hasPrevious()) {
            AndroidMegaChatMessage messageToCheck = itr.previous();

            if(messageToCheck.getPendingMessage()!=null){
                logDebug("Pending ID: " + messageToCheck.getPendingMessage().getId() + ", other: "+ idPendMsg);

                if(messageToCheck.getPendingMessage().getId()==idPendMsg){
                    indexToChange = itr.nextIndex();
                    logDebug("Found index to change: " + indexToChange);
                    break;
                }
            }
        }

        if(indexToChange!=-1){

            logDebug("INDEX change, need to reorder");
            messages.remove(indexToChange);
            logDebug("Removed index: " + indexToChange);
            logDebug("Messages size: " + messages.size());
            adapter.removeMessage(indexToChange+1, messages);

            int scrollToP = appendMessagePosition(msg);
            if(scrollToP!=-1){
                if(msg.getMessage().getStatus()==MegaChatMessage.STATUS_SERVER_RECEIVED){
                    logDebug("Need to scroll to position: " + indexToChange);
                    final int indexToScroll = scrollToP+1;
                    mLayoutManager.scrollToPositionWithOffset(indexToScroll,scaleHeightPx(20, getOutMetrics()));

                }
            }
        }
        else{
            logError("Error, id pending message message not found!!");
        }
        logDebug("Index modified: " + indexToChange);
        return indexToChange;
    }

    /**
     * Checks on the provided list if the message to update exists.
     * If so, returns its index on list.
     *
     * @param msg           The updated AndroidMegaChatMessage.
     * @param checkTempId   True if has to check the temp id instead of final id.
     * @param itr           ListIterator containing the list of messages to check.
     * @return The index to change if successful, INVALID_POSITION otherwise.
     */
    private int getIndexToUpdate(AndroidMegaChatMessage msg, boolean checkTempId, ListIterator<AndroidMegaChatMessage> itr) {
        // Iterate in reverse.
        while (itr.hasPrevious()) {
            AndroidMegaChatMessage messageToCheck = itr.previous();

            if (!messageToCheck.isUploading()) {
                logDebug("Checking with Msg ID: " + messageToCheck.getMessage().getMsgId()
                        + " and Msg TEMP ID: " + messageToCheck.getMessage().getTempId());

                if (checkTempId && msg.getMessage().getTempId() != MEGACHAT_INVALID_HANDLE
                        && msg.getMessage().getTempId() == messageToCheck.getMessage().getTempId()) {
                    logDebug("Modify received message with idTemp");
                    return itr.nextIndex();
                } else if (msg.getMessage().getMsgId() != MEGACHAT_INVALID_HANDLE
                        && msg.getMessage().getMsgId() == messageToCheck.getMessage().getMsgId()) {
                    logDebug("modifyMessageReceived");
                    return itr.nextIndex();
                }
            } else {
                logDebug("This message is uploading");
            }
        }

        return INVALID_POSITION;
    }

    /**
     * Modifies a message on UI (messages list and adapter), on bufferMessages list
     * or on bufferSending list, if it has been already loaded.
     *
     * @param msg           The updated AndroidMegaChatMessage.
     * @param checkTempId   True if has to check the temp id instead of final id.
     * @return The index to change if successful, INVALID_POSITION otherwise.
     */
    public int modifyMessageReceived(AndroidMegaChatMessage msg, boolean checkTempId){
        logDebug("Msg ID: " + msg.getMessage().getMsgId()
                + "Msg TEMP ID: " + msg.getMessage().getTempId()
                + "Msg status: " + msg.getMessage().getStatus());

        ListIterator<AndroidMegaChatMessage> itr = messages.listIterator(messages.size());
        int indexToChange = getIndexToUpdate(msg, checkTempId, itr);


        if (indexToChange == INVALID_POSITION) {
            itr = bufferMessages.listIterator(bufferMessages.size());
            indexToChange = getIndexToUpdate(msg, checkTempId, itr);

            if (indexToChange != INVALID_POSITION) {
                bufferMessages.set(indexToChange, msg);
                return indexToChange;
            }
        }

        if (indexToChange == INVALID_POSITION) {
            itr = bufferSending.listIterator(bufferSending.size());
            indexToChange = getIndexToUpdate(msg, checkTempId, itr);

            if (indexToChange != INVALID_POSITION) {
                bufferSending.set(indexToChange, msg);
                return indexToChange;
            }
        }

        logDebug("Index to change = " + indexToChange);
        if (indexToChange == INVALID_POSITION) {
            return indexToChange;
        }

        AndroidMegaChatMessage messageToUpdate = messages.get(indexToChange);
        if (isItSameMsg(messageToUpdate.getMessage(), msg.getMessage())) {
            logDebug("The internal index not change");

            if(msg.getMessage().getStatus()==MegaChatMessage.STATUS_SENDING_MANUAL){
                logDebug("Modified a MANUAl SENDING msg");
                //Check the message to change is not the last one
                int lastI = messages.size()-1;
                if(indexToChange<lastI){
                    //Check if there is already any MANUAL_SENDING in the queue
                    AndroidMegaChatMessage previousMessage = messages.get(lastI);
                    if(previousMessage.isUploading()){
                        logDebug("Previous message is uploading");
                    }
                    else{
                        if(previousMessage.getMessage().getStatus()==MegaChatMessage.STATUS_SENDING_MANUAL){
                            logDebug("More MANUAL SENDING in queue");
                            logDebug("Removed index: " + indexToChange);
                            messages.remove(indexToChange);
                            appendMessageAnotherMS(msg);
                            adapter.notifyDataSetChanged();
                            return indexToChange;
                        }
                    }
                }
            }

            logDebug("Modified message keep going");
            messages.set(indexToChange, msg);

            //Update infoToShow also
            if (indexToChange == 0) {
                messages.get(indexToChange).setInfoToShow(AndroidMegaChatMessage.CHAT_ADAPTER_SHOW_ALL);
                messages.get(indexToChange).setShowAvatar(true);
            }
            else{
                //Not first element
                adjustInfoToShow(indexToChange);
                setShowAvatar(indexToChange);

                //Create adapter
                if (adapter == null) {
                    adapter = new MegaChatLollipopAdapter(this, chatRoom, messages,messagesPlaying, removedMessages,  listView);
                    adapter.setHasStableIds(true);
                    listView.setAdapter(adapter);
                } else {
                    adapter.modifyMessage(messages, indexToChange+1);
                }
            }
        }
        else{
            logDebug("INDEX change, need to reorder");
            messages.remove(indexToChange);
            logDebug("Removed index: " + indexToChange);
            logDebug("Messages size: " + messages.size());
            adapter.removeMessage(indexToChange+1, messages);
            int scrollToP = appendMessagePosition(msg);
            if(scrollToP!=-1){
                if(msg.getMessage().getStatus()==MegaChatMessage.STATUS_SERVER_RECEIVED){
                    mLayoutManager.scrollToPosition(scrollToP+1);
                }
            }
            logDebug("Messages size: " + messages.size());
        }

        return indexToChange;
    }

    public void modifyLocationReceived(AndroidMegaChatMessage editedMsg, boolean hasTempId){
        logDebug("Edited Msg ID: " + editedMsg.getMessage().getMsgId() + ", Old Msg ID: " + messageToEdit.getMsgId());
        logDebug("Edited Msg TEMP ID: " + editedMsg.getMessage().getTempId() + ", Old Msg TEMP ID: " + messageToEdit.getTempId());
        logDebug("Edited Msg status: " + editedMsg.getMessage().getStatus() + ", Old Msg status: " + messageToEdit.getStatus());
        int indexToChange = -1;
        ListIterator<AndroidMegaChatMessage> itr = messages.listIterator(messages.size());

        boolean editedMsgHasTempId = false;
        if (editedMsg.getMessage().getTempId() != -1) {
            editedMsgHasTempId = true;
        }

        // Iterate in reverse.
        while(itr.hasPrevious()) {
            AndroidMegaChatMessage messageToCheck = itr.previous();
            logDebug("Index: " + itr.nextIndex());

            if(!messageToCheck.isUploading()){
                logDebug("Checking with Msg ID: " + messageToCheck.getMessage().getMsgId() + " and Msg TEMP ID: " + messageToCheck.getMessage().getTempId());
                if (hasTempId) {
                    if (editedMsgHasTempId && messageToCheck.getMessage().getTempId() == editedMsg.getMessage().getTempId()) {
                        indexToChange = itr.nextIndex();
                        break;
                    }
                    else if (!editedMsgHasTempId && messageToCheck.getMessage().getTempId() == editedMsg.getMessage().getMsgId()){
                        indexToChange = itr.nextIndex();
                        break;
                    }
                }
                else {
                    if (editedMsgHasTempId && messageToCheck.getMessage().getMsgId() == editedMsg.getMessage().getTempId()) {
                        indexToChange = itr.nextIndex();
                        break;
                    }
                    else if (!editedMsgHasTempId && messageToCheck.getMessage().getMsgId() == editedMsg.getMessage().getMsgId()){
                        indexToChange = itr.nextIndex();
                        break;
                    }
                }
            }
            else{
                logDebug("This message is uploading");
            }
        }

        logDebug("Index to change = " + indexToChange);
        if(indexToChange!=-1){

            AndroidMegaChatMessage messageToUpdate = messages.get(indexToChange);
            if(messageToUpdate.getMessage().getMsgIndex()==editedMsg.getMessage().getMsgIndex()){
                logDebug("The internal index not change");

                if(editedMsg.getMessage().getStatus()==MegaChatMessage.STATUS_SENDING_MANUAL){
                    logDebug("Modified a MANUAl SENDING msg");
                    //Check the message to change is not the last one
                    int lastI = messages.size()-1;
                    if(indexToChange<lastI){
                        //Check if there is already any MANUAL_SENDING in the queue
                        AndroidMegaChatMessage previousMessage = messages.get(lastI);
                        if(previousMessage.isUploading()){
                            logDebug("Previous message is uploading");
                        }
                        else if(previousMessage.getMessage().getStatus()==MegaChatMessage.STATUS_SENDING_MANUAL){
                            logDebug("More MANUAL SENDING in queue");
                            logDebug("Removed index: " + indexToChange);
                            messages.remove(indexToChange);
                            appendMessageAnotherMS(editedMsg);
                            adapter.notifyDataSetChanged();
                        }
                    }
                }

                logDebug("Modified message keep going");
                messages.set(indexToChange, editedMsg);

                //Update infoToShow also
                if (indexToChange == 0) {
                    messages.get(indexToChange).setInfoToShow(AndroidMegaChatMessage.CHAT_ADAPTER_SHOW_ALL);
                    messages.get(indexToChange).setShowAvatar(true);
                }
                else{
                    //Not first element
                    adjustInfoToShow(indexToChange);
                    setShowAvatar(indexToChange);

                    //Create adapter
                    if (adapter == null) {
                        createAdapter();
                    } else {
                        adapter.modifyMessage(messages, indexToChange+1);
                    }
                }
            }
            else{
                logDebug("INDEX change, need to reorder");
                messages.remove(indexToChange);
                logDebug("Removed index: " + indexToChange);
                logDebug("Messages size: " + messages.size());
                adapter.removeMessage(indexToChange+1, messages);
                int scrollToP = appendMessagePosition(editedMsg);
                if(scrollToP!=-1 && editedMsg.getMessage().getStatus()==MegaChatMessage.STATUS_SERVER_RECEIVED){
                    mLayoutManager.scrollToPosition(scrollToP+1);
                }
                logDebug("Messages size: " + messages.size());
            }
        }
        else{
            logError("Error, id temp message not found!! indexToChange == -1");
        }
    }

    public void loadBufferMessages(){
        logDebug("loadBufferMessages");
        ListIterator<AndroidMegaChatMessage> itr = bufferMessages.listIterator();
        while (itr.hasNext()) {
            int currentIndex = itr.nextIndex();
            AndroidMegaChatMessage messageToShow = itr.next();
            loadMessage(messageToShow, currentIndex);
        }

        //Create adapter
        if(adapter==null){
           createAdapter();
        }
        else{
            adapter.loadPreviousMessages(messages, bufferMessages.size());

            logDebug("addMessage: " + messages.size());
            updateActionModeTitle();
            reDoTheSelectionAfterRotation();
            recoveredSelectedPositions = null;
        }

        logDebug("AFTER updateMessagesLoaded: " + messages.size() + " messages in list");

        bufferMessages.clear();
    }

    public void clearHistory(AndroidMegaChatMessage androidMsg){
        ListIterator<AndroidMegaChatMessage> itr = messages.listIterator(messages.size());

        int indexToChange=-1;
        // Iterate in reverse.
        while(itr.hasPrevious()) {
            AndroidMegaChatMessage messageToCheck = itr.previous();

            if(!messageToCheck.isUploading()){
                if(messageToCheck.getMessage().getStatus()!=MegaChatMessage.STATUS_SENDING){

                    indexToChange = itr.nextIndex();
                    logDebug("Found index of last sent and confirmed message: " + indexToChange);
                    break;
                }
            }
        }

//        indexToChange = 2;
        if(indexToChange != messages.size()-1){
            logDebug("Clear history of confirmed messages: " + indexToChange);

            List<AndroidMegaChatMessage> messagesCopy = new ArrayList<>(messages);
            messages.clear();
            messages.add(androidMsg);

            for(int i = indexToChange+1; i<messagesCopy.size();i++){
                messages.add(messagesCopy.get(i));
            }
        }
        else{
            logDebug("Clear all messages");
            messages.clear();
            messages.add(androidMsg);
        }

        removedMessages.clear();

        if(messages.size()==1){
            androidMsg.setInfoToShow(AndroidMegaChatMessage.CHAT_ADAPTER_SHOW_ALL);
        }
        else{
            for(int i=0; i<messages.size();i++){
                adjustInfoToShow(i);
            }
        }

        updateMessages();
    }

    /**
     * Method to control the visibility of the select option.
     */
    private void checkSelectOption() {
        if (selectMenuItem == null)
            return;

        boolean selectableMessages = false;
        if ((messages != null && chatRoom != null && !joiningOrLeaving && messages.size() > 0)) {
            for (AndroidMegaChatMessage msg : messages) {
                if (msg == null || msg.getMessage() == null) {
                    continue;
                }

                switch (msg.getMessage().getType()) {
                    case MegaChatMessage.TYPE_CONTAINS_META:
                    case MegaChatMessage.TYPE_NORMAL:
                    case MegaChatMessage.TYPE_NODE_ATTACHMENT:
                    case MegaChatMessage.TYPE_VOICE_CLIP:
                    case MegaChatMessage.TYPE_CONTACT_ATTACHMENT:
                        selectableMessages = true;
                        break;
                }
            }
        }
        selectMenuItem.setVisible(selectableMessages);
    }


    private void updateMessages(){
        checkSelectOption();
        adapter.setMessages(messages);
    }

    /**
     * Gets the pending messages from DB and add them if needed to the UI.
     */
    public void loadPendingMessages() {
        ArrayList<AndroidMegaChatMessage> pendMsgs = dbH.findPendingMessagesNotSent(idChat);
        logDebug("Number of pending: " + pendMsgs.size());

        for (AndroidMegaChatMessage msg : pendMsgs) {
            if (msg == null || msg.getPendingMessage() == null) {
                logWarning("Null pending messages");
                continue;
            }

            PendingMessageSingle pendingMsg = msg.getPendingMessage();

            if (pendingMsg.getTransferTag() != INVALID_ID) {
                MegaTransfer transfer = megaApi.getTransferByTag(pendingMsg.getTransferTag());
                if (transfer == null) {
                    transfer = findTransferFromPendingMessage(pendingMsg);
                }

                if (transfer == null || transfer.getState() == MegaTransfer.STATE_FAILED) {
                    int tag = transfer != null ? transfer.getTag() : INVALID_ID;
                    dbH.updatePendingMessage(pendingMsg.getId(), tag, INVALID_OPTION, PendingMessageSingle.STATE_ERROR_UPLOADING);
                    pendingMsg.setState(PendingMessageSingle.STATE_ERROR_UPLOADING);
                    msg.setPendingMessage(pendingMsg);
                } else if (transfer.getState() == MegaTransfer.STATE_COMPLETED || transfer.getState() == MegaTransfer.STATE_CANCELLED) {
                    dbH.updatePendingMessage(pendingMsg.getId(), transfer.getTag(), INVALID_OPTION, PendingMessageSingle.STATE_SENT);
                    continue;
                }
            } else if (pendingMsg.getState() == PendingMessageSingle.STATE_PREPARING_FROM_EXPLORER) {
                dbH.updatePendingMessage(pendingMsg.getId(), INVALID_ID, INVALID_OPTION, PendingMessageSingle.STATE_PREPARING);
                pendingMsg.setState(PendingMessageSingle.STATE_PREPARING);
                msg.setPendingMessage(pendingMsg);
            } else if (pendingMsg.getState() == PendingMessageSingle.STATE_COMPRESSING) {
                if (isServiceRunning(ChatUploadService.class)) {
                    startService(new Intent(this, ChatUploadService.class)
                            .setAction(ACTION_CHECK_COMPRESSING_MESSAGE)
                            .putExtra(CHAT_ID, pendingMsg.getChatId())
                            .putExtra(INTENT_EXTRA_PENDING_MESSAGE_ID, pendingMsg.getId())
                            .putExtra(INTENT_EXTRA_KEY_FILE_NAME, pendingMsg.getName()));
                } else {
                    retryPendingMessage(pendingMsg);
                    continue;
                }
            }

            appendMessagePosition(msg);
        }
    }

    /**
     * If a transfer has been resumed, its tag is not the same as the initial one.
     * This method gets the transfer with the new tag if exists with the pending message identifier.
     *
     * @param pendingMsg Pending message from which the transfer has to be found.
     * @return The transfer if exist, null otherwise.
     */
    private MegaTransfer findTransferFromPendingMessage(PendingMessageSingle pendingMsg) {
        if (megaApi.getNumPendingUploads() == 0) {
            logDebug("There is not any upload in progress.");
            return null;
        }

        MegaTransferData transferData = megaApi.getTransferData(null);
        if (transferData == null) {
            logDebug("transferData is null.");
            return null;
        }

        for (int i = 0; i < transferData.getNumUploads(); i++) {
            MegaTransfer transfer = megaApi.getTransferByTag(transferData.getUploadTag(i));
            if (transfer == null) {
                continue;
            }

            String data = transfer.getAppData();
            if (isTextEmpty(data) || !data.contains(APP_DATA_CHAT) || data.contains(APP_DATA_VOICE_CLIP)) {
                continue;
            }

            if (pendingMsg.getId() == getPendingMessageIdFromAppData(data)) {
                return transfer;
            }
        }

        return null;
    }

    public void loadMessage(AndroidMegaChatMessage messageToShow, int currentIndex){
        messageToShow.setInfoToShow(AndroidMegaChatMessage.CHAT_ADAPTER_SHOW_ALL);
        messages.add(0,messageToShow);

        if(messages.size()>1) {
            adjustInfoToShow(1);
        }

        setShowAvatar(0);

    }

    public void appendMessageAnotherMS(AndroidMegaChatMessage msg){
        logDebug("appendMessageAnotherMS");
        messages.add(msg);
        int lastIndex = messages.size()-1;

        if(lastIndex==0){
            messages.get(lastIndex).setInfoToShow(AndroidMegaChatMessage.CHAT_ADAPTER_SHOW_ALL);
        }
        else{
            adjustInfoToShow(lastIndex);
        }

        //Create adapter
        if(adapter==null){
            logDebug("Create adapter");
            createAdapter();
        }else{

            if(lastIndex==0){
                logDebug("Arrives the first message of the chat");
                updateMessages();
            }
            else{
                adapter.addMessage(messages, lastIndex+1);
            }
        }
    }

    public int reinsertNodeAttachmentNoRevoked(AndroidMegaChatMessage msg){
        logDebug("reinsertNodeAttachmentNoRevoked");
        int lastIndex = messages.size()-1;
        logDebug("Last index: " + lastIndex);
        if(messages.size()==-1){
            msg.setInfoToShow(AndroidMegaChatMessage.CHAT_ADAPTER_SHOW_ALL);
            messages.add(msg);
        }
        else {
            logDebug("Finding where to append the message");
            while(messages.get(lastIndex).getMessage().getMsgIndex()>msg.getMessage().getMsgIndex()){
                logDebug("Last index: " + lastIndex);
                lastIndex--;
                if (lastIndex == -1) {
                    break;
                }
            }
            logDebug("Last index: " + lastIndex);
            lastIndex++;
            logDebug("Append in position: " + lastIndex);
            messages.add(lastIndex, msg);
            adjustInfoToShow(lastIndex);
            int nextIndex = lastIndex+1;
            if(nextIndex<=messages.size()-1){
                adjustInfoToShow(nextIndex);
            }
            int previousIndex = lastIndex-1;
            if(previousIndex>=0){
                adjustInfoToShow(previousIndex);
            }
        }

        //Create adapter
        if(adapter==null){
            logDebug("Create adapter");
            createAdapter();
        }else{
            if(lastIndex<0){
                logDebug("Arrives the first message of the chat");
                updateMessages();
            }
            else{
                adapter.addMessage(messages, lastIndex+1);
            }
        }
        return lastIndex;
    }

    public int appendMessagePosition(AndroidMegaChatMessage msg){
        logDebug("appendMessagePosition: " + messages.size() + " messages");
        int lastIndex = messages.size()-1;
        if(messages.size()==0){
            msg.setInfoToShow(AndroidMegaChatMessage.CHAT_ADAPTER_SHOW_ALL);
            msg.setShowAvatar(true);
            messages.add(msg);
        }else{
            logDebug("Finding where to append the message");

            if(msg.isUploading()){
                lastIndex++;
                logDebug("The message is uploading add to index: " + lastIndex + "with state: " + msg.getPendingMessage().getState());
            }else{
                logDebug("Status of message: " + msg.getMessage().getStatus());
                if(lastIndex>=0) {
                    while (messages.get(lastIndex).isUploading()) {
                        logDebug("One less index is uploading");
                        lastIndex--;
                        if(lastIndex==-1){
                            break;
                        }
                    }
                }
                if(lastIndex>=0) {
                    while (messages.get(lastIndex).getMessage().getStatus() == MegaChatMessage.STATUS_SENDING_MANUAL) {
                        logDebug("One less index is MANUAL SENDING");
                        lastIndex--;
                        if(lastIndex==-1){
                            break;
                        }
                    }
                }
                if(lastIndex>=0) {
                    if (msg.getMessage().getStatus() == MegaChatMessage.STATUS_SERVER_RECEIVED || msg.getMessage().getStatus() == MegaChatMessage.STATUS_NOT_SEEN) {
                        while (messages.get(lastIndex).getMessage().getStatus() == MegaChatMessage.STATUS_SENDING) {
                            logDebug("One less index");
                            lastIndex--;
                            if(lastIndex==-1){
                                break;
                            }
                        }
                    }
                }

                lastIndex++;
                logDebug("Append in position: " + lastIndex);
            }
            if(lastIndex>=0){
                messages.add(lastIndex, msg);
                adjustInfoToShow(lastIndex);
                msg.setShowAvatar(true);
                if(!messages.get(lastIndex).isUploading()){
                    int nextIndex = lastIndex+1;
                    if(nextIndex<messages.size()){
                        if(messages.get(nextIndex)!=null) {
                            if(messages.get(nextIndex).isUploading()){
                                adjustInfoToShow(nextIndex);
                            }
                        }
                    }
                }
                if(lastIndex>0){
                    setShowAvatar(lastIndex-1);
                }
            }
        }

        //Create adapter
        if(adapter==null){
            logDebug("Create adapter");
            createAdapter();
        }else{
            logDebug("Update adapter with last index: " + lastIndex);
            if(lastIndex<0){
                logDebug("Arrives the first message of the chat");
                updateMessages();
            }else{
                adapter.addMessage(messages, lastIndex+1);
                adapter.notifyItemChanged(lastIndex);
            }
        }
        return lastIndex;
    }

    public int adjustInfoToShow(int index) {
        logDebug("Index: " + index);

        AndroidMegaChatMessage msg = messages.get(index);

        long userHandleToCompare = -1;
        long previousUserHandleToCompare = -1;

        if(msg.isUploading()){
            userHandleToCompare = myUserHandle;
        }
        else{

            if ((msg.getMessage().getType() == MegaChatMessage.TYPE_PRIV_CHANGE) || (msg.getMessage().getType() == MegaChatMessage.TYPE_ALTER_PARTICIPANTS)) {
                userHandleToCompare = msg.getMessage().getHandleOfAction();
            } else {
                userHandleToCompare = msg.getMessage().getUserHandle();
            }
        }

        if(index==0){
            msg.setInfoToShow(AndroidMegaChatMessage.CHAT_ADAPTER_SHOW_ALL);
        }
        else{
            AndroidMegaChatMessage previousMessage = messages.get(index-1);

            if(previousMessage.isUploading()){

                logDebug("The previous message is uploading");
                if(msg.isUploading()){
                    logDebug("The message is also uploading");
                    if (compareDate(msg.getPendingMessage().getUploadTimestamp(), previousMessage.getPendingMessage().getUploadTimestamp()) == 0) {
                        //Same date
                        if (compareTime(msg.getPendingMessage().getUploadTimestamp(), previousMessage.getPendingMessage().getUploadTimestamp()) == 0) {
                            msg.setInfoToShow(AndroidMegaChatMessage.CHAT_ADAPTER_SHOW_NOTHING);
                        } else {
                            //Different minute
                            msg.setInfoToShow(AndroidMegaChatMessage.CHAT_ADAPTER_SHOW_TIME);
                        }
                    } else {
                        //Different date
                        msg.setInfoToShow(AndroidMegaChatMessage.CHAT_ADAPTER_SHOW_ALL);
                    }
                }
                else{
                    if (compareDate(msg.getMessage().getTimestamp(), previousMessage.getPendingMessage().getUploadTimestamp()) == 0) {
                        //Same date
                        if (compareTime(msg.getMessage().getTimestamp(), previousMessage.getPendingMessage().getUploadTimestamp()) == 0) {
                            msg.setInfoToShow(AndroidMegaChatMessage.CHAT_ADAPTER_SHOW_NOTHING);
                        } else {
                            //Different minute
                            msg.setInfoToShow(AndroidMegaChatMessage.CHAT_ADAPTER_SHOW_TIME);
                        }
                    } else {
                        //Different date
                        msg.setInfoToShow(AndroidMegaChatMessage.CHAT_ADAPTER_SHOW_ALL);
                    }
                }
            }
            else{
                logDebug("The previous message is NOT uploading");

                if (userHandleToCompare == myUserHandle) {
                    logDebug("MY message!!");
//                log("MY message!!: "+messageToShow.getContent());
                    if ((previousMessage.getMessage().getType() == MegaChatMessage.TYPE_PRIV_CHANGE) || (previousMessage.getMessage().getType() == MegaChatMessage.TYPE_ALTER_PARTICIPANTS)) {
                        previousUserHandleToCompare = previousMessage.getMessage().getHandleOfAction();
                    } else {
                        previousUserHandleToCompare = previousMessage.getMessage().getUserHandle();
                    }

//                    log("previous message: "+previousMessage.getContent());
                    if (previousUserHandleToCompare == myUserHandle) {
                        logDebug("Last message and previous is mine");
                        //The last two messages are mine
                        if(msg.isUploading()){
                            logDebug("The msg to append is uploading");
                            if (compareDate(msg.getPendingMessage().getUploadTimestamp(), previousMessage) == 0) {
                                //Same date
                                if (compareTime(msg.getPendingMessage().getUploadTimestamp(), previousMessage) == 0) {
                                    msg.setInfoToShow(AndroidMegaChatMessage.CHAT_ADAPTER_SHOW_NOTHING);
                                } else {
                                    //Different minute
                                    msg.setInfoToShow(AndroidMegaChatMessage.CHAT_ADAPTER_SHOW_TIME);
                                }
                            } else {
                                //Different date
                                msg.setInfoToShow(AndroidMegaChatMessage.CHAT_ADAPTER_SHOW_ALL);
                            }
                        }
                        else{
                            if (compareDate(msg, previousMessage) == 0) {
                                //Same date
                                if (compareTime(msg, previousMessage) == 0) {
                                    if ((msg.getMessage().isManagementMessage())) {
                                        msg.setInfoToShow(AndroidMegaChatMessage.CHAT_ADAPTER_SHOW_TIME);
                                    }
                                    else{
                                        msg.setInfoToShow(AndroidMegaChatMessage.CHAT_ADAPTER_SHOW_NOTHING);
                                    }
                                } else {
                                    //Different minute
                                    msg.setInfoToShow(AndroidMegaChatMessage.CHAT_ADAPTER_SHOW_TIME);
                                }
                            } else {
                                //Different date
                                msg.setInfoToShow(AndroidMegaChatMessage.CHAT_ADAPTER_SHOW_ALL);
                            }
                        }

                    } else {
                        //The last message is mine, the previous not
                        logDebug("Last message is mine, NOT previous");
                        if(msg.isUploading()) {
                            logDebug("The msg to append is uploading");
                            if (compareDate(msg.getPendingMessage().getUploadTimestamp(), previousMessage) == 0) {
                                msg.setInfoToShow(AndroidMegaChatMessage.CHAT_ADAPTER_SHOW_TIME);
                            } else {
                                //Different date
                                msg.setInfoToShow(AndroidMegaChatMessage.CHAT_ADAPTER_SHOW_ALL);
                            }
                        }
                        else{
                            if (compareDate(msg, previousMessage) == 0) {
                                msg.setInfoToShow(AndroidMegaChatMessage.CHAT_ADAPTER_SHOW_TIME);
                            } else {
                                //Different date
                                msg.setInfoToShow(AndroidMegaChatMessage.CHAT_ADAPTER_SHOW_ALL);
                            }
                        }
                    }

                } else {
                    logDebug("NOT MY message!! - CONTACT");
//                    log("previous message: "+previousMessage.getContent());

                    if ((previousMessage.getMessage().getType() == MegaChatMessage.TYPE_PRIV_CHANGE) || (previousMessage.getMessage().getType() == MegaChatMessage.TYPE_ALTER_PARTICIPANTS)) {
                        previousUserHandleToCompare = previousMessage.getMessage().getHandleOfAction();
                    } else {
                        previousUserHandleToCompare = previousMessage.getMessage().getUserHandle();
                    }

                    if (previousUserHandleToCompare == userHandleToCompare) {
                        //The last message is also a contact's message
                        if(msg.isUploading()) {
                            if (compareDate(msg.getPendingMessage().getUploadTimestamp(), previousMessage) == 0) {
                                //Same date
                                if (compareTime(msg.getPendingMessage().getUploadTimestamp(), previousMessage) == 0) {
                                    logDebug("Add with show nothing - same userHandle");
                                    msg.setInfoToShow(AndroidMegaChatMessage.CHAT_ADAPTER_SHOW_NOTHING);

                                } else {
                                    //Different minute
                                    msg.setInfoToShow(AndroidMegaChatMessage.CHAT_ADAPTER_SHOW_TIME);
                                }
                            } else {
                                //Different date
                                msg.setInfoToShow(AndroidMegaChatMessage.CHAT_ADAPTER_SHOW_ALL);
                            }
                        }
                        else{

                            if (compareDate(msg, previousMessage) == 0) {
                                //Same date
                                if (compareTime(msg, previousMessage) == 0) {
                                    if ((msg.getMessage().isManagementMessage())) {
                                        msg.setInfoToShow(AndroidMegaChatMessage.CHAT_ADAPTER_SHOW_TIME);
                                    }
                                    else{
                                        msg.setInfoToShow(AndroidMegaChatMessage.CHAT_ADAPTER_SHOW_NOTHING);
                                    }
                                } else {
                                    //Different minute
                                    msg.setInfoToShow(AndroidMegaChatMessage.CHAT_ADAPTER_SHOW_TIME);
                                }
                            } else {
                                //Different date
                                msg.setInfoToShow(AndroidMegaChatMessage.CHAT_ADAPTER_SHOW_ALL);
                            }
                        }

                    } else {
                        //The last message is from contact, the previous not
                        logDebug("Different user handle");
                        if(msg.isUploading()) {
                            if (compareDate(msg.getPendingMessage().getUploadTimestamp(), previousMessage) == 0) {
                                //Same date
                                if (compareTime(msg.getPendingMessage().getUploadTimestamp(), previousMessage) == 0) {
                                    if(previousUserHandleToCompare==myUserHandle){
                                        msg.setInfoToShow(AndroidMegaChatMessage.CHAT_ADAPTER_SHOW_TIME);
                                    }
                                    else{
                                        msg.setInfoToShow(AndroidMegaChatMessage.CHAT_ADAPTER_SHOW_NOTHING);
                                    }

                                } else {
                                    //Different minute
                                    msg.setInfoToShow(AndroidMegaChatMessage.CHAT_ADAPTER_SHOW_TIME);
                                }

                            } else {
                                //Different date
                                msg.setInfoToShow(AndroidMegaChatMessage.CHAT_ADAPTER_SHOW_ALL);
                            }
                        }
                        else{
                            if (compareDate(msg, previousMessage) == 0) {
                                if (compareTime(msg, previousMessage) == 0) {
                                    if(previousUserHandleToCompare==myUserHandle){
                                        msg.setInfoToShow(AndroidMegaChatMessage.CHAT_ADAPTER_SHOW_TIME);
                                    }
                                    else{
                                        if ((msg.getMessage().isManagementMessage())) {
                                            msg.setInfoToShow(AndroidMegaChatMessage.CHAT_ADAPTER_SHOW_TIME);
                                        }
                                        else{
                                            msg.setInfoToShow(AndroidMegaChatMessage.CHAT_ADAPTER_SHOW_TIME);
                                        }
                                    }

                                } else {
                                    //Different minute
                                    msg.setInfoToShow(AndroidMegaChatMessage.CHAT_ADAPTER_SHOW_TIME);
                                }

                            } else {
                                //Different date
                                msg.setInfoToShow(AndroidMegaChatMessage.CHAT_ADAPTER_SHOW_ALL);
                            }
                        }
                    }
                }

            }
        }
        return msg.getInfoToShow();
    }

    public void setShowAvatar(int index){
        logDebug("Index: " + index);

        AndroidMegaChatMessage msg = messages.get(index);

        long userHandleToCompare = -1;
        long previousUserHandleToCompare = -1;

        if(msg.isUploading()){
            msg.setShowAvatar(false);
            return;
        }

        if (userHandleToCompare == myUserHandle) {
            logDebug("MY message!!");
        }else{
            logDebug("Contact message");
            if ((msg.getMessage().getType() == MegaChatMessage.TYPE_PRIV_CHANGE) || (msg.getMessage().getType() == MegaChatMessage.TYPE_ALTER_PARTICIPANTS)) {
                userHandleToCompare = msg.getMessage().getHandleOfAction();
            } else {
                userHandleToCompare = msg.getMessage().getUserHandle();
            }
            logDebug("userHandleTocompare: " + userHandleToCompare);
            AndroidMegaChatMessage previousMessage = null;
            if(messages.size()-1 > index){
                previousMessage = messages.get(index + 1);
                if(previousMessage==null){
                    msg.setShowAvatar(true);
                    logWarning("Previous message is null");
                    return;
                }
                if(previousMessage.isUploading()){
                    msg.setShowAvatar(true);
                    logDebug("Previous is uploading");
                    return;
                }

                if((previousMessage.getMessage().getType() == MegaChatMessage.TYPE_PRIV_CHANGE) || (previousMessage.getMessage().getType() == MegaChatMessage.TYPE_ALTER_PARTICIPANTS)) {
                    previousUserHandleToCompare = previousMessage.getMessage().getHandleOfAction();
                }else{
                    previousUserHandleToCompare = previousMessage.getMessage().getUserHandle();
                }

                logDebug("previousUserHandleToCompare: " + previousUserHandleToCompare);

                if ((previousMessage.getMessage().getType() == MegaChatMessage.TYPE_CALL_ENDED) || (previousMessage.getMessage().getType() == MegaChatMessage.TYPE_CALL_STARTED) || (previousMessage.getMessage().getType() == MegaChatMessage.TYPE_PRIV_CHANGE) || (previousMessage.getMessage().getType() == MegaChatMessage.TYPE_ALTER_PARTICIPANTS) || (previousMessage.getMessage().getType() == MegaChatMessage.TYPE_CHAT_TITLE)) {
                    msg.setShowAvatar(true);
                    logDebug("Set: " + true);
                } else {
                    if (previousUserHandleToCompare == userHandleToCompare) {
                        msg.setShowAvatar(false);
                        logDebug("Set: " + false);
                    }else{
                        msg.setShowAvatar(true);
                        logDebug("Set: " + true);
                    }
                }
            }
            else{
                logWarning("No previous message");
                msg.setShowAvatar(true);
            }
        }
    }

    public void showMsgNotSentPanel(AndroidMegaChatMessage message, int position){
        logDebug("Position: " + position);

        selectedPosition = position;

        if (message == null || isBottomSheetDialogShown(bottomSheetDialogFragment)) return;

        selectedMessageId = message.getMessage().getRowId();
        logDebug("Temporal id of MS message: "+message.getMessage().getTempId());
        bottomSheetDialogFragment = new MessageNotSentBottomSheetDialogFragment();
        bottomSheetDialogFragment.show(getSupportFragmentManager(), bottomSheetDialogFragment.getTag());
    }

    public void showSendAttachmentBottomSheet(){
        logDebug("showSendAttachmentBottomSheet");

        if (isBottomSheetDialogShown(bottomSheetDialogFragment)) return;

        bottomSheetDialogFragment = new SendAttachmentChatBottomSheetDialogFragment();
        bottomSheetDialogFragment.show(getSupportFragmentManager(), bottomSheetDialogFragment.getTag());
    }

    public void showUploadingAttachmentBottomSheet(AndroidMegaChatMessage message, int position){
        logDebug("showUploadingAttachmentBottomSheet: "+position);

        if (message == null || message.getPendingMessage() == null
                || message.getPendingMessage().getState() == PendingMessageSingle.STATE_COMPRESSING
                || isBottomSheetDialogShown(bottomSheetDialogFragment)) {
            return;
        }

        selectedPosition = position;
        selectedMessageId = message.getPendingMessage().getId();

        bottomSheetDialogFragment = new PendingMessageBottomSheetDialogFragment();
        bottomSheetDialogFragment.show(getSupportFragmentManager(), bottomSheetDialogFragment.getTag());
    }

    public void showReactionBottomSheet(AndroidMegaChatMessage message, int position, String reaction) {
        if (message == null || message.getMessage() == null)
            return;

        selectedPosition = position;
        hideBottomSheet();
        selectedMessageId = message.getMessage().getMsgId();

        if (reaction == null) {
            bottomSheetDialogFragment = new ReactionsBottomSheet();
            bottomSheetDialogFragment.show(getSupportFragmentManager(), bottomSheetDialogFragment.getTag());
        } else if (chatRoom != null && !chatRoom.isPreview() && chatRoom.getOwnPrivilege() != MegaChatRoom.PRIV_RM) {
            bottomSheetDialogFragment = new InfoReactionsBottomSheet(this, reaction);
            bottomSheetDialogFragment.show(getSupportFragmentManager(), bottomSheetDialogFragment.getTag());
        }
    }

    public void hideBottomSheet() {
        if (isBottomSheetDialogShown(bottomSheetDialogFragment)) {
            bottomSheetDialogFragment.dismissAllowingStateLoss();
        }
    }

    private void showGeneralChatMessageBottomSheet(AndroidMegaChatMessage message, int position) {
        selectedPosition = position;

        if (message == null || isBottomSheetDialogShown(bottomSheetDialogFragment)) return;

        selectedMessageId = message.getMessage().getMsgId();
        bottomSheetDialogFragment = new GeneralChatMessageBottomSheet();
        bottomSheetDialogFragment.show(getSupportFragmentManager(), bottomSheetDialogFragment.getTag());
    }

    public void removeMsgNotSent(){
        logDebug("Selected position: " + selectedPosition);
        messages.remove(selectedPosition);
        adapter.removeMessage(selectedPosition, messages);
    }

    public void updatingRemovedMessage(MegaChatMessage message) {
        for (int i = 0; i < messages.size(); i++) {
            MegaChatMessage messageToCompare = messages.get(i).getMessage();
            if (messageToCompare != null && messageToCompare.getTempId() == message.getTempId() && messageToCompare.getMsgId() == message.getMsgId()) {
                RemovedMessage msg = new RemovedMessage(messageToCompare.getTempId(), messageToCompare.getMsgId());
                removedMessages.add(msg);
                adapter.notifyItemChanged(i + 1);
            }
        }
    }

    /**
     * Removes a pending message from UI and DB if exists.
     *
     * @param id The identifier of the pending message.
     */
    public void removePendingMsg(long id){
        removePendingMsg(dbH.findPendingMessageById(id));
    }

    /**
     * Removes a pending message from UI and DB if exists.
     *
     * @param pMsg The pending message.
     */
    public void removePendingMsg(PendingMessageSingle pMsg) {
        if (pMsg == null) {
            logWarning("pMsg is null, cannot remove it");
            return;
        }

        int pMsgState = pMsg.getState();

        if (pMsgState == PendingMessageSingle.STATE_UPLOADING
                && pMsg.getTransferTag() != INVALID_ID) {
            megaApi.cancelTransferByTag(pMsg.getTransferTag(), this);
        }

        if (pMsgState == PendingMessageSingle.STATE_SENT) {
            showSnackbar(SNACKBAR_TYPE, getString(R.string.error_message_already_sent), MEGACHAT_INVALID_HANDLE);
            return;
        }

        try {
            dbH.removePendingMessageById(pMsg.getId());
            int positionToRemove = selectedPosition == INVALID_POSITION
                    ? findPendingMessagePosition(pMsg.getId())
                    : selectedPosition;

            messages.remove(positionToRemove);
            adapter.removeMessage(positionToRemove, messages);
        } catch (IndexOutOfBoundsException e) {
            logError("EXCEPTION", e);
        }
    }

    /**
     * Gets a pending message position from its id.
     *
     * @param pendingMsgId Identifier of the pending message.
     * @return The position of the pending message if exist, INVALID_POSITION otherwise.
     */
    public int findPendingMessagePosition(long pendingMsgId) {
        ListIterator<AndroidMegaChatMessage> itr = messages.listIterator(messages.size());

        while (itr.hasPrevious()) {
            if (pendingMsgId == itr.previous().getMessage().getTempId()) {
                return itr.nextIndex();
            }
        }

        return INVALID_POSITION;
    }

    /**
     * Updates the UI of a pending message.
     *
     * @param pendingMsg The pending message to update.
     */
    private void updatePendingMessage(PendingMessageSingle pendingMsg) {
        ListIterator<AndroidMegaChatMessage> itr = messages.listIterator(messages.size());

        while (itr.hasPrevious()) {
            AndroidMegaChatMessage messageToCheck = itr.previous();

            if (messageToCheck.getPendingMessage() != null
                    && messageToCheck.getPendingMessage().getId() == pendingMsg.id) {
                int indexToChange = itr.nextIndex();
                logDebug("Found index to update: " + indexToChange);

                messages.set(indexToChange, new AndroidMegaChatMessage(pendingMsg,
                        pendingMsg.getState() >= PendingMessageSingle.STATE_PREPARING
                                && pendingMsg.getState() <= PendingMessageSingle.STATE_COMPRESSING));

                adapter.modifyMessage(messages, indexToChange + 1);
                break;
            }
        }
    }

    public void showSnackbar(int type, String s, long idChat){
        showSnackbar(type, fragmentContainer, s, idChat);
    }

    public void showSnackbar(int type, String s, long idChat, String emailUser){
        showSnackbar(type, fragmentContainer, s, idChat, emailUser);
    }

    public void removeProgressDialog(){
        if (statusDialog != null) {
            try {
                statusDialog.dismiss();
            } catch (Exception ex) {}
        }
    }

    public void startConversation(long handle){
        logDebug("Handle: " + handle);
        MegaChatRoom chat = megaChatApi.getChatRoomByUser(handle);
        MegaChatPeerList peers = MegaChatPeerList.createInstance();
        if(chat==null){
            logDebug("No chat, create it!");
            peers.addPeer(handle, MegaChatPeerList.PRIV_STANDARD);
            megaChatApi.createChat(false, peers, this);
        }
        else{
            logDebug("There is already a chat, open it!");
            Intent intentOpenChat = new Intent(this, ChatActivityLollipop.class);
            intentOpenChat.setAction(ACTION_CHAT_SHOW_MESSAGES);
            intentOpenChat.putExtra(CHAT_ID, chat.getChatId());
            this.startActivity(intentOpenChat);
        }
    }

    public void startGroupConversation(ArrayList<Long> userHandles){
        logDebug("startGroupConversation");

        MegaChatPeerList peers = MegaChatPeerList.createInstance();

        for(int i=0;i<userHandles.size();i++){
            long handle = userHandles.get(i);
            peers.addPeer(handle, MegaChatPeerList.PRIV_STANDARD);
        }
        megaChatApi.createChat(true, peers, this);
    }

    public void setMessages(ArrayList<AndroidMegaChatMessage> messages){
        if(dialog!=null){
            dialog.dismiss();
        }

        this.messages = messages;
        //Create adapter
        if (adapter == null) {
            createAdapter();
        } else {
            updateMessages();
        }
    }

    private void createAdapter() {
        //Create adapter
        adapter = new MegaChatLollipopAdapter(this, chatRoom, messages, messagesPlaying, removedMessages, listView);
        adapter.setHasStableIds(true);
        listView.setLayoutManager(mLayoutManager);
        listView.setAdapter(adapter);
        updateMessages();
    }

    public void updateReactionAdapter(MegaChatMessage msg, String reaction, int count) {
        adapter.checkReactionUpdated(idChat, msg, reaction, count);
    }

    @Override
    public void onRequestStart(MegaChatApiJava api, MegaChatRequest request) {

    }

    @Override
    public void onRequestUpdate(MegaChatApiJava api, MegaChatRequest request) {

    }

    @Override
    public void onRequestFinish(MegaChatApiJava api, MegaChatRequest request, MegaChatError e) {
        logDebug("onRequestFinish: " + request.getRequestString() + " " + request.getType());

       if (request.getType() == MegaChatRequest.TYPE_HANG_CHAT_CALL) {
            if (e.getErrorCode() == MegaChatError.ERROR_OK) {
                logDebug("The call has been successfully hung up");
                MegaChatCall call = api.getChatCall(idChat);
                if (call == null) return;
                if (call.getStatus() == MegaChatCall.CALL_STATUS_RING_IN) {
                    addChecksForACall(chatRoom.getChatId(), false);
                    api.answerChatCall(idChat, false, this);

                } else if (call.getStatus() == MegaChatCall.CALL_STATUS_USER_NO_PRESENT) {
                    api.startChatCall(idChat, false, this);
                }
            } else {
                logError("ERROR WHEN TYPE_HANG_CHAT_CALL e.getErrorCode(): " + e.getErrorString());
            }

        } else if (request.getType() == MegaChatRequest.TYPE_START_CHAT_CALL) {
            if (e.getErrorCode() == MegaChatError.ERROR_OK) {
                logDebug(" The call has been started success");
                openCall();
            } else {
                logError("ERROR WHEN TYPE_START_CHAT_CALL e.getErrorCode(): " + e.getErrorString());
                showSnackbar(SNACKBAR_TYPE, getString(R.string.call_error), MEGACHAT_INVALID_HANDLE);
            }
        } else if (request.getType() == MegaChatRequest.TYPE_ANSWER_CHAT_CALL) {
            if (e.getErrorCode() == MegaChatError.ERROR_OK) {
                logDebug("The call has been answered success");
                openCall();
            } else {
                logError("ERROR WHEN TYPE_ANSWER_CHAT_CALL e.getErrorCode(): " + e.getErrorString());
                if (e.getErrorCode() == MegaChatError.ERROR_TOOMANY) {
                    showSnackbar(SNACKBAR_TYPE, getString(R.string.call_error_too_many_participants), -1);
                } else {
                    showSnackbar(SNACKBAR_TYPE, getString(R.string.call_error), -1);
                }
            }

        }else if (request.getType() == MegaChatRequest.TYPE_SET_CALL_ON_HOLD) {
                if (e.getErrorCode() == MegaChatError.ERROR_OK) {
                    MegaChatCall call = megaChatApi.getChatCall(idChat);
                    if (call == null)
                        return;

                    logDebug("Active call on hold. Joinning in the group chat.");
                    if (call.getStatus() == MegaChatCall.CALL_STATUS_RING_IN) {
                        addChecksForACall(chatRoom.getChatId(), false);
                        megaChatApi.answerChatCall(idChat, false, this);
                    } else if (call.getStatus() == MegaChatCall.CALL_STATUS_USER_NO_PRESENT) {
                        megaChatApi.startChatCall(idChat, false, this);
                    }
                } else {
                    logError("Error putting the call on hold" + e.getErrorCode());
                }

       } else if (request.getType() == MegaChatRequest.TYPE_REMOVE_FROM_CHATROOM) {
           logDebug("Remove participant: " + request.getUserHandle() + " my user: " + megaChatApi.getMyUserHandle());

           if (e.getErrorCode() == MegaChatError.ERROR_OK) {
               logDebug("Participant removed OK");
               invalidateOptionsMenu();
           } else {
               logError("ERROR WHEN TYPE_REMOVE_FROM_CHATROOM " + e.getErrorString());
               showSnackbar(SNACKBAR_TYPE, getTranslatedErrorString(e), MEGACHAT_INVALID_HANDLE);
           }
       } else if (request.getType() == MegaChatRequest.TYPE_ATTACH_NODE_MESSAGE) {
            removeProgressDialog();

            disableMultiselection();

            if(e.getErrorCode()==MegaChatError.ERROR_OK){
                logDebug("File sent correctly");
                MegaNodeList nodeList = request.getMegaNodeList();

                for(int i = 0; i<nodeList.size();i++){
                    logDebug("Node handle: " + nodeList.get(i).getHandle());
                }
                AndroidMegaChatMessage androidMsgSent = new AndroidMegaChatMessage(request.getMegaChatMessage());
                sendMessageToUI(androidMsgSent);

            }else{
                logError("File NOT sent: " + e.getErrorCode() + "___" + e.getErrorString());
                showSnackbar(SNACKBAR_TYPE, getString(R.string.error_attaching_node_from_cloud), -1);
            }

        }else if(request.getType() == MegaChatRequest.TYPE_REVOKE_NODE_MESSAGE){
            if(e.getErrorCode()==MegaChatError.ERROR_OK){
                logDebug("Node revoked correctly, msg id: " + request.getMegaChatMessage().getMsgId());
            }
            else{
                logError("NOT revoked correctly");
                showSnackbar(SNACKBAR_TYPE, getString(R.string.error_revoking_node), -1);
            }

        }else if(request.getType() == MegaChatRequest.TYPE_CREATE_CHATROOM){
            logDebug("Create chat request finish!!!");
            if(e.getErrorCode()==MegaChatError.ERROR_OK){

                logDebug("Open new chat");
                Intent intent = new Intent(this, ChatActivityLollipop.class);
                intent.setAction(ACTION_CHAT_SHOW_MESSAGES);
                intent.putExtra(CHAT_ID, request.getChatHandle());
                this.startActivity(intent);
                finish();
            }
            else{
                logError("ERROR WHEN CREATING CHAT " + e.getErrorString());
                showSnackbar(SNACKBAR_TYPE, getString(R.string.create_chat_error), -1);
            }
        } else if (request.getType() == MegaChatRequest.TYPE_LOAD_PREVIEW) {
            if (e.getErrorCode() == MegaChatError.ERROR_OK || e.getErrorCode() == MegaChatError.ERROR_EXIST) {
                if (idChat != MEGACHAT_INVALID_HANDLE && megaChatApi.getChatRoom(idChat) != null) {
                    logDebug("Close previous chat");
                    megaChatApi.closeChatRoom(idChat, this);
                }

                idChat = request.getChatHandle();
                megaChatApi.addChatListener(this);
                
                if (idChat != MEGACHAT_INVALID_HANDLE) {
                    dbH.setLastPublicHandle(idChat);
                    dbH.setLastPublicHandleTimeStamp();
                    dbH.setLastPublicHandleType(MegaApiJava.AFFILIATE_TYPE_CHAT);
                }

                MegaApplication.setOpenChatId(idChat);

                if (e.getErrorCode() == MegaChatError.ERROR_OK && openingAndJoining) {
                    if (!isAlreadyJoining(idChat)) {
                        megaChatApi.autojoinPublicChat(idChat, this);
                    }

                    openingAndJoining = false;
                } else if (e.getErrorCode() == MegaChatError.ERROR_EXIST) {
                    if (megaChatApi.getChatRoom(idChat).isActive()) {
                        //I'm already participant
                        joiningOrLeaving = false;
                        openingAndJoining = false;
                    } else {
                        if (initChat()) {
                            //Chat successfully initialized, now can rejoin
                            setJoiningOrLeaving(StringResourcesUtils.getString(R.string.joining_label));
                            titleToolbar.setText(getTitleChat(chatRoom));
                            groupalSubtitleToolbar.setText(null);
                            setGroupalSubtitleToolbarVisibility(false);

                            if (adapter == null) {
                                createAdapter();
                            } else {
                                adapter.updateChatRoom(chatRoom);
                                adapter.notifyDataSetChanged();
                            }

                            if (!isAlreadyJoining(idChat)
                                    && !isAlreadyJoining(request.getUserHandle())) {
                                megaChatApi.autorejoinPublicChat(idChat, request.getUserHandle(), this);
                            }
                        } else {
                            logWarning("Error opening chat before rejoin");
                        }
                        return;
                    }
                }

                initAndShowChat(null);
                supportInvalidateOptionsMenu();
            } else {
                String text;
                if (e.getErrorCode() == MegaChatError.ERROR_NOENT) {
                    text = getString(R.string.invalid_chat_link);
                } else {
                    showSnackbar(SNACKBAR_TYPE, getString(R.string.error_general_nodes), MEGACHAT_INVALID_HANDLE);
                    text = getString(R.string.error_chat_link);
                }

                emptyScreen(text);
            }
        } else if (request.getType() == MegaChatRequest.TYPE_AUTOJOIN_PUBLIC_CHAT) {
            joiningOrLeaving = false;

            if (e.getErrorCode() == MegaChatError.ERROR_OK) {
                if (request.getUserHandle() != MEGACHAT_INVALID_HANDLE) {
                    //Rejoin option
                    initializeInputText();
                    isOpeningChat = true;
                    loadHistory();
                } else {
                    //Join
                    setChatSubtitle();
                    setPreviewersView();
                }

                supportInvalidateOptionsMenu();
            } else {
                MegaChatRoom chatRoom = megaChatApi.getChatRoom(idChat);
                if (chatRoom != null && chatRoom.getOwnPrivilege() >= MegaChatRoom.PRIV_RO) {
                    logWarning("I'm already a participant");
                    return;
                }

                logError("ERROR WHEN JOINING CHAT " + e.getErrorCode() + " " + e.getErrorString());
                showSnackbar(SNACKBAR_TYPE, getString(R.string.error_general_nodes), MEGACHAT_INVALID_HANDLE);
            }
        } else if(request.getType() == MegaChatRequest.TYPE_LAST_GREEN){
            logDebug("TYPE_LAST_GREEN requested");

        }else if(request.getType() == MegaChatRequest.TYPE_ARCHIVE_CHATROOM){

            long chatHandle = request.getChatHandle();
            chatRoom = megaChatApi.getChatRoom(chatHandle);
            String chatTitle = getTitleChat(chatRoom);

            if(chatTitle==null){
                chatTitle = "";
            }
            else if(!chatTitle.isEmpty() && chatTitle.length()>60){
                chatTitle = chatTitle.substring(0,59)+"...";
            }

            if(!chatTitle.isEmpty() && chatRoom.isGroup() && !chatRoom.hasCustomTitle()){
                chatTitle = "\""+chatTitle+"\"";
            }

            supportInvalidateOptionsMenu();
            setChatSubtitle();

            if (!chatRoom.isArchived()) {
                requestLastGreen(INITIAL_PRESENCE_STATUS);
            }

            if(e.getErrorCode()==MegaChatError.ERROR_OK){

                if(request.getFlag()){
                    logDebug("Chat archived");
                    sendBroadcastChatArchived(chatTitle);
                }
                else{
                    logDebug("Chat unarchived");
                    showSnackbar(SNACKBAR_TYPE, getString(R.string.success_unarchive_chat, chatTitle), -1);
                }

            }else{
                if(request.getFlag()){
                    logError("ERROR WHEN ARCHIVING CHAT " + e.getErrorString());
                    showSnackbar(SNACKBAR_TYPE, getString(R.string.error_archive_chat, chatTitle), -1);
                }else{
                    logError("ERROR WHEN UNARCHIVING CHAT " + e.getErrorString());
                    showSnackbar(SNACKBAR_TYPE, getString(R.string.error_unarchive_chat, chatTitle), -1);
                }
            }
        }
        else if (request.getType() == MegaChatRequest.TYPE_CHAT_LINK_HANDLE) {
            if(request.getFlag() && request.getNumRetry()==0){
                logDebug("Removing chat link");
                if(e.getErrorCode()==MegaChatError.ERROR_OK){
                    showSnackbar(SNACKBAR_TYPE, getString(R.string.chat_link_deleted), -1);
                }
                else{
                    if (e.getErrorCode() == MegaChatError.ERROR_ARGS) {
                        logError("The chatroom isn't grupal or public");
                    }
                    else if (e.getErrorCode()==MegaChatError.ERROR_NOENT){
                        logError("The chatroom doesn't exist or the chatid is invalid");
                    }
                    else if(e.getErrorCode()==MegaChatError.ERROR_ACCESS){
                        logError("The chatroom doesn't have a topic or the caller isn't an operator");
                    }
                    else{
                        logError("Error TYPE_CHAT_LINK_HANDLE " + e.getErrorCode());
                    }
                    showSnackbar(SNACKBAR_TYPE, getString(R.string.general_error) + ": " + e.getErrorString(), -1);
                }
            }
        }
    }

    @Override
    public void onRequestTemporaryError(MegaChatApiJava api, MegaChatRequest request, MegaChatError e) {
        logWarning("onRequestTemporaryError");
    }

    @Override
    protected void onStop() {
        super.onStop();
    }

    private void cleanBuffers(){
        if(!bufferMessages.isEmpty()){
            bufferMessages.clear();
        }
        if(!messages.isEmpty()){
            messages.clear();
        }
        if(!removedMessages.isEmpty()){
            removedMessages.clear();
        }
    }

    @Override
    protected void onDestroy() {
        logDebug("onDestroy()");
        destroySpeakerAudioManger();
        cleanBuffers();
        if (handlerEmojiKeyboard != null){
            handlerEmojiKeyboard.removeCallbacksAndMessages(null);
        }
        if (handlerKeyboard != null) {
            handlerKeyboard.removeCallbacksAndMessages(null);
        }

        if (megaChatApi != null && idChat != -1) {
            megaChatApi.closeChatRoom(idChat, this);
            MegaApplication.setClosedChat(true);
            megaChatApi.removeChatListener(this);

            if (chatRoom != null && chatRoom.isPreview()) {
                megaChatApi.closeChatPreview(idChat);
            }
        }

        if (handler != null) {
            handler.removeCallbacksAndMessages(null);
        }

        if (handlerReceive != null) {
            handlerReceive.removeCallbacksAndMessages(null);
        }
        if (handlerSend != null) {
            handlerSend.removeCallbacksAndMessages(null);
        }

        hideCallBar(null);

        destroyAudioRecorderElements();
        if(adapter!=null) {
            adapter.stopAllReproductionsInProgress();
            adapter.destroyVoiceElemnts();
        }

        unregisterReceiver(historyTruncatedByRetentionTimeReceiver);
        unregisterReceiver(chatRoomMuteUpdateReceiver);
        unregisterReceiver(dialogConnectReceiver);
        unregisterReceiver(voiceclipDownloadedReceiver);
        unregisterReceiver(userNameReceiver);
        unregisterReceiver(chatArchivedReceiver);
        unregisterReceiver(chatCallUpdateReceiver);
        unregisterReceiver(chatSessionUpdateReceiver);
        unregisterReceiver(leftChatReceiver);
        unregisterReceiver(closeChatReceiver);
        unregisterReceiver(joinedSuccessfullyReceiver);
        unregisterReceiver(chatUploadStartedReceiver);
        unregisterReceiver(errorCopyingNodesReceiver);
        unregisterReceiver(retryPendingMessageReceiver);

        if(megaApi != null) {
            megaApi.removeRequestListener(this);
        }

        super.onDestroy();
    }

    /**
     * Method for saving in the database if there was something written in the input text or if a message was being edited
     */
    private void saveInputText() {
        try {
            if (textChat != null) {
                String written = textChat.getText().toString();
                if (written != null) {
                    if (dbH == null) {
                        dbH = MegaApplication.getInstance().getDbH();
                    }
                    ChatItemPreferences prefs = dbH.findChatPreferencesByHandle(Long.toString(idChat));
                    String editedMessageId = editingMessage && messageToEdit != null ? Long.toString(messageToEdit.getMsgId()) : "";
                    if (prefs != null) {
                        prefs.setEditedMsgId(editedMessageId);
                        prefs.setWrittenText(written);
                        dbH.setWrittenTextItem(Long.toString(idChat), written, editedMessageId);
                    } else {
                        prefs = new ChatItemPreferences(Long.toString(idChat), written, editedMessageId);
                        dbH.setChatItemPreferences(prefs);
                    }
                }
            }
        } catch (Exception e) {
            logError("Written message not stored on DB", e);
        }
    }

    public void closeChat(boolean shouldLogout) {
        logDebug("closeChat");
        if (megaChatApi == null || chatRoom == null || idChat == MEGACHAT_INVALID_HANDLE) {
            return;
        }
        saveInputText();
        shouldLogout = chatC.isInAnonymousMode() && shouldLogout;
        megaChatApi.closeChatRoom(idChat, this);

        if (chatRoom.isPreview()) {
            megaChatApi.closeChatPreview(idChat);
        }

        MegaApplication.setClosedChat(true);
        megaChatApi.removeChatListener(this);

        if (shouldLogout) {
            megaChatApi.logout();
        }

        chatRoom = null;
        idChat = MEGACHAT_INVALID_HANDLE;
    }

    @Override
    protected void onNewIntent(Intent intent){
        logDebug("onNewIntent");
        hideKeyboard();
        if (intent != null){
            if (intent.getAction() != null){
                if(intent.getAction().equals(ACTION_UPDATE_ATTACHMENT)){
                    logDebug("Intent to update an attachment with error");

                    long idPendMsg = intent.getLongExtra("ID_MSG", -1);
                    if(idPendMsg!=-1){
                        int indexToChange = -1;
                        ListIterator<AndroidMegaChatMessage> itr = messages.listIterator(messages.size());

                        // Iterate in reverse.
                        while(itr.hasPrevious()) {
                            AndroidMegaChatMessage messageToCheck = itr.previous();

                            if(messageToCheck.isUploading()){
                                if(messageToCheck.getPendingMessage().getId()==idPendMsg){
                                    indexToChange = itr.nextIndex();
                                    logDebug("Found index to change: " + indexToChange);
                                    break;
                                }
                            }
                        }

                        if(indexToChange!=-1){
                            logDebug("Index modified: " + indexToChange);

                            PendingMessageSingle pendingMsg = null;
                            if(idPendMsg!=-1){
                                pendingMsg = dbH.findPendingMessageById(idPendMsg);

                                if(pendingMsg!=null){
                                    messages.get(indexToChange).setPendingMessage(pendingMsg);
                                    adapter.modifyMessage(messages, indexToChange+1);
                                }
                            }
                        }
                        else{
                            logError("Error, id pending message message not found!!");
                        }
                    }
                    else{
                        logError("Error. The idPendMsg is -1");
                    }

                    int isOverquota = intent.getIntExtra("IS_OVERQUOTA", 0);
                    if(isOverquota==1){
                        showOverquotaAlert(false);
                    }
                    else if (isOverquota==2){
                        showOverquotaAlert(true);
                    }

                    return;
                }else{
                    long newidChat = intent.getLongExtra(CHAT_ID, MEGACHAT_INVALID_HANDLE);
                    if(intent.getAction().equals(ACTION_CHAT_SHOW_MESSAGES) || intent.getAction().equals(ACTION_OPEN_CHAT_LINK) || idChat != newidChat) {
                        cleanBuffers();
                        pendingMessagesLoaded = false;
                    }
                    if (messagesPlaying != null && !messagesPlaying.isEmpty()) {
                        for (MessageVoiceClip m : messagesPlaying) {
                            m.getMediaPlayer().release();
                            m.setMediaPlayer(null);
                        }
                        messagesPlaying.clear();
                    }

                    closeChat(false);
                    MegaApplication.setOpenChatId(-1);
                    initAfterIntent(intent, null);
                }

            }
        }
        super.onNewIntent(intent);
        setIntent(intent);
    }

    public MegaChatRoom getChatRoom() {
        return chatRoom;
    }

    public void setChatRoom(MegaChatRoom chatRoom) {
        this.chatRoom = chatRoom;
    }

    public void revoke(){
        logDebug("revoke");
        megaChatApi.revokeAttachmentMessage(idChat, selectedMessageId);
    }

    @Override
    public void onRequestStart(MegaApiJava api, MegaRequest request) {

    }

    @Override
    public void onRequestUpdate(MegaApiJava api, MegaRequest request) {

    }

    @Override
    public void onRequestFinish(MegaApiJava api, MegaRequest request, MegaError e) {
        removeProgressDialog();
        if (request.getType() == MegaRequest.TYPE_INVITE_CONTACT){
            logDebug("MegaRequest.TYPE_INVITE_CONTACT finished: " + request.getNumber());

            if(request.getNumber()== MegaContactRequest.INVITE_ACTION_REMIND){
                showSnackbar(SNACKBAR_TYPE, getString(R.string.context_contact_invitation_resent), -1);
            }
            else{
                if (e.getErrorCode() == MegaError.API_OK){
                    logDebug("OK INVITE CONTACT: " + request.getEmail());
                    if(request.getNumber()==MegaContactRequest.INVITE_ACTION_ADD)
                    {
                        showSnackbar(SNACKBAR_TYPE, getString(R.string.context_contact_request_sent, request.getEmail()), -1);
                    }
                }
                else{
                    logError("Code: " + e.getErrorString());
                    if(e.getErrorCode()==MegaError.API_EEXIST)
                    {
                        showSnackbar(SNACKBAR_TYPE, getString(R.string.context_contact_already_invited, request.getEmail()), -1);
                    }
                    else if(request.getNumber()==MegaContactRequest.INVITE_ACTION_ADD && e.getErrorCode()==MegaError.API_EARGS)
                    {
                        showSnackbar(SNACKBAR_TYPE, getString(R.string.error_own_email_as_contact), -1);
                    }
                    else{
                        showSnackbar(SNACKBAR_TYPE, getString(R.string.general_error), -1);
                    }
                    logError("ERROR: " + e.getErrorCode() + "___" + e.getErrorString());
                }
            }
        }
        else if(request.getType() == MegaRequest.TYPE_COPY){
            if (e.getErrorCode() != MegaError.API_OK) {

                logDebug("e.getErrorCode() != MegaError.API_OK");

                if(e.getErrorCode()==MegaError.API_EOVERQUOTA){
                    logWarning("OVERQUOTA ERROR: " + e.getErrorCode());
                    Intent intent = new Intent(this, ManagerActivityLollipop.class);
                    intent.setAction(ACTION_OVERQUOTA_STORAGE);
                    startActivity(intent);
                    finish();
                }
                else if(e.getErrorCode()==MegaError.API_EGOINGOVERQUOTA){
                    logWarning("OVERQUOTA ERROR: " + e.getErrorCode());
                    Intent intent = new Intent(this, ManagerActivityLollipop.class);
                    intent.setAction(ACTION_PRE_OVERQUOTA_STORAGE);
                    startActivity(intent);
                    finish();
                }
                else
                {
                    showSnackbar(SNACKBAR_TYPE, getString(R.string.import_success_error), -1);
                }

            }else{
                showSnackbar(SNACKBAR_TYPE, getString(R.string.import_success_message), -1);
            }
        }
        else if (request.getType() == MegaRequest.TYPE_CANCEL_TRANSFER){
            if (e.getErrorCode() != MegaError.API_OK) {
                logError("Error TYPE_CANCEL_TRANSFER: " + e.getErrorCode());
            }
            else{
                logDebug("Chat upload cancelled");
            }
        }
        else if (request.getType() == MegaRequest.TYPE_SET_ATTR_USER){
            if(request.getParamType()==MegaApiJava.USER_ATTR_GEOLOCATION){
                if(e.getErrorCode() == MegaError.API_OK){
                    logDebug("Attribute USER_ATTR_GEOLOCATION enabled");
                    MegaApplication.setEnabledGeoLocation(true);
                    getLocationPermission();
                }
                else{
                    logDebug("Attribute USER_ATTR_GEOLOCATION disabled");
                    MegaApplication.setEnabledGeoLocation(false);
                }
            }
        }
    }

    @Override
    public void onRequestTemporaryError(MegaApiJava api, MegaRequest request, MegaError e) {

    }

    protected MegaChatLollipopAdapter getAdapter() {
        return adapter;
    }

    @Override
    public void onSaveInstanceState(Bundle outState){
        logDebug("onSaveInstance");
        super.onSaveInstanceState(outState);
        outState.putLong("idChat", idChat);
        outState.putLong("selectedMessageId", selectedMessageId);
        outState.putInt("selectedPosition", selectedPosition);
        outState.putInt("typeMessageJump",typeMessageJump);

        if(messageJumpLayout.getVisibility() == View.VISIBLE){
            visibilityMessageJump = true;
        }else{
            visibilityMessageJump = false;
        }
        outState.putBoolean("visibilityMessageJump",visibilityMessageJump);
        outState.putLong(LAST_MESSAGE_SEEN, lastIdMsgSeen);
        outState.putLong(GENERAL_UNREAD_COUNT, generalUnreadCount);
        outState.putBoolean("isHideJump",isHideJump);
        outState.putString("mOutputFilePath",mOutputFilePath);
        outState.putBoolean("isShareLinkDialogDismissed", isShareLinkDialogDismissed);
        outState.putBoolean(DONWLOAD_TO_GALLERY, downloadToGallery);

        if(adapter == null)
            return;


        RotatableAdapter currentAdapter = getAdapter();
        if(currentAdapter != null & adapter.isMultipleSelect()){
            ArrayList<Integer> selectedPositions= (ArrayList<Integer>) (currentAdapter.getSelectedItems());
            outState.putIntegerArrayList(SELECTED_ITEMS, selectedPositions);
        }

        MessageVoiceClip messageVoiceClip = adapter.getVoiceClipPlaying();
        if (messageVoiceClip != null) {
            outState.putBoolean(PLAYING, true);
            outState.putLong(ID_VOICE_CLIP_PLAYING, messageVoiceClip.getIdMessage());
            outState.putLong(MESSAGE_HANDLE_PLAYING, messageVoiceClip.getMessageHandle());
            outState.putLong(USER_HANDLE_PLAYING, messageVoiceClip.getUserHandle());
            outState.putInt(PROGRESS_PLAYING, messageVoiceClip.getProgress());
        } else {
            outState.putBoolean(PLAYING, false);

        }
        outState.putBoolean("isLocationDialogShown", isLocationDialogShown);
        outState.putBoolean(JOINING_OR_LEAVING, joiningOrLeaving);
        outState.putString(JOINING_OR_LEAVING_ACTION, joiningOrLeavingAction);
        outState.putBoolean(OPENING_AND_JOINING_ACTION, openingAndJoining);
        outState.putBoolean(ERROR_REACTION_DIALOG, errorReactionsDialogIsShown);
        outState.putLong(TYPE_ERROR_REACTION, typeErrorReaction);
    }

    public void askSizeConfirmationBeforeChatDownload(String parentPath, ArrayList<MegaNode> nodeList, long size){
        logDebug("askSizeConfirmationBeforeChatDownload");

        final String parentPathC = parentPath;
        final ArrayList<MegaNode> nodeListC = nodeList;
        final long sizeC = size;
        final ChatController chatC = new ChatController(this);

        MaterialAlertDialogBuilder builder = new MaterialAlertDialogBuilder(this, R.style.ThemeOverlay_Mega_MaterialAlertDialog);
        LinearLayout confirmationLayout = new LinearLayout(this);
        confirmationLayout.setOrientation(LinearLayout.VERTICAL);
        LinearLayout.LayoutParams params = new LinearLayout.LayoutParams(LinearLayout.LayoutParams.MATCH_PARENT, LinearLayout.LayoutParams.WRAP_CONTENT);
        params.setMargins(scaleWidthPx(20, getOutMetrics()), scaleHeightPx(10, getOutMetrics()), scaleWidthPx(17, getOutMetrics()), 0);

        final CheckBox dontShowAgain =new CheckBox(this);
        dontShowAgain.setText(getString(R.string.checkbox_not_show_again));
        dontShowAgain.setTextColor(ColorUtils.getThemeColor(this, android.R.attr.textColorSecondary));

        confirmationLayout.addView(dontShowAgain, params);

        builder.setView(confirmationLayout);

//				builder.setTitle(getString(R.string.confirmation_required));

        builder.setMessage(getString(R.string.alert_larger_file, getSizeString(sizeC)));
        builder.setPositiveButton(getString(R.string.general_save_to_device),
                new DialogInterface.OnClickListener() {
                    public void onClick(DialogInterface dialog, int whichButton) {
                        if(dontShowAgain.isChecked()){
                            dbH.setAttrAskSizeDownload("false");
                        }
                        chatC.download(parentPathC, nodeListC);
                    }
                });
        builder.setNegativeButton(getString(android.R.string.cancel), new DialogInterface.OnClickListener() {
            public void onClick(DialogInterface dialog, int whichButton) {
                if(dontShowAgain.isChecked()){
                    dbH.setAttrAskSizeDownload("false");
                }
            }
        });

        downloadConfirmationDialog = builder.create();
        downloadConfirmationDialog.show();
    }

    /*
	 * Handle processed upload intent
	 */
    public void onIntentProcessed(List<ShareInfo> infos) {
        logDebug("onIntentProcessedLollipop");

        if (infos == null) {
            showSnackbar(SNACKBAR_TYPE, getString(R.string.upload_can_not_open), -1);
        }
        else {
            logDebug("Launch chat upload with files " + infos.size());
            for (ShareInfo info : infos) {
                Intent intent = new Intent(this, ChatUploadService.class);

                PendingMessageSingle pMsgSingle = createAttachmentPendingMessage(idChat,
                        info.getFileAbsolutePath(), info.getTitle(), false);

                long idMessage = pMsgSingle.getId();

                if(idMessage!=-1){
                    intent.putExtra(ChatUploadService.EXTRA_ID_PEND_MSG, idMessage);

                    logDebug("Size of the file: " + info.getSize());

                    AndroidMegaChatMessage newNodeAttachmentMsg = new AndroidMegaChatMessage(pMsgSingle, true);
                    sendMessageToUI(newNodeAttachmentMsg);

                    intent.putExtra(ChatUploadService.EXTRA_CHAT_ID, idChat);

                    checkIfServiceCanStart(intent);
                }
                else{
                    logError("Error when adding pending msg to the database");
                }

                removeProgressDialog();
            }
        }
    }

    /**
     * If the chat id received is valid, opens a chat after forward messages.
     * If no, only disables select mode and shows a Snackbar if the text received is not null neither empty.
     *
     * @param chatHandle Chat id.
     * @param text       Text to show as Snackbar if needed, null or empty otherwise.
     */
    public void openChatAfterForward(long chatHandle, String text) {
        removeProgressDialog();

        if (chatHandle == idChat || chatHandle == MEGACHAT_INVALID_HANDLE) {
            disableMultiselection();

            if (text != null) {
                showSnackbar(SNACKBAR_TYPE, text, MEGACHAT_INVALID_HANDLE);
            }

            return;
        }

        Intent intentOpenChat = new Intent(this, ManagerActivityLollipop.class);
        intentOpenChat.addFlags(Intent.FLAG_ACTIVITY_CLEAR_TOP);
        intentOpenChat.setAction(ACTION_CHAT_NOTIFICATION_MESSAGE);
        intentOpenChat.putExtra(CHAT_ID, chatHandle);
        intentOpenChat.putExtra(SHOW_SNACKBAR, text);
        closeChat(true);
        startActivity(intentOpenChat);
        finish();
    }

    public void markAsSeen(MegaChatMessage msg) {
        logDebug("markAsSeen");
        if (activityVisible) {
            if (msg.getStatus() != MegaChatMessage.STATUS_SEEN) {
                logDebug("Mark message: " + msg.getMsgId() + " as seen");
                megaChatApi.setMessageSeen(chatRoom.getChatId(), msg.getMsgId());
            }
        }
    }


   @Override
    public void onResume(){
        logDebug("onResume");
        super.onResume();
       stopService(new Intent(this, KeepAliveService.class));
        if(idChat!=-1 && chatRoom!=null) {

            setNodeAttachmentVisible();

            MegaApplication.setShowPinScreen(true);
            MegaApplication.setOpenChatId(idChat);
            supportInvalidateOptionsMenu();

            int chatConnection = megaChatApi.getChatConnectionState(idChat);
            logDebug("Chat connection (" + idChat+ ") is: " + chatConnection);
            if(chatConnection==MegaChatApi.CHAT_CONNECTION_ONLINE) {
                setAsRead = true;
                if(!chatRoom.isGroup()) {
                    requestLastGreen(INITIAL_PRESENCE_STATUS);
                }
            }
            else{
                setAsRead=false;
            }
            setChatSubtitle();
            if(emojiKeyboard!=null){
                emojiKeyboard.hideBothKeyboard(this);
            }

            try {
                ChatAdvancedNotificationBuilder notificationBuilder;
                notificationBuilder = ChatAdvancedNotificationBuilder.newInstance(this, megaApi, megaChatApi);
                notificationBuilder.removeAllChatNotifications();
            } catch (Exception e) {
                logError("Exception NotificationManager - remove all notifications", e);
            }
            //Update last seen position if different and there is unread messages
            //If the chat is being opened do not update, onLoad will do that

            //!isLoadingMessages
            if(!isOpeningChat) {
                logDebug("Chat is NOT loading history");
                if(lastSeenReceived == true && messages != null){

                    long unreadCount = chatRoom.getUnreadCount();
                    if (unreadCount != 0) {
                        lastIdMsgSeen = megaChatApi.getLastMessageSeenId(idChat);

                        //Find last message
                        int positionLastMessage = -1;
                        for(int i=messages.size()-1; i>=0;i--) {
                            AndroidMegaChatMessage androidMessage = messages.get(i);

                            if (!androidMessage.isUploading()) {
                                MegaChatMessage msg = androidMessage.getMessage();
                                if (msg.getMsgId() == lastIdMsgSeen) {
                                    positionLastMessage = i;
                                    break;
                                }
                            }
                        }

                        if(positionLastMessage==-1){
                            scrollToMessage(-1);

                        }
                        else{
                            //Check if it has no my messages after

                            if(positionLastMessage >= messages.size()-1){
                                logDebug("Nothing after, do not increment position");
                            }
                            else{
                                positionLastMessage = positionLastMessage + 1;
                            }

                            AndroidMegaChatMessage message = messages.get(positionLastMessage);
                            logDebug("Position lastMessage found: " + positionLastMessage + " messages.size: " + messages.size());

                            while(message.getMessage().getUserHandle()==megaChatApi.getMyUserHandle()){
                                lastIdMsgSeen = message.getMessage().getMsgId();
                                positionLastMessage = positionLastMessage + 1;
                                message = messages.get(positionLastMessage);
                            }

                            generalUnreadCount = unreadCount;

                            scrollToMessage(lastIdMsgSeen);
                        }
                    }
                    else{
                        if(generalUnreadCount!=0){
                            scrollToMessage(-1);
                        }
                    }
                }
                setLastMessageSeen();
            }
            else{
                logDebug("openingChat:doNotUpdateLastMessageSeen");
            }

            activityVisible = true;
            updateCallBar();
            if(aB != null && aB.getTitle() != null){
                titleToolbar.setText(adjustForLargeFont(titleToolbar.getText().toString()));
            }
            updateActionModeTitle();
        }
    }

    public void scrollToMessage(long lastId){
        if(messages == null || messages.isEmpty())
            return;

        for(int i=messages.size()-1; i>=0;i--) {
            AndroidMegaChatMessage androidMessage = messages.get(i);

            if (!androidMessage.isUploading()) {
                MegaChatMessage msg = androidMessage.getMessage();
                if (msg.getMsgId() == lastId) {
                    logDebug("Scroll to position: " + i);
                    mLayoutManager.scrollToPositionWithOffset(i+1,scaleHeightPx(30, getOutMetrics()));
                    break;
                }
            }
        }

    }

    public void setLastMessageSeen(){
        logDebug("setLastMessageSeen");

        if(messages!=null){
            if(!messages.isEmpty()){
                AndroidMegaChatMessage lastMessage = messages.get(messages.size()-1);
                int index = messages.size()-1;
                if((lastMessage!=null)&&(lastMessage.getMessage()!=null)){
                    if (!lastMessage.isUploading()) {
                        while (lastMessage.getMessage().getUserHandle() == megaChatApi.getMyUserHandle()) {
                            index--;
                            if (index == -1) {
                                break;
                            }
                            lastMessage = messages.get(index);
                        }

                        if (lastMessage.getMessage() != null && app.isActivityVisible()) {
                            boolean resultMarkAsSeen = megaChatApi.setMessageSeen(idChat, lastMessage.getMessage().getMsgId());
                            logDebug("Result setMessageSeen: " + resultMarkAsSeen);
                        }

                    } else {
                        while (lastMessage.isUploading() == true) {
                            index--;
                            if (index == -1) {
                                break;
                            }
                            lastMessage = messages.get(index);
                        }
                        if((lastMessage!=null)&&(lastMessage.getMessage()!=null)){

                            while (lastMessage.getMessage().getUserHandle() == megaChatApi.getMyUserHandle()) {
                                index--;
                                if (index == -1) {
                                    break;
                                }
                                lastMessage = messages.get(index);
                            }

                            if (lastMessage.getMessage() != null && app.isActivityVisible()) {
                                boolean resultMarkAsSeen = megaChatApi.setMessageSeen(idChat, lastMessage.getMessage().getMsgId());
                                logDebug("Result setMessageSeen: " + resultMarkAsSeen);
                            }
                        }
                    }
                }
                else{
                    logError("lastMessageNUll");
                }
            }
        }
    }

    @Override
    protected void onPause(){
        super.onPause();
        if (rtcAudioManager != null)
            rtcAudioManager.unregisterProximitySensor();

        destroyAudioRecorderElements();
        if(adapter!=null) {
            adapter.pausePlaybackInProgress();
        }
        hideKeyboard();
        activityVisible = false;
        MegaApplication.setOpenChatId(-1);
    }

    @Override
    public void onChatListItemUpdate(MegaChatApiJava api, MegaChatListItem item) {
        if(item.hasChanged(MegaChatListItem.CHANGE_TYPE_UNREAD_COUNT)) {
            updateNavigationToolbarIcon();
        }
    }

    public void updateNavigationToolbarIcon(){

        if (Build.VERSION.SDK_INT >= Build.VERSION_CODES.KITKAT) {

            if(!chatC.isInAnonymousMode()){
                int numberUnread = megaChatApi.getUnreadChats();

                if(numberUnread==0){
                    aB.setHomeAsUpIndicator(upArrow);
                }
                else{

                    badgeDrawable.setProgress(1.0f);

                    if(numberUnread>9){
                        badgeDrawable.setText("9+");
                    }
                    else{
                        badgeDrawable.setText(numberUnread+"");
                    }

                    aB.setHomeAsUpIndicator(badgeDrawable);
                }
            }
            else{
                aB.setHomeAsUpIndicator(upArrow);
            }
        }
        else{
            aB.setHomeAsUpIndicator(upArrow);
        }
    }

    @Override
    public void onChatInitStateUpdate(MegaChatApiJava api, int newState) {

    }

    @Override
    public void onChatPresenceConfigUpdate(MegaChatApiJava api, MegaChatPresenceConfig config) {

    }

    @Override
    public void onChatOnlineStatusUpdate(MegaChatApiJava api, long userHandle, int status, boolean inProgress) {
        logDebug("status: " + status + ", inProgress: " + inProgress);
        setChatSubtitle();
        requestLastGreen(status);
    }

    @Override
    public void onChatConnectionStateUpdate(MegaChatApiJava api, long chatid, int newState) {
        logDebug("Chat ID: "+ chatid + ". New State: " + newState);

        if (idChat == chatid) {
            if (newState == MegaChatApi.CHAT_CONNECTION_ONLINE) {
                logDebug("Chat is now ONLINE");
                setAsRead = true;
                setLastMessageSeen();

                if (stateHistory == MegaChatApi.SOURCE_ERROR && retryHistory) {
                    logWarning("SOURCE_ERROR:call to load history again");
                    retryHistory = false;
                    loadHistory();
                }

            } else {
                setAsRead = false;
            }

            updateCallBar();
            setChatSubtitle();
            supportInvalidateOptionsMenu();
        }
    }

    @Override
    public void onChatPresenceLastGreen(MegaChatApiJava api, long userhandle, int lastGreen) {
        logDebug("userhandle: " + userhandle + ", lastGreen: " + lastGreen);

        if (chatRoom == null) {
            return;
        }

        if(!chatRoom.isGroup() && userhandle == chatRoom.getPeerHandle(0)){
            logDebug("Update last green");
            minutesLastGreen = lastGreen;

            int state = megaChatApi.getUserOnlineStatus(chatRoom.getPeerHandle(0));

            if(state != MegaChatApi.STATUS_ONLINE && state != MegaChatApi.STATUS_BUSY && state != MegaChatApi.STATUS_INVALID){
                String formattedDate = lastGreenDate(this, lastGreen);

                setLastGreen(formattedDate);

                logDebug("Date last green: " + formattedDate);
            }
        }
    }

    public void takePicture(){
        logDebug("takePicture");
        Intent intent = new Intent(MediaStore.ACTION_IMAGE_CAPTURE);
        if (intent.resolveActivity(getPackageManager()) != null) {
            File photoFile = createImageFile();
            Uri photoURI;
            if(photoFile != null){
                if (Build.VERSION.SDK_INT >= Build.VERSION_CODES.N) {
                    photoURI = FileProvider.getUriForFile(this, "mega.privacy.android.app.providers.fileprovider", photoFile);
                }
                else{
                    photoURI = Uri.fromFile(photoFile);
                }
                mOutputFilePath = photoFile.getAbsolutePath();
                if(mOutputFilePath!=null){
                    intent.setFlags(Intent.FLAG_GRANT_READ_URI_PERMISSION);
                    intent.setFlags(Intent.FLAG_GRANT_WRITE_URI_PERMISSION);
                    intent.putExtra(MediaStore.EXTRA_OUTPUT, photoURI);
                    startActivityForResult(intent, TAKE_PHOTO_CODE);
                }
            }
        }
    }

    public void uploadPictureOrVoiceClip(String path){
        if(path == null) return;
        File file;
        if (path.startsWith("content:")) {
            file = getFileFromContentUri(this, Uri.parse(path));
        } else if (isVoiceClip(path)) {
            file = buildVoiceClipFile(this, outputFileName);
            if (!isFileAvailable(file)) return;
        } else {
            file = new File(path);
            if (!MimeTypeList.typeForName(file.getAbsolutePath()).isImage()) return;
        }

        Intent intent = new Intent(this, ChatUploadService.class);
        PendingMessageSingle pMsgSingle = new PendingMessageSingle();
        pMsgSingle.setChatId(idChat);
        if(isVoiceClip(file.getAbsolutePath())){
            pMsgSingle.setType(TYPE_VOICE_CLIP);
            intent.putExtra(EXTRA_TRANSFER_TYPE, APP_DATA_VOICE_CLIP);
        }

        long timestamp = System.currentTimeMillis()/1000;
        pMsgSingle.setUploadTimestamp(timestamp);
        String fingerprint = megaApi.getFingerprint(file.getAbsolutePath());
        pMsgSingle.setFilePath(file.getAbsolutePath());
        pMsgSingle.setName(file.getName());
        pMsgSingle.setFingerprint(fingerprint);
        long idMessage = dbH.addPendingMessage(pMsgSingle);
        pMsgSingle.setId(idMessage);

        if(idMessage == -1) return;

        logDebug("idMessage = " + idMessage);
        intent.putExtra(ChatUploadService.EXTRA_ID_PEND_MSG, idMessage);
        if(!isLoadingHistory){
            logDebug("sendMessageToUI");
            AndroidMegaChatMessage newNodeAttachmentMsg = new AndroidMegaChatMessage(pMsgSingle, true);
            sendMessageToUI(newNodeAttachmentMsg);
        }
        intent.putExtra(ChatUploadService.EXTRA_CHAT_ID, idChat);

        checkIfServiceCanStart(intent);
    }


    private void showOverquotaAlert(boolean prewarning){
        logDebug("prewarning: " + prewarning);

        MaterialAlertDialogBuilder builder = new MaterialAlertDialogBuilder(this);
        builder.setTitle(getString(R.string.overquota_alert_title));

        if(prewarning){
            builder.setMessage(getString(R.string.pre_overquota_alert_text));
        }
        else{
            builder.setMessage(getString(R.string.overquota_alert_text));
        }

        if(chatAlertDialog ==null){

            builder.setPositiveButton(getString(R.string.my_account_upgrade_pro), new android.content.DialogInterface.OnClickListener() {

                @Override
                public void onClick(DialogInterface dialog, int which) {
                    navigateToUpgradeAccount();
                }
            });
            builder.setNegativeButton(getString(R.string.general_cancel), new android.content.DialogInterface.OnClickListener() {

                @Override
                public void onClick(DialogInterface dialog, int which) {
                    dialog.dismiss();
                    chatAlertDialog =null;
                }
            });

            chatAlertDialog = builder.create();
            chatAlertDialog.setCanceledOnTouchOutside(false);
        }

        chatAlertDialog.show();
    }

    public void showJumpMessage(){
        if((!isHideJump)&&(typeMessageJump!=TYPE_MESSAGE_NEW_MESSAGE)){
            typeMessageJump = TYPE_MESSAGE_JUMP_TO_LEAST;
            messageJumpText.setText(getResources().getString(R.string.message_jump_latest));
            messageJumpLayout.setVisibility(View.VISIBLE);
        }
    }

    private void showCallInProgressLayout(String text, boolean shouldChronoShown, MegaChatCall call) {
        if (callInProgressText != null) {
            callInProgressText.setText(text);
        }

        if (shouldChronoShown) {
            startChronometers(call);
        } else {
            stopChronometers(call);
        }

        chatIdBanner = call.getChatid();

        if (callInProgressLayout != null && callInProgressLayout.getVisibility() != View.VISIBLE) {
            callInProgressLayout.setAlpha(1);
            callInProgressLayout.setVisibility(View.VISIBLE);
            callInProgressLayout.setOnClickListener(this);
        }
    }

    /**
     * Method to start the chronometer related to the current call
     *
     * @param call The current call in progress.
     */
    private void startChronometers(MegaChatCall call) {
        if (callInProgressChrono == null) {
            return;
        }

        activateChrono(true, callInProgressChrono, call);
        callInProgressChrono.setOnChronometerTickListener(chronometer -> {
            if (subtitleChronoCall == null) {
                return;
            }

            subtitleChronoCall.setVisibility(View.VISIBLE);
            subtitleChronoCall.setText(chronometer.getText());
        });
    }

    /**
     * Method to stop the chronometer related to the current call
     *
     * @param call The current call in progress.
     */
    private void stopChronometers(MegaChatCall call) {
        if (callInProgressChrono != null) {
            activateChrono(false, callInProgressChrono, call);
            callInProgressChrono.setOnChronometerTickListener(null);
        }

        if (subtitleChronoCall != null) {
            subtitleChronoCall.setVisibility(View.GONE);
        }
    }

    /**
     * Method for hiding the current call bar.
     *
     * @param call The call.
     */
    private void hideCallBar(MegaChatCall call) {
        invalidateOptionsMenu();
        stopChronometers(call);

        if (callInProgressLayout != null) {
            callInProgressLayout.setVisibility(View.GONE);
            callInProgressLayout.setOnClickListener(null);
            subtitleCall.setVisibility(View.GONE);
            setSubtitleVisibility();
        }
        if(returnCallOnHoldButton != null) {
            returnCallOnHoldButton.setVisibility(View.GONE);
        }
    }

    /**
     * Method to get another call on hold.
     *
     * @param currentChatId Call id.
     * @return The another call.
     */
    private MegaChatCall getAnotherOnHoldCall(long currentChatId) {
        return getAnotherOnHoldOrActiveCall(currentChatId, false);
    }

    /**
     * Method to get another call in progress.
     *
     * @param currentChatId Call id.
     * @return The another call.
     */
    private MegaChatCall getAnotherActiveCall(long currentChatId) {
        return getAnotherOnHoldOrActiveCall(currentChatId, true);
    }

    /**
     * Method to get another call in progress or on hold.
     *
     * @param currentChatId Call id.
     * @param isActiveCall  True if wants to get a call in progress,
     *                      false if wants to get a call on hold.
     * @return The another call.
     */
    private MegaChatCall getAnotherOnHoldOrActiveCall(long currentChatId, boolean isActiveCall) {
        ArrayList<Long> chatsIDsWithCallActive = getCallsParticipating();
        if (chatsIDsWithCallActive != null && !chatsIDsWithCallActive.isEmpty()) {
            for (Long anotherChatId : chatsIDsWithCallActive) {
                if (anotherChatId != currentChatId && megaChatApi.getChatCall(anotherChatId) != null &&
                        ((isActiveCall && !megaChatApi.getChatCall(anotherChatId).isOnHold()) ||
                                (!isActiveCall && megaChatApi.getChatCall(anotherChatId).isOnHold()))) {
                    return megaChatApi.getChatCall(anotherChatId);
                }
            }
        }
        return null;
    }

    /**
     * Method for updating the bar that indicates the current call in this chat.
     */
    private void updateCallBar() {
        if (chatRoom == null || chatRoom.isPreview() || !chatRoom.isActive() ||
                megaChatApi.getNumCalls() <= 0 || !isStatusConnected(this, idChat)) {
            /*No calls*/
            subtitleCall.setVisibility(View.GONE);
            setSubtitleVisibility();
            MegaChatCall call = megaChatApi.getChatCall(idChat);
            hideCallBar(call);
            return;
        }

        MegaChatCall anotherActiveCall = getAnotherActiveCall(idChat);
        MegaChatCall anotherOnHoldCall = getAnotherOnHoldCall(idChat);
        MegaChatCall callInThisChat = megaChatApi.getChatCall(chatRoom.getChatId());

        if (callInThisChat == null || (callInThisChat.getStatus() != MegaChatCall.CALL_STATUS_RECONNECTING && !isStatusConnected(this, idChat))) {
            /*No call in this chatRoom*/
            if ((anotherActiveCall != null || anotherOnHoldCall != null) &&
                    MegaApplication.getCallLayoutStatus(anotherActiveCall != null ? anotherActiveCall.getChatid() : anotherOnHoldCall.getChatid())) {
                updateCallInProgressLayout(anotherActiveCall != null ? anotherActiveCall : anotherOnHoldCall,
                        getString(R.string.call_in_progress_layout));
                returnCallOnHoldButton.setVisibility(View.GONE);
            } else {
                hideCallBar(null);
            }
            return;
        }

        /*Call in this chatRoom*/
        int callStatus = callInThisChat.getStatus();
        logDebug("The call status in this chatRoom is "+callStatusToString(callStatus));
        if (callStatus == MegaChatCall.CALL_STATUS_DESTROYED) {
            subtitleCall.setVisibility(View.GONE);
            setSubtitleVisibility();
            if ((anotherActiveCall != null || anotherOnHoldCall != null) &&
                    MegaApplication.getCallLayoutStatus(anotherActiveCall != null ? anotherActiveCall.getChatid() : anotherOnHoldCall.getChatid())) {
                updateCallInProgressLayout(anotherActiveCall != null ? anotherActiveCall : anotherOnHoldCall,
                        getString(anotherActiveCall != null ? R.string.call_in_progress_layout : R.string.call_on_hold));
                returnCallOnHoldButton.setVisibility(View.GONE);
            } else {
                hideCallBar(megaChatApi.getChatCall(idChat));
            }
            return;
        }

        if (callStatus == MegaChatCall.CALL_STATUS_IN_PROGRESS && (callInThisChat.isOnHold() || isSessionOnHold(callInThisChat.getChatid()))) {
            if (anotherActiveCall != null || anotherOnHoldCall != null) {
                updateCallInProgressLayout(anotherActiveCall != null ? anotherActiveCall : anotherOnHoldCall,
                        getString(R.string.call_in_progress_layout));
                returnCallOnHoldButtonText.setText(getResources().getString(R.string.call_on_hold));
                returnCallOnHoldButtonIcon.setImageResource(R.drawable.ic_transfers_pause);
                returnCallOnHoldButton.setVisibility(View.VISIBLE);
            } else {
                updateCallInProgressLayout(callInThisChat, getString(R.string.call_in_progress_layout));
                returnCallOnHoldButton.setVisibility(View.GONE);
            }
            return;
        }

        returnCallOnHoldButton.setVisibility(View.GONE);

        if ((anotherActiveCall == null && anotherOnHoldCall == null) && callStatus == MegaChatCall.CALL_STATUS_RECONNECTING) {
            MegaApplication.setCallLayoutStatus(idChat, false);
        }

        logDebug("Call Status in this chatRoom: "+callStatusToString(callStatus));
        switch (callStatus){
            case MegaChatCall.CALL_STATUS_TERMINATING_USER_PARTICIPATION:
            case MegaChatCall.CALL_STATUS_USER_NO_PRESENT:
            case MegaChatCall.CALL_STATUS_RING_IN:
                if(chatRoom == null)
                    break;

                if(chatRoom.isGroup()){
                    if (anotherActiveCall == null && anotherOnHoldCall == null) {
                        usersWithVideo();
                        long callerHandle = callInThisChat.getCaller();
                        String callerFullName = chatC.getParticipantFullName(callerHandle);
                        String textLayout;
                        if (callerHandle != MEGACHAT_INVALID_HANDLE && !isTextEmpty(callerFullName)) {
                            textLayout = getString(R.string.join_call_layout_in_group_call, callerFullName);
                        } else {
                            textLayout = getString(R.string.join_call_layout);
                        }
                        tapToReturnLayout(callInThisChat, textLayout);
                    }else{
                        updateCallInProgressLayout(anotherActiveCall != null ? anotherActiveCall : anotherOnHoldCall,
                                getString(R.string.call_in_progress_layout));
                        returnCallOnHoldButton.setVisibility(View.VISIBLE);
                        returnCallOnHoldButtonText.setText(getResources().getString(R.string.title_join_call));
                        returnCallOnHoldButtonIcon.setImageResource(R.drawable.ic_call_chat);
                    }
                }else{
                    if(callStatus == MegaChatCall.CALL_STATUS_USER_NO_PRESENT &&
                            isAfterReconnecting(this, callInProgressLayout, callInProgressText))
                        break;

                    if(anotherActiveCall == null && anotherOnHoldCall == null) {
                        if(callStatus == MegaChatCall.CALL_STATUS_RING_IN &&
                                (MegaApplication.getCallLayoutStatus(idChat) || !megaApi.isChatNotifiable(idChat))){
                            tapToReturnLayout(callInThisChat, getString(R.string.call_in_progress_layout));
                            break;
                        }
                        hideCallBar(callInThisChat);
                    }else{
                        updateCallInProgressLayout(anotherActiveCall != null ? anotherActiveCall : anotherOnHoldCall,
                                getString(R.string.call_in_progress_layout));
                    }
                }
                break;

            case MegaChatCall.CALL_STATUS_REQUEST_SENT:
                if (MegaApplication.getCallLayoutStatus(idChat)) {
                    tapToReturnLayout(callInThisChat, getString(R.string.call_in_progress_layout));
                    break;
                }

                hideCallBar(callInThisChat);
                break;

            case MegaChatCall.CALL_STATUS_RECONNECTING:
                subtitleChronoCall.setVisibility(View.GONE);
                callInProgressLayout.setBackgroundColor(ContextCompat.getColor(this, R.color.orange_400));
                showCallInProgressLayout(getString(R.string.reconnecting_message), false, callInThisChat);
                callInProgressLayout.setOnClickListener(this);
                break;

            case MegaChatCall.CALL_STATUS_IN_PROGRESS:
                if(!MegaApplication.getCallLayoutStatus(idChat)){
                    hideCallBar(callInThisChat);
                    break;
                }

                callInProgressLayout.setBackgroundColor(ColorUtils.getThemeColor(this, R.attr.colorSecondary));
                if (!isAfterReconnecting(this, callInProgressLayout, callInProgressText)) {
                    updateCallInProgressLayout(callInThisChat, getString(R.string.call_in_progress_layout));
                    break;
                }

                callInProgressLayout.setOnClickListener(null);
                showCallInProgressLayout(getString(R.string.connected_message), false, callInThisChat);
                callInProgressLayout.setAlpha(1);
                callInProgressLayout.setVisibility(View.VISIBLE);
                callInProgressLayout.animate()
                        .alpha(0f)
                        .setDuration(QUICK_INFO_ANIMATION)
                        .setListener(new AnimatorListenerAdapter() {
                            @Override
                            public void onAnimationEnd(Animator animation) {
                                callInProgressLayout.setVisibility(View.GONE);
                                updateCallInProgressLayout(callInThisChat, getString(R.string.call_in_progress_layout));
                            }
                        });
                break;

        }
    }

    private void tapToReturnLayout(MegaChatCall call, String text){
        callInProgressLayout.setBackgroundColor(ColorUtils.getThemeColor(this, R.attr.colorSecondary));
        showCallInProgressLayout(text, false, call);
        callInProgressLayout.setOnClickListener(this);
    }

    private void updateCallInProgressLayout(MegaChatCall call, String text){
        if (call == null)
            return;

        showCallInProgressLayout(text, true, call);
        callInProgressLayout.setOnClickListener(this);
        if (chatRoom != null && chatRoom.isGroup()) {
            subtitleCall.setVisibility(View.VISIBLE);
            individualSubtitleToobar.setVisibility(View.GONE);
            setGroupalSubtitleToolbarVisibility(false);
        }

        usersWithVideo();
        invalidateOptionsMenu();
    }

    public void usersWithVideo() {
        if (megaChatApi == null || chatRoom == null || !chatRoom.isGroup() || subtitleCall.getVisibility() != View.VISIBLE)
            return;

        MegaChatCall call = megaChatApi.getChatCall(idChat);
        if(call == null)
            return;

        int usersWithVideo = call.getNumParticipants(MegaChatCall.VIDEO);
        int totalVideosAllowed = megaChatApi.getMaxVideoCallParticipants();
        if (usersWithVideo <= 0 || totalVideosAllowed == 0) {
            participantsLayout.setVisibility(View.GONE);
            return;
        }
        participantsText.setText(usersWithVideo + "/" + totalVideosAllowed);
        participantsLayout.setVisibility(View.VISIBLE);
    }

    public void goToEnd(){
        logDebug("goToEnd()");
        int infoToShow = -1;
        if(!messages.isEmpty()){
            int index = messages.size()-1;

            AndroidMegaChatMessage msg = messages.get(index);

            while (!msg.isUploading() && msg.getMessage().getStatus() == MegaChatMessage.STATUS_SENDING_MANUAL) {
                index--;
                if (index == -1) {
                    break;
                }
                msg = messages.get(index);
            }

            if(index == (messages.size()-1)){
                //Scroll to end
                mLayoutManager.scrollToPositionWithOffset(index+1,scaleHeightPx(20, getOutMetrics()));
            }else{
                index++;
                infoToShow = adjustInfoToShow(index);
                if(infoToShow== AndroidMegaChatMessage.CHAT_ADAPTER_SHOW_ALL){
                    mLayoutManager.scrollToPositionWithOffset(index, scaleHeightPx(50, getOutMetrics()));
                }else{
                    mLayoutManager.scrollToPositionWithOffset(index, scaleHeightPx(20, getOutMetrics()));
                }
            }
        }
        hideMessageJump();
    }

    public void setNewVisibility(boolean vis){
        newVisibility = vis;
    }

    public void hideMessageJump(){
        isHideJump = true;
        visibilityMessageJump=false;
        if(messageJumpLayout.getVisibility() == View.VISIBLE){
            messageJumpLayout.animate()
                        .alpha(0.0f)
                        .setDuration(1000)
                        .withEndAction(new Runnable() {
                            @Override public void run() {
                                messageJumpLayout.setVisibility(View.GONE);
                                messageJumpLayout.setAlpha(1.0f);
                            }
                        })
                        .start();
        }
    }

    public MegaApiAndroid getLocalMegaApiFolder() {

        PackageManager m = getPackageManager();
        String s = getPackageName();
        PackageInfo p;
        String path = null;
        try {
            p = m.getPackageInfo(s, 0);
            path = p.applicationInfo.dataDir + "/";
        } catch (PackageManager.NameNotFoundException e) {
            e.printStackTrace();
        }

        MegaApiAndroid megaApiFolder = new MegaApiAndroid(MegaApplication.APP_KEY, BuildConfig.USER_AGENT, path);

        megaApiFolder.setDownloadMethod(MegaApiJava.TRANSFER_METHOD_AUTO_ALTERNATIVE);
        megaApiFolder.setUploadMethod(MegaApiJava.TRANSFER_METHOD_AUTO_ALTERNATIVE);

        return megaApiFolder;
    }

    public File createImageFile() {
        logDebug("createImageFile");
        String timeStamp = new SimpleDateFormat("yyyyMMdd_HHmmss").format(new Date());
        String imageFileName = "picture" + timeStamp + "_";
        File storageDir = getExternalFilesDir(null);
        if (!storageDir.exists()) {
            storageDir.mkdir();
        }
        return new File(storageDir, imageFileName + ".jpg");
    }

    /**
     * Manages the result after pick an image with camera.
     */
    private void onCaptureImageResult() {
        if (mOutputFilePath == null) {
            logDebug("mOutputFilePath is null");
            return;
        }

        File f = new File(mOutputFilePath);

        File publicFile = FileUtil.copyFileToDCIM(f);
        //Remove mOutputFilePath
        if (f.exists()) {
            if (f.isDirectory()) {
                if (f.list() != null && f.list().length <= 0) {
                    f.delete();
                }
            } else {
                f.delete();
            }
        }

        Uri finalUri = Uri.fromFile(publicFile);
        galleryAddPic(finalUri);
        uploadPictureOrVoiceClip(publicFile.getPath());
    }

    private void galleryAddPic(Uri contentUri) {
        if(contentUri!=null){
            Intent mediaScanIntent = new Intent(Intent.ACTION_MEDIA_SCANNER_SCAN_FILE, contentUri);
            sendBroadcast(mediaScanIntent);
        }
    }

    public void hideKeyboard() {
        logDebug("hideKeyboard");
        hideFileStorage();
        if (emojiKeyboard == null) return;
        emojiKeyboard.hideBothKeyboard(this);
    }

    public void showConfirmationConnect(){
        logDebug("showConfirmationConnect");

        DialogInterface.OnClickListener dialogClickListener = new DialogInterface.OnClickListener() {
            @Override
            public void onClick(DialogInterface dialog, int which) {
                switch (which){
                    case DialogInterface.BUTTON_POSITIVE:
                        startConnection();
                        finish();
                        break;

                    case DialogInterface.BUTTON_NEGATIVE:
                        logDebug("BUTTON_NEGATIVE");
                        break;
                }
            }
        };

        MaterialAlertDialogBuilder builder = new MaterialAlertDialogBuilder(this);
        try {
            builder.setMessage(R.string.confirmation_to_reconnect).setPositiveButton(R.string.general_ok, dialogClickListener)
                    .setNegativeButton(R.string.general_cancel, dialogClickListener).show().setCanceledOnTouchOutside(false);
        }
        catch (Exception e){}
    }

    public void startConnection() {
        logDebug("Broadcast to ManagerActivity");
        Intent intent = new Intent(BROADCAST_ACTION_INTENT_CONNECTIVITY_CHANGE);
        intent.putExtra(ACTION_TYPE, START_RECONNECTION);
        sendBroadcast(intent);
    }

    public int getDeviceDensity(){
        int screen = 0;
        switch (getResources().getDisplayMetrics().densityDpi) {
            case DisplayMetrics.DENSITY_LOW:
                screen = 1;
                break;
            case DisplayMetrics.DENSITY_MEDIUM:
                screen = 1;
                break;
            case DisplayMetrics.DENSITY_HIGH:
                screen = 1;
                break;
            case DisplayMetrics.DENSITY_XHIGH:
                screen = 0;
                break;
            case DisplayMetrics.DENSITY_XXHIGH:
                screen = 0;
                break;
            case DisplayMetrics.DENSITY_XXXHIGH:
                screen = 0;
                break;
            default:
                screen = 0;
        }
        return screen;
    }

    public void setNodeAttachmentVisible() {
        logDebug("setNodeAttachmentVisible");
        if (adapter != null && holder_imageDrag != null && position_imageDrag != -1) {
            adapter.setNodeAttachmentVisibility(true, holder_imageDrag, position_imageDrag);
            holder_imageDrag = null;
            position_imageDrag = -1;
        }
    }

    private void addInBufferSending(AndroidMegaChatMessage androidMsg){
        if(bufferSending.isEmpty()){
            bufferSending.add(0,androidMsg);
        }else{
            boolean isContained = false;
            for(int i=0; i<bufferSending.size(); i++){
                if((bufferSending.get(i).getMessage().getMsgId() == androidMsg.getMessage().getMsgId())&&(bufferSending.get(i).getMessage().getTempId() == androidMsg.getMessage().getTempId())){
                    isContained = true;
                    break;
                }
            }
            if(!isContained){
                bufferSending.add(0,androidMsg);
            }
        }
    }

    private void createSpeakerAudioManger(){
        if(rtcAudioManager != null) return;
        speakerWasActivated = true;
        rtcAudioManager = AppRTCAudioManager.create(this, speakerWasActivated, INVALID_CALL_STATUS);
        rtcAudioManager.setOnProximitySensorListener(new OnProximitySensorListener() {
            @Override
            public void needToUpdate(boolean isNear) {
                if(!speakerWasActivated && !isNear){
                    adapter.pausePlaybackInProgress();
                }else if(speakerWasActivated && isNear){
                    speakerWasActivated = false;
                }
            }
        });
    }

    public void startProximitySensor(){
        logDebug("Starting proximity sensor");
        createSpeakerAudioManger();
        rtcAudioManager.startProximitySensor();
    }
    private void activateSpeaker(){
        if(!speakerWasActivated){
            speakerWasActivated = true;
        }
        if(rtcAudioManager != null){
            rtcAudioManager.updateSpeakerStatus(true, INVALID_CALL_STATUS);
        }
    }

    public void stopProximitySensor(){
        if(rtcAudioManager == null) return;
        activateSpeaker();
        rtcAudioManager.unregisterProximitySensor();
        destroySpeakerAudioManger();
    }

    private void destroySpeakerAudioManger(){
        if (rtcAudioManager == null) return;
        try {
            rtcAudioManager.stop();
            rtcAudioManager = null;
        } catch (Exception e) {
            logError("Exception stopping speaker audio manager", e);
        }
    }

    public void setShareLinkDialogDismissed (boolean dismissed) {
        isShareLinkDialogDismissed = dismissed;
    }

    private void checkIfServiceCanStart(Intent intent) {
        preservedIntents.add(intent);
        if (!isAskingForMyChatFiles) {
            checkIfIsNeededToAskForMyChatFilesFolder();
        }
    }

    private void checkIfIsNeededToAskForMyChatFilesFolder() {
        if (existsMyChatFilesFolder()) {
            setMyChatFilesFolder(getMyChatFilesFolder());
            if (isForwardingFromNC()) {
                handleStoredData();
            } else {
                proceedWithAction();
            }
        } else {
            isAskingForMyChatFiles = true;
            megaApi.getMyChatFilesFolder(new GetAttrUserListener(this));
        }
    }

    public void startUploadService() {
        if (!isWaitingForMoreFiles && !preservedIntents.isEmpty()) {
            for (Intent intent : preservedIntents) {
                intent.putExtra(ChatUploadService.EXTRA_PARENT_NODE, myChatFilesFolder.serialize());
                startService(intent);
            }
            preservedIntents.clear();
        }
    }

    public void setMyChatFilesFolder(MegaNode myChatFilesFolder) {
        isAskingForMyChatFiles = false;
        this.myChatFilesFolder = myChatFilesFolder;
    }

    public boolean isForwardingFromNC() {
        return isForwardingFromNC;
    }

    private void sendBroadcastChatArchived(String chatTitle) {
        Intent intent = new Intent(BROADCAST_ACTION_INTENT_CHAT_ARCHIVED);
        intent.putExtra(CHAT_TITLE, chatTitle);
        sendBroadcast(intent);
        closeChat(true);
        finish();
    }

    public void setIsWaitingForMoreFiles (boolean isWaitingForMoreFiles) {
        this.isWaitingForMoreFiles = isWaitingForMoreFiles;
    }

    public long getCurrentChatid() {
        return idChat;
    }

    Runnable updateVisualizer = new Runnable() {
        @Override
        public void run() {
            if (recordView.isRecordingNow() && recordingLayout.getVisibility() == View.VISIBLE) {
                updateAmplitudeVisualizer(myAudioRecorder.getMaxAmplitude());
                handlerVisualizer.postDelayed(this, REPEAT_INTERVAL);
            }
        }
    };

    private void updateAmplitudeVisualizer(int newAmplitude) {
        if (currentAmplitude != -1 && getRangeAmplitude(currentAmplitude) == getRangeAmplitude(newAmplitude))
            return;
        currentAmplitude = newAmplitude;
        needToUpdateVisualizer(currentAmplitude);
    }

    private int getRangeAmplitude(int value) {
        if(value < MIN_FIRST_AMPLITUDE) return NOT_SOUND;
        if(value >= MIN_FIRST_AMPLITUDE && value < MIN_SECOND_AMPLITUDE) return FIRST_RANGE;
        if(value >= MIN_SECOND_AMPLITUDE && value < MIN_THIRD_AMPLITUDE) return SECOND_RANGE;
        if(value >= MIN_THIRD_AMPLITUDE && value < MIN_FOURTH_AMPLITUDE) return THIRD_RANGE;
        if(value >= MIN_FOURTH_AMPLITUDE && value < MIN_FIFTH_AMPLITUDE) return FOURTH_RANGE;
        if(value >= MIN_FIFTH_AMPLITUDE && value < MIN_SIXTH_AMPLITUDE) return FIFTH_RANGE;
        return SIXTH_RANGE;
    }

    private void changeColor(RelativeLayout bar, boolean isLow) {
        Drawable background;
        if(isLow){
            background = ContextCompat.getDrawable(this, R.drawable.recording_low);
        }else{
            background = ContextCompat.getDrawable(this, R.drawable.recording_high);
        }
        if (bar.getBackground() == background) return;
        bar.setBackground(background);
    }
    private void needToUpdateVisualizer(int currentAmplitude) {
        int resultRange = getRangeAmplitude(currentAmplitude);

        if (resultRange == NOT_SOUND) {
            initRecordingItems(IS_LOW);
            return;
        }
        if (resultRange == SIXTH_RANGE) {
            initRecordingItems(IS_HIGH);
            return;
        }
        changeColor(firstBar, IS_HIGH);
        changeColor(sixthBar, IS_LOW);

        if (resultRange > FIRST_RANGE) {
            changeColor(secondBar, IS_HIGH);
            if (resultRange > SECOND_RANGE) {
                changeColor(thirdBar, IS_HIGH);
                if (resultRange > THIRD_RANGE) {
                    changeColor(fourthBar, IS_HIGH);
                    if (resultRange > FOURTH_RANGE) {
                        changeColor(fifthBar, IS_HIGH);
                    } else {
                        changeColor(fifthBar, IS_LOW);
                    }
                } else {
                    changeColor(fourthBar, IS_LOW);
                    changeColor(fifthBar, IS_LOW);
                }
            } else {
                changeColor(thirdBar, IS_LOW);
                changeColor(fourthBar, IS_LOW);
                changeColor(fifthBar, IS_LOW);
            }
        } else {
            changeColor(secondBar, IS_LOW);
            changeColor(thirdBar, IS_LOW);
            changeColor(fourthBar, IS_LOW);
            changeColor(fifthBar, IS_LOW);
        }
    }

    public long getLastIdMsgSeen() {
        return lastIdMsgSeen;
    }

    public long getGeneralUnreadCount() {
        return generalUnreadCount;
    }

    public void setPositionNewMessagesLayout(int positionNewMessagesLayout) {
        this.positionNewMessagesLayout = positionNewMessagesLayout;
    }

    /**
     * Checks if it is already joining or leaving the chat to set the right UI.
     */
    private void checkIfIsAlreadyJoiningOrLeaving() {
        if (MegaApplication.getChatManagement().isAlreadyJoining(idChat)) {
            joiningOrLeaving = true;
            joiningOrLeavingAction = StringResourcesUtils.getString(R.string.joining_label);
        } else if (MegaApplication.getChatManagement().isAlreadyLeaving(idChat)) {
            joiningOrLeaving = true;
            joiningOrLeavingAction = StringResourcesUtils.getString(R.string.leaving_label);
        }
    }

    /**
     * Initializes the joining or leaving UI depending on the action received.
     *
     * @param action    String which indicates if the UI to set is the joining or leaving state.
     */
    private void setJoiningOrLeaving(String action) {
        joiningOrLeaving = true;
        joiningOrLeavingAction = action;
        joiningLeavingText.setText(action);
        setBottomLayout(SHOW_JOINING_OR_LEFTING_LAYOUT);
        invalidateOptionsMenu();
    }

    /**
     * Checks if the chat is already joining before add it to the list.
     *
     * @return True if the chat is already joining, false otherwise.
     */
    private boolean isAlreadyJoining(long id) {
        if (MegaApplication.getChatManagement().isAlreadyJoining(id)) {
            return true;
        }

        MegaApplication.getChatManagement().addJoiningChatId(id);
        return false;
    }

    public void setLastIdMsgSeen(long lastIdMsgSeen) {
        this.lastIdMsgSeen = lastIdMsgSeen;
    }

    /**
     * Gets the visible positions on adapter and updates the uploading messages between them, if any.
     */
    public void updatePausedUploadingMessages() {
        if (mLayoutManager == null || adapter == null) {
            return;
        }

        adapter.updatePausedUploadingMessages(mLayoutManager.findFirstVisibleItemPosition(),
                mLayoutManager.findLastVisibleItemPosition());
    }

    /**
     * Method for opening the Call Activity.
     */
    private void openCall(){
        MegaApplication.setShowPinScreen(false);
        Intent i = new Intent(this, ChatCallActivity.class);
        i.putExtra(CHAT_ID, idChat);
        i.setAction(SECOND_CALL);
        i.addFlags(Intent.FLAG_ACTIVITY_NEW_TASK);
        this.startActivity(i);
    }

    /*
     * Gets the position of an attachment message if it is visible and exists.
     *
     * @param handle The handle of the attachment.
     * @return The position of the message if it is visible and exists, INVALID_POSITION otherwise.
     */
    public int getPositionOfAttachmentMessageIfVisible(long handle) {
        if (mLayoutManager == null || adapter == null) {
            return INVALID_POSITION;
        }

        int firstVisiblePosition = mLayoutManager.findFirstVisibleItemPosition();
        if (firstVisiblePosition == INVALID_POSITION || firstVisiblePosition == 0) {
            firstVisiblePosition = 1;
        }

        int lastVisiblePosition = mLayoutManager.findLastVisibleItemPosition();
        if (lastVisiblePosition == INVALID_POSITION) {
            lastVisiblePosition = adapter.getItemCount() - 1;
        }

        for (int i = lastVisiblePosition; i >= firstVisiblePosition; i--) {
            AndroidMegaChatMessage msg = adapter.getMessageAtAdapterPosition(i);
            MegaChatMessage chatMessage = msg.getMessage();
            if (chatMessage != null
                    && chatMessage.getMegaNodeList() != null
                    && chatMessage.getMegaNodeList().get(0) != null
                    && chatMessage.getMegaNodeList().get(0).getHandle() == handle) {
                return i;
            }
        }

        return INVALID_POSITION;
    }

    /**
     * Method to display a dialog to show the error related with the chat reactions.
     *
     * @param typeError Type of Error.
     */
    public void createLimitReactionsAlertDialog(long typeError) {
        MaterialAlertDialogBuilder dialogBuilder = new MaterialAlertDialogBuilder(this, R.style.ThemeOverlay_Mega_MaterialAlertDialog);
        dialogBuilder.setMessage(typeError == REACTION_ERROR_TYPE_USER
                ? getString(R.string.limit_reaction_per_user, MAX_REACTIONS_PER_USER)
                : getString(R.string.limit_reaction_per_message, MAX_REACTIONS_PER_MESSAGE))
                .setOnDismissListener(dialog -> {
                    errorReactionsDialogIsShown = false;
                    typeErrorReaction = REACTION_ERROR_DEFAULT_VALUE;
                })
                .setPositiveButton(getString(R.string.general_ok),
                        (dialog, which) -> {
                            dialog.dismiss();
                        });

        errorReactionsDialog = dialogBuilder.create();
        errorReactionsDialog.show();
        errorReactionsDialogIsShown = true;
        typeErrorReaction = typeError;
    }

    /**
     * Method for correctly updating the id of the last read message.
     */
    private void checkLastSeenId() {
        if (lastIdMsgSeen == INVALID_LAST_SEEN_ID && messages != null && !messages.isEmpty() && messages.get(0) != null && messages.get(0).getMessage() != null) {
            lastIdMsgSeen = messages.get(0).getMessage().getMsgId();
            updateLocalLastSeenId();
        }
    }

    /**
     * Method to find the appropriate position of unread messages. Taking into account the last received message that is read and the messages sent by me.
     */
    private void updateLocalLastSeenId() {
        int positionLastMessage = -1;
        for (int i = messages.size() - 1; i >= 0; i--) {
            AndroidMegaChatMessage androidMessage = messages.get(i);
            if (androidMessage != null && !androidMessage.isUploading()) {
                MegaChatMessage msg = androidMessage.getMessage();
                if (msg != null && msg.getMsgId() == lastIdMsgSeen) {
                    positionLastMessage = i;
                    break;
                }
            }
        }

        positionLastMessage = positionLastMessage + 1;
        if(positionLastMessage >= messages.size())
            return;

        AndroidMegaChatMessage message = messages.get(positionLastMessage);

        while (message.getMessage().getUserHandle() == megaChatApi.getMyUserHandle()) {
            lastIdMsgSeen = message.getMessage().getMsgId();
            positionLastMessage = positionLastMessage + 1;
            if (positionLastMessage < messages.size()) {
                message = messages.get(positionLastMessage);
            } else {
                break;
            }
        }
    }
}<|MERGE_RESOLUTION|>--- conflicted
+++ resolved
@@ -512,15 +512,13 @@
     private AudioManager mAudioManager;
     private AudioFocusListener audioFocusListener;
 
-<<<<<<< HEAD
     /**
      * Current contact online status.
      */
     private int contactOnlineStatus;
 
-=======
     private boolean downloadToGallery;
->>>>>>> 76498269
+
     @Override
     public void storedUnhandledData(ArrayList<AndroidMegaChatMessage> preservedData) {
         this.preservedMessagesSelected = preservedData;
