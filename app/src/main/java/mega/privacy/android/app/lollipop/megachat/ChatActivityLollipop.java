package mega.privacy.android.app.lollipop.megachat;

import android.Manifest;
import android.app.Activity;
import android.app.ActivityManager;
import android.app.ProgressDialog;
import android.content.Context;
import android.content.DialogInterface;
import android.content.Intent;
import android.content.pm.PackageInfo;
import android.content.pm.PackageManager;
import android.content.res.Configuration;
import android.net.Uri;
import android.os.Build;
import android.os.Bundle;
import android.os.Environment;
import android.os.Handler;
import android.provider.MediaStore;
import android.support.design.widget.CoordinatorLayout;
import android.support.design.widget.Snackbar;
import android.support.v4.app.ActivityCompat;
import android.support.v4.content.ContextCompat;
import android.support.v4.content.FileProvider;
import android.support.v4.view.GestureDetectorCompat;
import android.support.v7.app.ActionBar;
import android.support.v7.app.AlertDialog;
import android.support.v7.view.ActionMode;
import android.support.v7.widget.RecyclerView;
import android.support.v7.widget.SimpleItemAnimator;
import android.support.v7.widget.Toolbar;
import android.text.Editable;
import android.text.Html;
import android.text.Spanned;
import android.text.TextWatcher;
import android.util.DisplayMetrics;
import android.util.TypedValue;
import android.view.Display;
import android.view.KeyEvent;
import android.view.Menu;
import android.view.MenuInflater;
import android.view.MenuItem;
import android.view.MotionEvent;
import android.view.View;
import android.view.ViewTreeObserver;
import android.view.Window;
import android.view.WindowManager;
import android.view.inputmethod.EditorInfo;
import android.view.inputmethod.InputMethodManager;
import android.widget.CheckBox;
import android.widget.FrameLayout;
import android.widget.ImageButton;
import android.widget.ImageView;
import android.widget.LinearLayout;
import android.widget.RelativeLayout;
import android.widget.TextView;
import android.widget.Toast;

import com.google.firebase.iid.FirebaseInstanceId;

import java.io.File;
import java.io.FileInputStream;
import java.io.FileOutputStream;
import java.io.IOException;
import java.io.InputStream;
import java.io.OutputStream;
import java.text.SimpleDateFormat;
import java.util.ArrayList;
import java.util.Calendar;
import java.util.Collections;
import java.util.Date;
import java.util.List;
import java.util.ListIterator;

import mega.privacy.android.app.DatabaseHandler;
import mega.privacy.android.app.MegaApplication;
import mega.privacy.android.app.MegaPreferences;
import mega.privacy.android.app.MimeTypeList;
import mega.privacy.android.app.R;
import mega.privacy.android.app.ShareInfo;
import mega.privacy.android.app.components.NpaLinearLayoutManager;
import mega.privacy.android.app.components.emojicon.EmojiconEditText;
import mega.privacy.android.app.components.emojicon.EmojiconGridFragment;
import mega.privacy.android.app.components.emojicon.EmojiconsFragment;
import mega.privacy.android.app.components.emojicon.emoji.Emojicon;
import mega.privacy.android.app.lollipop.AddContactActivityLollipop;
import mega.privacy.android.app.lollipop.AudioVideoPlayerLollipop;
import mega.privacy.android.app.lollipop.ContactInfoActivityLollipop;
import mega.privacy.android.app.lollipop.FileExplorerActivityLollipop;
import mega.privacy.android.app.lollipop.FileLinkActivityLollipop;
import mega.privacy.android.app.lollipop.FolderLinkActivityLollipop;
import mega.privacy.android.app.lollipop.LoginActivityLollipop;
import mega.privacy.android.app.lollipop.ManagerActivityLollipop;
import mega.privacy.android.app.lollipop.PdfViewerActivityLollipop;
import mega.privacy.android.app.lollipop.PinActivityLollipop;
import mega.privacy.android.app.lollipop.controllers.ChatController;
import mega.privacy.android.app.lollipop.listeners.ChatImportToForwardListener;
import mega.privacy.android.app.lollipop.listeners.ChatLinkInfoListener;
import mega.privacy.android.app.lollipop.listeners.MultipleForwardChatProcessor;
import mega.privacy.android.app.lollipop.listeners.MultipleGroupChatRequestListener;
import mega.privacy.android.app.lollipop.listeners.MultipleRequestListener;
import mega.privacy.android.app.lollipop.megachat.calls.ChatCallActivity;
import mega.privacy.android.app.lollipop.megachat.chatAdapters.MegaChatLollipopAdapter;
import mega.privacy.android.app.lollipop.tasks.FilePrepareTask;
import mega.privacy.android.app.modalbottomsheet.chatmodalbottomsheet.AttachmentUploadBottomSheetDialogFragment;
import mega.privacy.android.app.modalbottomsheet.chatmodalbottomsheet.ContactAttachmentBottomSheetDialogFragment;
import mega.privacy.android.app.modalbottomsheet.chatmodalbottomsheet.MessageNotSentBottomSheetDialogFragment;
import mega.privacy.android.app.modalbottomsheet.chatmodalbottomsheet.NodeAttachmentBottomSheetDialogFragment;
import mega.privacy.android.app.modalbottomsheet.chatmodalbottomsheet.PendingMessageBottomSheetDialogFragment;
import mega.privacy.android.app.snackbarListeners.SnackbarNavigateOption;
import mega.privacy.android.app.utils.Constants;
import mega.privacy.android.app.utils.MegaApiUtils;
import mega.privacy.android.app.utils.PreviewUtils;
import mega.privacy.android.app.utils.TimeChatUtils;
import mega.privacy.android.app.utils.Util;
import nz.mega.sdk.MegaApiAndroid;
import nz.mega.sdk.MegaApiJava;
import nz.mega.sdk.MegaChatApi;
import nz.mega.sdk.MegaChatApiAndroid;
import nz.mega.sdk.MegaChatApiJava;
import nz.mega.sdk.MegaChatCall;
import nz.mega.sdk.MegaChatCallListenerInterface;
import nz.mega.sdk.MegaChatContainsMeta;
import nz.mega.sdk.MegaChatError;
import nz.mega.sdk.MegaChatListItem;
import nz.mega.sdk.MegaChatListenerInterface;
import nz.mega.sdk.MegaChatMessage;
import nz.mega.sdk.MegaChatPeerList;
import nz.mega.sdk.MegaChatPresenceConfig;
import nz.mega.sdk.MegaChatRequest;
import nz.mega.sdk.MegaChatRequestListenerInterface;
import nz.mega.sdk.MegaChatRoom;
import nz.mega.sdk.MegaChatRoomListenerInterface;
import nz.mega.sdk.MegaContactRequest;
import nz.mega.sdk.MegaError;
import nz.mega.sdk.MegaHandleList;
import nz.mega.sdk.MegaNode;
import nz.mega.sdk.MegaNodeList;
import nz.mega.sdk.MegaRequest;
import nz.mega.sdk.MegaRequestListenerInterface;
import nz.mega.sdk.MegaUser;

import static mega.privacy.android.app.utils.Util.adjustForLargeFont;

public class ChatActivityLollipop extends PinActivityLollipop implements MegaChatCallListenerInterface, MegaChatRequestListenerInterface, MegaRequestListenerInterface, MegaChatListenerInterface, MegaChatRoomListenerInterface,  View.OnClickListener, EmojiconGridFragment.OnEmojiconClickedListener,EmojiconsFragment.OnEmojiconBackspaceClickedListener {

    public static int NUMBER_MESSAGES_TO_LOAD = 20;
    public static int NUMBER_MESSAGES_BEFORE_LOAD = 8;
    public static int REQUEST_CODE_SELECT_CHAT = 1005;

    public static int MEGA_FILE_LINK = 1;
    public static int MEGA_FOLDER_LINK = 2;
    public static int MEGA_CHAT_LINK = 3;

    String mOutputFilePath;

    boolean newVisibility = false;
    boolean getMoreHistory=false;

    boolean isLoadingHistory = false;

    MenuItem importIcon;

    private AlertDialog errorOpenChatDialog;

    long numberToLoad = -1;

    private android.support.v7.app.AlertDialog downloadConfirmationDialog;
    private AlertDialog overquotaDialog;

    boolean sendOriginalAttachments = false;

    ProgressDialog dialog;
    ProgressDialog statusDialog;

//    public MegaChatMessage lastMessageSeen = null;
    public long lastIdMsgSeen = -1;
    public long generalUnreadCount = -1;
    boolean lastSeenReceived = false;
    int positionToScroll = -1;
    public int positionNewMessagesLayout = -1;

    boolean isTakePicture = false;
    MegaApiAndroid megaApi;
    MegaChatApiAndroid megaChatApi;

    Handler handlerReceive;
    Handler handlerSend;

    TextView emptyTextView;
    ImageView emptyImageView;
    LinearLayout emptyLayout;

    boolean pendingMessagesLoaded = false;

    boolean isFirstTimeStorage = true;

    boolean startVideo = false;
    public boolean activityVisible = false;

    boolean setAsRead = false;

    boolean isOpeningChat = true;

//    AndroidMegaChatMessage selectedMessage;
    int selectedPosition;
    public long selectedMessageId = -1;
    MegaChatRoom chatRoom;

    public long idChat;

    boolean noMoreNoSentMessages = false;

    public int showRichLinkWarning = Constants.RICH_WARNING_TRUE;

    private BadgeDrawerArrowDrawable badgeDrawable;

    ChatController chatC;
    boolean scrollingUp = false;

    long myUserHandle;

    ActionBar aB;
    Toolbar tB;

    float scaleH, scaleW;
    float density;
    int screenDensity;
    DisplayMetrics outMetrics;
    Display display;

    boolean editingMessage = false;
    MegaChatMessage messageToEdit = null;

    GestureDetectorCompat detector;

    CoordinatorLayout fragmentContainer;
    RelativeLayout writingContainerLayout;
    RelativeLayout writingLayout;
    RelativeLayout disabledWritingLayout;

    RelativeLayout chatRelativeLayout;
    RelativeLayout userTypingLayout;
    TextView userTypingText;
    boolean sendIsTyping=true;
    long userTypingTimeStamp = -1;
//    TextView inviteText;
    ImageButton keyboardButton;
    ImageButton mediaButton;
    ImageButton sendContactButton ;
    ImageButton pickFileSystemButton;
    ImageButton pickCloudDriveButton;
    ImageButton pickFileStorageButton;

    RelativeLayout rLKeyboardButton;
    RelativeLayout rLMediaButton;
    RelativeLayout rLSendContactButton ;
    RelativeLayout rLPickFileSystemButton;
    RelativeLayout rLPickCloudDriveButton;
    RelativeLayout rLPickFileStorageButton;

    RelativeLayout callInProgressLayout;

    EmojiconEditText textChat;
    ImageButton sendIcon;
    RelativeLayout messagesContainerLayout;

    FrameLayout emojiKeyboardLayout;

    RecyclerView listView;
    NpaLinearLayoutManager mLayoutManager;

    ChatActivityLollipop chatActivity;

    MenuItem callMenuItem;
    MenuItem videoMenuItem;
    MenuItem inviteMenuItem;
    MenuItem clearHistoryMenuItem;
    MenuItem contactInfoMenuItem;
    MenuItem leaveMenuItem;

    boolean focusChanged=false;

    String intentAction;
    MegaChatLollipopAdapter adapter;

    int stateHistory;

    DatabaseHandler dbH = null;

    int keyboardSize = -1;
    int firstSize = -1;

    boolean emojiKeyboardShown = false;
    boolean softKeyboardShown = false;

    FrameLayout fragmentContainerFileStorage;
    RelativeLayout fileStorageLayout;
//    private ArrayList<String> images;
    private ChatFileStorageFragment fileStorageF;

    ArrayList<AndroidMegaChatMessage> messages;
    ArrayList<AndroidMegaChatMessage> bufferMessages;
    ArrayList<AndroidMegaChatMessage> bufferManualSending;
    ArrayList<AndroidMegaChatMessage> bufferSending;

    public static int TYPE_MESSAGE_JUMP_TO_LEAST = 0;
    public static int TYPE_MESSAGE_NEW_MESSAGE = 1;
    RelativeLayout messageJumpLayout;
    TextView messageJumpText;
    boolean isHideJump = false;
    int typeMessageJump = 0;
    boolean visibilityMessageJump=false;
    boolean isTurn = false;

    View.OnFocusChangeListener focus = new View.OnFocusChangeListener() {
        @Override
        public void onFocusChange(View v, boolean hasFocus) {
            log("onFocusChange");
            if(!focusChanged){
                focusChanged = true;
            }
        }
    };

    private ActionMode actionMode;

    public void onEmojiconClicked(Emojicon emojicon) {
        EmojiconsFragment.input(textChat, emojicon);
    }

    @Override
    public void onEmojiconBackspaceClicked(View v) {
        EmojiconsFragment.backspace(textChat);
    }

    private class UserTyping {
        MegaChatParticipant participantTyping;
        long timeStampTyping;

        public UserTyping(MegaChatParticipant participantTyping) {
            this.participantTyping = participantTyping;
        }

        public MegaChatParticipant getParticipantTyping() {
            return participantTyping;
        }

        public void setParticipantTyping(MegaChatParticipant participantTyping) {
            this.participantTyping = participantTyping;
        }

        public long getTimeStampTyping() {
            return timeStampTyping;
        }

        public void setTimeStampTyping(long timeStampTyping) {
            this.timeStampTyping = timeStampTyping;
        }
    }

    ArrayList<UserTyping> usersTyping;
    List<UserTyping> usersTypingSync;


//    private class RecyclerViewOnGestureListener extends GestureDetector.SimpleOnGestureListener {

//        public void onLongPress(MotionEvent e) {
//            log("onLongPress");
//            if(megaChatApi.isSignalActivityRequired()){
//                megaChatApi.signalPresenceActivity();
//            }
//
//            View view = listView.findChildViewUnder(e.getX(), e.getY());
//            int position = listView.getChildLayoutPosition(view);
//
//            if (!adapter.isMultipleSelect()){
//                if(position<1){
//                    log("Position not valid: "+position);
//                }else{
//                    if(!messages.get(position-1).isUploading()){
//                        if(MegaApplication.isShowInfoChatMessages()){
//                            showMessageInfo(position);
//                        }else{
//                            AndroidMegaChatMessage messageR = messages.get(position-1);
//                            if(messageR.getMessage().getType() == MegaChatMessage.TYPE_CONTAINS_META){
//                                 MegaChatContainsMeta meta = messageR.getMessage().getContainsMeta();
//                                if(meta==null){
//                                }else if(meta!=null && meta.getType()==MegaChatContainsMeta.CONTAINS_META_RICH_PREVIEW){
//                                    adapter.setMultipleSelect(true);
//                                    actionMode = startSupportActionMode(new ActionBarCallBack());
//
//                                    if(position<1){
//                                        log("Position not valid");
//                                    }else{
//                                        itemClick(position);
//                                    }
//                                }else{
//                                    log("CONTAINS_META_INVALID");
//                                }
//                            }else{
//                                adapter.setMultipleSelect(true);
//                                actionMode = startSupportActionMode(new ActionBarCallBack());
//
//                                if(position<1){
//                                    log("Position not valid");
//                                }else{
//                                    itemClick(position);
//                                }
//                            }
//                        }
//                    }
//                }
//            }
//
//            super.onLongPress(e);
//        }
//
//        @Override
//        public boolean onSingleTapUp(MotionEvent e) {
//
//            if(megaChatApi.isSignalActivityRequired()){
//                megaChatApi.signalPresenceActivity();
//            }
//
//            View view = listView.findChildViewUnder(e.getX(), e.getY());
//
//            int position = listView.getChildLayoutPosition(view);
//            if(position<1){
//                log("Position not valid");
//            }
//            else{
//
//                AndroidMegaChatMessage messageR = messages.get(position-1);
//                if(messageR.isUploading()){
//
//                    itemClick(position);
//                }
//                else{
//                    if(messageR.getMessage().getType() == MegaChatMessage.TYPE_CONTAINS_META){
//                        MegaChatContainsMeta meta = messageR.getMessage().getContainsMeta();
//                        if(meta==null){
//                        }else if(meta!=null && meta.getType()==MegaChatContainsMeta.CONTAINS_META_RICH_PREVIEW){
//                            itemClick(position);
//
//                        }else{
//                            log("CONTAINS_META_INVALID");
//                        }
//                    }
//                    else{
//
//                        itemClick(position);
//                    }
//                }
//            }
//            return true;
//        }
//    }

    public void openMegaLink(String url, boolean isFile){
        log("openMegaLink");
        if(isFile){
            Intent openFileIntent = new Intent(this, FileLinkActivityLollipop.class);
            openFileIntent.setFlags(Intent.FLAG_ACTIVITY_CLEAR_TOP);
            openFileIntent.setAction(Constants.ACTION_OPEN_MEGA_LINK);
            openFileIntent.setData(Uri.parse(url));
            startActivity(openFileIntent);
        }
        else{
            Intent openFolderIntent = new Intent(this, FolderLinkActivityLollipop.class);
            openFolderIntent.setFlags(Intent.FLAG_ACTIVITY_CLEAR_TOP);
            openFolderIntent.setAction(Constants.ACTION_OPEN_MEGA_FOLDER_LINK);
            openFolderIntent.setData(Uri.parse(url));
            startActivity(openFolderIntent);
        }
    }

    public void showMessageInfo(int positionInAdapter){
        int position = positionInAdapter-1;

        if(position<messages.size()) {
            AndroidMegaChatMessage androidM = messages.get(position);
            StringBuilder messageToShow = new StringBuilder("");
            String token = FirebaseInstanceId.getInstance().getToken();
            if(token!=null){
                messageToShow.append("FCM TOKEN: " +token);
            }
            messageToShow.append("\nCHAT ID: " + MegaApiJava.userHandleToBase64(idChat));
            messageToShow.append("\nMY USER HANDLE: " +MegaApiJava.userHandleToBase64(megaChatApi.getMyUserHandle()));
            if(androidM!=null){
                MegaChatMessage m = androidM.getMessage();
                if(m!=null){
                    messageToShow.append("\nMESSAGE TYPE: " +m.getType());
                    messageToShow.append("\nMESSAGE TIMESTAMP: " +m.getTimestamp());
                    messageToShow.append("\nMESSAGE USERHANDLE: " +MegaApiJava.userHandleToBase64(m.getUserHandle()));
                    messageToShow.append("\nMESSAGE ID: " +MegaApiJava.userHandleToBase64(m.getMsgId()));
                    messageToShow.append("\nMESSAGE TEMP ID: " +MegaApiJava.userHandleToBase64(m.getTempId()));
                }
            }

            Toast.makeText(this, messageToShow, Toast.LENGTH_SHORT).show();
            log("showMessageInfo: "+messageToShow);
        }
    }

    public void showGroupInfoActivity(){
        log("showGroupInfoActivity");
        if(chatRoom.isGroup()){
            Intent i = new Intent(this, GroupChatInfoActivityLollipop.class);
            i.putExtra("handle", chatRoom.getChatId());
            this.startActivity(i);
        }
        else{
            Intent i = new Intent(this, ContactInfoActivityLollipop.class);
            i.putExtra("handle", chatRoom.getChatId());
            this.startActivity(i);
        }
    }

    @Override
    protected void onCreate(Bundle savedInstanceState) {
        log("onCreate");
        requestWindowFeature(Window.FEATURE_NO_TITLE);
        super.onCreate(savedInstanceState);

        if (megaApi == null) {
            MegaApplication app = (MegaApplication) getApplication();
            megaApi = app.getMegaApi();
        }

        if (megaChatApi == null) {
            MegaApplication app = (MegaApplication) getApplication();
            megaChatApi = app.getMegaChatApi();
        }

        if(megaChatApi==null||megaChatApi.getInitState()==MegaChatApi.INIT_ERROR||megaChatApi.getInitState()==0){
            log("Refresh session - karere");
            Intent intent = new Intent(this, LoginActivityLollipop.class);
            intent.putExtra("visibleFragment", Constants. LOGIN_FRAGMENT);
            intent.setFlags(Intent.FLAG_ACTIVITY_CLEAR_TOP);
            startActivity(intent);
            finish();
            return;
        }

        log("addChatListener");
        megaChatApi.addChatListener(this);
        megaChatApi.addChatCallListener(this);

        dbH = DatabaseHandler.getDbHandler(this);

//        detector = new GestureDetectorCompat(this, new RecyclerViewOnGestureListener());

        chatActivity = this;
        chatC = new ChatController(chatActivity);

        if (Build.VERSION.SDK_INT >= Build.VERSION_CODES.LOLLIPOP) {
            Window window = this.getWindow();
            window.addFlags(WindowManager.LayoutParams.FLAG_DRAWS_SYSTEM_BAR_BACKGROUNDS);
            window.clearFlags(WindowManager.LayoutParams.FLAG_TRANSLUCENT_STATUS);
            window.setStatusBarColor(ContextCompat.getColor(this, R.color.lollipop_dark_primary_color));
        }

        setContentView(R.layout.activity_chat);

        //Set toolbar
        tB = (Toolbar) findViewById(R.id.toolbar_chat);
        setSupportActionBar(tB);
        aB = getSupportActionBar();
//		aB.setHomeAsUpIndicator(R.drawable.ic_menu_white);
        aB.setDisplayHomeAsUpEnabled(true);
        aB.setDisplayShowHomeEnabled(true);

        tB.setOnClickListener(this);

        badgeDrawable = new BadgeDrawerArrowDrawable(getSupportActionBar().getThemedContext());

        display = getWindowManager().getDefaultDisplay();
        outMetrics = new DisplayMetrics();
        display.getMetrics(outMetrics);
        density  = getResources().getDisplayMetrics().density;

        emptyLayout = (LinearLayout) findViewById(R.id.empty_messages_layout);
        emptyTextView = (TextView) findViewById(R.id.empty_text_chat_recent);
        emptyImageView = (ImageView) findViewById(R.id.empty_image_view_chat);

        updateNavigationToolbarIcon();

        fragmentContainer = (CoordinatorLayout) findViewById(R.id.fragment_container_chat);
        writingContainerLayout = (RelativeLayout) findViewById(R.id.writing_container_layout_chat_layout);

        messageJumpLayout = (RelativeLayout) findViewById(R.id.message_jump_layout);
        messageJumpText = (TextView) findViewById(R.id.message_jump_text);
        messageJumpLayout.setVisibility(View.GONE);

        writingLayout = (RelativeLayout) findViewById(R.id.writing_linear_layout_chat);
        disabledWritingLayout = (RelativeLayout) findViewById(R.id.writing_disabled_linear_layout_chat);

        rLKeyboardButton = (RelativeLayout) findViewById(R.id.rl_keyboard_icon_chat);
        rLMediaButton = (RelativeLayout) findViewById(R.id.rl_media_icon_chat);
        rLSendContactButton = (RelativeLayout) findViewById(R.id.rl_send_contact_icon_chat);
        rLPickFileSystemButton = (RelativeLayout) findViewById(R.id.rl_pick_file_system_icon_chat);
        rLPickFileStorageButton = (RelativeLayout) findViewById(R.id.rl_pick_file_storage_icon_chat);
        rLPickCloudDriveButton = (RelativeLayout) findViewById(R.id.rl_pick_cloud_drive_icon_chat);

        keyboardButton = (ImageButton) findViewById(R.id.keyboard_icon_chat);
        mediaButton = (ImageButton) findViewById(R.id.media_icon_chat);
        sendContactButton = (ImageButton) findViewById(R.id.send_contact_icon_chat);
        pickFileSystemButton = (ImageButton) findViewById(R.id.pick_file_system_icon_chat);
        pickFileStorageButton = (ImageButton) findViewById(R.id.pick_file_storage_icon_chat);
        pickCloudDriveButton = (ImageButton) findViewById(R.id.pick_cloud_drive_icon_chat);

        textChat = (EmojiconEditText) findViewById(R.id.edit_text_chat);

        callInProgressLayout = (RelativeLayout) findViewById(R.id.call_in_progress_layout);
        callInProgressLayout.setVisibility(View.GONE);

        rLKeyboardButton.setOnClickListener(this);
        rLMediaButton.setOnClickListener(this);
        rLSendContactButton.setOnClickListener(this);
        rLPickFileSystemButton.setOnClickListener(this);
        rLPickFileStorageButton.setOnClickListener(this);
        rLPickCloudDriveButton.setOnClickListener(this);

        keyboardButton.setOnClickListener(this);
        mediaButton.setOnClickListener(this);
        sendContactButton.setOnClickListener(this);
        pickFileSystemButton.setOnClickListener(this);
        pickFileStorageButton.setOnClickListener(this);
        pickCloudDriveButton.setOnClickListener(this);

        messageJumpLayout.setOnClickListener(this);

        fragmentContainerFileStorage = (FrameLayout) findViewById(R.id.fragment_container_file_storage);
        fileStorageLayout = (RelativeLayout) findViewById(R.id.relative_layout_file_storage);
        fileStorageLayout.setVisibility(View.GONE);

//        imageView = (ImageView) findViewById(R.id.imageView);


       // GridView gallery = (GridView) findViewById(R.id.galleryGridView);

        //gallery.setAdapter(new ImageAdapter(this));

//        gallery.setOnItemClickListener(new OnItemClickListener() {
//
//            @Override
//            public void onItemClick(AdapterView<?> arg0, View arg1,
//                                    int position, long arg3) {
//                if (null != images && !images.isEmpty())
//                    Toast.makeText(
//                            getApplicationContext(),
//                            "position " + position + " " + images.get(position),
//                            300).show();
//                ;
//
//            }
//        });

        textChat.addTextChangedListener(new TextWatcher() {
            public void afterTextChanged(Editable s) {}

            public void beforeTextChanged(CharSequence s, int start, int count, int after) {
            }

            public void onTextChanged(CharSequence s, int start, int before, int count) {

                if (s != null) {
                    if (s.length() > 0) {
                        String temp = s.toString();
                        if(temp.trim().length()>0){
                            sendIcon.setEnabled(true);
                            sendIcon.setImageDrawable(ContextCompat.getDrawable(chatActivity, R.drawable.ic_send_black));

                            textChat.setHint(" ");
                            textChat.setMinLines(1);
                            textChat.setMaxLines(5);

                        }else{
                            sendIcon.setEnabled(false);
                            sendIcon.setImageDrawable(ContextCompat.getDrawable(chatActivity, R.drawable.ic_send_trans));
                            log("textChat:TextChangedListener:onTextChanged:lengthInvalid1:sendStopTypingNotification");
                            megaChatApi.sendStopTypingNotification(chatRoom.getChatId());

                            if(chatRoom.hasCustomTitle()){
                                textChat.setHint(getString(R.string.type_message_hint_with_customized_title, chatRoom.getTitle()));
                            }
                            else{
                                textChat.setHint(getString(R.string.type_message_hint_with_default_title, chatRoom.getTitle()));
                            }

                            textChat.setMinLines(1);
                            textChat.setMaxLines(1);

                        }
                    }else {
                        sendIcon.setEnabled(false);
                        sendIcon.setImageDrawable(ContextCompat.getDrawable(chatActivity, R.drawable.ic_send_trans));
                        log("textChat:TextChangedListener:onTextChanged:lengthInvalid2:sendStopTypingNotification");
                        megaChatApi.sendStopTypingNotification(chatRoom.getChatId());

                        if(chatRoom.hasCustomTitle()){
                            textChat.setHint(getString(R.string.type_message_hint_with_customized_title, chatRoom.getTitle()));
                        }
                        else{
                            textChat.setHint(getString(R.string.type_message_hint_with_default_title, chatRoom.getTitle()));
                        }

                        textChat.setMinLines(1);
                        textChat.setMaxLines(1);

                    }
                }else{
                    sendIcon.setEnabled(false);
                    sendIcon.setImageDrawable(ContextCompat.getDrawable(chatActivity, R.drawable.ic_send_trans));
                    log("textChat:TextChangedListener:onTextChanged:nullText:sendStopTypingNotification");
                    megaChatApi.sendStopTypingNotification(chatRoom.getChatId());

                    if(chatRoom.hasCustomTitle()){
                        textChat.setHint(getString(R.string.type_message_hint_with_customized_title, chatRoom.getTitle()));
                    }
                    else{
                        textChat.setHint(getString(R.string.type_message_hint_with_default_title, chatRoom.getTitle()));
                    }

                    textChat.setMinLines(1);
                    textChat.setMaxLines(1);

                }

                if(getCurrentFocus() == textChat)
                {
                    // is only executed if the EditText was directly changed by the user

                    if(sendIsTyping){
                        log("textChat:TextChangedListener:onTextChanged:sendIsTyping:sendTypingNotification");
                        sendIsTyping=false;
                        megaChatApi.sendTypingNotification(chatRoom.getChatId());

                        int interval = 4000;
                        Runnable runnable = new Runnable(){
                            public void run() {
                                sendIsTyping=true;
                            }
                        };
                        handlerSend = new Handler();
                        handlerSend.postDelayed(runnable, interval);
                    }

                    if(megaChatApi.isSignalActivityRequired()){
                        megaChatApi.signalPresenceActivity();
                    }
                }
                else{
                    log("textChat:TextChangedListener:onTextChanged:nonFocusTextChat:sendStopTypingNotification");
                    megaChatApi.sendStopTypingNotification(chatRoom.getChatId());
                }
            }
        });

        textChat.setOnTouchListener(new View.OnTouchListener() {
            @Override
            public boolean onTouch(View v, MotionEvent event) {

                if (emojiKeyboardShown){
                    keyboardButton.setImageResource(R.drawable.ic_emoticon_white);
                    removeEmojiconFragment();
                }
                if(fileStorageLayout.isShown()){
                    if(fileStorageF != null){
                        fileStorageF.clearSelections();
                        fileStorageF.hideMultipleSelect();
                    }
                    fileStorageLayout.setVisibility(View.GONE);
                }
                return false;
            }
        });

        textChat.setOnLongClickListener(new View.OnLongClickListener() {

            @Override
            public boolean onLongClick(View v) {

                if (emojiKeyboardShown){
                    keyboardButton.setImageResource(R.drawable.ic_emoticon_white);
                    removeEmojiconFragment();
                }
                if(fileStorageLayout.isShown()){
                    if(fileStorageF != null){
                        fileStorageF.clearSelections();
                        fileStorageF.hideMultipleSelect();
                    }
                    fileStorageLayout.setVisibility(View.GONE);
                }
                textChat.requestFocus();
                InputMethodManager imm = (InputMethodManager) getSystemService(Context.INPUT_METHOD_SERVICE);
                imm.showSoftInput(textChat, InputMethodManager.SHOW_IMPLICIT);

                return false;
            }
        });

        textChat.setOnEditorActionListener(new TextView.OnEditorActionListener() {
            @Override
            public boolean onEditorAction(TextView v, int actionId, KeyEvent event) {
                if (actionId == EditorInfo.IME_ACTION_DONE) {
                    InputMethodManager imm = (InputMethodManager) getSystemService(Context.INPUT_METHOD_SERVICE);
                    imm.toggleSoftInput(InputMethodManager.SHOW_FORCED, 0);
                }
                return false;
            }
        });

        chatRelativeLayout  = (RelativeLayout) findViewById(R.id.relative_chat_layout);

        sendIcon = (ImageButton) findViewById(R.id.send_message_icon_chat);
        sendIcon.setOnClickListener(this);
        sendIcon.setImageDrawable(ContextCompat.getDrawable(this, R.drawable.ic_send_trans));
        sendIcon.setEnabled(false);

        listView = (RecyclerView) findViewById(R.id.messages_chat_list_view);
        listView.setClipToPadding(false);;
        listView.setNestedScrollingEnabled(false);
        ((SimpleItemAnimator) listView.getItemAnimator()).setSupportsChangeAnimations(false);

        mLayoutManager = new NpaLinearLayoutManager(this);
        mLayoutManager.setStackFromEnd(true);
        listView.setLayoutManager(mLayoutManager);
//        listView.addOnItemTouchListener(this);

        listView.addOnScrollListener(new RecyclerView.OnScrollListener() {
            @Override
            public void onScrolled(RecyclerView recyclerView, int dx, int dy) {
                // Get the first visible item
//                            int firstVisibleItem = mLayoutManager.findFirstVisibleItemPosition();

                if((messages.size()-1) == (mLayoutManager.findLastVisibleItemPosition()-1)){
                    hideMessageJump();
                }else if((messages.size()-1) > (mLayoutManager.findLastVisibleItemPosition()-1)){
                    if(newVisibility){
                        showJumpMessage();
                    }
                }

                if(stateHistory!=MegaChatApi.SOURCE_NONE){
                    if (dy > 0) {
                        // Scrolling up
                        scrollingUp = true;
                    } else {
                        // Scrolling down
                        scrollingUp = false;
                    }

                    if(!scrollingUp){
                        int pos = mLayoutManager.findFirstVisibleItemPosition();
//                if(mLayoutManager.findViewByPosition(pos).getTop()==0 && pos==0){
//                    showSnackbar("loadMoreMessages!!!");
//                }
                        if(pos<=NUMBER_MESSAGES_BEFORE_LOAD&&getMoreHistory){
                            if(megaChatApi.isSignalActivityRequired()){
                                megaChatApi.signalPresenceActivity();
                            }
                            log("DE->loadMessages:scrolling up");
                            isLoadingHistory = true;
                            stateHistory = megaChatApi.loadMessages(idChat, NUMBER_MESSAGES_TO_LOAD);
                            positionToScroll = -1;
                            getMoreHistory = false;
                        }
                    }
                }
            }
        });

//        listView.setAdapter(null);
//        adapter = null;

        messagesContainerLayout = (RelativeLayout) findViewById(R.id.message_container_chat_layout);

        userTypingLayout = (RelativeLayout) findViewById(R.id.user_typing_layout);
        userTypingLayout.setVisibility(View.GONE);
        userTypingText = (TextView) findViewById(R.id.user_typing_text);

        emojiKeyboardLayout = (FrameLayout) findViewById(R.id.chat_emoji_keyboard);

        if(megaChatApi.isSignalActivityRequired()){
            megaChatApi.signalPresenceActivity();
        }

        ViewTreeObserver viewTreeObserver = fragmentContainer.getViewTreeObserver();
        if (viewTreeObserver.isAlive()) {
            viewTreeObserver.addOnGlobalLayoutListener(new android.view.ViewTreeObserver.OnGlobalLayoutListener() {

                @Override
                public void onGlobalLayout() {
                    InputMethodManager imm = (InputMethodManager) ChatActivityLollipop.this.getSystemService(Context.INPUT_METHOD_SERVICE);

                    if (firstSize == -1){
                        if (messagesContainerLayout != null){
                            firstSize = messagesContainerLayout.getHeight();
                        }
                    }
                    else {
                        if (keyboardSize == -1) {
                            if (imm.isAcceptingText()) {
                                if (messagesContainerLayout != null) {
                                    keyboardSize = firstSize - messagesContainerLayout.getHeight();
                                }
                            }
                        }
                    }

                    if ((firstSize - messagesContainerLayout.getHeight()) > 150 ) { //Every keyboard is at least 180 px height
                        if (!emojiKeyboardShown){
                            softKeyboardShown = true;
                        }
                    }else{
                        softKeyboardShown = false;
                    }
                    if (shouldShowEmojiKeyboard){
                        setEmojiconFragment(false);
                        shouldShowEmojiKeyboard = false;
                    }

                }
            });
        }
        myUserHandle = megaChatApi.getMyUserHandle();

        Intent newIntent = getIntent();

        if (newIntent != null){
            log("Intent is not null");
            intentAction = newIntent.getAction();
            if (intentAction != null){

                if (getIntent().getAction().equals(Constants.ACTION_OPEN_MEGA_LINK)){
                    String link = getIntent().getDataString();
                    megaChatApi.loadChatLink(link, this);
                }
                else{
                    idChat = newIntent.getLongExtra("CHAT_ID", -1);

                    if(savedInstanceState!=null) {
                        log("Bundle is NOT NULL");
                        selectedMessageId = savedInstanceState.getLong("selectedMessageId", -1);
                        log("Handle of the message: "+selectedMessageId);
                        selectedPosition = savedInstanceState.getInt("selectedPosition", -1);
                        isHideJump = savedInstanceState.getBoolean("isHideJump",false);
                        typeMessageJump = savedInstanceState.getInt("typeMessageJump",-1);
                        visibilityMessageJump = savedInstanceState.getBoolean("visibilityMessageJump",false);
                        mOutputFilePath = savedInstanceState.getString("mOutputFilePath");

                        if(visibilityMessageJump){
                            if(typeMessageJump == TYPE_MESSAGE_NEW_MESSAGE){
                                messageJumpText.setText(getResources().getString(R.string.message_new_messages));
                                messageJumpLayout.setVisibility(View.VISIBLE);
                            }else if(typeMessageJump == TYPE_MESSAGE_JUMP_TO_LEAST){
                                messageJumpText.setText(getResources().getString(R.string.message_jump_latest));
                                messageJumpLayout.setVisibility(View.VISIBLE);

                            }
                        }

                        lastIdMsgSeen = savedInstanceState.getLong("lastMessageSeen",-1);
                        if(lastIdMsgSeen != -1){
                            isTurn = true;
                        }

                        generalUnreadCount = savedInstanceState.getLong("generalUnreadCount",-1);
                    }

                    if (intentAction.equals(Constants.ACTION_CHAT_SHOW_MESSAGES)) {
                        log("ACTION_CHAT_SHOW_MESSAGES");
                        isOpeningChat = true;

                        String text = newIntent.getStringExtra("showSnackbar");
                        if (text != null) {
                            showSnackbar(text);
                        }
                    }

                    showChat();
                }
            }
        }
        else{
            log("INTENT is NULL");
        }
        log("FINISH on Create");
    }

    public void showChat(){

        if(idChat!=-1) {

//                    if(megaApi.getNumPendingUploads()<=0){
//                        dbH.setFinishedPendingMessages();
//                    }

            //REcover chat
            log("Recover chat with id: " + idChat);
            chatRoom = megaChatApi.getChatRoom(idChat);
            if(chatRoom==null){
                log("Chatroom is NULL - finish activity!!");
                finish();
            }

            if(chatRoom.hasCustomTitle()){
                textChat.setHint(getString(R.string.type_message_hint_with_customized_title, chatRoom.getTitle()));
            }
            else{
                textChat.setHint(getString(R.string.type_message_hint_with_default_title, chatRoom.getTitle()));
            }

            textChat.setMinLines(1);
            textChat.setMaxLines(1);

            ChatItemPreferences prefs = dbH.findChatPreferencesByHandle(Long.toString(idChat));
            if(prefs!=null){
                String written = prefs.getWrittenText();
                if(written!=null && (!written.isEmpty())){
                    textChat.setText(written);
                }
            }
            else{
                prefs = new ChatItemPreferences(Long.toString(idChat), Boolean.toString(true), "");
                dbH.setChatItemPreferences(prefs);
            }

            megaChatApi.closeChatRoom(idChat, null);

            boolean result = megaChatApi.openChatRoom(idChat, this);
            if(result){
                MegaApplication.setClosedChat(false);
            }

            if(!result){
                log("----Error on openChatRoom");
                if(errorOpenChatDialog==null){
                    AlertDialog.Builder builder = new AlertDialog.Builder(this, R.style.AppCompatAlertDialogStyle);
                    builder.setTitle(getString(R.string.chat_error_open_title));
                    builder.setMessage(getString(R.string.chat_error_open_message));

                    builder.setPositiveButton(getString(R.string.cam_sync_ok),
                            new DialogInterface.OnClickListener() {
                                public void onClick(DialogInterface dialog, int whichButton) {
                                    finish();
                                }
                            }
                    );
                    errorOpenChatDialog = builder.create();
                    errorOpenChatDialog.show();
                }
            }
            else{
                int chatConnection = megaChatApi.getChatConnectionState(idChat);
                log("Chat connection (" + idChat+ ") is: "+chatConnection);

                messages = new ArrayList<AndroidMegaChatMessage>();
                bufferMessages = new ArrayList<AndroidMegaChatMessage>();
                bufferManualSending = new ArrayList<AndroidMegaChatMessage>();
                bufferSending = new ArrayList<AndroidMegaChatMessage>();

                if (adapter == null) {
                    adapter = new MegaChatLollipopAdapter(this, chatRoom, messages, listView);
                    adapter.setHasStableIds(true);
                    listView.setAdapter(adapter);

                }
                log("Result of open chat: " + result);

                aB.setTitle(chatRoom.getTitle());
                setChatSubtitle();

                if (intentAction.equals(Constants.ACTION_NEW_CHAT)) {
                    log("ACTION_CHAT_NEW");
                    textChat.setOnFocusChangeListener(focus);

                    emptyTextView.setVisibility(View.GONE);
                    emptyLayout.setVisibility(View.GONE);
                    chatRelativeLayout.setVisibility(View.VISIBLE);
                } else if (intentAction.equals(Constants.ACTION_CHAT_SHOW_MESSAGES) || intentAction.equals(Constants.ACTION_OPEN_MEGA_LINK)) {
                    log("ACTION_CHAT_SHOW_MESSAGES");
                    isOpeningChat = true;

                    LinearLayout.LayoutParams emptyTextViewParams1 = (LinearLayout.LayoutParams)emptyImageView.getLayoutParams();

                    if(getResources().getConfiguration().orientation == Configuration.ORIENTATION_LANDSCAPE){
                        emptyImageView.setImageResource(R.drawable.chat_empty_landscape);
                        emptyTextViewParams1.setMargins(0, Util.scaleHeightPx(40, outMetrics), 0, Util.scaleHeightPx(24, outMetrics));
                    }else{
                        emptyImageView.setImageResource(R.drawable.ic_empty_chat_list);
                        emptyTextViewParams1.setMargins(0, Util.scaleHeightPx(100, outMetrics), 0, Util.scaleHeightPx(24, outMetrics));
                    }

                    emptyImageView.setLayoutParams(emptyTextViewParams1);

                    String textToShowB = String.format(getString(R.string.chat_loading_messages));

                    try{
                        textToShowB = textToShowB.replace("[A]", "<font color=\'#7a7a7a\'>");
                        textToShowB = textToShowB.replace("[/A]", "</font>");
                        textToShowB = textToShowB.replace("[B]", "<font color=\'#000000\'>");
                        textToShowB = textToShowB.replace("[/B]", "</font>");
                    }
                    catch (Exception e){}
                    Spanned resultB = null;
                    if (android.os.Build.VERSION.SDK_INT >= android.os.Build.VERSION_CODES.N) {
                        resultB = Html.fromHtml(textToShowB,Html.FROM_HTML_MODE_LEGACY);
                    } else {
                        resultB = Html.fromHtml(textToShowB);
                    }

                    emptyTextView.setText(resultB);
                    emptyTextView.setVisibility(View.VISIBLE);
                    emptyLayout.setVisibility(View.VISIBLE);

                    chatRelativeLayout.setVisibility(View.GONE);

                    loadHistory();
                    log("On create: stateHistory: "+stateHistory);
                }
            }
        }
        else{
            log("Chat ID -1 error");
        }
    }

    public void loadHistory(){
        log("loadHistory");

        isLoadingHistory = true;

        long unreadCount = chatRoom.getUnreadCount();
        //                        stateHistory = megaChatApi.loadMessages(idChat, NUMBER_MESSAGES_TO_LOAD);
        if (unreadCount == 0) {
            if(!isTurn) {
                lastIdMsgSeen = -1;
                generalUnreadCount = -1;
                stateHistory = megaChatApi.loadMessages(idChat, NUMBER_MESSAGES_TO_LOAD);
                numberToLoad=NUMBER_MESSAGES_TO_LOAD;
            }else{
                if (generalUnreadCount < 0) {
                    log("loadHistory:A->loadMessages " + chatRoom.getUnreadCount());
                    long unreadAbs = Math.abs(generalUnreadCount);
                    numberToLoad =  (int) unreadAbs+NUMBER_MESSAGES_TO_LOAD;
                    stateHistory = megaChatApi.loadMessages(idChat, (int) numberToLoad);
                }
                else{
                    log("loadHistory:B->loadMessages " + chatRoom.getUnreadCount());
                    numberToLoad =  (int) generalUnreadCount+NUMBER_MESSAGES_TO_LOAD;
                    stateHistory = megaChatApi.loadMessages(idChat, (int) numberToLoad);
                }
            }
            lastSeenReceived = true;
            log("loadHistory:C->loadMessages:unread is 0");
//            stateHistory = megaChatApi.loadMessages(idChat, NUMBER_MESSAGES_TO_LOAD);
//            numberToLoad=NUMBER_MESSAGES_TO_LOAD;
        } else {
            if(!isTurn){
                lastIdMsgSeen = megaChatApi.getLastMessageSeenId(idChat);
                generalUnreadCount = unreadCount;
            }
            else{
                log("Do not change lastSeenId --> rotating screen");
            }

            if (lastIdMsgSeen != -1) {
                log("loadHistory:lastSeenId: " + lastIdMsgSeen);
            } else {
                log("loadHistory:Error:InvalidLastMessage");
            }

            lastSeenReceived = false;
            if (unreadCount < 0) {
                log("loadHistory:A->loadMessages " + chatRoom.getUnreadCount());
                long unreadAbs = Math.abs(unreadCount);
                numberToLoad =  (int) unreadAbs+NUMBER_MESSAGES_TO_LOAD;
                stateHistory = megaChatApi.loadMessages(idChat, (int) numberToLoad);
            }
            else{
                log("loadHistory:B->loadMessages " + chatRoom.getUnreadCount());
                numberToLoad =  (int) unreadCount+NUMBER_MESSAGES_TO_LOAD;
                stateHistory = megaChatApi.loadMessages(idChat, (int) numberToLoad);
            }
        }
        log("loadHistory:END:numberToLoad: "+numberToLoad);
    }

    public void setChatSubtitle(){
        log("setChatSubtitle");
        if(megaChatApi.getConnectionState()!=MegaChatApi.CONNECTED||megaChatApi.getChatConnectionState(idChat)!=MegaChatApi.CHAT_CONNECTION_ONLINE){
            log("Chat not connected");
            aB.setSubtitle(adjustForLargeFont(getString(R.string.invalid_connection_state)));
            tB.setOnClickListener(null);
        }
        else{
            log("karere connection state: "+megaChatApi.getConnectionState());
            log("chat connection state: "+megaChatApi.getChatConnectionState(idChat));
            int permission = chatRoom.getOwnPrivilege();

            if (chatRoom.isGroup()) {
                tB.setOnClickListener(this);

                log("Check permissions group chat");

                if(permission==MegaChatRoom.PRIV_RO) {
                    log("Permission RO");
                    writingContainerLayout.setVisibility(View.GONE);

                    mediaButton.setVisibility(View.GONE);
                    sendContactButton.setVisibility(View.GONE);
                    pickFileSystemButton.setVisibility(View.GONE);
                    pickCloudDriveButton.setVisibility(View.GONE);
                    pickFileStorageButton.setVisibility(View.GONE);

                    if(chatRoom.isArchived()){
                        log("Chat is archived");
                        aB.setSubtitle(adjustForLargeFont(getString(R.string.archived_chat)));
                    }
                    else{
                        aB.setSubtitle(adjustForLargeFont(getString(R.string.observer_permission_label_participants_panel)));
                    }
                }
                else if(permission==MegaChatRoom.PRIV_RM) {
                    log("Permission RM");
                    writingContainerLayout.setVisibility(View.GONE);

                    mediaButton.setVisibility(View.GONE);
                    sendContactButton.setVisibility(View.GONE);
                    pickFileSystemButton.setVisibility(View.GONE);
                    pickCloudDriveButton.setVisibility(View.GONE);
                    pickFileStorageButton.setVisibility(View.GONE);

                    if(chatRoom.isArchived()){
                        log("Chat is archived");
                        aB.setSubtitle(adjustForLargeFont(getString(R.string.archived_chat)));
                    }
                    else{
                        if(!chatRoom.isActive()){
                            aB.setSubtitle(adjustForLargeFont(getString(R.string.inactive_chat)));
                        }
                        else{
                            aB.setSubtitle(null);
                        }
                    }
                }
                else{
                    log("permission: "+permission);
                    writingContainerLayout.setVisibility(View.VISIBLE);

                    mediaButton.setVisibility(View.VISIBLE);
                    sendContactButton.setVisibility(View.VISIBLE);
                    pickFileSystemButton.setVisibility(View.VISIBLE);
                    pickCloudDriveButton.setVisibility(View.VISIBLE);
                    pickFileStorageButton.setVisibility(View.VISIBLE);

                    if(chatRoom.isArchived()){
                        log("Chat is archived");
                        aB.setSubtitle(adjustForLargeFont(getString(R.string.archived_chat)));
                    }
                    else{
                        aB.setSubtitle(null);
                    }
                }
            }
            else{
                log("Check permissions one to one chat");
                if(permission==MegaChatRoom.PRIV_RO) {
                    log("Permission RO");

                    if(megaApi!=null){
                        if(megaApi.getRootNode()!=null){
                            long chatHandle = chatRoom.getChatId();
                            MegaChatRoom chat = megaChatApi.getChatRoom(chatHandle);
                            long userHandle = chat.getPeerHandle(0);
                            String userHandleEncoded = MegaApiAndroid.userHandleToBase64(userHandle);
                            MegaUser user = megaApi.getContact(userHandleEncoded);

                            if(user!=null){
                                if(user.getVisibility() == MegaUser.VISIBILITY_VISIBLE){
                                    tB.setOnClickListener(this);
                                }else{
                                    tB.setOnClickListener(null);
                                }
                            }
                            else{
                                tB.setOnClickListener(null);
                            }
                        }
                    }else{
                        tB.setOnClickListener(null);
                    }

                    writingContainerLayout.setVisibility(View.GONE);

                    mediaButton.setVisibility(View.GONE);
                    sendContactButton.setVisibility(View.GONE);
                    pickFileSystemButton.setVisibility(View.GONE);
                    pickCloudDriveButton.setVisibility(View.GONE);
                    pickFileStorageButton.setVisibility(View.GONE);

                    if(chatRoom.isArchived()){
                        log("Chat is archived");
                        aB.setSubtitle(adjustForLargeFont(getString(R.string.archived_chat)));
                    }
                    else{
                        aB.setSubtitle(adjustForLargeFont(getString(R.string.observer_permission_label_participants_panel)));
                    }
                }
                else if(permission==MegaChatRoom.PRIV_RM) {
                    tB.setOnClickListener(this);

                    log("Permission RM");
                    writingContainerLayout.setVisibility(View.GONE);

                    mediaButton.setVisibility(View.GONE);
                    sendContactButton.setVisibility(View.GONE);
                    pickFileSystemButton.setVisibility(View.GONE);
                    pickCloudDriveButton.setVisibility(View.GONE);
                    pickFileStorageButton.setVisibility(View.GONE);

                    if(chatRoom.isArchived()){
                        log("Chat is archived");
                        aB.setSubtitle(adjustForLargeFont(getString(R.string.archived_chat)));
                    }
                    else{
                        if(!chatRoom.isActive()){
                            aB.setSubtitle(adjustForLargeFont(getString(R.string.inactive_chat)));
                        }
                        else{
                            aB.setSubtitle(null);
                        }
                    }
                }
                else{
                    tB.setOnClickListener(this);

                    long userHandle = chatRoom.getPeerHandle(0);
                    setStatus(userHandle);
                    writingContainerLayout.setVisibility(View.VISIBLE);

                    mediaButton.setVisibility(View.VISIBLE);
                    sendContactButton.setVisibility(View.VISIBLE);
                    pickFileSystemButton.setVisibility(View.VISIBLE);
                    pickCloudDriveButton.setVisibility(View.VISIBLE);
                    pickFileStorageButton.setVisibility(View.VISIBLE);

                }
            }
        }
    }

    public void setStatus(long userHandle){
        if(megaChatApi.getConnectionState()!=MegaChatApi.CONNECTED){
            log("Chat not connected");
            aB.setSubtitle(adjustForLargeFont(getString(R.string.invalid_connection_state)));
        }
        else{

            if(chatRoom.isArchived()){
                log("Chat is archived");
                aB.setSubtitle(adjustForLargeFont(getString(R.string.archived_chat)));
            }
            else{
                int state = megaChatApi.getUserOnlineStatus(userHandle);

                if(state == MegaChatApi.STATUS_ONLINE){
                    log("This user is connected");
                    aB.setSubtitle(adjustForLargeFont(getString(R.string.online_status)));
                }
                else if(state == MegaChatApi.STATUS_AWAY){
                    log("This user is away");
                    aB.setSubtitle(adjustForLargeFont(getString(R.string.away_status)));
                }
                else if(state == MegaChatApi.STATUS_BUSY){
                    log("This user is busy");
                    aB.setSubtitle(adjustForLargeFont(getString(R.string.busy_status)));
                }
                else if(state == MegaChatApi.STATUS_OFFLINE){
                    log("This user is offline");
                    aB.setSubtitle(adjustForLargeFont(getString(R.string.offline_status)));
                }
                else if(state == MegaChatApi.STATUS_INVALID){
                    log("INVALID status: "+state);
                    aB.setSubtitle(null);
                }
                else{
                    log("This user status is: "+state);
                    aB.setSubtitle(null);
                }
            }
        }
    }

    public int compareTime(AndroidMegaChatMessage message, AndroidMegaChatMessage previous){
        if(previous!=null){

            Calendar cal = Util.calculateDateFromTimestamp(message.getMessage().getTimestamp());
            Calendar previousCal =  Util.calculateDateFromTimestamp(previous.getMessage().getTimestamp());

            TimeChatUtils tc = new TimeChatUtils(TimeChatUtils.TIME);

            int result = tc.compare(cal, previousCal);
            log("RESULTS compareTime: "+result);
            return result;
        }
        else{
            log("return -1");
            return -1;
        }
    }

    public int compareTime(long timeStamp, AndroidMegaChatMessage previous){
        if(previous!=null){

            Calendar cal = Util.calculateDateFromTimestamp(timeStamp);
            Calendar previousCal =  Util.calculateDateFromTimestamp(previous.getMessage().getTimestamp());

            TimeChatUtils tc = new TimeChatUtils(TimeChatUtils.TIME);

            int result = tc.compare(cal, previousCal);
            log("RESULTS compareTime: "+result);
            return result;
        }
        else{
            log("return -1");
            return -1;
        }
    }

    public int compareTime(long timeStamp, long previous){
        if(previous!=-1){

            Calendar cal = Util.calculateDateFromTimestamp(timeStamp);
            Calendar previousCal =  Util.calculateDateFromTimestamp(previous);

            TimeChatUtils tc = new TimeChatUtils(TimeChatUtils.TIME);

            int result = tc.compare(cal, previousCal);
            log("RESULTS compareTime: "+result);
            return result;
        }
        else{
            log("return -1");
            return -1;
        }
    }

    public int compareDate(AndroidMegaChatMessage message, AndroidMegaChatMessage previous){
        if(previous!=null){
            Calendar cal = Util.calculateDateFromTimestamp(message.getMessage().getTimestamp());
            Calendar previousCal =  Util.calculateDateFromTimestamp(previous.getMessage().getTimestamp());

            TimeChatUtils tc = new TimeChatUtils(TimeChatUtils.DATE);

            int result = tc.compare(cal, previousCal);
            log("RESULTS compareDate: "+result);
            return result;
        }
        else{
            log("return -1");
            return -1;
        }
    }

    public int compareDate(long timeStamp, AndroidMegaChatMessage previous){
        log("compareDate");

        if(previous!=null){
            Calendar cal = Util.calculateDateFromTimestamp(timeStamp);
            Calendar previousCal =  Util.calculateDateFromTimestamp(previous.getMessage().getTimestamp());

            TimeChatUtils tc = new TimeChatUtils(TimeChatUtils.DATE);

            int result = tc.compare(cal, previousCal);
            log("RESULTS compareDate: "+result);
            return result;
        }
        else{
            log("return -1");
            return -1;
        }
    }

    public int compareDate(long timeStamp, long previous){
        log("compareDate");

        if(previous!=-1){
            Calendar cal = Util.calculateDateFromTimestamp(timeStamp);
            Calendar previousCal =  Util.calculateDateFromTimestamp(previous);

            TimeChatUtils tc = new TimeChatUtils(TimeChatUtils.DATE);

            int result = tc.compare(cal, previousCal);
            log("RESULTS compareDate: "+result);
            return result;
        }
        else{
            log("return -1");
            return -1;
        }
    }

    EmojiconsFragment emojiconsFragment = null;
    boolean firstTimeEmoji = true;
    boolean shouldShowEmojiKeyboard = false;

    private void setEmojiconFragment(boolean useSystemDefault) {
        log("setEmojiconFragment(" + useSystemDefault + ")");
        if (firstTimeEmoji) {
            emojiconsFragment = EmojiconsFragment.newInstance(useSystemDefault);


            getSupportFragmentManager()
                    .beginTransaction()
                    .replace(R.id.chat_emoji_keyboard, emojiconsFragment)
                    .commitNow();
            firstTimeEmoji = false;
        }

        if (keyboardSize != -1) {
            if (keyboardSize == 0){
                if(getResources().getConfiguration().orientation == Configuration.ORIENTATION_LANDSCAPE){
                    RelativeLayout.LayoutParams params = (RelativeLayout.LayoutParams) emojiKeyboardLayout.getLayoutParams();
                    params.height = (int) TypedValue.applyDimension(TypedValue.COMPLEX_UNIT_DIP, 150, getResources().getDisplayMetrics());
                    emojiKeyboardLayout.setLayoutParams(params);
                }else{
                    RelativeLayout.LayoutParams params = (RelativeLayout.LayoutParams) emojiKeyboardLayout.getLayoutParams();
                    params.height = (int) TypedValue.applyDimension(TypedValue.COMPLEX_UNIT_DIP, 300, getResources().getDisplayMetrics());
                    emojiKeyboardLayout.setLayoutParams(params);
                }
            }else {
                if (emojiKeyboardLayout != null) {
                    RelativeLayout.LayoutParams params = (RelativeLayout.LayoutParams) emojiKeyboardLayout.getLayoutParams();
                    params.height = keyboardSize;
                    emojiKeyboardLayout.setLayoutParams(params);
                }
            }
        }else{
            if (emojiKeyboardLayout != null) {
                if(getResources().getConfiguration().orientation == Configuration.ORIENTATION_LANDSCAPE){
                    RelativeLayout.LayoutParams params = (RelativeLayout.LayoutParams) emojiKeyboardLayout.getLayoutParams();
                    params.height = (int) TypedValue.applyDimension(TypedValue.COMPLEX_UNIT_DIP, 150, getResources().getDisplayMetrics());
                    emojiKeyboardLayout.setLayoutParams(params);
                }else{
                    RelativeLayout.LayoutParams params = (RelativeLayout.LayoutParams) emojiKeyboardLayout.getLayoutParams();
                    params.height = (int) TypedValue.applyDimension(TypedValue.COMPLEX_UNIT_DIP, 300, getResources().getDisplayMetrics());
                    emojiKeyboardLayout.setLayoutParams(params);
                }
            }
        }
        emojiKeyboardShown = true;
    }

    private void removeEmojiconFragment(){
        log("removeEmojiconFragment");
        if (emojiconsFragment != null){
//            getSupportFragmentManager().beginTransaction().remove(emojiconsFragment).commitNow();

            if (emojiKeyboardLayout != null) {
                RelativeLayout.LayoutParams params = (RelativeLayout.LayoutParams) emojiKeyboardLayout.getLayoutParams();
                params.height = 0;
                emojiKeyboardLayout.setLayoutParams(params);
            }
        }
        emojiKeyboardShown = false;
    }

    @Override
    public boolean onCreateOptionsMenu(Menu menu) {
//        log("onCreateOptionsMenuLollipop");
        // Inflate the menu items for use in the action bar
        MenuInflater inflater = getMenuInflater();
        inflater.inflate(R.menu.chat_action, menu);

        callMenuItem = menu.findItem(R.id.cab_menu_call_chat);
        videoMenuItem = menu.findItem(R.id.cab_menu_video_chat);
        inviteMenuItem = menu.findItem(R.id.cab_menu_invite_chat);
        clearHistoryMenuItem = menu.findItem(R.id.cab_menu_clear_history_chat);
        contactInfoMenuItem = menu.findItem(R.id.cab_menu_contact_info_chat);
        leaveMenuItem = menu.findItem(R.id.cab_menu_leave_chat);

        return super.onCreateOptionsMenu(menu);
    }

    @Override
    public boolean onPrepareOptionsMenu(Menu menu){
//        log("onPrepareOptionsMenu");
        if(chatRoom!=null){

            if(megaChatApi.getConnectionState()!=MegaChatApi.CONNECTED){
                leaveMenuItem.setVisible(false);
                callMenuItem.setVisible(false);
                videoMenuItem.setVisible(false);
                clearHistoryMenuItem.setVisible(false);
                inviteMenuItem.setVisible(false);
                contactInfoMenuItem.setVisible(false);
            }
            else {

                if (megaChatApi.getChatConnectionState(idChat) != MegaChatApi.CHAT_CONNECTION_ONLINE) {
                    leaveMenuItem.setVisible(false);
                    callMenuItem.setVisible(false);
                    videoMenuItem.setVisible(false);
                    clearHistoryMenuItem.setVisible(false);
                    inviteMenuItem.setVisible(false);
                    contactInfoMenuItem.setVisible(false);
                }
                else {

                    int permission = chatRoom.getOwnPrivilege();
                    log("Permission in the chat: " + permission);
                    if (chatRoom.isGroup()) {

                        if (permission == MegaChatRoom.PRIV_MODERATOR) {
                            inviteMenuItem.setVisible(true);

                            int lastMessageIndex = messages.size() - 1;
                            if (lastMessageIndex >= 0) {
                                AndroidMegaChatMessage lastMessage = messages.get(lastMessageIndex);
                                if (!lastMessage.isUploading()) {
                                    if (lastMessage.getMessage().getType() == MegaChatMessage.TYPE_TRUNCATE) {
                                        log("Last message is TRUNCATE");
                                        clearHistoryMenuItem.setVisible(false);
                                    } else {
                                        log("Last message is NOT TRUNCATE");
                                        clearHistoryMenuItem.setVisible(true);
                                    }
                                } else {
                                    log("Last message is UPLOADING");
                                    clearHistoryMenuItem.setVisible(true);
                                }
                            } else {
                                clearHistoryMenuItem.setVisible(false);
                            }

                            leaveMenuItem.setVisible(true);
                        } else if (permission == MegaChatRoom.PRIV_RM) {
                            log("Group chat PRIV_RM");
                            leaveMenuItem.setVisible(false);
                            clearHistoryMenuItem.setVisible(false);
                            inviteMenuItem.setVisible(false);
                        } else if (permission == MegaChatRoom.PRIV_RO) {
                            log("Group chat PRIV_RM");
                            leaveMenuItem.setVisible(true);
                            clearHistoryMenuItem.setVisible(false);
                            inviteMenuItem.setVisible(false);
                        } else {
                            log("Permission: " + permission);
                            leaveMenuItem.setVisible(true);
                            clearHistoryMenuItem.setVisible(false);
                            inviteMenuItem.setVisible(false);
                        }

                        callMenuItem.setVisible(false);
                        videoMenuItem.setVisible(false);

                        contactInfoMenuItem.setTitle(getString(R.string.group_chat_info_label));
                        contactInfoMenuItem.setVisible(true);
                    } else {
                        inviteMenuItem.setVisible(false);
                        if (permission == MegaChatRoom.PRIV_RO) {
                            clearHistoryMenuItem.setVisible(false);
                            contactInfoMenuItem.setVisible(false);
                            callMenuItem.setVisible(false);
                            videoMenuItem.setVisible(false);
                        } else {
                            clearHistoryMenuItem.setVisible(true);
                            contactInfoMenuItem.setTitle(getString(R.string.contact_properties_activity));
                            contactInfoMenuItem.setVisible(true);
                            callMenuItem.setVisible(true);
                            videoMenuItem.setVisible(true);
                        }
                        leaveMenuItem.setVisible(false);
                    }
                }
            }
        }
        else{
            log("Chatroom NULL on create menu");
            leaveMenuItem.setVisible(false);
            callMenuItem.setVisible(false);
            videoMenuItem.setVisible(false);
            clearHistoryMenuItem.setVisible(false);
            inviteMenuItem.setVisible(false);
        }

        return super.onPrepareOptionsMenu(menu);
    }

    @Override
    public boolean onOptionsItemSelected(MenuItem item) {
        log("onOptionsItemSelected");

        if(megaChatApi.isSignalActivityRequired()){
            megaChatApi.signalPresenceActivity();
        }

        switch (item.getItemId()) {
            // Respond to the action bar's Up/Home button
            case android.R.id.home: {
                finish();
                break;
            }
            case R.id.cab_menu_call_chat:{


                if (chatRoom.isGroup())
                {
                    showSnackbar("Coming soon...!");
                }
                else
                {
                    startVideo = false;
                    if(checkPermissionsCall()){
                        startCall();
                    }
                }
                break;
            }
            case R.id.cab_menu_video_chat:{

                if (chatRoom.isGroup())
                {
                    showSnackbar("Coming soon...!");
                }
                else
                {
                    startVideo = true;
                    if(checkPermissionsCall()){
                        startCall();
                    }
                }
                break;
            }
            case R.id.cab_menu_invite_chat:{
                chooseAddParticipantDialog();
                break;
            }
            case R.id.cab_menu_contact_info_chat:{
                if(chatRoom.isGroup()){
                    Intent i = new Intent(this, GroupChatInfoActivityLollipop.class);
                    i.putExtra("handle", chatRoom.getChatId());
                    this.startActivity(i);
                }
                else{
                    Intent i = new Intent(this, ContactInfoActivityLollipop.class);
                    i.putExtra("handle", chatRoom.getChatId());
                    this.startActivity(i);
                }
                break;
            }
            case R.id.cab_menu_clear_history_chat:{
                log("Clear history selected!");
                showConfirmationClearChat(chatRoom);
                break;
            }
            case R.id.cab_menu_leave_chat:{
                log("Leave selected!");
                showConfirmationLeaveChat(chatRoom);
                break;
            }
        }
        return super.onOptionsItemSelected(item);
    }

    public void startCall(){
        if(startVideo){
            log("Start video call");
            megaChatApi.startChatCall(chatRoom.getChatId(), startVideo, this);
        }
        else{
            log("Start audio call");
            megaChatApi.startChatCall(chatRoom.getChatId(), startVideo, this);
        }
    }

    public boolean checkPermissionsCall(){
        if (Build.VERSION.SDK_INT >= Build.VERSION_CODES.M) {

            boolean hasCameraPermission = (ContextCompat.checkSelfPermission(this, Manifest.permission.CAMERA) == PackageManager.PERMISSION_GRANTED);
            if (!hasCameraPermission) {
                ActivityCompat.requestPermissions(this, new String[]{Manifest.permission.CAMERA}, Constants.REQUEST_CAMERA);
                return false;
            }

            boolean hasRecordAudioPermission = (ContextCompat.checkSelfPermission(this, Manifest.permission.RECORD_AUDIO) == PackageManager.PERMISSION_GRANTED);
            if (!hasRecordAudioPermission) {
                ActivityCompat.requestPermissions(this, new String[]{Manifest.permission.RECORD_AUDIO}, Constants.RECORD_AUDIO);
                return false;
            }

            return true;
        }
        return true;
    }

    public boolean checkPermissionsTakePicture(){
        log("checkPermissionsCall");

        if (Build.VERSION.SDK_INT >= Build.VERSION_CODES.M) {

            boolean hasCameraPermission = (ContextCompat.checkSelfPermission(this, Manifest.permission.CAMERA) == PackageManager.PERMISSION_GRANTED);
            if (!hasCameraPermission) {
                ActivityCompat.requestPermissions(this, new String[]{Manifest.permission.CAMERA}, Constants.REQUEST_CAMERA);
                return false;
            }

            boolean hasRecordAudioPermission = (ContextCompat.checkSelfPermission(this, Manifest.permission.WRITE_EXTERNAL_STORAGE) == PackageManager.PERMISSION_GRANTED);
            if (!hasRecordAudioPermission) {
                ActivityCompat.requestPermissions(this, new String[]{Manifest.permission.WRITE_EXTERNAL_STORAGE}, Constants.REQUEST_WRITE_STORAGE);
                return false;
            }

            return true;
        }
        return true;
    }

    public boolean checkPermissionsReadStorage(){
        log("checkPermissionsReadStorage");

        if (Build.VERSION.SDK_INT >= Build.VERSION_CODES.M) {

            boolean hasReadStoragePermission = (ContextCompat.checkSelfPermission(this, Manifest.permission.READ_EXTERNAL_STORAGE) == PackageManager.PERMISSION_GRANTED);
            if (!hasReadStoragePermission) {
                ActivityCompat.requestPermissions(this, new String[]{Manifest.permission.READ_EXTERNAL_STORAGE}, Constants.REQUEST_READ_STORAGE);
                return false;
            }

            return true;
        }
        return true;
    }

    @Override
    public void onRequestPermissionsResult(int requestCode, String[] permissions, int[] grantResults) {
        log("onRequestPermissionsResult");
        super.onRequestPermissionsResult(requestCode, permissions, grantResults);
        switch (requestCode) {
            case Constants.REQUEST_CAMERA: {
                log("REQUEST_CAMERA");
                if (grantResults.length > 0 && grantResults[0] == PackageManager.PERMISSION_GRANTED) {
                    if(!isTakePicture){
                        if(checkPermissionsCall()){
                            startCall();
                        }
                    }
                    else{
                        if(checkPermissionsTakePicture()){
                            takePicture();
                        }
                    }
                }
                break;
            }
            case Constants.RECORD_AUDIO: {
                log("RECORD_AUDIO");
                if (grantResults.length > 0 && grantResults[0] == PackageManager.PERMISSION_GRANTED) {
                    if(checkPermissionsCall()){
                        startCall();
                    }
                }
                break;
            }
            case Constants.REQUEST_WRITE_STORAGE:{
                if (grantResults.length > 0 && grantResults[0] == PackageManager.PERMISSION_GRANTED) {
                    if(checkPermissionsTakePicture()){
                        takePicture();
                    }
                }
                break;
            }
            case Constants.REQUEST_READ_STORAGE:{
                if (grantResults.length > 0 && grantResults[0] == PackageManager.PERMISSION_GRANTED) {
                    if(checkPermissionsReadStorage()){
                        this.attachFromFileStorage();
                    }
                }
                break;
            }
        }
    }

    public void chooseAddParticipantDialog(){
        log("chooseAddContactDialog");

        if(megaChatApi.isSignalActivityRequired()){
            megaChatApi.signalPresenceActivity();
        }
        if(megaApi!=null && megaApi.getRootNode()!=null){
            ArrayList<MegaUser> contacts = megaApi.getContacts();
            if(contacts==null){
                showSnackbar("You have no MEGA contacts. Please, invite friends from the Contacts section");
            }
            else {
                if(contacts.isEmpty()){
                    showSnackbar("You have no MEGA contacts. Please, invite friends from the Contacts section");
                }
                else{
                    Intent in = new Intent(this, AddContactActivityLollipop.class);
                    in.putExtra("contactType", Constants.CONTACT_TYPE_MEGA);
                    in.putExtra("chat", true);
                    in.putExtra("chatId", idChat);
                    in.putExtra("aBtitle", getString(R.string.add_participants_menu_item));
                    startActivityForResult(in, Constants.REQUEST_ADD_PARTICIPANTS);
                }
            }
        }
        else{
            log("Online but not megaApi");
            Util.showErrorAlertDialog(getString(R.string.error_server_connection_problem), false, this);
        }
    }

    public void chooseContactsDialog(){
        log("chooseContactsDialog");

        if(megaChatApi.isSignalActivityRequired()){
            megaChatApi.signalPresenceActivity();
        }

        if(megaApi!=null && megaApi.getRootNode()!=null){
            ArrayList<MegaUser> contacts = megaApi.getContacts();
            if(contacts==null){
                showSnackbar("You have no MEGA contacts. Please, invite friends from the Contacts section");
            }
            else {
                if(contacts.isEmpty()){
                    showSnackbar("You have no MEGA contacts. Please, invite friends from the Contacts section");
                }
                else{
                    Intent in = new Intent(this, AddContactActivityLollipop.class);
                    in.putExtra("contactType", Constants.CONTACT_TYPE_MEGA);
                    in.putExtra("chat", true);
                    in.putExtra("aBtitle", getString(R.string.add_contacts));
                    startActivityForResult(in, Constants.REQUEST_SEND_CONTACTS);
                }
            }
        }
        else{
            log("Online but not megaApi");
            Util.showErrorAlertDialog(getString(R.string.error_server_connection_problem), false, this);
        }
    }

    public void disablePinScreen(){
        log("disablePinScreen");
        MegaApplication.setShowPinScreen(false);
    }

    public void showProgressForwarding(){
        log("showProgressForwarding");

        statusDialog = new ProgressDialog(this);
        statusDialog.setMessage(getString(R.string.general_forwarding));
        statusDialog.show();
    }

    @Override
    protected void onActivityResult(int requestCode, int resultCode, Intent intent) {
        log("onActivityResult, resultCode: " + resultCode);
        if (requestCode == Constants.REQUEST_ADD_PARTICIPANTS && resultCode == RESULT_OK) {
            if (intent == null) {
                log("Return.....");
                return;
            }

            final ArrayList<String> contactsData = intent.getStringArrayListExtra(AddContactActivityLollipop.EXTRA_CONTACTS);
            MultipleGroupChatRequestListener multipleListener = null;

            if (contactsData != null) {

                if (contactsData.size() == 1) {
                    MegaUser user = megaApi.getContact(contactsData.get(0));
                    if (user != null) {
                        megaChatApi.inviteToChat(chatRoom.getChatId(), user.getHandle(), MegaChatPeerList.PRIV_STANDARD, this);
                    }
                } else {
                    log("Add multiple participants "+contactsData.size());
                    multipleListener = new MultipleGroupChatRequestListener(this);
                    for (int i = 0; i < contactsData.size(); i++) {
                        MegaUser user = megaApi.getContact(contactsData.get(i));
                        if (user != null) {
                            megaChatApi.inviteToChat(chatRoom.getChatId(), user.getHandle(), MegaChatPeerList.PRIV_STANDARD, multipleListener);
                        }
                    }
                }
            }
        }
        else if (requestCode == Constants.REQUEST_CODE_SELECT_IMPORT_FOLDER && resultCode == RESULT_OK) {
            if(!Util.isOnline(this) || megaApi==null) {
                try{
                    statusDialog.dismiss();
                } catch(Exception ex) {};

                Snackbar.make(fragmentContainer, getString(R.string.error_server_connection_problem), Snackbar.LENGTH_LONG).show();
                return;
            }

            statusDialog = new ProgressDialog(this);
            statusDialog.setMessage(getString(R.string.general_importing));
            statusDialog.show();

            final long toHandle = intent.getLongExtra("IMPORT_TO", 0);

            final long[] importMessagesHandles = intent.getLongArrayExtra("HANDLES_IMPORT_CHAT");

            MegaNode target = null;
            target = megaApi.getNodeByHandle(toHandle);
            if(target == null){
                target = megaApi.getRootNode();
            }
            log("TARGET: " + target.getName() + "and handle: " + target.getHandle());

            if(importMessagesHandles.length==1){
                for (int k = 0; k < importMessagesHandles.length; k++){
                    MegaChatMessage message = megaChatApi.getMessage(idChat, importMessagesHandles[k]);
                    if(message!=null){

                        MegaNodeList nodeList = message.getMegaNodeList();

                        for(int i=0;i<nodeList.size();i++){
                            MegaNode document = nodeList.get(i);
                            if (document != null) {
                                log("DOCUMENT: " + document.getName() + "_" + document.getHandle());
                                if (target != null) {
//                            MegaNode autNode = megaApi.authorizeNode(document);

                                    megaApi.copyNode(document, target, this);
                                } else {
                                    log("TARGET: null");
                                    Snackbar.make(fragmentContainer, getString(R.string.import_success_error), Snackbar.LENGTH_LONG).show();
                                }
                            }
                            else{
                                log("DOCUMENT: null");
                                Snackbar.make(fragmentContainer, getString(R.string.import_success_error), Snackbar.LENGTH_LONG).show();
                            }
                        }

                    }
                    else{
                        log("MESSAGE is null");
                        Snackbar.make(fragmentContainer, getString(R.string.import_success_error), Snackbar.LENGTH_LONG).show();
                    }
                }
            }
            else {
                MultipleRequestListener listener = new MultipleRequestListener(Constants.MULTIPLE_CHAT_IMPORT, this);

                for (int k = 0; k < importMessagesHandles.length; k++){
                    MegaChatMessage message = megaChatApi.getMessage(idChat, importMessagesHandles[k]);
                    if(message!=null){

                        MegaNodeList nodeList = message.getMegaNodeList();

                        for(int i=0;i<nodeList.size();i++){
                            MegaNode document = nodeList.get(i);
                            if (document != null) {
                                log("DOCUMENT: " + document.getName() + "_" + document.getHandle());
                                if (target != null) {
//                            MegaNode autNode = megaApi.authorizeNode(document);

                                    megaApi.copyNode(document, target, listener);
                                } else {
                                    log("TARGET: null");
                                }
                            }
                            else{
                                log("DOCUMENT: null");
                            }
                        }
                    }
                    else{
                        log("MESSAGE is null");
                        Snackbar.make(fragmentContainer, getString(R.string.import_success_error), Snackbar.LENGTH_LONG).show();
                    }
                }
            }
        }
        else if (requestCode == Constants.REQUEST_SEND_CONTACTS && resultCode == RESULT_OK) {
            final ArrayList<String> contactsData = intent.getStringArrayListExtra(AddContactActivityLollipop.EXTRA_CONTACTS);
            if (contactsData != null) {
                MegaHandleList handleList = MegaHandleList.createInstance();
                for(int i=0; i<contactsData.size();i++){
                    MegaUser user = megaApi.getContact(contactsData.get(i));
                    if (user != null) {
                        handleList.addMegaHandle(user.getHandle());

                    }
                }
                MegaChatMessage contactMessage = megaChatApi.attachContacts(idChat, handleList);
                if(contactMessage!=null){
                    AndroidMegaChatMessage androidMsgSent = new AndroidMegaChatMessage(contactMessage);
                    sendMessageToUI(androidMsgSent);
                }
            }
        }
        else if (requestCode == Constants.REQUEST_CODE_SELECT_FILE && resultCode == RESULT_OK) {
            if (intent == null) {
                log("Return.....");
                return;
            }

//            final ArrayList<String> selectedContacts = intent.getStringArrayListExtra("SELECTED_CONTACTS");
//            final long fileHandle = intent.getLongExtra("NODE_HANDLES", 0);
//            MegaNode node = megaApi.getNodeByHandle(fileHandle);
//            if(node!=null){
//                log("Node to send: "+node.getName());
//                MegaNodeList nodeList = MegaNodeList.createInstance();
//                nodeList.addNode(node);
//                megaChatApi.attachNodes(idChat, nodeList, this);
//
//            }

            long handles[] = intent.getLongArrayExtra("NODE_HANDLES");
            log("Number of files to send: "+handles.length);

            for(int i=0; i<handles.length; i++){
                megaChatApi.attachNode(idChat, handles[i], this);
            }
            log("---- no more files to send");
        }
        else if (requestCode == Constants.REQUEST_CODE_GET && resultCode == RESULT_OK) {
            if (intent == null) {
                log("Return.....");
                return;
            }

            intent.setAction(Intent.ACTION_GET_CONTENT);
            FilePrepareTask filePrepareTask = new FilePrepareTask(this);
            filePrepareTask.execute(intent);
            ProgressDialog temp = null;
            try{
                temp = new ProgressDialog(this);
                temp.setMessage(getString(R.string.upload_prepare));
                temp.show();
            }
            catch(Exception e){
                return;
            }
            statusDialog = temp;
        }
        else if (requestCode == REQUEST_CODE_SELECT_CHAT && resultCode == RESULT_OK) {
            if(!Util.isOnline(this)) {
                try{
                    statusDialog.dismiss();
                } catch(Exception ex) {};

                Snackbar.make(fragmentContainer, getString(R.string.error_server_connection_problem), Snackbar.LENGTH_LONG).show();
                return;
            }

            showProgressForwarding();

            long[] chatHandles = intent.getLongArrayExtra("SELECTED_CHATS");
            log("Send to "+chatHandles.length+" chats");

            long[] idMessages = intent.getLongArrayExtra("ID_MESSAGES");
            log("Send "+idMessages.length+" messages");

            MultipleForwardChatProcessor forwardChatProcessor = new MultipleForwardChatProcessor(this, chatHandles, idMessages, idChat);

            forwardChatProcessor.forward();
        }
        else if (requestCode == Constants.TAKE_PHOTO_CODE && resultCode == RESULT_OK) {
            if (resultCode == Activity.RESULT_OK) {
                log("TAKE_PHOTO_CODE ");
//                String filePath = Environment.getExternalStorageDirectory().getAbsolutePath() + "/" + Util.temporalPicDIR + "/picture.jpg";
//                File imgFile = new File(filePath);
//                String name = Util.getPhotoSyncName(imgFile.lastModified(), imgFile.getAbsolutePath());
//                String newPath = Environment.getExternalStorageDirectory().getAbsolutePath() + "/" + Util.temporalPicDIR + "/" + name;
//                File newFile = new File(newPath);
//                imgFile.renameTo(newFile);
//                uploadPicture(newPath);

                onCaptureImageResult();
//                uploadPicture(finalUri);

            } else {
                log("TAKE_PHOTO_CODE--->ERROR!");
            }

        }else{
            log("Error onActivityResult");
        }

        super.onActivityResult(requestCode, resultCode, intent);
    }

    public void retryNodeAttachment(long nodeHandle){
        megaChatApi.attachNode(idChat, nodeHandle, this);
    }

    public void retryContactAttachment(MegaHandleList handleList){
        log("retryContactAttachment");
        MegaChatMessage contactMessage = megaChatApi.attachContacts(idChat, handleList);
        if(contactMessage!=null){
            AndroidMegaChatMessage androidMsgSent = new AndroidMegaChatMessage(contactMessage);
            sendMessageToUI(androidMsgSent);
        }
    }

    public void retryPendingMessage(long idMessage){
        log("retryPendingMessage: "+idMessage);

        PendingMessage pendMsg = dbH.findPendingMessagesById(idMessage);

        if(pendMsg!=null){

            if(pendMsg.getNodeHandle()!=-1){
                removePendingMsg(idMessage);
                retryNodeAttachment(pendMsg.getNodeHandle());
            }
            else{
                log("The file was not uploaded yet");

                ////Retry to send

                Intent intent = new Intent(this, ChatUploadService.class);

                long timestamp = System.currentTimeMillis()/1000;
                long idPendingMsg = dbH.setPendingMessage(idChat+"", Long.toString(timestamp));
                if(idPendingMsg!=-1){
                    intent.putExtra(ChatUploadService.EXTRA_ID_PEND_MSG, idPendingMsg);

                    log("name of the file: "+pendMsg.getName());

                    PendingNodeAttachment nodeAttachment = null;

                    String filePath = pendMsg.getFilePath();

                    File f = new File(filePath);
                    if (!f.exists()) {
                        showSnackbar(getResources().getQuantityString(R.plurals.messages_forwarded_error_not_available, 1, 1));
                        return;
                    }

                    //Remove the old message from the UI and DB
                    removePendingMsg(idMessage);

                    if (MimeTypeList.typeForName(filePath).isImage()) {

                        if(sendOriginalAttachments){
                            String fingerprint = megaApi.getFingerprint(filePath);

                            //Add node to db
                            long idNode = dbH.setNodeAttachment(filePath,pendMsg.getName(), fingerprint);

                            dbH.setMsgNode(idPendingMsg, idNode);

                            nodeAttachment = new PendingNodeAttachment(filePath, fingerprint, pendMsg.getName());
                        }
                        else{
                            File previewDir = PreviewUtils.getPreviewFolder(this);
                            String nameFilePreview = pendMsg.getName();
                            File preview = new File(previewDir, nameFilePreview);

                            boolean isPreview = megaApi.createPreview(filePath, preview.getAbsolutePath());

                            if(isPreview){
                                log("Preview: "+preview.getAbsolutePath());
                                String fingerprint = megaApi.getFingerprint(preview.getAbsolutePath());

                                //Add node to db
                                long idNode = dbH.setNodeAttachment(preview.getAbsolutePath(), pendMsg.getName(), fingerprint);

                                dbH.setMsgNode(idPendingMsg, idNode);

                                nodeAttachment = new PendingNodeAttachment(preview.getAbsolutePath(), fingerprint, pendMsg.getName());
                            }
                            else{
                                log("No preview");
                                String fingerprint = megaApi.getFingerprint(filePath);

                                //Add node to db
                                long idNode = dbH.setNodeAttachment(filePath, pendMsg.getName(), fingerprint);

                                dbH.setMsgNode(idPendingMsg, idNode);

                                nodeAttachment = new PendingNodeAttachment(filePath, fingerprint, pendMsg.getName());
                            }
                        }
                    }
                    else{
                        String fingerprint = megaApi.getFingerprint(filePath);

                        //Add node to db
                        long idNode = dbH.setNodeAttachment(filePath, pendMsg.getName(), fingerprint);

                        dbH.setMsgNode(idPendingMsg, idNode);

                        nodeAttachment = new PendingNodeAttachment(filePath, fingerprint, pendMsg.getName());
                    }

                    PendingMessage newPendingMsg = new PendingMessage(idPendingMsg, idChat, nodeAttachment, timestamp, PendingMessage.STATE_SENDING);
                    AndroidMegaChatMessage newNodeAttachmentMsg = new AndroidMegaChatMessage(newPendingMsg, true);
                    sendMessageToUI(newNodeAttachmentMsg);

                    intent.putExtra(ChatUploadService.EXTRA_FILEPATH, newPendingMsg.getFilePath());
                    intent.putExtra(ChatUploadService.EXTRA_CHAT_ID, idChat);

                    startService(intent);
                }
                else{
                    log("Error when adding pending msg to the database");
                }
            }
        }
        else{
            log("Pending message does not exist");
            showSnackbar(getResources().getQuantityString(R.plurals.messages_forwarded_error_not_available, 1, 1));
        }
    }

    public void showConfirmationClearChat(final MegaChatRoom c){
        log("showConfirmationClearChat");

        DialogInterface.OnClickListener dialogClickListener = new DialogInterface.OnClickListener() {
            @Override
            public void onClick(DialogInterface dialog, int which) {
                switch (which){
                    case DialogInterface.BUTTON_POSITIVE:
                        log("Clear chat!");
//						megaChatApi.truncateChat(chatHandle, MegaChatHandle.MEGACHAT_INVALID_HANDLE);
                        log("Clear history selected!");
                        chatC.clearHistory(c);
                        break;

                    case DialogInterface.BUTTON_NEGATIVE:
                        //No button clicked
                        break;
                }
            }
        };

        android.support.v7.app.AlertDialog.Builder builder = new android.support.v7.app.AlertDialog.Builder(this, R.style.AppCompatAlertDialogStyle);
        String message= getResources().getString(R.string.confirmation_clear_group_chat);
        builder.setTitle(R.string.title_confirmation_clear_group_chat);
        builder.setMessage(message).setPositiveButton(R.string.general_clear, dialogClickListener)
                .setNegativeButton(R.string.general_cancel, dialogClickListener).show();
    }

    public void showConfirmationLeaveChat (final MegaChatRoom c){
        log("showConfirmationLeaveChat");

        DialogInterface.OnClickListener dialogClickListener = new DialogInterface.OnClickListener() {
            @Override
            public void onClick(DialogInterface dialog, int which) {
                switch (which){
                    case DialogInterface.BUTTON_POSITIVE: {
                        ChatController chatC = new ChatController(chatActivity);
                        chatC.leaveChat(c);
                        break;
                    }
                    case DialogInterface.BUTTON_NEGATIVE:
                        //No button clicked
                        break;
                }
            }
        };

        android.support.v7.app.AlertDialog.Builder builder = new android.support.v7.app.AlertDialog.Builder(this, R.style.AppCompatAlertDialogStyle);
        builder.setTitle(getResources().getString(R.string.title_confirmation_leave_group_chat));
        String message= getResources().getString(R.string.confirmation_leave_group_chat);
        builder.setMessage(message).setPositiveButton(R.string.general_leave, dialogClickListener)
                .setNegativeButton(R.string.general_cancel, dialogClickListener).show();
    }

    @Override
    public void onBackPressed() {
        log("onBackPressedLollipop");

        if(megaChatApi.isSignalActivityRequired()){
            megaChatApi.signalPresenceActivity();
        }
        if (emojiKeyboardShown) {
            keyboardButton.setImageResource(R.drawable.ic_emoticon_white);
            removeEmojiconFragment();
        }else if(fileStorageLayout.isShown()){
            if(fileStorageF != null){
                fileStorageF.clearSelections();
                fileStorageF.hideMultipleSelect();
            }
            fileStorageLayout.setVisibility(View.GONE);
        }else{
            finish();
        }
    }

    public static void log(String message) {
        Util.log("ChatActivityLollipop", message);
    }

    @Override
    public void onClick(View v) {
        log("onClick");
        if(megaChatApi.isSignalActivityRequired()){
            megaChatApi.signalPresenceActivity();
        }

        switch (v.getId()) {
            case R.id.home:{
                break;
            }
//			case R.id.attach_icon_chat:{
//                showUploadPanel();
//                break;
//			}
            case R.id.call_in_progress_layout:{
                log("onClick:call_in_progress_layout");

                Intent intent = new Intent(this, ChatCallActivity.class);
                intent.addFlags(Intent.FLAG_ACTIVITY_CLEAR_TOP);
//        intent.setAction(Long.toString(System.currentTimeMillis()));
                intent.putExtra("chatHandle", idChat);
                startActivity(intent);
                break;

            }
            case R.id.send_message_icon_chat:{
                log("onClick:send_message_icon_chat");

//                fileStorageLayout.setVisibility(View.GONE);

                writingLayout.setClickable(false);
                String text = textChat.getText().toString();

                if((fileStorageF != null)&&(fileStorageF.isMultipleselect())){
                    fileStorageF.sendImages();
                }else{

                    if(!text.isEmpty()) {

                        if (editingMessage) {
                            log("onClick:send_message_icon_chat:editingMessage");
                            editMessage(text);
                            clearSelections();
                            hideMultipleSelect();
                            actionMode.invalidate();
                        } else {
                            log("onClick:send_message_icon_chat:sendindMessage");
                            sendMessage(text);
                        }

//                        textChat.getText().clear();
                        textChat.setText("", TextView.BufferType.EDITABLE);
                    }
                }

                break;
            }
            case R.id.keyboard_icon_chat:
            case R.id.rl_keyboard_icon_chat:{
                log("onClick:keyboard_icon_chat:  " + emojiKeyboardShown);
                if(fileStorageLayout.isShown()){
                    if(fileStorageF != null){
                        fileStorageF.clearSelections();
                        fileStorageF.hideMultipleSelect();
                    }
                    fileStorageLayout.setVisibility(View.GONE);
                }
                if (emojiKeyboardShown){
                    removeEmojiconFragment();
                    textChat.requestFocus();
                    InputMethodManager imm = (InputMethodManager) getSystemService(Context.INPUT_METHOD_SERVICE);

                    if(getResources().getConfiguration().orientation == Configuration.ORIENTATION_LANDSCAPE){
                        imm.toggleSoftInput(InputMethodManager.SHOW_FORCED, 0);
                    }else{
                        imm.showSoftInput(textChat, InputMethodManager.SHOW_IMPLICIT);
                    }
                    keyboardButton.setImageResource(R.drawable.ic_emoticon_white);

                } else{
                    InputMethodManager imm = (InputMethodManager) getSystemService(this.INPUT_METHOD_SERVICE);

                    if (softKeyboardShown){
                        log("imm.isAcceptingText()");

                        if(getResources().getConfiguration().orientation == Configuration.ORIENTATION_LANDSCAPE){
                            imm.toggleSoftInput(InputMethodManager.SHOW_FORCED, 0);
                        }else{
                            imm.hideSoftInputFromWindow(textChat.getWindowToken(), 0);
                        }

                        shouldShowEmojiKeyboard = true;
                    }
                    else{
                        setEmojiconFragment(false);
                    }
                    keyboardButton.setImageResource(R.drawable.ic_keyboard_white);

                }
                break;
            }

            case R.id.media_icon_chat:
            case R.id.rl_media_icon_chat:{
                log("onClick:media_icon_chat");
                if(fileStorageLayout.isShown()){
                    if(fileStorageF != null){
                        fileStorageF.clearSelections();
                        fileStorageF.hideMultipleSelect();
                    }
                    fileStorageLayout.setVisibility(View.GONE);
                }
                if (emojiKeyboardShown) {
                    keyboardButton.setImageResource(R.drawable.ic_emoticon_white);
                    removeEmojiconFragment();
                }
                else if(softKeyboardShown){
                    InputMethodManager imm = (InputMethodManager) getSystemService(this.INPUT_METHOD_SERVICE);
                    if(getResources().getConfiguration().orientation == Configuration.ORIENTATION_LANDSCAPE){
                        imm.toggleSoftInput(InputMethodManager.SHOW_FORCED, 0);
                    }else{
                        imm.hideSoftInputFromWindow(textChat.getWindowToken(), 0);
                    }
                }

                isTakePicture = true;

                if (Build.VERSION.SDK_INT >= Build.VERSION_CODES.M) {
                    boolean hasStoragePermission = (ContextCompat.checkSelfPermission(this, Manifest.permission.WRITE_EXTERNAL_STORAGE) == PackageManager.PERMISSION_GRANTED);
                    if (!hasStoragePermission) {
                        ActivityCompat.requestPermissions(this,
                                new String[]{Manifest.permission.WRITE_EXTERNAL_STORAGE},
                                Constants.REQUEST_WRITE_STORAGE);
                    }

                    boolean hasCameraPermission = (ContextCompat.checkSelfPermission(this, Manifest.permission.CAMERA) == PackageManager.PERMISSION_GRANTED);
                    if (!hasCameraPermission) {
                        ActivityCompat.requestPermissions(this,
                                new String[]{Manifest.permission.CAMERA},
                                Constants.REQUEST_CAMERA);
                    }

                    if (hasStoragePermission && hasCameraPermission){
                        this.takePicture();
                    }
                }
                else{
                    this.takePicture();
                }

                break;
            }

            case R.id.send_contact_icon_chat:
            case R.id.rl_send_contact_icon_chat:{
                if(fileStorageLayout.isShown()){
                    if(fileStorageF != null){
                        fileStorageF.clearSelections();
                        fileStorageF.hideMultipleSelect();
                    }
                    fileStorageLayout.setVisibility(View.GONE);
                }
                if (emojiKeyboardShown) {
                    keyboardButton.setImageResource(R.drawable.ic_emoticon_white);
                    removeEmojiconFragment();
                }
                else if(softKeyboardShown){
                    InputMethodManager imm = (InputMethodManager) getSystemService(this.INPUT_METHOD_SERVICE);
                    if(getResources().getConfiguration().orientation == Configuration.ORIENTATION_LANDSCAPE){
                        imm.toggleSoftInput(InputMethodManager.SHOW_FORCED, 0);
                    }else{
                        imm.hideSoftInputFromWindow(textChat.getWindowToken(), 0);
                    }
                }
                attachContact();

                break;
            }

            case R.id.pick_file_system_icon_chat:
            case R.id.rl_pick_file_system_icon_chat:{
                if(fileStorageLayout.isShown()){
                    if(fileStorageF != null){
                        fileStorageF.clearSelections();
                        fileStorageF.hideMultipleSelect();
                    }
                    fileStorageLayout.setVisibility(View.GONE);
                }
                if (emojiKeyboardShown) {
                    keyboardButton.setImageResource(R.drawable.ic_emoticon_white);
                    removeEmojiconFragment();
                }
                else if(softKeyboardShown){
                    InputMethodManager imm = (InputMethodManager) getSystemService(this.INPUT_METHOD_SERVICE);
                    if(getResources().getConfiguration().orientation == Configuration.ORIENTATION_LANDSCAPE){
                        imm.toggleSoftInput(InputMethodManager.SHOW_FORCED, 0);
                    }else{
                        imm.hideSoftInputFromWindow(textChat.getWindowToken(), 0);
                    }
                }

                attachPhotoVideo();
                break;
            }

            case R.id.pick_cloud_drive_icon_chat:
            case R.id.rl_pick_cloud_drive_icon_chat:{
                if(fileStorageLayout.isShown()){
                    if(fileStorageF != null){
                        fileStorageF.clearSelections();
                        fileStorageF.hideMultipleSelect();
                    }
                    fileStorageLayout.setVisibility(View.GONE);
                }

                if (emojiKeyboardShown) {
                    keyboardButton.setImageResource(R.drawable.ic_emoticon_white);
                    removeEmojiconFragment();
                }
                else if(softKeyboardShown){
                    InputMethodManager imm = (InputMethodManager) getSystemService(this.INPUT_METHOD_SERVICE);
                    if(getResources().getConfiguration().orientation == Configuration.ORIENTATION_LANDSCAPE){
                        imm.toggleSoftInput(InputMethodManager.SHOW_FORCED, 0);
                    }else{
                        imm.hideSoftInputFromWindow(textChat.getWindowToken(), 0);
                    }
                }

                attachFromCloud();
                break;
            }

            case R.id.pick_file_storage_icon_chat:
            case R.id.rl_pick_file_storage_icon_chat:{
                if (emojiKeyboardShown) {
                    keyboardButton.setImageResource(R.drawable.ic_emoticon_white);
                    removeEmojiconFragment();
                }
                else if(softKeyboardShown){
                    InputMethodManager imm = (InputMethodManager) getSystemService(this.INPUT_METHOD_SERVICE);
                    if(getResources().getConfiguration().orientation == Configuration.ORIENTATION_LANDSCAPE){
                        imm.toggleSoftInput(InputMethodManager.SHOW_FORCED, 0);
                    }else{
                        imm.hideSoftInputFromWindow(textChat.getWindowToken(), 0);
                    }
                }

                if(fileStorageLayout.isShown()){
                    if(fileStorageF != null){
                        fileStorageF.clearSelections();
                        fileStorageF.hideMultipleSelect();
                    }
                    fileStorageLayout.setVisibility(View.GONE);

                }else{

                    fileStorageLayout.setVisibility(View.VISIBLE);

                    if (Build.VERSION.SDK_INT >= Build.VERSION_CODES.M) {
                        boolean hasStoragePermission = (ContextCompat.checkSelfPermission(this, Manifest.permission.READ_EXTERNAL_STORAGE) == PackageManager.PERMISSION_GRANTED);
                        if (!hasStoragePermission) {
                            ActivityCompat.requestPermissions(this,new String[]{Manifest.permission.READ_EXTERNAL_STORAGE},Constants.REQUEST_READ_STORAGE);

                        }else{
                            this.attachFromFileStorage();
                        }
                    }
                    else{
                        this.attachFromFileStorage();
                    }
                }

                break;
            }
            case R.id.toolbar_chat:{
                log("onClick:toolbar_chat");
                showGroupInfoActivity();
                break;
            }
            case R.id.message_jump_layout:{
                log("onClick:jump to least");
                goToEnd();
                break;
            }
		}
    }

    public void attachFromFileStorage(){
        if (isFirstTimeStorage) {
            fileStorageF = ChatFileStorageFragment.newInstance();

            getSupportFragmentManager()
                    .beginTransaction()
                    .replace(R.id.fragment_container_file_storage, fileStorageF,"fileStorageF")
                    .commitNowAllowingStateLoss();
            isFirstTimeStorage = false;
        }
//        fileStorageF = ChatFileStorageFragment.newInstance();
//        FragmentTransaction ft = getSupportFragmentManager().beginTransaction();
//        ft.replace(R.id.fragment_container_file_storage, fileStorageF, "fileStorageF");
//        ft.commitNow();

        //ft.commitAllowingStateLoss();
    }

    public void attachFromCloud(){
        log("attachFromCloud");
        ChatController chatC = new ChatController(this);
        chatC.pickFileToSend();
    }

    public void attachContact(){
        log("attachContact");
        chooseContactsDialog();
    }

    public void attachPhotoVideo(){
        log("attachPhotoVideo");

        disablePinScreen();

        Intent intent = new Intent();
        intent.setAction(Intent.ACTION_OPEN_DOCUMENT);
        intent.setAction(Intent.ACTION_GET_CONTENT);
        intent.putExtra(Intent.EXTRA_ALLOW_MULTIPLE, true);
        intent.setType("*/*");

        startActivityForResult(Intent.createChooser(intent, null), Constants.REQUEST_CODE_GET);
    }

    public void sendMessage(String text){
        log("sendMessage: "+text);

        MegaChatMessage msgSent = megaChatApi.sendMessage(idChat, text);
        AndroidMegaChatMessage androidMsgSent = new AndroidMegaChatMessage(msgSent);
        sendMessageToUI(androidMsgSent);
    }

    public void hideNewMessagesLayout(){
        log("hideNewMessagesLayout");

        int position = positionNewMessagesLayout;

        positionNewMessagesLayout = -1;
        lastIdMsgSeen = -1;
        generalUnreadCount = -1;
        lastSeenReceived = true;
        newVisibility = false;

        if(adapter!=null){
            adapter.notifyItemChanged(position);
        }
    }

    public void sendMessageToUI(AndroidMegaChatMessage androidMsgSent){
        log("sendMessageToUI");

        if(positionNewMessagesLayout!=-1){
            hideNewMessagesLayout();
        }

        int infoToShow = -1;

        int index = messages.size()-1;
        if(androidMsgSent!=null){
            if(androidMsgSent.isUploading()){
                log("Name of the file uploading: "+androidMsgSent.getPendingMessage().getName());
            }
            else{
                log("Sent message with id temp: "+androidMsgSent.getMessage().getTempId());
                log("State of the message: "+androidMsgSent.getMessage().getStatus());
            }

            log("Index: "+index);
            if(index==-1){
                //First element
                log("First element!");
                messages.add(androidMsgSent);
                messages.get(0).setInfoToShow(AndroidMegaChatMessage.CHAT_ADAPTER_SHOW_ALL);
            }
            else{
                //Not first element
                //Find where to add in the queue

                AndroidMegaChatMessage msg = messages.get(index);

                if(!androidMsgSent.isUploading()){
                    while(msg.isUploading()){
                        index--;
                        msg = messages.get(index);
                    }
                }


                while (!msg.isUploading() && msg.getMessage().getStatus() == MegaChatMessage.STATUS_SENDING_MANUAL) {
                    index--;
                    msg = messages.get(index);
                }

                index++;
                log("Add in position: "+index);

                messages.add(index, androidMsgSent);

                infoToShow = adjustInfoToShow(index);
            }

            if (adapter == null){
                log("adapter NULL");
                adapter = new MegaChatLollipopAdapter(this, chatRoom, messages, listView);
                adapter.setHasStableIds(true);
                listView.setLayoutManager(mLayoutManager);
                listView.setAdapter(adapter);
                adapter.setMessages(messages);
            }
            else{
                log("adapter is NOT null");
                adapter.addMessage(messages, index);
                if(infoToShow== AndroidMegaChatMessage.CHAT_ADAPTER_SHOW_ALL){
                    mLayoutManager.scrollToPositionWithOffset(index, Util.scaleHeightPx(50, outMetrics));
                }else{
                    mLayoutManager.scrollToPositionWithOffset(index, Util.scaleHeightPx(20, outMetrics));
                }
            }
        }
        else{
            log("Error sending message!");
        }
    }

    public void editMessage(String text){
        log("editMessage: "+text);
        MegaChatMessage msgEdited = null;

        if(messageToEdit.getMsgId()!=-1){
            msgEdited = megaChatApi.editMessage(idChat, messageToEdit.getMsgId(), text);
        }
        else{
            msgEdited = megaChatApi.editMessage(idChat, messageToEdit.getTempId(), text);
        }

        if(msgEdited!=null){
            log("Edited message: status: "+msgEdited.getStatus());
            AndroidMegaChatMessage androidMsgEdited = new AndroidMegaChatMessage(msgEdited);
            modifyMessageReceived(androidMsgEdited, false);
        }
        else{
            log("Message cannot be edited!");
            showSnackbar(getString(R.string.error_editing_message));
        }
    }

    public void editMessageMS(String text, MegaChatMessage messageToEdit){
        log("editMessageMS: "+text);
        MegaChatMessage msgEdited = null;

        if(messageToEdit.getMsgId()!=-1){
            msgEdited = megaChatApi.editMessage(idChat, messageToEdit.getMsgId(), text);
        }
        else{
            msgEdited = megaChatApi.editMessage(idChat, messageToEdit.getTempId(), text);
        }

        if(msgEdited!=null){
            log("Edited message: status: "+msgEdited.getStatus());
            AndroidMegaChatMessage androidMsgEdited = new AndroidMegaChatMessage(msgEdited);
            modifyMessageReceived(androidMsgEdited, false);
        }
        else{
            log("Message cannot be edited!");
            showSnackbar(getString(R.string.error_editing_message));
        }
    }

    public void showUploadPanel(){
        AttachmentUploadBottomSheetDialogFragment bottomSheetDialogFragment = new AttachmentUploadBottomSheetDialogFragment();
        bottomSheetDialogFragment.show(getSupportFragmentManager(), bottomSheetDialogFragment.getTag());
    }

//    public void hideUploadPanel(){
//        fab.setVisibility(View.VISIBLE);
//        uploadPanel.setVisibility(View.GONE);
//        RelativeLayout.LayoutParams params = (RelativeLayout.LayoutParams) messagesContainerLayout.getLayoutParams();
//        params.addRule(RelativeLayout.ABOVE, R.id.writing_container_layout_chat_layout);
//        messagesContainerLayout.setLayoutParams(params);
//    }

    public void activateActionMode(){
        log("activateActionMode");
        if (!adapter.isMultipleSelect()){
            adapter.setMultipleSelect(true);
            actionMode = startSupportActionMode(new ActionBarCallBack());
        }
    }


    /////Multiselect/////
    private class  ActionBarCallBack implements ActionMode.Callback {

        @Override
        public boolean onActionItemClicked(ActionMode mode, MenuItem item) {
            ArrayList<AndroidMegaChatMessage> messagesSelected = adapter.getSelectedMessages();

            if(megaChatApi.isSignalActivityRequired()){
                megaChatApi.signalPresenceActivity();
            }

            switch(item.getItemId()){
//                case R.id.cab_menu_select_all:{
//                    selectAll();
//                    actionMode.invalidate();
//                    break;
//                }
//                case R.id.cab_menu_unselect_all:{
//                    clearSelections();
//                    hideMultipleSelect();
//                    actionMode.invalidate();
//                    break;
//                }
                case R.id.chat_cab_menu_edit:{
                    log("Edit text");
                    editingMessage = true;
                    messageToEdit = messagesSelected.get(0).getMessage();
                    textChat.setText(messageToEdit.getContent());
                    textChat.setSelection(textChat.getText().length());
                    //Show keyboard

                    break;
                }
                case R.id.chat_cab_menu_forward:{
                    log("Forward message");
                    prepareMessagesToForward(messagesSelected);
                    break;
                }
                case R.id.chat_cab_menu_copy:{
                    clearSelections();
                    hideMultipleSelect();

                    String text = "";

                    if(messagesSelected.size()==1){
                        AndroidMegaChatMessage message = messagesSelected.get(0);
                        text = chatC.createSingleManagementString(message, chatRoom);
                    }
                    else{
                        text = copyMessages(messagesSelected);
                    }

                    if(android.os.Build.VERSION.SDK_INT < android.os.Build.VERSION_CODES.HONEYCOMB) {
                        android.text.ClipboardManager clipboard = (android.text.ClipboardManager) getSystemService(Context.CLIPBOARD_SERVICE);
                        clipboard.setText(text);
                    } else {
                        android.content.ClipboardManager clipboard = (android.content.ClipboardManager) getSystemService(Context.CLIPBOARD_SERVICE);
                        android.content.ClipData clip = android.content.ClipData.newPlainText("Copied Text", text);
                        clipboard.setPrimaryClip(clip);
                    }

                    Snackbar.make(fragmentContainer, getString(R.string.messages_copied_clipboard), Snackbar.LENGTH_LONG).show();

                    break;
                }
                case R.id.chat_cab_menu_delete:{
                    clearSelections();
                    hideMultipleSelect();
                    //Delete
                    showConfirmationDeleteMessages(messagesSelected, chatRoom);
                    break;
                }
                case R.id.chat_cab_menu_download:{
                    clearSelections();
                    hideMultipleSelect();

                    ArrayList<MegaNodeList> list = new ArrayList<>();
                    for(int i = 0; i<messagesSelected.size();i++){

                        MegaNodeList megaNodeList = messagesSelected.get(i).getMessage().getMegaNodeList();
                        list.add(megaNodeList);
                    }
                    chatC.prepareForChatDownload(list);
                    break;
                }
                case R.id.chat_cab_menu_import:{
                    clearSelections();
                    hideMultipleSelect();

                    importNodes(messagesSelected);
                    break;
                }
                case R.id.chat_cab_menu_offline:{
                    clearSelections();
                    hideMultipleSelect();
                    chatC.saveForOfflineWithMessages(messagesSelected);
                    break;
                }
            }
            return false;
        }

        public String copyMessages(ArrayList<AndroidMegaChatMessage> messagesSelected){
            log("copyMessages");
            ChatController chatC = new ChatController(chatActivity);
            StringBuilder builder = new StringBuilder();

            for(int i=0;i<messagesSelected.size();i++){
                AndroidMegaChatMessage messageSelected = messagesSelected.get(i);
                builder.append("[");
                String timestamp = TimeChatUtils.formatShortDateTime(messageSelected.getMessage().getTimestamp());
                builder.append(timestamp);
                builder.append("] ");
                String messageString = chatC.createManagementString(messageSelected, chatRoom);
                builder.append(messageString);
                builder.append("\n");
            }
            return builder.toString();
        }

        @Override
        public boolean onCreateActionMode(ActionMode mode, Menu menu) {
            MenuInflater inflater = mode.getMenuInflater();
            inflater.inflate(R.menu.messages_chat_action, menu);

            importIcon = menu.findItem(R.id.chat_cab_menu_import);
//            Drawable drawable = importIcon.getIcon();
//            if (drawable != null) {
//                // If we don't mutate the drawable, then all drawable's with this id will have a color
//                // filter applied to it.
//                drawable.mutate();
//                drawable.setColorFilter(Color.WHITE, PorterDuff.Mode.SRC_ATOP);
//                drawable.setAlpha(255);
//            }
            return true;
        }

        @Override
        public void onDestroyActionMode(ActionMode arg0) {
            log("onDestroyActionMode");
            adapter.setMultipleSelect(false);
//            textChat.getText().clear();
            editingMessage = false;
            clearSelections();
        }

        @Override
        public boolean onPrepareActionMode(ActionMode mode, Menu menu) {
            log("onPrepareActionMode");
            List<AndroidMegaChatMessage> selected = adapter.getSelectedMessages();
            if (selected.size() !=0) {
//                MenuItem unselect = menu.findItem(R.id.cab_menu_unselect_all);

                if(chatRoom.getOwnPrivilege()==MegaChatRoom.PRIV_RM||chatRoom.getOwnPrivilege()==MegaChatRoom.PRIV_RO){

                    boolean showCopy = true;
                    for(int i=0; i<selected.size();i++) {
                        if (showCopy) {
                            if (selected.get(i).getMessage().getType() == MegaChatMessage.TYPE_NODE_ATTACHMENT || selected.get(i).getMessage().getType() == MegaChatMessage.TYPE_CONTACT_ATTACHMENT) {
                                showCopy = false;
                            }
                        }
                    }
                    menu.findItem(R.id.chat_cab_menu_edit).setVisible(false);
                    menu.findItem(R.id.chat_cab_menu_copy).setVisible(showCopy);
                    menu.findItem(R.id.chat_cab_menu_delete).setVisible(false);
                    menu.findItem(R.id.chat_cab_menu_forward).setVisible(false);
                    menu.findItem(R.id.chat_cab_menu_download).setVisible(false);
                    menu.findItem(R.id.chat_cab_menu_offline).setVisible(false);
                    importIcon.setVisible(false);

                }else{

                    log("Chat with permissions");
                    if(Util.isOnline(chatActivity)){
                        menu.findItem(R.id.chat_cab_menu_forward).setVisible(true);
                    }else{
                        menu.findItem(R.id.chat_cab_menu_forward).setVisible(false);
                    }

                    if (selected.size() == 1) {
                        if(selected.get(0).isUploading()){
                            menu.findItem(R.id.chat_cab_menu_copy).setVisible(false);
                            menu.findItem(R.id.chat_cab_menu_delete).setVisible(false);
                            menu.findItem(R.id.chat_cab_menu_edit).setVisible(false);
                            menu.findItem(R.id.chat_cab_menu_forward).setVisible(false);
                            menu.findItem(R.id.chat_cab_menu_download).setVisible(false);
                            menu.findItem(R.id.chat_cab_menu_offline).setVisible(false);
                            importIcon.setVisible(false);
                        }
                        else if(selected.get(0).getMessage().getType()==MegaChatMessage.TYPE_NODE_ATTACHMENT){
                            log("TYPE_NODE_ATTACHMENT selected");
                            menu.findItem(R.id.chat_cab_menu_copy).setVisible(false);
                            menu.findItem(R.id.chat_cab_menu_edit).setVisible(false);

                            if(selected.get(0).getMessage().getUserHandle()==myUserHandle){
                                if(selected.get(0).getMessage().isDeletable()){
                                    log("one message Message DELETABLE");
                                    menu.findItem(R.id.chat_cab_menu_delete).setVisible(true);
                                }
                                else{
                                    log("one message Message NOT DELETABLE");
                                    menu.findItem(R.id.chat_cab_menu_delete).setVisible(false);
                                }
                            }
                            else{
                                menu.findItem(R.id.chat_cab_menu_delete).setVisible(false);
                            }

                            if(Util.isOnline(chatActivity)){
                                menu.findItem(R.id.chat_cab_menu_download).setVisible(true);
                                menu.findItem(R.id.chat_cab_menu_offline).setVisible(true);
                                importIcon.setVisible(true);
                            }
                            else{
                                menu.findItem(R.id.chat_cab_menu_download).setVisible(false);
                                menu.findItem(R.id.chat_cab_menu_offline).setVisible(false);
                                importIcon.setVisible(false);
                            }
                        }
                        else if(selected.get(0).getMessage().getType()==MegaChatMessage.TYPE_CONTACT_ATTACHMENT){
                            menu.findItem(R.id.chat_cab_menu_copy).setVisible(false);
                            menu.findItem(R.id.chat_cab_menu_edit).setVisible(false);

                            if(selected.get(0).getMessage().isDeletable()){
                                log("one message Message DELETABLE");
                                menu.findItem(R.id.chat_cab_menu_delete).setVisible(true);
                            }
                            else{
                                log("one message Message NOT DELETABLE");
                                menu.findItem(R.id.chat_cab_menu_delete).setVisible(false);
                            }

                            if(selected.get(0).getMessage().getUserHandle()!=myUserHandle){
                                menu.findItem(R.id.chat_cab_menu_delete).setVisible(false);
                            }

                            menu.findItem(R.id.chat_cab_menu_download).setVisible(false);
                            menu.findItem(R.id.chat_cab_menu_offline).setVisible(false);
                            importIcon.setVisible(false);
                        }
                        else{
                            MegaChatMessage messageSelected= megaChatApi.getMessage(idChat, selected.get(0).getMessage().getMsgId());
                            menu.findItem(R.id.chat_cab_menu_copy).setVisible(true);

                            if(messageSelected.getUserHandle()==myUserHandle){

                                if(messageSelected.isEditable()){
                                    log("Message EDITABLE");
                                    menu.findItem(R.id.chat_cab_menu_edit).setVisible(true);
                                }
                                else{
                                    log("Message NOT EDITABLE");
                                    menu.findItem(R.id.chat_cab_menu_edit).setVisible(false);
                                }
                                if(messageSelected.isDeletable()){
                                    log("Message DELETABLE");
                                    menu.findItem(R.id.chat_cab_menu_delete).setVisible(true);
                                }
                                else{
                                    log("Message NOT DELETABLE");
                                    menu.findItem(R.id.chat_cab_menu_delete).setVisible(false);
                                }

                                int type = selected.get(0).getMessage().getType();
                                if (type == MegaChatMessage.TYPE_TRUNCATE||type == MegaChatMessage.TYPE_ALTER_PARTICIPANTS||type == MegaChatMessage.TYPE_CHAT_TITLE||type == MegaChatMessage.TYPE_PRIV_CHANGE||type == MegaChatMessage.TYPE_CALL_ENDED) {
                                    menu.findItem(R.id.chat_cab_menu_forward).setVisible(false);
                                } else{
                                    if(Util.isOnline(chatActivity)){
                                        menu.findItem(R.id.chat_cab_menu_forward).setVisible(true);
                                    }else{
                                        menu.findItem(R.id.chat_cab_menu_forward).setVisible(false);
                                    }
                                }
                            }
                            else{
                                menu.findItem(R.id.chat_cab_menu_edit).setVisible(false);
                                menu.findItem(R.id.chat_cab_menu_delete).setVisible(false);
                                importIcon.setVisible(false);

                                int type = selected.get(0).getMessage().getType();
                                if (type == MegaChatMessage.TYPE_TRUNCATE||type == MegaChatMessage.TYPE_ALTER_PARTICIPANTS||type == MegaChatMessage.TYPE_CHAT_TITLE||type == MegaChatMessage.TYPE_PRIV_CHANGE||type == MegaChatMessage.TYPE_CALL_ENDED) {
                                    menu.findItem(R.id.chat_cab_menu_forward).setVisible(false);
                                } else{
                                    if(Util.isOnline(chatActivity)){
                                        menu.findItem(R.id.chat_cab_menu_forward).setVisible(true);
                                    }else{
                                        menu.findItem(R.id.chat_cab_menu_forward).setVisible(false);
                                    }
                                }
                            }

                            menu.findItem(R.id.chat_cab_menu_download).setVisible(false);
                            menu.findItem(R.id.chat_cab_menu_offline).setVisible(false);
                            importIcon.setVisible(false);
                        }
                    }
                    else{
                        log("Many items selected");
                        boolean showDelete = true;
                        boolean showCopy = true;
                        boolean showForward = true;
                        boolean allNodeAttachments = true;

                        for(int i=0; i<selected.size();i++) {

                            if (showCopy) {
                                if (selected.get(i).getMessage().getType() == MegaChatMessage.TYPE_NODE_ATTACHMENT || selected.get(i).getMessage().getType() == MegaChatMessage.TYPE_CONTACT_ATTACHMENT) {
                                    showCopy = false;
                                }
                            }

                            if (showDelete) {
                                if (selected.get(i).getMessage().getUserHandle() == myUserHandle) {
                                    if (selected.get(i).getMessage().getType() == MegaChatMessage.TYPE_NORMAL || selected.get(i).getMessage().getType() == MegaChatMessage.TYPE_NODE_ATTACHMENT || selected.get(i).getMessage().getType() == MegaChatMessage.TYPE_CONTACT_ATTACHMENT || selected.get(i).getMessage().getType() == MegaChatMessage.TYPE_CONTAINS_META) {
                                        if (!(selected.get(i).getMessage().isDeletable())) {
                                            showDelete = false;
                                        }
                                    } else {
                                        showDelete = false;
                                    }
                                } else {
                                    showDelete = false;
                                }
                            }

                            if (showForward) {
                                int type = selected.get(i).getMessage().getType();
                                if (type == MegaChatMessage.TYPE_TRUNCATE||type == MegaChatMessage.TYPE_ALTER_PARTICIPANTS||type == MegaChatMessage.TYPE_CHAT_TITLE||type == MegaChatMessage.TYPE_PRIV_CHANGE||type == MegaChatMessage.TYPE_CALL_ENDED) {
                                    showForward = false;
                                }
                            }

                            if (allNodeAttachments) {
                                if (selected.get(i).getMessage().getType() != MegaChatMessage.TYPE_NODE_ATTACHMENT) {
                                    allNodeAttachments = false;
                                }
                            }
                        }

                        if(allNodeAttachments){
                            if(Util.isOnline(chatActivity)){
                                menu.findItem(R.id.chat_cab_menu_download).setVisible(true);
                                menu.findItem(R.id.chat_cab_menu_offline).setVisible(true);
                                importIcon.setVisible(true);
                            }
                            else{
                                menu.findItem(R.id.chat_cab_menu_download).setVisible(false);
                                menu.findItem(R.id.chat_cab_menu_offline).setVisible(false);
                                importIcon.setVisible(false);
                            }
                        }
                        else{
                            menu.findItem(R.id.chat_cab_menu_download).setVisible(false);
                            menu.findItem(R.id.chat_cab_menu_offline).setVisible(false);
                            importIcon.setVisible(false);
                        }

                        menu.findItem(R.id.chat_cab_menu_edit).setVisible(false);
                        menu.findItem(R.id.chat_cab_menu_copy).setVisible(showCopy);
                        menu.findItem(R.id.chat_cab_menu_delete).setVisible(showDelete);
                        if(Util.isOnline(chatActivity)){
                            menu.findItem(R.id.chat_cab_menu_forward).setVisible(showForward);
                        }
                        else{
                            menu.findItem(R.id.chat_cab_menu_forward).setVisible(false);
                        }
                    }
                }
            }
            return false;
        }

    }

    public boolean showSelectMenuItem(){
        if (adapter != null){
            return adapter.isMultipleSelect();
        }

        return false;
    }

    public void showConfirmationDeleteMessages(final ArrayList<AndroidMegaChatMessage> messages, final MegaChatRoom chat){
        log("showConfirmationDeleteMessages");

        DialogInterface.OnClickListener dialogClickListener = new DialogInterface.OnClickListener() {
            @Override
            public void onClick(DialogInterface dialog, int which) {
                switch (which){
                    case DialogInterface.BUTTON_POSITIVE:
                        ChatController cC = new ChatController(chatActivity);
                        cC.deleteMessages(messages, chat);
                        break;

                    case DialogInterface.BUTTON_NEGATIVE:
                        //No button clicked
                        break;
                }
            }
        };

        AlertDialog.Builder builder;
        if (Build.VERSION.SDK_INT >= Build.VERSION_CODES.HONEYCOMB) {
            builder = new AlertDialog.Builder(this, R.style.AppCompatAlertDialogStyle);
        }
        else{
            builder = new AlertDialog.Builder(this);
        }

        if(messages.size()==1){
            builder.setMessage(R.string.confirmation_delete_one_message);
        }
        else{
            builder.setMessage(R.string.confirmation_delete_several_messages);
        }
        builder.setPositiveButton(R.string.context_remove, dialogClickListener)
                .setNegativeButton(R.string.general_cancel, dialogClickListener).show();
    }

    public void showConfirmationDeleteMessage(final long messageId, final long chatId){
        log("showConfirmationDeleteMessage");

        DialogInterface.OnClickListener dialogClickListener = new DialogInterface.OnClickListener() {
            @Override
            public void onClick(DialogInterface dialog, int which) {
                switch (which){
                    case DialogInterface.BUTTON_POSITIVE:
                        ChatController cC = new ChatController(chatActivity);
                        cC.deleteMessageById(messageId, chatId);
                        break;

                    case DialogInterface.BUTTON_NEGATIVE:
                        //No button clicked
                        break;
                }
            }
        };

        AlertDialog.Builder builder;
        if (Build.VERSION.SDK_INT >= Build.VERSION_CODES.HONEYCOMB) {
            builder = new AlertDialog.Builder(this, R.style.AppCompatAlertDialogStyle);
        }
        else{
            builder = new AlertDialog.Builder(this);
        }

        builder.setMessage(R.string.confirmation_delete_one_message);

        builder.setPositiveButton(R.string.context_remove, dialogClickListener)
                .setNegativeButton(R.string.general_cancel, dialogClickListener).show();
    }

    /*
     * Clear all selected items
     */
    private void clearSelections() {
        if(adapter.isMultipleSelect()){
            adapter.clearSelections();
        }
        updateActionModeTitle();
    }

    private void updateActionModeTitle() {
//        if (actionMode == null || getActivity() == null) {
//            return;
//        }
        List<AndroidMegaChatMessage> messages = adapter.getSelectedMessages();

        try {
            actionMode.setTitle(messages.size()+"");
            actionMode.invalidate();
        } catch (Exception e) {
            e.printStackTrace();
            log("oninvalidate error");
        }
    }

    /*
     * Disable selection
     */
    public void hideMultipleSelect() {
        log("hideMultipleSelect");
        adapter.setMultipleSelect(false);
        if (actionMode != null) {
            actionMode.finish();
        }
    }

    public void selectAll() {
        if (adapter != null) {
            if (adapter.isMultipleSelect()) {
                adapter.selectAll();
            } else {
                adapter.setMultipleSelect(true);
                adapter.selectAll();

                actionMode = startSupportActionMode(new ActionBarCallBack());
            }

            updateActionModeTitle();
        }
    }

    public void itemClick(int positionInAdapter) {
        log("itemClick");
        int position = positionInAdapter-1;
        if(megaChatApi.isSignalActivityRequired()){
            megaChatApi.signalPresenceActivity();
        }

        if(position<messages.size()){
            AndroidMegaChatMessage m = messages.get(position);

            if (adapter.isMultipleSelect()) {
                if (!m.isUploading()) {
                    if (m.getMessage() != null) {
                        log("Message id: " + m.getMessage().getMsgId());
                        log("Timestamp: " + m.getMessage().getTimestamp());
                    }

                    adapter.toggleSelection(positionInAdapter);

                    List<AndroidMegaChatMessage> messages = adapter.getSelectedMessages();
                    if (messages.size() > 0) {
                        updateActionModeTitle();
//                adapter.notifyDataSetChanged();
                    }
//                    else {
//                        hideMultipleSelect();
//                    }
                }
            }else{

                if(m!=null){
                    if(m.isUploading()){
                        if(m.getPendingMessage().getState()==PendingMessage.STATE_ERROR){
                            showUploadingAttachmentBottomSheet(m, position);
                        }
                    }
                    else{

                        if((m.getMessage().getStatus()==MegaChatMessage.STATUS_SERVER_REJECTED)||(m.getMessage().getStatus()==MegaChatMessage.STATUS_SENDING_MANUAL)){
                            if(m.getMessage().getUserHandle()==megaChatApi.getMyUserHandle()) {
                                if (!(m.getMessage().isManagementMessage())) {
                                    log("selected message handle: " + m.getMessage().getTempId());
                                    log("selected message rowId: " + m.getMessage().getRowId());
                                    if ((m.getMessage().getStatus() == MegaChatMessage.STATUS_SERVER_REJECTED) || (m.getMessage().getStatus() == MegaChatMessage.STATUS_SENDING_MANUAL)) {
                                        log("show not sent message panel");
                                        showMsgNotSentPanel(m, position);
                                    }
                                }
                            }
                        }
                        else{
                            if(m.getMessage().getType()==MegaChatMessage.TYPE_NODE_ATTACHMENT){
                                log("TYPE_NODE_ATTACHMENT");
                                MegaNodeList nodeList = m.getMessage().getMegaNodeList();
                                if(nodeList.size()==1){
                                    MegaNode node = nodeList.get(0);

                                    if (MimeTypeList.typeForName(node.getName()).isImage()){
                                        if(node.hasPreview()){
                                            log("Show full screen viewer");
                                            showFullScreenViewer(m.getMessage().getMsgId());
                                        }
                                        else{
                                            log("Image without preview - show node attachment panel for one node");
                                            showNodeAttachmentBottomSheet(m, position);
                                        }
                                    }
                                    else if (MimeTypeList.typeForName(node.getName()).isVideoReproducible() || MimeTypeList.typeForName(node.getName()).isAudio() ){
                                        log("itemClick:isFile:isVideoReproducibleOrIsAudio");

                                        String mimeType = MimeTypeList.typeForName(node.getName()).getType();
                                        log("itemClick:FILENAME: " + node.getName() + " TYPE: "+mimeType);

                                        Intent mediaIntent;
                                        boolean internalIntent;
                                        boolean opusFile = false;
                                        if (MimeTypeList.typeForName(node.getName()).isVideoNotSupported() || MimeTypeList.typeForName(node.getName()).isAudioNotSupported()){
                                            mediaIntent = new Intent(Intent.ACTION_VIEW);
                                            internalIntent=false;
                                            String[] s = node.getName().split("\\.");
                                            if (s != null && s.length > 1 && s[s.length-1].equals("opus")) {
                                                opusFile = true;
                                            }
                                        }
                                        else {
                                            log("itemClick:setIntentToAudioVideoPlayer");
                                            mediaIntent = new Intent(this, AudioVideoPlayerLollipop.class);
                                            internalIntent=true;
                                        }
                                        mediaIntent.putExtra("adapterType", Constants.FROM_CHAT);
                                        mediaIntent.putExtra("isPlayList", false);
                                        mediaIntent.putExtra("msgId", m.getMessage().getMsgId());
                                        mediaIntent.putExtra("chatId", idChat);

                                        String downloadLocationDefaultPath = null;
                                        mediaIntent.putExtra("FILENAME", node.getName());
                                        MegaPreferences prefs = dbH.getPreferences();
                                        if (prefs != null){
                                            log("prefs != null");
                                            if (prefs.getStorageAskAlways() != null){
                                                if (!Boolean.parseBoolean(prefs.getStorageAskAlways())){
                                                    log("askMe==false");
                                                    if (prefs.getStorageDownloadLocation() != null){
                                                        if (prefs.getStorageDownloadLocation().compareTo("") != 0){
                                                            downloadLocationDefaultPath = prefs.getStorageDownloadLocation();
                                                        }
                                                    }
                                                }
                                            }
                                        }
                                        String localPath = Util.getLocalFile(this, node.getName(), node.getSize(), downloadLocationDefaultPath);
                                        File f = new File(downloadLocationDefaultPath, node.getName());
                                        boolean isOnMegaDownloads = false;
                                        if(f.exists() && (f.length() == node.getSize())){
                                            isOnMegaDownloads = true;
                                        }
                                        log("isOnMegaDownloads: "+isOnMegaDownloads);
                                        if (localPath != null && (isOnMegaDownloads || (megaApi.getFingerprint(node) != null && megaApi.getFingerprint(node).equals(megaApi.getFingerprint(localPath))))){
                                            File mediaFile = new File(localPath);
                                            //mediaIntent.setDataAndType(Uri.parse(localPath), mimeType);
                                            if (Build.VERSION.SDK_INT >= Build.VERSION_CODES.N && localPath.contains(Environment.getExternalStorageDirectory().getPath())) {
                                                log("itemClick:FileProviderOption");
                                                Uri mediaFileUri = FileProvider.getUriForFile(this, "mega.privacy.android.app.providers.fileprovider", mediaFile);
                                                if(mediaFileUri==null){
                                                    log("itemClick:ERROR:NULLmediaFileUri");
                                                    showSnackbar(getString(R.string.email_verification_text_error));
                                                }
                                                else{
                                                    mediaIntent.setDataAndType(mediaFileUri, MimeTypeList.typeForName(node.getName()).getType());
                                                }
                                            }
                                            else{
                                                Uri mediaFileUri = Uri.fromFile(mediaFile);
                                                if(mediaFileUri==null){
                                                    log("itemClick:ERROR:NULLmediaFileUri");
                                                    showSnackbar(getString(R.string.email_verification_text_error));
                                                }
                                                else{
                                                    mediaIntent.setDataAndType(mediaFileUri, MimeTypeList.typeForName(node.getName()).getType());
                                                }
                                            }
                                            mediaIntent.addFlags(Intent.FLAG_GRANT_READ_URI_PERMISSION);
                                        }
                                        else {
                                            log("itemClick:localPathNULL");
                                            if (Util.isOnline(this)){
                                                if (megaApi.httpServerIsRunning() == 0) {
                                                    megaApi.httpServerStart();
                                                }
                                                else{
                                                    log("itemClick:ERROR:httpServerAlreadyRunning");
                                                }

                                                ActivityManager.MemoryInfo mi = new ActivityManager.MemoryInfo();
                                                ActivityManager activityManager = (ActivityManager) this.getSystemService(Context.ACTIVITY_SERVICE);
                                                activityManager.getMemoryInfo(mi);

                                                if(mi.totalMem>Constants.BUFFER_COMP){
                                                    log("itemClick:total mem: "+mi.totalMem+" allocate 32 MB");
                                                    megaApi.httpServerSetMaxBufferSize(Constants.MAX_BUFFER_32MB);
                                                }
                                                else{
                                                    log("itemClick:total mem: "+mi.totalMem+" allocate 16 MB");
                                                    megaApi.httpServerSetMaxBufferSize(Constants.MAX_BUFFER_16MB);
                                                }

                                                String url = megaApi.httpServerGetLocalLink(node);
                                                if(url!=null){
                                                    Uri parsedUri = Uri.parse(url);
                                                    if(parsedUri!=null){
                                                        mediaIntent.setDataAndType(parsedUri, mimeType);
                                                    }
                                                    else{
                                                        log("itemClick:ERROR:httpServerGetLocalLink");
                                                        showSnackbar(getString(R.string.email_verification_text_error));
                                                    }
                                                }
                                                else{
                                                    log("itemClick:ERROR:httpServerGetLocalLink");
                                                    showSnackbar(getString(R.string.email_verification_text_error));
                                                }
                                            }
                                            else {
                                                showSnackbar(getString(R.string.error_server_connection_problem)+". "+ getString(R.string.no_network_connection_on_play_file));
                                            }
                                        }
                                        mediaIntent.putExtra("HANDLE", node.getHandle());
                                        if (opusFile){
                                            mediaIntent.setDataAndType(mediaIntent.getData(), "audio/*");
                                        }
                                        if(internalIntent){
                                            startActivity(mediaIntent);
                                        }
                                        else{
                                            log("itemClick:externalIntent");
                                            if (MegaApiUtils.isIntentAvailable(this, mediaIntent)){
                                                startActivity(mediaIntent);
                                            }
                                            else{
                                                log("itemClick:noAvailableIntent");
                                                showNodeAttachmentBottomSheet(m, position);
                                            }
                                        }
                                        overridePendingTransition(0,0);
                                    }
                                    else if (MimeTypeList.typeForName(node.getName()).isPdf()){
                                        log("itemClick:isFile:isPdf");
                                        String mimeType = MimeTypeList.typeForName(node.getName()).getType();
                                        log("itemClick:FILENAME: " + node.getName() + " TYPE: "+mimeType);
                                        Intent pdfIntent = new Intent(this, PdfViewerActivityLollipop.class);
                                        pdfIntent.putExtra("inside", true);
                                        pdfIntent.putExtra("adapterType", Constants.FROM_CHAT);
                                        pdfIntent.putExtra("msgId", m.getMessage().getMsgId());
                                        pdfIntent.putExtra("chatId", idChat);

                                        String downloadLocationDefaultPath = null;
                                        pdfIntent.putExtra("FILENAME", node.getName());
                                        MegaPreferences prefs = dbH.getPreferences();
                                        if (prefs != null){
                                            log("prefs != null");
                                            if (prefs.getStorageAskAlways() != null){
                                                if (!Boolean.parseBoolean(prefs.getStorageAskAlways())){
                                                    log("askMe==false");
                                                    if (prefs.getStorageDownloadLocation() != null){
                                                        if (prefs.getStorageDownloadLocation().compareTo("") != 0){
                                                            downloadLocationDefaultPath = prefs.getStorageDownloadLocation();
                                                        }
                                                    }
                                                }
                                            }
                                        }

                                        String localPath = Util.getLocalFile(this, node.getName(), node.getSize(), downloadLocationDefaultPath);
                                        File f = new File(downloadLocationDefaultPath, node.getName());
                                        boolean isOnMegaDownloads = false;
                                        if(f.exists() && (f.length() == node.getSize())){
                                            isOnMegaDownloads = true;
                                        }
                                        log("isOnMegaDownloads: "+isOnMegaDownloads);
                                        if (localPath != null && (isOnMegaDownloads || (megaApi.getFingerprint(node) != null && megaApi.getFingerprint(node).equals(megaApi.getFingerprint(localPath))))){
                                            File mediaFile = new File(localPath);
                                            if (Build.VERSION.SDK_INT >= Build.VERSION_CODES.N && localPath.contains(Environment.getExternalStorageDirectory().getPath())) {
                                                log("itemClick:FileProviderOption");
                                                Uri mediaFileUri = FileProvider.getUriForFile(this, "mega.privacy.android.app.providers.fileprovider", mediaFile);
                                                if(mediaFileUri==null){
                                                    log("itemClick:ERROR:NULLmediaFileUri");
                                                    showSnackbar(getString(R.string.email_verification_text_error));
                                                }
                                                else{
                                                    pdfIntent.setDataAndType(mediaFileUri, MimeTypeList.typeForName(node.getName()).getType());
                                                }
                                            }
                                            else{
                                                Uri mediaFileUri = Uri.fromFile(mediaFile);
                                                if(mediaFileUri==null){
                                                    log("itemClick:ERROR:NULLmediaFileUri");
                                                    showSnackbar(getString(R.string.email_verification_text_error));
                                                }
                                                else{
                                                    pdfIntent.setDataAndType(mediaFileUri, MimeTypeList.typeForName(node.getName()).getType());
                                                }
                                            }
                                            pdfIntent.addFlags(Intent.FLAG_GRANT_READ_URI_PERMISSION);
                                        }
                                        else {
                                            log("itemClick:localPathNULL");
                                            if (Util.isOnline(this)){
                                                if (megaApi.httpServerIsRunning() == 0) {
                                                    megaApi.httpServerStart();
                                                }
                                                else{
                                                    log("itemClick:ERROR:httpServerAlreadyRunning");
                                                }
                                                ActivityManager.MemoryInfo mi = new ActivityManager.MemoryInfo();
                                                ActivityManager activityManager = (ActivityManager) this.getSystemService(Context.ACTIVITY_SERVICE);
                                                activityManager.getMemoryInfo(mi);
                                                if(mi.totalMem>Constants.BUFFER_COMP){
                                                    log("itemClick:total mem: "+mi.totalMem+" allocate 32 MB");
                                                    megaApi.httpServerSetMaxBufferSize(Constants.MAX_BUFFER_32MB);
                                                }
                                                else{
                                                    log("itemClick:total mem: "+mi.totalMem+" allocate 16 MB");
                                                    megaApi.httpServerSetMaxBufferSize(Constants.MAX_BUFFER_16MB);
                                                }
                                                String url = megaApi.httpServerGetLocalLink(node);
                                                if(url!=null){
                                                    Uri parsedUri = Uri.parse(url);
                                                    if(parsedUri!=null){
                                                        pdfIntent.setDataAndType(parsedUri, mimeType);
                                                    }
                                                    else{
                                                        log("itemClick:ERROR:httpServerGetLocalLink");
                                                        showSnackbar(getString(R.string.email_verification_text_error));
                                                    }
                                                }
                                                else{
                                                    log("itemClick:ERROR:httpServerGetLocalLink");
                                                    showSnackbar(getString(R.string.email_verification_text_error));
                                                }
                                            }
                                            else {
                                                showSnackbar(getString(R.string.error_server_connection_problem)+". "+ getString(R.string.no_network_connection_on_play_file));
                                            }
                                        }
                                        pdfIntent.putExtra("HANDLE", node.getHandle());

                                        if (MegaApiUtils.isIntentAvailable(this, pdfIntent)){
                                            startActivity(pdfIntent);
                                        }
                                        else{
                                            log("itemClick:noAvailableIntent");
                                            showNodeAttachmentBottomSheet(m, position);
                                        }
                                        overridePendingTransition(0,0);
                                    }
                                    else{
                                        log("NOT Image, pdf, audio or video - show node attachment panel for one node");
                                        showNodeAttachmentBottomSheet(m, position);
                                    }
                                }
                                else{
                                    log("show node attachment panel");
                                    showNodeAttachmentBottomSheet(m, position);
                                }
                            }
                            else if(m.getMessage().getType()==MegaChatMessage.TYPE_CONTACT_ATTACHMENT){
                                log("TYPE_CONTACT_ATTACHMENT");

                                log("show contact attachment panel");
                                if (Util.isOnline(this)) {
                                    if (m != null) {
                                        if (m.getMessage().getUsersCount() == 1) {
                                            long userHandle = m.getMessage().getUserHandle(0);
                                            if(userHandle != megaChatApi.getMyUserHandle()){
                                                showContactAttachmentBottomSheet(m, position);
                                            }
                                        }
                                        else{
                                            showContactAttachmentBottomSheet(m, position);
                                        }
                                    }
                                }
                                else{
                                    //No shown - is not possible to know is it already contact or not - megaApi not working
                                    showSnackbar(getString(R.string.error_server_connection_problem));
                                }
                            }
                            else if(m.getMessage().getType()==MegaChatMessage.TYPE_CONTAINS_META){
                                log("TYPE_CONTAINS_META");

                                log("open rich link");

//                                if(!adapter.getforwardOwnRichLinksB()){
                                    MegaChatContainsMeta meta = m.getMessage().getContainsMeta();
                                    if(meta!=null && meta.getType()==MegaChatContainsMeta.CONTAINS_META_RICH_PREVIEW){
                                        String url = meta.getRichPreview().getUrl();
                                        Intent browserIntent = new Intent(Intent.ACTION_VIEW, Uri.parse(url));
                                        startActivity(browserIntent);
                                    }
//                                }else{

//                                    ArrayList<AndroidMegaChatMessage> message = new ArrayList<>();
//                                    message.add(m);
//                                    prepareMessagesToForward(message);
//                                }

                            }else if((m.getMessage().getType() == MegaChatMessage.TYPE_NORMAL) && (m.getRichLinkMessage()!=null)){
                                log("TYPE_NORMAL");

                                AndroidMegaRichLinkMessage richLinkMessage = m.getRichLinkMessage();
                                String url = richLinkMessage.getUrl();

                                if(richLinkMessage.getNode()!=null){
                                    if(richLinkMessage.getNode().isFile()){
                                        openMegaLink(url, true);
                                    }
                                    else{
                                        openMegaLink(url, false);
                                    }
                                }
                                else{
                                    if(richLinkMessage.isFile()){
                                        openMegaLink(url, true);
                                    }
                                    else{
                                        openMegaLink(url, false);
                                    }
                                }
                            }
                        }
                    }
                }

            }
        }else{
            log("DO NOTHING: Position ("+position+") is more than size in messages (size: "+messages.size()+")");
        }
    }

    public void showFullScreenViewer(long msgId){
        log("showFullScreenViewer");
        int position = 0;
        boolean positionFound = false;
        List<Long> ids = new ArrayList<>();
        for(int i=0; i<messages.size();i++){
            AndroidMegaChatMessage androidMessage = messages.get(i);
            if(!androidMessage.isUploading()){
                MegaChatMessage msg = androidMessage.getMessage();

                if(msg.getType()==MegaChatMessage.TYPE_NODE_ATTACHMENT){
                    ids.add(msg.getMsgId());

                    if(msg.getMsgId()==msgId){
                        positionFound=true;
                    }
                    if(!positionFound){
                        MegaNodeList nodeList = msg.getMegaNodeList();
                        if(nodeList.size()==1){
                            MegaNode node = nodeList.get(0);
                            if(MimeTypeList.typeForName(node.getName()).isImage()){
                                position++;
                            }
                        }
                    }
                }
            }
        }

        Intent intent = new Intent(this, ChatFullScreenImageViewer.class);
        intent.putExtra("position", position);
        intent.putExtra("chatId", idChat);
        long[] array = new long[ids.size()];
        for(int i = 0; i < ids.size(); i++) {
            array[i] = ids.get(i);
        }
        intent.putExtra("messageIds", array);
        startActivity(intent);
    }

//    @Override
//    public boolean onDown(MotionEvent e) {
//        return false;
//    }
//
//    @Override
//    public void onShowPress(MotionEvent e) {
//
//    }
//
//    @Override
//    public boolean onSingleTapUp(MotionEvent e) {
//        return false;
//    }
//
//    @Override
//    public boolean onScroll(MotionEvent e1, MotionEvent e2, float distanceX, float distanceY) {
//        return false;
//    }
//
//    @Override
//    public void onLongPress(MotionEvent e) {
//
//    }
//
//    @Override
//    public boolean onFling(MotionEvent e1, MotionEvent e2, float velocityX, float velocityY) {
//        return false;
//    }

//    @Override
//    public boolean onInterceptTouchEvent(RecyclerView rv, MotionEvent e) {
////        detector.onTouchEvent(e);
//        return false;
//    }

//    @Override
//    public void onTouchEvent(RecyclerView rv, MotionEvent e) {
//    }
//
//    @Override
//    public void onRequestDisallowInterceptTouchEvent(boolean disallowIntercept) {
//
//    }

    @Override
    public void onChatRoomUpdate(MegaChatApiJava api, MegaChatRoom chat) {
        log("onChatRoomUpdate!");
        this.chatRoom = chat;
        if(chat.hasChanged(MegaChatRoom.CHANGE_TYPE_CLOSED)){
            log("CHANGE_TYPE_CLOSED for the chat: "+chat.getChatId());
            log("Permissions for the chat: "+chat.getOwnPrivilege());
            //Hide field to write
            setChatSubtitle();
            supportInvalidateOptionsMenu();
        }
        else if(chat.hasChanged(MegaChatRoom.CHANGE_TYPE_STATUS)){
            log("CHANGE_TYPE_STATUS for the chat: "+chat.getChatId());
            if(!(chatRoom.isGroup())){
                long userHandle = chatRoom.getPeerHandle(0);
                setStatus(userHandle);
            }
        }
        else if(chat.hasChanged(MegaChatRoom.CHANGE_TYPE_PARTICIPANTS)){
            log("CHANGE_TYPE_PARTICIPANTS for the chat: "+chat.getChatId());
//            if(adapter!=null){
//                /* Needed to update the forward icon */
//                log("notifyDataSetChanged");
//                adapter.notifyDataSetChanged();
//            }
        }
        else if(chat.hasChanged(MegaChatRoom.CHANGE_TYPE_OWN_PRIV)){
            log("CHANGE_TYPE_OWN_PRIV for the chat: "+chat.getChatId());
//            if(adapter!=null){
//                /* Needed to update the forward icon */
//                log("notifyDataSetChanged");
//                adapter.notifyDataSetChanged();
//            }
            setChatSubtitle();
            supportInvalidateOptionsMenu();
        }
        else if(chat.hasChanged(MegaChatRoom.CHANGE_TYPE_TITLE)){
            log("CHANGE_TYPE_TITLE for the chat: "+chat.getChatId());
        }
        else if(chat.hasChanged(MegaChatRoom.CHANGE_TYPE_USER_STOP_TYPING)){
            log("CHANGE_TYPE_USER_STOP_TYPING for the chat: "+chat.getChatId());

            long userHandleTyping = chat.getUserTyping();

            if(userHandleTyping==megaChatApi.getMyUserHandle()){
                return;
            }

            if(usersTypingSync==null){
                return;
            }

            //Find the item
            boolean found = false;
            for(UserTyping user : usersTypingSync) {
                if(user.getParticipantTyping().getHandle() == userHandleTyping) {
                    log("Found user typing!");
                    usersTypingSync.remove(user);
                    found=true;
                    break;
                }
            }

            if(!found){
                log("CHANGE_TYPE_USER_STOP_TYPING: Not found user typing");
            }
            else{
                updateUserTypingFromNotification();
            }

        }
        else if(chat.hasChanged(MegaChatRoom.CHANGE_TYPE_USER_TYPING)){
            log("CHANGE_TYPE_USER_TYPING for the chat: "+chat.getChatId());
            if(chat!=null){

                long userHandleTyping = chat.getUserTyping();

                if(userHandleTyping==megaChatApi.getMyUserHandle()){
                    return;
                }

                if(usersTyping==null){
                    usersTyping = new ArrayList<UserTyping>();
                    usersTypingSync = Collections.synchronizedList(usersTyping);
                }

                //Find if any notification arrives previously
                if(usersTypingSync.size()<=0){
                    log("No more users writing");
                    MegaChatParticipant participantTyping = new MegaChatParticipant(userHandleTyping);
                    UserTyping currentUserTyping = new UserTyping(participantTyping);

                    String nameTyping = chatC.getFirstName(userHandleTyping, chatRoom);

                    log("userHandleTyping: "+userHandleTyping);


                    if(nameTyping==null){
                        log("NULL name");
                        nameTyping = getString(R.string.transfer_unknown);
                    }
                    else{
                        if(nameTyping.trim().isEmpty()){
                            log("EMPTY name");
                            nameTyping = getString(R.string.transfer_unknown);
                        }
                    }
                    participantTyping.setFirstName(nameTyping);

                    userTypingTimeStamp = System.currentTimeMillis()/1000;
                    currentUserTyping.setTimeStampTyping(userTypingTimeStamp);

                    usersTypingSync.add(currentUserTyping);

                    String userTyping =  getResources().getQuantityString(R.plurals.user_typing, 1, usersTypingSync.get(0).getParticipantTyping().getFirstName());

                    userTyping = userTyping.replace("[A]", "<font color=\'#8d8d94\'>");
                    userTyping = userTyping.replace("[/A]", "</font>");

                    Spanned result = null;
                    if (android.os.Build.VERSION.SDK_INT >= android.os.Build.VERSION_CODES.N) {
                        result = Html.fromHtml(userTyping,Html.FROM_HTML_MODE_LEGACY);
                    } else {
                        result = Html.fromHtml(userTyping);
                    }

                    userTypingText.setText(result);

                    userTypingLayout.setVisibility(View.VISIBLE);
                }
                else{
                    log("More users writing or the same in different timestamp");

                    //Find the item
                    boolean found = false;
                    for(UserTyping user : usersTypingSync) {
                        if(user.getParticipantTyping().getHandle() == userHandleTyping) {
                            log("Found user typing!");
                            userTypingTimeStamp = System.currentTimeMillis()/1000;
                            user.setTimeStampTyping(userTypingTimeStamp);
                            found=true;
                            break;
                        }
                    }

                    if(!found){
                        log("It's a new user typing");
                        MegaChatParticipant participantTyping = new MegaChatParticipant(userHandleTyping);
                        UserTyping currentUserTyping = new UserTyping(participantTyping);

                        String nameTyping = chatC.getFirstName(userHandleTyping, chatRoom);
                        if(nameTyping==null){
                            log("NULL name");
                            nameTyping = getString(R.string.transfer_unknown);
                        }
                        else{
                            if(nameTyping.trim().isEmpty()){
                                log("EMPTY name");
                                nameTyping = getString(R.string.transfer_unknown);
                            }
                        }
                        participantTyping.setFirstName(nameTyping);

                        userTypingTimeStamp = System.currentTimeMillis()/1000;
                        currentUserTyping.setTimeStampTyping(userTypingTimeStamp);

                        usersTypingSync.add(currentUserTyping);

                        //Show the notification
                        int size = usersTypingSync.size();
                        switch (size){
                            case 1:{
                                String userTyping = getResources().getQuantityString(R.plurals.user_typing, 1, usersTypingSync.get(0).getParticipantTyping().getFirstName());

                                userTyping = userTyping.replace("[A]", "<font color=\'#8d8d94\'>");
                                userTyping = userTyping.replace("[/A]", "</font>");

                                Spanned result = null;
                                if (android.os.Build.VERSION.SDK_INT >= android.os.Build.VERSION_CODES.N) {
                                    result = Html.fromHtml(userTyping,Html.FROM_HTML_MODE_LEGACY);
                                } else {
                                    result = Html.fromHtml(userTyping);
                                }

                                userTypingText.setText(result);
                                break;
                            }
                            case 2:{
                                String userTyping = getResources().getQuantityString(R.plurals.user_typing, 2, usersTypingSync.get(0).getParticipantTyping().getFirstName()+", "+usersTypingSync.get(1).getParticipantTyping().getFirstName());

                                userTyping = userTyping.replace("[A]", "<font color=\'#8d8d94\'>");
                                userTyping = userTyping.replace("[/A]", "</font>");

                                Spanned result = null;
                                if (android.os.Build.VERSION.SDK_INT >= android.os.Build.VERSION_CODES.N) {
                                    result = Html.fromHtml(userTyping,Html.FROM_HTML_MODE_LEGACY);
                                } else {
                                    result = Html.fromHtml(userTyping);
                                }

                                userTypingText.setText(result);
                                break;
                            }
                            default:{
                                String names = usersTypingSync.get(0).getParticipantTyping().getFirstName()+", "+usersTypingSync.get(1).getParticipantTyping().getFirstName();
                                String userTyping = String.format(getString(R.string.more_users_typing), names);

                                userTyping = userTyping.replace("[A]", "<font color=\'#8d8d94\'>");
                                userTyping = userTyping.replace("[/A]", "</font>");

                                Spanned result = null;
                                if (android.os.Build.VERSION.SDK_INT >= android.os.Build.VERSION_CODES.N) {
                                    result = Html.fromHtml(userTyping,Html.FROM_HTML_MODE_LEGACY);
                                } else {
                                    result = Html.fromHtml(userTyping);
                                }

                                userTypingText.setText(result);
                                break;
                            }
                        }
                        userTypingLayout.setVisibility(View.VISIBLE);
                    }
                }

                int interval = 5000;
                IsTypingRunnable runnable = new IsTypingRunnable(userTypingTimeStamp, userHandleTyping);
                handlerReceive = new Handler();
                handlerReceive.postDelayed(runnable, interval);
            }
        }
        else if(chat.hasChanged(MegaChatRoom.CHANGE_TYPE_ARCHIVE)){
            log("CHANGE_TYPE_ARCHIVE for the chat: "+chat.getChatId());
            setChatSubtitle();
        }
    }

    private class IsTypingRunnable implements Runnable{

        long timeStamp;
        long userHandleTyping;

        public IsTypingRunnable(long timeStamp, long userHandleTyping) {
            this.timeStamp = timeStamp;
            this.userHandleTyping = userHandleTyping;
        }

        @Override
        public void run() {
            log("Run off notification typing");
            long timeNow = System.currentTimeMillis()/1000;
            if ((timeNow - timeStamp) > 4){
                log("Remove user from the list");

                boolean found = false;
                for(UserTyping user : usersTypingSync) {
                    if(user.getTimeStampTyping() == timeStamp) {
                        if(user.getParticipantTyping().getHandle() == userHandleTyping) {
                            log("Found user typing in runnable!");
                            usersTypingSync.remove(user);
                            found=true;
                            break;
                        }
                    }
                }

                if(!found){
                    log("Not found user typing in runnable!");
                }

                updateUserTypingFromNotification();
            }
        }
    }

    public void updateUserTypingFromNotification(){
        log("updateUserTypingFromNotification");

        int size = usersTypingSync.size();
        log("Size of typing: "+size);
        switch (size){
            case 0:{
                userTypingLayout.setVisibility(View.GONE);
                break;
            }
            case 1:{
                String userTyping = getResources().getQuantityString(R.plurals.user_typing, 1, usersTypingSync.get(0).getParticipantTyping().getFirstName());
                userTyping = userTyping.replace("[A]", "<font color=\'#8d8d94\'>");
                userTyping = userTyping.replace("[/A]", "</font>");

                Spanned result = null;
                if (android.os.Build.VERSION.SDK_INT >= android.os.Build.VERSION_CODES.N) {
                    result = Html.fromHtml(userTyping,Html.FROM_HTML_MODE_LEGACY);
                } else {
                    result = Html.fromHtml(userTyping);
                }

                userTypingText.setText(result);
                break;
            }
            case 2:{
                String userTyping = getResources().getQuantityString(R.plurals.user_typing, 2, usersTypingSync.get(0).getParticipantTyping().getFirstName()+", "+usersTypingSync.get(1).getParticipantTyping().getFirstName());
                userTyping = userTyping.replace("[A]", "<font color=\'#8d8d94\'>");
                userTyping = userTyping.replace("[/A]", "</font>");

                Spanned result = null;
                if (android.os.Build.VERSION.SDK_INT >= android.os.Build.VERSION_CODES.N) {
                    result = Html.fromHtml(userTyping,Html.FROM_HTML_MODE_LEGACY);
                } else {
                    result = Html.fromHtml(userTyping);
                }

                userTypingText.setText(result);
                break;
            }
            default:{
                String names = usersTypingSync.get(0).getParticipantTyping().getFirstName()+", "+usersTypingSync.get(1).getParticipantTyping().getFirstName();
                String userTyping = String.format(getString(R.string.more_users_typing), names);

                userTyping = userTyping.replace("[A]", "<font color=\'#8d8d94\'>");
                userTyping = userTyping.replace("[/A]", "</font>");

                Spanned result = null;
                if (android.os.Build.VERSION.SDK_INT >= android.os.Build.VERSION_CODES.N) {
                    result = Html.fromHtml(userTyping,Html.FROM_HTML_MODE_LEGACY);
                } else {
                    result = Html.fromHtml(userTyping);
                }

                userTypingText.setText(result);
                break;
            }
        }
    }

    public void setRichLinkInfo(long msgId, AndroidMegaRichLinkMessage richLinkMessage){
        log("setRichLinkInfo");

        int indexToChange = -1;
        ListIterator<AndroidMegaChatMessage> itr = messages.listIterator(messages.size());

        // Iterate in reverse.
        while(itr.hasPrevious()) {
            AndroidMegaChatMessage messageToCheck = itr.previous();

            if(!messageToCheck.isUploading()){
                if(messageToCheck.getMessage().getMsgId()==msgId){
                    indexToChange = itr.nextIndex();
                    log("Found index to change: "+indexToChange);
                    break;
                }
            }
        }

        if(indexToChange!=-1){

            AndroidMegaChatMessage androidMsg = messages.get(indexToChange);

            androidMsg.setRichLinkMessage(richLinkMessage);

            if(adapter!=null){
                adapter.notifyItemChanged(indexToChange+1);
            }
        }
        else{
            log("Error, rich link message not found!!");
        }
    }

    public void setRichLinkImage(long msgId){
        log("setRichLinkImage");

        int indexToChange = -1;
        ListIterator<AndroidMegaChatMessage> itr = messages.listIterator(messages.size());

        // Iterate in reverse.
        while(itr.hasPrevious()) {
            AndroidMegaChatMessage messageToCheck = itr.previous();

            if(!messageToCheck.isUploading()){
                if(messageToCheck.getMessage().getMsgId()==msgId){
                    indexToChange = itr.nextIndex();
                    log("Found index to change: "+indexToChange);
                    break;
                }
            }
        }

        if(indexToChange!=-1){

            if(adapter!=null){
                adapter.notifyItemChanged(indexToChange+1);
            }
        }
        else{
            log("Error, rich link message not found!!");
        }
    }

    public int checkMegaLink(MegaChatMessage msg){
        //Check if it is a MEGA link
        if(msg.getType()==MegaChatMessage.TYPE_NORMAL){
            if(msg.getContent()!=null){
                String link = AndroidMegaRichLinkMessage.extractMegaLink(msg.getContent());

                if(AndroidMegaRichLinkMessage.isChatLink(link)){
                    return MEGA_CHAT_LINK;
                }
                else{
                    boolean isFile = AndroidMegaRichLinkMessage.isFileLink(link);

                    if(link!=null){
                        log("The link found: "+link);
                        if(megaApi!=null && megaApi.getRootNode()!=null){
                            ChatLinkInfoListener listener = null;
                            if(isFile){
                                log("isFileLink");
                                listener = new ChatLinkInfoListener(this, msg.getMsgId(), megaApi);
                                megaApi.getPublicNode(link, listener);
                                return MEGA_FILE_LINK;
                            }
                            else{
                                log("isFolderLink");

                                MegaApiAndroid megaApiFolder = getLocalMegaApiFolder();
                                listener = new ChatLinkInfoListener(this, msg.getMsgId(), megaApi, megaApiFolder);
                                megaApiFolder.loginToFolder(link, listener);
                                return MEGA_FOLDER_LINK;
                            }

                        }
                    }
                }
            }
        }
        return -1;
    }

    @Override
    public void onMessageLoaded(MegaChatApiJava api, MegaChatMessage msg) {
        log("onMessageLoaded!------------------------");

        if(msg!=null){
            log("STATUS: "+msg.getStatus());
            log("TEMP ID: "+msg.getTempId());
            log("FINAL ID: "+msg.getMsgId());
            log("TIMESTAMP: "+msg.getTimestamp());
            log("TYPE: "+msg.getType());

            if(messages!=null){
                log("Messages size: "+messages.size());
            }

            if(msg.isDeleted()){
                log("DELETED MESSAGE!!!!");
                return;
            }

            if(msg.isEdited()){
                log("EDITED MESSAGE!!!!");
            }

            if(msg.getType()==MegaChatMessage.TYPE_REVOKE_NODE_ATTACHMENT) {
                log("TYPE_REVOKE_NODE_ATTACHMENT MESSAGE!!!!");
                return;
            }

            checkMegaLink(msg);

            if(msg.getType()==MegaChatMessage.TYPE_NODE_ATTACHMENT){
                log("TYPE_NODE_ATTACHMENT MESSAGE!!!!");
                MegaNodeList nodeList = msg.getMegaNodeList();
                int revokedCount = 0;

                for(int i=0; i<nodeList.size(); i++){
                    MegaNode node = nodeList.get(i);
                    boolean revoked = megaChatApi.isRevoked(idChat, node.getHandle());
                    if(revoked){
                        log("The node is revoked: "+node.getName());
                        revokedCount++;
                    }
                    else{
                        log("Node NOT revoked: "+node.getName());
                    }
                }

                if(revokedCount==nodeList.size()){
                    log("RETURN");
                    return;
                }
            }

            if(msg.getStatus()==MegaChatMessage.STATUS_SERVER_REJECTED){
                log("onMessageLoaded: STATUS_SERVER_REJECTED----- "+msg.getStatus());
            }

            if(msg.getStatus()==MegaChatMessage.STATUS_SENDING_MANUAL){

                log("MANUAL_S:onMessageLoaded: Getting messages not sent !!!-------------------------------------------------: "+msg.getStatus());
                AndroidMegaChatMessage androidMsg = new AndroidMegaChatMessage(msg);

                if(msg.isEdited()){
                    log("MESSAGE EDITED");

                    if(!noMoreNoSentMessages){
                        log("onMessageLoaded: NOT noMoreNoSentMessages");
                        bufferSending.add(0,androidMsg);
                    }
                    else{
                        log("Try to recover the initial msg");
                        if(msg.getMsgId()!=-1){
                            MegaChatMessage notEdited = megaChatApi.getMessage(idChat, msg.getMsgId());
                            log("Content not edited");
                            AndroidMegaChatMessage androidMsgNotEdited = new AndroidMegaChatMessage(notEdited);
                            int returnValue = modifyMessageReceived(androidMsgNotEdited, false);
                            if(returnValue!=-1){
                                log("onMessageLoaded: Message " + returnValue + " modified!");
                            }
                        }

                        appendMessageAnotherMS(androidMsg);
                    }
                }
                else{
                    log("NOOOT MESSAGE EDITED");
                    int resultModify = -1;
                    if(msg.getUserHandle()==megaChatApi.getMyUserHandle()){
                        if(msg.getType()==MegaChatMessage.TYPE_NODE_ATTACHMENT){
                            log("Modify my message and node attachment");

                            long idMsg =  dbH.findPendingMessageByIdTempKarere(msg.getTempId());
                            log("----The id of my pending message is: "+idMsg);
                            if(idMsg!=-1){
                                resultModify = modifyAttachmentReceived(androidMsg, idMsg);
                                dbH.removePendingMessageById(idMsg);
                                if(resultModify==-1){
                                    log("Node attachment message not in list -> resultModify -1");
//                            AndroidMegaChatMessage msgToAppend = new AndroidMegaChatMessage(msg);
//                            appendMessagePosition(msgToAppend);
                                }
                                else{
                                    log("onMessageLoaded: Modify attachment");
                                    return;
                                }
                            }
                        }
                    }

                    int returnValue = modifyMessageReceived(androidMsg, true);
                    if(returnValue!=-1){
                        log("onMessageLoaded: Message " + returnValue + " modified!");
                        return;
                    }

                    bufferSending.add(0,androidMsg);

                    if(!noMoreNoSentMessages){
                        log("onMessageLoaded: NOT noMoreNoSentMessages");
                    }
                }
            }
            else if(msg.getStatus()==MegaChatMessage.STATUS_SENDING){
                log("SENDING: onMessageLoaded: Getting messages not sent !!!-------------------------------------------------: "+msg.getStatus());
                AndroidMegaChatMessage androidMsg = new AndroidMegaChatMessage(msg);
                int returnValue = modifyMessageReceived(androidMsg, true);
                if(returnValue!=-1){
                    log("onMessageLoaded: Message " + returnValue + " modified!");
                    return;
                }

                bufferSending.add(0,androidMsg);

                if(!noMoreNoSentMessages){
                    log("onMessageLoaded: NOT noMoreNoSentMessages");
                }
            }
            else{
                if(!noMoreNoSentMessages){
                    log("First message with NORMAL status");
                    noMoreNoSentMessages=true;
                    //Copy to bufferMessages
                    for(int i=0;i<bufferSending.size();i++){
                        bufferMessages.add(bufferSending.get(i));
                    }
                    bufferSending.clear();
                }

                AndroidMegaChatMessage androidMsg = new AndroidMegaChatMessage(msg);
                if (lastIdMsgSeen != -1) {
                    if(lastIdMsgSeen ==msg.getMsgId()){
                        log("onMessageLoaded: Last message seen received!");
                        lastSeenReceived=true;
                        positionToScroll = 0;
                        log("(1) positionToScroll: "+positionToScroll);
                    }
                }
                else{
                    log("lastMessageSeen is -1");
                    lastSeenReceived=true;
                }

//                megaChatApi.setMessageSeen(idChat, msg.getMsgId());

                if(positionToScroll>=0){
                    positionToScroll++;
                    log("(2)positionToScroll:increase: "+positionToScroll);
                }

                bufferMessages.add(androidMsg);
                log("onMessageLoaded: Size of buffer: "+bufferMessages.size());
                log("onMessageLoaded: Size of messages: "+messages.size());
            }
        }
        else{
            log("onMessageLoaded:NULLmsg:REACH FINAL HISTORY:stateHistory "+stateHistory);

            if(bufferSending.size()!=0){
                for(int i=0;i<bufferSending.size();i++){
                    bufferMessages.add(bufferSending.get(i));
                }
                bufferSending.clear();
            }

            log("onMessageLoaded:numberToLoad: "+numberToLoad+" bufferSize: "+bufferMessages.size()+" messagesSize: "+messages.size());
            if((bufferMessages.size()+messages.size())>=numberToLoad){
                fullHistoryReceivedOnLoad();
                isLoadingHistory = false;
            }
            else{
                log("onMessageLoaded:lessNumberReceived");
                if((stateHistory!=MegaChatApi.SOURCE_NONE)&&(stateHistory!=MegaChatApi.SOURCE_ERROR)){
                    log("But more history exists --> loadMessages");
                    log("G->loadMessages unread is 0");
                    isLoadingHistory = true;
                    stateHistory = megaChatApi.loadMessages(idChat, NUMBER_MESSAGES_TO_LOAD);
                    log("New state of history: "+stateHistory);
                    getMoreHistory = false;
                    if(stateHistory==MegaChatApi.SOURCE_NONE || stateHistory==MegaChatApi.SOURCE_ERROR){
                        fullHistoryReceivedOnLoad();
                        isLoadingHistory = false;
                    }
                }
                else{
                    fullHistoryReceivedOnLoad();
                    isLoadingHistory = false;
                }
            }
        }
        log("END onMessageLoaded-----------messages.size="+messages.size());
    }

    public void fullHistoryReceivedOnLoad(){
        log("fullHistoryReceivedOnLoad");

        isOpeningChat = false;

        if(bufferMessages.size()!=0){
            log("fullHistoryReceivedOnLoad:buffer size: "+bufferMessages.size());
            loadBufferMessages();

            if(lastSeenReceived==false){
                log("fullHistoryReceivedOnLoad: last message seen NOT received");
                if(stateHistory!=MegaChatApi.SOURCE_NONE){
                    log("fullHistoryReceivedOnLoad:F->loadMessages");
                    isLoadingHistory = true;
                    stateHistory = megaChatApi.loadMessages(idChat, NUMBER_MESSAGES_TO_LOAD);
                }
            }
            else{
                log("fullHistoryReceivedOnLoad: last message seen received");
                if(positionToScroll>0){
                    log("fullHistoryReceivedOnLoad: Scroll to position: "+positionToScroll);
                    if(positionToScroll<messages.size()){
//                        mLayoutManager.scrollToPositionWithOffset(positionToScroll+1,Util.scaleHeightPx(50, outMetrics));
                        //Find last message
                        int positionLastMessage = -1;
                        for(int i=messages.size()-1; i>=0;i--) {
                            AndroidMegaChatMessage androidMessage = messages.get(i);

                            if (!androidMessage.isUploading()) {

                                MegaChatMessage msg = androidMessage.getMessage();
                                if (msg.getMsgId() == lastIdMsgSeen) {
                                    positionLastMessage = i;
                                    break;
                                }
                            }
                        }

                        //Check if it has no my messages after
                        positionLastMessage = positionLastMessage + 1;
                        AndroidMegaChatMessage message = messages.get(positionLastMessage);

                        while(message.getMessage().getUserHandle()==megaChatApi.getMyUserHandle()){
                            lastIdMsgSeen = message.getMessage().getMsgId();
                            positionLastMessage = positionLastMessage + 1;
                            message = messages.get(positionLastMessage);
                        }

                        if(isTurn){
                            scrollToMessage(-1);

                        }else{
                            scrollToMessage(lastIdMsgSeen);

                        }

                    }
                    else{
                        log("Error, the position to scroll is more than size of messages");
                    }
                }
            }

            setLastMessageSeen();
        }
        else{
            log("fullHistoryReceivedOnLoad:bufferEmpty");
        }

        log("fullHistoryReceivedOnLoad:getMoreHistoryTRUE");
        getMoreHistory = true;

        //Load pending messages
        if(!pendingMessagesLoaded){
            pendingMessagesLoaded = true;
            loadPendingMessages();
            if(positionToScroll<=0){
                log("positionToScroll is 0 - no unread messages");
                mLayoutManager.scrollToPosition(messages.size());
            }
        }

        chatRelativeLayout.setVisibility(View.VISIBLE);
        emptyLayout.setVisibility(View.GONE);
    }

    @Override
    public void onMessageReceived(MegaChatApiJava api, MegaChatMessage msg) {
        log("onMessageReceived!");
        log("------------------------------------------"+api.getChatConnectionState(idChat));
        log("STATUS: "+msg.getStatus());
        log("TEMP ID: "+msg.getTempId());
        log("FINAL ID: "+msg.getMsgId());
        log("TIMESTAMP: "+msg.getTimestamp());
        log("TYPE: "+msg.getType());

        if(msg.getType()==MegaChatMessage.TYPE_REVOKE_NODE_ATTACHMENT) {
            log("TYPE_REVOKE_NODE_ATTACHMENT MESSAGE!!!!");
            return;
        }

        if(msg.getStatus()==MegaChatMessage.STATUS_SERVER_REJECTED){
            log("onMessageReceived: STATUS_SERVER_REJECTED----- "+msg.getStatus());
        }

        if(!msg.isManagementMessage()){
            if(positionNewMessagesLayout!=-1){
                log("Layout unread messages shown: "+generalUnreadCount);
                if(generalUnreadCount<0){
                    generalUnreadCount--;
                }
                else{
                    generalUnreadCount++;
                }

                if(adapter!=null){
                    adapter.notifyItemChanged(positionNewMessagesLayout);
                }
            }
        }
        else {
            int messageType = msg.getType();
            log("Message type: " + messageType);

            switch (messageType) {
                case MegaChatMessage.TYPE_ALTER_PARTICIPANTS:{
                    if(msg.getUserHandle()==myUserHandle) {
                        log("me alter participant");
                        hideNewMessagesLayout();
                    }
                    break;
                }
                case MegaChatMessage.TYPE_PRIV_CHANGE:{
                    if(msg.getUserHandle()==myUserHandle){
                        log("I change a privilege");
                        hideNewMessagesLayout();
                    }
                    break;
                }
                case MegaChatMessage.TYPE_CHAT_TITLE:{
                    if(msg.getUserHandle()==myUserHandle) {
                        log("I change the title");
                        hideNewMessagesLayout();
                    }
                    break;
                }
            }
        }

        if(setAsRead){
            markAsSeen(msg);
        }

        if(msg.getType()==MegaChatMessage.TYPE_CHAT_TITLE){
            log("Change of chat title");
            String newTitle = msg.getContent();
            if(newTitle!=null){
                aB.setTitle(newTitle);
            }
        }
        else if(msg.getType()==MegaChatMessage.TYPE_TRUNCATE){
            invalidateOptionsMenu();
        }

        AndroidMegaChatMessage androidMsg = new AndroidMegaChatMessage(msg);
        appendMessagePosition(androidMsg);

        if(mLayoutManager.findLastCompletelyVisibleItemPosition()==messages.size()-1){
            log("Do scroll to end");

            mLayoutManager.scrollToPosition(messages.size());
        }
        else{
            if((softKeyboardShown || emojiKeyboardShown)&&(messages.size()==1)){
                mLayoutManager.scrollToPosition(messages.size());
            }

            log("DONT scroll to end");
            if(typeMessageJump !=  TYPE_MESSAGE_NEW_MESSAGE){
                messageJumpText.setText(getResources().getString(R.string.message_new_messages));
                typeMessageJump = TYPE_MESSAGE_NEW_MESSAGE;
            }

            if(messageJumpLayout.getVisibility() != View.VISIBLE){
                messageJumpText.setText(getResources().getString(R.string.message_new_messages));
                messageJumpLayout.setVisibility(View.VISIBLE);
            }
        }

        checkMegaLink(msg);

//        mLayoutManager.setStackFromEnd(true);
//        mLayoutManager.scrollToPosition(0);
    }

    @Override
    public void onMessageUpdate(MegaChatApiJava api, MegaChatMessage msg) {
//        log("onMessageUpdate!: "+ msg.getMsgId());
        int resultModify = -1;
        if(msg.isDeleted()){
            log("The message has been deleted");
            deleteMessage(msg, false);
            return;
        }

        AndroidMegaChatMessage androidMsg = new AndroidMegaChatMessage(msg);

        if(msg.hasChanged(MegaChatMessage.CHANGE_TYPE_ACCESS)){
            log("Change access of the message");

            MegaNodeList nodeList = msg.getMegaNodeList();
            int revokedCount = 0;

            for(int i=0; i<nodeList.size(); i++){
                MegaNode node = nodeList.get(i);
                boolean revoked = megaChatApi.isRevoked(idChat, node.getHandle());
                if(revoked){
                    log("The node is revoked: "+node.getName());
                    revokedCount++;
                }
                else{
                    log("Node not revoked: "+node.getName());
                }
            }

            if(revokedCount==nodeList.size()){
                log("All the attachments have been revoked");
                deleteMessage(msg, false);
            }
            else{
                log("One attachment revoked, modify message");
                resultModify = modifyMessageReceived(androidMsg, false);

                if(resultModify==-1) {
                    log("Modify result is -1");
                    int firstIndexShown = messages.get(0).getMessage().getMsgIndex();
                    log("The first index is: "+firstIndexShown+ " the index of the updated message: "+msg.getMsgIndex());
                    if(firstIndexShown<=msg.getMsgIndex()){
                        log("The message should be in the list");
                        if(msg.getType()==MegaChatMessage.TYPE_NODE_ATTACHMENT){

                            log("A - Node attachment message not in list -> append");
                            AndroidMegaChatMessage msgToAppend = new AndroidMegaChatMessage(msg);
                            reinsertNodeAttachmentNoRevoked(msgToAppend);
                        }
                    }
                    else{
                        if(messages.size()<NUMBER_MESSAGES_BEFORE_LOAD){
                            log("Show more message - add to the list");
                            if(msg.getType()==MegaChatMessage.TYPE_NODE_ATTACHMENT){

                                log("B - Node attachment message not in list -> append");
                                AndroidMegaChatMessage msgToAppend = new AndroidMegaChatMessage(msg);
                                reinsertNodeAttachmentNoRevoked(msgToAppend);
                            }
                        }
                    }

                }
            }
        }
        else if(msg.hasChanged(MegaChatMessage.CHANGE_TYPE_CONTENT)){
            log("Change content of the message");

            if(msg.getType()==MegaChatMessage.TYPE_TRUNCATE){
                log("TRUNCATE MESSAGE");
                clearHistory(androidMsg);
            }
            else{
                if(msg.isDeleted()){
                    log("Message deleted!!");
                }

                checkMegaLink(msg);

                resultModify = modifyMessageReceived(androidMsg, false);
                log("onMessageUpdate: resultModify: "+resultModify);
            }
        }
        else if(msg.hasChanged(MegaChatMessage.CHANGE_TYPE_STATUS)){

            int statusMsg = msg.getStatus();
            log("Status change: "+statusMsg);
            log("Temporal id: "+msg.getTempId());
            log("Final id: "+msg.getMsgId());

            if(msg.getUserHandle()==megaChatApi.getMyUserHandle()){
                if(msg.getType()==MegaChatMessage.TYPE_NODE_ATTACHMENT){
                    log("Modify my message and node attachment");

                    long idMsg =  dbH.findPendingMessageByIdTempKarere(msg.getTempId());
                    log("----The id of my pending message is: "+idMsg);
                    if(idMsg!=-1){
                        resultModify = modifyAttachmentReceived(androidMsg, idMsg);
                        dbH.removePendingMessageById(idMsg);
                        if(resultModify==-1){
                            log("Node attachment message not in list -> resultModify -1");
//                            AndroidMegaChatMessage msgToAppend = new AndroidMegaChatMessage(msg);
//                            appendMessagePosition(msgToAppend);
                        }
                        return;
                    }
                }
            }

            if(msg.getStatus()==MegaChatMessage.STATUS_SEEN){
                log("STATUS_SEEN");
            }
            else if(msg.getStatus()==MegaChatMessage.STATUS_SERVER_RECEIVED){
                log("STATUS_SERVER_RECEIVED");

                if(msg.getType()==MegaChatMessage.TYPE_NORMAL){
                    if(msg.getUserHandle()==megaChatApi.getMyUserHandle()){
                        checkMegaLink(msg);
                    }
                }

                resultModify = modifyMessageReceived(androidMsg, true);
                log("onMessageUpdate: resultModify: "+resultModify);
            }
            else if(msg.getStatus()==MegaChatMessage.STATUS_SERVER_REJECTED){
                log("onMessageUpdate: STATUS_SERVER_REJECTED----- "+msg.getStatus());
                deleteMessage(msg, true);
            }
            else{
                log("-----------Status : "+msg.getStatus());
                log("-----------Timestamp: "+msg.getTimestamp());

                resultModify = modifyMessageReceived(androidMsg, false);
                log("onMessageUpdate: resultModify: "+resultModify);
            }
        }
    }

    @Override
    public void onHistoryReloaded(MegaChatApiJava api, MegaChatRoom chat) {
        log("onHistoryReloaded");
        bufferMessages.clear();
        messages.clear();

        invalidateOptionsMenu();
        log("Load new history");

        long unread = chatRoom.getUnreadCount();
        //                        stateHistory = megaChatApi.loadMessages(idChat, NUMBER_MESSAGES_TO_LOAD);
        if (unread == 0) {
            lastIdMsgSeen = -1;
            generalUnreadCount = -1;
            lastSeenReceived = true;
            log("onHistoryReloaded: loadMessages unread is 0");
        } else {
            lastIdMsgSeen = megaChatApi.getLastMessageSeenId(idChat);
            generalUnreadCount = unread;

            if (lastIdMsgSeen != -1) {
                log("onHistoryReloaded: Id of last message seen: " + lastIdMsgSeen);
            } else {
                log("onHistoryReloaded: Error the last message seen shouldn't be NULL");
            }

            lastSeenReceived = false;
        }
    }

    public void deleteMessage(MegaChatMessage msg, boolean rejected){
        log("deleteMessage");

        int indexToChange = -1;

        ListIterator<AndroidMegaChatMessage> itr = messages.listIterator(messages.size());

        // Iterate in reverse.
        while(itr.hasPrevious()) {
            AndroidMegaChatMessage messageToCheck = itr.previous();
            log("Index: " + itr.nextIndex());

            if(!messageToCheck.isUploading()){
                if(rejected){
                    if (messageToCheck.getMessage().getTempId() == msg.getTempId()) {
                        indexToChange = itr.nextIndex();
                        break;
                    }
                }
                else{
                    if (messageToCheck.getMessage().getMsgId() == msg.getMsgId()) {
                        indexToChange = itr.nextIndex();
                        break;
                    }
                }
            }
        }

        if(indexToChange!=-1) {
            messages.remove(indexToChange);
            log("Removed index: " + indexToChange + " positionNewMessagesLayout: "+ positionNewMessagesLayout +" messages size: " + messages.size());
//                adapter.notifyDataSetChanged();

            if(positionNewMessagesLayout<=indexToChange){
                if(generalUnreadCount==1 || generalUnreadCount==-1){
                    log("Reset generalUnread:Position where new messages layout is show: " + positionNewMessagesLayout);
                    generalUnreadCount = 0;
                    lastIdMsgSeen = -1;
                }
                else{
                    log("Decrease generalUnread:Position where new messages layout is show: " + positionNewMessagesLayout);
                    generalUnreadCount--;
                }

                adapter.notifyItemChanged(positionNewMessagesLayout);
            }

            adapter.removeMessage(indexToChange+1, messages);

            if(!messages.isEmpty()){
                //Update infoToShow of the next message also
                if (indexToChange == 0) {
                    messages.get(indexToChange).setInfoToShow(AndroidMegaChatMessage.CHAT_ADAPTER_SHOW_ALL);
                }
                else{
                    //Not first element
                    if(indexToChange==messages.size()){
                        log("The last message removed, do not check more messages");
                        setShowAvatar(indexToChange-1);
                        adapter.modifyMessage(messages, indexToChange);
                        return;
                    }

                    adjustInfoToShow(indexToChange);
                    setShowAvatar(indexToChange);
                    setShowAvatar(indexToChange-1);

                    adapter.modifyMessage(messages, indexToChange+1);
                }
            }
        }
        else{
            log("index to change not found");
        }
    }

    public int modifyAttachmentReceived(AndroidMegaChatMessage msg, long idPendMsg){
        log("modifyAttachmentReceived");
        log("Msg ID: "+msg.getMessage().getMsgId());
        log("Msg TEMP ID: "+msg.getMessage().getTempId());
        log("Msg status: "+msg.getMessage().getStatus());
        int indexToChange = -1;
        ListIterator<AndroidMegaChatMessage> itr = messages.listIterator(messages.size());

        // Iterate in reverse.
        while(itr.hasPrevious()) {
            AndroidMegaChatMessage messageToCheck = itr.previous();

            if(messageToCheck.isUploading()){
                if(messageToCheck.getPendingMessage().getId()==idPendMsg){
                    indexToChange = itr.nextIndex();
                    log("Found index to change: "+indexToChange);
                    break;
                }
            }
        }

        if(indexToChange!=-1){

            log("modifyAttachmentReceived: INDEX change, need to reorder");
            messages.remove(indexToChange);
            log("Removed index: "+indexToChange);
            log("modifyAttachmentReceived: messages size: "+messages.size());
            adapter.removeMessage(indexToChange+1, messages);

            int scrollToP = appendMessagePosition(msg);
            if(scrollToP!=-1){
                if(msg.getMessage().getStatus()==MegaChatMessage.STATUS_SERVER_RECEIVED){
                    log("modifyAttachmentReceived: need to scroll to position: "+indexToChange);
                    final int indexToScroll = scrollToP+1;
                    mLayoutManager.scrollToPositionWithOffset(indexToScroll,Util.scaleHeightPx(20, outMetrics));

                }
            }
        }
        else{
            log("Error, id pending message message not found!!");
        }
        log("Index modified: "+indexToChange);
        return indexToChange;
    }


    public int modifyMessageReceived(AndroidMegaChatMessage msg, boolean checkTempId){
        log("modifyMessageReceived");
        log("Msg ID: "+msg.getMessage().getMsgId());
        log("Msg TEMP ID: "+msg.getMessage().getTempId());
        log("Msg status: "+msg.getMessage().getStatus());
        int indexToChange = -1;
        ListIterator<AndroidMegaChatMessage> itr = messages.listIterator(messages.size());

        // Iterate in reverse.
        while(itr.hasPrevious()) {
            AndroidMegaChatMessage messageToCheck = itr.previous();
            log("Index: "+itr.nextIndex());

            if(!messageToCheck.isUploading()){
                log("Checking with Msg ID: "+messageToCheck.getMessage().getMsgId());
                log("Checking with Msg TEMP ID: "+messageToCheck.getMessage().getTempId());

                if(checkTempId){
                    log("Check temporal IDS----");
                    if (messageToCheck.getMessage().getTempId() == msg.getMessage().getTempId()) {
                        log("modifyMessageReceived with idTemp");
                        indexToChange = itr.nextIndex();
                        break;
                    }
                }
                else{
                    if (messageToCheck.getMessage().getMsgId() == msg.getMessage().getMsgId()) {
                        log("modifyMessageReceived");
                        indexToChange = itr.nextIndex();
                        break;
                    }
                }
            }
            else{

                log("This message is uploading");
            }
        }

        log("---------------Index to change = "+indexToChange);
        if(indexToChange!=-1){

//            if(msg.getMessage().isDeleted()){
//                messages.remove(indexToChange);
//                log("Removed index: "+indexToChange);
//                log("modifyMessageReceived: messages size: "+messages.size());
////                adapter.notifyDataSetChanged();
//                adapter.removeMessage(indexToChange, messages);
//                return indexToChange;
//            }

            AndroidMegaChatMessage messageToUpdate = messages.get(indexToChange);
            if(messageToUpdate.getMessage().getMsgIndex()==msg.getMessage().getMsgIndex()){
                log("modifyMessageReceived: The internal index not change");

                if(msg.getMessage().getStatus()==MegaChatMessage.STATUS_SENDING_MANUAL){
                    log("Modified a MANUAl SENDING msg");
                    //Check the message to change is not the last one
                    int lastI = messages.size()-1;
                    if(indexToChange<lastI){
                        //Check if there is already any MANUAL_SENDING in the queue
                        AndroidMegaChatMessage previousMessage = messages.get(lastI);
                        if(previousMessage.isUploading()){
                            log("Previous message is uploading");
                        }
                        else{
                            if(previousMessage.getMessage().getStatus()==MegaChatMessage.STATUS_SENDING_MANUAL){
                                log("More MANUAL SENDING in queue");
                                log("Removed index: "+indexToChange);
                                messages.remove(indexToChange);
                                appendMessageAnotherMS(msg);
                                adapter.notifyDataSetChanged();
                                return indexToChange;
                            }
                        }
                    }
                }

                log("Modified message keep going");
                messages.set(indexToChange, msg);

                //Update infoToShow also
                if (indexToChange == 0) {
                    messages.get(indexToChange).setInfoToShow(AndroidMegaChatMessage.CHAT_ADAPTER_SHOW_ALL);
                    messages.get(indexToChange).setShowAvatar(true);
                }
                else{
                    //Not first element
                    adjustInfoToShow(indexToChange);
                    setShowAvatar(indexToChange);

                    //Create adapter
                    if (adapter == null) {
                        adapter = new MegaChatLollipopAdapter(this, chatRoom, messages, listView);
                        adapter.setHasStableIds(true);
                        listView.setAdapter(adapter);
                    } else {
                        adapter.modifyMessage(messages, indexToChange+1);
                    }
                }
            }
            else{
                log("modifyMessageReceived: INDEX change, need to reorder");
                messages.remove(indexToChange);
                log("Removed index: "+indexToChange);
                log("modifyMessageReceived: messages size: "+messages.size());
                adapter.removeMessage(indexToChange+1, messages);
                int scrollToP = appendMessagePosition(msg);
                if(scrollToP!=-1){
                    if(msg.getMessage().getStatus()==MegaChatMessage.STATUS_SERVER_RECEIVED){
                        log("modifyMessageReceived: need to scroll to position: "+indexToChange);
                        mLayoutManager.scrollToPosition(scrollToP+1);
                        //mLayoutManager.scrollToPositionWithOffset(scrollToP, Util.scaleHeightPx(20, outMetrics));
                    }
                }
                log("modifyMessageReceived: messages size 2: "+messages.size());
            }

        }
        else{
            log("Error, id temp message not found!!");
        }
        return indexToChange;
    }

    public void loadBufferMessages(){
        log("loadBufferMessages");
        ListIterator<AndroidMegaChatMessage> itr = bufferMessages.listIterator();
        while (itr.hasNext()) {
            int currentIndex = itr.nextIndex();
            AndroidMegaChatMessage messageToShow = itr.next();
            loadMessage(messageToShow);
        }

        //Create adapter
        if(adapter==null){
            adapter = new MegaChatLollipopAdapter(this, chatRoom, messages, listView);
            adapter.setHasStableIds(true);
            listView.setLayoutManager(mLayoutManager);
            listView.setAdapter(adapter);
            adapter.setMessages(messages);
        }
        else{
//            adapter.setPositionClicked(-1);
            adapter.loadPreviousMessages(messages, bufferMessages.size());

            log("addMessage: "+messages.size());
        }

        log("AFTER updateMessagesLoaded: "+messages.size()+" messages in list");

        bufferMessages.clear();
    }

    public void clearHistory(AndroidMegaChatMessage androidMsg){
        log("clearHistory");

        ListIterator<AndroidMegaChatMessage> itr = messages.listIterator(messages.size());

        int indexToChange=-1;
        // Iterate in reverse.
        while(itr.hasPrevious()) {
            AndroidMegaChatMessage messageToCheck = itr.previous();

            if(!messageToCheck.isUploading()){
                if(messageToCheck.getMessage().getStatus()!=MegaChatMessage.STATUS_SENDING){

                    indexToChange = itr.nextIndex();
                    log("Found index of last sent and confirmed message: "+indexToChange);
                    break;
                }
            }
        }

//        indexToChange = 2;
        if(indexToChange != messages.size()-1){
            log("Clear history of confirmed messages: "+indexToChange);

            List<AndroidMegaChatMessage> messagesCopy = new ArrayList<>(messages);
            messages.clear();
            messages.add(androidMsg);
            for(int i = indexToChange+1; i<messagesCopy.size();i++){
                messages.add(messagesCopy.get(i));
            }
        }
        else{
            log("Clear all messages");
            messages.clear();
            messages.add(androidMsg);
        }

        if(messages.size()==1){
            androidMsg.setInfoToShow(AndroidMegaChatMessage.CHAT_ADAPTER_SHOW_ALL);
        }
        else{
            for(int i=0; i<messages.size();i++){
                adjustInfoToShow(i);
            }
        }

        adapter.setMessages(messages);
        adapter.notifyDataSetChanged();
    }

    public void loadPendingMessages(){
        log("loadPendingMessages");
        ArrayList<AndroidMegaChatMessage> pendMsgs = dbH.findAndroidMessagesNotSent(idChat);
//        dbH.findPendingMessagesBySent(1);
        log("Number of pending: "+pendMsgs.size());
        for(int i=0;i<pendMsgs.size();i++){
            if(pendMsgs.get(i)!=null){
                appendMessagePosition(pendMsgs.get(i));
            }
            else{
                log("Null pending messages");
            }
        }

    }

    public void loadMessage(AndroidMegaChatMessage messageToShow){
        log("loadMessage");

        messageToShow.setInfoToShow(AndroidMegaChatMessage.CHAT_ADAPTER_SHOW_ALL);
        messages.add(0,messageToShow);

        if(messages.size()>1) {
            adjustInfoToShow(1);
        }

        setShowAvatar(0);

        if(adapter.isMultipleSelect()){
            adapter.updateSelectionOnScroll();
        }
    }

    public void appendMessageAnotherMS(AndroidMegaChatMessage msg){
        log("appendMessageAnotherMS");
        messages.add(msg);
        int lastIndex = messages.size()-1;

        if(lastIndex==0){
            messages.get(lastIndex).setInfoToShow(AndroidMegaChatMessage.CHAT_ADAPTER_SHOW_ALL);
        }
        else{
            adjustInfoToShow(lastIndex);
        }

        //Create adapter
        if(adapter==null){
            log("Create adapter");
            adapter = new MegaChatLollipopAdapter(this, chatRoom, messages, listView);
            adapter.setHasStableIds(true);
            listView.setLayoutManager(mLayoutManager);
            listView.setAdapter(adapter);
            adapter.setMessages(messages);
        }
        else{
            log("Update adapter with last index: "+lastIndex);
            if(lastIndex==0){
                log("Arrives the first message of the chat");
                adapter.setMessages(messages);
            }
            else{
                adapter.addMessage(messages, lastIndex+1);
            }
        }
    }

    public int reinsertNodeAttachmentNoRevoked(AndroidMegaChatMessage msg){
        log("reinsertNodeAttachmentNoRevoked");
        int lastIndex = messages.size()-1;
        log("1lastIndex: "+lastIndex);
        if(messages.size()==-1){
            log("2lastIndex: "+lastIndex);
            msg.setInfoToShow(AndroidMegaChatMessage.CHAT_ADAPTER_SHOW_ALL);
            messages.add(msg);
        }
        else {
            log("Finding where to append the message");
            while(messages.get(lastIndex).getMessage().getMsgIndex()>msg.getMessage().getMsgIndex()){
                log("3lastIndex: "+lastIndex);
                lastIndex--;
                if (lastIndex == -1) {
                    break;
                }
            }
            log("4lastIndex: "+lastIndex);
            lastIndex++;
            log("Append in position: "+lastIndex);
            messages.add(lastIndex, msg);
            adjustInfoToShow(lastIndex);
            int nextIndex = lastIndex+1;
            if(nextIndex<=messages.size()-1){
                adjustInfoToShow(nextIndex);
            }
            int previousIndex = lastIndex-1;
            if(previousIndex>=0){
                adjustInfoToShow(previousIndex);
            }
        }

        //Create adapter
        if(adapter==null){
            log("Create adapter");
            adapter = new MegaChatLollipopAdapter(this, chatRoom, messages, listView);
            adapter.setHasStableIds(true);
            listView.setLayoutManager(mLayoutManager);
            listView.setAdapter(adapter);
            adapter.setMessages(messages);
        }
        else{
            log("Update adapter with last index: "+lastIndex);
            if(lastIndex<0){
                log("Arrives the first message of the chat");
                adapter.setMessages(messages);
            }
            else{
                adapter.addMessage(messages, lastIndex+1);
            }
        }
        return lastIndex;
    }

    public int appendMessagePosition(AndroidMegaChatMessage msg){
        log("appendMessagePosition: "+messages.size()+" messages");

        int lastIndex = messages.size()-1;
        if(messages.size()==0){
            msg.setInfoToShow(AndroidMegaChatMessage.CHAT_ADAPTER_SHOW_ALL);
            msg.setShowAvatar(true);
            messages.add(msg);
        }
        else{
            log("Finding where to append the message");

            if(msg.isUploading()){
                lastIndex++;
                log("The message is uploading add to index: "+lastIndex);
            }
            else{
                log("status of message: "+msg.getMessage().getStatus());
                if(lastIndex>=0){
                    while(messages.get(lastIndex).isUploading()){
                        log("one less index is uploading");
                        lastIndex--;
                    }
                    while(messages.get(lastIndex).getMessage().getStatus()==MegaChatMessage.STATUS_SENDING_MANUAL){
                        log("one less index is MANUAL SENDING");
                        lastIndex--;
                    }
                    if(msg.getMessage().getStatus()==MegaChatMessage.STATUS_SERVER_RECEIVED||msg.getMessage().getStatus()==MegaChatMessage.STATUS_NOT_SEEN){
                        while(messages.get(lastIndex).getMessage().getStatus()==MegaChatMessage.STATUS_SENDING){
                            log("one less index");
                            lastIndex--;
                        }
                    }
                }
                lastIndex++;
                log("Append in position: "+lastIndex);
            }

            messages.add(lastIndex, msg);
            adjustInfoToShow(lastIndex);
            msg.setShowAvatar(true);
            setShowAvatar(lastIndex-1);
        }

        //Create adapter
        if(adapter==null){
            log("Create adapter");
            adapter = new MegaChatLollipopAdapter(this, chatRoom, messages, listView);
            adapter.setHasStableIds(true);
            listView.setLayoutManager(mLayoutManager);
            listView.setAdapter(adapter);
            adapter.setMessages(messages);
        }else{
            log("Update adapter with last index: "+lastIndex);
            if(lastIndex<0){
                log("Arrives the first message of the chat");
                adapter.setMessages(messages);
            }
            else{
                adapter.addMessage(messages, lastIndex+1);
                adapter.notifyItemChanged(lastIndex);
            }
        }
        return lastIndex;
    }

    public int adjustInfoToShow(int index) {
        log("adjustInfoToShow");

        AndroidMegaChatMessage msg = messages.get(index);

        long userHandleToCompare = -1;
        long previousUserHandleToCompare = -1;

        if(msg.isUploading()){
            userHandleToCompare = myUserHandle;
        }
        else{
            if (msg.getMessage().getType() == MegaChatMessage.TYPE_CALL_ENDED){
                msg.setInfoToShow(AndroidMegaChatMessage.CHAT_ADAPTER_SHOW_TIME);
                return AndroidMegaChatMessage.CHAT_ADAPTER_SHOW_TIME;
            }

            if ((msg.getMessage().getType() == MegaChatMessage.TYPE_PRIV_CHANGE) || (msg.getMessage().getType() == MegaChatMessage.TYPE_ALTER_PARTICIPANTS)) {
                userHandleToCompare = msg.getMessage().getHandleOfAction();
            } else {
                userHandleToCompare = msg.getMessage().getUserHandle();
            }
        }

        if(index==0){
            msg.setInfoToShow(AndroidMegaChatMessage.CHAT_ADAPTER_SHOW_ALL);
        }
        else{
            AndroidMegaChatMessage previousMessage = messages.get(index-1);

            if(previousMessage.isUploading()){

                log("The previous message is uploading");
                if(msg.isUploading()){
                    log("The message is also uploading");
                    if (compareDate(msg.getPendingMessage().getUploadTimestamp(), previousMessage.getPendingMessage().getUploadTimestamp()) == 0) {
                        //Same date
                        if (compareTime(msg.getPendingMessage().getUploadTimestamp(), previousMessage.getPendingMessage().getUploadTimestamp()) == 0) {
                            msg.setInfoToShow(AndroidMegaChatMessage.CHAT_ADAPTER_SHOW_NOTHING);
                        } else {
                            //Different minute
                            msg.setInfoToShow(AndroidMegaChatMessage.CHAT_ADAPTER_SHOW_TIME);
                        }
                    } else {
                        //Different date
                        msg.setInfoToShow(AndroidMegaChatMessage.CHAT_ADAPTER_SHOW_ALL);
                    }
                }
                else{
                    if (compareDate(msg.getMessage().getTimestamp(), previousMessage.getPendingMessage().getUploadTimestamp()) == 0) {
                        //Same date
                        if (compareTime(msg.getMessage().getTimestamp(), previousMessage.getPendingMessage().getUploadTimestamp()) == 0) {
                            msg.setInfoToShow(AndroidMegaChatMessage.CHAT_ADAPTER_SHOW_NOTHING);
                        } else {
                            //Different minute
                            msg.setInfoToShow(AndroidMegaChatMessage.CHAT_ADAPTER_SHOW_TIME);
                        }
                    } else {
                        //Different date
                        msg.setInfoToShow(AndroidMegaChatMessage.CHAT_ADAPTER_SHOW_ALL);
                    }
                }
            }
            else{
                log("The previous message is NOT uploading");

                if (userHandleToCompare == myUserHandle) {
                    log("MY message!!");
//                log("MY message!!: "+messageToShow.getContent());
                    if ((previousMessage.getMessage().getType() == MegaChatMessage.TYPE_PRIV_CHANGE) || (previousMessage.getMessage().getType() == MegaChatMessage.TYPE_ALTER_PARTICIPANTS)) {
                        previousUserHandleToCompare = previousMessage.getMessage().getHandleOfAction();
                    } else {
                        previousUserHandleToCompare = previousMessage.getMessage().getUserHandle();
                    }

//                    log("previous message: "+previousMessage.getContent());
                    if (previousUserHandleToCompare == myUserHandle) {
                        log("Last message and previous is mine");
                        //The last two messages are mine
                        if(msg.isUploading()){
                            log("The msg to append is uploading");
                            if (compareDate(msg.getPendingMessage().getUploadTimestamp(), previousMessage) == 0) {
                                //Same date
                                if (compareTime(msg.getPendingMessage().getUploadTimestamp(), previousMessage) == 0) {
                                    msg.setInfoToShow(AndroidMegaChatMessage.CHAT_ADAPTER_SHOW_NOTHING);
                                } else {
                                    //Different minute
                                    msg.setInfoToShow(AndroidMegaChatMessage.CHAT_ADAPTER_SHOW_TIME);
                                }
                            } else {
                                //Different date
                                msg.setInfoToShow(AndroidMegaChatMessage.CHAT_ADAPTER_SHOW_ALL);
                            }
                        }
                        else{
                            if (compareDate(msg, previousMessage) == 0) {
                                //Same date
                                if (compareTime(msg, previousMessage) == 0) {
                                    if ((previousMessage.getMessage().getType() == MegaChatMessage.TYPE_PRIV_CHANGE) || (previousMessage.getMessage().getType() == MegaChatMessage.TYPE_ALTER_PARTICIPANTS) || (previousMessage.getMessage().getType() == MegaChatMessage.TYPE_CHAT_TITLE)) {
                                        msg.setInfoToShow(AndroidMegaChatMessage.CHAT_ADAPTER_SHOW_TIME);
                                    }
                                    else if ((msg.getMessage().getType() == MegaChatMessage.TYPE_PRIV_CHANGE) || (msg.getMessage().getType() == MegaChatMessage.TYPE_ALTER_PARTICIPANTS) || (msg.getMessage().getType() == MegaChatMessage.TYPE_CHAT_TITLE) || (msg.getMessage().getType() == MegaChatMessage.TYPE_PUBLIC_HANDLE_CREATE) || (msg.getMessage().getType() == MegaChatMessage.TYPE_PUBLIC_HANDLE_DELETE)) {
                                        msg.setInfoToShow(AndroidMegaChatMessage.CHAT_ADAPTER_SHOW_TIME);
                                    }
                                    else{
                                        msg.setInfoToShow(AndroidMegaChatMessage.CHAT_ADAPTER_SHOW_NOTHING);
                                    }
                                } else {
                                    //Different minute
                                    msg.setInfoToShow(AndroidMegaChatMessage.CHAT_ADAPTER_SHOW_TIME);
                                }
                            } else {
                                //Different date
                                msg.setInfoToShow(AndroidMegaChatMessage.CHAT_ADAPTER_SHOW_ALL);
                            }
                        }

                    } else {
                        //The last message is mine, the previous not
                        log("Last message is mine, NOT previous");
                        if(msg.isUploading()) {
                            log("The msg to append is uploading");
                            if (compareDate(msg.getPendingMessage().getUploadTimestamp(), previousMessage) == 0) {
                                msg.setInfoToShow(AndroidMegaChatMessage.CHAT_ADAPTER_SHOW_TIME);
                            } else {
                                //Different date
                                msg.setInfoToShow(AndroidMegaChatMessage.CHAT_ADAPTER_SHOW_ALL);
                            }
                        }
                        else{
                            if (compareDate(msg, previousMessage) == 0) {
                                msg.setInfoToShow(AndroidMegaChatMessage.CHAT_ADAPTER_SHOW_TIME);
                            } else {
                                //Different date
                                msg.setInfoToShow(AndroidMegaChatMessage.CHAT_ADAPTER_SHOW_ALL);
                            }
                        }
                    }

                } else {
                    log("NOT MY message!! - CONTACT");
//                    log("previous message: "+previousMessage.getContent());

                    if ((previousMessage.getMessage().getType() == MegaChatMessage.TYPE_PRIV_CHANGE) || (previousMessage.getMessage().getType() == MegaChatMessage.TYPE_ALTER_PARTICIPANTS)) {
                        previousUserHandleToCompare = previousMessage.getMessage().getHandleOfAction();
                    } else {
                        previousUserHandleToCompare = previousMessage.getMessage().getUserHandle();
                    }

                    if (previousUserHandleToCompare == userHandleToCompare) {
                        //The last message is also a contact's message
                        if(msg.isUploading()) {
                            if (compareDate(msg.getPendingMessage().getUploadTimestamp(), previousMessage) == 0) {
                                //Same date
                                if (compareTime(msg.getPendingMessage().getUploadTimestamp(), previousMessage) == 0) {
                                    log("Add with show nothing - same userHandle");
                                    msg.setInfoToShow(AndroidMegaChatMessage.CHAT_ADAPTER_SHOW_NOTHING);

                                } else {
                                    //Different minute
                                    msg.setInfoToShow(AndroidMegaChatMessage.CHAT_ADAPTER_SHOW_TIME);
                                }
                            } else {
                                //Different date
                                msg.setInfoToShow(AndroidMegaChatMessage.CHAT_ADAPTER_SHOW_ALL);
                            }
                        }
                        else{

                            if (compareDate(msg, previousMessage) == 0) {
                                //Same date
                                if (compareTime(msg, previousMessage) == 0) {
                                    log("Add with show nothing - same userHandle");
                                    if ((previousMessage.getMessage().getType() == MegaChatMessage.TYPE_PRIV_CHANGE) || (previousMessage.getMessage().getType() == MegaChatMessage.TYPE_ALTER_PARTICIPANTS) || (previousMessage.getMessage().getType() == MegaChatMessage.TYPE_CHAT_TITLE)) {
                                        msg.setInfoToShow(AndroidMegaChatMessage.CHAT_ADAPTER_SHOW_TIME);
                                    }
                                    else if ((msg.getMessage().getType() == MegaChatMessage.TYPE_PRIV_CHANGE) || (msg.getMessage().getType() == MegaChatMessage.TYPE_ALTER_PARTICIPANTS) || (msg.getMessage().getType() == MegaChatMessage.TYPE_CHAT_TITLE) || (msg.getMessage().getType() == MegaChatMessage.TYPE_PUBLIC_HANDLE_CREATE) || (msg.getMessage().getType() == MegaChatMessage.TYPE_PUBLIC_HANDLE_DELETE)) {
                                        msg.setInfoToShow(AndroidMegaChatMessage.CHAT_ADAPTER_SHOW_TIME);
                                    }
                                    else{
                                        msg.setInfoToShow(AndroidMegaChatMessage.CHAT_ADAPTER_SHOW_NOTHING);
                                    }
                                } else {
                                    //Different minute
                                    msg.setInfoToShow(AndroidMegaChatMessage.CHAT_ADAPTER_SHOW_TIME);
                                }
                            } else {
                                //Different date
                                msg.setInfoToShow(AndroidMegaChatMessage.CHAT_ADAPTER_SHOW_ALL);
                            }
                        }

                    } else {
                        //The last message is from contact, the previous not
                        log("Different user handle");
                        if(msg.isUploading()) {
                            if (compareDate(msg.getPendingMessage().getUploadTimestamp(), previousMessage) == 0) {
                                //Same date
                                if (compareTime(msg.getPendingMessage().getUploadTimestamp(), previousMessage) == 0) {
                                    if(previousUserHandleToCompare==myUserHandle){
                                        msg.setInfoToShow(AndroidMegaChatMessage.CHAT_ADAPTER_SHOW_TIME);
                                    }
                                    else{
                                        msg.setInfoToShow(AndroidMegaChatMessage.CHAT_ADAPTER_SHOW_NOTHING);
                                    }

                                } else {
                                    //Different minute
                                    msg.setInfoToShow(AndroidMegaChatMessage.CHAT_ADAPTER_SHOW_TIME);
                                }

                            } else {
                                //Different date
                                msg.setInfoToShow(AndroidMegaChatMessage.CHAT_ADAPTER_SHOW_ALL);
                            }
                        }
                        else{
                            if (compareDate(msg, previousMessage) == 0) {
                                if (compareTime(msg, previousMessage) == 0) {
                                    if(previousUserHandleToCompare==myUserHandle){
                                        msg.setInfoToShow(AndroidMegaChatMessage.CHAT_ADAPTER_SHOW_TIME);
                                    }
                                    else{
                                        if ((previousMessage.getMessage().getType() == MegaChatMessage.TYPE_PRIV_CHANGE) || (previousMessage.getMessage().getType() == MegaChatMessage.TYPE_ALTER_PARTICIPANTS) || (previousMessage.getMessage().getType() == MegaChatMessage.TYPE_CHAT_TITLE) || (msg.getMessage().getType() == MegaChatMessage.TYPE_PUBLIC_HANDLE_CREATE) || (msg.getMessage().getType() == MegaChatMessage.TYPE_PUBLIC_HANDLE_DELETE)) {
                                            msg.setInfoToShow(AndroidMegaChatMessage.CHAT_ADAPTER_SHOW_TIME);
                                        }
                                        else{
                                            msg.setInfoToShow(AndroidMegaChatMessage.CHAT_ADAPTER_SHOW_TIME);
                                        }
                                    }

                                } else {
                                    //Different minute
                                    msg.setInfoToShow(AndroidMegaChatMessage.CHAT_ADAPTER_SHOW_TIME);
                                }

                            } else {
                                //Different date
                                msg.setInfoToShow(AndroidMegaChatMessage.CHAT_ADAPTER_SHOW_ALL);
                            }
                        }
                    }
                }

            }
        }
        return msg.getInfoToShow();
    }

    public void setShowAvatar(int index){
        log("setShowAvatar");

        AndroidMegaChatMessage msg = messages.get(index);

        long userHandleToCompare = -1;
        long previousUserHandleToCompare = -1;

        if(msg.isUploading()){
            msg.setShowAvatar(false);
            return;
        }

        if (userHandleToCompare == myUserHandle) {
            log("MY message!!");
        }
        else{
            if ((msg.getMessage().getType() == MegaChatMessage.TYPE_PRIV_CHANGE) || (msg.getMessage().getType() == MegaChatMessage.TYPE_ALTER_PARTICIPANTS)) {
                userHandleToCompare = msg.getMessage().getHandleOfAction();
            } else {
                userHandleToCompare = msg.getMessage().getUserHandle();
            }

            log("userHandleTocompare: "+userHandleToCompare);
            AndroidMegaChatMessage previousMessage = null;
            if(messages.size()-1>index){
                previousMessage = messages.get(index + 1);

                if(previousMessage==null){
                    msg.setShowAvatar(true);
                    log("2 - Previous message is null");
                    return;
                }

                if(previousMessage.isUploading()){
                    msg.setShowAvatar(true);
                    log("Previous is uploading");
                    return;
                }

                if ((previousMessage.getMessage().getType() == MegaChatMessage.TYPE_PRIV_CHANGE) || (previousMessage.getMessage().getType() == MegaChatMessage.TYPE_ALTER_PARTICIPANTS)) {
                    previousUserHandleToCompare = previousMessage.getMessage().getHandleOfAction();
                } else {
                    previousUserHandleToCompare = previousMessage.getMessage().getUserHandle();
                }

                log("previousUserHandleToCompare: "+previousUserHandleToCompare);

//                if(previousMessage.getInfoToShow()!=AndroidMegaChatMessage.CHAT_ADAPTER_SHOW_NOTHING){
//                    msg.setShowAvatar(true);
//                }
//                else{
                    if ((previousMessage.getMessage().getType() == MegaChatMessage.TYPE_CALL_ENDED) || (previousMessage.getMessage().getType() == MegaChatMessage.TYPE_PRIV_CHANGE) || (previousMessage.getMessage().getType() == MegaChatMessage.TYPE_ALTER_PARTICIPANTS) || (previousMessage.getMessage().getType() == MegaChatMessage.TYPE_CHAT_TITLE)) {
                        msg.setShowAvatar(true);
                        log("Set: "+true);
                    } else {
                        if (previousUserHandleToCompare == userHandleToCompare) {

                            msg.setShowAvatar(false);
                            log("Set: "+false);
                        }
                        else{
                            msg.setShowAvatar(true);
                            log("Set: "+true);
                        }
                    }
//                }
            }
            else{
                log("No previous message");
                msg.setShowAvatar(true);
            }
        }
    }

    public boolean isGroup(){
        return chatRoom.isGroup();
    }

    public void showMsgNotSentPanel(AndroidMegaChatMessage message, int position){
        log("showMsgNotSentPanel: "+position);

        this.selectedPosition = position;
        this.selectedMessageId = message.getMessage().getRowId();
        log("Temporal id of MS message: "+message.getMessage().getTempId());

        if(message!=null){
            MessageNotSentBottomSheetDialogFragment bottomSheetDialogFragment = new MessageNotSentBottomSheetDialogFragment();
            bottomSheetDialogFragment.show(getSupportFragmentManager(), bottomSheetDialogFragment.getTag());
        }
    }

    public void showNodeAttachmentBottomSheet(AndroidMegaChatMessage message, int position){
        log("showNodeAttachmentBottomSheet: "+position);
        this.selectedPosition = position;

        if(message!=null){
            this.selectedMessageId = message.getMessage().getMsgId();
//            this.selectedChatItem = chat;
            NodeAttachmentBottomSheetDialogFragment bottomSheetDialogFragment = new NodeAttachmentBottomSheetDialogFragment();
            bottomSheetDialogFragment.show(getSupportFragmentManager(), bottomSheetDialogFragment.getTag());
        }
    }

    public void showUploadingAttachmentBottomSheet(AndroidMegaChatMessage message, int position){
        log("showUploadingAttachmentBottomSheet: "+position);
        this.selectedPosition = position;
        if(message!=null){
            this.selectedMessageId = message.getPendingMessage().getId();

            PendingMessageBottomSheetDialogFragment pendingMsgSheetDialogFragment = new PendingMessageBottomSheetDialogFragment();
            pendingMsgSheetDialogFragment.show(getSupportFragmentManager(), pendingMsgSheetDialogFragment.getTag());
        }
    }

    public void showContactAttachmentBottomSheet(AndroidMegaChatMessage message, int position){
        log("showContactAttachmentBottomSheet: "+position);
        this.selectedPosition = position;

        if(message!=null){
            this.selectedMessageId = message.getMessage().getMsgId();
//            this.selectedChatItem = chat;
            ContactAttachmentBottomSheetDialogFragment bottomSheetDialogFragment = new ContactAttachmentBottomSheetDialogFragment();
            bottomSheetDialogFragment.show(getSupportFragmentManager(), bottomSheetDialogFragment.getTag());
        }
    }

    public void removeMsgNotSent(){
        log("removeMsgNotSent: "+selectedPosition);
        messages.remove(selectedPosition);
        adapter.removeMessage(selectedPosition, messages);
    }

    public void removePendingMsg(long id){
        log("removePendingMsg: "+selectedMessageId);
        try{
            dbH.removePendingMessageById(id);
            messages.remove(selectedPosition);
            adapter.removeMessage(selectedPosition, messages);
        }
        catch (IndexOutOfBoundsException e){
            log("removePendingMsg: EXCEPTION: "+e.getMessage());
        }
    }

    public void showSnackbar(String s){
        log("showSnackbar: "+s);
        Snackbar snackbar = Snackbar.make(fragmentContainer, s, Snackbar.LENGTH_LONG);
        TextView snackbarTextView = (TextView)snackbar.getView().findViewById(android.support.design.R.id.snackbar_text);
        snackbarTextView.setMaxLines(5);
        snackbar.show();
    }

    public void removeProgressDialog(){
        try{
            statusDialog.dismiss();
        } catch(Exception ex) {};
    }

    public void showSnackbarNotSpace(){
        log("showSnackbarNotSpace");
        Snackbar mySnackbar = Snackbar.make(fragmentContainer, R.string.error_not_enough_free_space, Snackbar.LENGTH_LONG);
        mySnackbar.setAction("Settings", new SnackbarNavigateOption(this));
        mySnackbar.show();
    }

    public void startConversation(long handle){
        log("startConversation");
        MegaChatRoom chat = megaChatApi.getChatRoomByUser(handle);
        MegaChatPeerList peers = MegaChatPeerList.createInstance();
        if(chat==null){
            log("No chat, create it!");
            peers.addPeer(handle, MegaChatPeerList.PRIV_STANDARD);
            megaChatApi.createChat(false, peers, this);
        }
        else{
            log("There is already a chat, open it!");
            Intent intentOpenChat = new Intent(this, ChatActivityLollipop.class);
            intentOpenChat.setAction(Constants.ACTION_NEW_CHAT);
            intentOpenChat.putExtra("CHAT_ID", chat.getChatId());
            this.startActivity(intentOpenChat);
            finish();
        }
    }

    public void startGroupConversation(ArrayList<Long> userHandles){
        log("startGroupConversation");

        MegaChatPeerList peers = MegaChatPeerList.createInstance();

        for(int i=0;i<userHandles.size();i++){
            long handle = userHandles.get(i);
            peers.addPeer(handle, MegaChatPeerList.PRIV_STANDARD);
        }
        megaChatApi.createChat(true, peers, this);
    }

    public void setMessages(ArrayList<AndroidMegaChatMessage> messages){
        if(dialog!=null){
            dialog.dismiss();
        }

        this.messages = messages;
        //Create adapter
        if (adapter == null) {
            adapter = new MegaChatLollipopAdapter(this, chatRoom, messages, listView);
            adapter.setHasStableIds(true);
            listView.setAdapter(adapter);
            adapter.setMessages(messages);
        } else {
            adapter.setMessages(messages);
        }
    }

    @Override
    public void onRequestStart(MegaChatApiJava api, MegaChatRequest request) {

    }

    @Override
    public void onRequestUpdate(MegaChatApiJava api, MegaChatRequest request) {

    }

    @Override
    public void onRequestFinish(MegaChatApiJava api, MegaChatRequest request, MegaChatError e) {
        log("onRequestFinish: "+request.getRequestString()+" "+request.getType());

        if(request.getType() == MegaChatRequest.TYPE_TRUNCATE_HISTORY){
            log("Truncate history request finish!!!");
            if(e.getErrorCode()==MegaChatError.ERROR_OK){
                log("Ok. Clear history done");
                showSnackbar(getString(R.string.clear_history_success));
                hideMessageJump();
            }
            else{
                log("Error clearing history: "+e.getErrorString());
                showSnackbar(getString(R.string.clear_history_error));
            }
        }
        else if(request.getType() == MegaChatRequest.TYPE_START_CHAT_CALL){
            if(e.getErrorCode()==MegaChatError.ERROR_OK){
                log("TYPE_START_CHAT_CALL finished with success");
                //getFlag - Returns true if it is a video-audio call or false for audio call
            }
            else{
                log("EEEERRRRROR WHEN TYPE_START_CHAT_CALL " + e.getErrorString());
                showSnackbar(getString(R.string.call_error));
            }
        }
        else if(request.getType() == MegaChatRequest.TYPE_REMOVE_FROM_CHATROOM){
            log("Remove participant: "+request.getUserHandle()+" my user: "+megaChatApi.getMyUserHandle());

            if(e.getErrorCode()==MegaChatError.ERROR_OK){
                log("Participant removed OK");
                invalidateOptionsMenu();
            }
            else{
                log("EEEERRRRROR WHEN TYPE_REMOVE_FROM_CHATROOM " + e.getErrorString());
                showSnackbar(getString(R.string.remove_participant_error));
            }
        }
        else if(request.getType() == MegaChatRequest.TYPE_INVITE_TO_CHATROOM){
            log("Request type: "+MegaChatRequest.TYPE_INVITE_TO_CHATROOM);
            if(e.getErrorCode()==MegaChatError.ERROR_OK){
                showSnackbar(getString(R.string.add_participant_success));
            }
            else{
                if(e.getErrorCode() == MegaChatError.ERROR_EXIST){
                    showSnackbar(getString(R.string.add_participant_error_already_exists));
                }
                else{
                    showSnackbar(getString(R.string.add_participant_error));
                }
            }
        }
        else if(request.getType() == MegaChatRequest.TYPE_ATTACH_NODE_MESSAGE){
            try{
                statusDialog.dismiss();
            } catch(Exception ex) {};

            if(adapter!=null){
                if(adapter.isMultipleSelect()){
                    clearSelections();
                    hideMultipleSelect();
                }
            }

            if(e.getErrorCode()==MegaChatError.ERROR_OK){
                log("File sent correctly");
                MegaNodeList nodeList = request.getMegaNodeList();

                for(int i = 0; i<nodeList.size();i++){
                    log("Node name: "+nodeList.get(i).getName());
                }
                AndroidMegaChatMessage androidMsgSent = new AndroidMegaChatMessage(request.getMegaChatMessage());
                sendMessageToUI(androidMsgSent);
            }
            else{
                log("File NOT sent: "+e.getErrorCode()+"___"+e.getErrorString());
                showSnackbar(getString(R.string.error_attaching_node_from_cloud));
            }
        }
        else if(request.getType() == MegaChatRequest.TYPE_REVOKE_NODE_MESSAGE){
            if(e.getErrorCode()==MegaChatError.ERROR_OK){
                log("Node revoked correctly, msg id: "+request.getMegaChatMessage().getMsgId());
            }
            else{
                log("NOT revoked correctly");
                showSnackbar(getString(R.string.error_revoking_node));
            }
        }
        else if(request.getType() == MegaChatRequest.TYPE_CREATE_CHATROOM){
            log("Create chat request finish!!!");
            if(e.getErrorCode()==MegaChatError.ERROR_OK){

                log("open new chat");
                Intent intent = new Intent(this, ChatActivityLollipop.class);
                intent.setAction(Constants.ACTION_NEW_CHAT);
                intent.putExtra("CHAT_ID", request.getChatHandle());
                this.startActivity(intent);
                finish();
            }
            else{
                log("EEEERRRRROR WHEN CREATING CHAT " + e.getErrorString());
                showSnackbar(getString(R.string.create_chat_error));
            }
        }
        else if(request.getType() == MegaChatRequest.TYPE_LOAD_CHAT_LINK){
            if(e.getErrorCode()==MegaChatError.ERROR_OK){
                idChat = request.getChatHandle();
                showChat();
            }
            else if(e.getErrorCode()==MegaChatError.ERROR_ARGS){

            }
            else if(e.getErrorCode()==MegaChatError.ERROR_EXIST){

            }
            else if(e.getErrorCode()==MegaChatError.ERROR_ACCESS){

            }
            else {

            }
        }
    }

    @Override
    public void onRequestTemporaryError(MegaChatApiJava api, MegaChatRequest request, MegaChatError e) {
        log("onRequestTemporaryError");
    }

    @Override
    protected void onStop() {
        log("onStop()");

        try{
            if(textChat!=null){
                String written = textChat.getText().toString();
                if(written!=null){
                    dbH.setWrittenTextItem(Long.toString(idChat), textChat.getText().toString());
                }
            }
            else{
                log("textChat is NULL");
            }

        }
        catch (Exception e){
            log("Written message not stored on DB");
        }

        super.onStop();
    }

    @Override
    protected void onDestroy(){
        log("onDestroy()");

        megaChatApi.closeChatRoom(idChat, this);
        MegaApplication.setClosedChat(true);
        log("removeChatListener");
        megaChatApi.removeChatListener(this);
        megaChatApi.removeChatCallListener(this);

        super.onDestroy();
    }

    @Override
    protected void onNewIntent(Intent intent){
        log("onNewIntent");

        if (intent != null){
            if (intent.getAction() != null){
                log("Intent is here!: "+intent.getAction());
                if (intent.getAction().equals(Constants.ACTION_CLEAR_CHAT)){
                    log("Intent to Clear history");
                    showConfirmationClearChat(chatRoom);
                }
                else if(intent.getAction().equals(Constants.ACTION_UPDATE_ATTACHMENT)){
                    log("Intent to update an attachment with error");

                    long idPendMsg = intent.getLongExtra("ID_MSG", -1);
                    if(idPendMsg!=-1){
                        int indexToChange = -1;
                        ListIterator<AndroidMegaChatMessage> itr = messages.listIterator(messages.size());

                        // Iterate in reverse.
                        while(itr.hasPrevious()) {
                            AndroidMegaChatMessage messageToCheck = itr.previous();

                            if(messageToCheck.isUploading()){
                                if(messageToCheck.getPendingMessage().getId()==idPendMsg){
                                    indexToChange = itr.nextIndex();
                                    log("Found index to change: "+indexToChange);
                                    break;
                                }
                            }
                        }

                        if(indexToChange!=-1){
                            log("Index modified: "+indexToChange);
                            messages.get(indexToChange).getPendingMessage().setState(PendingMessage.STATE_ERROR);
                            adapter.modifyMessage(messages, indexToChange+1);
                        }
                        else{
                            log("Error, id pending message message not found!!");
                        }
                    }
                    else{
                        log("Error. The idPendMsg is -1");
                    }

                    int isOverquota = intent.getIntExtra("IS_OVERQUOTA", 0);
                    if(isOverquota==1){
                        showOverquotaAlert(false);
                    }
                    else if (isOverquota==2){
                        showOverquotaAlert(true);
                    }

                    return;
                }
                else if((intent.getAction().equals(Constants.ACTION_NEW_CHAT)) || (intent.getAction().equals(Constants.ACTION_CHAT_SHOW_MESSAGES))){
                    log("Intent to open new chat: "+intent.getAction());
                    finish();
                    long chatIdIntent = intent.getLongExtra("CHAT_ID", -1);
                    if(chatIdIntent!=-1){
                        Intent intentOpenChat = new Intent(this, ChatActivityLollipop.class);
                        intentOpenChat.setAction(Constants.ACTION_CHAT_SHOW_MESSAGES);
                        intentOpenChat.putExtra("CHAT_ID", chatIdIntent);
                        this.startActivity(intentOpenChat);
                    }
                    else{
                        log("Error the chat Id is not valid: "+chatIdIntent);
                    }

                }
                else{
                    log("Other intent");
                }
            }
        }
        super.onNewIntent(intent);
        setIntent(intent);
        return;
    }

    public String getPeerFullName(long userHandle){
        return chatRoom.getPeerFullnameByHandle(userHandle);
    }

    public MegaChatRoom getChatRoom() {
        return chatRoom;
    }

    public void setChatRoom(MegaChatRoom chatRoom) {
        this.chatRoom = chatRoom;
    }

    public void importNode(long idMessage) {
        log("importNode");
        ArrayList<AndroidMegaChatMessage> messages = new ArrayList<>();
        MegaChatMessage m = megaChatApi.getMessage(idChat, idMessage);

        if(m!=null){
            AndroidMegaChatMessage aMessage = new AndroidMegaChatMessage(m);
            messages.add(aMessage);
            importNodes(messages);
        }
        else{
            log("Message cannot be recovered - null");
        }
    }

    public void importNodes(ArrayList<AndroidMegaChatMessage> messages){
        log("importNodes");

        Intent intent = new Intent(this, FileExplorerActivityLollipop.class);
        intent.setAction(FileExplorerActivityLollipop.ACTION_PICK_IMPORT_FOLDER);

        long[] longArray = new long[messages.size()];
        for (int i = 0; i < messages.size(); i++) {
            longArray[i] = messages.get(i).getMessage().getMsgId();
        }
        intent.putExtra("HANDLES_IMPORT_CHAT", longArray);

        startActivityForResult(intent, Constants.REQUEST_CODE_SELECT_IMPORT_FOLDER);

    }

    public void removeRequestDialog(){
        try{
            statusDialog.dismiss();
        } catch(Exception ex){};

    }

    public void revoke(){
        log("revoke");
        megaChatApi.revokeAttachmentMessage(idChat, selectedMessageId);
    }

    @Override
    public void onRequestStart(MegaApiJava api, MegaRequest request) {

    }

    @Override
    public void onRequestUpdate(MegaApiJava api, MegaRequest request) {

    }

    @Override
    public void onRequestFinish(MegaApiJava api, MegaRequest request, MegaError e) {
        removeRequestDialog();

        if (request.getType() == MegaRequest.TYPE_INVITE_CONTACT){
            log("MegaRequest.TYPE_INVITE_CONTACT finished: "+request.getNumber());

            if(request.getNumber()== MegaContactRequest.INVITE_ACTION_REMIND){
                showSnackbar(getString(R.string.context_contact_invitation_resent));
            }
            else{
                if (e.getErrorCode() == MegaError.API_OK){
                    log("OK INVITE CONTACT: "+request.getEmail());
                    if(request.getNumber()==MegaContactRequest.INVITE_ACTION_ADD)
                    {
                        showSnackbar(getString(R.string.context_contact_request_sent, request.getEmail()));
                    }
                }
                else{
                    log("Code: "+e.getErrorString());
                    if(e.getErrorCode()==MegaError.API_EEXIST)
                    {
                        showSnackbar(getString(R.string.context_contact_already_invited, request.getEmail()));
                    }
                    else if(request.getNumber()==MegaContactRequest.INVITE_ACTION_ADD && e.getErrorCode()==MegaError.API_EARGS)
                    {
                        showSnackbar(getString(R.string.error_own_email_as_contact));
                    }
                    else{
                        showSnackbar(getString(R.string.general_error));
                    }
                    log("ERROR: " + e.getErrorCode() + "___" + e.getErrorString());
                }
            }
        }
        else if(request.getType() == MegaRequest.TYPE_COPY){
            if (e.getErrorCode() != MegaError.API_OK) {

                log("e.getErrorCode() != MegaError.API_OK");

                if(e.getErrorCode()==MegaError.API_EOVERQUOTA){
                    log("OVERQUOTA ERROR: "+e.getErrorCode());
                    Intent intent = new Intent(this, ManagerActivityLollipop.class);
                    intent.setAction(Constants.ACTION_OVERQUOTA_STORAGE);
                    startActivity(intent);
                    finish();
                }
                else if(e.getErrorCode()==MegaError.API_EGOINGOVERQUOTA){
                    log("OVERQUOTA ERROR: "+e.getErrorCode());
                    Intent intent = new Intent(this, ManagerActivityLollipop.class);
                    intent.setAction(Constants.ACTION_PRE_OVERQUOTA_STORAGE);
                    startActivity(intent);
                    finish();
                }
                else
                {
                    Snackbar.make(fragmentContainer, getString(R.string.import_success_error), Snackbar.LENGTH_LONG).show();
                }

            }else{
                Snackbar.make(fragmentContainer, getString(R.string.import_success_message), Snackbar.LENGTH_LONG).show();
            }
        }
    }

    @Override
    public void onRequestTemporaryError(MegaApiJava api, MegaRequest request, MegaError e) {

    }

    @Override
    public void onSaveInstanceState(Bundle outState){
        log("onSaveInstanceState");
        super.onSaveInstanceState(outState);
        outState.putLong("idChat", idChat);
        outState.putLong("selectedMessageId", selectedMessageId);
        outState.putInt("selectedPosition", selectedPosition);
        outState.putInt("typeMessageJump",typeMessageJump);

        if(messageJumpLayout.getVisibility() == View.VISIBLE){
            visibilityMessageJump = true;
        }else{
            visibilityMessageJump = false;
        }
        outState.putBoolean("visibilityMessageJump",visibilityMessageJump);
        outState.putLong("lastMessageSeen", lastIdMsgSeen);
        outState.putLong("generalUnreadCount", generalUnreadCount);
        outState.putBoolean("isHideJump",isHideJump);
        outState.putString("mOutputFilePath",mOutputFilePath);
    }

    public void askSizeConfirmationBeforeChatDownload(String parentPath, ArrayList<MegaNode> nodeList, long size){
        log("askSizeConfirmationBeforeChatDownload");

        final String parentPathC = parentPath;
        final ArrayList<MegaNode> nodeListC = nodeList;
        final long sizeC = size;
        final ChatController chatC = new ChatController(this);

        android.support.v7.app.AlertDialog.Builder builder = new android.support.v7.app.AlertDialog.Builder(this, R.style.AppCompatAlertDialogStyle);
        LinearLayout confirmationLayout = new LinearLayout(this);
        confirmationLayout.setOrientation(LinearLayout.VERTICAL);
        LinearLayout.LayoutParams params = new LinearLayout.LayoutParams(LinearLayout.LayoutParams.MATCH_PARENT, LinearLayout.LayoutParams.WRAP_CONTENT);
        params.setMargins(Util.scaleWidthPx(20, outMetrics), Util.scaleHeightPx(10, outMetrics), Util.scaleWidthPx(17, outMetrics), 0);

        final CheckBox dontShowAgain =new CheckBox(this);
        dontShowAgain.setText(getString(R.string.checkbox_not_show_again));
        dontShowAgain.setTextColor(ContextCompat.getColor(this, R.color.text_secondary));

        confirmationLayout.addView(dontShowAgain, params);

        builder.setView(confirmationLayout);

//				builder.setTitle(getString(R.string.confirmation_required));

        builder.setMessage(getString(R.string.alert_larger_file, Util.getSizeString(sizeC)));
        builder.setPositiveButton(getString(R.string.general_download),
                new DialogInterface.OnClickListener() {
                    public void onClick(DialogInterface dialog, int whichButton) {
                        if(dontShowAgain.isChecked()){
                            dbH.setAttrAskSizeDownload("false");
                        }
                        chatC.download(parentPathC, nodeListC);
                    }
                });
        builder.setNegativeButton(getString(android.R.string.cancel), new DialogInterface.OnClickListener() {
            public void onClick(DialogInterface dialog, int whichButton) {
                if(dontShowAgain.isChecked()){
                    dbH.setAttrAskSizeDownload("false");
                }
            }
        });

        downloadConfirmationDialog = builder.create();
        downloadConfirmationDialog.show();
    }

    /*
	 * Handle processed upload intent
	 */
    public void onIntentProcessed(List<ShareInfo> infos) {
        log("onIntentProcessedLollipop");

        if (infos == null) {
            Snackbar.make(fragmentContainer, getString(R.string.upload_can_not_open), Snackbar.LENGTH_LONG).show();
        }
        else {
            log("Launch chat upload with files "+infos.size());
            for (ShareInfo info : infos) {
                Intent intent = new Intent(this, ChatUploadService.class);

                long timestamp = System.currentTimeMillis()/1000;
                long idPendingMsg = dbH.setPendingMessage(idChat+"", Long.toString(timestamp));
                if(idPendingMsg!=-1){
                    intent.putExtra(ChatUploadService.EXTRA_ID_PEND_MSG, idPendingMsg);

                    log("name of the file: "+info.getTitle());
                    log("size of the file: "+info.getSize());
                    PendingNodeAttachment nodeAttachment = null;

                    if (MimeTypeList.typeForName(info.getFileAbsolutePath()).isImage()) {

                        if(sendOriginalAttachments){
                            String fingerprint = megaApi.getFingerprint(info.getFileAbsolutePath());

                            //Add node to db
                            long idNode = dbH.setNodeAttachment(info.getFileAbsolutePath(), info.getTitle(), fingerprint);

                            dbH.setMsgNode(idPendingMsg, idNode);

                            nodeAttachment = new PendingNodeAttachment(info.getFileAbsolutePath(), fingerprint, info.getTitle());
                        }
                        else{
                            File previewDir = PreviewUtils.getPreviewFolder(this);
                            String nameFilePreview = info.getTitle();
                            File preview = new File(previewDir, nameFilePreview);

                            boolean isPreview = megaApi.createPreview(info.getFileAbsolutePath(), preview.getAbsolutePath());

                            if(isPreview){
                                log("Preview: "+preview.getAbsolutePath());
                                String fingerprint = megaApi.getFingerprint(preview.getAbsolutePath());

                                //Add node to db
                                long idNode = dbH.setNodeAttachment(preview.getAbsolutePath(), info.getTitle(), fingerprint);

                                dbH.setMsgNode(idPendingMsg, idNode);

                                nodeAttachment = new PendingNodeAttachment(preview.getAbsolutePath(), fingerprint, info.getTitle());
                            }
                            else{
                                log("No preview");
                                String fingerprint = megaApi.getFingerprint(info.getFileAbsolutePath());

                                //Add node to db
                                long idNode = dbH.setNodeAttachment(info.getFileAbsolutePath(), info.getTitle(), fingerprint);

                                dbH.setMsgNode(idPendingMsg, idNode);

                                nodeAttachment = new PendingNodeAttachment(info.getFileAbsolutePath(), fingerprint, info.getTitle());
                            }
                        }
                    }
                    else{
                        String fingerprint = megaApi.getFingerprint(info.getFileAbsolutePath());

                        //Add node to db
                        long idNode = dbH.setNodeAttachment(info.getFileAbsolutePath(), info.getTitle(), fingerprint);

                        dbH.setMsgNode(idPendingMsg, idNode);

                        nodeAttachment = new PendingNodeAttachment(info.getFileAbsolutePath(), fingerprint, info.getTitle());
                    }

                    PendingMessage newPendingMsg = new PendingMessage(idPendingMsg, idChat, nodeAttachment, timestamp, PendingMessage.STATE_SENDING);
                    AndroidMegaChatMessage newNodeAttachmentMsg = new AndroidMegaChatMessage(newPendingMsg, true);
                    sendMessageToUI(newNodeAttachmentMsg);

//                ArrayList<String> filePaths = newPendingMsg.getFilePaths();
//                filePaths.add("/home/jfjf.jpg");

                    intent.putExtra(ChatUploadService.EXTRA_FILEPATH, newPendingMsg.getFilePath());
                    intent.putExtra(ChatUploadService.EXTRA_CHAT_ID, idChat);

                    startService(intent);
                }
                else{
                    log("Error when adding pending msg to the database");
                }

                if (statusDialog != null) {
                    try {
                        statusDialog.dismiss();
                    }
                    catch(Exception ex){}
                }
            }
        }
    }

    public void prepareMessageToForward(long idMessage) {
        log("prepareMessageToForward");
        ArrayList<AndroidMegaChatMessage> messagesSelected = new ArrayList<>();
        MegaChatMessage m = megaChatApi.getMessage(idChat, idMessage);
        AndroidMegaChatMessage aM = new AndroidMegaChatMessage(m);
        messagesSelected.add(aM);

        prepareMessagesToForward(messagesSelected);
    }

    public void prepareMessagesToForward(ArrayList<AndroidMegaChatMessage> messagesSelected){
        log ("prepareMessagesToForward");

        ArrayList<AndroidMegaChatMessage> messagesToImport = new ArrayList<>();
        long[] idMessages = new long[messagesSelected.size()];
        for(int i=0; i<messagesSelected.size();i++){
            idMessages[i] = messagesSelected.get(i).getMessage().getMsgId();

            if(messagesSelected.get(i).getMessage().getType()==MegaChatMessage.TYPE_NODE_ATTACHMENT){
                if(messagesSelected.get(i).getMessage().getUserHandle()!=myUserHandle){
                    //Node has to be imported
                    messagesToImport.add(messagesSelected.get(i));
                }
            }
        }

        if(messagesToImport.isEmpty()){
            log("Proceed to forward");
            forwardMessages(messagesSelected);
        }
        else{
            log("Proceed to import nodes to own Cloud");
            ChatImportToForwardListener listener = new ChatImportToForwardListener(Constants.MULTIPLE_FORWARD_MESSAGES, messagesSelected, messagesToImport.size(), this);

            MegaNode target = megaApi.getNodeByPath(Constants.CHAT_FOLDER, megaApi.getRootNode());
            if(target==null){
                log("Error no chat folder - return");
                return;
            }

            for(int j=0; j<messagesToImport.size();j++){
                AndroidMegaChatMessage message = messagesToImport.get(j);

                if(message!=null){

                    MegaNodeList nodeList = message.getMessage().getMegaNodeList();

                    for(int i=0;i<nodeList.size();i++){
                        MegaNode document = nodeList.get(i);
                        if (document != null) {
                            log("DOCUMENT: " + document.getName() + "_" + document.getHandle());

                            megaApi.copyNode(document, target, listener);
                        }
                        else{
                            log("DOCUMENT: null");
                        }
                    }
                }
                else{
                    log("MESSAGE is null");
                    Snackbar.make(fragmentContainer, getString(R.string.import_success_error), Snackbar.LENGTH_LONG).show();
                }
            }
        }
    }

    public void forwardMessages(ArrayList<AndroidMegaChatMessage> messagesSelected){
        log ("forwardMessages");

        long[] idMessages = new long[messagesSelected.size()];
        for(int i=0; i<messagesSelected.size();i++){
            idMessages[i] = messagesSelected.get(i).getMessage().getMsgId();
        }

        Intent i = new Intent(this, ChatExplorerActivity.class);
        i.putExtra("ID_MESSAGES", idMessages);
        i.putExtra("ID_CHAT_FROM", idChat);
        i.setAction(Constants.ACTION_FORWARD_MESSAGES);
        startActivityForResult(i, REQUEST_CODE_SELECT_CHAT);
    }

    public void openChatAfterForward(long chatHandle, String text){
        log("openChatAfterForward");
        try{
            statusDialog.dismiss();
        } catch(Exception ex) {};

        if(chatHandle==idChat){
            log("Chat already opened");

            try{
                statusDialog.dismiss();
            } catch(Exception ex) {};

            if(adapter!=null){
                if(adapter.isMultipleSelect()){
                    clearSelections();
                    hideMultipleSelect();
                }
            }

            if(text!=null){
                showSnackbar(text);
            }
        }
        else{
            if(chatHandle!=-1){
                log("Open chat to forward messages");

                Intent intentOpenChat = new Intent(this, ManagerActivityLollipop.class);
                intentOpenChat.addFlags(Intent.FLAG_ACTIVITY_CLEAR_TOP);
                intentOpenChat.setAction(Constants.ACTION_CHAT_NOTIFICATION_MESSAGE);
                intentOpenChat.putExtra("CHAT_ID", chatHandle);
                if(text!=null){
                    intentOpenChat.putExtra("showSnackbar", text);
                }
                startActivity(intentOpenChat);
                finish();
            }
            else{
                if(adapter.isMultipleSelect()){
                    clearSelections();
                    hideMultipleSelect();
                }
                if(text!=null){
                    showSnackbar(text);
                }
            }
        }
    }

    public void markAsSeen(MegaChatMessage msg){
        log("markAsSeen");
        if(activityVisible){
            if(msg.getStatus()!=MegaChatMessage.STATUS_SEEN) {
                megaChatApi.setMessageSeen(chatRoom.getChatId(), msg.getMsgId());
            }
        }
    }

   @Override
    protected void onResume(){
        log("onResume");
        super.onResume();

        if(idChat!=-1 && chatRoom!=null){
            MegaApplication.setShowPinScreen(true);
            MegaApplication.setOpenChatId(idChat);

<<<<<<< HEAD
            int chatConnection = megaChatApi.getChatConnectionState(idChat);
            log("Chat connection (" + idChat+ ") is: "+chatConnection);
            if(chatConnection==MegaChatApi.CHAT_CONNECTION_ONLINE) {
                setAsRead = true;
            }
            else{
                setAsRead=false;
            }
=======
        supportInvalidateOptionsMenu();

        int chatConnection = megaChatApi.getChatConnectionState(idChat);
        log("Chat connection (" + idChat+ ") is: "+chatConnection);
        if(chatConnection==MegaChatApi.CHAT_CONNECTION_ONLINE) {
            setAsRead = true;
        }
        else{
            setAsRead=false;
        }
>>>>>>> a1b4ba26

            if(chatRoom.hasCustomTitle()){
                textChat.setHint(getString(R.string.type_message_hint_with_customized_title, chatRoom.getTitle()));
            }
            else{
                textChat.setHint(getString(R.string.type_message_hint_with_default_title, chatRoom.getTitle()));
            }

            //Update last seen position if different and there is unread messages
            //If the chat is being opened do not update, onLoad will do that

            if(!isOpeningChat) {
                if(lastSeenReceived == true){
                    long unreadCount = chatRoom.getUnreadCount();
                    if (unreadCount != 0) {
                        lastIdMsgSeen = megaChatApi.getLastMessageSeenId(idChat);

                        //Find last message
                        int positionLastMessage = -1;
                        for(int i=messages.size()-1; i>=0;i--) {
                            AndroidMegaChatMessage androidMessage = messages.get(i);

                            if (!androidMessage.isUploading()) {
                                MegaChatMessage msg = androidMessage.getMessage();
                                if (msg.getMsgId() == lastIdMsgSeen) {
                                    positionLastMessage = i;
                                    break;
                                }
                            }
                        }

                        //Check if it has no my messages after
                        positionLastMessage = positionLastMessage + 1;
                        AndroidMegaChatMessage message = messages.get(positionLastMessage);

                        while(message.getMessage().getUserHandle()==megaChatApi.getMyUserHandle()){
                            lastIdMsgSeen = message.getMessage().getMsgId();
                            positionLastMessage = positionLastMessage + 1;
                            message = messages.get(positionLastMessage);
                        }

                        generalUnreadCount = unreadCount;

                        scrollToMessage(lastIdMsgSeen);
                    }
                    else{
                        if(generalUnreadCount!=0){
                            scrollToMessage(-1);
                        }
                    }
                }

                setLastMessageSeen();
            }
            else{
                log("onResume:openingChat:doNotUpdateLastMessageSeen");
            }

            activityVisible = true;

            MegaChatCall callInProgress = megaChatApi.getChatCall(idChat);
            if(callInProgress != null){
                if((callInProgress.getStatus() >= MegaChatCall.CALL_STATUS_REQUEST_SENT) && (callInProgress.getStatus() <= MegaChatCall.CALL_STATUS_IN_PROGRESS)){
                    callInProgressLayout.setVisibility(View.VISIBLE);
                    callInProgressLayout.setOnClickListener(this);
                }
                else{
                    callInProgressLayout.setVisibility(View.GONE);
                }
            }
            else{
                callInProgressLayout.setVisibility(View.GONE);
            }

            if (emojiKeyboardShown){
                keyboardButton.setImageResource(R.drawable.ic_emoticon_white);
                removeEmojiconFragment();
            }

            if(aB != null && aB.getTitle() != null){
                aB.setTitle(adjustForLargeFont(aB.getTitle().toString()));
            }
        }
    }

    public void scrollToMessage(long lastId){
        for(int i=messages.size()-1; i>=0;i--) {
            AndroidMegaChatMessage androidMessage = messages.get(i);

            if (!androidMessage.isUploading()) {
                MegaChatMessage msg = androidMessage.getMessage();
                if (msg.getMsgId() == lastId) {
                    log("scrollToPosition: "+i);
                    mLayoutManager.scrollToPositionWithOffset(i+1,Util.scaleHeightPx(30, outMetrics));
                    break;
                }
            }
        }

    }

    public void setLastMessageSeen(){
        log("setLastMessageSeen");

        if(messages!=null){
            if(!messages.isEmpty()){
                AndroidMegaChatMessage lastMessage = messages.get(messages.size()-1);
                int index = messages.size()-1;
                if(lastMessage!=null) {
                    if (!lastMessage.isUploading()) {
                        while (lastMessage.getMessage().getUserHandle() == megaChatApi.getMyUserHandle()) {
                            index--;
                            if (index == -1) {
                                break;
                            }
                            lastMessage = messages.get(index);
                        }

                        if (lastMessage.getMessage() != null) {
                            boolean resultMarkAsSeen = megaChatApi.setMessageSeen(idChat, lastMessage.getMessage().getMsgId());
                            log("(A)Result setMessageSeen: " + resultMarkAsSeen);
                        }

                    } else {
                        while (lastMessage.isUploading() == true) {
                            index--;
                            if (index == -1) {
                                break;
                            }
                            lastMessage = messages.get(index);
                        }
                        if (lastMessage != null) {

                            while (lastMessage.getMessage().getUserHandle() == megaChatApi.getMyUserHandle()) {
                                index--;
                                if (index == -1) {
                                    break;
                                }
                                lastMessage = messages.get(index);
                            }

                            if (lastMessage.getMessage() != null) {
                                boolean resultMarkAsSeen = megaChatApi.setMessageSeen(idChat, lastMessage.getMessage().getMsgId());
                                log("(B)Result setMessageSeen: " + resultMarkAsSeen);
                            }
                        }
                    }
                }
                else{
                    log("ERROR:lastMessageNUll");
                }
            }
        }
    }

    @Override
    protected void onPause(){
        log("onPause");
        super.onPause();

        activityVisible = false;
        MegaApplication.setOpenChatId(-1);
    }

    @Override
    public void onChatListItemUpdate(MegaChatApiJava api, MegaChatListItem item) {
        if(item.hasChanged(MegaChatListItem.CHANGE_TYPE_UNREAD_COUNT)) {
            updateNavigationToolbarIcon();
        }
    }

    public void updateNavigationToolbarIcon(){

        if (Build.VERSION.SDK_INT >= Build.VERSION_CODES.KITKAT) {
            int numberUnread = megaChatApi.getUnreadChats();

            if(numberUnread==0){
                aB.setHomeAsUpIndicator(R.drawable.ic_arrow_back_white);
            }
            else{

                badgeDrawable.setProgress(1.0f);

                if(numberUnread>9){
                    badgeDrawable.setText("9+");
                }
                else{
                    badgeDrawable.setText(numberUnread+"");
                }

                aB.setHomeAsUpIndicator(badgeDrawable);
            }
        }
        else{
            aB.setHomeAsUpIndicator(R.drawable.ic_arrow_back_white);
        }
    }

    @Override
    public void onChatInitStateUpdate(MegaChatApiJava api, int newState) {

    }

    @Override
    public void onChatPresenceConfigUpdate(MegaChatApiJava api, MegaChatPresenceConfig config) {

    }

    @Override
    public void onChatOnlineStatusUpdate(MegaChatApiJava api, long userHandle, int status, boolean inProgress) {
        log("onChatOnlineStatusUpdate: " + status + "___" + inProgress);
        setChatSubtitle();
    }

    @Override
    public void onChatConnectionStateUpdate(MegaChatApiJava api, long chatid, int newState) {
//        log("onChatConnectionStateUpdate: "+newState);

        supportInvalidateOptionsMenu();

        if(idChat==chatid){
        if(newState==MegaChatApi.CHAT_CONNECTION_ONLINE){
            log("Chat is now ONLINE");
                setAsRead=true;
                setLastMessageSeen();
            }
            else{
                setAsRead=false;
            }
        }
        setChatSubtitle();
    }

    public void takePicture(){
        log("takePicture");

        Intent intent = new Intent(MediaStore.ACTION_IMAGE_CAPTURE);
        if (intent.resolveActivity(getPackageManager()) != null) {
            File photoFile = createImageFile();
            Uri photoURI;
            if(photoFile != null){
                if (Build.VERSION.SDK_INT >= Build.VERSION_CODES.N) {
                    photoURI = FileProvider.getUriForFile(this, "mega.privacy.android.app.providers.fileprovider", photoFile);
                }
                else{
                    photoURI = Uri.fromFile(photoFile);
                }

                isTakePicture = false;
                mOutputFilePath = photoFile.getAbsolutePath();
                if(mOutputFilePath!=null){
                    intent.setFlags(Intent.FLAG_GRANT_READ_URI_PERMISSION);
                    intent.setFlags(Intent.FLAG_GRANT_WRITE_URI_PERMISSION);
                    intent.putExtra(MediaStore.EXTRA_OUTPUT, photoURI);
                    startActivityForResult(intent, Constants.TAKE_PHOTO_CODE);
                }
            }
        }

//        String path = Environment.getExternalStorageDirectory().getAbsolutePath() +"/"+ Util.temporalPicDIR;
//        File newFolder = new File(path);
//        newFolder.mkdirs();
//
//        String file = path + "/picture.jpg";
//        File newFile = new File(file);
//        try {
//            newFile.createNewFile();
//        } catch (IOException e) {}
//
//        Uri outputFileUri;
//        if (Build.VERSION.SDK_INT >= Build.VERSION_CODES.N) {
//            outputFileUri = FileProvider.getUriForFile(this, "mega.privacy.android.app.providers.fileprovider", newFile);
//        }
//        else{
//            outputFileUri = Uri.fromFile(newFile);
//        }
//
//        isTakePicture = false;
//
//        Intent cameraIntent = new Intent(MediaStore.ACTION_IMAGE_CAPTURE);
//        cameraIntent.putExtra(MediaStore.EXTRA_OUTPUT, outputFileUri);
//        cameraIntent.setFlags(Intent.FLAG_GRANT_READ_URI_PERMISSION);
//        startActivityForResult(cameraIntent, Constants.TAKE_PHOTO_CODE);
    }

    public void uploadPicture(String imagePath){
        log("uploadPicture - Path: "+imagePath);
        Intent intent = new Intent(this, ChatUploadService.class);
        File selfie = new File(imagePath);

        long timestamp = System.currentTimeMillis()/1000;
        long idPendingMsg = dbH.setPendingMessage(idChat+"", Long.toString(timestamp));
        if(idPendingMsg!=-1){
            intent.putExtra(ChatUploadService.EXTRA_ID_PEND_MSG, idPendingMsg);
        }
        PendingNodeAttachment nodeAttachment = null;

        if(sendOriginalAttachments){
            log("sendOriginalAttachments");

            String fingerprint = megaApi.getFingerprint(selfie.getAbsolutePath());

            //Add node to db
            long idNode = dbH.setNodeAttachment(selfie.getAbsolutePath(), selfie.getName(), fingerprint);
            dbH.setMsgNode(idPendingMsg, idNode);
            nodeAttachment = new PendingNodeAttachment(selfie.getAbsolutePath(), fingerprint, selfie.getName());

        }else{
            File previewDir = PreviewUtils.getPreviewFolder(this);
            String nameFilePreview = selfie.getName();
            File preview = new File(previewDir, nameFilePreview);

            boolean isPreview = megaApi.createPreview(selfie.getAbsolutePath(), preview.getAbsolutePath());

            if(isPreview){
                log("Preview: "+preview.getAbsolutePath());
                String fingerprint = megaApi.getFingerprint(preview.getAbsolutePath());

                //Add node to db
                long idNode = dbH.setNodeAttachment(preview.getAbsolutePath(), selfie.getName(), fingerprint);

                dbH.setMsgNode(idPendingMsg, idNode);

                nodeAttachment = new PendingNodeAttachment(preview.getAbsolutePath(), fingerprint, selfie.getName());
            }else{
                log("No preview");
                String fingerprint = megaApi.getFingerprint(selfie.getAbsolutePath());

                //Add node to db
                long idNode = dbH.setNodeAttachment(selfie.getAbsolutePath(), selfie.getName(), fingerprint);

                dbH.setMsgNode(idPendingMsg, idNode);

                nodeAttachment = new PendingNodeAttachment(selfie.getAbsolutePath(), fingerprint, selfie.getName());
            }
        }

        PendingMessage newPendingMsg = new PendingMessage(idPendingMsg, idChat, nodeAttachment, timestamp, PendingMessage.STATE_SENDING);
        if(!isLoadingHistory){
            AndroidMegaChatMessage newNodeAttachmentMsg = new AndroidMegaChatMessage(newPendingMsg, true);
            sendMessageToUI(newNodeAttachmentMsg);
        }

        intent.putExtra(ChatUploadService.EXTRA_FILEPATH, newPendingMsg.getFilePath());
        intent.putExtra(ChatUploadService.EXTRA_CHAT_ID, idChat);

        startService(intent);
    }

    public void multiselectActivated(boolean flag){
        String text = textChat.getText().toString();

        if(flag){
            //multiselect on
            if(!text.isEmpty()) {
                textChat.setTextColor(ContextCompat.getColor(this, R.color.transfer_progress));
            }
            if(!sendIcon.isEnabled()){
                sendIcon.setEnabled(true);
                sendIcon.setImageDrawable(ContextCompat.getDrawable(this, R.drawable.ic_send_black));
            }
        }else if(!flag){
            //multiselect off
            if(sendIcon.isEnabled()) {

                textChat.setTextColor(ContextCompat.getColor(this, R.color.black));
                if(!text.isEmpty()) {
                    sendIcon.setEnabled(true);
                    sendIcon.setImageDrawable(ContextCompat.getDrawable(this, R.drawable.ic_send_black));
                }else{
                    sendIcon.setEnabled(false);
                    sendIcon.setImageDrawable(ContextCompat.getDrawable(this, R.drawable.ic_send_trans));
                }
            }
        }
    }

    private void showOverquotaAlert(boolean prewarning){
        log("showOverquotaAlert: prewarning: "+prewarning);

        AlertDialog.Builder builder = new AlertDialog.Builder(this);
        builder.setTitle(getString(R.string.overquota_alert_title));

        if(prewarning){
            builder.setMessage(getString(R.string.pre_overquota_alert_text));
        }
        else{
            builder.setMessage(getString(R.string.overquota_alert_text));
            dbH.setCamSyncEnabled(false);
        }

        if(overquotaDialog==null){

            builder.setPositiveButton(getString(R.string.my_account_upgrade_pro), new android.content.DialogInterface.OnClickListener() {

                @Override
                public void onClick(DialogInterface dialog, int which) {
                    showUpgradeAccount();
                }
            });
            builder.setNegativeButton(getString(R.string.general_cancel), new android.content.DialogInterface.OnClickListener() {

                @Override
                public void onClick(DialogInterface dialog, int which) {
                    dialog.dismiss();
                    overquotaDialog=null;
                }
            });

            overquotaDialog = builder.create();
            overquotaDialog.setCanceledOnTouchOutside(false);
        }

        overquotaDialog.show();
    }

    public void showUpgradeAccount(){
        log("showUpgradeAccount");
        Intent upgradeIntent = new Intent(this, ManagerActivityLollipop.class);
        upgradeIntent.setAction(Constants.ACTION_SHOW_UPGRADE_ACCOUNT);
        startActivity(upgradeIntent);
    }

    public void showJumpMessage(){
        if((!isHideJump)&&(typeMessageJump!=TYPE_MESSAGE_NEW_MESSAGE)){
            typeMessageJump = TYPE_MESSAGE_JUMP_TO_LEAST;
            messageJumpText.setText(getResources().getString(R.string.message_jump_latest));
            messageJumpLayout.setVisibility(View.VISIBLE);
        }
    }

    @Override
    public void onChatCallUpdate(MegaChatApiJava api, MegaChatCall call) {
        log("onChatCallUpdate");
        if(call.getChatid()==idChat){
            if(call.getStatus()==MegaChatCall.CALL_STATUS_DESTROYED||call.getStatus()==MegaChatCall.CALL_STATUS_TERMINATING){
                log("Hide call in progress");
                callInProgressLayout.setVisibility(View.GONE);
                callInProgressLayout.setOnClickListener(null);
            }
        }
    }

    public void goToEnd(){
        int index = messages.size()-1;
        final int indexToScroll = index+1;
        mLayoutManager.scrollToPositionWithOffset(indexToScroll,Util.scaleHeightPx(20, outMetrics));
        hideMessageJump();
    }

    public void setNewVisibility(boolean vis){
        newVisibility = vis;
    }

    public void hideMessageJump(){
        isHideJump = true;
        visibilityMessageJump=false;
        if(messageJumpLayout.getVisibility() == View.VISIBLE){
            messageJumpLayout.animate()
                        .alpha(0.0f)
                        .setDuration(1000)
                        .withEndAction(new Runnable() {
                            @Override public void run() {
                                messageJumpLayout.setVisibility(View.GONE);
                                messageJumpLayout.setAlpha(1.0f);
                            }
                        })
                        .start();
        }
    }

    public MegaApiAndroid getLocalMegaApiFolder() {

        PackageManager m = getPackageManager();
        String s = getPackageName();
        PackageInfo p;
        String path = null;
        try {
            p = m.getPackageInfo(s, 0);
            path = p.applicationInfo.dataDir + "/";
        } catch (PackageManager.NameNotFoundException e) {
            e.printStackTrace();
        }

        MegaApiAndroid megaApiFolder = new MegaApiAndroid(MegaApplication.APP_KEY,
                MegaApplication.USER_AGENT, path);

        megaApiFolder.setDownloadMethod(MegaApiJava.TRANSFER_METHOD_AUTO_ALTERNATIVE);
        megaApiFolder.setUploadMethod(MegaApiJava.TRANSFER_METHOD_AUTO_ALTERNATIVE);

        return megaApiFolder;
    }

    public File createImageFile() {
        log("createImageFile");
        String timeStamp = new SimpleDateFormat("yyyyMMdd_HHmmss").format(new Date());
        String imageFileName = "picture" + timeStamp + "_";
        File storageDir = getExternalFilesDir(null);
        if (!storageDir.exists()) {
            storageDir.mkdir();
        }
        return new File(storageDir, imageFileName + ".jpg");
    }

    private void onCaptureImageResult() {
        log("onCaptureImageResult");
        if (mOutputFilePath != null) {
            File f = new File(mOutputFilePath);
            if(f!=null){
                try {
                    File publicFile = copyImageFile(f);
                    //Remove mOutputFilePath
                    if (f.exists()) {
                        if (f.isDirectory()) {
                            if(f.list().length <= 0){
                                f.delete();
                            }
                        }else{
                            f.delete();
                        }
                    }
                    if(publicFile!=null){
                        Uri finalUri = Uri.fromFile(publicFile);
                        galleryAddPic(finalUri);
                        uploadPicture(publicFile.getPath());
                    }

                } catch (IOException e) {
                    e.printStackTrace();
                }
            }

        }
    }

    public File copyImageFile(File fileToCopy) throws IOException {
        log("copyImageFile");
        File storageDir = new File(Environment.getExternalStoragePublicDirectory(Environment.DIRECTORY_DCIM), "Camera");
        if (!storageDir.exists()) {
            storageDir.mkdir();
        }
        File copyFile = new File(storageDir, fileToCopy.getName());
        copyFile.createNewFile();
        copy(fileToCopy, copyFile);
        return copyFile;
    }

    public static void copy(File src, File dst) throws IOException {
        log("copy");
        InputStream in = new FileInputStream(src);
        OutputStream out = new FileOutputStream(dst);
        byte[] buf = new byte[1024];
        int len;
        while ((len = in.read(buf)) > 0) {
            out.write(buf, 0, len);
        }
        in.close();
        out.close();
    }

    private void galleryAddPic(Uri contentUri) {
        log("galleryAddPic");
        if(contentUri!=null){
            Intent mediaScanIntent = new Intent(Intent.ACTION_MEDIA_SCANNER_SCAN_FILE, contentUri);
            sendBroadcast(mediaScanIntent);
        }
    }

    public int getGroupPermission(){
        int permission = chatRoom.getOwnPrivilege();
        return permission;
    }


    public void hideKeyboard() {
        if (fileStorageLayout.isShown()) {
            if (fileStorageF != null) {
                fileStorageF.clearSelections();
                fileStorageF.hideMultipleSelect();
            }
            fileStorageLayout.setVisibility(View.GONE);
        }
        if (emojiKeyboardShown) {
            keyboardButton.setImageResource(R.drawable.ic_emoticon_white);
            removeEmojiconFragment();
        } else if (softKeyboardShown) {
            InputMethodManager imm = (InputMethodManager) getSystemService(this.INPUT_METHOD_SERVICE);
            if (getResources().getConfiguration().orientation == Configuration.ORIENTATION_LANDSCAPE) {
                imm.toggleSoftInput(InputMethodManager.SHOW_FORCED, 0);
            } else {
                imm.hideSoftInputFromWindow(textChat.getWindowToken(), 0);
            }
        }
    }

    public int getDeviceDensity(){

        int screen = 0;
        switch (getResources().getDisplayMetrics().densityDpi) {
            case DisplayMetrics.DENSITY_LOW:
                screen = 1;
                break;
            case DisplayMetrics.DENSITY_MEDIUM:
                screen = 1;
                break;
            case DisplayMetrics.DENSITY_HIGH:
                screen = 1;
                break;
            case DisplayMetrics.DENSITY_XHIGH:
                screen = 0;
                break;
            case DisplayMetrics.DENSITY_XXHIGH:
                screen = 0;
                break;
            case DisplayMetrics.DENSITY_XXXHIGH:
                screen = 0;
                break;
            default:
                screen = 0;
        }
        return screen;
    }

}<|MERGE_RESOLUTION|>--- conflicted
+++ resolved
@@ -6582,7 +6582,8 @@
             MegaApplication.setShowPinScreen(true);
             MegaApplication.setOpenChatId(idChat);
 
-<<<<<<< HEAD
+            supportInvalidateOptionsMenu();
+
             int chatConnection = megaChatApi.getChatConnectionState(idChat);
             log("Chat connection (" + idChat+ ") is: "+chatConnection);
             if(chatConnection==MegaChatApi.CHAT_CONNECTION_ONLINE) {
@@ -6591,18 +6592,6 @@
             else{
                 setAsRead=false;
             }
-=======
-        supportInvalidateOptionsMenu();
-
-        int chatConnection = megaChatApi.getChatConnectionState(idChat);
-        log("Chat connection (" + idChat+ ") is: "+chatConnection);
-        if(chatConnection==MegaChatApi.CHAT_CONNECTION_ONLINE) {
-            setAsRead = true;
-        }
-        else{
-            setAsRead=false;
-        }
->>>>>>> a1b4ba26
 
             if(chatRoom.hasCustomTitle()){
                 textChat.setHint(getString(R.string.type_message_hint_with_customized_title, chatRoom.getTitle()));
