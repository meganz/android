--- conflicted
+++ resolved
@@ -129,11 +129,8 @@
 import mega.privacy.android.app.modalbottomsheet.chatmodalbottomsheet.ReactionsBottomSheet;
 import mega.privacy.android.app.modalbottomsheet.chatmodalbottomsheet.AttachmentUploadBottomSheetDialogFragment;
 import mega.privacy.android.app.modalbottomsheet.chatmodalbottomsheet.ContactAttachmentBottomSheetDialogFragment;
-<<<<<<< HEAD
 import mega.privacy.android.app.modalbottomsheet.chatmodalbottomsheet.InfoReactionsBottomSheet;
-=======
 import mega.privacy.android.app.modalbottomsheet.chatmodalbottomsheet.GeneralChatMessageBottomSheet;
->>>>>>> 8dfecd79
 import mega.privacy.android.app.modalbottomsheet.chatmodalbottomsheet.MessageNotSentBottomSheetDialogFragment;
 import mega.privacy.android.app.modalbottomsheet.chatmodalbottomsheet.NodeAttachmentBottomSheetDialogFragment;
 import mega.privacy.android.app.modalbottomsheet.chatmodalbottomsheet.NormalMessageBottomSheet;
@@ -184,13 +181,10 @@
 import static mega.privacy.android.app.utils.TextUtil.*;
 import static mega.privacy.android.app.utils.TimeUtils.*;
 import static mega.privacy.android.app.utils.Util.*;
-<<<<<<< HEAD
-=======
 import static mega.privacy.android.app.utils.ContactUtil.*;
 import static mega.privacy.android.app.utils.TextUtil.*;
 import static mega.privacy.android.app.constants.BroadcastConstants.*;
 import static nz.mega.sdk.MegaChatApiJava.MEGACHAT_INVALID_HANDLE;
->>>>>>> 8dfecd79
 
 public class ChatActivityLollipop extends DownloadableActivity implements MegaChatRequestListenerInterface, MegaRequestListenerInterface, MegaChatListenerInterface, MegaChatRoomListenerInterface, View.OnClickListener, StoreDataBeforeForward<ArrayList<AndroidMegaChatMessage>> {
 
@@ -302,12 +296,7 @@
     boolean setAsRead = false;
 
     boolean isOpeningChat = true;
-
-<<<<<<< HEAD
-    public int selectedPosition = -1;
-=======
     public int selectedPosition = INVALID_POSITION;
->>>>>>> 8dfecd79
     public long selectedMessageId = -1;
     MegaChatRoom chatRoom;
 
@@ -388,17 +377,6 @@
 
     ChatActivityLollipop chatActivity;
 
-<<<<<<< HEAD
-    MenuItem importIcon;
-    MenuItem callMenuItem;
-    MenuItem videoMenuItem;
-    MenuItem selectMenuItem;
-    MenuItem inviteMenuItem;
-    MenuItem clearHistoryMenuItem;
-    MenuItem contactInfoMenuItem;
-    MenuItem leaveMenuItem;
-    MenuItem archiveMenuItem;
-=======
     private MenuItem importIcon;
     private MenuItem callMenuItem;
     private MenuItem videoMenuItem;
@@ -408,7 +386,6 @@
     private MenuItem contactInfoMenuItem;
     private MenuItem leaveMenuItem;
     private MenuItem archiveMenuItem;
->>>>>>> 8dfecd79
 
     String intentAction;
     MegaChatLollipopAdapter adapter;
@@ -2031,10 +2008,6 @@
 
         if(chatRoom!=null){
             selectMenuItem.setVisible(true);
-<<<<<<< HEAD
-
-=======
->>>>>>> 8dfecd79
             callMenuItem.setEnabled(false);
             callMenuItem.setIcon(mutateIcon(this, R.drawable.ic_phone_white, R.color.white_50_opacity));
             if (chatRoom.isGroup()) {
@@ -2223,10 +2196,7 @@
             case R.id.cab_menu_select_messages:
                 activateActionMode();
                 break;
-<<<<<<< HEAD
-
-=======
->>>>>>> 8dfecd79
+
             case R.id.cab_menu_invite_chat:{
                 if(recordView.isRecordingNow())
                     break;
@@ -3491,11 +3461,8 @@
                 if(text.trim().isEmpty()) break;
                 if (editingMessage) {
                     editMessage(text);
-<<<<<<< HEAD
                     finishMultiselectMode();
-=======
-                    finishMultiselectionMode();
->>>>>>> 8dfecd79
+
                 } else {
                     sendMessage(text);
                 }
@@ -3969,20 +3936,6 @@
                     logDebug("Forward message");
                     forwardMessages(messagesSelected);
                     break;
-<<<<<<< HEAD
-                }
-                case R.id.chat_cab_menu_copy:{
-                    finishMultiselectMode();
-                    String text = "";
-
-                    if(messagesSelected.size()==1){
-                        AndroidMegaChatMessage message = messagesSelected.get(0);
-                        text = chatC.createSingleManagementString(message, chatRoom);
-                    }else{
-                        text = copyMessages(messagesSelected);
-                    }
-=======
->>>>>>> 8dfecd79
 
                 case R.id.chat_cab_menu_copy:
                     finishMultiselectionMode();
@@ -3994,15 +3947,8 @@
                     }
                     copyToClipboard(text);
                     break;
-<<<<<<< HEAD
-                }
-                case R.id.chat_cab_menu_delete:{
-                    finishMultiselectMode();
-=======
-
                 case R.id.chat_cab_menu_delete:
                     finishMultiselectionMode();
->>>>>>> 8dfecd79
                     //Delete
                     showConfirmationDeleteMessages(messagesSelected, chatRoom);
                     break;
@@ -4022,18 +3968,6 @@
                     }
                     chatC.prepareForChatDownload(list);
                     break;
-<<<<<<< HEAD
-                }
-                case R.id.chat_cab_menu_import:{
-                    finishMultiselectMode();
-
-                    chatC.importNodesFromAndroidMessages(messagesSelected);
-                    break;
-                }
-                case R.id.chat_cab_menu_offline:{
-                    finishMultiselectMode();
-
-=======
 
                 case R.id.chat_cab_menu_import:
                     finishMultiselectionMode();
@@ -4042,7 +3976,6 @@
 
                 case R.id.chat_cab_menu_offline:
                     finishMultiselectionMode();
->>>>>>> 8dfecd79
                     if (!checkPermissionWriteStorage(REQUEST_WRITE_STORAGE_OFFLINE)) {
                         preservedMessagesSelected = messagesSelected;
                         return false;
@@ -4463,15 +4396,11 @@
     public void updateActionModeTitle() {
         try {
             if (actionMode != null) {
-<<<<<<< HEAD
-                actionMode.setTitle(adapter.getSelectedItemCount()+"");
-=======
                 if (adapter.getSelectedItemCount() == 0) {
                     actionMode.setTitle(getString(R.string.select_message_title).toUpperCase());
                 } else {
                     actionMode.setTitle(adapter.getSelectedItemCount() + "");
                 }
->>>>>>> 8dfecd79
                 actionMode.invalidate();
             }
         } catch (Exception e) {
@@ -4484,11 +4413,8 @@
      * Disable selection
      */
     public void hideMultipleSelect() {
-<<<<<<< HEAD
-        if(adapter != null) {
-=======
         if (adapter != null) {
->>>>>>> 8dfecd79
+
             adapter.setMultipleSelect(false);
         }
         if (actionMode != null) {
@@ -4496,11 +4422,7 @@
         }
     }
 
-<<<<<<< HEAD
-    public void finishMultiselectMode(){
-=======
     public void finishMultiselectionMode() {
->>>>>>> 8dfecd79
         clearSelections();
         hideMultipleSelect();
     }
@@ -4520,7 +4442,6 @@
         }
     }
 
-<<<<<<< HEAD
     public void openInfoReactionBottomSheet(long chatId, AndroidMegaChatMessage megaMessage, String reaction){
         if(chatRoom.getChatId() != chatId)
             return;
@@ -4537,18 +4458,6 @@
         showReactionBottomSheet(megaMessage, positionInMessages);
     }
 
-    public void itemLongClick(int positionInAdapter){
-        int positionInMessages = positionInAdapter - 1;
-        if(positionInMessages >= messages.size())
-            return;
-
-        AndroidMegaChatMessage m = messages.get(positionInMessages);
-        if(adapter.isMultipleSelect() || m==null || m.isUploading() || m.getMessage().getStatus()==MegaChatMessage.STATUS_SERVER_REJECTED || m.getMessage().getStatus()==MegaChatMessage.STATUS_SENDING_MANUAL)
-            return;
-
-        int type = m.getMessage().getType();
-        switch (type){
-=======
     public void itemLongClick(int positionInAdapter) {
         int positionInMessages = positionInAdapter - 1;
         if (positionInMessages >= messages.size())
@@ -4560,7 +4469,6 @@
 
         int type = m.getMessage().getType();
         switch (type) {
->>>>>>> 8dfecd79
             case MegaChatMessage.TYPE_NODE_ATTACHMENT:
                 showNodeAttachmentBottomSheet(m, positionInMessages);
                 break;
@@ -4569,29 +4477,19 @@
                 break;
             case MegaChatMessage.TYPE_VOICE_CLIP:
             case MegaChatMessage.TYPE_NORMAL:
-<<<<<<< HEAD
-                showNormalMessageBottomSheet(m, positionInMessages);
-=======
                 showGeneralChatMessageBottomSheet(m, positionInMessages);
->>>>>>> 8dfecd79
                 break;
             case MegaChatMessage.TYPE_CONTAINS_META:
                 MegaChatContainsMeta meta = m.getMessage().getContainsMeta();
                 if (meta == null || meta.getType() == MegaChatContainsMeta.CONTAINS_META_INVALID)
                     return;
                 if (meta.getType() == MegaChatContainsMeta.CONTAINS_META_RICH_PREVIEW || meta.getType() == MegaChatContainsMeta.CONTAINS_META_GEOLOCATION) {
-<<<<<<< HEAD
-                    showNormalMessageBottomSheet(m, positionInMessages);
-=======
                     showGeneralChatMessageBottomSheet(m, positionInMessages);
->>>>>>> 8dfecd79
                 }
                 break;
         }
     }
 
-<<<<<<< HEAD
-=======
     private boolean isSelectableMessage(AndroidMegaChatMessage message) {
         if (message.getMessage().getStatus() == MegaChatMessage.STATUS_SERVER_REJECTED || message.getMessage().getStatus() == MegaChatMessage.STATUS_SENDING_MANUAL)
             return false;
@@ -4612,7 +4510,6 @@
         }
     }
 
->>>>>>> 8dfecd79
     public void itemClick(int positionInAdapter, int [] screenPosition) {
         int positionInMessages = positionInAdapter-1;
 
@@ -4941,35 +4838,6 @@
                                 Intent browserIntent = new Intent(Intent.ACTION_VIEW, Uri.parse(url));
                                 startActivity(browserIntent);
 
-<<<<<<< HEAD
-                            }
-                            else if(m.getMessage().getType() == MegaChatMessage.TYPE_NORMAL){
-                                logDebug("TYPE_NORMAL");
-                                if(m.getRichLinkMessage()!=null){
-                                    AndroidMegaRichLinkMessage richLinkMessage = m.getRichLinkMessage();
-                                    String url = richLinkMessage.getUrl();
-
-                                    if(richLinkMessage.isChat()){
-                                        loadChatLink(url);
-                                    }
-                                    else{
-                                        if(richLinkMessage.getNode()!=null){
-                                            if(richLinkMessage.getNode().isFile()){
-                                                openMegaLink(url, true);
-                                            }
-                                            else{
-                                                openMegaLink(url, false);
-                                            }
-                                        }
-                                        else{
-                                            if(richLinkMessage.isFile()){
-                                                openMegaLink(url, true);
-                                            }
-                                            else{
-                                                openMegaLink(url, false);
-                                            }
-                                        }
-=======
                             } else if(m.getMessage().getType() == MegaChatMessage.TYPE_NORMAL ){
                                 logDebug("TYPE_NORMAL");
                                 AndroidMegaRichLinkMessage richLinkMessage = m.getRichLinkMessage();
@@ -4982,7 +4850,6 @@
                                         loadChatLink(url);
                                     } else {
                                         openMegaLink(url, richLinkMessage.getNode() != null ? richLinkMessage.getNode().isFile() : richLinkMessage.isFile());
->>>>>>> 8dfecd79
                                     }
                                 }else{
                                     showNormalMessageBottomSheet(m, positionInMessages);
@@ -6074,12 +5941,10 @@
     }
 
     private void disableMultiselection(){
-        if(adapter == null || !adapter.isMultipleSelect()) return;
-<<<<<<< HEAD
-        finishMultiselectMode();
-=======
+        if(adapter == null || !adapter.isMultipleSelect())
+            return;
+
         finishMultiselectionMode();
->>>>>>> 8dfecd79
     }
 
     @Override
@@ -7153,21 +7018,6 @@
         bottomSheetDialogFragment.show(getSupportFragmentManager(), bottomSheetDialogFragment.getTag());
     }
 
-<<<<<<< HEAD
-    public void showNormalMessageBottomSheet(AndroidMegaChatMessage message, int position){
-=======
-    public void showGeneralChatMessageBottomSheet(AndroidMegaChatMessage message, int position) {
->>>>>>> 8dfecd79
-        selectedPosition = position;
-
-        if (message == null || isBottomSheetDialogShown(bottomSheetDialogFragment)) return;
-
-        selectedMessageId = message.getMessage().getMsgId();
-<<<<<<< HEAD
-        bottomSheetDialogFragment = new NormalMessageBottomSheet();
-        bottomSheetDialogFragment.show(getSupportFragmentManager(), bottomSheetDialogFragment.getTag());
-    }
-
     public void showInfoReactionBottomSheet(AndroidMegaChatMessage message, int position, String reaction){
         if (message == null || message.getMessage() == null)
             return;
@@ -7199,12 +7049,16 @@
         }
     }
 
-=======
+    public void showGeneralChatMessageBottomSheet(AndroidMegaChatMessage message, int position) {
+        selectedPosition = position;
+
+        if (message == null || isBottomSheetDialogShown(bottomSheetDialogFragment)) return;
+
+        selectedMessageId = message.getMessage().getMsgId();
         bottomSheetDialogFragment = new GeneralChatMessageBottomSheet();
         bottomSheetDialogFragment.show(getSupportFragmentManager(), bottomSheetDialogFragment.getTag());
     }
 
->>>>>>> 8dfecd79
     public void removeMsgNotSent(){
         logDebug("Selected position: " + selectedPosition);
         messages.remove(selectedPosition);
