package mega.privacy.android.app.lollipop.megachat;

import android.Manifest;
import android.animation.Animator;
import android.animation.AnimatorListenerAdapter;
import android.app.Activity;
import android.app.ActivityManager;
import android.app.ProgressDialog;
import android.content.BroadcastReceiver;
import android.content.Context;
import android.content.DialogInterface;
import android.content.Intent;
import android.content.IntentFilter;
import android.content.pm.PackageInfo;
import android.content.pm.PackageManager;
import android.content.res.Configuration;
import android.graphics.Bitmap;
import android.graphics.BitmapFactory;
import android.graphics.drawable.Drawable;
import android.location.Address;
import android.media.MediaRecorder;
import android.net.Uri;
import android.os.Build;
import android.os.Bundle;
import android.os.Environment;
import android.os.Handler;
import android.provider.MediaStore;
import com.google.android.material.bottomsheet.BottomSheetDialogFragment;
import androidx.coordinatorlayout.widget.CoordinatorLayout;
import androidx.core.app.ActivityCompat;
import androidx.core.content.ContextCompat;
import androidx.core.content.FileProvider;
import androidx.localbroadcastmanager.content.LocalBroadcastManager;
import androidx.appcompat.app.ActionBar;
import androidx.appcompat.app.AlertDialog;
import androidx.appcompat.view.ActionMode;
import androidx.recyclerview.widget.RecyclerView;
import androidx.recyclerview.widget.SimpleItemAnimator;
import androidx.appcompat.widget.Toolbar;
import android.text.Editable;
import android.text.Html;
import android.text.SpannableStringBuilder;
import android.text.Spanned;
import android.text.TextUtils;
import android.text.TextWatcher;
import android.util.Base64;
import android.util.DisplayMetrics;
import android.view.HapticFeedbackConstants;
import android.view.KeyEvent;
import android.view.Menu;
import android.view.MenuInflater;
import android.view.MenuItem;
import android.view.MotionEvent;
import android.view.View;
import android.view.Window;
import android.view.inputmethod.EditorInfo;
import android.widget.Button;
import android.widget.CheckBox;
import android.widget.Chronometer;
import android.widget.FrameLayout;
import android.widget.ImageButton;
import android.widget.ImageView;
import android.widget.LinearLayout;
import android.widget.RelativeLayout;
import android.widget.TextView;
import android.widget.Toast;

import com.google.firebase.iid.FirebaseInstanceId;

import java.io.File;
import java.io.FileInputStream;
import java.io.FileOutputStream;
import java.io.IOException;
import java.io.InputStream;
import java.io.OutputStream;
import java.text.SimpleDateFormat;
import java.util.ArrayList;
import java.util.Calendar;
import java.util.Collections;
import java.util.Date;
import java.util.List;
import java.util.ListIterator;
import java.util.TimeZone;

import mega.privacy.android.app.DatabaseHandler;
import mega.privacy.android.app.MegaApplication;
import mega.privacy.android.app.MimeTypeList;
import mega.privacy.android.app.R;
import mega.privacy.android.app.ShareInfo;
import mega.privacy.android.app.components.BubbleDrawable;
import mega.privacy.android.app.components.MarqueeTextView;
import mega.privacy.android.app.components.NpaLinearLayoutManager;
import mega.privacy.android.app.components.twemoji.EmojiEditText;
import mega.privacy.android.app.components.twemoji.EmojiKeyboard;
import mega.privacy.android.app.components.twemoji.EmojiManager;
import mega.privacy.android.app.components.twemoji.EmojiTextView;
import mega.privacy.android.app.components.twemoji.OnPlaceButtonListener;
import mega.privacy.android.app.components.voiceClip.OnBasketAnimationEnd;
import mega.privacy.android.app.components.voiceClip.OnRecordClickListener;
import mega.privacy.android.app.components.voiceClip.OnRecordListener;
import mega.privacy.android.app.components.voiceClip.RecordButton;
import mega.privacy.android.app.components.voiceClip.RecordView;
import mega.privacy.android.app.interfaces.OnProximitySensorListener;
import mega.privacy.android.app.fcm.KeepAliveService;
import mega.privacy.android.app.interfaces.StoreDataBeforeForward;
import mega.privacy.android.app.listeners.GetAttrUserListener;
import mega.privacy.android.app.listeners.GetPeerAttributesListener;
import mega.privacy.android.app.lollipop.AddContactActivityLollipop;
import mega.privacy.android.app.lollipop.AudioVideoPlayerLollipop;
import mega.privacy.android.app.lollipop.ContactInfoActivityLollipop;
import mega.privacy.android.app.lollipop.DownloadableActivity;
import mega.privacy.android.app.lollipop.FileLinkActivityLollipop;
import mega.privacy.android.app.lollipop.FileStorageActivityLollipop;
import mega.privacy.android.app.lollipop.FolderLinkActivityLollipop;
import mega.privacy.android.app.lollipop.LoginActivityLollipop;
import mega.privacy.android.app.lollipop.ManagerActivityLollipop;
import mega.privacy.android.app.lollipop.PdfViewerActivityLollipop;
import mega.privacy.android.app.lollipop.adapters.RotatableAdapter;
import mega.privacy.android.app.lollipop.controllers.ChatController;
import mega.privacy.android.app.lollipop.listeners.ChatLinkInfoListener;
import mega.privacy.android.app.listeners.CreateChatListener;
import mega.privacy.android.app.lollipop.listeners.MultipleForwardChatProcessor;
import mega.privacy.android.app.lollipop.listeners.MultipleGroupChatRequestListener;
import mega.privacy.android.app.lollipop.listeners.MultipleRequestListener;
import mega.privacy.android.app.lollipop.megachat.calls.ChatCallActivity;
import mega.privacy.android.app.lollipop.megachat.chatAdapters.MegaChatLollipopAdapter;
import mega.privacy.android.app.lollipop.tasks.FilePrepareTask;
import mega.privacy.android.app.modalbottomsheet.chatmodalbottomsheet.AttachmentUploadBottomSheetDialogFragment;
import mega.privacy.android.app.modalbottomsheet.chatmodalbottomsheet.ContactAttachmentBottomSheetDialogFragment;
import mega.privacy.android.app.modalbottomsheet.chatmodalbottomsheet.GeneralChatMessageBottomSheet;
import mega.privacy.android.app.modalbottomsheet.chatmodalbottomsheet.MessageNotSentBottomSheetDialogFragment;
import mega.privacy.android.app.modalbottomsheet.chatmodalbottomsheet.NodeAttachmentBottomSheetDialogFragment;
import mega.privacy.android.app.modalbottomsheet.chatmodalbottomsheet.PendingMessageBottomSheetDialogFragment;
import mega.privacy.android.app.modalbottomsheet.chatmodalbottomsheet.SendAttachmentChatBottomSheetDialogFragment;
import mega.privacy.android.app.utils.TimeUtils;
import nz.mega.sdk.MegaApiAndroid;
import nz.mega.sdk.MegaApiJava;
import nz.mega.sdk.MegaChatApi;
import nz.mega.sdk.MegaChatApiAndroid;
import nz.mega.sdk.MegaChatApiJava;
import nz.mega.sdk.MegaChatCall;
import nz.mega.sdk.MegaChatContainsMeta;
import nz.mega.sdk.MegaChatError;
import nz.mega.sdk.MegaChatGeolocation;
import nz.mega.sdk.MegaChatListItem;
import nz.mega.sdk.MegaChatListenerInterface;
import nz.mega.sdk.MegaChatMessage;
import nz.mega.sdk.MegaChatPeerList;
import nz.mega.sdk.MegaChatPresenceConfig;
import nz.mega.sdk.MegaChatRequest;
import nz.mega.sdk.MegaChatRequestListenerInterface;
import nz.mega.sdk.MegaChatRoom;
import nz.mega.sdk.MegaChatRoomListenerInterface;
import nz.mega.sdk.MegaContactRequest;
import nz.mega.sdk.MegaError;
import nz.mega.sdk.MegaHandleList;
import nz.mega.sdk.MegaNode;
import nz.mega.sdk.MegaNodeList;
import nz.mega.sdk.MegaRequest;
import nz.mega.sdk.MegaRequestListenerInterface;
import nz.mega.sdk.MegaTransfer;
import nz.mega.sdk.MegaUser;

import static mega.privacy.android.app.lollipop.AudioVideoPlayerLollipop.*;
import static mega.privacy.android.app.lollipop.megachat.AndroidMegaRichLinkMessage.*;
import static mega.privacy.android.app.lollipop.megachat.MapsActivity.*;
import static mega.privacy.android.app.modalbottomsheet.ModalBottomSheetUtil.*;
import static mega.privacy.android.app.utils.CacheFolderManager.*;
import static mega.privacy.android.app.utils.ChatUtil.*;
import static mega.privacy.android.app.utils.CallUtil.*;
import static mega.privacy.android.app.utils.Constants.*;
import static mega.privacy.android.app.utils.FileUtils.*;
import static mega.privacy.android.app.utils.LogUtil.*;
import static mega.privacy.android.app.utils.MegaApiUtils.*;
import static mega.privacy.android.app.utils.MegaNodeUtil.*;
import static mega.privacy.android.app.utils.TimeUtils.*;
import static mega.privacy.android.app.utils.Util.*;
import static mega.privacy.android.app.utils.ContactUtil.*;
import static mega.privacy.android.app.utils.TextUtil.*;
import static mega.privacy.android.app.constants.BroadcastConstants.*;
import static nz.mega.sdk.MegaChatApiJava.MEGACHAT_INVALID_HANDLE;

public class ChatActivityLollipop extends DownloadableActivity implements MegaChatRequestListenerInterface, MegaRequestListenerInterface, MegaChatListenerInterface, MegaChatRoomListenerInterface, View.OnClickListener, StoreDataBeforeForward<ArrayList<AndroidMegaChatMessage>> {

    private static final int MAX_NAMES_PARTICIPANTS = 4;

    public MegaChatLollipopAdapter.ViewHolderMessageChat holder_imageDrag;
    public int position_imageDrag = -1;
    private static final String PLAYING = "isAnyPlaying";
    private static final String ID_VOICE_CLIP_PLAYING = "idMessageVoicePlaying";
    private static final String PROGRESS_PLAYING = "progressVoicePlaying";
    private static final String MESSAGE_HANDLE_PLAYING = "messageHandleVoicePlaying";
    private static final String USER_HANDLE_PLAYING = "userHandleVoicePlaying";
<<<<<<< HEAD
    private static final String LAST_MESSAGE_SEEN = "LAST_MESSAGE_SEEN";
    private static final String GENERAL_UNREAD_COUNT = "GENERAL_UNREAD_COUNT";
=======
    private final static String SELECTED_ITEMS = "selectedItems";
>>>>>>> 8dfecd79

    private final static int NUMBER_MESSAGES_TO_LOAD = 32;
    private final static int MAX_NUMBER_MESSAGES_TO_LOAD_NOT_SEEN = 256;
    private final static int NUMBER_MESSAGES_BEFORE_LOAD = 8;
    public static final int REPEAT_INTERVAL = 40;

    private final static int ROTATION_PORTRAIT = 0;
    private final static int ROTATION_LANDSCAPE = 1;
    private final static int ROTATION_REVERSE_PORTRAIT = 2;
    private final static int ROTATION_REVERSE_LANDSCAPE = 3;
    private final static int MAX_LINES_INPUT_TEXT = 5;
    private final static int TITLE_TOOLBAR_PORT = 140;
    private final static int TITLE_TOOLBAR_LAND = 250;
    private final static int TITLE_TOOLBAR_IND_PORT = 100;
    private final static int HINT_LAND = 550;
    private final static int HINT_PORT = 250;
    private final static boolean IS_LOW = true;
    private final static boolean IS_HIGH = false;

    public static int MEGA_FILE_LINK = 1;
    public static int MEGA_FOLDER_LINK = 2;
    public static int MEGA_CHAT_LINK = 3;

    private final static int SHOW_WRITING_LAYOUT = 1;
    private final static int SHOW_JOIN_LAYOUT = 2;
    private final static int SHOW_NOTHING_LAYOUT = 3;
    private final static int INITIAL_PRESENCE_STATUS = -55;
    private final static int RECORD_BUTTON_SEND = 1;
    private final static int RECORD_BUTTON_ACTIVATED = 2;
    private final static int RECORD_BUTTON_DEACTIVATED = 3;

    private final static int PADDING_BUBBLE = 25;
    private final static int CORNER_RADIUS_BUBBLE = 30;
    private final static int MAX_WIDTH_BUBBLE = 350;
    private final static int MARGIN_BUTTON_DEACTIVATED = 48;
    private final static int MARGIN_BUTTON_ACTIVATED = 24;
    private final static int MARGIN_BOTTOM = 80;
    private final static int DURATION_BUBBLE = 4000;
    private int MIN_FIRST_AMPLITUDE = 2;
    private int MIN_SECOND_AMPLITUDE;
    private int MIN_THIRD_AMPLITUDE;
    private int MIN_FOURTH_AMPLITUDE;
    private int MIN_FIFTH_AMPLITUDE;
    private int MIN_SIXTH_AMPLITUDE;
    private final static int NOT_SOUND = 0;
    private final static int FIRST_RANGE = 1;
    private final static int SECOND_RANGE = 2;
    private final static int THIRD_RANGE = 3;
    private final static int FOURTH_RANGE = 4;
    private final static int FIFTH_RANGE = 5;
    private final static int SIXTH_RANGE = 6;
    private final static int WIDTH_BAR = 8;

    private final static int TYPE_MESSAGE_JUMP_TO_LEAST = 0;
    private final static int TYPE_MESSAGE_NEW_MESSAGE = 1;

    private int currentRecordButtonState;
    private String mOutputFilePath;
    private int keyboardHeight;
    private int marginBottomDeactivated;
    private int marginBottomActivated;
    private boolean newVisibility;
    private boolean getMoreHistory;
    private int minutesLastGreen = INVALID_VALUE;
    private boolean isLoadingHistory;
    private AlertDialog errorOpenChatDialog;
<<<<<<< HEAD
    private long numberToLoad;
=======
    long numberToLoad = -1;
    ArrayList<Integer> recoveredSelectedPositions = null;
>>>>>>> 8dfecd79

    private androidx.appcompat.app.AlertDialog downloadConfirmationDialog;
    private AlertDialog chatAlertDialog;

    ProgressDialog dialog;
    ProgressDialog statusDialog;

    boolean retryHistory = false;

    private long lastIdMsgSeen = MEGACHAT_INVALID_HANDLE;
    private long generalUnreadCount;
    private boolean lastSeenReceived;
    private int positionToScroll = INVALID_VALUE;
    private int positionNewMessagesLayout = INVALID_VALUE;

    MegaApiAndroid megaApi;
    MegaChatApiAndroid megaChatApi;

    Handler handlerReceive;
    Handler handlerSend;
    Handler handlerKeyboard;
    Handler handlerEmojiKeyboard;

    private TextView emptyTextView;
    private ImageView emptyImageView;
    private RelativeLayout emptyLayout;

    boolean pendingMessagesLoaded = false;

    public boolean activityVisible = false;
    boolean setAsRead = false;

    boolean isOpeningChat = true;

    public int selectedPosition = INVALID_POSITION;
    public long selectedMessageId = -1;
    MegaChatRoom chatRoom;

    public long idChat;

    boolean noMoreNoSentMessages = false;

    public int showRichLinkWarning = RICH_WARNING_TRUE;

    private BadgeDrawerArrowDrawable badgeDrawable;

    ChatController chatC;
    boolean scrollingUp = false;

    long myUserHandle;

    ActionBar aB;
    Toolbar tB;
    RelativeLayout toolbarElementsInside;

    private EmojiTextView titleToolbar;
    private MarqueeTextView individualSubtitleToobar;
    private EmojiTextView groupalSubtitleToolbar;
    LinearLayout subtitleCall;
    Chronometer subtitleChronoCall;
    LinearLayout participantsLayout;
    TextView participantsText;
    ImageView iconStateToolbar;

    ImageView privateIconToolbar;

    boolean editingMessage = false;
    MegaChatMessage messageToEdit = null;

    CoordinatorLayout fragmentContainer;
    RelativeLayout writingContainerLayout;
    RelativeLayout writingLayout;

    RelativeLayout joinChatLinkLayout;
    Button joinButton;

    RelativeLayout chatRelativeLayout;
    RelativeLayout userTypingLayout;
    TextView userTypingText;
    boolean sendIsTyping=true;
    long userTypingTimeStamp = -1;
    private ImageButton keyboardTwemojiButton;
    ImageButton mediaButton;
    ImageButton pickFileStorageButton;
    ImageButton pickAttachButton;

    private EmojiKeyboard emojiKeyboard;
    private RelativeLayout rLKeyboardTwemojiButton;

    RelativeLayout rLMediaButton;
    RelativeLayout rLPickFileStorageButton;
    RelativeLayout rLPickAttachButton;

    RelativeLayout callInProgressLayout;
    TextView callInProgressText;
    Chronometer callInProgressChrono;

    boolean startVideo = false;

    private EmojiEditText textChat;
    ImageButton sendIcon;
    RelativeLayout messagesContainerLayout;

    RelativeLayout observersLayout;
    TextView observersNumberText;

    RecyclerView listView;
    NpaLinearLayoutManager mLayoutManager;

    ChatActivityLollipop chatActivity;

    private MenuItem importIcon;
    private MenuItem callMenuItem;
    private MenuItem videoMenuItem;
    private MenuItem selectMenuItem;
    private MenuItem inviteMenuItem;
    private MenuItem clearHistoryMenuItem;
    private MenuItem contactInfoMenuItem;
    private MenuItem leaveMenuItem;
    private MenuItem archiveMenuItem;

    String intentAction;
    MegaChatLollipopAdapter adapter;
    int stateHistory;

    DatabaseHandler dbH = null;

    FrameLayout fragmentContainerFileStorage;
    RelativeLayout fileStorageLayout;
    private ChatFileStorageFragment fileStorageF;

    private ArrayList<AndroidMegaChatMessage> messages = new ArrayList<>();
    private ArrayList<AndroidMegaChatMessage> bufferMessages = new ArrayList<>();
    private ArrayList<AndroidMegaChatMessage> bufferSending = new ArrayList<>();
    private ArrayList<MessageVoiceClip> messagesPlaying = new ArrayList<>();
    private ArrayList<RemovedMessage> removedMessages = new ArrayList<>();

    RelativeLayout messageJumpLayout;
    TextView messageJumpText;
    boolean isHideJump = false;
    int typeMessageJump = 0;
    boolean visibilityMessageJump=false;
    boolean isTurn = false;
    Handler handler;

    private AlertDialog locationDialog;
    private boolean isLocationDialogShown = false;
    private RelativeLayout inputTextLayout;
    private LinearLayout separatorOptions;

    /*Voice clips*/
    private String outputFileVoiceNotes = null;
    private String outputFileName = "";
    private RelativeLayout recordLayout;
    private RelativeLayout recordButtonLayout;
    private RecordButton recordButton;
    private MediaRecorder myAudioRecorder = null;
    private LinearLayout bubbleLayout;
    private TextView bubbleText;
    private RecordView recordView;
    private FrameLayout fragmentVoiceClip;
    private RelativeLayout voiceClipLayout;
    private boolean isShareLinkDialogDismissed = false;
    private RelativeLayout recordingLayout;
    private TextView recordingChrono;
    private RelativeLayout firstBar, secondBar, thirdBar, fourthBar, fifthBar, sixthBar;
    private int currentAmplitude = -1;
    private Handler handlerVisualizer = new Handler();

    private ActionMode actionMode;

    private AppRTCAudioManager rtcAudioManager = null;
    private boolean speakerWasActivated = true;

    // Data being stored when My Chat Files folder does not exist
    private ArrayList<AndroidMegaChatMessage> preservedMessagesSelected;
    private ArrayList<MegaChatMessage> preservedMsgSelected;
    private ArrayList<MegaChatMessage> preservedMsgToImport;
    private boolean isForwardingFromNC;

    private ArrayList<Intent> preservedIntents = new ArrayList<>();
    private boolean isWaitingForMoreFiles;
    private boolean isAskingForMyChatFiles;
    // The flag to indicate whether forwarding message is on going
    private boolean isForwardingMessage = false;

    private BottomSheetDialogFragment bottomSheetDialogFragment;

    private MegaNode myChatFilesFolder;
    private TextUtils.TruncateAt typeEllipsize = TextUtils.TruncateAt.END;

    @Override
    public void storedUnhandledData(ArrayList<AndroidMegaChatMessage> preservedData) {
        this.preservedMessagesSelected = preservedData;
    }

    @Override
    public void handleStoredData() {
        if (preservedMessagesSelected != null && !preservedMessagesSelected.isEmpty()) {
            forwardMessages(preservedMessagesSelected);
            preservedMessagesSelected = null;
        } else if (preservedMsgSelected != null && !preservedMsgSelected.isEmpty()) {
            chatC.proceedWithForward(myChatFilesFolder, preservedMsgSelected, preservedMsgToImport, idChat);
            isForwardingFromNC = false;
            preservedMsgSelected = null;
            preservedMsgToImport = null;
        }
    }

    @Override
    public void storedUnhandledData(ArrayList<MegaChatMessage> messagesSelected, ArrayList<MegaChatMessage> messagesToImport) {
        isForwardingFromNC = true;
        preservedMsgSelected = messagesSelected;
        preservedMsgToImport = messagesToImport;
        preservedMessagesSelected = null;
    }

    private class UserTyping {
        MegaChatParticipant participantTyping;
        long timeStampTyping;

        public UserTyping(MegaChatParticipant participantTyping) {
            this.participantTyping = participantTyping;
        }

        public MegaChatParticipant getParticipantTyping() {
            return participantTyping;
        }

        public void setParticipantTyping(MegaChatParticipant participantTyping) {
            this.participantTyping = participantTyping;
        }

        public long getTimeStampTyping() {
            return timeStampTyping;
        }

        public void setTimeStampTyping(long timeStampTyping) {
            this.timeStampTyping = timeStampTyping;
        }
    }

    private BroadcastReceiver voiceclipDownloadedReceiver = new BroadcastReceiver() {
        @Override
        public void onReceive(Context context, Intent intent) {
            if (intent != null) {
                long nodeHandle = intent.getLongExtra(EXTRA_NODE_HANDLE, 0);
                int resultTransfer = intent.getIntExtra(EXTRA_RESULT_TRANSFER,0);
                if(adapter!=null){
                    adapter.finishedVoiceClipDownload(nodeHandle, resultTransfer);
                }
            }
        }
    };

    private BroadcastReceiver dialogConnectReceiver = new BroadcastReceiver() {
        @Override
        public void onReceive(Context context, Intent intent) {
            logDebug("Network broadcast received on chatActivity!");
            if (intent != null){
                showConfirmationConnect();
            }
        }
    };

    private BroadcastReceiver chatArchivedReceiver = new BroadcastReceiver() {
        @Override
        public void onReceive(Context context, Intent intent) {
            if (intent == null) return;

            String title = intent.getStringExtra(CHAT_TITLE);
            sendBroadcastChatArchived(title);
        }
    };

    private BroadcastReceiver nicknameReceiver = new BroadcastReceiver() {
        @Override
        public void onReceive(Context context, Intent intent) {
            if (intent == null) return;
            long userHandle = intent.getLongExtra(EXTRA_USER_HANDLE, 0);
            if (userHandle != 0) {
                updateNicknameInChat();
            }
        }
    };

    private BroadcastReceiver chatCallUpdateReceiver = new BroadcastReceiver() {
        @Override
        public void onReceive(Context context, Intent intent) {
            if (intent == null || intent.getAction() == null)
                return;

            long chatId = intent.getLongExtra(UPDATE_CHAT_CALL_ID, -1);
            if (chatId != getCurrentChatid()) {
                logWarning("Call different chat");
                return;
            }

            if (intent.getAction().equals(ACTION_CALL_STATUS_UPDATE)) {
                int callStatus = intent.getIntExtra(UPDATE_CALL_STATUS, -1);
                updateLayout(callStatus);

                switch (callStatus) {
                    case MegaChatCall.CALL_STATUS_IN_PROGRESS:
                        cancelRecording();
                        break;
                    case MegaChatCall.CALL_STATUS_DESTROYED:
                        usersWithVideo();
                        break;
                }
            }

            if (intent.getAction().equals(ACTION_CHANGE_LOCAL_AVFLAGS) || intent.getAction().equals(ACTION_CHANGE_COMPOSITION)) {
                usersWithVideo();
            }
        }
    };

    private BroadcastReceiver chatSessionUpdateReceiver = new BroadcastReceiver() {
        @Override
        public void onReceive(Context context, Intent intent) {
            if (intent == null || intent.getAction() == null)
                return;

            long chatId = intent.getLongExtra(UPDATE_CHAT_CALL_ID, -1);
            if (chatId != getCurrentChatid()) {
                logWarning("Call different chat");
                return;
            }

            if (intent.getAction().equals(ACTION_CHANGE_REMOTE_AVFLAGS)) {
                usersWithVideo();
            }
        }
    };

    ArrayList<UserTyping> usersTyping;
    List<UserTyping> usersTypingSync;

    public void openMegaLink(String url, boolean isFile){
        logDebug("url: " + url + ", isFile: " + isFile);
        if(isFile){
            Intent openFileIntent = new Intent(this, FileLinkActivityLollipop.class);
            openFileIntent.setFlags(Intent.FLAG_ACTIVITY_CLEAR_TOP);
            openFileIntent.setAction(ACTION_OPEN_MEGA_LINK);
            openFileIntent.setData(Uri.parse(url));
            startActivity(openFileIntent);
        }else{
            Intent openFolderIntent = new Intent(this, FolderLinkActivityLollipop.class);
            openFolderIntent.setFlags(Intent.FLAG_ACTIVITY_CLEAR_TOP);
            openFolderIntent.setAction(ACTION_OPEN_MEGA_FOLDER_LINK);
            openFolderIntent.setData(Uri.parse(url));
            startActivity(openFolderIntent);
        }
    }

    public void showMessageInfo(int positionInAdapter){
        logDebug("showMessageInfo");
        int position = positionInAdapter-1;

        if(position<messages.size()) {
            AndroidMegaChatMessage androidM = messages.get(position);
            StringBuilder messageToShow = new StringBuilder("");
            String token = FirebaseInstanceId.getInstance().getToken();
            if(token!=null){
                messageToShow.append("FCM TOKEN: " +token);
            }
            messageToShow.append("\nCHAT ID: " + MegaApiJava.userHandleToBase64(idChat));
            messageToShow.append("\nMY USER HANDLE: " +MegaApiJava.userHandleToBase64(megaChatApi.getMyUserHandle()));
            if(androidM!=null){
                MegaChatMessage m = androidM.getMessage();
                if(m!=null){
                    messageToShow.append("\nMESSAGE TYPE: " +m.getType());
                    messageToShow.append("\nMESSAGE TIMESTAMP: " +m.getTimestamp());
                    messageToShow.append("\nMESSAGE USERHANDLE: " +MegaApiJava.userHandleToBase64(m.getUserHandle()));
                    messageToShow.append("\nMESSAGE ID: " +MegaApiJava.userHandleToBase64(m.getMsgId()));
                    messageToShow.append("\nMESSAGE TEMP ID: " +MegaApiJava.userHandleToBase64(m.getTempId()));
                }
            }
            Toast.makeText(this, messageToShow, Toast.LENGTH_SHORT).show();
        }
    }

    public void showGroupInfoActivity(){
        logDebug("showGroupInfoActivity");
        if(chatRoom.isGroup()){
            Intent i = new Intent(this, GroupChatInfoActivityLollipop.class);
            i.putExtra("handle", chatRoom.getChatId());
            this.startActivity(i);
        }else{
            Intent i = new Intent(this, ContactInfoActivityLollipop.class);
            i.putExtra("handle", chatRoom.getChatId());
            this.startActivity(i);
        }
    }

    @Override
    public void onCreate(Bundle savedInstanceState) {
        logDebug("onCreate");
        requestWindowFeature(Window.FEATURE_NO_TITLE);
        super.onCreate(savedInstanceState);

        if (megaApi == null) {
            megaApi = MegaApplication.getInstance().getMegaApi();
        }

        if (megaChatApi == null) {
            megaChatApi = MegaApplication.getInstance().getMegaChatApi();
        }

        if (megaChatApi == null || megaChatApi.getInitState() == MegaChatApi.INIT_ERROR || megaChatApi.getInitState() == MegaChatApi.INIT_NOT_DONE) {
            logDebug("Refresh session - karere");
            Intent intent = new Intent(this, LoginActivityLollipop.class);
            intent.putExtra(VISIBLE_FRAGMENT, LOGIN_FRAGMENT);
            intent.setFlags(Intent.FLAG_ACTIVITY_CLEAR_TOP);
            startActivity(intent);
            finish();
            return;
        }

        dbH = DatabaseHandler.getDbHandler(this);

        handler = new Handler();

        chatActivity = this;
        chatC = new ChatController(chatActivity);

        LocalBroadcastManager.getInstance(this).registerReceiver(dialogConnectReceiver, new IntentFilter(BROADCAST_ACTION_INTENT_CONNECTIVITY_CHANGE_DIALOG));
        LocalBroadcastManager.getInstance(this).registerReceiver(voiceclipDownloadedReceiver, new IntentFilter(BROADCAST_ACTION_INTENT_VOICE_CLIP_DOWNLOADED));
        LocalBroadcastManager.getInstance(this).registerReceiver(nicknameReceiver, new IntentFilter(BROADCAST_ACTION_INTENT_FILTER_NICKNAME));
        LocalBroadcastManager.getInstance(this).registerReceiver(chatArchivedReceiver, new IntentFilter(BROADCAST_ACTION_INTENT_CHAT_ARCHIVED_GROUP));

        IntentFilter filterCall = new IntentFilter(BROADCAST_ACTION_INTENT_CALL_UPDATE);
        filterCall.addAction(ACTION_CALL_STATUS_UPDATE);
        filterCall.addAction(ACTION_CHANGE_LOCAL_AVFLAGS);
        filterCall.addAction(ACTION_CHANGE_COMPOSITION);
        LocalBroadcastManager.getInstance(this).registerReceiver(chatCallUpdateReceiver, filterCall);

        IntentFilter filterSession = new IntentFilter(BROADCAST_ACTION_INTENT_SESSION_UPDATE);
        filterSession.addAction(ACTION_CHANGE_REMOTE_AVFLAGS);
        LocalBroadcastManager.getInstance(this).registerReceiver(chatSessionUpdateReceiver, filterSession);

        changeStatusBarColor(this, getWindow(), R.color.lollipop_dark_primary_color);

        setContentView(R.layout.activity_chat);

        //Set toolbar
        tB = findViewById(R.id.toolbar_chat);

        setSupportActionBar(tB);
        aB = getSupportActionBar();
        aB.setDisplayHomeAsUpEnabled(true);
        aB.setDisplayShowHomeEnabled(true);
        aB.setTitle(null);
        aB.setSubtitle(null);
        tB.setOnClickListener(this);

        int range = 32000/6;
        MIN_SECOND_AMPLITUDE = range;
        MIN_THIRD_AMPLITUDE = range * SECOND_RANGE;
        MIN_FOURTH_AMPLITUDE = range * THIRD_RANGE;
        MIN_FIFTH_AMPLITUDE = range * FOURTH_RANGE;
        MIN_SIXTH_AMPLITUDE = range * FIFTH_RANGE;

        toolbarElementsInside = tB.findViewById(R.id.toolbar_elements_inside);
        titleToolbar = tB.findViewById(R.id.title_toolbar);
        iconStateToolbar = tB.findViewById(R.id.state_icon_toolbar);
        privateIconToolbar = tB.findViewById(R.id.private_icon_toolbar);

        individualSubtitleToobar = tB.findViewById(R.id.individual_subtitle_toolbar);
        groupalSubtitleToolbar = tB.findViewById(R.id.groupal_subtitle_toolbar);

        subtitleCall = tB.findViewById(R.id.subtitle_call);
        subtitleChronoCall = tB.findViewById(R.id.chrono_call);
        participantsLayout = tB.findViewById(R.id.ll_participants);
        participantsText = tB.findViewById(R.id.participants_text);

        textChat = findViewById(R.id.edit_text_chat);
        textChat.setVisibility(View.VISIBLE);
        textChat.setEnabled(true);

        emptyLayout = findViewById(R.id.empty_messages_layout);
        emptyTextView = findViewById(R.id.empty_text_chat_recent);
        emptyImageView = findViewById(R.id.empty_image_view_chat);

        fragmentContainer = findViewById(R.id.fragment_container_chat);
        writingContainerLayout = findViewById(R.id.writing_container_layout_chat_layout);
        inputTextLayout = findViewById(R.id.write_layout);
        separatorOptions = findViewById(R.id.separator_layout_options);

        titleToolbar.setText("");
        individualSubtitleToobar.setText("");
        individualSubtitleToobar.setVisibility(View.GONE);
        groupalSubtitleToolbar.setText("");
        setGroupalSubtitleToolbarVisibility(false);
        subtitleCall.setVisibility(View.GONE);
        subtitleChronoCall.setVisibility(View.GONE);
        participantsLayout.setVisibility(View.GONE);
        iconStateToolbar.setVisibility(View.GONE);
        privateIconToolbar.setVisibility(View.GONE);
        badgeDrawable = new BadgeDrawerArrowDrawable(getSupportActionBar().getThemedContext());
        updateNavigationToolbarIcon();


        joinChatLinkLayout = findViewById(R.id.join_chat_layout_chat_layout);
        joinButton = findViewById(R.id.join_button);
        joinButton.setOnClickListener(this);

        messageJumpLayout = findViewById(R.id.message_jump_layout);
        messageJumpText = findViewById(R.id.message_jump_text);
        messageJumpLayout.setVisibility(View.GONE);
        writingLayout = findViewById(R.id.writing_linear_layout_chat);

        rLKeyboardTwemojiButton = findViewById(R.id.rl_keyboard_twemoji_chat);
        rLMediaButton = findViewById(R.id.rl_media_icon_chat);
        rLPickFileStorageButton = findViewById(R.id.rl_pick_file_storage_icon_chat);
        rLPickAttachButton = findViewById(R.id.rl_attach_icon_chat);

        keyboardTwemojiButton = findViewById(R.id.keyboard_twemoji_chat);
        mediaButton = findViewById(R.id.media_icon_chat);
        pickFileStorageButton = findViewById(R.id.pick_file_storage_icon_chat);
        pickAttachButton = findViewById(R.id.pick_attach_chat);

        keyboardHeight = getOutMetrics().heightPixels / 2 - getActionBarHeight(this, getResources());
        marginBottomDeactivated = px2dp(MARGIN_BUTTON_DEACTIVATED, getOutMetrics());
        marginBottomActivated = px2dp(MARGIN_BUTTON_ACTIVATED, getOutMetrics());

        callInProgressLayout = findViewById(R.id.call_in_progress_layout);
        callInProgressLayout.setVisibility(View.GONE);
        callInProgressText = findViewById(R.id.call_in_progress_text);
        callInProgressChrono = findViewById(R.id.call_in_progress_chrono);
        callInProgressChrono.setVisibility(View.GONE);

        /*Recording views*/
        recordingLayout = findViewById(R.id.recording_layout);
        recordingChrono = findViewById(R.id.recording_time);
        recordingChrono.setText(new SimpleDateFormat("mm:ss").format(0));
        firstBar = findViewById(R.id.first_bar);
        secondBar = findViewById(R.id.second_bar);
        thirdBar = findViewById(R.id.third_bar);
        fourthBar = findViewById(R.id.fourth_bar);
        fifthBar = findViewById(R.id.fifth_bar);
        sixthBar = findViewById(R.id.sixth_bar);

        initRecordingItems(IS_LOW);
        recordingLayout.setVisibility(View.GONE);

        enableButton(rLKeyboardTwemojiButton, keyboardTwemojiButton);
        enableButton(rLMediaButton, mediaButton);
        enableButton(rLPickAttachButton, pickAttachButton);
        enableButton(rLPickFileStorageButton, pickFileStorageButton);

        messageJumpLayout.setOnClickListener(this);

        fragmentContainerFileStorage = findViewById(R.id.fragment_container_file_storage);
        fileStorageLayout = findViewById(R.id.relative_layout_file_storage);
        fileStorageLayout.setVisibility(View.GONE);
        pickFileStorageButton.setImageResource(R.drawable.ic_b_select_image);

        chatRelativeLayout  = findViewById(R.id.relative_chat_layout);

        sendIcon = findViewById(R.id.send_message_icon_chat);
        sendIcon.setOnClickListener(this);
        sendIcon.setEnabled(true);

        //Voice clip elements
        voiceClipLayout =  findViewById(R.id.voice_clip_layout);
        fragmentVoiceClip = findViewById(R.id.fragment_voice_clip);
        recordLayout = findViewById(R.id.layout_button_layout);
        recordButtonLayout = findViewById(R.id.record_button_layout);
        recordButton = findViewById(R.id.record_button);
        recordButton.setEnabled(true);
        recordButton.setHapticFeedbackEnabled(true);
        recordView = findViewById(R.id.record_view);
        recordView.setVisibility(View.GONE);
        bubbleLayout = findViewById(R.id.bubble_layout);
        BubbleDrawable myBubble = new BubbleDrawable(BubbleDrawable.CENTER, ContextCompat.getColor(this,R.color.voice_clip_bubble));
        myBubble.setCornerRadius(CORNER_RADIUS_BUBBLE);
        myBubble.setPointerAlignment(BubbleDrawable.RIGHT);
        myBubble.setPadding(PADDING_BUBBLE, PADDING_BUBBLE, PADDING_BUBBLE, PADDING_BUBBLE);
        bubbleLayout.setBackground(myBubble);
        bubbleLayout.setVisibility(View.GONE);
        bubbleText = findViewById(R.id.bubble_text);
        bubbleText.setMaxWidth(px2dp(MAX_WIDTH_BUBBLE, getOutMetrics()));
        recordButton.setRecordView(recordView);
        myAudioRecorder = new MediaRecorder();
        showInputText();

        //Input text:
        handlerKeyboard = new Handler();
        handlerEmojiKeyboard = new Handler();

        emojiKeyboard = findViewById(R.id.emojiView);
        emojiKeyboard.init(this, textChat, keyboardTwemojiButton);
        emojiKeyboard.setListenerActivated(true);

        observersLayout = findViewById(R.id.observers_layout);
        observersNumberText = findViewById(R.id.observers_text);

        textChat.addTextChangedListener(new TextWatcher() {
            public void afterTextChanged(Editable s) {}

            public void beforeTextChanged(CharSequence s, int start, int count, int after) {}

            public void onTextChanged(CharSequence s, int start, int before, int count) {


                if (s != null && !s.toString().trim().isEmpty()) {
                    sendIcon.setEnabled(true);
                    sendIcon.setImageDrawable(ContextCompat.getDrawable(chatActivity, R.drawable.ic_send_black));
                    textChat.setHint(" ");
                    setSizeInputText(false);
                    sendIcon.setVisibility(View.VISIBLE);
                    currentRecordButtonState = 0;
                    recordLayout.setVisibility(View.GONE);
                    recordButtonLayout.setVisibility(View.GONE);
                } else {
                    refreshTextInput();
                }

                if (getCurrentFocus() == textChat) {
                    // is only executed if the EditText was directly changed by the user
                    if (sendIsTyping) {
                        logDebug("textChat:TextChangedListener:onTextChanged:sendIsTyping:sendTypingNotification");
                        sendIsTyping = false;
                        megaChatApi.sendTypingNotification(chatRoom.getChatId());

                        int interval = 4000;
                        Runnable runnable = new Runnable() {
                            public void run() {
                                sendIsTyping = true;
                            }
                        };
                        handlerSend = new Handler();
                        handlerSend.postDelayed(runnable, interval);
                    }

                    if (megaChatApi.isSignalActivityRequired()) {
                        megaChatApi.signalPresenceActivity();
                    }
                } else {
                    logDebug("textChat:TextChangedListener:onTextChanged:nonFocusTextChat:sendStopTypingNotification");
                    if (chatRoom != null) {
                        megaChatApi.sendStopTypingNotification(chatRoom.getChatId());
                    }
                }
            }
        });

        textChat.setOnTouchListener(new View.OnTouchListener() {
            @Override
            public boolean onTouch(View v, MotionEvent event) {
                //Hide fileStorageLayout
                hideFileStorage();
                showLetterKB();
                return false;
            }
        });

        textChat.setOnLongClickListener(new View.OnLongClickListener() {
            @Override
            public boolean onLongClick(View v) {
                //Hide fileStorageLayout
                hideFileStorage();
                showLetterKB();
                return false;
            }
        });

        textChat.setOnEditorActionListener(new TextView.OnEditorActionListener() {
            @Override
            public boolean onEditorAction(TextView v, int actionId, KeyEvent event) {
                if (actionId == EditorInfo.IME_ACTION_DONE) {
                    //Hide fileStorageLayout
                    hideFileStorage();
                    showLetterKB();
                }
                return false;
            }
        });

        /*
        *If the recording button (an arrow) is clicked, the recording will be sent to the chat
        */
        recordButton.setOnRecordClickListener(new OnRecordClickListener() {
            @Override
            public void onClick(View v) {
                logDebug("recordButton.setOnRecordClickListener:onClick");
                recordButton.performHapticFeedback(HapticFeedbackConstants.CONTEXT_CLICK);
                sendRecording();
            }
        });


        /*
         *Events of the recording
         */
        recordView.setOnRecordListener(new OnRecordListener() {
            @Override
            public void onStart() {
                logDebug("recordView.setOnRecordListener:onStart");
                if (participatingInACall()) {
                    showSnackbar(SNACKBAR_TYPE, getApplicationContext().getString(R.string.not_allowed_recording_voice_clip), -1);
                    return;
                }
                if (!isAllowedToRecord()) return;
                prepareRecording();
            }

            @Override
            public void onLessThanSecond() {
                logDebug("recordView.setOnRecordListener:onLessThanSecond");
                if (!isAllowedToRecord()) return;
                showBubble();
            }

            @Override
            public void onCancel() {
                logDebug("recordView.setOnRecordListener:onCancel");
                recordButton.performHapticFeedback(HapticFeedbackConstants.CONTEXT_CLICK);
                cancelRecording();
            }

            @Override
            public void onLock() {
                logDebug("recordView.setOnRecordListener:onLock");
                recordButtonStates(RECORD_BUTTON_SEND);
            }

            @Override
            public void onFinish(long recordTime) {
                logDebug("recordView.setOnRecordListener:onFinish");
                recordButton.performHapticFeedback(HapticFeedbackConstants.CONTEXT_CLICK);
                sendRecording();
            }

            @Override
            public void finishedSound() {
                logDebug("recordView.setOnRecordListener:finishedSound");
                if (!isAllowedToRecord()) return;
                startRecording();
            }

            @Override
            public void changeTimer(CharSequence time) {
               if(recordingLayout != null && recordingChrono != null && recordingLayout.getVisibility() == View.VISIBLE){
                   recordingChrono.setText(time);
               }
            }

        });

        recordView.setOnBasketAnimationEndListener(new OnBasketAnimationEnd() {
            @Override
            public void onAnimationEnd() {
                logDebug("recordView.setOnBasketAnimationEndListener:onAnimationEnd");
                recordButton.performHapticFeedback(HapticFeedbackConstants.CONTEXT_CLICK);
                cancelRecording();
            }

            @Override
            public void deactivateRecordButton() {
                logDebug("recordView.setOnBasketAnimationEndListener:desactivateRecordButton");
                hideChatOptions();
                recordView.setVisibility(View.VISIBLE);
                recordLayout.setVisibility(View.VISIBLE);
                recordButtonLayout.setVisibility(View.VISIBLE);
                recordButton.activateOnTouchListener(false);
                recordButtonDeactivated(true);
                placeRecordButton(RECORD_BUTTON_DEACTIVATED);
            }
        });


        emojiKeyboard.setOnPlaceButtonListener(new OnPlaceButtonListener() {
            @Override
            public void needToPlace() {
                logDebug("needTOPlaced");
                if(sendIcon.getVisibility() != View.VISIBLE){
                    recordLayout.setVisibility(View.VISIBLE);
                    recordButtonLayout.setVisibility(View.VISIBLE);
                }
                recordView.setVisibility(View.INVISIBLE);
                recordButton.activateOnTouchListener(true);
                placeRecordButton(RECORD_BUTTON_DEACTIVATED);
            }
        });

        messageJumpLayout.setOnClickListener(this);

        listView = findViewById(R.id.messages_chat_list_view);
        listView.setClipToPadding(false);

        listView.setNestedScrollingEnabled(false);
        ((SimpleItemAnimator) listView.getItemAnimator()).setSupportsChangeAnimations(false);

        mLayoutManager = new NpaLinearLayoutManager(this);
        mLayoutManager.setStackFromEnd(true);
        listView.setLayoutManager(mLayoutManager);

        listView.addOnScrollListener(new RecyclerView.OnScrollListener() {

            @Override
            public void onScrolled(RecyclerView recyclerView, int dx, int dy) {
                // Get the first visible item

                if(!messages.isEmpty()){
                    int lastPosition = messages.size()-1;
                    AndroidMegaChatMessage msg = messages.get(lastPosition);

                    while (!msg.isUploading() && msg.getMessage().getStatus() == MegaChatMessage.STATUS_SENDING_MANUAL) {
                        lastPosition--;
                        msg = messages.get(lastPosition);
                    }
                    if (lastPosition == (messages.size() - 1)) {
                        //Scroll to end
                        if ((messages.size() - 1) == (mLayoutManager.findLastVisibleItemPosition() - 1)) {
                            hideMessageJump();
                        } else if ((messages.size() - 1) > (mLayoutManager.findLastVisibleItemPosition() - 1)) {
                            if (newVisibility) {
                                showJumpMessage();
                            }
                        }
                    } else {
                        lastPosition++;
                        if (lastPosition == (mLayoutManager.findLastVisibleItemPosition() - 1)) {
                            hideMessageJump();
                        } else if (lastPosition != (mLayoutManager.findLastVisibleItemPosition() - 1)) {
                            if (newVisibility) {
                                showJumpMessage();
                            }
                        }
                    }


                }

                if (stateHistory != MegaChatApi.SOURCE_NONE) {
                    scrollingUp = dy > 0 ? true : false;

                    if (!scrollingUp && mLayoutManager.findFirstVisibleItemPosition() <= NUMBER_MESSAGES_BEFORE_LOAD && getMoreHistory) {
                        askForMoreMessages();
                        positionToScroll = INVALID_VALUE;
                    }
                }
            }
        });

        messagesContainerLayout = findViewById(R.id.message_container_chat_layout);

        userTypingLayout = findViewById(R.id.user_typing_layout);
        userTypingLayout.setVisibility(View.GONE);
        userTypingText = findViewById(R.id.user_typing_text);

        initAfterIntent(getIntent(), savedInstanceState);

        logDebug("FINISH on Create");
    }

    private boolean isAllowedToRecord() {
        logDebug("isAllowedToRecord ");
        if (participatingInACall()) return false;
        if (!checkPermissionsVoiceClip()) return false;
        return true;
    }

    private void showLetterKB() {
        if (emojiKeyboard == null || emojiKeyboard.getLetterKeyboardShown()) return;
        emojiKeyboard.showLetterKeyboard();
    }

    private void hideFileStorage() {
        if ((!fileStorageLayout.isShown())) return;
        showInputText();
        fileStorageLayout.setVisibility(View.GONE);
        pickFileStorageButton.setImageResource(R.drawable.ic_b_select_image);
        placeRecordButton(RECORD_BUTTON_DEACTIVATED);
        if (fileStorageF == null) return;
        fileStorageF.clearSelections();
        fileStorageF.hideMultipleSelect();
    }

    /*
     * Hide input text when file storage is shown
     */

    private void hideInputText(){
        inputTextLayout.setVisibility(View.GONE);
        separatorOptions.setVisibility(View.VISIBLE);
        voiceClipLayout.setVisibility(View.GONE);
       if(emojiKeyboard!=null)
        emojiKeyboard.hideKeyboardFromFileStorage();
    }

    /*
     * Show input text when file storage is hidden
     */

    private void showInputText(){
        inputTextLayout.setVisibility(View.VISIBLE);
        separatorOptions.setVisibility(View.GONE);
        voiceClipLayout.setVisibility(View.VISIBLE);

    }

    public void initAfterIntent(Intent newIntent, Bundle savedInstanceState){

        if (newIntent != null){
            logDebug("Intent is not null");
            intentAction = newIntent.getAction();
            if (intentAction != null){

                if (intentAction.equals(ACTION_OPEN_CHAT_LINK) || intentAction.equals(ACTION_JOIN_OPEN_CHAT_LINK)){
                    String link = newIntent.getDataString();
                    megaChatApi.openChatPreview(link, this);
                }
                else{

                    long newIdChat = newIntent.getLongExtra("CHAT_ID", -1);

                    if(idChat != newIdChat){
                        megaChatApi.closeChatRoom(idChat, this);
                        idChat = newIdChat;
                    }
                    megaChatApi.addChatListener(this);
                    myUserHandle = megaChatApi.getMyUserHandle();

                    if(savedInstanceState!=null) {

                        logDebug("Bundle is NOT NULL");
                        selectedMessageId = savedInstanceState.getLong("selectedMessageId", -1);
                        logDebug("Handle of the message: " + selectedMessageId);
                        selectedPosition = savedInstanceState.getInt("selectedPosition", -1);
                        isHideJump = savedInstanceState.getBoolean("isHideJump",false);
                        typeMessageJump = savedInstanceState.getInt("typeMessageJump",-1);
                        visibilityMessageJump = savedInstanceState.getBoolean("visibilityMessageJump",false);
                        mOutputFilePath = savedInstanceState.getString("mOutputFilePath");
                        isShareLinkDialogDismissed = savedInstanceState.getBoolean("isShareLinkDialogDismissed", false);
                        isLocationDialogShown = savedInstanceState.getBoolean("isLocationDialogShown", false);
                        recoveredSelectedPositions = savedInstanceState.getIntegerArrayList(SELECTED_ITEMS);

                        if(visibilityMessageJump){
                            if(typeMessageJump == TYPE_MESSAGE_NEW_MESSAGE){
                                messageJumpText.setText(getResources().getString(R.string.message_new_messages));
                                messageJumpLayout.setVisibility(View.VISIBLE);
                            }else if(typeMessageJump == TYPE_MESSAGE_JUMP_TO_LEAST){
                                messageJumpText.setText(getResources().getString(R.string.message_jump_latest));
                                messageJumpLayout.setVisibility(View.VISIBLE);
                            }
                        }

                        lastIdMsgSeen = savedInstanceState.getLong(LAST_MESSAGE_SEEN, MEGACHAT_INVALID_HANDLE);
                        isTurn = lastIdMsgSeen != MEGACHAT_INVALID_HANDLE;

                        generalUnreadCount = savedInstanceState.getLong(GENERAL_UNREAD_COUNT, 0);

                        boolean isPlaying = savedInstanceState.getBoolean(PLAYING, false);
                        if (isPlaying) {
                            long idMessageVoicePlaying = savedInstanceState.getLong(ID_VOICE_CLIP_PLAYING, -1);
                            long messageHandleVoicePlaying = savedInstanceState.getLong(MESSAGE_HANDLE_PLAYING, -1);
                            long userHandleVoicePlaying = savedInstanceState.getLong(USER_HANDLE_PLAYING, -1);
                            int progressVoicePlaying = savedInstanceState.getInt(PROGRESS_PLAYING, 0);

                            if (!messagesPlaying.isEmpty()) {
                                for (MessageVoiceClip m : messagesPlaying) {
                                    m.getMediaPlayer().release();
                                    m.setMediaPlayer(null);
                                }
                                messagesPlaying.clear();
                            }

                            MessageVoiceClip messagePlaying = new MessageVoiceClip(idMessageVoicePlaying, userHandleVoicePlaying, messageHandleVoicePlaying);
                            messagePlaying.setProgress(progressVoicePlaying);
                            messagePlaying.setPlayingWhenTheScreenRotated(true);
                            messagesPlaying.add(messagePlaying);

                        }
                    }

                    String text = null;
                    if (intentAction.equals(ACTION_CHAT_SHOW_MESSAGES)) {
                        logDebug("ACTION_CHAT_SHOW_MESSAGES");
                        isOpeningChat = true;

                        int errorCode = newIntent.getIntExtra("PUBLIC_LINK", 1);
                        if (savedInstanceState == null) {
                            text = newIntent.getStringExtra("showSnackbar");
                            if (text == null) {
                                if (errorCode != 1) {
                                    if (errorCode == MegaChatError.ERROR_OK) {
                                        text = getString(R.string.chat_link_copied_clipboard);
                                    }
                                    else {
                                        logDebug("initAfterIntent:publicLinkError:errorCode");
                                        text = getString(R.string.general_error) + ": " + errorCode;
                                    }
                                }
                            }
                        }
                        else if (errorCode != 1 && errorCode == MegaChatError.ERROR_OK && !isShareLinkDialogDismissed) {
                                text = getString(R.string.chat_link_copied_clipboard);
                        }
                    }
                    showChat(text);
                }
            }
        }
        else{
            logWarning("INTENT is NULL");
        }
    }

    private void initializeInputText() {
        hideKeyboard();
        setChatSubtitle();

        ChatItemPreferences prefs = dbH.findChatPreferencesByHandle(Long.toString(idChat));
        if (prefs != null) {
            String written = prefs.getWrittenText();
            if (!TextUtils.isEmpty(written)) {
                textChat.setText(written);
                sendIcon.setVisibility(View.VISIBLE);
                sendIcon.setEnabled(true);
                sendIcon.setImageDrawable(ContextCompat.getDrawable(chatActivity, R.drawable.ic_send_black));
                textChat.setHint(" ");
                setSizeInputText(false);
                currentRecordButtonState = 0;
                recordLayout.setVisibility(View.GONE);
                recordButtonLayout.setVisibility(View.GONE);
                return;
            }
        } else {
            prefs = new ChatItemPreferences(Long.toString(idChat), Boolean.toString(true), "");
            dbH.setChatItemPreferences(prefs);
        }
        refreshTextInput();
    }

    private CharSequence transformEmojis(String textToTransform, float sizeText){
        CharSequence text = textToTransform == null ? "" : textToTransform;
        String resultText = converterShortCodes(text.toString());
        SpannableStringBuilder spannableStringBuilder = new SpannableStringBuilder(resultText);
        EmojiManager.getInstance().replaceWithImages(this, spannableStringBuilder, sizeText, sizeText);
        int maxWidth;
        if(isScreenInPortrait(this)){
            maxWidth = HINT_PORT;
        }else{
            maxWidth = HINT_LAND;
        }
        CharSequence textF = TextUtils.ellipsize(spannableStringBuilder, textChat.getPaint(), px2dp(maxWidth, getOutMetrics()), typeEllipsize);
        return textF;
    }

    private void refreshTextInput() {
        recordButtonStates(RECORD_BUTTON_DEACTIVATED);
        sendIcon.setVisibility(View.GONE);
        sendIcon.setEnabled(false);
        sendIcon.setImageDrawable(ContextCompat.getDrawable(chatActivity, R.drawable.ic_send_trans));
        if (chatRoom != null) {
            megaChatApi.sendStopTypingNotification(chatRoom.getChatId());
            String title;
            setSizeInputText(true);
            if (chatRoom.hasCustomTitle()) {
                title = getString(R.string.type_message_hint_with_customized_title, chatRoom.getTitle());
            } else {
                title = getString(R.string.type_message_hint_with_default_title, chatRoom.getTitle());
            }
            textChat.setHint(transformEmojis(title, textChat.getTextSize()));
        }
    }

    public void updateNicknameInChat() {
        if (chatRoom.isGroup()) {
            setChatSubtitle();
        }
        if (adapter != null) {
            adapter.notifyDataSetChanged();
        }
    }

    private void updateTitle() {
        initializeInputText();
        titleToolbar.setText(chatRoom.getTitle());
    }

    private void showChat(String textSnackbar){
        if(idChat!=-1) {
            //Recover chat
            logDebug("Recover chat with id: " + idChat);
            chatRoom = megaChatApi.getChatRoom(idChat);
            if(chatRoom==null){
                logError("Chatroom is NULL - finish activity!!");
                finish();
            }

            megaChatApi.closeChatRoom(idChat, this);
            boolean result = megaChatApi.openChatRoom(idChat, this);

            logDebug("Result of open chat: " + result);
            if(result){
                MegaApplication.setClosedChat(false);
            }

            if(!result){
                logError("Error on openChatRoom");
                if(errorOpenChatDialog==null){
                    androidx.appcompat.app.AlertDialog.Builder builder;
                    if (Build.VERSION.SDK_INT >= Build.VERSION_CODES.HONEYCOMB) {
                        builder = new AlertDialog.Builder(this, R.style.AppCompatAlertDialogStyle);
                    }
                    else{
                        builder = new AlertDialog.Builder(this);
                    }
                    builder.setTitle(getString(R.string.chat_error_open_title));
                    builder.setMessage(getString(R.string.chat_error_open_message));

                    builder.setPositiveButton(getString(R.string.general_ok),
                            new DialogInterface.OnClickListener() {
                                public void onClick(DialogInterface dialog, int whichButton) {
                                    finish();
                                }
                            }
                    );
                    errorOpenChatDialog = builder.create();
                    errorOpenChatDialog.show();
                }
            }
            else {
                initializeInputText();
                int chatConnection = megaChatApi.getChatConnectionState(idChat);
                logDebug("Chat connection (" + idChat + ") is: " + chatConnection);
                if (adapter == null) {
                    createAdapter();
                } else {
                    adapter.setChatRoom(chatRoom);
                    adapter.notifyDataSetChanged();
                }
                setPreviewersView();
                titleToolbar.setText(chatRoom.getTitle());
                setChatSubtitle();
                if (!chatRoom.isPublic()) {
                    privateIconToolbar.setVisibility(View.VISIBLE);
                }
                else {
                    privateIconToolbar.setVisibility(View.GONE);
                }

                isOpeningChat = true;

                String textToShowB = getString(R.string.chat_loading_messages);

                try {
                    textToShowB = textToShowB.replace("[A]", "<font color=\'#7a7a7a\'>");
                    textToShowB = textToShowB.replace("[/A]", "</font>");
                    textToShowB = textToShowB.replace("[B]", "<font color=\'#000000\'>");
                    textToShowB = textToShowB.replace("[/B]", "</font>");
                } catch (Exception e) {
                }

                emptyScreen(getSpannedHtmlText(textToShowB).toString());

                if(textSnackbar!=null){
                    String chatLink = getIntent().getStringExtra("CHAT_LINK");
                    if (chatLink != null && !isShareLinkDialogDismissed) {
                        showShareChatLinkDialog(this, chatRoom, chatLink);
                    }
                    else {
                        showSnackbar(SNACKBAR_TYPE, textSnackbar, -1);
                    }
                }

                loadHistory();
                logDebug("On create: stateHistory: " + stateHistory);
                if (isLocationDialogShown) {
                    showSendLocationDialog();
                }
            }
        }
        else{
            logError("Chat ID -1 error");
        }

        logDebug("FINISH on Create");
    }

    private void emptyScreen(String text){
        if (getResources().getConfiguration().orientation == Configuration.ORIENTATION_LANDSCAPE) {
            emptyImageView.setImageResource(R.drawable.chat_empty_landscape);
        } else {
            emptyImageView.setImageResource(R.drawable.ic_empty_chat_list);
        }

        emptyTextView.setText(text);
        emptyTextView.setVisibility(View.VISIBLE);
        emptyLayout.setVisibility(View.VISIBLE);

        chatRelativeLayout.setVisibility(View.GONE);
    }

    public void removeChatLink(){
        logDebug("removeChatLink");
        megaChatApi.removeChatLink(idChat, this);
    }

    /**
     * Requests to load for first time chat messages.
     * It controls if it is the real first time, or the device was rotated with the "isTurn" flag.
     */
    public void loadHistory() {
        long unreadCount = chatRoom.getUnreadCount();
        lastSeenReceived = unreadCount == 0;

        if (unreadCount == 0) {
            logDebug("loadMessages:unread is 0");

            if (!isTurn) {
                lastIdMsgSeen = MEGACHAT_INVALID_HANDLE;
                generalUnreadCount = 0;
            }
        } else {
            if (!isTurn) {
                lastIdMsgSeen = megaChatApi.getLastMessageSeenId(idChat);
                generalUnreadCount = unreadCount;
            } else {
                logDebug("Do not change lastSeenId --> rotating screen");
            }

            if (lastIdMsgSeen != -1) {
                logDebug("lastSeenId: " + lastIdMsgSeen);
            } else {
                logError("Error:InvalidLastMessage");
            }
        }

        askForMoreMessages();
    }

    /**
     * Sets the visibility of the groupalSubtitleToolbar view.
     * If it is visible some attributes of the layout should be updated due to the marquee behaviour.
     *
     * This method should be used always the visibility of groupalSubtitleToolbar
     * changes instead of change the visibility directly.
     *
     * @param visible   true if visible, false otherwise
     */
    private void setGroupalSubtitleToolbarVisibility(boolean visible) {
        groupalSubtitleToolbar.setVisibility(visible ? View.VISIBLE : View.GONE);

        if (visible) {
            groupalSubtitleToolbar.setSelected(true);
            groupalSubtitleToolbar.setHorizontallyScrolling(true);
            groupalSubtitleToolbar.setFocusable(true);
            groupalSubtitleToolbar.setEllipsize(TextUtils.TruncateAt.MARQUEE);
            groupalSubtitleToolbar.setMarqueeRepeatLimit(-1);
            groupalSubtitleToolbar.setSingleLine(true);
            groupalSubtitleToolbar.setHorizontallyScrolling(true);
        }
    }

    private void setSubtitleVisibility() {
        boolean isGroup = chatRoom.isGroup();

        individualSubtitleToobar.setVisibility(isGroup ? View.GONE : View.VISIBLE);
        setGroupalSubtitleToolbarVisibility(isGroup);

        if (chatRoom.isGroup()) {
            iconStateToolbar.setVisibility(View.GONE);
        }

        subtitleCall.setVisibility(View.GONE);
    }

    private void setPreviewGroupalSubtitle() {
        long participants = chatRoom.getPeerCount();

        setGroupalSubtitleToolbarVisibility(participants > 0);
        if (participants > 0) {
            groupalSubtitleToolbar.setText(adjustForLargeFont(getString(R.string.number_of_participants, participants)));
        }
    }

    public void setChatSubtitle(){
        logDebug("setChatSubtitle");
        if(chatRoom==null){
            return;
        }
        int width;
        if(isScreenInPortrait(this)){
            if(isGroup()) {
                width = scaleWidthPx(TITLE_TOOLBAR_PORT, getOutMetrics());
            }else {
                width = scaleWidthPx(TITLE_TOOLBAR_IND_PORT, getOutMetrics());
            }
        }else{
            width = scaleWidthPx(TITLE_TOOLBAR_LAND, getOutMetrics());
        }
        titleToolbar.setMaxWidthEmojis(width);
        titleToolbar.setTypeEllipsize(TextUtils.TruncateAt.END);

        setSubtitleVisibility();

        if (chatC.isInAnonymousMode() && megaChatApi.getChatConnectionState(idChat)==MegaChatApi.CHAT_CONNECTION_ONLINE) {
            logDebug("Is preview");
            setPreviewGroupalSubtitle();
            tB.setOnClickListener(this);
            setBottomLayout(SHOW_JOIN_LAYOUT);

        }else if(megaChatApi.getConnectionState()!=MegaChatApi.CONNECTED||megaChatApi.getChatConnectionState(idChat)!=MegaChatApi.CHAT_CONNECTION_ONLINE) {
            logDebug("Chat not connected ConnectionState: " + megaChatApi.getConnectionState() + " ChatConnectionState: " + megaChatApi.getChatConnectionState(idChat));
            tB.setOnClickListener(this);
            if (chatRoom.isPreview()) {
                logDebug("Chat not connected: is preview");
                setPreviewGroupalSubtitle();
                setBottomLayout(SHOW_NOTHING_LAYOUT);
            } else {
                logDebug("Chat not connected: is not preview");
                if (chatRoom.isGroup()) {
                    groupalSubtitleToolbar.setText(adjustForLargeFont(getString(R.string.invalid_connection_state)));
                } else {
                    individualSubtitleToobar.setText(adjustForLargeFont(getString(R.string.invalid_connection_state)));
                }

                int permission = chatRoom.getOwnPrivilege();
                logDebug("Check permissions");
                if ((permission == MegaChatRoom.PRIV_RO) || (permission == MegaChatRoom.PRIV_RM)) {
                    setBottomLayout(SHOW_NOTHING_LAYOUT);
                } else {
                    setBottomLayout(SHOW_WRITING_LAYOUT);
                }
            }
        }else{
            logDebug("Karere connection state: " + megaChatApi.getConnectionState());
            logDebug("Chat connection state: " + megaChatApi.getChatConnectionState(idChat));

            int permission = chatRoom.getOwnPrivilege();
            if (chatRoom.isGroup()) {
                tB.setOnClickListener(this);
                if(chatRoom.isPreview()){
                    logDebug("Is preview");
                    setPreviewGroupalSubtitle();
                    if (getIntent() != null && getIntent().getAction() != null && getIntent().getAction().equals(ACTION_JOIN_OPEN_CHAT_LINK)) {
                        setBottomLayout(SHOW_NOTHING_LAYOUT);
                    }else {
                        setBottomLayout(SHOW_JOIN_LAYOUT);
                    }
                }
                else {
                    logDebug("Check permissions group chat");
                    if (permission == MegaChatRoom.PRIV_RO) {
                        logDebug("Permission RO");
                        setBottomLayout(SHOW_NOTHING_LAYOUT);

                        if (chatRoom.isArchived()) {
                            logDebug("Chat is archived");
                            groupalSubtitleToolbar.setText(adjustForLargeFont(getString(R.string.archived_chat)));
                        } else {
                            groupalSubtitleToolbar.setText(adjustForLargeFont(getString(R.string.observer_permission_label_participants_panel)));
                        }
                    }else if (permission == MegaChatRoom.PRIV_RM) {
                        logDebug("Permission RM");
                        setBottomLayout(SHOW_NOTHING_LAYOUT);

                        if (chatRoom.isArchived()) {
                            logDebug("Chat is archived");
                            groupalSubtitleToolbar.setText(adjustForLargeFont(getString(R.string.archived_chat)));
                        }
                        else if (!chatRoom.isActive()) {
                            groupalSubtitleToolbar.setText(adjustForLargeFont(getString(R.string.inactive_chat)));
                        }
                        else {
                            groupalSubtitleToolbar.setText(null);
                            setGroupalSubtitleToolbarVisibility(false);
                        }
                    }
                    else{
                        logDebug("Permission: " + permission);

                        setBottomLayout(SHOW_WRITING_LAYOUT);

                        if(chatRoom.isArchived()){
                            logDebug("Chat is archived");
                            groupalSubtitleToolbar.setText(adjustForLargeFont(getString(R.string.archived_chat)));
                        }
                        else if(chatRoom.hasCustomTitle()){
                            setCustomSubtitle();
                        }
                        else{
                            long participantsLabel = chatRoom.getPeerCount()+1; //Add one to include me
                            groupalSubtitleToolbar.setText(adjustForLargeFont(getResources().getQuantityString(R.plurals.subtitle_of_group_chat, (int) participantsLabel, participantsLabel)));
                        }
                    }
                }
            }
            else{
                logDebug("Check permissions one to one chat");
                if(permission==MegaChatRoom.PRIV_RO) {
                    logDebug("Permission RO");

                    if(megaApi!=null){
                        if(megaApi.getRootNode()!=null){
                            long chatHandle = chatRoom.getChatId();
                            MegaChatRoom chat = megaChatApi.getChatRoom(chatHandle);
                            long userHandle = chat.getPeerHandle(0);
                            String userHandleEncoded = MegaApiAndroid.userHandleToBase64(userHandle);
                            MegaUser user = megaApi.getContact(userHandleEncoded);

                            if(user!=null && user.getVisibility() == MegaUser.VISIBILITY_VISIBLE){
                                tB.setOnClickListener(this);
                            }
                            else{
                                tB.setOnClickListener(null);
                            }
                        }
                    }
                    else{
                        tB.setOnClickListener(null);
                    }
                    setBottomLayout(SHOW_NOTHING_LAYOUT);

                    if(chatRoom.isArchived()){
                        logDebug("Chat is archived");
                        individualSubtitleToobar.setText(adjustForLargeFont(getString(R.string.archived_chat)));
                    }
                    else{
                        individualSubtitleToobar.setText(adjustForLargeFont(getString(R.string.observer_permission_label_participants_panel)));
                    }
                }
                else if(permission==MegaChatRoom.PRIV_RM) {
                    tB.setOnClickListener(this);

                    logDebug("Permission RM");
                    setBottomLayout(SHOW_NOTHING_LAYOUT);

                    if(chatRoom.isArchived()){
                        logDebug("Chat is archived");
                        individualSubtitleToobar.setText(adjustForLargeFont(getString(R.string.archived_chat)));
                    }
                    else if(!chatRoom.isActive()){
                        individualSubtitleToobar.setText(adjustForLargeFont(getString(R.string.inactive_chat)));
                    }
                    else{
                        individualSubtitleToobar.setText(null);
                        individualSubtitleToobar.setVisibility(View.GONE);
                    }
                }
                else{
                    tB.setOnClickListener(this);

                    long userHandle = chatRoom.getPeerHandle(0);
                    setStatus(userHandle);
                    setBottomLayout(SHOW_WRITING_LAYOUT);
                }
            }
        }
    }

    public void setBottomLayout(int show) {
        if (show == SHOW_JOIN_LAYOUT) {
            writingContainerLayout.setVisibility(View.GONE);
            joinChatLinkLayout.setVisibility(View.VISIBLE);
            RelativeLayout.LayoutParams params = (RelativeLayout.LayoutParams) messagesContainerLayout.getLayoutParams();
            params.addRule(RelativeLayout.ABOVE, R.id.join_chat_layout_chat_layout);
            messagesContainerLayout.setLayoutParams(params);
            fragmentVoiceClip.setVisibility(View.GONE);
        }else if (show == SHOW_NOTHING_LAYOUT) {
            writingContainerLayout.setVisibility(View.GONE);
            joinChatLinkLayout.setVisibility(View.GONE);
            fragmentVoiceClip.setVisibility(View.GONE);
        }else{
            writingContainerLayout.setVisibility(View.VISIBLE);
            joinChatLinkLayout.setVisibility(View.GONE);
            RelativeLayout.LayoutParams params = (RelativeLayout.LayoutParams) messagesContainerLayout.getLayoutParams();
            params.addRule(RelativeLayout.ABOVE, R.id.writing_container_layout_chat_layout);
            messagesContainerLayout.setLayoutParams(params);
            fragmentVoiceClip.setVisibility(View.VISIBLE);
        }
    }

    /**
     * Gets a participant's name to show.
     * It depends on the availability of the participant's attributes.
     * It would be set following this order: nickname -> first name -> last name -> email
     *
     * @param handle    participant's identifier
     * @return The participant's name to show.
     */
    private String getParticipantName(long handle) {
        //Check DB name
        String participant = getContactNameDB(handle);

        if (isTextEmpty(participant)) {
            //Get the firstname
            participant = chatRoom.getPeerFirstnameByHandle(handle);
        }

        if (isTextEmpty(participant)) {
            //Get the lastname
            participant = chatRoom.getPeerLastnameByHandle(handle);
        }

        if (isTextEmpty(participant)) {
            //Get the email
            participant = chatRoom.getPeerEmailByHandle(handle);
        }

        return participant;
    }

    /**
     * When the group chat has a custom title, the subtitle has to contain the participants' names.
     * It sets the custom subtitle. The subtitle would contain the participant's names following these rules:
     * - If the group has four or less participants: all their names.
     * - If the group has more than four participants: the names of the three first participants and X more,
     *      which "X" is the number of the rest of participants
     */
    private void setCustomSubtitle() {
        logDebug("setCustomSubtitle");

        long participantsCount = chatRoom.getPeerCount();
        StringBuilder customSubtitle = new StringBuilder();

        for (int i = 0; i < participantsCount; i++) {
            if ((i == 1 || i == 2) && areMoreParticipants(i)) {
                customSubtitle.append(", ");
            }

            String participantName = getParticipantName(chatRoom.getPeerHandle(i));
            if (isTextEmpty(participantName)) {
                sendGetPeerAttributesRequest(participantsCount);
                return;
            } else if (i == 0 && !areMoreParticipants(i)) {
                groupalSubtitleToolbar.setText(adjustForLargeFont(participantName));
            } else if (areMoreParticipantsThanMaxAllowed(i)) {
                String firstNames = customSubtitle.append(participantName).toString();
                if (!isTextEmpty(firstNames)) {
                    groupalSubtitleToolbar.setText(adjustForLargeFont(getResources().getQuantityString(R.plurals.custom_subtitle_of_group_chat, 4, firstNames, participantsCount - 3)));
                }

                break;
            } else if (areSameParticipantsAsMaxAllowed(i)) {
                String firstNames = customSubtitle.toString();
                if (!isTextEmpty(firstNames)) {
                    groupalSubtitleToolbar.setText(adjustForLargeFont(getResources().getQuantityString(R.plurals.custom_subtitle_of_group_chat, 1, firstNames, participantName)));
                }
            } else {
                customSubtitle.append(participantName);
                if (i == participantsCount - 1) {
                    String firstNames = customSubtitle.toString();
                    if (!isTextEmpty(firstNames)) {
                        groupalSubtitleToolbar.setText(adjustForLargeFont(firstNames));
                    }
                }
            }
        }

        if (isTextEmpty(groupalSubtitleToolbar.getText().toString())) {
            groupalSubtitleToolbar.setText(null);
            setGroupalSubtitleToolbarVisibility(false);
        }
    }

    /**
     * Checks if there are more participants in the group chat after the current position.
     *
     * @param position  position to check
     * @return  True if there are more participants after the current position, false otherwise.
     */
    private boolean areMoreParticipants(long position) {
        return chatRoom.getPeerCount() > position;
    }

    /**
     * Checks if there only four participants in the group chat.
     *
     * @param position  position to check
     * @return  True if there are four participants, false otherwise.
     */
    private boolean areSameParticipantsAsMaxAllowed(long position) {
        return chatRoom.getPeerCount() == MAX_NAMES_PARTICIPANTS && position == 3;
    }

    /**
     * Checks if there are more than four participants in the group chat.
     *
     * @param position  position to check
     * @return True if there are more than four participants, false otherwise.
     */
    private boolean areMoreParticipantsThanMaxAllowed(long position) {
        return chatRoom.getPeerCount() > MAX_NAMES_PARTICIPANTS && position == 2;
    }

    /**
     * Requests the attributes of the participants when they unavailable.
     *
     * @param participantsCount number of participants in the group chat.
     */
    private void sendGetPeerAttributesRequest(long participantsCount) {
        MegaHandleList handleList = MegaHandleList.createInstance();

        for (int i = 0; i < participantsCount; i++) {
            handleList.addMegaHandle(chatRoom.getPeerHandle(i));

            if (areMoreParticipantsThanMaxAllowed(i) || areSameParticipantsAsMaxAllowed(i))
                break;
        }

        if (handleList.size() > 0) {
            megaChatApi.loadUserAttributes(chatRoom.getChatId(), handleList, chatRoom.getAuthorizationToken(), new GetPeerAttributesListener(this));
        }
    }

    /**
     * Updates the custom subtitle when the request for load the participants' attributes finishes.
     *
     * @param chatId        identifier of the chat received in the request
     * @param handleList    list of the participants' handles
     */
    public void updateCustomSubtitle(long chatId, MegaHandleList handleList) {
        if (handleList == null || handleList.size() == 0
                || chatId != chatRoom.getChatId() || megaChatApi.getChatRoom(chatId) == null)
            return;

        chatRoom = megaChatApi.getChatRoom(chatId);

        setCustomSubtitle();

        for (int i = 0; i < handleList.size(); i++) {
            chatC.setNonContactAttributesInDB(chatRoom, handleList.get(i));
        }
    }

    public void setLastGreen(String date){
        individualSubtitleToobar.setText(date);
        individualSubtitleToobar.isMarqueeIsNecessary(this);
        if(subtitleCall.getVisibility()!=View.VISIBLE && groupalSubtitleToolbar.getVisibility()!=View.VISIBLE){
            individualSubtitleToobar.setVisibility(View.VISIBLE);
        }
    }

    public void requestLastGreen(int state){
        logDebug("State: " + state);

        if(chatRoom!=null && !chatRoom.isGroup() && !chatRoom.isArchived()){
            if(state == INITIAL_PRESENCE_STATUS){
                state = megaChatApi.getUserOnlineStatus(chatRoom.getPeerHandle(0));
            }

            if(state != MegaChatApi.STATUS_ONLINE && state != MegaChatApi.STATUS_BUSY && state != MegaChatApi.STATUS_INVALID){
                logDebug("Request last green for user");
                megaChatApi.requestLastGreen(chatRoom.getPeerHandle(0), this);
            }
        }
    }

    public void setStatus(long userHandle){

        iconStateToolbar.setVisibility(View.GONE);

        if(megaChatApi.getConnectionState()!=MegaChatApi.CONNECTED){
            logWarning("Chat not connected");
            individualSubtitleToobar.setText(adjustForLargeFont(getString(R.string.invalid_connection_state)));
        }
        else if(chatRoom.isArchived()){
            logDebug("Chat is archived");
            individualSubtitleToobar.setText(adjustForLargeFont(getString(R.string.archived_chat)));
        }
        else if(!chatRoom.isGroup()){
            int state = megaChatApi.getUserOnlineStatus(userHandle);

            if(state == MegaChatApi.STATUS_ONLINE){
                logDebug("This user is connected");
                individualSubtitleToobar.setText(adjustForLargeFont(getString(R.string.online_status)));
                iconStateToolbar.setVisibility(View.VISIBLE);
                iconStateToolbar.setImageDrawable(ContextCompat.getDrawable(this, R.drawable.ic_online));

            }
            else if(state == MegaChatApi.STATUS_AWAY){
                logDebug("This user is away");
                individualSubtitleToobar.setText(adjustForLargeFont(getString(R.string.away_status)));
                iconStateToolbar.setVisibility(View.VISIBLE);
                iconStateToolbar.setImageDrawable(ContextCompat.getDrawable(this, R.drawable.ic_away));

            }
            else if(state == MegaChatApi.STATUS_BUSY){
                logDebug("This user is busy");
                individualSubtitleToobar.setText(adjustForLargeFont(getString(R.string.busy_status)));
                iconStateToolbar.setVisibility(View.VISIBLE);
                iconStateToolbar.setImageDrawable(ContextCompat.getDrawable(this, R.drawable.ic_busy));

            }
            else if(state == MegaChatApi.STATUS_OFFLINE){
                logDebug("This user is offline");
                individualSubtitleToobar.setText(adjustForLargeFont(getString(R.string.offline_status)));
                iconStateToolbar.setVisibility(View.VISIBLE);
                iconStateToolbar.setImageDrawable(ContextCompat.getDrawable(this, R.drawable.ic_offline));

            }
            else if(state == MegaChatApi.STATUS_INVALID){
                logWarning("INVALID status: " + state);
                individualSubtitleToobar.setText(null);
                individualSubtitleToobar.setVisibility(View.GONE);
            }
            else{
                logDebug("This user status is: " + state);
                individualSubtitleToobar.setText(null);
                individualSubtitleToobar.setVisibility(View.GONE);
            }
        }
    }

    public int compareTime(AndroidMegaChatMessage message, AndroidMegaChatMessage previous){
        return compareTime(message.getMessage().getTimestamp(), previous.getMessage().getTimestamp());
    }

    public int compareTime(long timeStamp, AndroidMegaChatMessage previous){
        return compareTime(timeStamp, previous.getMessage().getTimestamp());
    }

    public int compareTime(long timeStamp, long previous){
        if(previous!=-1){

            Calendar cal = calculateDateFromTimestamp(timeStamp);
            Calendar previousCal =  calculateDateFromTimestamp(previous);

            TimeUtils tc = new TimeUtils(TIME);

            int result = tc.compare(cal, previousCal);
            logDebug("RESULTS compareTime: " + result);
            return result;
        }
        else{
            logWarning("return -1");
            return -1;
        }
    }

    public int compareDate(AndroidMegaChatMessage message, AndroidMegaChatMessage previous){
        return compareDate(message.getMessage().getTimestamp(), previous.getMessage().getTimestamp());
    }

    public int compareDate(long timeStamp, AndroidMegaChatMessage previous){
        return compareDate(timeStamp, previous.getMessage().getTimestamp());
    }

    public int compareDate(long timeStamp, long previous){
        logDebug("compareDate");

        if(previous!=-1){
            Calendar cal = calculateDateFromTimestamp(timeStamp);
            Calendar previousCal =  calculateDateFromTimestamp(previous);

            TimeUtils tc = new TimeUtils(DATE);

            int result = tc.compare(cal, previousCal);
            logDebug("RESULTS compareDate: "+result);
            return result;
        }
        else{
            logWarning("return -1");
            return -1;
        }
    }

    @Override
    public boolean onCreateOptionsMenu(Menu menu) {
        logDebug("onCreateOptionsMenuLollipop");
        // Inflate the menu items for use in the action bar
        MenuInflater inflater = getMenuInflater();
        inflater.inflate(R.menu.chat_action, menu);

        callMenuItem = menu.findItem(R.id.cab_menu_call_chat);
        videoMenuItem = menu.findItem(R.id.cab_menu_video_chat);
        selectMenuItem = menu.findItem(R.id.cab_menu_select_messages);
        inviteMenuItem = menu.findItem(R.id.cab_menu_invite_chat);
        clearHistoryMenuItem = menu.findItem(R.id.cab_menu_clear_history_chat);
        contactInfoMenuItem = menu.findItem(R.id.cab_menu_contact_info_chat);
        leaveMenuItem = menu.findItem(R.id.cab_menu_leave_chat);
        archiveMenuItem = menu.findItem(R.id.cab_menu_archive_chat);

        return super.onCreateOptionsMenu(menu);
    }

    @Override
    public boolean onPrepareOptionsMenu(Menu menu){
        logDebug("onPrepareOptionsMenu");

        if(chatRoom!=null){
            selectMenuItem.setVisible(true);
            callMenuItem.setEnabled(false);
            callMenuItem.setIcon(mutateIcon(this, R.drawable.ic_phone_white, R.color.white_50_opacity));
            if (chatRoom.isGroup()) {
                videoMenuItem.setVisible(false);
            }else{
                videoMenuItem.setEnabled(false);
                videoMenuItem.setIcon(mutateIcon(this, R.drawable.ic_videocam_white, R.color.white_50_opacity));
            }

            if(chatRoom.isPreview() || !isStatusConnected(this, idChat)) {
                leaveMenuItem.setVisible(false);
                clearHistoryMenuItem.setVisible(false);
                inviteMenuItem.setVisible(false);
                contactInfoMenuItem.setVisible(false);
                archiveMenuItem.setVisible(false);
            }else {

                if (megaChatApi != null && (megaChatApi.getNumCalls() <= 0 || (!participatingInACall() && !megaChatApi.hasCallInChatRoom(chatRoom.getChatId())))) {
                    if (!chatRoom.isGroup() || chatRoom.getPeerCount() > 0) {
                        callMenuItem.setEnabled(true);
                        callMenuItem.setIcon(mutateIcon(this, R.drawable.ic_phone_white, R.color.background_chat));
                    }

                    if (chatRoom.isGroup()) {
                        videoMenuItem.setVisible(false);
                    } else {
                        videoMenuItem.setEnabled(true);
                        videoMenuItem.setIcon(mutateIcon(this, R.drawable.ic_videocam_white, R.color.background_chat));
                    }
                }

                archiveMenuItem.setVisible(true);
                if(chatRoom.isArchived()){
                    archiveMenuItem.setTitle(getString(R.string.general_unarchive));
                }
                else{
                    archiveMenuItem.setTitle(getString(R.string.general_archive));
                }

                int permission = chatRoom.getOwnPrivilege();
                logDebug("Permission in the chat: " + permission);
                if (chatRoom.isGroup()) {

                    if (permission == MegaChatRoom.PRIV_MODERATOR) {

                        inviteMenuItem.setVisible(true);

                        int lastMessageIndex = messages.size() - 1;
                        if (lastMessageIndex >= 0) {
                            AndroidMegaChatMessage lastMessage = messages.get(lastMessageIndex);
                            if (!lastMessage.isUploading()) {
                                if (lastMessage.getMessage().getType() == MegaChatMessage.TYPE_TRUNCATE) {
                                    logDebug("Last message is TRUNCATE");
                                    clearHistoryMenuItem.setVisible(false);
                                } else {
                                    logDebug("Last message is NOT TRUNCATE");
                                    clearHistoryMenuItem.setVisible(true);
                                }
                            } else {
                                logDebug("Last message is UPLOADING");
                                clearHistoryMenuItem.setVisible(true);
                            }
                        }
                        else {
                            clearHistoryMenuItem.setVisible(false);
                        }

                        leaveMenuItem.setVisible(true);
                    } else if (permission == MegaChatRoom.PRIV_RM) {
                        logDebug("Group chat PRIV_RM");
                        leaveMenuItem.setVisible(false);
                        clearHistoryMenuItem.setVisible(false);
                        inviteMenuItem.setVisible(false);
                        callMenuItem.setVisible(false);
                        videoMenuItem.setVisible(false);
                    } else if (permission == MegaChatRoom.PRIV_RO) {
                        logDebug("Group chat PRIV_RO");
                        leaveMenuItem.setVisible(true);
                        clearHistoryMenuItem.setVisible(false);
                        inviteMenuItem.setVisible(false);
                        callMenuItem.setVisible(false);
                        videoMenuItem.setVisible(false);
                    } else if(permission == MegaChatRoom.PRIV_STANDARD){
                        logDebug("Group chat PRIV_STANDARD");
                        leaveMenuItem.setVisible(true);
                        clearHistoryMenuItem.setVisible(false);
                        inviteMenuItem.setVisible(false);
                    }else{
                        logDebug("Permission: " + permission);
                        leaveMenuItem.setVisible(true);
                        clearHistoryMenuItem.setVisible(false);
                        inviteMenuItem.setVisible(false);
                    }

                    contactInfoMenuItem.setTitle(getString(R.string.group_chat_info_label));
                    contactInfoMenuItem.setVisible(true);
                }
                else {
                    inviteMenuItem.setVisible(false);
                    if (permission == MegaChatRoom.PRIV_RO) {
                        clearHistoryMenuItem.setVisible(false);
                        contactInfoMenuItem.setVisible(false);
                        callMenuItem.setVisible(false);
                        videoMenuItem.setVisible(false);
                    } else {
                        clearHistoryMenuItem.setVisible(true);
                        contactInfoMenuItem.setTitle(getString(R.string.contact_properties_activity));
                        contactInfoMenuItem.setVisible(true);
                    }
                    leaveMenuItem.setVisible(false);
                }
            }

        }else{
            logWarning("Chatroom NULL on create menu");
            leaveMenuItem.setVisible(false);
            callMenuItem.setVisible(false);
            videoMenuItem.setVisible(false);
            selectMenuItem.setVisible(false);
            clearHistoryMenuItem.setVisible(false);
            inviteMenuItem.setVisible(false);
            contactInfoMenuItem.setVisible(false);
            archiveMenuItem.setVisible(false);
        }

        return super.onPrepareOptionsMenu(menu);
    }

    void ifAnonymousModeLogin(boolean pendingJoin) {
        if(chatC.isInAnonymousMode()){
            Intent loginIntent = new Intent(this, LoginActivityLollipop.class);
            loginIntent.putExtra(VISIBLE_FRAGMENT,  LOGIN_FRAGMENT);
            if (pendingJoin && getIntent() != null && getIntent().getDataString() != null) {
                loginIntent.setAction(ACTION_JOIN_OPEN_CHAT_LINK);
                loginIntent.setData(Uri.parse(getIntent().getDataString()));
                loginIntent.putExtra("idChatToJoin", idChat);
                closeChat(true);
            }
            startActivity(loginIntent);
        }
        finish();
    }

    @Override
    public boolean onOptionsItemSelected(MenuItem item) {
        logDebug("onOptionsItemSelected");

        switch (item.getItemId()) {
            // Respond to the action bar's Up/Home button
            case android.R.id.home: {
                if (emojiKeyboard != null) {
                    emojiKeyboard.hideBothKeyboard(this);
                }
                if (fileStorageLayout.isShown()) {
                    hideFileStorage();
                }
                if (handlerEmojiKeyboard != null) {
                    handlerEmojiKeyboard.removeCallbacksAndMessages(null);
                }
                if (handlerKeyboard != null) {
                    handlerKeyboard.removeCallbacksAndMessages(null);
                }
                closeChat(true);
                ifAnonymousModeLogin(false);
                break;
            }
            case R.id.cab_menu_call_chat:{
                if(recordView.isRecordingNow() || canNotStartCall(this, chatRoom)) break;

                startVideo = false;
                if(checkPermissionsCall()){
                    startCall();
                }
                break;
            }
            case R.id.cab_menu_video_chat:{
                logDebug("cab_menu_video_chat");
                if(recordView.isRecordingNow() || canNotStartCall(this, chatRoom)) break;

                startVideo = true;
                if(checkPermissionsCall()){
                    startCall();
                }
                break;
            }
            case R.id.cab_menu_select_messages:
                activateActionMode();
                break;
            case R.id.cab_menu_invite_chat:{
                if(recordView.isRecordingNow()) break;

                chooseAddParticipantDialog();
                break;
            }
            case R.id.cab_menu_contact_info_chat:{
                if(recordView.isRecordingNow()) break;

                if(chatRoom.isGroup()){
                    Intent i = new Intent(this, GroupChatInfoActivityLollipop.class);
                    i.putExtra("handle", chatRoom.getChatId());
                    this.startActivity(i);
                }
                else{
                    Intent i = new Intent(this, ContactInfoActivityLollipop.class);
                    i.putExtra("handle", chatRoom.getChatId());
                    this.startActivity(i);
                }
                break;
            }
            case R.id.cab_menu_clear_history_chat:{
                if(recordView.isRecordingNow()) break;

                logDebug("Clear history selected!");
                showConfirmationClearChat(chatRoom);
                break;
            }
            case R.id.cab_menu_leave_chat:{
                if(recordView.isRecordingNow()) break;

                logDebug("Leave selected!");
                showConfirmationLeaveChat(chatRoom);
                break;
            }
            case R.id.cab_menu_archive_chat:{
                if(recordView.isRecordingNow()) break;

                logDebug("Archive/unarchive selected!");
                ChatController chatC = new ChatController(chatActivity);
                chatC.archiveChat(chatRoom);
                break;
            }
        }
        return super.onOptionsItemSelected(item);
    }

    /*
     *Prepare recording
     */
    public void prepareRecording() {
        logDebug("prepareRecording");
        recordView.playSound(TYPE_START_RECORD);
        stopReproductions();
    }

    /*
     * Start recording
     */
    public void startRecording(){
        logDebug("startRecording() with Permissions");

        long timeStamp = System.currentTimeMillis() / 1000;
        outputFileName = "/note_voice" + getVoiceClipName(timeStamp);
        File vcFile = buildVoiceClipFile(this, outputFileName);
        outputFileVoiceNotes = vcFile.getAbsolutePath();
        if (outputFileVoiceNotes == null) return;
        if (myAudioRecorder == null) myAudioRecorder = new MediaRecorder();
        try {
            myAudioRecorder.reset();
            myAudioRecorder.setAudioSource(MediaRecorder.AudioSource.MIC);
            myAudioRecorder.setOutputFormat(MediaRecorder.OutputFormat.MPEG_4);
            myAudioRecorder.setAudioEncoder(MediaRecorder.AudioEncoder.AAC);
            myAudioRecorder.setAudioEncodingBitRate(50000);
            myAudioRecorder.setAudioSamplingRate(44100);
            myAudioRecorder.setAudioChannels(1);
            myAudioRecorder.setOutputFile(outputFileVoiceNotes);
            myAudioRecorder.prepare();

        } catch (IOException e) {
            controlErrorRecording();
            e.printStackTrace();
            return;
        }
        myAudioRecorder.start();
        setRecordingNow(true);
        recordView.startRecordingTime();
        handlerVisualizer.post(updateVisualizer);
        initRecordingItems(IS_LOW);
        recordingLayout.setVisibility(View.VISIBLE);
    }

    private void initRecordingItems(boolean isLow){
        changeColor(firstBar, isLow);
        changeColor(secondBar, isLow);
        changeColor(thirdBar, isLow);
        changeColor(fourthBar, isLow);
        changeColor(fifthBar, isLow);
        changeColor(sixthBar, isLow);

    }

    public static String getVoiceClipName(long timestamp) {
        logDebug("timestamp: " + timestamp);
        //Get date time:
        try {
            Calendar calendar = Calendar.getInstance();
            TimeZone tz = TimeZone.getDefault();
            calendar.setTimeInMillis(timestamp * 1000L);
            calendar.add(Calendar.MILLISECOND, tz.getOffset(calendar.getTimeInMillis()));
            SimpleDateFormat sdf = new SimpleDateFormat("yyyyMMdd_HHmmss");
            return sdf.format(calendar.getTime()) + ".m4a";

        } catch (Exception e) {
            logError("Error getting the voice clip name", e);
        }

        return null;
    }

    private void controlErrorRecording() {
        destroyAudioRecorderElements();
        textChat.requestFocus();
    }

    private void hideRecordingLayout(){
        if(recordingLayout == null || recordingLayout.getVisibility() == View.GONE) return;
        recordingChrono.setText("00:00");
        recordingLayout.setVisibility(View.GONE);
    }

    private void destroyAudioRecorderElements(){
        handlerVisualizer.removeCallbacks(updateVisualizer);

        hideRecordingLayout();
        outputFileVoiceNotes = null;
        outputFileName = null;
        setRecordingNow(false);

        if (myAudioRecorder == null) return;
        myAudioRecorder.reset();
        myAudioRecorder.release();
        myAudioRecorder = null;
    }

    /*
     * Cancel recording and reset the audio recorder
     */
    private void cancelRecording() {
        if (!isRecordingNow() || myAudioRecorder == null)
            return;

        hideRecordingLayout();
        handlerVisualizer.removeCallbacks(updateVisualizer);

        try {
            myAudioRecorder.stop();
            myAudioRecorder.reset();
            myAudioRecorder = null;
            ChatController.deleteOwnVoiceClip(this, outputFileName);
            outputFileVoiceNotes = null;
            setRecordingNow(false);
            textChat.requestFocus();

        } catch (RuntimeException stopException) {
            logError("Error canceling a recording", stopException);
            ChatController.deleteOwnVoiceClip(this, outputFileName);
            controlErrorRecording();

        }
    }

    /*
     * Stop the Record and send it to the chat
     */
    private void sendRecording() {
        logDebug("sendRecording");

        if ((!recordView.isRecordingNow()) || (myAudioRecorder == null)) return;
        hideRecordingLayout();
        handlerVisualizer.removeCallbacks(updateVisualizer);

        try {
            myAudioRecorder.stop();
            recordView.playSound(TYPE_END_RECORD);
            setRecordingNow(false);
            uploadPictureOrVoiceClip(outputFileVoiceNotes);
            outputFileVoiceNotes = null;
            textChat.requestFocus();
        } catch (RuntimeException ex) {
            controlErrorRecording();
        }
    }

    /*
     *Hide chat options while recording
     */

    private void hideChatOptions(){
        logDebug("hideChatOptions");
        textChat.setVisibility(View.INVISIBLE);
        sendIcon.setVisibility(View.GONE);
        disableButton(rLKeyboardTwemojiButton, keyboardTwemojiButton);
        disableButton(rLMediaButton, mediaButton);
        disableButton(rLPickAttachButton, pickAttachButton);
        disableButton(rLPickFileStorageButton, pickFileStorageButton);
    }

    private void disableButton(final  RelativeLayout layout, final  ImageButton button){
        logDebug("disableButton");
        layout.setOnClickListener(null);
        button.setOnClickListener(null);
        button.setVisibility(View.INVISIBLE);
    }

    /*
     *Show chat options when not being recorded
     */
    private void showChatOptions(){
        logDebug("showChatOptions");
        textChat.setVisibility(View.VISIBLE);
        enableButton(rLKeyboardTwemojiButton, keyboardTwemojiButton);
        enableButton(rLMediaButton, mediaButton);
        enableButton(rLPickAttachButton, pickAttachButton);
        enableButton(rLPickFileStorageButton, pickFileStorageButton);
    }

    private void enableButton(RelativeLayout layout, ImageButton button){
        logDebug("enableButton");
        layout.setOnClickListener(this);
        button.setOnClickListener(this);
        button.setVisibility(View.VISIBLE);
    }

    /*
     *Record button deactivated or ready to send
     */
    private void recordButtonDeactivated(boolean isDeactivated) {
        logDebug("isDeactivated: " + isDeactivated);
        recordButtonLayout.setBackground(null);
        sendIcon.setVisibility(View.GONE);
        recordButton.setVisibility(View.VISIBLE);

        if(isDeactivated){
            recordButton.activateOnClickListener(false);
            recordButton.setImageDrawable(ContextCompat.getDrawable(this, R.drawable.ic_mic_vc_off));
            recordButton.setColorFilter(null);
            return;
        }
        recordButton.activateOnTouchListener(false);
        recordButton.activateOnClickListener(true);
        recordButton.setImageDrawable(ContextCompat.getDrawable(this, R.drawable.ic_send_white));
        recordButton.setColorFilter(ContextCompat.getColor(getApplicationContext(), R.color.accentColor));
    }

    /*
     *Update the record button view depending on the state the recording is in
     */
    private void recordButtonStates(int recordButtonState){
        logDebug("recordButtonState: " + recordButtonState);

        if(currentRecordButtonState == recordButtonState) return;

        currentRecordButtonState = recordButtonState;
        recordLayout.setVisibility(View.VISIBLE);
        recordButtonLayout.setVisibility(View.VISIBLE);
        if((currentRecordButtonState == RECORD_BUTTON_SEND) || (currentRecordButtonState == RECORD_BUTTON_ACTIVATED)){
            logDebug("SEND||ACTIVATED");
            recordView.setVisibility(View.VISIBLE);
            hideChatOptions();
            if(recordButtonState == RECORD_BUTTON_SEND){
                recordButtonDeactivated(false);
            }else{
                recordButtonLayout.setBackground(ContextCompat.getDrawable(this, R.drawable.recv_bg_mic));
                recordButton.activateOnTouchListener(true);
                recordButton.activateOnClickListener(false);
                recordButton.setImageDrawable(ContextCompat.getDrawable(this, R.drawable.ic_mic_vc_on));
                recordButton.setColorFilter(null);
            }

        }else if(currentRecordButtonState == RECORD_BUTTON_DEACTIVATED){
            logDebug("DESACTIVATED");
            showChatOptions();
            recordView.setVisibility(View.GONE);
            recordButton.activateOnTouchListener(true);
            recordButtonDeactivated(true);
        }
        placeRecordButton(currentRecordButtonState);
    }

    public void showBubble() {
        logDebug("showBubble");
        recordView.playSound(TYPE_ERROR_RECORD);
        bubbleLayout.setAlpha(1);
        bubbleLayout.setVisibility(View.VISIBLE);
        bubbleLayout.animate().alpha(0).setDuration(DURATION_BUBBLE);
        cancelRecording();
    }
    /*
    *Place the record button with the corresponding margins
    */
    public void placeRecordButton(int recordButtonState) {
        logDebug("recordButtonState: " + recordButtonState);
        int marginBottomVoicleLayout;
        recordView.recordButtonTranslation(recordButtonLayout,0,0);
        if(fileStorageLayout != null && fileStorageLayout.isShown() ||
                emojiKeyboard != null && emojiKeyboard.getEmojiKeyboardShown()) {
            marginBottomVoicleLayout = keyboardHeight + marginBottomDeactivated;
        }
        else {
            marginBottomVoicleLayout = marginBottomDeactivated;
        }

        int value = 0;
        int marginBottom = marginBottomVoicleLayout;
        int marginRight = 0;
        if(recordButtonState == RECORD_BUTTON_SEND || recordButtonState == RECORD_BUTTON_DEACTIVATED) {
            logDebug("SEND||DESACTIVATED");
            value = MARGIN_BUTTON_DEACTIVATED;
            if(recordButtonState == RECORD_BUTTON_DEACTIVATED) {
                logDebug("DESACTIVATED");
                marginRight = px2dp(14, getOutMetrics());
            }
        }
        else if(recordButtonState == RECORD_BUTTON_ACTIVATED) {
            logDebug("ACTIVATED");
            value = MARGIN_BOTTOM;
            if(fileStorageLayout != null && fileStorageLayout.isShown() ||
                    emojiKeyboard != null && emojiKeyboard.getEmojiKeyboardShown()) {
                marginBottom = keyboardHeight+marginBottomActivated;
            }
            else {
                marginBottom = marginBottomActivated;
            }
        }
        RelativeLayout.LayoutParams params = (RelativeLayout.LayoutParams) recordButtonLayout.getLayoutParams();
        params.height = px2dp(value, getOutMetrics());
        params.width = px2dp(value, getOutMetrics());
        params.addRule(RelativeLayout.ALIGN_PARENT_RIGHT);
        params.addRule(RelativeLayout.ALIGN_PARENT_BOTTOM);
        params.setMargins(0, 0, marginRight, marginBottom);
        recordButtonLayout.setLayoutParams(params);

        FrameLayout.LayoutParams paramsRecordView = (FrameLayout.LayoutParams) recordView.getLayoutParams();
        paramsRecordView.setMargins(0,0,0, marginBottomVoicleLayout);
        recordView.setLayoutParams(paramsRecordView);
    }

    public boolean isRecordingNow(){
        return recordView.isRecordingNow();
    }

    /*
     * Know if you're recording right now
     */
    public void setRecordingNow(boolean recordingNow) {
        logDebug("recordingNow: " + recordingNow);
        if (recordView == null) return;

        recordView.setRecordingNow(recordingNow);
        if (recordView.isRecordingNow()) {
            recordButtonStates(RECORD_BUTTON_ACTIVATED);
            int screenRotation = getWindowManager().getDefaultDisplay().getRotation();
            switch (screenRotation) {
                case ROTATION_PORTRAIT: {
                    lockOrientationPortrait(this);
                    break;
                }
                case ROTATION_LANDSCAPE: {
                    lockOrientationLandscape(this);
                    break;
                }
                case ROTATION_REVERSE_PORTRAIT: {
                    lockOrientationReversePortrait(this);
                }
                case ROTATION_REVERSE_LANDSCAPE: {
                    lockOrientationReverseLandscape(this);
                    break;
                }
                default: {
                    unlockOrientation(this);
                    break;
                }
            }
            if (emojiKeyboard != null) emojiKeyboard.setListenerActivated(false);
            return;
        }

        unlockOrientation(this);
        recordButtonStates(RECORD_BUTTON_DEACTIVATED);
        if (emojiKeyboard != null) emojiKeyboard.setListenerActivated(true);
    }

    private void startCall(){
        stopReproductions();
        hideKeyboard();

        if (megaChatApi == null)
            return;

        MegaChatCall callInThisChat = megaChatApi.getChatCall(chatRoom.getChatId());

        if(callInThisChat != null){
            logDebug("There is a call in this chat");

            if (participatingInACall()) {
                long chatIdCallInProgress = getChatCallInProgress();
                if (chatIdCallInProgress == chatRoom.getChatId()) {
                    logDebug("I'm participating in the call of this chat");
                    returnCall(this);
                    return;
                }

                logDebug("I'm participating in another call from another chat");
                showConfirmationToJoinCall(chatRoom);
                return;
            }

            if (canNotJoinCall(this, callInThisChat)) return;

            if (callInThisChat.getStatus() == MegaChatCall.CALL_STATUS_RING_IN) {
                logDebug("The call in this chat is Ring in");
                MegaApplication.setSpeakerStatus(chatRoom.getChatId(), false);
                MegaApplication.setShowPinScreen(false);
                Intent intent = new Intent(this, ChatCallActivity.class);
                intent.addFlags(Intent.FLAG_ACTIVITY_CLEAR_TOP);
                intent.putExtra(CHAT_ID, idChat);
                startActivity(intent);
                return;
            }

            if (callInThisChat.getStatus() == MegaChatCall.CALL_STATUS_USER_NO_PRESENT) {
                logDebug("The call in this chat is In progress, but I do not participate");
                MegaApplication.setSpeakerStatus(chatRoom.getChatId(), startVideo);
                megaChatApi.startChatCall(idChat, startVideo, this);
            }
            return;

        }

        if (!participatingInACall()) {
            logDebug("There is not a call in this chat and I am NOT in another call");
            MegaApplication.setCallLayoutStatus(idChat, false);
            MegaApplication.setSpeakerStatus(chatRoom.getChatId(), startVideo);
            megaChatApi.startChatCall(idChat, startVideo, this);
        }else{
            logDebug("There is not a call in this chat and I am in another call");
        }

    }

    private boolean checkPermissions(String permission, int requestCode) {
        if (Build.VERSION.SDK_INT < Build.VERSION_CODES.M) {
            return true;
        }

        boolean hasPermission = (ContextCompat.checkSelfPermission(this, permission) == PackageManager.PERMISSION_GRANTED);

        if (!hasPermission) {
            ActivityCompat.requestPermissions(this, new String[]{permission}, requestCode);
            return false;
        }

        return true;
    }

    private boolean checkPermissionsVoiceClip() {
        logDebug("checkPermissionsVoiceClip()");
        return checkPermissions(Manifest.permission.RECORD_AUDIO, RECORD_VOICE_CLIP);
    }

    private boolean checkPermissionsCall() {
        logDebug("checkPermissionsCall");
        return checkPermissions(Manifest.permission.CAMERA, REQUEST_CAMERA)
                && checkPermissions(Manifest.permission.RECORD_AUDIO, RECORD_AUDIO);
    }

    private boolean checkPermissionsTakePicture() {
        logDebug("checkPermissionsTakePicture");
        return checkPermissions(Manifest.permission.CAMERA, REQUEST_CAMERA_TAKE_PICTURE)
                && checkPermissions(Manifest.permission.WRITE_EXTERNAL_STORAGE, REQUEST_WRITE_STORAGE_TAKE_PICTURE);
    }

    private boolean checkPermissionsReadStorage() {
        logDebug("checkPermissionsReadStorage");
        return checkPermissions(Manifest.permission.READ_EXTERNAL_STORAGE, REQUEST_READ_STORAGE);
    }

    private boolean checkPermissionWriteStorage(int code) {
        logDebug("checkPermissionsWriteStorage :" + code);
        return checkPermissions(Manifest.permission.WRITE_EXTERNAL_STORAGE, code);
    }

    @Override
    public void onRequestPermissionsResult(int requestCode, String[] permissions, int[] grantResults) {
        logDebug("onRequestPermissionsResult");
        super.onRequestPermissionsResult(requestCode, permissions, grantResults);
        if (grantResults.length == 0 || grantResults[0] != PackageManager.PERMISSION_GRANTED) return;
        switch (requestCode) {
            case REQUEST_WRITE_STORAGE: {
                logDebug("REQUEST_WRITE_STORAGE");
                //After storage authorization, resume unfinished download
                if (checkPermissionWriteStorage(REQUEST_WRITE_STORAGE)) {
                    ArrayList<MegaNodeList> list = new ArrayList<>();
                    if(preservedMessagesSelected != null && !preservedMessagesSelected.isEmpty()) {
                        for (int i = 0; i < preservedMessagesSelected.size(); i++) {
                            MegaNodeList megaNodeList = preservedMessagesSelected.get(i).getMessage().getMegaNodeList();
                            list.add(megaNodeList);
                        }

                        chatC.prepareForChatDownload(list);
                        preservedMessagesSelected = null;
                    }
                }
                break;
            }
            case REQUEST_WRITE_STORAGE_OFFLINE: {
                logDebug("REQUEST_WRITE_STORAGE");
                //After storage authorization, resume unfinished offline download
                if (checkPermissionWriteStorage(REQUEST_WRITE_STORAGE_OFFLINE)) {
                    chatC.saveForOfflineWithAndroidMessages(preservedMessagesSelected, chatRoom);
                    preservedMessagesSelected = null;
                }
                break;
            }
            case REQUEST_CAMERA:
            case RECORD_AUDIO:{
                logDebug("REQUEST_CAMERA || RECORD_AUDIO");
                if (checkPermissionsCall()) {
                    startCall();
                }
                break;
            }
            case REQUEST_CAMERA_TAKE_PICTURE:
            case REQUEST_WRITE_STORAGE_TAKE_PICTURE:{
                logDebug("REQUEST_CAMERA_TAKE_PICTURE || REQUEST_WRITE_STORAGE_TAKE_PICTURE");
                if (checkPermissionsTakePicture()) {
                    takePicture();
                }
                break;
            }
            case RECORD_VOICE_CLIP:
            case REQUEST_STORAGE_VOICE_CLIP:{
                logDebug("RECORD_VOICE_CLIP || REQUEST_STORAGE_VOICE_CLIP");
                if (checkPermissionsVoiceClip()) {
                   cancelRecording();
                }
                break;
            }
            case REQUEST_READ_STORAGE:{
                if (checkPermissionsReadStorage()) {
                    this.attachFromFileStorage();
                }
                break;
            }
            case LOCATION_PERMISSION_REQUEST_CODE: {
                if (ContextCompat.checkSelfPermission(this, Manifest.permission.ACCESS_FINE_LOCATION) == PackageManager.PERMISSION_GRANTED) {
                    Intent intent = new Intent(getApplicationContext(), MapsActivity.class);
                    intent.putExtra(EDITING_MESSAGE, editingMessage);
                    if (messageToEdit != null) {
                        intent.putExtra(MSG_ID, messageToEdit.getMsgId());
                    }
                    startActivityForResult(intent, REQUEST_CODE_SEND_LOCATION);
                }
                break;
            }
        }
    }

    public void chooseAddParticipantDialog(){
        logDebug("chooseAddContactDialog");

        if(megaApi!=null && megaApi.getRootNode()!=null){
            ArrayList<MegaUser> contacts = megaApi.getContacts();
            if(contacts==null){
                showSnackbar(SNACKBAR_TYPE, getString(R.string.no_contacts_invite), -1);
            }
            else {
                if(contacts.isEmpty()){
                    showSnackbar(SNACKBAR_TYPE, getString(R.string.no_contacts_invite), -1);
                }
                else{
                    Intent in = new Intent(this, AddContactActivityLollipop.class);
                    in.putExtra("contactType", CONTACT_TYPE_MEGA);
                    in.putExtra("chat", true);
                    in.putExtra("chatId", idChat);
                    in.putExtra("aBtitle", getString(R.string.add_participants_menu_item));
                    startActivityForResult(in, REQUEST_ADD_PARTICIPANTS);
                }
            }
        }
        else{
            logWarning("Online but not megaApi");
            showErrorAlertDialog(getString(R.string.error_server_connection_problem), false, this);
        }
    }

    public void chooseContactsDialog(){
        logDebug("chooseContactsDialog");

        if(megaApi!=null && megaApi.getRootNode()!=null){
            ArrayList<MegaUser> contacts = megaApi.getContacts();
            if(contacts==null){
                showSnackbar(SNACKBAR_TYPE, getString(R.string.no_contacts_invite), -1);
            }
            else {
                if(contacts.isEmpty()){
                    showSnackbar(SNACKBAR_TYPE, getString(R.string.no_contacts_invite), -1);
                }
                else{
                    Intent in = new Intent(this, AddContactActivityLollipop.class);
                    in.putExtra("contactType", CONTACT_TYPE_MEGA);
                    in.putExtra("chat", true);
                    in.putExtra("aBtitle", getString(R.string.add_contacts));
                    startActivityForResult(in, REQUEST_SEND_CONTACTS);
                }
            }
        }
        else{
            logWarning("Online but not megaApi");
            showErrorAlertDialog(getString(R.string.error_server_connection_problem), false, this);
        }
    }

    public void disablePinScreen(){
        logDebug("disablePinScreen");
        MegaApplication.setShowPinScreen(false);
    }

    public void showProgressForwarding(){
        logDebug("showProgressForwarding");

        statusDialog = new ProgressDialog(this);
        statusDialog.setMessage(getString(R.string.general_forwarding));
        statusDialog.show();
    }

    private void stopReproductions(){
        if(adapter!=null){
            adapter.stopAllReproductionsInProgress();
        }
    }

    public void forwardMessages(ArrayList<AndroidMegaChatMessage> messagesSelected){
        logDebug("forwardMessages");
        //Prevent trigger multiple forwarding messages screens in multiple clicks
        if (isForwardingMessage) {
            logDebug("Forwarding message is on going");
            return;
        }

        isForwardingMessage = true;
        storedUnhandledData(messagesSelected);
        checkIfIsNeededToAskForMyChatFilesFolder();
    }

    public void proceedWithAction() {
        if (isForwardingMessage) {
            stopReproductions();
            chatC.prepareAndroidMessagesToForward(preservedMessagesSelected, idChat);
        } else {
            startUploadService();
        }
    }

    @Override
    protected void onActivityResult(int requestCode, int resultCode, Intent intent) {
        logDebug("resultCode: " + resultCode);
        if (requestCode == REQUEST_ADD_PARTICIPANTS && resultCode == RESULT_OK) {
            if (intent == null) {
                logWarning("Return.....");
                return;
            }

            final ArrayList<String> contactsData = intent.getStringArrayListExtra(AddContactActivityLollipop.EXTRA_CONTACTS);
            MultipleGroupChatRequestListener multipleListener = null;

            if (contactsData != null) {

                if (contactsData.size() == 1) {
                    MegaUser user = megaApi.getContact(contactsData.get(0));
                    if (user != null) {
                        megaChatApi.inviteToChat(chatRoom.getChatId(), user.getHandle(), MegaChatPeerList.PRIV_STANDARD, this);
                    }
                } else {
                    logDebug("Add multiple participants " + contactsData.size());
                    multipleListener = new MultipleGroupChatRequestListener(this);
                    for (int i = 0; i < contactsData.size(); i++) {
                        MegaUser user = megaApi.getContact(contactsData.get(i));
                        if (user != null) {
                            megaChatApi.inviteToChat(chatRoom.getChatId(), user.getHandle(), MegaChatPeerList.PRIV_STANDARD, multipleListener);
                        }
                    }
                }
            }
        }
        else if (requestCode == REQUEST_CODE_SELECT_IMPORT_FOLDER && resultCode == RESULT_OK) {
            if(!isOnline(this) || megaApi==null) {
                removeProgressDialog();
                showSnackbar(SNACKBAR_TYPE, getString(R.string.error_server_connection_problem), -1);
                return;
            }

            final long toHandle = intent.getLongExtra("IMPORT_TO", 0);

            final long[] importMessagesHandles = intent.getLongArrayExtra("HANDLES_IMPORT_CHAT");

            importNodes(toHandle, importMessagesHandles);
        }
        else if (requestCode == REQUEST_SEND_CONTACTS && resultCode == RESULT_OK) {
            final ArrayList<String> contactsData = intent.getStringArrayListExtra(AddContactActivityLollipop.EXTRA_CONTACTS);
            if (contactsData != null) {
                MegaHandleList handleList = MegaHandleList.createInstance();
                for(int i=0; i<contactsData.size();i++){
                    MegaUser user = megaApi.getContact(contactsData.get(i));
                    if (user != null) {
                        handleList.addMegaHandle(user.getHandle());

                    }
                }
                retryContactAttachment(handleList);
            }
        }
        else if (requestCode == REQUEST_CODE_SELECT_FILE && resultCode == RESULT_OK) {
            if (intent == null) {
                logWarning("Return.....");
                return;
            }

            long handles[] = intent.getLongArrayExtra(NODE_HANDLES);
            logDebug("Number of files to send: " + handles.length);

            chatC.checkIfNodesAreMineAndAttachNodes(handles, idChat);
        }
        else if (requestCode == REQUEST_CODE_GET && resultCode == RESULT_OK) {
            if (intent == null) {
                logWarning("Return.....");
                return;
            }

            intent.setAction(Intent.ACTION_GET_CONTENT);
            FilePrepareTask filePrepareTask = new FilePrepareTask(this);
            filePrepareTask.execute(intent);
            ProgressDialog temp = null;
            try{
                temp = new ProgressDialog(this);
                temp.setMessage(getString(R.string.upload_prepare));
                temp.show();
            }
            catch(Exception e){
                return;
            }
            statusDialog = temp;
        }
        else if (requestCode == REQUEST_CODE_SELECT_CHAT) {
            isForwardingMessage = false;
            if (resultCode != RESULT_OK) return;
            if (!isOnline(this)) {
                removeProgressDialog();

                showSnackbar(SNACKBAR_TYPE, getString(R.string.error_server_connection_problem), -1);
                return;
            }

            showProgressForwarding();

            long[] idMessages = intent.getLongArrayExtra(ID_MESSAGES);
            if (idMessages != null) logDebug("Send " + idMessages.length + " messages");

            long[] chatHandles = intent.getLongArrayExtra(SELECTED_CHATS);
            if (chatHandles != null) logDebug("Send to " + chatHandles.length + " chats");

            long[] contactHandles = intent.getLongArrayExtra(SELECTED_USERS);
            if (contactHandles != null) logDebug("Send to " + contactHandles.length + " contacts");

            if(idMessages != null) {
                ArrayList<MegaChatRoom> chats = new ArrayList<>();
                ArrayList<MegaUser> users = new ArrayList<>();

                if (contactHandles != null && contactHandles.length > 0) {
                    for (int i = 0; i < contactHandles.length; i++) {
                        MegaUser user = megaApi.getContact(MegaApiAndroid.userHandleToBase64(contactHandles[i]));
                        if (user != null) {
                            users.add(user);
                        }
                    }
                    if (chatHandles != null && chatHandles.length > 0 ){
                        for (int i = 0; i < chatHandles.length; i++) {
                            MegaChatRoom chatRoom = megaChatApi.getChatRoom(chatHandles[i]);
                            if (chatRoom != null) {
                                chats.add(chatRoom);
                            }
                        }
                    }
                    CreateChatListener listener = new CreateChatListener(chats, users, idMessages, this, CreateChatListener.SEND_MESSAGES, idChat);

                    if(users != null && !users.isEmpty()) {
                        for (MegaUser user : users) {
                            MegaChatPeerList peers = MegaChatPeerList.createInstance();
                            peers.addPeer(user.getHandle(), MegaChatPeerList.PRIV_STANDARD);
                            megaChatApi.createChat(false, peers, listener);
                        }
                    }

                }else if (chatHandles != null && chatHandles.length > 0 ){
                    int countChat = chatHandles.length;
                    logDebug("Selected: " + countChat + " chats to send");

                    MultipleForwardChatProcessor forwardChatProcessor = new MultipleForwardChatProcessor(this, chatHandles, idMessages, idChat);
                    forwardChatProcessor.forward(chatRoom);
                }else{
                    logError("Error on sending to chat");
                }
            }
        }
        else if (requestCode == TAKE_PHOTO_CODE && resultCode == RESULT_OK) {
            if (resultCode == Activity.RESULT_OK) {
                logDebug("TAKE_PHOTO_CODE ");
                onCaptureImageResult();

            } else {
                logError("TAKE_PHOTO_CODE--->ERROR!");
            }

        } else if (requestCode == REQUEST_CODE_TREE) {
            onRequestSDCardWritePermission(intent, resultCode, true, null);
        }
        else if (requestCode == REQUEST_CODE_SEND_LOCATION && resultCode == RESULT_OK) {
            if (intent == null) {
                return;
            }
            byte[] byteArray = intent.getByteArrayExtra(SNAPSHOT);
            //
            if (byteArray == null) return;
            Bitmap snapshot = BitmapFactory.decodeByteArray(byteArray, 0, byteArray.length);
            String encodedSnapshot = Base64.encodeToString(byteArray, Base64.DEFAULT);
            logDebug("Info bitmap: " + snapshot.getByteCount() + " " + snapshot.getWidth() + " " + snapshot.getHeight());

            float latitude = (float) intent.getDoubleExtra(LATITUDE, 0);
            float longitude = (float) intent.getDoubleExtra(LONGITUDE, 0);
            editingMessage = intent.getBooleanExtra(EDITING_MESSAGE, false);
            if (editingMessage) {
                long msgId = intent.getLongExtra(MSG_ID, -1);
                if (msgId != -1) {
                    messageToEdit = megaChatApi.getMessage(idChat, msgId);
                }
            }

            if (editingMessage && messageToEdit != null) {
                logDebug("Edit Geolocation - tempId: " + messageToEdit.getTempId() +" id: " + messageToEdit.getMsgId());
                if (messageToEdit.getTempId() != -1) {
                    MegaChatMessage editedMsg = megaChatApi.editGeolocation(idChat, messageToEdit.getTempId(), longitude, latitude, encodedSnapshot);
                    modifyLocationReceived(new AndroidMegaChatMessage(editedMsg), true);
                }
                else if (messageToEdit.getMsgId() != -1) {
                    MegaChatMessage editedMsg = megaChatApi.editGeolocation(idChat, messageToEdit.getMsgId(), longitude, latitude, encodedSnapshot);
                    modifyLocationReceived(new AndroidMegaChatMessage(editedMsg), false);
                }
                editingMessage = false;
                messageToEdit = null;
            }
            else {
                logDebug("Send location [longLatitude]: " + latitude + " [longLongitude]: " + longitude);
                sendLocationMessage(longitude, latitude, encodedSnapshot);
            }
        } else if (requestCode == REQUEST_CODE_SELECT_LOCAL_FOLDER && resultCode == RESULT_OK) {
            logDebug("Local folder selected");
            String parentPath = intent.getStringExtra(FileStorageActivityLollipop.EXTRA_PATH);
            chatC.prepareForDownload(intent, parentPath);
        }
        else{
            logError("Error onActivityResult");
        }

        super.onActivityResult(requestCode, resultCode, intent);
    }

    public void importNodes(final long toHandle, final long[] importMessagesHandles){
        logDebug("importNode: " + toHandle +  " -> " + importMessagesHandles.length);
        statusDialog = new ProgressDialog(this);
        statusDialog.setMessage(getString(R.string.general_importing));
        statusDialog.show();

        MegaNode target = null;
        target = megaApi.getNodeByHandle(toHandle);
        if(target == null){
            target = megaApi.getRootNode();
        }
        logDebug("TARGET handle: " + target.getHandle());

        if(importMessagesHandles.length==1){
            for (int k = 0; k < importMessagesHandles.length; k++){
                MegaChatMessage message = megaChatApi.getMessage(idChat, importMessagesHandles[k]);
                if(message!=null){

                    MegaNodeList nodeList = message.getMegaNodeList();

                    for(int i=0;i<nodeList.size();i++){
                        MegaNode document = nodeList.get(i);
                        if (document != null) {
                            logDebug("DOCUMENT: " + document.getHandle());
                            document = chatC.authorizeNodeIfPreview(document, chatRoom);
                            if (target != null) {
//                            MegaNode autNode = megaApi.authorizeNode(document);

                                megaApi.copyNode(document, target, this);
                            } else {
                                logError("TARGET: null");
                               showSnackbar(SNACKBAR_TYPE, getString(R.string.import_success_error), -1);
                            }
                        }
                        else{
                            logError("DOCUMENT: null");
                            showSnackbar(SNACKBAR_TYPE, getString(R.string.import_success_error), -1);
                        }
                    }

                }
                else{
                    logError("MESSAGE is null");
                    showSnackbar(SNACKBAR_TYPE, getString(R.string.import_success_error), -1);
                }
            }
        }
        else {
            MultipleRequestListener listener = new MultipleRequestListener(MULTIPLE_CHAT_IMPORT, this);

            for (int k = 0; k < importMessagesHandles.length; k++){
                MegaChatMessage message = megaChatApi.getMessage(idChat, importMessagesHandles[k]);
                if(message!=null){

                    MegaNodeList nodeList = message.getMegaNodeList();

                    for(int i=0;i<nodeList.size();i++){
                        MegaNode document = nodeList.get(i);
                        if (document != null) {
                            logDebug("DOCUMENT: " + document.getHandle());
                            document = chatC.authorizeNodeIfPreview(document, chatRoom);
                            if (target != null) {
//                            MegaNode autNode = megaApi.authorizeNode(document);
                                megaApi.copyNode(document, target, listener);
                            } else {
                                logError("TARGET: null");
                            }
                        }
                        else{
                            logError("DOCUMENT: null");
                        }
                    }
                }
                else{
                    logError("MESSAGE is null");
                    showSnackbar(SNACKBAR_TYPE, getString(R.string.import_success_error), -1);
                }
            }
        }
    }

    public void retryNodeAttachment(long nodeHandle){
        megaChatApi.attachNode(idChat, nodeHandle, this);
    }

    public void retryContactAttachment(MegaHandleList handleList){
        logDebug("retryContactAttachment");
        MegaChatMessage contactMessage = megaChatApi.attachContacts(idChat, handleList);
        if(contactMessage!=null){
            AndroidMegaChatMessage androidMsgSent = new AndroidMegaChatMessage(contactMessage);
            sendMessageToUI(androidMsgSent);
        }
    }

    public void retryPendingMessage(long idMessage){
        logDebug("retryPendingMessage: " + idMessage);

        PendingMessageSingle pendMsg = dbH.findPendingMessageById(idMessage);

        if(pendMsg!=null){

            if(pendMsg.getNodeHandle()!=-1){
                removePendingMsg(idMessage);
                retryNodeAttachment(pendMsg.getNodeHandle());
            }
            else{
                logDebug("The file was not uploaded yet");

                ////Retry to send

                String filePath = pendMsg.getFilePath();

                File f = new File(filePath);
                if (!f.exists()) {
                    showSnackbar(SNACKBAR_TYPE, getResources().getQuantityString(R.plurals.messages_forwarded_error_not_available, 1, 1), -1);
                    return;
                }

                //Remove the old message from the UI and DB
                removePendingMsg(idMessage);

                Intent intent = new Intent(this, ChatUploadService.class);

                PendingMessageSingle pMsgSingle = new PendingMessageSingle();
                pMsgSingle.setChatId(idChat);
                long timestamp = System.currentTimeMillis()/1000;
                pMsgSingle.setUploadTimestamp(timestamp);

                String fingerprint = megaApi.getFingerprint(f.getAbsolutePath());

                pMsgSingle.setFilePath(f.getAbsolutePath());
                pMsgSingle.setName(f.getName());
                pMsgSingle.setFingerprint(fingerprint);

                long idMessageDb = dbH.addPendingMessage(pMsgSingle);
                pMsgSingle.setId(idMessageDb);
                if(idMessageDb!=-1){
                    intent.putExtra(ChatUploadService.EXTRA_ID_PEND_MSG, idMessageDb);

                    if(!isLoadingHistory){
                        AndroidMegaChatMessage newNodeAttachmentMsg = new AndroidMegaChatMessage(pMsgSingle, true);
                        sendMessageToUI(newNodeAttachmentMsg);
                    }

//                ArrayList<String> filePaths = newPendingMsg.getFilePaths();
//                filePaths.add("/home/jfjf.jpg");

                    intent.putExtra(ChatUploadService.EXTRA_CHAT_ID, idChat);

                    checkIfServiceCanStart(intent);
                }
                else{
                    logError("Error when adding pending msg to the database");
                }
            }
        }
        else{
            logError("Pending message does not exist");
            showSnackbar(SNACKBAR_TYPE, getResources().getQuantityString(R.plurals.messages_forwarded_error_not_available, 1, 1), -1);
        }
    }

    private void setSizeInputText(boolean isEmpty){
        textChat.setMinLines(1);
        if(isEmpty){
            textChat.setMaxLines(1);
        }else {
            int maxLines;
            if (textChat.getMaxLines() < MAX_LINES_INPUT_TEXT && textChat.getLineCount() == textChat.getMaxLines()) {
                maxLines = textChat.getLineCount() + 1;
            } else {
                maxLines = MAX_LINES_INPUT_TEXT;
            }
            textChat.setEllipsize(null);
            textChat.setMaxLines(maxLines);
        }
    }
    private void endCall(long chatHang){
        logDebug("chatHang: " + chatHang);
        if(megaChatApi!=null){
            megaChatApi.hangChatCall(chatHang, this);
        }
    }

    private void showConfirmationToJoinCall(final MegaChatRoom c){
        logDebug("showConfirmationToJoinCall");

        DialogInterface.OnClickListener dialogClickListener = new DialogInterface.OnClickListener() {
            @Override
            public void onClick(DialogInterface dialog, int which) {
                switch (which){
                    case DialogInterface.BUTTON_POSITIVE:
                        logDebug("END & JOIN");
                        //Find the call in progress:
                        if(megaChatApi!=null){
                            endCall(getChatCallInProgress());
                        }
                        break;

                    case DialogInterface.BUTTON_NEGATIVE:
                        //No button clicked
                        break;
                }
            }
        };

        androidx.appcompat.app.AlertDialog.Builder builder = new androidx.appcompat.app.AlertDialog.Builder(this, R.style.AppCompatAlertDialogStyle);
        String message= getResources().getString(R.string.text_join_call);
        builder.setTitle(R.string.title_join_call);
        builder.setMessage(message).setPositiveButton(getApplicationContext().getString(R.string.answer_call_incoming).toUpperCase(), dialogClickListener).setNegativeButton(R.string.general_cancel, dialogClickListener).show();
    }

    public void controlCamera(){
        stopReproductions();
        openCameraApp();
    }

    public void showConfirmationClearChat(final MegaChatRoom c){
        logDebug("showConfirmationClearChat");

        DialogInterface.OnClickListener dialogClickListener = new DialogInterface.OnClickListener() {
            @Override
            public void onClick(DialogInterface dialog, int which) {
                switch (which){
                    case DialogInterface.BUTTON_POSITIVE:
                        logDebug("Clear chat!");
                        stopReproductions();
                        chatC.clearHistory(c);
                        break;

                    case DialogInterface.BUTTON_NEGATIVE:
                        //No button clicked
                        break;
                }
            }
        };

        androidx.appcompat.app.AlertDialog.Builder builder;
        if (Build.VERSION.SDK_INT >= Build.VERSION_CODES.HONEYCOMB) {
            builder = new AlertDialog.Builder(this, R.style.AppCompatAlertDialogStyle);
        }
        else{
            builder = new AlertDialog.Builder(this);
        }
        String message= getResources().getString(R.string.confirmation_clear_group_chat);
        builder.setTitle(R.string.title_confirmation_clear_group_chat);
        builder.setMessage(message).setPositiveButton(R.string.general_clear, dialogClickListener)
                .setNegativeButton(R.string.general_cancel, dialogClickListener).show();
    }

    public void showConfirmationLeaveChat (final MegaChatRoom c){
        logDebug("showConfirmationLeaveChat");

        DialogInterface.OnClickListener dialogClickListener = new DialogInterface.OnClickListener() {
            @Override
            public void onClick(DialogInterface dialog, int which) {
                switch (which){
                    case DialogInterface.BUTTON_POSITIVE: {
                        stopReproductions();

                        ChatController chatC = new ChatController(chatActivity);
                        chatC.leaveChat(c);
                        break;
                    }
                    case DialogInterface.BUTTON_NEGATIVE:
                        //No button clicked
                        break;
                }
            }
        };

        androidx.appcompat.app.AlertDialog.Builder builder;
        if (Build.VERSION.SDK_INT >= Build.VERSION_CODES.HONEYCOMB) {
            builder = new AlertDialog.Builder(this, R.style.AppCompatAlertDialogStyle);
        }
        else{
            builder = new AlertDialog.Builder(this);
        }
        builder.setTitle(getResources().getString(R.string.title_confirmation_leave_group_chat));
        String message= getResources().getString(R.string.confirmation_leave_group_chat);
        builder.setMessage(message).setPositiveButton(R.string.general_leave, dialogClickListener)
                .setNegativeButton(R.string.general_cancel, dialogClickListener).show();
    }

    public void showConfirmationRejoinChat(final long publicHandle){
        logDebug("showConfirmationRejoinChat");

        DialogInterface.OnClickListener dialogClickListener = new DialogInterface.OnClickListener() {
            @Override
            public void onClick(DialogInterface dialog, int which) {
                switch (which){
                    case DialogInterface.BUTTON_POSITIVE: {
                        logDebug("Rejoin chat!: " + publicHandle);
                        megaChatApi.autorejoinPublicChat(idChat, publicHandle, chatActivity);
                        break;
                    }
                    case DialogInterface.BUTTON_NEGATIVE: {
                        //No button clicked
                        break;
                    }
                }
            }
        };

        androidx.appcompat.app.AlertDialog.Builder builder = new androidx.appcompat.app.AlertDialog.Builder(this);
        String message= getResources().getString(R.string.confirmation_rejoin_chat_link);
        builder.setMessage(message).setPositiveButton(R.string.action_join, dialogClickListener)
                .setNegativeButton(R.string.general_cancel, dialogClickListener).show();
    }

    @Override
    public void onBackPressed() {
        logDebug("onBackPressed");
        retryConnectionsAndSignalPresence();
        if (emojiKeyboard != null && emojiKeyboard.getEmojiKeyboardShown()) {
            emojiKeyboard.hideBothKeyboard(this);
        } else if (fileStorageLayout.isShown()) {
            hideFileStorage();
        } else {
            if (handlerEmojiKeyboard != null) {
                handlerEmojiKeyboard.removeCallbacksAndMessages(null);
            }
            if (handlerKeyboard != null) {
                handlerKeyboard.removeCallbacksAndMessages(null);
            }
            closeChat(true);
            ifAnonymousModeLogin(false);
        }
    }

    @Override
    public void onClick(View v) {
        logDebug("onClick");

        switch (v.getId()) {
            case R.id.home:{
                onBackPressed();
                break;
            }
            case R.id.call_in_progress_layout:{
                logDebug("call_in_progress_layout");
                startVideo = false;
                if(checkPermissionsCall()){
                    startCall();
                }
                break;
            }
            case R.id.send_message_icon_chat:{
                logDebug("send_message_icon_chat");
                writingLayout.setClickable(false);
                String text = textChat.getText().toString();
                if(text.trim().isEmpty()) break;
                if (editingMessage) {
                    editMessage(text);
                    finishMultiselectionMode();
                } else {
                    sendMessage(text);
                }
                textChat.setText("", TextView.BufferType.EDITABLE);
                break;
            }
            case R.id.keyboard_twemoji_chat:
            case R.id.rl_keyboard_twemoji_chat:{
                logDebug("keyboard_icon_chat");
                hideFileStorage();
                if(emojiKeyboard==null) break;
                changeKeyboard(keyboardTwemojiButton);
                break;
            }

            case R.id.media_icon_chat:
            case R.id.rl_media_icon_chat: {
                logDebug("media_icon_chat");
                if (recordView.isRecordingNow()) break;
                hideKeyboard();
                if(isNecessaryDisableLocalCamera() != -1){
                    showConfirmationOpenCamera(this, ACTION_TAKE_PICTURE, false);
                    break;
                }
                controlCamera();
                break;
            }
            case R.id.pick_file_storage_icon_chat:
            case R.id.rl_pick_file_storage_icon_chat:{
                logDebug("file storage icon ");
                if (fileStorageLayout.isShown()) {
                    hideFileStorage();
                    if(emojiKeyboard != null) emojiKeyboard.changeKeyboardIcon(false);
                } else {
                    if ((emojiKeyboard != null) && (emojiKeyboard.getLetterKeyboardShown())) {
                        emojiKeyboard.hideBothKeyboard(this);
                        handlerEmojiKeyboard.postDelayed(new Runnable() {
                            @Override
                            public void run() {
                                if (Build.VERSION.SDK_INT >= Build.VERSION_CODES.M) {
                                    boolean hasStoragePermission = (ContextCompat.checkSelfPermission(chatActivity, Manifest.permission.READ_EXTERNAL_STORAGE) == PackageManager.PERMISSION_GRANTED);
                                    if (!hasStoragePermission) {
                                        ActivityCompat.requestPermissions(chatActivity, new String[]{Manifest.permission.READ_EXTERNAL_STORAGE}, REQUEST_READ_STORAGE);
                                    } else {
                                        chatActivity.attachFromFileStorage();
                                    }
                                } else {
                                    chatActivity.attachFromFileStorage();
                                }
                            }
                        }, 250);
                    } else {

                        if (emojiKeyboard != null) {
                            emojiKeyboard.hideBothKeyboard(this);
                        }

                        if (Build.VERSION.SDK_INT >= Build.VERSION_CODES.M) {
                            boolean hasStoragePermission = (ContextCompat.checkSelfPermission(this, Manifest.permission.READ_EXTERNAL_STORAGE) == PackageManager.PERMISSION_GRANTED);
                            if (!hasStoragePermission) {
                                ActivityCompat.requestPermissions(this, new String[]{Manifest.permission.READ_EXTERNAL_STORAGE}, REQUEST_READ_STORAGE);

                            } else {
                                this.attachFromFileStorage();
                            }
                        } else {
                            this.attachFromFileStorage();
                        }
                    }
                }
                break;
            }
            case R.id.toolbar_chat:{
                logDebug("toolbar_chat");
                if(recordView.isRecordingNow()) break;

                showGroupInfoActivity();
                break;
            }
            case R.id.message_jump_layout:{
                goToEnd();
                break;
            }
            case R.id.pick_attach_chat:
            case R.id.rl_attach_icon_chat: {
                logDebug("Show attach bottom sheet");
                hideKeyboard();
                showSendAttachmentBottomSheet();
                break;
            }
            case R.id.join_button:{
                if (chatC.isInAnonymousMode()) {
                    ifAnonymousModeLogin(true);
                }
                else {
                    megaChatApi.autojoinPublicChat(idChat, this);
                }
                break;
            }
		}
    }

    public void sendLocation(){
        logDebug("sendLocation");
        if(MegaApplication.isEnabledGeoLocation()){
            getLocationPermission();
        }
        else{
            showSendLocationDialog();
        }
    }

    private void changeKeyboard(ImageButton btn){
        Drawable currentDrawable = btn.getDrawable();
        Drawable emojiDrawable = getResources().getDrawable(R.drawable.ic_emojicon);
        Drawable keyboardDrawable = getResources().getDrawable(R.drawable.ic_keyboard_white);
        if(areDrawablesIdentical(currentDrawable, emojiDrawable) && !emojiKeyboard.getEmojiKeyboardShown()){
            if(emojiKeyboard.getLetterKeyboardShown()){
                emojiKeyboard.hideLetterKeyboard();
                handlerKeyboard.postDelayed(new Runnable() {
                    @Override
                    public void run() {
                        emojiKeyboard.showEmojiKeyboard();
                    }
                },250);
            }else{
                emojiKeyboard.showEmojiKeyboard();
            }
        }else if(areDrawablesIdentical(currentDrawable, keyboardDrawable) && !emojiKeyboard.getLetterKeyboardShown()){
            emojiKeyboard.showLetterKeyboard();
        }
    }

    public void sendFromCloud(){
        attachFromCloud();
    }

    public void sendFromFileSystem(){
        attachPhotoVideo();
    }

    void getLocationPermission() {
        if (ContextCompat.checkSelfPermission(this, Manifest.permission.ACCESS_FINE_LOCATION) != PackageManager.PERMISSION_GRANTED) {
            ActivityCompat.requestPermissions(this, new String[]{Manifest.permission.ACCESS_FINE_LOCATION}, LOCATION_PERMISSION_REQUEST_CODE);
        }
        else {
            Intent intent =  new Intent(getApplicationContext(), MapsActivity.class);
            intent.putExtra(EDITING_MESSAGE, editingMessage);
            if (messageToEdit != null) {
                intent.putExtra(MSG_ID, messageToEdit.getMsgId());
            }
            startActivityForResult(intent, REQUEST_CODE_SEND_LOCATION);
        }
    }

    void showSendLocationDialog () {
        AlertDialog.Builder builder = new AlertDialog.Builder(this);
        builder.setTitle(R.string.title_activity_maps)
                .setMessage(R.string.explanation_send_location)
                .setPositiveButton(getString(R.string.button_continue),
                new DialogInterface.OnClickListener() {
                    public void onClick(DialogInterface dialog, int whichButton) {
                        //getLocationPermission();
                        megaApi.enableGeolocation(chatActivity);
                    }
                })
                .setNegativeButton(R.string.general_cancel,
                new DialogInterface.OnClickListener() {
                    @Override
                    public void onClick(DialogInterface dialog, int which) {
                        try {
                            locationDialog.dismiss();
                            isLocationDialogShown = false;
                        } catch (Exception e){}
                    }
                });

        locationDialog = builder.create();
        locationDialog.setCancelable(false);
        locationDialog.setCanceledOnTouchOutside(false);
        locationDialog.show();
        isLocationDialogShown = true;
    }

    public void attachFromFileStorage(){
        logDebug("attachFromFileStorage");
        fileStorageF = ChatFileStorageFragment.newInstance();
        getSupportFragmentManager().beginTransaction().replace(R.id.fragment_container_file_storage, fileStorageF,"fileStorageF").commitNowAllowingStateLoss();
        hideInputText();
        fileStorageLayout.setVisibility(View.VISIBLE);
        pickFileStorageButton.setImageResource(R.drawable.ic_g_select_image);
        placeRecordButton(RECORD_BUTTON_DEACTIVATED);
    }

    public void attachFromCloud(){
        logDebug("attachFromCloud");
        if(megaApi!=null && megaApi.getRootNode()!=null){
            ChatController chatC = new ChatController(this);
            chatC.pickFileToSend();
        }
        else{
            logWarning("Online but not megaApi");
            showErrorAlertDialog(getString(R.string.error_server_connection_problem), false, this);
        }
    }

    public void attachPhotoVideo(){
        logDebug("attachPhotoVideo");

        disablePinScreen();

        Intent intent = new Intent();
        intent.setAction(Intent.ACTION_OPEN_DOCUMENT);
        intent.setAction(Intent.ACTION_GET_CONTENT);
        intent.putExtra(Intent.EXTRA_ALLOW_MULTIPLE, true);
        intent.setType("*/*");

        startActivityForResult(Intent.createChooser(intent, null), REQUEST_CODE_GET);
    }

    public void sendMessage(String text){
        logDebug("sendMessage: ");
        MegaChatMessage msgSent = megaChatApi.sendMessage(idChat, text);
        AndroidMegaChatMessage androidMsgSent = new AndroidMegaChatMessage(msgSent);
        sendMessageToUI(androidMsgSent);
    }

    public void sendLocationMessage(float longLongitude, float longLatitude, String encodedSnapshot){
        logDebug("sendLocationMessage");
        MegaChatMessage locationMessage = megaChatApi.sendGeolocation(idChat, longLongitude, longLatitude, encodedSnapshot);
        if(locationMessage == null) return;
        AndroidMegaChatMessage androidMsgSent = new AndroidMegaChatMessage(locationMessage);
        sendMessageToUI(androidMsgSent);

    }

    public void hideNewMessagesLayout(){
        logDebug("hideNewMessagesLayout");

        int position = positionNewMessagesLayout;

        positionNewMessagesLayout = INVALID_VALUE;
        lastIdMsgSeen = MEGACHAT_INVALID_HANDLE;
        generalUnreadCount = 0;
        lastSeenReceived = true;
        newVisibility = false;

        if(adapter!=null){
            adapter.notifyItemChanged(position);
        }
    }

    public void openCameraApp(){
        logDebug("openCameraApp()");
        if(checkPermissionsTakePicture()){
            takePicture();
        }
    }

    public void sendMessageToUI(AndroidMegaChatMessage androidMsgSent){
        logDebug("sendMessageToUI");

        if(positionNewMessagesLayout!=-1){
            hideNewMessagesLayout();
        }

        int infoToShow = -1;

        int index = messages.size()-1;
        if(androidMsgSent!=null){
            if(androidMsgSent.isUploading()){
                logDebug("Is uploading: ");

            }else if(androidMsgSent.getMessage() != null) {
                logDebug("Sent message with id temp: " + androidMsgSent.getMessage().getTempId());
                logDebug("State of the message: " + androidMsgSent.getMessage().getStatus());
            }

            if(index==-1){
                //First element
                logDebug("First element!");
                messages.add(androidMsgSent);
                messages.get(0).setInfoToShow(AndroidMegaChatMessage.CHAT_ADAPTER_SHOW_ALL);
            }
            else{
                //Not first element - Find where to add in the queue
                logDebug("NOT First element!");

                AndroidMegaChatMessage msg = messages.get(index);
                if(!androidMsgSent.isUploading()){
                    while(msg.isUploading()){
                        index--;
                        if (index == -1) {
                            break;
                        }
                        msg = messages.get(index);
                    }
                }

                while (!msg.isUploading() && msg.getMessage().getStatus() == MegaChatMessage.STATUS_SENDING_MANUAL) {
                    index--;
                    if (index == -1) {
                        break;
                    }
                    msg = messages.get(index);
                }

                index++;
                logDebug("Add in position: " + index);
                messages.add(index, androidMsgSent);
                infoToShow = adjustInfoToShow(index);
            }

            if (adapter == null) {
                createAdapter();
            } else {
                adapter.addMessage(messages, index);
                mLayoutManager.scrollToPositionWithOffset(index, scaleHeightPx(infoToShow == AndroidMegaChatMessage.CHAT_ADAPTER_SHOW_ALL ? 50 : 20, getOutMetrics()));
            }
        }
        else{
            logError("Error sending message!");
        }
    }

    public void sendMessagesToUI(ArrayList<AndroidMegaChatMessage> messages) {
        for (AndroidMegaChatMessage message : messages) {
            sendMessageToUI(message);
        }
    }

    /**
     * Method for copying a message.
     *
     * @param message The message.
     * @return The copied text.
     */
    public String copyMessage(AndroidMegaChatMessage message) {
        return chatC.createSingleManagementString(message, chatRoom);
    }

    /**
     * Method for copying a text to the clipboard.
     *
     * @param text The text.
     */
    public void copyToClipboard(String text) {
        android.content.ClipboardManager clipboard = (android.content.ClipboardManager) getSystemService(Context.CLIPBOARD_SERVICE);
        android.content.ClipData clip = android.content.ClipData.newPlainText("Copied Text", text);
        clipboard.setPrimaryClip(clip);
        showSnackbar(SNACKBAR_TYPE, getString(R.string.messages_copied_clipboard), -1);
    }


    public void editMessage(ArrayList<AndroidMegaChatMessage> messagesSelected) {
        if (messagesSelected.isEmpty() || messagesSelected.get(0) == null)
            return;

        editingMessage = true;
        MegaChatMessage msg = messagesSelected.get(0).getMessage();
        MegaChatContainsMeta meta = msg.getContainsMeta();
        messageToEdit = msg;

        if (msg.getType() == MegaChatMessage.TYPE_CONTAINS_META && meta != null && meta.getType() == MegaChatContainsMeta.CONTAINS_META_GEOLOCATION) {
            sendLocation();
            finishMultiselectionMode();
        } else {
            textChat.setText(messageToEdit.getContent());
            textChat.setSelection(textChat.getText().length());
        }
    }

    public void editMessage(String text) {
        if (messageToEdit.getContent().equals(text)) return;
        MegaChatMessage msgEdited = megaChatApi.editMessage(idChat,
                messageToEdit.getMsgId() != MEGACHAT_INVALID_HANDLE ? messageToEdit.getMsgId() : messageToEdit.getTempId(),
                text);

        if (msgEdited != null) {
            logDebug("Edited message: status: " + msgEdited.getStatus());
            AndroidMegaChatMessage androidMsgEdited = new AndroidMegaChatMessage(msgEdited);
            modifyMessageReceived(androidMsgEdited, false);
        } else {
            logWarning("Message cannot be edited!");
            showSnackbar(SNACKBAR_TYPE, getString(R.string.error_editing_message), MEGACHAT_INVALID_HANDLE);
        }
    }

    public void editMessageMS(String text, MegaChatMessage messageToEdit){
        logDebug("editMessageMS: ");
        MegaChatMessage msgEdited = null;

        if(messageToEdit.getMsgId()!=-1){
            msgEdited = megaChatApi.editMessage(idChat, messageToEdit.getMsgId(), text);
        }
        else{
            msgEdited = megaChatApi.editMessage(idChat, messageToEdit.getTempId(), text);
        }

        if(msgEdited!=null){
            logDebug("Edited message: status: " + msgEdited.getStatus());
            AndroidMegaChatMessage androidMsgEdited = new AndroidMegaChatMessage(msgEdited);
            modifyMessageReceived(androidMsgEdited, false);
        }
        else{
            logWarning("Message cannot be edited!");
            showSnackbar(SNACKBAR_TYPE, getString(R.string.error_editing_message), -1);
        }
    }

    public void showUploadPanel(){
        if (isBottomSheetDialogShown(bottomSheetDialogFragment)) return;

        bottomSheetDialogFragment = new AttachmentUploadBottomSheetDialogFragment();
        bottomSheetDialogFragment.show(getSupportFragmentManager(), bottomSheetDialogFragment.getTag());
    }

    public void activateActionMode(){
        if (!adapter.isMultipleSelect()) {
            adapter.setMultipleSelect(true);
            actionMode = startSupportActionMode(new ActionBarCallBack());
            updateActionModeTitle();
        }
    }

    private void reDoTheSelectionAfterRotation() {
        if (recoveredSelectedPositions == null || adapter == null)
            return;

        if (recoveredSelectedPositions.size() > 0) {
            activateActionMode();

            for (int position : recoveredSelectedPositions) {
                AndroidMegaChatMessage msg = adapter.getMessageAtPosition(position);
                if(msg != null) {
                    adapter.toggleSelection(msg.getMessage().getMsgId());
                }
            }
        }

        updateActionModeTitle();
    }

    public void activateActionModeWithItem(int positionInAdapter) {
        logDebug("activateActionModeWithItem");

        activateActionMode();
        if (adapter.isMultipleSelect()) {
            itemClick((positionInAdapter + 1), null);
        }
    }

    //Multiselect
    private class  ActionBarCallBack implements ActionMode.Callback {

        @Override
        public boolean onActionItemClicked(ActionMode mode, MenuItem item) {
            ArrayList<AndroidMegaChatMessage> messagesSelected = adapter.getSelectedMessages();

            switch(item.getItemId()){
                case R.id.chat_cab_menu_edit:
                    logDebug("Edit text");
                    editMessage(messagesSelected);
                    break;

                case R.id.chat_cab_menu_forward:
                    logDebug("Forward message");
                    forwardMessages(messagesSelected);
                    break;

                case R.id.chat_cab_menu_copy:
                    finishMultiselectionMode();
                    String text = "";
                    if (messagesSelected.size() == 1) {
                       text = copyMessage(messagesSelected.get(0));
                    } else {
                        text = copyMessages(messagesSelected);
                    }
                    copyToClipboard(text);
                    break;

                case R.id.chat_cab_menu_delete:
                    finishMultiselectionMode();
                    //Delete
                    showConfirmationDeleteMessages(messagesSelected, chatRoom);
                    break;

                case R.id.chat_cab_menu_download:
                    logDebug("chat_cab_menu_download ");
                    clearSelections();
                    hideMultipleSelect();
                    if (!checkPermissionWriteStorage(REQUEST_WRITE_STORAGE)) {
                        preservedMessagesSelected = messagesSelected;
                        return false;
                    }
                    ArrayList<MegaNodeList> list = new ArrayList<>();
                    for (int i = 0; i < messagesSelected.size(); i++) {
                        MegaNodeList megaNodeList = messagesSelected.get(i).getMessage().getMegaNodeList();
                        list.add(megaNodeList);
                    }
                    chatC.prepareForChatDownload(list);
                    break;

                case R.id.chat_cab_menu_import:
                    finishMultiselectionMode();
                    chatC.importNodesFromAndroidMessages(messagesSelected);
                    break;

                case R.id.chat_cab_menu_offline:
                    finishMultiselectionMode();
                    if (!checkPermissionWriteStorage(REQUEST_WRITE_STORAGE_OFFLINE)) {
                        preservedMessagesSelected = messagesSelected;
                        return false;
                    }
                    chatC.saveForOfflineWithAndroidMessages(messagesSelected, chatRoom);
                    break;

            }
            return false;
        }

        public String copyMessages(ArrayList<AndroidMegaChatMessage> messagesSelected){
            logDebug("copyMessages");
            ChatController chatC = new ChatController(chatActivity);
            StringBuilder builder = new StringBuilder();

            for(int i=0;i<messagesSelected.size();i++){
                AndroidMegaChatMessage messageSelected = messagesSelected.get(i);
                builder.append("[");
                String timestamp = formatShortDateTime(messageSelected.getMessage().getTimestamp());
                builder.append(timestamp);
                builder.append("] ");
                String messageString = chatC.createManagementString(messageSelected, chatRoom);
                builder.append(messageString);
                builder.append("\n");
            }
            return builder.toString();
        }


        @Override
        public boolean onCreateActionMode(ActionMode mode, Menu menu) {
            logDebug("onCreateActionMode");

            MenuInflater inflater = mode.getMenuInflater();
            inflater.inflate(R.menu.messages_chat_action, menu);

            importIcon = menu.findItem(R.id.chat_cab_menu_import);
            menu.findItem(R.id.chat_cab_menu_offline).setIcon(mutateIconSecondary(chatActivity, R.drawable.ic_b_save_offline, R.color.white));

            changeStatusBarColorActionMode(chatActivity, getWindow(), handler, 1);
            return true;
        }

        @Override
        public void onDestroyActionMode(ActionMode arg0) {
            logDebug("onDestroyActionMode");
            adapter.setMultipleSelect(false);
            editingMessage = false;
            recoveredSelectedPositions = null;
            clearSelections();
            changeStatusBarColorActionMode(chatActivity, getWindow(), handler, 0);
        }

        @Override
        public boolean onPrepareActionMode(ActionMode mode, Menu menu) {
            logDebug("onPrepareActionMode");
            List<AndroidMegaChatMessage> selected = adapter.getSelectedMessages();
            if(selected.size() == 0){
                menu.findItem(R.id.chat_cab_menu_edit).setVisible(false);
                menu.findItem(R.id.chat_cab_menu_copy).setVisible(false);
                menu.findItem(R.id.chat_cab_menu_delete).setVisible(false);
                menu.findItem(R.id.chat_cab_menu_forward).setVisible(false);
                menu.findItem(R.id.chat_cab_menu_download).setVisible(false);
                menu.findItem(R.id.chat_cab_menu_offline).setVisible(false);
                importIcon.setVisible(false);

            }else {

                if((chatRoom.getOwnPrivilege()==MegaChatRoom.PRIV_RM||chatRoom.getOwnPrivilege()==MegaChatRoom.PRIV_RO) && !chatRoom.isPreview()){
                    logDebug("Chat without permissions || without preview");

                    boolean showCopy = true;
                    for(int i=0; i<selected.size();i++) {
                        MegaChatMessage msg = selected.get(i).getMessage();
                        if ((showCopy) && (msg.getType() == MegaChatMessage.TYPE_NODE_ATTACHMENT || msg.getType()  == MegaChatMessage.TYPE_CONTACT_ATTACHMENT || msg.getType()  == MegaChatMessage.TYPE_VOICE_CLIP || ((msg.getType() == MegaChatMessage.TYPE_CONTAINS_META) && (msg.getContainsMeta() != null) && (msg.getContainsMeta().getType() == MegaChatContainsMeta.CONTAINS_META_GEOLOCATION))) ) {
                            showCopy = false;
                        }
                    }
                    menu.findItem(R.id.chat_cab_menu_edit).setVisible(false);
                    menu.findItem(R.id.chat_cab_menu_copy).setVisible(showCopy);
                    menu.findItem(R.id.chat_cab_menu_delete).setVisible(false);
                    menu.findItem(R.id.chat_cab_menu_forward).setVisible(false);
                    menu.findItem(R.id.chat_cab_menu_download).setVisible(false);
                    menu.findItem(R.id.chat_cab_menu_offline).setVisible(false);
                    importIcon.setVisible(false);
                }
                else{
                    logDebug("Chat with permissions or preview");
                    if(isOnline(chatActivity) && !chatC.isInAnonymousMode()){
                        menu.findItem(R.id.chat_cab_menu_forward).setVisible(true);
                    }else{
                        menu.findItem(R.id.chat_cab_menu_forward).setVisible(false);
                    }

                    if (selected.size() == 1) {
                        if(hasMessagesRemoved(selected.get(0).getMessage())){
                            menu.findItem(R.id.chat_cab_menu_edit).setVisible(false);
                            menu.findItem(R.id.chat_cab_menu_copy).setVisible(false);
                            menu.findItem(R.id.chat_cab_menu_delete).setVisible(false);
                            menu.findItem(R.id.chat_cab_menu_forward).setVisible(false);
                            menu.findItem(R.id.chat_cab_menu_download).setVisible(false);
                            menu.findItem(R.id.chat_cab_menu_offline).setVisible(false);
                            importIcon.setVisible(false);

                        }else if(selected.get(0).isUploading()){
                            menu.findItem(R.id.chat_cab_menu_copy).setVisible(false);
                            menu.findItem(R.id.chat_cab_menu_delete).setVisible(false);
                            menu.findItem(R.id.chat_cab_menu_edit).setVisible(false);
                            menu.findItem(R.id.chat_cab_menu_forward).setVisible(false);
                            menu.findItem(R.id.chat_cab_menu_download).setVisible(false);
                            menu.findItem(R.id.chat_cab_menu_offline).setVisible(false);
                            importIcon.setVisible(false);

                        }else if(selected.get(0).getMessage().getType()==MegaChatMessage.TYPE_NODE_ATTACHMENT){
                            logDebug("TYPE_NODE_ATTACHMENT selected");
                            menu.findItem(R.id.chat_cab_menu_copy).setVisible(false);
                            menu.findItem(R.id.chat_cab_menu_edit).setVisible(false);

                            if(selected.get(0).getMessage().getUserHandle()==myUserHandle && selected.get(0).getMessage().isDeletable()){
                                logDebug("one message Message DELETABLE");
                                menu.findItem(R.id.chat_cab_menu_delete).setVisible(true);
                            }else{
                                menu.findItem(R.id.chat_cab_menu_delete).setVisible(false);
                            }

                            if(isOnline(chatActivity)){
                                menu.findItem(R.id.chat_cab_menu_download).setVisible(true);
                                if (chatC.isInAnonymousMode()) {
                                    menu.findItem(R.id.chat_cab_menu_offline).setVisible(false);
                                    importIcon.setVisible(false);
                                }
                                else {
                                    menu.findItem(R.id.chat_cab_menu_offline).setVisible(true);
                                    importIcon.setVisible(true);
                                }
                            }
                            else{
                                menu.findItem(R.id.chat_cab_menu_download).setVisible(false);
                                menu.findItem(R.id.chat_cab_menu_offline).setVisible(false);
                                importIcon.setVisible(false);
                            }
                        }
                        else if(selected.get(0).getMessage().getType()==MegaChatMessage.TYPE_CONTACT_ATTACHMENT){
                            logDebug("TYPE_CONTACT_ATTACHMENT selected");

                            menu.findItem(R.id.chat_cab_menu_copy).setVisible(false);
                            menu.findItem(R.id.chat_cab_menu_edit).setVisible(false);

                            if(selected.get(0).getMessage().getUserHandle()==myUserHandle && selected.get(0).getMessage().isDeletable()){
                                logDebug("one message Message DELETABLE");
                                menu.findItem(R.id.chat_cab_menu_delete).setVisible(true);
                            }
                            else{
                                logDebug("one message Message NOT DELETABLE");
                                menu.findItem(R.id.chat_cab_menu_delete).setVisible(false);
                            }

                            menu.findItem(R.id.chat_cab_menu_download).setVisible(false);
                            menu.findItem(R.id.chat_cab_menu_offline).setVisible(false);
                            importIcon.setVisible(false);
                        }
                        else if(selected.get(0).getMessage().getType()==MegaChatMessage.TYPE_VOICE_CLIP){
                            logDebug("TYPE_VOICE_CLIP selected");

                            menu.findItem(R.id.chat_cab_menu_copy).setVisible(false);
                            menu.findItem(R.id.chat_cab_menu_edit).setVisible(false);

                            if((selected.get(0).getMessage().getUserHandle()==myUserHandle) && (selected.get(0).getMessage().isDeletable())){
                                menu.findItem(R.id.chat_cab_menu_delete).setVisible(true);
                            }else{
                                menu.findItem(R.id.chat_cab_menu_delete).setVisible(false);
                            }
                            menu.findItem(R.id.chat_cab_menu_download).setVisible(false);
                            menu.findItem(R.id.chat_cab_menu_offline).setVisible(false);
                            importIcon.setVisible(false);

                        }
                        else{
                            logDebug("Other type: " + selected.get(0).getMessage().getType());

                            MegaChatMessage messageSelected= megaChatApi.getMessage(idChat, selected.get(0).getMessage().getMsgId());
                            if(messageSelected == null){
                                messageSelected = megaChatApi.getMessage(idChat, selected.get(0).getMessage().getTempId());
                                if(messageSelected == null){
                                    menu.findItem(R.id.chat_cab_menu_edit).setVisible(false);
                                    menu.findItem(R.id.chat_cab_menu_copy).setVisible(false);
                                    menu.findItem(R.id.chat_cab_menu_delete).setVisible(false);
                                    menu.findItem(R.id.chat_cab_menu_forward).setVisible(false);
                                    menu.findItem(R.id.chat_cab_menu_download).setVisible(false);
                                    menu.findItem(R.id.chat_cab_menu_offline).setVisible(false);
                                    importIcon.setVisible(false);
                                    return false;
                                }
                            }

                            if((messageSelected.getType() == MegaChatMessage.TYPE_CONTAINS_META) && (messageSelected.getContainsMeta()!=null && messageSelected.getContainsMeta().getType() == MegaChatContainsMeta.CONTAINS_META_GEOLOCATION)){
                                logDebug("TYPE_CONTAINS_META && CONTAINS_META_GEOLOCATION");
                                menu.findItem(R.id.chat_cab_menu_copy).setVisible(false);
                            }else{
                                menu.findItem(R.id.chat_cab_menu_copy).setVisible(true);
                            }

                            int type = selected.get(0).getMessage().getType();

                            if(messageSelected.getUserHandle()==myUserHandle){

                                if(messageSelected.isEditable()){
                                    logDebug("Message EDITABLE");
                                    menu.findItem(R.id.chat_cab_menu_edit).setVisible(true);
                                    menu.findItem(R.id.chat_cab_menu_delete).setVisible(true);
                                }
                                else{
                                    logDebug("Message NOT EDITABLE");
                                    menu.findItem(R.id.chat_cab_menu_edit).setVisible(false);
                                    menu.findItem(R.id.chat_cab_menu_delete).setVisible(false);
                                }

                                if (!isOnline(chatActivity) || type == MegaChatMessage.TYPE_TRUNCATE||type == MegaChatMessage.TYPE_ALTER_PARTICIPANTS||type == MegaChatMessage.TYPE_CHAT_TITLE||type == MegaChatMessage.TYPE_PRIV_CHANGE||type == MegaChatMessage.TYPE_CALL_ENDED||type == MegaChatMessage.TYPE_CALL_STARTED) {
                                    menu.findItem(R.id.chat_cab_menu_forward).setVisible(false);
                                }
                                else{
                                    menu.findItem(R.id.chat_cab_menu_forward).setVisible(true);
                                }
                            }
                            else{
                                menu.findItem(R.id.chat_cab_menu_edit).setVisible(false);
                                menu.findItem(R.id.chat_cab_menu_delete).setVisible(false);
                                importIcon.setVisible(false);

                                if (chatC.isInAnonymousMode() || !isOnline(chatActivity) || type == MegaChatMessage.TYPE_TRUNCATE||type == MegaChatMessage.TYPE_ALTER_PARTICIPANTS||type == MegaChatMessage.TYPE_CHAT_TITLE||type == MegaChatMessage.TYPE_PRIV_CHANGE||type == MegaChatMessage.TYPE_CALL_ENDED||type == MegaChatMessage.TYPE_CALL_STARTED) {
                                    menu.findItem(R.id.chat_cab_menu_forward).setVisible(false);
                                }
                                else{
                                    menu.findItem(R.id.chat_cab_menu_forward).setVisible(true);
                                }
                            }
                            menu.findItem(R.id.chat_cab_menu_download).setVisible(false);
                            menu.findItem(R.id.chat_cab_menu_offline).setVisible(false);
                            importIcon.setVisible(false);
                        }
                    }
                    else{
                        logDebug("Many items selected");
                        boolean isUploading = false;
                        boolean showDelete = true;
                        boolean showCopy = true;
                        boolean showForward = true;
                        boolean allNodeAttachments = true;
                        boolean isRemoved = false;

                        for(int i=0; i<selected.size();i++) {

                            if(hasMessagesRemoved(selected.get(i).getMessage())){
                                isRemoved = true;
                                break;
                            }

                            if (!isUploading) {
                                if (selected.get(i).isUploading()) {
                                    isUploading = true;
                                }
                            }

                            MegaChatMessage msg = selected.get(i).getMessage();

                            if ((showCopy) && (msg.getType() == MegaChatMessage.TYPE_NODE_ATTACHMENT || msg.getType()  == MegaChatMessage.TYPE_CONTACT_ATTACHMENT || msg.getType()  == MegaChatMessage.TYPE_VOICE_CLIP || ((msg.getType() == MegaChatMessage.TYPE_CONTAINS_META) && (msg.getContainsMeta() != null) && (msg.getContainsMeta().getType() == MegaChatContainsMeta.CONTAINS_META_GEOLOCATION))) ) {
                                showCopy = false;
                            }

                            if((showDelete) && ((msg.getUserHandle() != myUserHandle) || ((msg.getType() == MegaChatMessage.TYPE_NORMAL || msg.getType() == MegaChatMessage.TYPE_NODE_ATTACHMENT || msg.getType() == MegaChatMessage.TYPE_CONTACT_ATTACHMENT || msg.getType() == MegaChatMessage.TYPE_CONTAINS_META || msg.getType() == MegaChatMessage.TYPE_VOICE_CLIP) && (!(msg.isDeletable()))))){
                                showDelete = false;
                            }

                            if((showForward) &&(msg.getType() == MegaChatMessage.TYPE_TRUNCATE||msg.getType() == MegaChatMessage.TYPE_ALTER_PARTICIPANTS||msg.getType() == MegaChatMessage.TYPE_CHAT_TITLE||msg.getType() == MegaChatMessage.TYPE_PRIV_CHANGE||msg.getType() == MegaChatMessage.TYPE_CALL_ENDED||msg.getType() == MegaChatMessage.TYPE_CALL_STARTED)) {
                                showForward = false;
                            }

                            if ((allNodeAttachments) && (selected.get(i).getMessage().getType() != MegaChatMessage.TYPE_NODE_ATTACHMENT)){
                                allNodeAttachments = false;
                            }
                        }

                        if (isUploading || isRemoved) {
                            menu.findItem(R.id.chat_cab_menu_copy).setVisible(false);
                            menu.findItem(R.id.chat_cab_menu_delete).setVisible(false);
                            menu.findItem(R.id.chat_cab_menu_edit).setVisible(false);
                            menu.findItem(R.id.chat_cab_menu_forward).setVisible(false);
                            menu.findItem(R.id.chat_cab_menu_download).setVisible(false);
                            menu.findItem(R.id.chat_cab_menu_offline).setVisible(false);
                            importIcon.setVisible(false);
                        }
                        else {
                            if(allNodeAttachments && isOnline(chatActivity)){
                                menu.findItem(R.id.chat_cab_menu_download).setVisible(true);
                                if (chatC.isInAnonymousMode()){
                                    menu.findItem(R.id.chat_cab_menu_offline).setVisible(false);
                                    importIcon.setVisible(false);
                                }
                                else {
                                    menu.findItem(R.id.chat_cab_menu_offline).setVisible(true);
                                    importIcon.setVisible(true);
                                }
                            }
                            else{
                                menu.findItem(R.id.chat_cab_menu_download).setVisible(false);
                                menu.findItem(R.id.chat_cab_menu_offline).setVisible(false);
                                importIcon.setVisible(false);
                            }

                            menu.findItem(R.id.chat_cab_menu_edit).setVisible(false);
                            if (chatC.isInAnonymousMode()){
                                menu.findItem(R.id.chat_cab_menu_copy).setVisible(false);
                                menu.findItem(R.id.chat_cab_menu_delete).setVisible(false);
                            }
                            else {
                                menu.findItem(R.id.chat_cab_menu_copy).setVisible(showCopy);
                                menu.findItem(R.id.chat_cab_menu_delete).setVisible(showDelete);
                            }
                            if(isOnline(chatActivity) && !chatC.isInAnonymousMode()){
                                menu.findItem(R.id.chat_cab_menu_forward).setVisible(showForward);
                            }
                            else{
                                menu.findItem(R.id.chat_cab_menu_forward).setVisible(false);
                            }
                        }
                    }
                }
            }
            return false;
        }
    }

    public boolean showSelectMenuItem(){
        if (adapter != null){
            return adapter.isMultipleSelect();
        }
        return false;
    }

    public void showConfirmationDeleteMessages(final ArrayList<AndroidMegaChatMessage> messages, final MegaChatRoom chat){
        logDebug("showConfirmationDeleteMessages");

        DialogInterface.OnClickListener dialogClickListener = new DialogInterface.OnClickListener() {
            @Override
            public void onClick(DialogInterface dialog, int which) {
                switch (which){
                    case DialogInterface.BUTTON_POSITIVE:
                        stopReproductions();
                        ChatController cC = new ChatController(chatActivity);
                        cC.deleteAndroidMessages(messages, chat);
                        break;
                    case DialogInterface.BUTTON_NEGATIVE:
                        //No button clicked
                        break;
                }
            }
        };

        AlertDialog.Builder builder;
        if (Build.VERSION.SDK_INT >= Build.VERSION_CODES.HONEYCOMB) {
            builder = new AlertDialog.Builder(this, R.style.AppCompatAlertDialogStyle);
        }
        else{
            builder = new AlertDialog.Builder(this);
        }

        if(messages.size()==1){
            builder.setMessage(R.string.confirmation_delete_one_message);
        }
        else{
            builder.setMessage(R.string.confirmation_delete_several_messages);
        }
        builder.setPositiveButton(R.string.context_remove, dialogClickListener).setNegativeButton(R.string.general_cancel, dialogClickListener).show();
    }

    public void showConfirmationDeleteMessage(final long messageId, final long chatId){
        logDebug("showConfirmationDeleteMessage");

        DialogInterface.OnClickListener dialogClickListener = new DialogInterface.OnClickListener() {
            @Override
            public void onClick(DialogInterface dialog, int which) {
                switch (which){
                    case DialogInterface.BUTTON_POSITIVE:
                        ChatController cC = new ChatController(chatActivity);
                        cC.deleteMessageById(messageId, chatId);
                        break;
                    case DialogInterface.BUTTON_NEGATIVE:
                        //No button clicked
                        break;
                }
            }
        };

        AlertDialog.Builder builder;
        if (Build.VERSION.SDK_INT >= Build.VERSION_CODES.HONEYCOMB) {
            builder = new AlertDialog.Builder(this, R.style.AppCompatAlertDialogStyle);
        }
        else{
            builder = new AlertDialog.Builder(this);
        }

        builder.setMessage(R.string.confirmation_delete_one_message);
        builder.setPositiveButton(R.string.context_remove, dialogClickListener)
                .setNegativeButton(R.string.general_cancel, dialogClickListener).show();
    }

    /*
     * Clear all selected items
     */
    private void clearSelections() {
        if(adapter.isMultipleSelect()){
            adapter.clearSelections();
        }
        updateActionModeTitle();
    }

    public void updateActionModeTitle() {
        try {
            if (actionMode != null) {
                if (adapter.getSelectedItemCount() == 0) {
                    actionMode.setTitle(getString(R.string.select_message_title).toUpperCase());
                } else {
                    actionMode.setTitle(adapter.getSelectedItemCount() + "");
                }
                actionMode.invalidate();
            }
        } catch (Exception e) {
            e.printStackTrace();
            logError("Invalidate error", e);
        }
    }

    /*
     * Disable selection
     */
    public void hideMultipleSelect() {
        if (adapter != null) {
            adapter.setMultipleSelect(false);
        }
        if (actionMode != null) {
            actionMode.finish();
        }
    }

    public void finishMultiselectionMode() {
        clearSelections();
        hideMultipleSelect();
    }

    public void selectAll() {
        if (adapter != null) {
            if (adapter.isMultipleSelect()) {
                adapter.selectAll();
            } else {
                adapter.setMultipleSelect(true);
                adapter.selectAll();

                actionMode = startSupportActionMode(new ActionBarCallBack());
            }

            updateActionModeTitle();
        }
    }

    public void itemLongClick(int positionInAdapter) {
        int positionInMessages = positionInAdapter - 1;
        if (positionInMessages >= messages.size())
            return;

        AndroidMegaChatMessage m = messages.get(positionInMessages);
        if (adapter.isMultipleSelect() || m == null || m.isUploading() || m.getMessage().getStatus() == MegaChatMessage.STATUS_SERVER_REJECTED || m.getMessage().getStatus() == MegaChatMessage.STATUS_SENDING_MANUAL)
            return;

        int type = m.getMessage().getType();
        switch (type) {
            case MegaChatMessage.TYPE_NODE_ATTACHMENT:
                showNodeAttachmentBottomSheet(m, positionInMessages);
                break;
            case MegaChatMessage.TYPE_CONTACT_ATTACHMENT:
                showContactAttachmentBottomSheet(m, positionInMessages);
                break;
            case MegaChatMessage.TYPE_VOICE_CLIP:
            case MegaChatMessage.TYPE_NORMAL:
                showGeneralChatMessageBottomSheet(m, positionInMessages);
                break;
            case MegaChatMessage.TYPE_CONTAINS_META:
                MegaChatContainsMeta meta = m.getMessage().getContainsMeta();
                if (meta == null || meta.getType() == MegaChatContainsMeta.CONTAINS_META_INVALID)
                    return;
                if (meta.getType() == MegaChatContainsMeta.CONTAINS_META_RICH_PREVIEW || meta.getType() == MegaChatContainsMeta.CONTAINS_META_GEOLOCATION) {
                    showGeneralChatMessageBottomSheet(m, positionInMessages);
                }
                break;
        }
    }

    private boolean isSelectableMessage(AndroidMegaChatMessage message) {
        if (message.getMessage().getStatus() == MegaChatMessage.STATUS_SERVER_REJECTED || message.getMessage().getStatus() == MegaChatMessage.STATUS_SENDING_MANUAL)
            return false;

        int type = message.getMessage().getType();
        switch (type) {
            case MegaChatMessage.TYPE_NODE_ATTACHMENT:
            case MegaChatMessage.TYPE_CONTACT_ATTACHMENT:
            case MegaChatMessage.TYPE_VOICE_CLIP:
            case MegaChatMessage.TYPE_NORMAL:
            case MegaChatMessage.TYPE_CONTAINS_META:
            case MegaChatMessage.TYPE_PUBLIC_HANDLE_CREATE:
            case MegaChatMessage.TYPE_PUBLIC_HANDLE_DELETE:
            case MegaChatMessage.TYPE_SET_PRIVATE_MODE:
                return true;
            default:
                return false;
        }
    }

    public void itemClick(int positionInAdapter, int [] screenPosition) {
        int positionInMessages = positionInAdapter-1;

        if(positionInMessages < messages.size()){
            AndroidMegaChatMessage m = messages.get(positionInMessages);

            if (adapter.isMultipleSelect()) {
                logDebug("isMultipleSelect");
                if (!m.isUploading()) {
                    logDebug("isMultipleSelect - iNOTsUploading");
                    if (m.getMessage() != null) {
                        MegaChatContainsMeta meta = m.getMessage().getContainsMeta();
                        if (meta != null && meta.getType() == MegaChatContainsMeta.CONTAINS_META_INVALID) {
                        }else{
                            logDebug("Message id: " + m.getMessage().getMsgId());
                            logDebug("Timestamp: " + m.getMessage().getTimestamp());
                            if (isSelectableMessage(m)) {
                                adapter.toggleSelection(m.getMessage().getMsgId());
                                List<AndroidMegaChatMessage> messages = adapter.getSelectedMessages();
                                if (!messages.isEmpty()) {
                                    updateActionModeTitle();
                                }
                            }
                        }
                    }
                }
            }else{
                if(m!=null){
                    if(m.isUploading()){
                        showUploadingAttachmentBottomSheet(m, positionInMessages);
                    }else{
                        if((m.getMessage().getStatus()==MegaChatMessage.STATUS_SERVER_REJECTED)||(m.getMessage().getStatus()==MegaChatMessage.STATUS_SENDING_MANUAL)){
                            if(m.getMessage().getUserHandle()==megaChatApi.getMyUserHandle()) {
                                if (!(m.getMessage().isManagementMessage())) {
                                    logDebug("selected message handle: " + m.getMessage().getTempId());
                                    logDebug("selected message rowId: " + m.getMessage().getRowId());
                                    if ((m.getMessage().getStatus() == MegaChatMessage.STATUS_SERVER_REJECTED) || (m.getMessage().getStatus() == MegaChatMessage.STATUS_SENDING_MANUAL)) {
                                        logDebug("show not sent message panel");
                                        showMsgNotSentPanel(m, positionInMessages);
                                    }
                                }
                            }
                        }
                        else{
                            if(m.getMessage().getType()==MegaChatMessage.TYPE_NODE_ATTACHMENT){
                                logDebug("itemCLick: TYPE_NODE_ATTACHMENT");
                                MegaNodeList nodeList = m.getMessage().getMegaNodeList();
                                if(nodeList.size()==1){
                                    MegaNode node = chatC.authorizeNodeIfPreview(nodeList.get(0), chatRoom);
                                    if (MimeTypeList.typeForName(node.getName()).isImage()){

                                        if(node.hasPreview()){
                                            logDebug("Show full screen viewer");
                                            showFullScreenViewer(m.getMessage().getMsgId(), screenPosition);
                                        }
                                        else{
                                            logDebug("Image without preview - show node attachment panel for one node");
                                            showNodeAttachmentBottomSheet(m, positionInMessages);
                                        }
                                    }
                                    else if (MimeTypeList.typeForName(node.getName()).isVideoReproducible()||MimeTypeList.typeForName(node.getName()).isAudio()){
                                        logDebug("isFile:isVideoReproducibleOrIsAudio");
                                        String mimeType = MimeTypeList.typeForName(node.getName()).getType();
                                        logDebug("FILE HANDLE: " + node.getHandle() + " TYPE: " + mimeType);

                                        Intent mediaIntent;
                                        boolean internalIntent;
                                        boolean opusFile = false;
                                        if (MimeTypeList.typeForName(node.getName()).isVideoNotSupported() || MimeTypeList.typeForName(node.getName()).isAudioNotSupported()){
                                            mediaIntent = new Intent(Intent.ACTION_VIEW);
                                            internalIntent=false;
                                            String[] s = node.getName().split("\\.");
                                            if (s != null && s.length > 1 && s[s.length-1].equals("opus")) {
                                                opusFile = true;
                                            }
                                        }
                                        else {
                                            logDebug("setIntentToAudioVideoPlayer");
                                            mediaIntent = new Intent(this, AudioVideoPlayerLollipop.class);
                                            internalIntent=true;
                                        }
                                        logDebug("putExtra: screenPosition("+screenPosition+"), msgId("+m.getMessage().getMsgId()+"), chatId("+idChat+"), filename("+node.getName()+")");

                                        mediaIntent.putExtra("screenPosition", screenPosition);
                                        mediaIntent.putExtra("adapterType", FROM_CHAT);
                                        mediaIntent.putExtra(IS_PLAYLIST, false);
                                        mediaIntent.putExtra("msgId", m.getMessage().getMsgId());
                                        mediaIntent.putExtra("chatId", idChat);
                                        mediaIntent.putExtra("FILENAME", node.getName());

                                        String localPath = getLocalFile(this, node.getName(), node.getSize());

                                        if (localPath != null){
                                            logDebug("localPath != null");

                                            File mediaFile = new File(localPath);
                                            //mediaIntent.setDataAndType(Uri.parse(localPath), mimeType);
                                            if (Build.VERSION.SDK_INT >= Build.VERSION_CODES.N && localPath.contains(Environment.getExternalStorageDirectory().getPath())) {
                                                logDebug("FileProviderOption");
                                                Uri mediaFileUri = FileProvider.getUriForFile(this, "mega.privacy.android.app.providers.fileprovider", mediaFile);
                                                if(mediaFileUri==null){
                                                    logDebug("ERROR:NULLmediaFileUri");
                                                    showSnackbar(SNACKBAR_TYPE, getString(R.string.general_text_error), -1);
                                                }
                                                else{
                                                    mediaIntent.setDataAndType(mediaFileUri, MimeTypeList.typeForName(node.getName()).getType());
                                                }
                                            }else{
                                                Uri mediaFileUri = Uri.fromFile(mediaFile);
                                                if(mediaFileUri==null){
                                                    logError("ERROR:NULLmediaFileUri");
                                                    showSnackbar(SNACKBAR_TYPE, getString(R.string.general_text_error), -1);
                                                }
                                                else{
                                                    mediaIntent.setDataAndType(mediaFileUri, MimeTypeList.typeForName(node.getName()).getType());
                                                }
                                            }
                                            mediaIntent.addFlags(Intent.FLAG_GRANT_READ_URI_PERMISSION);
                                        }else {
                                            logDebug("localPathNULL");
                                            if (isOnline(this)){
                                                if (megaApi.httpServerIsRunning() == 0) {
                                                    logDebug("megaApi.httpServerIsRunning() == 0");
                                                    megaApi.httpServerStart();
                                                }
                                                else{
                                                    logWarning("ERROR:httpServerAlreadyRunning");
                                                }

                                                ActivityManager.MemoryInfo mi = new ActivityManager.MemoryInfo();
                                                ActivityManager activityManager = (ActivityManager) this.getSystemService(Context.ACTIVITY_SERVICE);
                                                activityManager.getMemoryInfo(mi);

                                                if(mi.totalMem>BUFFER_COMP){
                                                    logDebug("Total mem: " + mi.totalMem + " allocate 32 MB");
                                                    megaApi.httpServerSetMaxBufferSize(MAX_BUFFER_32MB);
                                                }else{
                                                    logDebug("Total mem: " + mi.totalMem + " allocate 16 MB");
                                                    megaApi.httpServerSetMaxBufferSize(MAX_BUFFER_16MB);
                                                }

                                                String url = megaApi.httpServerGetLocalLink(node);
                                                if(url!=null){
                                                    logDebug("URL generated: " + url);
                                                    Uri parsedUri = Uri.parse(url);
                                                    if(parsedUri!=null){
                                                        logDebug("parsedUri!=null ---> " + parsedUri);
                                                        mediaIntent.setDataAndType(parsedUri, mimeType);
                                                    }else{
                                                        logError("ERROR:httpServerGetLocalLink");
                                                        showSnackbar(SNACKBAR_TYPE, getString(R.string.general_text_error), -1);
                                                    }
                                                }else{
                                                    logError("ERROR:httpServerGetLocalLink");
                                                    showSnackbar(SNACKBAR_TYPE, getString(R.string.general_text_error), -1);
                                                }
                                            }
                                            else {
                                                showSnackbar(SNACKBAR_TYPE, getString(R.string.error_server_connection_problem)+". "+ getString(R.string.no_network_connection_on_play_file), -1);
                                            }
                                        }
                                        mediaIntent.putExtra("HANDLE", node.getHandle());
                                        if (opusFile){
                                            logDebug("opusFile ");
                                            mediaIntent.setDataAndType(mediaIntent.getData(), "audio/*");
                                        }
                                        if(internalIntent){
                                            startActivity(mediaIntent);
                                        }else{
                                            logDebug("externalIntent");
                                            if (isIntentAvailable(this, mediaIntent)){
                                                startActivity(mediaIntent);
                                            }else{
                                                logDebug("noAvailableIntent");
                                                showNodeAttachmentBottomSheet(m, positionInMessages);
                                            }
                                        }
                                        overridePendingTransition(0,0);
                                        if (adapter != null) {
                                            adapter.setNodeAttachmentVisibility(false, holder_imageDrag, positionInMessages);
                                        }

                                    }else if (MimeTypeList.typeForName(node.getName()).isPdf()){

                                        logDebug("isFile:isPdf");
                                        String mimeType = MimeTypeList.typeForName(node.getName()).getType();
                                        logDebug("FILE HANDLE: " + node.getHandle() + " TYPE: " + mimeType);
                                        Intent pdfIntent = new Intent(this, PdfViewerActivityLollipop.class);
                                        pdfIntent.putExtra("inside", true);
                                        pdfIntent.putExtra("adapterType", FROM_CHAT);
                                        pdfIntent.putExtra("msgId", m.getMessage().getMsgId());
                                        pdfIntent.putExtra("chatId", idChat);

                                        String localPath = getLocalFile(this, node.getName(), node.getSize());

                                        if (localPath != null){
                                            File mediaFile = new File(localPath);
                                            if (Build.VERSION.SDK_INT >= Build.VERSION_CODES.N && localPath.contains(Environment.getExternalStorageDirectory().getPath())) {
                                                logDebug("FileProviderOption");
                                                Uri mediaFileUri = FileProvider.getUriForFile(this, "mega.privacy.android.app.providers.fileprovider", mediaFile);
                                                if(mediaFileUri==null){
                                                    logError("ERROR:NULLmediaFileUri");
                                                    showSnackbar(SNACKBAR_TYPE, getString(R.string.general_text_error), -1);
                                                }
                                                else{
                                                    pdfIntent.setDataAndType(mediaFileUri, MimeTypeList.typeForName(node.getName()).getType());
                                                }
                                            }
                                            else{
                                                Uri mediaFileUri = Uri.fromFile(mediaFile);
                                                if(mediaFileUri==null){
                                                    logError("ERROR:NULLmediaFileUri");
                                                    showSnackbar(SNACKBAR_TYPE, getString(R.string.general_text_error), -1);
                                                }
                                                else{
                                                    pdfIntent.setDataAndType(mediaFileUri, MimeTypeList.typeForName(node.getName()).getType());
                                                }
                                            }
                                            pdfIntent.addFlags(Intent.FLAG_GRANT_READ_URI_PERMISSION);
                                        }
                                        else {
                                            logWarning("localPathNULL");
                                            if (isOnline(this)){
                                                if (megaApi.httpServerIsRunning() == 0) {
                                                    megaApi.httpServerStart();
                                                }
                                                else{
                                                    logError("ERROR:httpServerAlreadyRunning");
                                                }
                                                ActivityManager.MemoryInfo mi = new ActivityManager.MemoryInfo();
                                                ActivityManager activityManager = (ActivityManager) this.getSystemService(Context.ACTIVITY_SERVICE);
                                                activityManager.getMemoryInfo(mi);
                                                if(mi.totalMem>BUFFER_COMP){
                                                    logDebug("Total mem: " + mi.totalMem + " allocate 32 MB");
                                                    megaApi.httpServerSetMaxBufferSize(MAX_BUFFER_32MB);
                                                }
                                                else{
                                                    logDebug("Total mem: " + mi.totalMem + " allocate 16 MB");
                                                    megaApi.httpServerSetMaxBufferSize(MAX_BUFFER_16MB);
                                                }
                                                String url = megaApi.httpServerGetLocalLink(node);
                                                if(url!=null){
                                                    logDebug("URL generated: " + url);
                                                    Uri parsedUri = Uri.parse(url);
                                                    if(parsedUri!=null){
                                                        pdfIntent.setDataAndType(parsedUri, mimeType);
                                                    }
                                                    else{
                                                        logError("ERROR:httpServerGetLocalLink");
                                                        showSnackbar(SNACKBAR_TYPE, getString(R.string.general_text_error), -1);
                                                    }
                                                }
                                                else{
                                                    logError("ERROR:httpServerGetLocalLink");
                                                    showSnackbar(SNACKBAR_TYPE, getString(R.string.general_text_error), -1);
                                                }
                                            }
                                            else {
                                                showSnackbar(SNACKBAR_TYPE, getString(R.string.error_server_connection_problem)+". "+ getString(R.string.no_network_connection_on_play_file), -1);
                                            }
                                        }
                                        pdfIntent.putExtra("HANDLE", node.getHandle());

                                        if (isIntentAvailable(this, pdfIntent)){
                                            startActivity(pdfIntent);
                                        }
                                        else{
                                            logWarning("noAvailableIntent");
                                            showNodeAttachmentBottomSheet(m, positionInMessages);
                                        }
                                        overridePendingTransition(0,0);
                                    }
                                    else{
                                        logDebug("NOT Image, pdf, audio or video - show node attachment panel for one node");
                                        showNodeAttachmentBottomSheet(m, positionInMessages);
                                    }
                                }
                                else{
                                    logDebug("show node attachment panel");
                                    showNodeAttachmentBottomSheet(m, positionInMessages);
                                }
                            }
                            else if(m.getMessage().getType()==MegaChatMessage.TYPE_CONTACT_ATTACHMENT){
                                logDebug("TYPE_CONTACT_ATTACHMENT");
                                logDebug("show contact attachment panel");
                                if (isOnline(this)) {
                                    if (!chatC.isInAnonymousMode() && m != null) {
                                        if (m.getMessage().getUsersCount() == 1) {
                                            long userHandle = m.getMessage().getUserHandle(0);
                                            if(userHandle != megaChatApi.getMyUserHandle()){
                                                showContactAttachmentBottomSheet(m, positionInMessages);
                                            }
                                        }else{
                                            showContactAttachmentBottomSheet(m, positionInMessages);
                                        }
                                    }
                                }
                                else{
                                    //No shown - is not possible to know is it already contact or not - megaApi not working
                                    showSnackbar(SNACKBAR_TYPE, getString(R.string.error_server_connection_problem), -1);
                                }
                            } else if (m.getMessage().getType() == MegaChatMessage.TYPE_CONTAINS_META) {
                                logDebug("TYPE_CONTAINS_META");
                                MegaChatContainsMeta meta = m.getMessage().getContainsMeta();
                                if (meta == null || meta.getType() == MegaChatContainsMeta.CONTAINS_META_INVALID)
                                    return;
                                String url = null;
                                if (meta.getType() == MegaChatContainsMeta.CONTAINS_META_RICH_PREVIEW) {
                                    url = meta.getRichPreview().getUrl();
                                } else if (meta.getType() == MegaChatContainsMeta.CONTAINS_META_GEOLOCATION) {
                                    url = m.getMessage().getContent();
                                    MegaChatGeolocation location = meta.getGeolocation();
                                    if (location != null) {
                                        float latitude = location.getLatitude();
                                        float longitude = location.getLongitude();
                                        List<Address> addresses = getAddresses(this, latitude, longitude);
                                        if (addresses != null && !addresses.isEmpty()) {
                                            String address = addresses.get(0).getAddressLine(0);
                                            if (address != null) {
                                                url = "geo:" + latitude + "," + longitude + "?q=" + Uri.encode(address);
                                            }
                                        }
                                    }
                                }
                                if (url == null) return;
                                Intent browserIntent = new Intent(Intent.ACTION_VIEW, Uri.parse(url));
                                startActivity(browserIntent);

                            } else if(m.getMessage().getType() == MegaChatMessage.TYPE_NORMAL ){
                                logDebug("TYPE_NORMAL");
                                AndroidMegaRichLinkMessage richLinkMessage = m.getRichLinkMessage();

                                if(richLinkMessage == null){
                                    showGeneralChatMessageBottomSheet(m, positionInMessages);
                                }else{
                                    String url = richLinkMessage.getUrl();
                                    if (richLinkMessage.isChat()) {
                                        loadChatLink(url);
                                    } else {
                                        openMegaLink(url, richLinkMessage.getNode() != null ? richLinkMessage.getNode().isFile() : richLinkMessage.isFile());
                                    }
                                }
                            }
                        }
                    }
                }
            }
        }else{
            logDebug("DO NOTHING: Position (" + positionInMessages + ") is more than size in messages (size: " + messages.size() + ")");
        }
    }

    public void loadChatLink(String link){
        logDebug("loadChatLink: ");
        Intent intentOpenChat = new Intent(this, ChatActivityLollipop.class);
        intentOpenChat.setAction(ACTION_OPEN_CHAT_LINK);
        intentOpenChat.setData(Uri.parse(link));
        this.startActivity(intentOpenChat);
    }

    public void showFullScreenViewer(long msgId, int[] screenPosition){
        logDebug("showFullScreenViewer");
        int position = 0;
        boolean positionFound = false;
        List<Long> ids = new ArrayList<>();
        for(int i=0; i<messages.size();i++){
            AndroidMegaChatMessage androidMessage = messages.get(i);
            if(!androidMessage.isUploading()){
                MegaChatMessage msg = androidMessage.getMessage();

                if(msg.getType()==MegaChatMessage.TYPE_NODE_ATTACHMENT){
                    ids.add(msg.getMsgId());

                    if(msg.getMsgId()==msgId){
                        positionFound=true;
                    }
                    if(!positionFound){
                        MegaNodeList nodeList = msg.getMegaNodeList();
                        if(nodeList.size()==1){
                            MegaNode node = nodeList.get(0);
                            if(MimeTypeList.typeForName(node.getName()).isImage()){
                                position++;
                            }
                        }
                    }
                }
            }
        }

        Intent intent = new Intent(this, ChatFullScreenImageViewer.class);
        intent.putExtra("position", position);
        intent.putExtra("chatId", idChat);
        intent.putExtra("screenPosition", screenPosition);
        long[] array = new long[ids.size()];
        for(int i = 0; i < ids.size(); i++) {
            array[i] = ids.get(i);
        }
        intent.putExtra("messageIds", array);
        startActivity(intent);
        overridePendingTransition(0,0);
        if (adapter !=  null) {
            adapter.setNodeAttachmentVisibility(false, holder_imageDrag, position);
        }
    }

    @Override
    public void onChatRoomUpdate(MegaChatApiJava api, MegaChatRoom chat) {
        logDebug("onChatRoomUpdate!");
        this.chatRoom = chat;
        if (adapter != null) {
            adapter.setChatRoom(chatRoom);
        }

        if(chat.hasChanged(MegaChatRoom.CHANGE_TYPE_CLOSED)){
            logDebug("CHANGE_TYPE_CLOSED for the chat: " + chat.getChatId());
            int permission = chat.getOwnPrivilege();
            logDebug("Permissions for the chat: " + permission);

            if(chat.isPreview()){
                if(permission==MegaChatRoom.PRIV_RM){
                    //Show alert to user
                    showSnackbar(SNACKBAR_TYPE, getString(R.string.alert_invalid_preview), -1);
                }
            }
            else{
                //Hide field to write
                setChatSubtitle();
                supportInvalidateOptionsMenu();
            }
        }
        else if(chat.hasChanged(MegaChatRoom.CHANGE_TYPE_STATUS)){
            logDebug("CHANGE_TYPE_STATUS for the chat: " + chat.getChatId());
            if(!(chatRoom.isGroup())){
                long userHandle = chatRoom.getPeerHandle(0);
                setStatus(userHandle);
            }
        }
        else if(chat.hasChanged(MegaChatRoom.CHANGE_TYPE_PARTICIPANTS)){
            logDebug("CHANGE_TYPE_PARTICIPANTS for the chat: " + chat.getChatId());
            setChatSubtitle();
        }
        else if(chat.hasChanged(MegaChatRoom.CHANGE_TYPE_OWN_PRIV)){
            logDebug("CHANGE_TYPE_OWN_PRIV for the chat: " + chat.getChatId());
            setChatSubtitle();
            supportInvalidateOptionsMenu();
        }
        else if(chat.hasChanged(MegaChatRoom.CHANGE_TYPE_TITLE)){
            updateTitle();
        }
        else if(chat.hasChanged(MegaChatRoom.CHANGE_TYPE_USER_STOP_TYPING)){
            logDebug("CHANGE_TYPE_USER_STOP_TYPING for the chat: " + chat.getChatId());

            long userHandleTyping = chat.getUserTyping();

            if(userHandleTyping==megaChatApi.getMyUserHandle()){
                return;
            }

            if(usersTypingSync==null){
                return;
            }

            //Find the item
            boolean found = false;
            for(UserTyping user : usersTypingSync) {
                if(user.getParticipantTyping().getHandle() == userHandleTyping) {
                    logDebug("Found user typing!");
                    usersTypingSync.remove(user);
                    found=true;
                    break;
                }
            }

            if(!found){
                logDebug("CHANGE_TYPE_USER_STOP_TYPING: Not found user typing");
            }
            else{
                updateUserTypingFromNotification();
            }

        }
        else if(chat.hasChanged(MegaChatRoom.CHANGE_TYPE_USER_TYPING)){
            logDebug("CHANGE_TYPE_USER_TYPING for the chat: " + chat.getChatId());
            if(chat!=null){

                long userHandleTyping = chat.getUserTyping();

                if(userHandleTyping==megaChatApi.getMyUserHandle()){
                    return;
                }

                if(usersTyping==null){
                    usersTyping = new ArrayList<>();
                    usersTypingSync = Collections.synchronizedList(usersTyping);
                }

                //Find if any notification arrives previously
                if(usersTypingSync.size()<=0){
                    logDebug("No more users writing");
                    MegaChatParticipant participantTyping = new MegaChatParticipant(userHandleTyping);
                    UserTyping currentUserTyping = new UserTyping(participantTyping);

                    String nameTyping = chatC.getFirstName(userHandleTyping, chatRoom);

                    logDebug("userHandleTyping: " + userHandleTyping);

                    if (isTextEmpty(nameTyping)) {
                        nameTyping = getString(R.string.transfer_unknown);
                    }

                    participantTyping.setFirstName(nameTyping);

                    userTypingTimeStamp = System.currentTimeMillis()/1000;
                    currentUserTyping.setTimeStampTyping(userTypingTimeStamp);

                    usersTypingSync.add(currentUserTyping);

                    String userTyping =  getResources().getQuantityString(R.plurals.user_typing, 1, toCDATA(usersTypingSync.get(0).getParticipantTyping().getFirstName()));
                    userTyping = userTyping.replace("[A]", "<font color=\'#8d8d94\'>");
                    userTyping = userTyping.replace("[/A]", "</font>");
                    userTypingText.setText(getSpannedHtmlText(userTyping));

                    userTypingLayout.setVisibility(View.VISIBLE);
                }
                else{
                    logDebug("More users writing or the same in different timestamp");

                    //Find the item
                    boolean found = false;
                    for(UserTyping user : usersTypingSync) {
                        if(user.getParticipantTyping().getHandle() == userHandleTyping) {
                            logDebug("Found user typing!");
                            userTypingTimeStamp = System.currentTimeMillis()/1000;
                            user.setTimeStampTyping(userTypingTimeStamp);
                            found=true;
                            break;
                        }
                    }

                    if(!found){
                        logDebug("It's a new user typing");
                        MegaChatParticipant participantTyping = new MegaChatParticipant(userHandleTyping);
                        UserTyping currentUserTyping = new UserTyping(participantTyping);

                        String nameTyping = chatC.getFirstName(userHandleTyping, chatRoom);
                        if (isTextEmpty(nameTyping)) {
                            nameTyping = getString(R.string.transfer_unknown);
                        }

                        participantTyping.setFirstName(nameTyping);

                        userTypingTimeStamp = System.currentTimeMillis()/1000;
                        currentUserTyping.setTimeStampTyping(userTypingTimeStamp);

                        usersTypingSync.add(currentUserTyping);

                        //Show the notification
                        String userTyping;
                        int size = usersTypingSync.size();
                        switch (size) {
                            case 1:
                                userTyping = getResources().getQuantityString(R.plurals.user_typing, 1, usersTypingSync.get(0).getParticipantTyping().getFirstName());
                                userTyping = toCDATA(userTyping);
                                break;

                            case 2:
                                userTyping = getResources().getQuantityString(R.plurals.user_typing, 2, usersTypingSync.get(0).getParticipantTyping().getFirstName() + ", " + usersTypingSync.get(1).getParticipantTyping().getFirstName());
                                userTyping = toCDATA(userTyping);
                                break;

                            default:
                                String names = usersTypingSync.get(0).getParticipantTyping().getFirstName() + ", " + usersTypingSync.get(1).getParticipantTyping().getFirstName();
                                userTyping = String.format(getString(R.string.more_users_typing), toCDATA(names));
                                break;
                        }

                        userTyping = userTyping.replace("[A]", "<font color=\'#8d8d94\'>");
                        userTyping = userTyping.replace("[/A]", "</font>");

                        userTypingText.setText(getSpannedHtmlText(userTyping));
                        userTypingLayout.setVisibility(View.VISIBLE);
                    }
                }

                int interval = 5000;
                IsTypingRunnable runnable = new IsTypingRunnable(userTypingTimeStamp, userHandleTyping);
                handlerReceive = new Handler();
                handlerReceive.postDelayed(runnable, interval);
            }
        }
        else if(chat.hasChanged(MegaChatRoom.CHANGE_TYPE_ARCHIVE)){
            logDebug("CHANGE_TYPE_ARCHIVE for the chat: " + chat.getChatId());
            setChatSubtitle();
        }
        else if(chat.hasChanged(MegaChatRoom.CHANGE_TYPE_CHAT_MODE)){
            logDebug("CHANGE_TYPE_CHAT_MODE for the chat: " + chat.getChatId());
        }
        else if(chat.hasChanged(MegaChatRoom.CHANGE_TYPE_UPDATE_PREVIEWERS)){
            logDebug("CHANGE_TYPE_UPDATE_PREVIEWERS for the chat: " + chat.getChatId());
            setPreviewersView();
        }
    }

    void setPreviewersView () {
        if(chatRoom.getNumPreviewers()>0){
            observersNumberText.setText(chatRoom.getNumPreviewers()+"");
            observersLayout.setVisibility(View.VISIBLE);
        }
        else{
            observersLayout.setVisibility(View.GONE);
        }
    }

    private class IsTypingRunnable implements Runnable{

        long timeStamp;
        long userHandleTyping;

        public IsTypingRunnable(long timeStamp, long userHandleTyping) {
            this.timeStamp = timeStamp;
            this.userHandleTyping = userHandleTyping;
        }

        @Override
        public void run() {
            logDebug("Run off notification typing");
            long timeNow = System.currentTimeMillis()/1000;
            if ((timeNow - timeStamp) > 4){
                logDebug("Remove user from the list");

                boolean found = false;
                for(UserTyping user : usersTypingSync) {
                    if(user.getTimeStampTyping() == timeStamp) {
                        if(user.getParticipantTyping().getHandle() == userHandleTyping) {
                            logDebug("Found user typing in runnable!");
                            usersTypingSync.remove(user);
                            found=true;
                            break;
                        }
                    }
                }

                if(!found){
                    logDebug("Not found user typing in runnable!");
                }

                updateUserTypingFromNotification();
            }
        }
    }

    public void updateUserTypingFromNotification(){
        logDebug("updateUserTypingFromNotification");

        int size = usersTypingSync.size();
        logDebug("Size of typing: " + size);
        switch (size){
            case 0:{
                userTypingLayout.setVisibility(View.GONE);
                break;
            }
            case 1:{
                String userTyping = getResources().getQuantityString(R.plurals.user_typing, 1, usersTypingSync.get(0).getParticipantTyping().getFirstName());
                userTyping = toCDATA(userTyping);
                userTyping = userTyping.replace("[A]", "<font color=\'#8d8d94\'>");
                userTyping = userTyping.replace("[/A]", "</font>");

                Spanned result = null;
                if (android.os.Build.VERSION.SDK_INT >= android.os.Build.VERSION_CODES.N) {
                    result = Html.fromHtml(userTyping,Html.FROM_HTML_MODE_LEGACY);
                } else {
                    result = Html.fromHtml(userTyping);
                }

                userTypingText.setText(result);
                break;
            }
            case 2:{
                String userTyping = getResources().getQuantityString(R.plurals.user_typing, 2, usersTypingSync.get(0).getParticipantTyping().getFirstName()+", "+usersTypingSync.get(1).getParticipantTyping().getFirstName());
                userTyping = toCDATA(userTyping);
                userTyping = userTyping.replace("[A]", "<font color=\'#8d8d94\'>");
                userTyping = userTyping.replace("[/A]", "</font>");

                Spanned result = null;
                if (android.os.Build.VERSION.SDK_INT >= android.os.Build.VERSION_CODES.N) {
                    result = Html.fromHtml(userTyping,Html.FROM_HTML_MODE_LEGACY);
                } else {
                    result = Html.fromHtml(userTyping);
                }

                userTypingText.setText(result);
                break;
            }
            default:{
                String names = usersTypingSync.get(0).getParticipantTyping().getFirstName()+", "+usersTypingSync.get(1).getParticipantTyping().getFirstName();
                String userTyping = String.format(getString(R.string.more_users_typing), toCDATA(names));

                userTyping = userTyping.replace("[A]", "<font color=\'#8d8d94\'>");
                userTyping = userTyping.replace("[/A]", "</font>");

                Spanned result = null;
                if (android.os.Build.VERSION.SDK_INT >= android.os.Build.VERSION_CODES.N) {
                    result = Html.fromHtml(userTyping,Html.FROM_HTML_MODE_LEGACY);
                } else {
                    result = Html.fromHtml(userTyping);
                }

                userTypingText.setText(result);
                break;
            }
        }
    }

    public void setRichLinkInfo(long msgId, AndroidMegaRichLinkMessage richLinkMessage){
        logDebug("setRichLinkInfo");

        int indexToChange = -1;
        ListIterator<AndroidMegaChatMessage> itr = messages.listIterator(messages.size());

        // Iterate in reverse.
        while(itr.hasPrevious()) {
            AndroidMegaChatMessage messageToCheck = itr.previous();

            if(!messageToCheck.isUploading()){
                if(messageToCheck.getMessage().getMsgId()==msgId){
                    indexToChange = itr.nextIndex();
                    logDebug("Found index to change: " + indexToChange);
                    break;
                }
            }
        }

        if(indexToChange!=-1){

            AndroidMegaChatMessage androidMsg = messages.get(indexToChange);

            androidMsg.setRichLinkMessage(richLinkMessage);

            try{
                if(adapter!=null){
                    adapter.notifyItemChanged(indexToChange+1);
                }
            }
            catch(IllegalStateException e){
                logError("IllegalStateException: do not update adapter", e);
            }

        }
        else{
            logError("Error, rich link message not found!!");
        }
    }

    public void setRichLinkImage(long msgId){
        logDebug("setRichLinkImage");

        int indexToChange = -1;
        ListIterator<AndroidMegaChatMessage> itr = messages.listIterator(messages.size());

        // Iterate in reverse.
        while(itr.hasPrevious()) {
            AndroidMegaChatMessage messageToCheck = itr.previous();

            if(!messageToCheck.isUploading()){
                if(messageToCheck.getMessage().getMsgId()==msgId){
                    indexToChange = itr.nextIndex();
                    logDebug("Found index to change: " + indexToChange);
                    break;
                }
            }
        }

        if(indexToChange!=-1){

            if(adapter!=null){
                adapter.notifyItemChanged(indexToChange+1);
            }
        }
        else{
            logError("Error, rich link message not found!!");
        }
    }

    public int checkMegaLink(MegaChatMessage msg){
        logDebug("checkMegaLink");

        //Check if it is a MEGA link
        if (msg.getType() != MegaChatMessage.TYPE_NORMAL || msg.getContent() == null) return -1;

        String link = extractMegaLink(msg.getContent());

        if (isChatLink(link)) {
            logDebug("isChatLink");
            ChatLinkInfoListener listener = new ChatLinkInfoListener(this, msg.getMsgId(), megaApi);
            megaChatApi.checkChatLink(link, listener);

            return MEGA_CHAT_LINK;
        }

        if (link == null || megaApi == null || megaApi.getRootNode() == null) return -1;

        logDebug("The link was found");

        ChatLinkInfoListener listener = null;
        if (isFileLink(link)) {
            logDebug("isFileLink");
            listener = new ChatLinkInfoListener(this, msg.getMsgId(), megaApi);
            megaApi.getPublicNode(link, listener);
            return MEGA_FILE_LINK;
        } else {
            logDebug("isFolderLink");

            MegaApiAndroid megaApiFolder = getLocalMegaApiFolder();
            listener = new ChatLinkInfoListener(this, msg.getMsgId(), megaApi, megaApiFolder);
            megaApiFolder.loginToFolder(link, listener);
            return MEGA_FOLDER_LINK;
        }
    }

    @Override
    public void onMessageLoaded(MegaChatApiJava api, MegaChatMessage msg) {

        if (msg != null) {
            logDebug("STATUS: " + msg.getStatus());
            logDebug("TEMP ID: " + msg.getTempId());
            logDebug("FINAL ID: " + msg.getMsgId());
            logDebug("TIMESTAMP: " + msg.getTimestamp());
            logDebug("TYPE: " + msg.getType());

            if(messages!=null){
                logDebug("Messages size: "+messages.size());
            }

            if(msg.isDeleted()){
                logDebug("DELETED MESSAGE!!!!");
                numberToLoad--;
                return;
            }

            if(msg.isEdited()){
                logDebug("EDITED MESSAGE!!!!");
            }

            if(msg.getType()==MegaChatMessage.TYPE_REVOKE_NODE_ATTACHMENT) {
                logDebug("TYPE_REVOKE_NODE_ATTACHMENT MESSAGE!!!!");
                numberToLoad--;
                return;
            }

            checkMegaLink(msg);

            if(msg.getType()==MegaChatMessage.TYPE_NODE_ATTACHMENT){
                logDebug("TYPE_NODE_ATTACHMENT MESSAGE!!!!");
            }

            if(msg.getStatus()==MegaChatMessage.STATUS_SERVER_REJECTED){
                logDebug("STATUS_SERVER_REJECTED " + msg.getStatus());
            }

            if(msg.getStatus()==MegaChatMessage.STATUS_SENDING_MANUAL){

                logDebug("STATUS_SENDING_MANUAL: Getting messages not sent!!!: " + msg.getStatus());
                AndroidMegaChatMessage androidMsg = new AndroidMegaChatMessage(msg);

                if(msg.isEdited()){
                    logDebug("MESSAGE EDITED");

                    if(!noMoreNoSentMessages){
                        logDebug("NOT noMoreNoSentMessages");
                        addInBufferSending(androidMsg);
                    }else{
                        logDebug("Try to recover the initial msg");
                        if(msg.getMsgId()!=-1){
                            MegaChatMessage notEdited = megaChatApi.getMessage(idChat, msg.getMsgId());
                            logDebug("Content not edited");
                            AndroidMegaChatMessage androidMsgNotEdited = new AndroidMegaChatMessage(notEdited);
                            int returnValue = modifyMessageReceived(androidMsgNotEdited, false);
                            if(returnValue!=-1){
                                logDebug("Message " + returnValue + " modified!");
                            }
                        }

                        appendMessageAnotherMS(androidMsg);
                    }
                }
                else{
                    logDebug("NOT MESSAGE EDITED");
                    int resultModify = -1;
                    if(msg.getUserHandle()==megaChatApi.getMyUserHandle()){
                        if(msg.getType()==MegaChatMessage.TYPE_NODE_ATTACHMENT){
                            logDebug("Modify my message and node attachment");

                            long idMsg =  dbH.findPendingMessageByIdTempKarere(msg.getTempId());
                            logDebug("The id of my pending message is: " + idMsg);
                            if(idMsg!=-1){
                                resultModify = modifyAttachmentReceived(androidMsg, idMsg);
                                dbH.removePendingMessageById(idMsg);
                                if(resultModify==-1){
                                    logDebug("Node attachment message not in list -> resultModify -1");
//                            AndroidMegaChatMessage msgToAppend = new AndroidMegaChatMessage(msg);
//                            appendMessagePosition(msgToAppend);
                                }
                                else{
                                    logDebug("Modify attachment");
                                    numberToLoad--;
                                    return;
                                }
                            }
                        }
                    }

                    int returnValue = modifyMessageReceived(androidMsg, true);
                    if(returnValue!=-1){
                        logDebug("Message " + returnValue + " modified!");
                        numberToLoad--;
                        return;
                    }
                    addInBufferSending(androidMsg);
                    if(!noMoreNoSentMessages){
                        logDebug("NOT noMoreNoSentMessages");
                    }
                }
            }
            else if(msg.getStatus()==MegaChatMessage.STATUS_SENDING){
                logDebug("SENDING: Getting messages not sent !!!-------------------------------------------------: "+msg.getStatus());
                AndroidMegaChatMessage androidMsg = new AndroidMegaChatMessage(msg);
                int returnValue = modifyMessageReceived(androidMsg, true);
                if(returnValue!=-1){
                    logDebug("Message " + returnValue + " modified!");
                    numberToLoad--;
                    return;
                }
                addInBufferSending(androidMsg);
                if(!noMoreNoSentMessages){
                    logDebug("NOT noMoreNoSentMessages");
                }
            }
            else{
                if(!noMoreNoSentMessages){
                    logDebug("First message with NORMAL status");
                    noMoreNoSentMessages=true;
                    if(!bufferSending.isEmpty()){
                        bufferMessages.addAll(bufferSending);
                        bufferSending.clear();
                    }
                }

                AndroidMegaChatMessage androidMsg = new AndroidMegaChatMessage(msg);

                if (lastIdMsgSeen != -1) {
                    if(lastIdMsgSeen ==msg.getMsgId()){
                        logDebug("Last message seen received!");
                        lastSeenReceived=true;
                        positionToScroll = 0;
                        logDebug("positionToScroll: " + positionToScroll);
                    }
                }
                else{
                    logDebug("lastMessageSeen is -1");
                    lastSeenReceived=true;
                }

//                megaChatApi.setMessageSeen(idChat, msg.getMsgId());

                if(positionToScroll>=0){
                    positionToScroll++;
                    logDebug("positionToScroll:increase: " + positionToScroll);
                }
                bufferMessages.add(androidMsg);
                logDebug("Size of buffer: " + bufferMessages.size());
                logDebug("Size of messages: " + messages.size());
            }
        }
        else{
            logDebug("NULLmsg:REACH FINAL HISTORY:stateHistory " + stateHistory);
            if (!bufferSending.isEmpty()) {
                bufferMessages.addAll(bufferSending);
                bufferSending.clear();
            }

            if (stateHistory == MegaChatApi.SOURCE_ERROR) {
                logDebug("SOURCE_ERROR: wait to CHAT ONLINE connection");
                retryHistory = true;
            } else if (thereAreNotMoreMessages()) {
                logDebug("SOURCE_NONE: there are no more messages");
                fullHistoryReceivedOnLoad();
            } else if (bufferMessages.size() == NUMBER_MESSAGES_TO_LOAD) {
                allMessagesRequestedAreLoaded();
            } else {
                long pendingMessagesCount = numberToLoad - bufferMessages.size();
                if (pendingMessagesCount > 0) {
                    logDebug("Fewer messages received (" + bufferMessages.size() + ") than asked (" + NUMBER_MESSAGES_TO_LOAD + "): ask for the rest of messages (" + pendingMessagesCount + ")");
                    askForMoreMessages(pendingMessagesCount);

                    if (thereAreNotMoreMessages()) {
                        logDebug("SOURCE_NONE: there are no more messages");
                        fullHistoryReceivedOnLoad();
                    }
                } else {
                    allMessagesRequestedAreLoaded();
                }
            }
        }
        logDebug("END onMessageLoaded - messages.size=" + messages.size());
    }

    private void allMessagesRequestedAreLoaded() {
        logDebug("All the messages asked are loaded");
        long messagesLoadedCount = bufferMessages.size() + messages.size();
        fullHistoryReceivedOnLoad();

        if (messagesLoadedCount < Math.abs(generalUnreadCount) && messagesLoadedCount < MAX_NUMBER_MESSAGES_TO_LOAD_NOT_SEEN) {
            askForMoreMessages();
        }
    }

    public boolean thereAreNotMoreMessages() {
        return stateHistory == MegaChatApi.SOURCE_NONE;
    }

    /**
     * Initiates fetching 32 messages more of the current ChatRoom.
     */
    private void askForMoreMessages() {
        askForMoreMessages(NUMBER_MESSAGES_TO_LOAD);
    }

    /**
     * Initiates fetching some messages more of the current ChatRoom.
     *
     * @param messagesCount number of messages to be fetched
     */
    private void askForMoreMessages(long messagesCount) {
        isLoadingHistory = true;
        numberToLoad = messagesCount;
        stateHistory = megaChatApi.loadMessages(idChat, (int) numberToLoad);
        getMoreHistory = false;
    }

    /**
     * Updates the loaded messages in the adapter when all the messages have been received.
     */
    public void fullHistoryReceivedOnLoad() {
        logDebug("fullHistoryReceivedOnLoad");

        isLoadingHistory = false;
        isOpeningChat = false;

        if (!bufferMessages.isEmpty()) {
            logDebug("Buffer size: " + bufferMessages.size());
            loadBufferMessages();

            if (lastSeenReceived && positionToScroll > 0 && positionToScroll < messages.size()) {
                logDebug("Last message seen received");
                //Find last message
                int positionLastMessage = -1;
                for (int i = messages.size() - 1; i >= 0; i--) {
                    AndroidMegaChatMessage androidMessage = messages.get(i);

                    if (!androidMessage.isUploading()) {
                        MegaChatMessage msg = androidMessage.getMessage();
                        if (msg.getMsgId() == lastIdMsgSeen) {
                            positionLastMessage = i;
                            break;
                        }
                    }
                }

                //Check if it has no my messages after
                positionLastMessage = positionLastMessage + 1;
                AndroidMegaChatMessage message = messages.get(positionLastMessage);

                while (message.getMessage().getUserHandle() == megaChatApi.getMyUserHandle()) {
                    lastIdMsgSeen = message.getMessage().getMsgId();
                    positionLastMessage = positionLastMessage + 1;
                    message = messages.get(positionLastMessage);
                }

                scrollToMessage(isTurn ? -1 : lastIdMsgSeen);
            }

            setLastMessageSeen();
        }

        logDebug("getMoreHistoryTRUE");
        getMoreHistory = true;

        //Load pending messages
        if(!pendingMessagesLoaded){
            pendingMessagesLoaded = true;
            loadPendingMessages();
            if(positionToScroll<=0){
                mLayoutManager.scrollToPosition(messages.size());
            }
        }

        chatRelativeLayout.setVisibility(View.VISIBLE);
        emptyLayout.setVisibility(View.GONE);
    }

    @Override
    public void onMessageReceived(MegaChatApiJava api, MegaChatMessage msg) {

        logDebug("CHAT CONNECTION STATE: " + api.getChatConnectionState(idChat));
        logDebug("STATUS: " + msg.getStatus());
        logDebug("TEMP ID: " + msg.getTempId());
        logDebug("FINAL ID: " + msg.getMsgId());
        logDebug("TIMESTAMP: " + msg.getTimestamp());
        logDebug("TYPE: " + msg.getType());

        if(msg.getType()==MegaChatMessage.TYPE_REVOKE_NODE_ATTACHMENT) {
            logDebug("TYPE_REVOKE_NODE_ATTACHMENT MESSAGE!!!!");
            return;
        }

        if(msg.getStatus()==MegaChatMessage.STATUS_SERVER_REJECTED){
            logDebug("STATUS_SERVER_REJECTED: " + msg.getStatus());
        }

        if(!msg.isManagementMessage()){
            logDebug("isNOTManagementMessage!");
            if(positionNewMessagesLayout!=-1){
                logDebug("Layout unread messages shown: " + generalUnreadCount);
                if(generalUnreadCount<0){
                    generalUnreadCount--;
                }
                else{
                    generalUnreadCount++;
                }

                if(adapter!=null){
                    adapter.notifyItemChanged(positionNewMessagesLayout);
                }
            }
        }
        else {
            int messageType = msg.getType();
            logDebug("Message type: " + messageType);

            switch (messageType) {
                case MegaChatMessage.TYPE_ALTER_PARTICIPANTS:{
                    if(msg.getUserHandle()==myUserHandle) {
                        logDebug("me alter participant");
                        hideNewMessagesLayout();
                    }
                    break;
                }
                case MegaChatMessage.TYPE_PRIV_CHANGE:{
                    if(msg.getUserHandle()==myUserHandle){
                        logDebug("I change a privilege");
                        hideNewMessagesLayout();
                    }
                    break;
                }
                case MegaChatMessage.TYPE_CHAT_TITLE:{
                    if(msg.getUserHandle()==myUserHandle) {
                        logDebug("I change the title");
                        hideNewMessagesLayout();
                    }
                    break;
                }
            }
        }

        if(setAsRead){
            markAsSeen(msg);
        }

        if(msg.getType()==MegaChatMessage.TYPE_CHAT_TITLE){
            String newTitle = msg.getContent();
            if(newTitle!=null){
                titleToolbar.setText(newTitle);
            }
        }
        else if(msg.getType()==MegaChatMessage.TYPE_TRUNCATE){
            invalidateOptionsMenu();
        }

        AndroidMegaChatMessage androidMsg = new AndroidMegaChatMessage(msg);
        appendMessagePosition(androidMsg);

        if(mLayoutManager.findLastCompletelyVisibleItemPosition()==messages.size()-1){
            logDebug("Do scroll to end");
            mLayoutManager.scrollToPosition(messages.size());
        }
        else{
            if(emojiKeyboard !=null){
                if((emojiKeyboard.getLetterKeyboardShown() || emojiKeyboard.getEmojiKeyboardShown())&&(messages.size()==1)){
                    mLayoutManager.scrollToPosition(messages.size());
                }
            }
            logDebug("DONT scroll to end");
            if(typeMessageJump !=  TYPE_MESSAGE_NEW_MESSAGE){
                messageJumpText.setText(getResources().getString(R.string.message_new_messages));
                typeMessageJump = TYPE_MESSAGE_NEW_MESSAGE;
            }

            if(messageJumpLayout.getVisibility() != View.VISIBLE){
                messageJumpText.setText(getResources().getString(R.string.message_new_messages));
                messageJumpLayout.setVisibility(View.VISIBLE);
            }
        }

        checkMegaLink(msg);

//        mLayoutManager.setStackFromEnd(true);
//        mLayoutManager.scrollToPosition(0);
    }
    public void sendToDownload(MegaNodeList nodelist){
        logDebug("sendToDownload");
        chatC.prepareForChatDownload(nodelist);
    }

    @Override
    public void onMessageUpdate(MegaChatApiJava api, MegaChatMessage msg) {
        logDebug("msgID "+ msg.getMsgId());
        logDebug("onMessageUpdate ");
        int resultModify = -1;
        if(msg.isDeleted()){
            if(adapter!=null){
                adapter.stopPlaying(msg.getMsgId());
            }
            deleteMessage(msg, false);
            return;
        }
        AndroidMegaChatMessage androidMsg = new AndroidMegaChatMessage(msg);

        if(msg.hasChanged(MegaChatMessage.CHANGE_TYPE_ACCESS)){
            logDebug("Change access of the message");
            logDebug("One attachment revoked, modify message");
            resultModify = modifyMessageReceived(androidMsg, false);
            if (resultModify == -1) {
                logDebug("Modify result is -1");
                int firstIndexShown = messages.get(0).getMessage().getMsgIndex();
                logDebug("The first index is: " + firstIndexShown + " the index of the updated message: " + msg.getMsgIndex());
                if (firstIndexShown <= msg.getMsgIndex()) {
                    logDebug("The message should be in the list");
                    if (msg.getType() == MegaChatMessage.TYPE_NODE_ATTACHMENT) {

                        logDebug("Node attachment message not in list -> append");
                        AndroidMegaChatMessage msgToAppend = new AndroidMegaChatMessage(msg);
                        reinsertNodeAttachmentNoRevoked(msgToAppend);
                    }
                } else {
                    if (messages.size() < NUMBER_MESSAGES_BEFORE_LOAD) {
                        logDebug("Show more message - add to the list");
                        if (msg.getType() == MegaChatMessage.TYPE_NODE_ATTACHMENT) {

                            logDebug("Node attachment message not in list -> append");
                            AndroidMegaChatMessage msgToAppend = new AndroidMegaChatMessage(msg);
                            reinsertNodeAttachmentNoRevoked(msgToAppend);
                        }
                    }
                }
            }
        }
        else if(msg.hasChanged(MegaChatMessage.CHANGE_TYPE_CONTENT)){
            logDebug("Change content of the message");

            if(msg.getType()==MegaChatMessage.TYPE_TRUNCATE){
                logDebug("TRUNCATE MESSAGE");
                clearHistory(androidMsg);
            }
            else{

                disableMultiselection();
                if(msg.isDeleted()){
                    logDebug("Message deleted!!");
                }
                checkMegaLink(msg);
                if (msg.getContainsMeta() != null && msg.getContainsMeta().getType() == MegaChatContainsMeta.CONTAINS_META_GEOLOCATION){
                    logDebug("CONTAINS_META_GEOLOCATION");
                }
                resultModify = modifyMessageReceived(androidMsg, false);
                logDebug("resultModify: " + resultModify);
            }
        }
        else if(msg.hasChanged(MegaChatMessage.CHANGE_TYPE_STATUS)){

            int statusMsg = msg.getStatus();
            logDebug("Status change: "+ statusMsg + "T emporal id: "+ msg.getTempId() + " Final id: "+ msg.getMsgId());

            if(msg.getUserHandle()==megaChatApi.getMyUserHandle()){
                if((msg.getType()==MegaChatMessage.TYPE_NODE_ATTACHMENT)||(msg.getType()==MegaChatMessage.TYPE_VOICE_CLIP)){
                    logDebug("Modify my message and node attachment");

                    long idMsg =  dbH.findPendingMessageByIdTempKarere(msg.getTempId());
                    logDebug("The id of my pending message is: " + idMsg);
                    if(idMsg!=-1){
                        resultModify = modifyAttachmentReceived(androidMsg, idMsg);
                        if(resultModify==-1){
                            logWarning("Node attachment message not in list -> resultModify -1");
//                            AndroidMegaChatMessage msgToAppend = new AndroidMegaChatMessage(msg);
//                            appendMessagePosition(msgToAppend);
                        }
                        else{
                            dbH.removePendingMessageById(idMsg);
                        }
                        return;
                    }
                }
            }

            if(msg.getStatus()==MegaChatMessage.STATUS_SEEN){
                logDebug("STATUS_SEEN");
            }
            else if(msg.getStatus()==MegaChatMessage.STATUS_SERVER_RECEIVED){
                logDebug("STATUS_SERVER_RECEIVED");

                if(msg.getType()==MegaChatMessage.TYPE_NORMAL){
                    if(msg.getUserHandle()==megaChatApi.getMyUserHandle()){
                        checkMegaLink(msg);
                    }
                }

                resultModify = modifyMessageReceived(androidMsg, true);
                logDebug("resultModify: " + resultModify);
            }
            else if(msg.getStatus()==MegaChatMessage.STATUS_SERVER_REJECTED){
                logDebug("STATUS_SERVER_REJECTED: " + msg.getStatus());
                deleteMessage(msg, true);
            }
            else{
                logDebug("Status: " + msg.getStatus());
                logDebug("Timestamp: " + msg.getTimestamp());

                resultModify = modifyMessageReceived(androidMsg, false);
                logDebug("resultModify: " + resultModify);
            }
        }
    }

    private void disableMultiselection(){
        if(adapter == null || !adapter.isMultipleSelect()) return;
        finishMultiselectionMode();
    }

    @Override
    public void onHistoryReloaded(MegaChatApiJava api, MegaChatRoom chat) {
        logDebug("onHistoryReloaded");
        cleanBuffers();
        invalidateOptionsMenu();
        logDebug("Load new history");

        long unread = chatRoom.getUnreadCount();
        generalUnreadCount = unread;
        lastSeenReceived = unread == 0;

        if (unread == 0) {
            lastIdMsgSeen = MEGACHAT_INVALID_HANDLE;
            logDebug("loadMessages unread is 0");
        } else {
            lastIdMsgSeen = megaChatApi.getLastMessageSeenId(idChat);
            if (lastIdMsgSeen != -1) {
                logDebug("Id of last message seen: " + lastIdMsgSeen);
            } else {
                logError("Error the last message seen shouldn't be NULL");
            }
        }
    }

    public void deleteMessage(MegaChatMessage msg, boolean rejected){
        int indexToChange = -1;

        ListIterator<AndroidMegaChatMessage> itr = messages.listIterator(messages.size());

        // Iterate in reverse.
        while(itr.hasPrevious()) {
            AndroidMegaChatMessage messageToCheck = itr.previous();
            logDebug("Index: " + itr.nextIndex());

            if(!messageToCheck.isUploading()){

                if(rejected){
                    if (messageToCheck.getMessage().getTempId() == msg.getTempId()) {
                        indexToChange = itr.nextIndex();
                        break;
                    }
                }
                else{
                    if (messageToCheck.getMessage().getMsgId() == msg.getMsgId() || messageToCheck.getMessage().getTempId() == msg.getTempId()){
                        indexToChange = itr.nextIndex();
                        break;
                    }
                }
            }
        }

        if(indexToChange!=-1) {
            messages.remove(indexToChange);
            logDebug("Removed index: " + indexToChange + " positionNewMessagesLayout: " + positionNewMessagesLayout + " messages size: " + messages.size());
            if (positionNewMessagesLayout <= indexToChange) {
                if (generalUnreadCount == 1 || generalUnreadCount == -1) {
                    logDebug("Reset generalUnread:Position where new messages layout is show: " + positionNewMessagesLayout);
                    generalUnreadCount = 0;
                    lastIdMsgSeen = -1;
                } else {
                    logDebug("Decrease generalUnread:Position where new messages layout is show: " + positionNewMessagesLayout);
                    generalUnreadCount--;
                }
                adapter.notifyItemChanged(positionNewMessagesLayout);
            }

            if(!messages.isEmpty()){
                //Update infoToShow of the next message also
                if (indexToChange == 0) {
                    messages.get(indexToChange).setInfoToShow(AndroidMegaChatMessage.CHAT_ADAPTER_SHOW_ALL);
                    //Check if there is more messages and update the following one
                    if(messages.size()>1){
                        adjustInfoToShow(indexToChange+1);
                        setShowAvatar(indexToChange+1);
                    }
                }
                else{
                    //Not first element
                    if (indexToChange == messages.size()) {
                        logDebug("The last message removed, do not check more messages");
                        setShowAvatar(indexToChange - 1);
                    } else {
                        adjustInfoToShow(indexToChange);
                        setShowAvatar(indexToChange);
                        setShowAvatar(indexToChange - 1);
                    }
                }
            }
            adapter.removeMessage(indexToChange + 1, messages);
            disableMultiselection();
        } else {
            logWarning("index to change not found");
        }
    }

    public int modifyAttachmentReceived(AndroidMegaChatMessage msg, long idPendMsg){
        logDebug("ID: " + msg.getMessage().getMsgId() + ", tempID: " + msg.getMessage().getTempId() + ", Status: " + msg.getMessage().getStatus());
        int indexToChange = -1;
        ListIterator<AndroidMegaChatMessage> itr = messages.listIterator(messages.size());

        // Iterate in reverse.
        while(itr.hasPrevious()) {
            AndroidMegaChatMessage messageToCheck = itr.previous();

            if(messageToCheck.getPendingMessage()!=null){
                logDebug("Pending ID: " + messageToCheck.getPendingMessage().getId() + ", other: "+ idPendMsg);
                logDebug("Pending ID: " + messageToCheck.getPendingMessage().getId() + ", other: "+ idPendMsg);
                if(messageToCheck.getPendingMessage().getId()==idPendMsg){
                    indexToChange = itr.nextIndex();
                    logDebug("Found index to change: " + indexToChange);
                    break;
                }
            }
        }

        if(indexToChange!=-1){

            logDebug("INDEX change, need to reorder");
            messages.remove(indexToChange);
            logDebug("Removed index: " + indexToChange);
            logDebug("Messages size: " + messages.size());
            adapter.removeMessage(indexToChange+1, messages);

            int scrollToP = appendMessagePosition(msg);
            if(scrollToP!=-1){
                if(msg.getMessage().getStatus()==MegaChatMessage.STATUS_SERVER_RECEIVED){
                    logDebug("Need to scroll to position: " + indexToChange);
                    final int indexToScroll = scrollToP+1;
                    mLayoutManager.scrollToPositionWithOffset(indexToScroll,scaleHeightPx(20, getOutMetrics()));

                }
            }
        }
        else{
            logError("Error, id pending message message not found!!");
        }
        logDebug("Index modified: " + indexToChange);
        return indexToChange;
    }


    public int modifyMessageReceived(AndroidMegaChatMessage msg, boolean checkTempId){
        logDebug("Msg ID: " + msg.getMessage().getMsgId());
        logDebug("Msg TEMP ID: " + msg.getMessage().getTempId());
        logDebug("Msg status: " + msg.getMessage().getStatus());
        int indexToChange = -1;
        ListIterator<AndroidMegaChatMessage> itr = messages.listIterator(messages.size());

        // Iterate in reverse.
        while(itr.hasPrevious()) {
            AndroidMegaChatMessage messageToCheck = itr.previous();
            logDebug("Index: " + itr.nextIndex());

            if(!messageToCheck.isUploading()){
                logDebug("Checking with Msg ID: " + messageToCheck.getMessage().getMsgId());
                logDebug("Checking with Msg TEMP ID: " + messageToCheck.getMessage().getTempId());

                if(checkTempId){
                    logDebug("Check temporal IDS");
                    if (messageToCheck.getMessage().getTempId() == msg.getMessage().getTempId()) {
                        logDebug("Modify received messafe with idTemp");
                        indexToChange = itr.nextIndex();
                        break;
                    }
                }
                else{
                    if (messageToCheck.getMessage().getMsgId() == msg.getMessage().getMsgId()) {
                        logDebug("modifyMessageReceived");
                        indexToChange = itr.nextIndex();
                        break;
                    }
                }
            }
            else{
                logDebug("This message is uploading");
            }
        }

        logDebug("Index to change = " + indexToChange);
        if(indexToChange==-1) return indexToChange;

        AndroidMegaChatMessage messageToUpdate = messages.get(indexToChange);
        if(messageToUpdate.getMessage().getMsgIndex()==msg.getMessage().getMsgIndex()){
            logDebug("The internal index not change");

            if(msg.getMessage().getStatus()==MegaChatMessage.STATUS_SENDING_MANUAL){
                logDebug("Modified a MANUAl SENDING msg");
                //Check the message to change is not the last one
                int lastI = messages.size()-1;
                if(indexToChange<lastI){
                    //Check if there is already any MANUAL_SENDING in the queue
                    AndroidMegaChatMessage previousMessage = messages.get(lastI);
                    if(previousMessage.isUploading()){
                        logDebug("Previous message is uploading");
                    }
                    else{
                        if(previousMessage.getMessage().getStatus()==MegaChatMessage.STATUS_SENDING_MANUAL){
                            logDebug("More MANUAL SENDING in queue");
                            logDebug("Removed index: " + indexToChange);
                            messages.remove(indexToChange);
                            appendMessageAnotherMS(msg);
                            adapter.notifyDataSetChanged();
                            return indexToChange;
                        }
                    }
                }
            }

            logDebug("Modified message keep going");
            messages.set(indexToChange, msg);

            //Update infoToShow also
            if (indexToChange == 0) {
                messages.get(indexToChange).setInfoToShow(AndroidMegaChatMessage.CHAT_ADAPTER_SHOW_ALL);
                messages.get(indexToChange).setShowAvatar(true);
            }
            else{
                //Not first element
                adjustInfoToShow(indexToChange);
                setShowAvatar(indexToChange);

                //Create adapter
                if (adapter == null) {
                    adapter = new MegaChatLollipopAdapter(this, chatRoom, messages,messagesPlaying, removedMessages,  listView);
                    adapter.setHasStableIds(true);
                    listView.setAdapter(adapter);
                } else {
                    adapter.modifyMessage(messages, indexToChange+1);
                }
            }
        }
        else{
            logDebug("INDEX change, need to reorder");
            messages.remove(indexToChange);
            logDebug("Removed index: " + indexToChange);
            logDebug("Messages size: " + messages.size());
            adapter.removeMessage(indexToChange+1, messages);
            int scrollToP = appendMessagePosition(msg);
            if(scrollToP!=-1){
                if(msg.getMessage().getStatus()==MegaChatMessage.STATUS_SERVER_RECEIVED){
                    mLayoutManager.scrollToPosition(scrollToP+1);
                }
            }
            logDebug("Messages size: " + messages.size());
        }

        return indexToChange;
    }

    public void modifyLocationReceived(AndroidMegaChatMessage editedMsg, boolean hasTempId){
        logDebug("Edited Msg ID: " + editedMsg.getMessage().getMsgId() + ", Old Msg ID: " + messageToEdit.getMsgId());
        logDebug("Edited Msg TEMP ID: " + editedMsg.getMessage().getTempId() + ", Old Msg TEMP ID: " + messageToEdit.getTempId());
        logDebug("Edited Msg status: " + editedMsg.getMessage().getStatus() + ", Old Msg status: " + messageToEdit.getStatus());
        int indexToChange = -1;
        ListIterator<AndroidMegaChatMessage> itr = messages.listIterator(messages.size());

        boolean editedMsgHasTempId = false;
        if (editedMsg.getMessage().getTempId() != -1) {
            editedMsgHasTempId = true;
        }

        // Iterate in reverse.
        while(itr.hasPrevious()) {
            AndroidMegaChatMessage messageToCheck = itr.previous();
            logDebug("Index: " + itr.nextIndex());

            if(!messageToCheck.isUploading()){
                logDebug("Checking with Msg ID: " + messageToCheck.getMessage().getMsgId() + " and Msg TEMP ID: " + messageToCheck.getMessage().getTempId());
                if (hasTempId) {
                    if (editedMsgHasTempId && messageToCheck.getMessage().getTempId() == editedMsg.getMessage().getTempId()) {
                        indexToChange = itr.nextIndex();
                        break;
                    }
                    else if (!editedMsgHasTempId && messageToCheck.getMessage().getTempId() == editedMsg.getMessage().getMsgId()){
                        indexToChange = itr.nextIndex();
                        break;
                    }
                }
                else {
                    if (editedMsgHasTempId && messageToCheck.getMessage().getMsgId() == editedMsg.getMessage().getTempId()) {
                        indexToChange = itr.nextIndex();
                        break;
                    }
                    else if (!editedMsgHasTempId && messageToCheck.getMessage().getMsgId() == editedMsg.getMessage().getMsgId()){
                        indexToChange = itr.nextIndex();
                        break;
                    }
                }
            }
            else{
                logDebug("This message is uploading");
            }
        }

        logDebug("Index to change = " + indexToChange);
        if(indexToChange!=-1){

            AndroidMegaChatMessage messageToUpdate = messages.get(indexToChange);
            if(messageToUpdate.getMessage().getMsgIndex()==editedMsg.getMessage().getMsgIndex()){
                logDebug("The internal index not change");

                if(editedMsg.getMessage().getStatus()==MegaChatMessage.STATUS_SENDING_MANUAL){
                    logDebug("Modified a MANUAl SENDING msg");
                    //Check the message to change is not the last one
                    int lastI = messages.size()-1;
                    if(indexToChange<lastI){
                        //Check if there is already any MANUAL_SENDING in the queue
                        AndroidMegaChatMessage previousMessage = messages.get(lastI);
                        if(previousMessage.isUploading()){
                            logDebug("Previous message is uploading");
                        }
                        else if(previousMessage.getMessage().getStatus()==MegaChatMessage.STATUS_SENDING_MANUAL){
                            logDebug("More MANUAL SENDING in queue");
                            logDebug("Removed index: " + indexToChange);
                            messages.remove(indexToChange);
                            appendMessageAnotherMS(editedMsg);
                            adapter.notifyDataSetChanged();
                        }
                    }
                }

                logDebug("Modified message keep going");
                messages.set(indexToChange, editedMsg);

                //Update infoToShow also
                if (indexToChange == 0) {
                    messages.get(indexToChange).setInfoToShow(AndroidMegaChatMessage.CHAT_ADAPTER_SHOW_ALL);
                    messages.get(indexToChange).setShowAvatar(true);
                }
                else{
                    //Not first element
                    adjustInfoToShow(indexToChange);
                    setShowAvatar(indexToChange);

                    //Create adapter
                    if (adapter == null) {
                        createAdapter();
                    } else {
                        adapter.modifyMessage(messages, indexToChange+1);
                    }
                }
            }
            else{
                logDebug("INDEX change, need to reorder");
                messages.remove(indexToChange);
                logDebug("Removed index: " + indexToChange);
                logDebug("Messages size: " + messages.size());
                adapter.removeMessage(indexToChange+1, messages);
                int scrollToP = appendMessagePosition(editedMsg);
                if(scrollToP!=-1 && editedMsg.getMessage().getStatus()==MegaChatMessage.STATUS_SERVER_RECEIVED){
                    mLayoutManager.scrollToPosition(scrollToP+1);
                }
                logDebug("Messages size: " + messages.size());
            }
        }
        else{
            logError("Error, id temp message not found!! indexToChange == -1");
        }
    }

    public void loadBufferMessages(){
        logDebug("loadBufferMessages");
        ListIterator<AndroidMegaChatMessage> itr = bufferMessages.listIterator();
        while (itr.hasNext()) {
            int currentIndex = itr.nextIndex();
            AndroidMegaChatMessage messageToShow = itr.next();
            loadMessage(messageToShow, currentIndex);
        }

        //Create adapter
        if(adapter==null){
           createAdapter();
        }
        else{
            adapter.loadPreviousMessages(messages, bufferMessages.size());

            logDebug("addMessage: " + messages.size());
            updateActionModeTitle();
            reDoTheSelectionAfterRotation();
            recoveredSelectedPositions = null;

        }

        logDebug("AFTER updateMessagesLoaded: " + messages.size() + " messages in list");

        bufferMessages.clear();
    }

    public void clearHistory(AndroidMegaChatMessage androidMsg){
        logDebug("clearHistory");

        ListIterator<AndroidMegaChatMessage> itr = messages.listIterator(messages.size());

        int indexToChange=-1;
        // Iterate in reverse.
        while(itr.hasPrevious()) {
            AndroidMegaChatMessage messageToCheck = itr.previous();

            if(!messageToCheck.isUploading()){
                if(messageToCheck.getMessage().getStatus()!=MegaChatMessage.STATUS_SENDING){

                    indexToChange = itr.nextIndex();
                    logDebug("Found index of last sent and confirmed message: " + indexToChange);
                    break;
                }
            }
        }

//        indexToChange = 2;
        if(indexToChange != messages.size()-1){
            logDebug("Clear history of confirmed messages: " + indexToChange);

            List<AndroidMegaChatMessage> messagesCopy = new ArrayList<>(messages);
            messages.clear();
            messages.add(androidMsg);

            for(int i = indexToChange+1; i<messagesCopy.size();i++){
                messages.add(messagesCopy.get(i));
            }
        }
        else{
            logDebug("Clear all messages");
            messages.clear();
            messages.add(androidMsg);
        }

        removedMessages.clear();

        if(messages.size()==1){
            androidMsg.setInfoToShow(AndroidMegaChatMessage.CHAT_ADAPTER_SHOW_ALL);
        }
        else{
            for(int i=0; i<messages.size();i++){
                adjustInfoToShow(i);
            }
        }

        adapter.setMessages(messages);
    }

    public void loadPendingMessages(){
        logDebug("loadPendingMessages");
        ArrayList<AndroidMegaChatMessage> pendMsgs = dbH.findPendingMessagesNotSent(idChat);
//        dbH.findPendingMessagesBySent(1);
        logDebug("Number of pending: " + pendMsgs.size());

        for(int i=0;i<pendMsgs.size();i++){
            AndroidMegaChatMessage pMsg = pendMsgs.get(i);
            if(pMsg!=null && pMsg.getPendingMessage()!=null){
                if(pMsg.getPendingMessage().getState()==PendingMessageSingle.STATE_PREPARING){
                    if(pMsg.getPendingMessage().getTransferTag()!=-1){
                        logDebug("STATE_PREPARING: Transfer tag: " + pMsg.getPendingMessage().getTransferTag());
                        if(megaApi!=null) {
                            MegaTransfer t = megaApi.getTransferByTag(pMsg.getPendingMessage().getTransferTag());
                            if(t!=null){
                                if(t.getState()==MegaTransfer.STATE_COMPLETED){
                                    dbH.updatePendingMessageOnTransferFinish(pMsg.getPendingMessage().getId(), "-1", PendingMessageSingle.STATE_SENT);
                                }
                                else if(t.getState()==MegaTransfer.STATE_CANCELLED){
                                    dbH.updatePendingMessageOnTransferFinish(pMsg.getPendingMessage().getId(), "-1", PendingMessageSingle.STATE_SENT);
                                }
                                else if(t.getState()==MegaTransfer.STATE_FAILED){
                                    dbH.updatePendingMessageOnTransferFinish(pMsg.getPendingMessage().getId(), "-1", PendingMessageSingle.STATE_ERROR_UPLOADING);
                                    pMsg.getPendingMessage().setState(PendingMessageSingle.STATE_ERROR_UPLOADING);
                                    appendMessagePosition(pMsg);
                                }
                                else{
                                    logDebug("STATE_PREPARING: Found transfer in progress for the message");
                                    appendMessagePosition(pMsg);
                                }
                            }
                            else{
                                logDebug("STATE_PREPARING: Mark message as error uploading - no transfer in progress");
                                dbH.updatePendingMessageOnTransferFinish(pMsg.getPendingMessage().getId(), "-1", PendingMessageSingle.STATE_ERROR_UPLOADING);
                                pMsg.getPendingMessage().setState(PendingMessageSingle.STATE_ERROR_UPLOADING);
                                appendMessagePosition(pMsg);
                            }
                        }
                    }
                }
                else if(pMsg.getPendingMessage().getState()==PendingMessageSingle.STATE_PREPARING_FROM_EXPLORER){
                    logDebug("STATE_PREPARING_FROM_EXPLORER: Convert to STATE_PREPARING");
                    dbH.updatePendingMessageOnTransferFinish(pMsg.getPendingMessage().getId(), "-1", PendingMessageSingle.STATE_PREPARING);
                    pMsg.getPendingMessage().setState(PendingMessageSingle.STATE_PREPARING);
                    appendMessagePosition(pMsg);
                }
                else if(pMsg.getPendingMessage().getState()==PendingMessageSingle.STATE_UPLOADING){
                    if(pMsg.getPendingMessage().getTransferTag()!=-1){
                        logDebug("STATE_UPLOADING: Transfer tag: " + pMsg.getPendingMessage().getTransferTag());
                        if(megaApi!=null){
                            MegaTransfer t = megaApi.getTransferByTag(pMsg.getPendingMessage().getTransferTag());
                            if(t!=null){
                                if(t.getState()==MegaTransfer.STATE_COMPLETED){
                                    dbH.updatePendingMessageOnTransferFinish(pMsg.getPendingMessage().getId(), "-1", PendingMessageSingle.STATE_SENT);
                                }
                                else if(t.getState()==MegaTransfer.STATE_CANCELLED){
                                    dbH.updatePendingMessageOnTransferFinish(pMsg.getPendingMessage().getId(), "-1", PendingMessageSingle.STATE_SENT);
                                }
                                else if(t.getState()==MegaTransfer.STATE_FAILED){
                                    dbH.updatePendingMessageOnTransferFinish(pMsg.getPendingMessage().getId(), "-1", PendingMessageSingle.STATE_ERROR_UPLOADING);
                                    pMsg.getPendingMessage().setState(PendingMessageSingle.STATE_ERROR_UPLOADING);
                                    appendMessagePosition(pMsg);
                                }
                                else{
                                    logDebug("STATE_UPLOADING: Found transfer in progress for the message");
                                    appendMessagePosition(pMsg);
                                }
                            }
                            else{
                                logDebug("STATE_UPLOADING: Mark message as error uploading - no transfer in progress");
                                dbH.updatePendingMessageOnTransferFinish(pMsg.getPendingMessage().getId(), "-1", PendingMessageSingle.STATE_ERROR_UPLOADING);
                                pMsg.getPendingMessage().setState(PendingMessageSingle.STATE_ERROR_UPLOADING);
                                appendMessagePosition(pMsg);
                            }
                        }
                    }
                }
                else{
                    appendMessagePosition(pMsg);
                }
            }
            else{
                logWarning("Null pending messages");
            }
        }
    }

    public void loadMessage(AndroidMegaChatMessage messageToShow, int currentIndex){
        messageToShow.setInfoToShow(AndroidMegaChatMessage.CHAT_ADAPTER_SHOW_ALL);
        messages.add(0,messageToShow);

        if(messages.size()>1) {
            adjustInfoToShow(1);
        }

        setShowAvatar(0);

    }

    public void appendMessageAnotherMS(AndroidMegaChatMessage msg){
        logDebug("appendMessageAnotherMS");

        messages.add(msg);
        int lastIndex = messages.size()-1;

        if(lastIndex==0){
            messages.get(lastIndex).setInfoToShow(AndroidMegaChatMessage.CHAT_ADAPTER_SHOW_ALL);
        }
        else{
            adjustInfoToShow(lastIndex);
        }

        //Create adapter
        if(adapter==null){
            logDebug("Create adapter");
            createAdapter();
        }else{

            if(lastIndex==0){
                logDebug("Arrives the first message of the chat");
                adapter.setMessages(messages);
            }
            else{
                adapter.addMessage(messages, lastIndex+1);
            }
        }
    }

    public int reinsertNodeAttachmentNoRevoked(AndroidMegaChatMessage msg){
        logDebug("reinsertNodeAttachmentNoRevoked");
        int lastIndex = messages.size()-1;
        logDebug("Last index: " + lastIndex);
        if(messages.size()==-1){
            msg.setInfoToShow(AndroidMegaChatMessage.CHAT_ADAPTER_SHOW_ALL);
            messages.add(msg);
        }
        else {
            logDebug("Finding where to append the message");
            while(messages.get(lastIndex).getMessage().getMsgIndex()>msg.getMessage().getMsgIndex()){
                logDebug("Last index: " + lastIndex);
                lastIndex--;
                if (lastIndex == -1) {
                    break;
                }
            }
            logDebug("Last index: " + lastIndex);
            lastIndex++;
            logDebug("Append in position: " + lastIndex);
            messages.add(lastIndex, msg);
            adjustInfoToShow(lastIndex);
            int nextIndex = lastIndex+1;
            if(nextIndex<=messages.size()-1){
                adjustInfoToShow(nextIndex);
            }
            int previousIndex = lastIndex-1;
            if(previousIndex>=0){
                adjustInfoToShow(previousIndex);
            }
        }

        //Create adapter
        if(adapter==null){
            logDebug("Create adapter");
            createAdapter();
        }else{
            if(lastIndex<0){
                logDebug("Arrives the first message of the chat");
                adapter.setMessages(messages);
            }
            else{
                adapter.addMessage(messages, lastIndex+1);
            }
        }
        return lastIndex;
    }

    public int appendMessagePosition(AndroidMegaChatMessage msg){
        logDebug("appendMessagePosition: " + messages.size() + " messages");

        int lastIndex = messages.size()-1;
        if(messages.size()==0){
            msg.setInfoToShow(AndroidMegaChatMessage.CHAT_ADAPTER_SHOW_ALL);
            msg.setShowAvatar(true);
            messages.add(msg);
        }else{
            logDebug("Finding where to append the message");

            if(msg.isUploading()){
                lastIndex++;
                logDebug("The message is uploading add to index: " + lastIndex + "with state: " + msg.getPendingMessage().getState());
            }else{
                logDebug("Status of message: " + msg.getMessage().getStatus());
                if(lastIndex>=0) {
                    while (messages.get(lastIndex).isUploading()) {
                        logDebug("One less index is uploading");
                        lastIndex--;
                        if(lastIndex==-1){
                            break;
                        }
                    }
                }
                if(lastIndex>=0) {
                    while (messages.get(lastIndex).getMessage().getStatus() == MegaChatMessage.STATUS_SENDING_MANUAL) {
                        logDebug("One less index is MANUAL SENDING");
                        lastIndex--;
                        if(lastIndex==-1){
                            break;
                        }
                    }
                }
                if(lastIndex>=0) {
                    if (msg.getMessage().getStatus() == MegaChatMessage.STATUS_SERVER_RECEIVED || msg.getMessage().getStatus() == MegaChatMessage.STATUS_NOT_SEEN) {
                        while (messages.get(lastIndex).getMessage().getStatus() == MegaChatMessage.STATUS_SENDING) {
                            logDebug("One less index");
                            lastIndex--;
                            if(lastIndex==-1){
                                break;
                            }
                        }
                    }
                }

                lastIndex++;
                logDebug("Append in position: " + lastIndex);
            }
            if(lastIndex>=0){
                messages.add(lastIndex, msg);
                adjustInfoToShow(lastIndex);
                msg.setShowAvatar(true);
                if(!messages.get(lastIndex).isUploading()){
                    int nextIndex = lastIndex+1;
                    if(nextIndex<messages.size()){
                        if(messages.get(nextIndex)!=null) {
                            if(messages.get(nextIndex).isUploading()){
                                adjustInfoToShow(nextIndex);
                            }
                        }
                    }
                }
                if(lastIndex>0){
                    setShowAvatar(lastIndex-1);
                }
            }
        }

        //Create adapter
        if(adapter==null){
            logDebug("Create adapter");
            createAdapter();
        }else{
            logDebug("Update adapter with last index: " + lastIndex);
            if(lastIndex<0){
                logDebug("Arrives the first message of the chat");
                adapter.setMessages(messages);
            }else{
                adapter.addMessage(messages, lastIndex+1);
                adapter.notifyItemChanged(lastIndex);
            }
        }
        return lastIndex;
    }

    public int adjustInfoToShow(int index) {
        logDebug("Index: " + index);

        AndroidMegaChatMessage msg = messages.get(index);

        long userHandleToCompare = -1;
        long previousUserHandleToCompare = -1;

        if(msg.isUploading()){
            userHandleToCompare = myUserHandle;
        }
        else{

            if ((msg.getMessage().getType() == MegaChatMessage.TYPE_PRIV_CHANGE) || (msg.getMessage().getType() == MegaChatMessage.TYPE_ALTER_PARTICIPANTS)) {
                userHandleToCompare = msg.getMessage().getHandleOfAction();
            } else {
                userHandleToCompare = msg.getMessage().getUserHandle();
            }
        }

        if(index==0){
            msg.setInfoToShow(AndroidMegaChatMessage.CHAT_ADAPTER_SHOW_ALL);
        }
        else{
            AndroidMegaChatMessage previousMessage = messages.get(index-1);

            if(previousMessage.isUploading()){

                logDebug("The previous message is uploading");
                if(msg.isUploading()){
                    logDebug("The message is also uploading");
                    if (compareDate(msg.getPendingMessage().getUploadTimestamp(), previousMessage.getPendingMessage().getUploadTimestamp()) == 0) {
                        //Same date
                        if (compareTime(msg.getPendingMessage().getUploadTimestamp(), previousMessage.getPendingMessage().getUploadTimestamp()) == 0) {
                            msg.setInfoToShow(AndroidMegaChatMessage.CHAT_ADAPTER_SHOW_NOTHING);
                        } else {
                            //Different minute
                            msg.setInfoToShow(AndroidMegaChatMessage.CHAT_ADAPTER_SHOW_TIME);
                        }
                    } else {
                        //Different date
                        msg.setInfoToShow(AndroidMegaChatMessage.CHAT_ADAPTER_SHOW_ALL);
                    }
                }
                else{
                    if (compareDate(msg.getMessage().getTimestamp(), previousMessage.getPendingMessage().getUploadTimestamp()) == 0) {
                        //Same date
                        if (compareTime(msg.getMessage().getTimestamp(), previousMessage.getPendingMessage().getUploadTimestamp()) == 0) {
                            msg.setInfoToShow(AndroidMegaChatMessage.CHAT_ADAPTER_SHOW_NOTHING);
                        } else {
                            //Different minute
                            msg.setInfoToShow(AndroidMegaChatMessage.CHAT_ADAPTER_SHOW_TIME);
                        }
                    } else {
                        //Different date
                        msg.setInfoToShow(AndroidMegaChatMessage.CHAT_ADAPTER_SHOW_ALL);
                    }
                }
            }
            else{
                logDebug("The previous message is NOT uploading");

                if (userHandleToCompare == myUserHandle) {
                    logDebug("MY message!!");
//                log("MY message!!: "+messageToShow.getContent());
                    if ((previousMessage.getMessage().getType() == MegaChatMessage.TYPE_PRIV_CHANGE) || (previousMessage.getMessage().getType() == MegaChatMessage.TYPE_ALTER_PARTICIPANTS)) {
                        previousUserHandleToCompare = previousMessage.getMessage().getHandleOfAction();
                    } else {
                        previousUserHandleToCompare = previousMessage.getMessage().getUserHandle();
                    }

//                    log("previous message: "+previousMessage.getContent());
                    if (previousUserHandleToCompare == myUserHandle) {
                        logDebug("Last message and previous is mine");
                        //The last two messages are mine
                        if(msg.isUploading()){
                            logDebug("The msg to append is uploading");
                            if (compareDate(msg.getPendingMessage().getUploadTimestamp(), previousMessage) == 0) {
                                //Same date
                                if (compareTime(msg.getPendingMessage().getUploadTimestamp(), previousMessage) == 0) {
                                    msg.setInfoToShow(AndroidMegaChatMessage.CHAT_ADAPTER_SHOW_NOTHING);
                                } else {
                                    //Different minute
                                    msg.setInfoToShow(AndroidMegaChatMessage.CHAT_ADAPTER_SHOW_TIME);
                                }
                            } else {
                                //Different date
                                msg.setInfoToShow(AndroidMegaChatMessage.CHAT_ADAPTER_SHOW_ALL);
                            }
                        }
                        else{
                            if (compareDate(msg, previousMessage) == 0) {
                                //Same date
                                if (compareTime(msg, previousMessage) == 0) {
                                    if ((msg.getMessage().isManagementMessage())) {
                                        msg.setInfoToShow(AndroidMegaChatMessage.CHAT_ADAPTER_SHOW_TIME);
                                    }
                                    else{
                                        msg.setInfoToShow(AndroidMegaChatMessage.CHAT_ADAPTER_SHOW_NOTHING);
                                    }
                                } else {
                                    //Different minute
                                    msg.setInfoToShow(AndroidMegaChatMessage.CHAT_ADAPTER_SHOW_TIME);
                                }
                            } else {
                                //Different date
                                msg.setInfoToShow(AndroidMegaChatMessage.CHAT_ADAPTER_SHOW_ALL);
                            }
                        }

                    } else {
                        //The last message is mine, the previous not
                        logDebug("Last message is mine, NOT previous");
                        if(msg.isUploading()) {
                            logDebug("The msg to append is uploading");
                            if (compareDate(msg.getPendingMessage().getUploadTimestamp(), previousMessage) == 0) {
                                msg.setInfoToShow(AndroidMegaChatMessage.CHAT_ADAPTER_SHOW_TIME);
                            } else {
                                //Different date
                                msg.setInfoToShow(AndroidMegaChatMessage.CHAT_ADAPTER_SHOW_ALL);
                            }
                        }
                        else{
                            if (compareDate(msg, previousMessage) == 0) {
                                msg.setInfoToShow(AndroidMegaChatMessage.CHAT_ADAPTER_SHOW_TIME);
                            } else {
                                //Different date
                                msg.setInfoToShow(AndroidMegaChatMessage.CHAT_ADAPTER_SHOW_ALL);
                            }
                        }
                    }

                } else {
                    logDebug("NOT MY message!! - CONTACT");
//                    log("previous message: "+previousMessage.getContent());

                    if ((previousMessage.getMessage().getType() == MegaChatMessage.TYPE_PRIV_CHANGE) || (previousMessage.getMessage().getType() == MegaChatMessage.TYPE_ALTER_PARTICIPANTS)) {
                        previousUserHandleToCompare = previousMessage.getMessage().getHandleOfAction();
                    } else {
                        previousUserHandleToCompare = previousMessage.getMessage().getUserHandle();
                    }

                    if (previousUserHandleToCompare == userHandleToCompare) {
                        //The last message is also a contact's message
                        if(msg.isUploading()) {
                            if (compareDate(msg.getPendingMessage().getUploadTimestamp(), previousMessage) == 0) {
                                //Same date
                                if (compareTime(msg.getPendingMessage().getUploadTimestamp(), previousMessage) == 0) {
                                    logDebug("Add with show nothing - same userHandle");
                                    msg.setInfoToShow(AndroidMegaChatMessage.CHAT_ADAPTER_SHOW_NOTHING);

                                } else {
                                    //Different minute
                                    msg.setInfoToShow(AndroidMegaChatMessage.CHAT_ADAPTER_SHOW_TIME);
                                }
                            } else {
                                //Different date
                                msg.setInfoToShow(AndroidMegaChatMessage.CHAT_ADAPTER_SHOW_ALL);
                            }
                        }
                        else{

                            if (compareDate(msg, previousMessage) == 0) {
                                //Same date
                                if (compareTime(msg, previousMessage) == 0) {
                                    if ((msg.getMessage().isManagementMessage())) {
                                        msg.setInfoToShow(AndroidMegaChatMessage.CHAT_ADAPTER_SHOW_TIME);
                                    }
                                    else{
                                        msg.setInfoToShow(AndroidMegaChatMessage.CHAT_ADAPTER_SHOW_NOTHING);
                                    }
                                } else {
                                    //Different minute
                                    msg.setInfoToShow(AndroidMegaChatMessage.CHAT_ADAPTER_SHOW_TIME);
                                }
                            } else {
                                //Different date
                                msg.setInfoToShow(AndroidMegaChatMessage.CHAT_ADAPTER_SHOW_ALL);
                            }
                        }

                    } else {
                        //The last message is from contact, the previous not
                        logDebug("Different user handle");
                        if(msg.isUploading()) {
                            if (compareDate(msg.getPendingMessage().getUploadTimestamp(), previousMessage) == 0) {
                                //Same date
                                if (compareTime(msg.getPendingMessage().getUploadTimestamp(), previousMessage) == 0) {
                                    if(previousUserHandleToCompare==myUserHandle){
                                        msg.setInfoToShow(AndroidMegaChatMessage.CHAT_ADAPTER_SHOW_TIME);
                                    }
                                    else{
                                        msg.setInfoToShow(AndroidMegaChatMessage.CHAT_ADAPTER_SHOW_NOTHING);
                                    }

                                } else {
                                    //Different minute
                                    msg.setInfoToShow(AndroidMegaChatMessage.CHAT_ADAPTER_SHOW_TIME);
                                }

                            } else {
                                //Different date
                                msg.setInfoToShow(AndroidMegaChatMessage.CHAT_ADAPTER_SHOW_ALL);
                            }
                        }
                        else{
                            if (compareDate(msg, previousMessage) == 0) {
                                if (compareTime(msg, previousMessage) == 0) {
                                    if(previousUserHandleToCompare==myUserHandle){
                                        msg.setInfoToShow(AndroidMegaChatMessage.CHAT_ADAPTER_SHOW_TIME);
                                    }
                                    else{
                                        if ((msg.getMessage().isManagementMessage())) {
                                            msg.setInfoToShow(AndroidMegaChatMessage.CHAT_ADAPTER_SHOW_TIME);
                                        }
                                        else{
                                            msg.setInfoToShow(AndroidMegaChatMessage.CHAT_ADAPTER_SHOW_TIME);
                                        }
                                    }

                                } else {
                                    //Different minute
                                    msg.setInfoToShow(AndroidMegaChatMessage.CHAT_ADAPTER_SHOW_TIME);
                                }

                            } else {
                                //Different date
                                msg.setInfoToShow(AndroidMegaChatMessage.CHAT_ADAPTER_SHOW_ALL);
                            }
                        }
                    }
                }

            }
        }
        return msg.getInfoToShow();
    }

    public void setShowAvatar(int index){
        logDebug("Index: " + index);

        AndroidMegaChatMessage msg = messages.get(index);

        long userHandleToCompare = -1;
        long previousUserHandleToCompare = -1;

        if(msg.isUploading()){
            msg.setShowAvatar(false);
            return;
        }

        if (userHandleToCompare == myUserHandle) {
            logDebug("MY message!!");
        }else{
            logDebug("Contact message");
            if ((msg.getMessage().getType() == MegaChatMessage.TYPE_PRIV_CHANGE) || (msg.getMessage().getType() == MegaChatMessage.TYPE_ALTER_PARTICIPANTS)) {
                userHandleToCompare = msg.getMessage().getHandleOfAction();
            } else {
                userHandleToCompare = msg.getMessage().getUserHandle();
            }
            logDebug("userHandleTocompare: " + userHandleToCompare);
            AndroidMegaChatMessage previousMessage = null;
            if(messages.size()-1 > index){
                previousMessage = messages.get(index + 1);
                if(previousMessage==null){
                    msg.setShowAvatar(true);
                    logWarning("Previous message is null");
                    return;
                }
                if(previousMessage.isUploading()){
                    msg.setShowAvatar(true);
                    logDebug("Previous is uploading");
                    return;
                }

                if((previousMessage.getMessage().getType() == MegaChatMessage.TYPE_PRIV_CHANGE) || (previousMessage.getMessage().getType() == MegaChatMessage.TYPE_ALTER_PARTICIPANTS)) {
                    previousUserHandleToCompare = previousMessage.getMessage().getHandleOfAction();
                }else{
                    previousUserHandleToCompare = previousMessage.getMessage().getUserHandle();
                }

                logDebug("previousUserHandleToCompare: " + previousUserHandleToCompare);

                if ((previousMessage.getMessage().getType() == MegaChatMessage.TYPE_CALL_ENDED) || (previousMessage.getMessage().getType() == MegaChatMessage.TYPE_CALL_STARTED) || (previousMessage.getMessage().getType() == MegaChatMessage.TYPE_PRIV_CHANGE) || (previousMessage.getMessage().getType() == MegaChatMessage.TYPE_ALTER_PARTICIPANTS) || (previousMessage.getMessage().getType() == MegaChatMessage.TYPE_CHAT_TITLE)) {
                    msg.setShowAvatar(true);
                    logDebug("Set: " + true);
                } else {
                    if (previousUserHandleToCompare == userHandleToCompare) {
                        msg.setShowAvatar(false);
                        logDebug("Set: " + false);
                    }else{
                        msg.setShowAvatar(true);
                        logDebug("Set: " + true);
                    }
                }
            }
            else{
                logWarning("No previous message");
                msg.setShowAvatar(true);
            }
        }
    }

    public boolean isGroup(){
        return chatRoom.isGroup();
    }

    public void showMsgNotSentPanel(AndroidMegaChatMessage message, int position){
        logDebug("Position: " + position);

        selectedPosition = position;

        if (message == null || isBottomSheetDialogShown(bottomSheetDialogFragment)) return;

        selectedMessageId = message.getMessage().getRowId();
        logDebug("Temporal id of MS message: "+message.getMessage().getTempId());
        bottomSheetDialogFragment = new MessageNotSentBottomSheetDialogFragment();
        bottomSheetDialogFragment.show(getSupportFragmentManager(), bottomSheetDialogFragment.getTag());
    }

    public void showNodeAttachmentBottomSheet(AndroidMegaChatMessage message, int position){
        logDebug("showNodeAttachmentBottomSheet: "+position);
        selectedPosition = position;

        if (message == null || isBottomSheetDialogShown(bottomSheetDialogFragment)) return;

        selectedMessageId = message.getMessage().getMsgId();

        bottomSheetDialogFragment = new NodeAttachmentBottomSheetDialogFragment();
        bottomSheetDialogFragment.show(getSupportFragmentManager(), bottomSheetDialogFragment.getTag());
    }

    public void showSendAttachmentBottomSheet(){
        logDebug("showSendAttachmentBottomSheet");

        if (isBottomSheetDialogShown(bottomSheetDialogFragment)) return;

        bottomSheetDialogFragment = new SendAttachmentChatBottomSheetDialogFragment();
        bottomSheetDialogFragment.show(getSupportFragmentManager(), bottomSheetDialogFragment.getTag());
    }

    public void showUploadingAttachmentBottomSheet(AndroidMegaChatMessage message, int position){
        logDebug("showUploadingAttachmentBottomSheet: "+position);
        selectedPosition = position;

        if (message == null || isBottomSheetDialogShown(bottomSheetDialogFragment)) return;

        selectedMessageId = message.getPendingMessage().getId();

        bottomSheetDialogFragment = new PendingMessageBottomSheetDialogFragment();
        bottomSheetDialogFragment.show(getSupportFragmentManager(), bottomSheetDialogFragment.getTag());
    }

    public void showContactAttachmentBottomSheet(AndroidMegaChatMessage message, int position){
        logDebug("showContactAttachmentBottomSheet: "+position);
        selectedPosition = position;

        if (message == null || isBottomSheetDialogShown(bottomSheetDialogFragment)) return;

        selectedMessageId = message.getMessage().getMsgId();
        bottomSheetDialogFragment = new ContactAttachmentBottomSheetDialogFragment();
        bottomSheetDialogFragment.show(getSupportFragmentManager(), bottomSheetDialogFragment.getTag());
    }

    public void showGeneralChatMessageBottomSheet(AndroidMegaChatMessage message, int position) {
        selectedPosition = position;

        if (message == null || isBottomSheetDialogShown(bottomSheetDialogFragment)) return;

        selectedMessageId = message.getMessage().getMsgId();
        bottomSheetDialogFragment = new GeneralChatMessageBottomSheet();
        bottomSheetDialogFragment.show(getSupportFragmentManager(), bottomSheetDialogFragment.getTag());
    }

    public void removeMsgNotSent(){
        logDebug("Selected position: " + selectedPosition);
        messages.remove(selectedPosition);
        adapter.removeMessage(selectedPosition, messages);
    }

    public void updatingRemovedMessage(MegaChatMessage message) {
        for (int i = 0; i < messages.size(); i++) {
            MegaChatMessage messageToCompare = messages.get(i).getMessage();
            if (messageToCompare != null && messageToCompare.getTempId() == message.getTempId() && messageToCompare.getMsgId() == message.getMsgId()) {
                RemovedMessage msg = new RemovedMessage(messageToCompare.getTempId(), messageToCompare.getMsgId());
                removedMessages.add(msg);
                adapter.notifyItemChanged(i + 1);
            }
        }
    }

    public void removePendingMsg(long id){
        logDebug("Selected message ID: " + selectedMessageId);

        PendingMessageSingle pMsg = dbH.findPendingMessageById(id);
        if(pMsg!=null && pMsg.getState()==PendingMessageSingle.STATE_UPLOADING) {
            if (pMsg.getTransferTag() != -1) {
                logDebug("Transfer tag: " + pMsg.getTransferTag());
                if (megaApi != null) {
                    megaApi.cancelTransferByTag(pMsg.getTransferTag(), this);
                }
            }
        }

        if(pMsg!=null && pMsg.getState()!=PendingMessageSingle.STATE_SENT){
            try{
                dbH.removePendingMessageById(id);
                messages.remove(selectedPosition);
                adapter.removeMessage(selectedPosition, messages);
            }
            catch (IndexOutOfBoundsException e){
                logError("EXCEPTION", e);
            }
        }
        else{
            showSnackbar(SNACKBAR_TYPE, getString(R.string.error_message_already_sent), -1);
        }
    }

    public void showSnackbar(int type, String s, long idChat){
        showSnackbar(type, fragmentContainer, s, idChat);
    }

    public void removeProgressDialog(){
        if (statusDialog != null) {
            try {
                statusDialog.dismiss();
            } catch (Exception ex) {}
        }
    }

    public void startConversation(long handle){
        logDebug("Handle: " + handle);
        MegaChatRoom chat = megaChatApi.getChatRoomByUser(handle);
        MegaChatPeerList peers = MegaChatPeerList.createInstance();
        if(chat==null){
            logDebug("No chat, create it!");
            peers.addPeer(handle, MegaChatPeerList.PRIV_STANDARD);
            megaChatApi.createChat(false, peers, this);
        }
        else{
            logDebug("There is already a chat, open it!");
            Intent intentOpenChat = new Intent(this, ChatActivityLollipop.class);
            intentOpenChat.setAction(ACTION_CHAT_SHOW_MESSAGES);
            intentOpenChat.putExtra("CHAT_ID", chat.getChatId());
            this.startActivity(intentOpenChat);
            finish();
        }
    }

    public void startGroupConversation(ArrayList<Long> userHandles){
        logDebug("startGroupConversation");

        MegaChatPeerList peers = MegaChatPeerList.createInstance();

        for(int i=0;i<userHandles.size();i++){
            long handle = userHandles.get(i);
            peers.addPeer(handle, MegaChatPeerList.PRIV_STANDARD);
        }
        megaChatApi.createChat(true, peers, this);
    }

    public void setMessages(ArrayList<AndroidMegaChatMessage> messages){
        if(dialog!=null){
            dialog.dismiss();
        }

        this.messages = messages;
        //Create adapter
        if (adapter == null) {
            createAdapter();
        } else {
            adapter.setMessages(messages);
        }
    }


    private void createAdapter() {
        //Create adapter
        adapter = new MegaChatLollipopAdapter(this, chatRoom, messages, messagesPlaying, removedMessages, listView);
        adapter.setHasStableIds(true);
        listView.setLayoutManager(mLayoutManager);
        listView.setAdapter(adapter);
        adapter.setMessages(messages);
    }

    @Override
    public void onRequestStart(MegaChatApiJava api, MegaChatRequest request) {

    }

    @Override
    public void onRequestUpdate(MegaChatApiJava api, MegaChatRequest request) {

    }

    @Override
    public void onRequestFinish(MegaChatApiJava api, MegaChatRequest request, MegaChatError e) {
        logDebug("onRequestFinish: " + request.getRequestString() + " " + request.getType());

        if(request.getType() == MegaChatRequest.TYPE_TRUNCATE_HISTORY){
            logDebug("Truncate history request finish!!!");
            if(e.getErrorCode()==MegaChatError.ERROR_OK){
                logDebug("Ok. Clear history done");
                showSnackbar(SNACKBAR_TYPE, getString(R.string.clear_history_success), -1);
                hideMessageJump();
            }else{
                logError("Error clearing history: " + e.getErrorString());
                showSnackbar(SNACKBAR_TYPE, getString(R.string.clear_history_error), -1);
            }
        } else if (request.getType() == MegaChatRequest.TYPE_HANG_CHAT_CALL) {
            if (e.getErrorCode() == MegaChatError.ERROR_OK) {
                logDebug("TYPE_HANG_CHAT_CALL finished with success  ---> answerChatCall chatid = " + idChat);
                if (megaChatApi == null) return;
                MegaChatCall call = megaChatApi.getChatCall(idChat);
                if (call == null) return;
                if (call.getStatus() == MegaChatCall.CALL_STATUS_RING_IN) {
                    MegaApplication.setSpeakerStatus(chatRoom.getChatId(), false);
                    megaChatApi.answerChatCall(idChat, false, this);

                } else if (call.getStatus() == MegaChatCall.CALL_STATUS_USER_NO_PRESENT) {
                    megaChatApi.startChatCall(idChat, false, this);
                }
            } else {
                logError("ERROR WHEN TYPE_HANG_CHAT_CALL e.getErrorCode(): " + e.getErrorString());
            }

        } else if (request.getType() == MegaChatRequest.TYPE_START_CHAT_CALL) {
            if (e.getErrorCode() == MegaChatError.ERROR_OK) {
                logDebug("TYPE_START_CHAT_CALL finished with success");
                //getFlag - Returns true if it is a video-audio call or false for audio call
            } else {
                logError("ERROR WHEN TYPE_START_CHAT_CALL e.getErrorCode(): " + e.getErrorString());
                showSnackbar(SNACKBAR_TYPE, getString(R.string.call_error), MEGACHAT_INVALID_HANDLE);
            }
        } else if (request.getType() == MegaChatRequest.TYPE_ANSWER_CHAT_CALL) {
            if (e.getErrorCode() == MegaChatError.ERROR_OK) {
                logDebug("TYPE_ANSWER_CHAT_CALL finished with success");
                //getFlag - Returns true if it is a video-audio call or false for audio call
            } else {
                logError("ERROR WHEN TYPE_ANSWER_CHAT_CALL e.getErrorCode(): " + e.getErrorString());
                if (e.getErrorCode() == MegaChatError.ERROR_TOOMANY) {
                    showSnackbar(SNACKBAR_TYPE, getString(R.string.call_error_too_many_participants), -1);
                } else {
                    showSnackbar(SNACKBAR_TYPE, getString(R.string.call_error), -1);
                }
            }

        }else if(request.getType() == MegaChatRequest.TYPE_REMOVE_FROM_CHATROOM){
            logDebug("Remove participant: " + request.getUserHandle() + " my user: " + megaChatApi.getMyUserHandle());

            if(e.getErrorCode()==MegaChatError.ERROR_OK){
                logDebug("Participant removed OK");
                invalidateOptionsMenu();

            }
            else{
                logError("ERROR WHEN TYPE_REMOVE_FROM_CHATROOM " + e.getErrorString());
                showSnackbar(SNACKBAR_TYPE, getString(R.string.remove_participant_error), -1);
            }

        }else if(request.getType() == MegaChatRequest.TYPE_INVITE_TO_CHATROOM){
            logDebug("Request type: " + MegaChatRequest.TYPE_INVITE_TO_CHATROOM);
            if(e.getErrorCode()==MegaChatError.ERROR_OK){
                showSnackbar(SNACKBAR_TYPE, getString(R.string.add_participant_success), -1);
            }
            else{
                if(e.getErrorCode() == MegaChatError.ERROR_EXIST){
                    showSnackbar(SNACKBAR_TYPE, getString(R.string.add_participant_error_already_exists), -1);
                }
                else{
                    showSnackbar(SNACKBAR_TYPE, getString(R.string.add_participant_error), -1);
                }
            }

        }
        else if(request.getType() == MegaChatRequest.TYPE_ATTACH_NODE_MESSAGE){
            removeProgressDialog();

            disableMultiselection();

            if(e.getErrorCode()==MegaChatError.ERROR_OK){
                logDebug("File sent correctly");
                MegaNodeList nodeList = request.getMegaNodeList();

                for(int i = 0; i<nodeList.size();i++){
                    logDebug("Node handle: " + nodeList.get(i).getHandle());
                }
                AndroidMegaChatMessage androidMsgSent = new AndroidMegaChatMessage(request.getMegaChatMessage());
                sendMessageToUI(androidMsgSent);

            }else{
                logError("File NOT sent: " + e.getErrorCode() + "___" + e.getErrorString());
                showSnackbar(SNACKBAR_TYPE, getString(R.string.error_attaching_node_from_cloud), -1);
            }

        }else if(request.getType() == MegaChatRequest.TYPE_REVOKE_NODE_MESSAGE){
            if(e.getErrorCode()==MegaChatError.ERROR_OK){
                logDebug("Node revoked correctly, msg id: " + request.getMegaChatMessage().getMsgId());
            }
            else{
                logError("NOT revoked correctly");
                showSnackbar(SNACKBAR_TYPE, getString(R.string.error_revoking_node), -1);
            }

        }else if(request.getType() == MegaChatRequest.TYPE_CREATE_CHATROOM){
            logDebug("Create chat request finish!!!");
            if(e.getErrorCode()==MegaChatError.ERROR_OK){

                logDebug("Open new chat");
                Intent intent = new Intent(this, ChatActivityLollipop.class);
                intent.setAction(ACTION_CHAT_SHOW_MESSAGES);
                intent.putExtra("CHAT_ID", request.getChatHandle());
                this.startActivity(intent);
                finish();
            }
            else{
                logError("ERROR WHEN CREATING CHAT " + e.getErrorString());
                showSnackbar(SNACKBAR_TYPE, getString(R.string.create_chat_error), -1);
            }
        }
        else if(request.getType() == MegaChatRequest.TYPE_LOAD_PREVIEW){
            if(e.getErrorCode()==MegaChatError.ERROR_OK || e.getErrorCode()==MegaChatError.ERROR_EXIST){
                if (idChat != -1 && megaChatApi.getChatRoom(idChat) != null) {
                    logDebug("Close previous chat");
                    megaChatApi.closeChatRoom(idChat, this);
                }
                idChat = request.getChatHandle();
                megaChatApi.addChatListener(this);
                if (idChat != MEGACHAT_INVALID_HANDLE) {
                    dbH.setLastPublicHandle(idChat);
                    dbH.setLastPublicHandleTimeStamp();
                    dbH.setLastPublicHandleType(MegaApiJava.AFFILIATE_TYPE_CHAT);
                }

                MegaApplication.setOpenChatId(idChat);
                showChat(null);
                supportInvalidateOptionsMenu();
                if (e.getErrorCode() == MegaChatError.ERROR_EXIST) {
                    if (megaChatApi.getChatRoom(idChat).isActive()) {
                        logWarning("ERROR: You are already a participant of the chat link or are trying to open it again");
                    } else {
                        showConfirmationRejoinChat(request.getUserHandle());
                    }
                }
            }
            else {

                String text;
                if(e.getErrorCode()==MegaChatError.ERROR_NOENT){
                    text = getString(R.string.invalid_chat_link);
                }
                else{
                    showSnackbar(MESSAGE_SNACKBAR_TYPE, getString(R.string.error_general_nodes), -1);
                    text = getString(R.string.error_chat_link);
                }

                emptyScreen(text);
            }
        }
        else if(request.getType() == MegaChatRequest.TYPE_AUTOJOIN_PUBLIC_CHAT) {
            if (e.getErrorCode() == MegaChatError.ERROR_OK) {

                if (request.getUserHandle() != -1) {
                    //Rejoin option
                    showChat(null);
                } else {
                    //Join
                    setChatSubtitle();
                    setPreviewersView();
                    supportInvalidateOptionsMenu();
                }
            } else {
                logError("ERROR WHEN JOINING CHAT " + e.getErrorCode() + " " + e.getErrorString());
                showSnackbar(MESSAGE_SNACKBAR_TYPE, getString(R.string.error_general_nodes), -1);
            }
        }
        else if(request.getType() == MegaChatRequest.TYPE_LAST_GREEN){
            logDebug("TYPE_LAST_GREEN requested");

        }else if(request.getType() == MegaChatRequest.TYPE_ARCHIVE_CHATROOM){
            long chatHandle = request.getChatHandle();
            chatRoom = megaChatApi.getChatRoom(chatHandle);
            String chatTitle = chatRoom.getTitle();

            if(chatTitle==null){
                chatTitle = "";
            }
            else if(!chatTitle.isEmpty() && chatTitle.length()>60){
                chatTitle = chatTitle.substring(0,59)+"...";
            }

            if(!chatTitle.isEmpty() && chatRoom.isGroup() && !chatRoom.hasCustomTitle()){
                chatTitle = "\""+chatTitle+"\"";
            }

            if(e.getErrorCode()==MegaChatError.ERROR_OK){
                if(request.getFlag()){
                    logDebug("Chat archived");
                    sendBroadcastChatArchived(chatTitle);
                }
                else{
                    logDebug("Chat unarchived");
                    showSnackbar(SNACKBAR_TYPE, getString(R.string.success_unarchive_chat, chatTitle), -1);
                }

            }else{
                if(request.getFlag()){
                    logError("ERROR WHEN ARCHIVING CHAT " + e.getErrorString());
                    showSnackbar(SNACKBAR_TYPE, getString(R.string.error_archive_chat, chatTitle), -1);
                }else{
                    logError("ERROR WHEN UNARCHIVING CHAT " + e.getErrorString());
                    showSnackbar(SNACKBAR_TYPE, getString(R.string.error_unarchive_chat, chatTitle), -1);
                }
            }
            supportInvalidateOptionsMenu();
            setChatSubtitle();

            if(!chatRoom.isArchived()){
                requestLastGreen(INITIAL_PRESENCE_STATUS);
            }
        }
        else if (request.getType() == MegaChatRequest.TYPE_CHAT_LINK_HANDLE) {
            if(request.getFlag() && request.getNumRetry()==0){
                logDebug("Removing chat link");
                if(e.getErrorCode()==MegaChatError.ERROR_OK){
                    showSnackbar(SNACKBAR_TYPE, getString(R.string.chat_link_deleted), -1);
                }
                else{
                    if (e.getErrorCode() == MegaChatError.ERROR_ARGS) {
                        logError("The chatroom isn't grupal or public");
                    }
                    else if (e.getErrorCode()==MegaChatError.ERROR_NOENT){
                        logError("The chatroom doesn't exist or the chatid is invalid");
                    }
                    else if(e.getErrorCode()==MegaChatError.ERROR_ACCESS){
                        logError("The chatroom doesn't have a topic or the caller isn't an operator");
                    }
                    else{
                        logError("Error TYPE_CHAT_LINK_HANDLE " + e.getErrorCode());
                    }
                    showSnackbar(SNACKBAR_TYPE, getString(R.string.general_error) + ": " + e.getErrorString(), -1);
                }
            }
        }
    }

    @Override
    public void onRequestTemporaryError(MegaChatApiJava api, MegaChatRequest request, MegaChatError e) {
        logWarning("onRequestTemporaryError");
    }

    @Override
    protected void onStop() {
        logDebug("onStop()");
        try{
            if(textChat!=null){
                String written = textChat.getText().toString();
                if(written!=null){
                    dbH.setWrittenTextItem(Long.toString(idChat), textChat.getText().toString());
                }
            }
            else{
                logWarning("textChat is NULL");
            }
        }catch (Exception e){
            logError("Written message not stored on DB", e);
        }
        super.onStop();
    }

    private void cleanBuffers(){
        if(!bufferMessages.isEmpty()){
            bufferMessages.clear();
        }
        if(!messages.isEmpty()){
            messages.clear();
        }
        if(!removedMessages.isEmpty()){
            removedMessages.clear();
        }
    }

    @Override
    protected void onDestroy() {
        logDebug("onDestroy()");
        destroySpeakerAudioManger();
        cleanBuffers();
        if (handlerEmojiKeyboard != null){
            handlerEmojiKeyboard.removeCallbacksAndMessages(null);
        }
        if (handlerKeyboard != null) {
            handlerKeyboard.removeCallbacksAndMessages(null);
        }

        if (megaChatApi != null && idChat != -1) {
            megaChatApi.closeChatRoom(idChat, this);
            MegaApplication.setClosedChat(true);
            megaChatApi.removeChatListener(this);

            if (chatRoom != null && chatRoom.isPreview()) {
                megaChatApi.closeChatPreview(idChat);
            }
        }

        if (handler != null) {
            handler.removeCallbacksAndMessages(null);
        }

        if (handlerReceive != null) {
            handlerReceive.removeCallbacksAndMessages(null);
        }
        if (handlerSend != null) {
            handlerSend.removeCallbacksAndMessages(null);
        }

        hideCallInProgressLayout(null);

        destroyAudioRecorderElements();
        if(adapter!=null) {
            adapter.destroyVoiceElemnts();
        }

        LocalBroadcastManager.getInstance(this).unregisterReceiver(dialogConnectReceiver);
        LocalBroadcastManager.getInstance(this).unregisterReceiver(voiceclipDownloadedReceiver);
        LocalBroadcastManager.getInstance(this).unregisterReceiver(nicknameReceiver);
        LocalBroadcastManager.getInstance(this).unregisterReceiver(chatArchivedReceiver);
        LocalBroadcastManager.getInstance(this).unregisterReceiver(chatCallUpdateReceiver);
        LocalBroadcastManager.getInstance(this).unregisterReceiver(chatSessionUpdateReceiver);

        if(megaApi != null) {
            megaApi.removeRequestListener(this);
        }


        super.onDestroy();
    }

    public void closeChat(boolean shouldLogout){
        logDebug("closeChat");
        if(megaChatApi==null || idChat == -1) return;
        if(chatRoom!=null && chatRoom.isPreview()){
            megaChatApi.closeChatPreview(idChat);
            if(chatC.isInAnonymousMode() && shouldLogout){
                megaChatApi.logout();
            }
        }
        megaChatApi.closeChatRoom(idChat, this);
        MegaApplication.setClosedChat(true);
        megaChatApi.removeChatListener(this);
    }

    @Override
    protected void onNewIntent(Intent intent){
        logDebug("onNewIntent");
        hideKeyboard();
        if (intent != null){
            if (intent.getAction() != null){
                if (intent.getAction().equals(ACTION_CLEAR_CHAT)){
                    logDebug("Intent to Clear history");
                    showConfirmationClearChat(chatRoom);
                }
                else if(intent.getAction().equals(ACTION_UPDATE_ATTACHMENT)){
                    logDebug("Intent to update an attachment with error");

                    long idPendMsg = intent.getLongExtra("ID_MSG", -1);
                    if(idPendMsg!=-1){
                        int indexToChange = -1;
                        ListIterator<AndroidMegaChatMessage> itr = messages.listIterator(messages.size());

                        // Iterate in reverse.
                        while(itr.hasPrevious()) {
                            AndroidMegaChatMessage messageToCheck = itr.previous();

                            if(messageToCheck.isUploading()){
                                if(messageToCheck.getPendingMessage().getId()==idPendMsg){
                                    indexToChange = itr.nextIndex();
                                    logDebug("Found index to change: " + indexToChange);
                                    break;
                                }
                            }
                        }

                        if(indexToChange!=-1){
                            logDebug("Index modified: " + indexToChange);

                            PendingMessageSingle pendingMsg = null;
                            if(idPendMsg!=-1){
                                pendingMsg = dbH.findPendingMessageById(idPendMsg);

                                if(pendingMsg!=null){
                                    messages.get(indexToChange).setPendingMessage(pendingMsg);
                                    adapter.modifyMessage(messages, indexToChange+1);
                                }
                            }
                        }
                        else{
                            logError("Error, id pending message message not found!!");
                        }
                    }
                    else{
                        logError("Error. The idPendMsg is -1");
                    }

                    int isOverquota = intent.getIntExtra("IS_OVERQUOTA", 0);
                    if(isOverquota==1){
                        showOverquotaAlert(false);
                    }
                    else if (isOverquota==2){
                        showOverquotaAlert(true);
                    }

                    return;
                }else{
                    long newidChat = intent.getLongExtra("CHAT_ID", -1);
                    if(intent.getAction().equals(ACTION_CHAT_SHOW_MESSAGES) || intent.getAction().equals(ACTION_OPEN_CHAT_LINK) || idChat != newidChat) {
                        cleanBuffers();
                    }
                    if (messagesPlaying != null && !messagesPlaying.isEmpty()) {
                        for (MessageVoiceClip m : messagesPlaying) {
                            m.getMediaPlayer().release();
                            m.setMediaPlayer(null);
                        }
                        messagesPlaying.clear();
                    }

                    closeChat(false);
                    MegaApplication.setOpenChatId(-1);
                    initAfterIntent(intent, null);
                }

            }
        }
        super.onNewIntent(intent);
        setIntent(intent);
    }

    public String getPeerFullName(long userHandle){
        return chatRoom.getPeerFullnameByHandle(userHandle);
    }

    public MegaChatRoom getChatRoom() {
        return chatRoom;
    }

    public void setChatRoom(MegaChatRoom chatRoom) {
        this.chatRoom = chatRoom;
    }

    public void revoke(){
        logDebug("revoke");
        megaChatApi.revokeAttachmentMessage(idChat, selectedMessageId);
    }

    @Override
    public void onRequestStart(MegaApiJava api, MegaRequest request) {

    }

    @Override
    public void onRequestUpdate(MegaApiJava api, MegaRequest request) {

    }

    @Override
    public void onRequestFinish(MegaApiJava api, MegaRequest request, MegaError e) {
        removeProgressDialog();

        if (request.getType() == MegaRequest.TYPE_INVITE_CONTACT){
            logDebug("MegaRequest.TYPE_INVITE_CONTACT finished: " + request.getNumber());

            if(request.getNumber()== MegaContactRequest.INVITE_ACTION_REMIND){
                showSnackbar(SNACKBAR_TYPE, getString(R.string.context_contact_invitation_resent), -1);
            }
            else{
                if (e.getErrorCode() == MegaError.API_OK){
                    logDebug("OK INVITE CONTACT: " + request.getEmail());
                    if(request.getNumber()==MegaContactRequest.INVITE_ACTION_ADD)
                    {
                        showSnackbar(SNACKBAR_TYPE, getString(R.string.context_contact_request_sent, request.getEmail()), -1);
                    }
                }
                else{
                    logError("Code: " + e.getErrorString());
                    if(e.getErrorCode()==MegaError.API_EEXIST)
                    {
                        showSnackbar(SNACKBAR_TYPE, getString(R.string.context_contact_already_invited, request.getEmail()), -1);
                    }
                    else if(request.getNumber()==MegaContactRequest.INVITE_ACTION_ADD && e.getErrorCode()==MegaError.API_EARGS)
                    {
                        showSnackbar(SNACKBAR_TYPE, getString(R.string.error_own_email_as_contact), -1);
                    }
                    else{
                        showSnackbar(SNACKBAR_TYPE, getString(R.string.general_error), -1);
                    }
                    logError("ERROR: " + e.getErrorCode() + "___" + e.getErrorString());
                }
            }
        }
        else if(request.getType() == MegaRequest.TYPE_COPY){
            if (e.getErrorCode() != MegaError.API_OK) {

                logDebug("e.getErrorCode() != MegaError.API_OK");

                if(e.getErrorCode()==MegaError.API_EOVERQUOTA){
                    logWarning("OVERQUOTA ERROR: " + e.getErrorCode());
                    Intent intent = new Intent(this, ManagerActivityLollipop.class);
                    intent.setAction(ACTION_OVERQUOTA_STORAGE);
                    startActivity(intent);
                    finish();
                }
                else if(e.getErrorCode()==MegaError.API_EGOINGOVERQUOTA){
                    logWarning("OVERQUOTA ERROR: " + e.getErrorCode());
                    Intent intent = new Intent(this, ManagerActivityLollipop.class);
                    intent.setAction(ACTION_PRE_OVERQUOTA_STORAGE);
                    startActivity(intent);
                    finish();
                }
                else
                {
                    showSnackbar(SNACKBAR_TYPE, getString(R.string.import_success_error), -1);
                }

            }else{
                showSnackbar(SNACKBAR_TYPE, getString(R.string.import_success_message), -1);
            }
        }
        else if (request.getType() == MegaRequest.TYPE_CANCEL_TRANSFER){
            if (e.getErrorCode() != MegaError.API_OK) {
                logError("Error TYPE_CANCEL_TRANSFER: " + e.getErrorCode());
            }
            else{
                logDebug("Chat upload cancelled");
            }
        }
        else if (request.getType() == MegaRequest.TYPE_SET_ATTR_USER){
            if(request.getParamType()==MegaApiJava.USER_ATTR_GEOLOCATION){
                if(e.getErrorCode() == MegaError.API_OK){
                    logDebug("Attribute USER_ATTR_GEOLOCATION enabled");
                    MegaApplication.setEnabledGeoLocation(true);
                    getLocationPermission();
                }
                else{
                    logDebug("Attribute USER_ATTR_GEOLOCATION disabled");
                    MegaApplication.setEnabledGeoLocation(false);
                }
            }
        }
    }

    @Override
    public void onRequestTemporaryError(MegaApiJava api, MegaRequest request, MegaError e) {

    }

    protected MegaChatLollipopAdapter getAdapter() {
        return adapter;
    }

    @Override
    public void onSaveInstanceState(Bundle outState){
        super.onSaveInstanceState(outState);
        outState.putLong("idChat", idChat);
        outState.putLong("selectedMessageId", selectedMessageId);
        outState.putInt("selectedPosition", selectedPosition);
        outState.putInt("typeMessageJump",typeMessageJump);

        if(messageJumpLayout.getVisibility() == View.VISIBLE){
            visibilityMessageJump = true;
        }else{
            visibilityMessageJump = false;
        }
        outState.putBoolean("visibilityMessageJump",visibilityMessageJump);
        outState.putLong(LAST_MESSAGE_SEEN, lastIdMsgSeen);
        outState.putLong(GENERAL_UNREAD_COUNT, generalUnreadCount);
        outState.putBoolean("isHideJump",isHideJump);
        outState.putString("mOutputFilePath",mOutputFilePath);
        outState.putBoolean("isShareLinkDialogDismissed", isShareLinkDialogDismissed);

        if(adapter == null)
            return;


        RotatableAdapter currentAdapter = getAdapter();
        if(currentAdapter != null & adapter.isMultipleSelect()){
            ArrayList<Integer> selectedPositions= (ArrayList<Integer>) (currentAdapter.getSelectedItems());
            outState.putIntegerArrayList(SELECTED_ITEMS, selectedPositions);
        }

        MessageVoiceClip messageVoiceClip = adapter.getVoiceClipPlaying();
        if (messageVoiceClip != null) {
            outState.putBoolean(PLAYING, true);
            outState.putLong(ID_VOICE_CLIP_PLAYING, messageVoiceClip.getIdMessage());
            outState.putLong(MESSAGE_HANDLE_PLAYING, messageVoiceClip.getMessageHandle());
            outState.putLong(USER_HANDLE_PLAYING, messageVoiceClip.getUserHandle());
            outState.putInt(PROGRESS_PLAYING, messageVoiceClip.getProgress());
        } else {
            outState.putBoolean(PLAYING, false);

        }
        outState.putBoolean("isLocationDialogShown", isLocationDialogShown);
//        outState.putInt("position_imageDrag", position_imageDrag);
//        outState.putSerializable("holder_imageDrag", holder_imageDrag);
    }

    public void askSizeConfirmationBeforeChatDownload(String parentPath, ArrayList<MegaNode> nodeList, long size){
        logDebug("askSizeConfirmationBeforeChatDownload");

        final String parentPathC = parentPath;
        final ArrayList<MegaNode> nodeListC = nodeList;
        final long sizeC = size;
        final ChatController chatC = new ChatController(this);

        androidx.appcompat.app.AlertDialog.Builder builder;
        if (Build.VERSION.SDK_INT >= Build.VERSION_CODES.HONEYCOMB) {
            builder = new AlertDialog.Builder(this, R.style.AppCompatAlertDialogStyle);
        }
        else{
            builder = new AlertDialog.Builder(this);
        }
        LinearLayout confirmationLayout = new LinearLayout(this);
        confirmationLayout.setOrientation(LinearLayout.VERTICAL);
        LinearLayout.LayoutParams params = new LinearLayout.LayoutParams(LinearLayout.LayoutParams.MATCH_PARENT, LinearLayout.LayoutParams.WRAP_CONTENT);
        params.setMargins(scaleWidthPx(20, getOutMetrics()), scaleHeightPx(10, getOutMetrics()), scaleWidthPx(17, getOutMetrics()), 0);

        final CheckBox dontShowAgain =new CheckBox(this);
        dontShowAgain.setText(getString(R.string.checkbox_not_show_again));
        dontShowAgain.setTextColor(ContextCompat.getColor(this, R.color.text_secondary));

        confirmationLayout.addView(dontShowAgain, params);

        builder.setView(confirmationLayout);

//				builder.setTitle(getString(R.string.confirmation_required));

        builder.setMessage(getString(R.string.alert_larger_file, getSizeString(sizeC)));
        builder.setPositiveButton(getString(R.string.general_save_to_device),
                new DialogInterface.OnClickListener() {
                    public void onClick(DialogInterface dialog, int whichButton) {
                        if(dontShowAgain.isChecked()){
                            dbH.setAttrAskSizeDownload("false");
                        }
                        chatC.download(parentPathC, nodeListC);
                    }
                });
        builder.setNegativeButton(getString(android.R.string.cancel), new DialogInterface.OnClickListener() {
            public void onClick(DialogInterface dialog, int whichButton) {
                if(dontShowAgain.isChecked()){
                    dbH.setAttrAskSizeDownload("false");
                }
            }
        });

        downloadConfirmationDialog = builder.create();
        downloadConfirmationDialog.show();
    }

    public boolean hasMessagesRemoved(MegaChatMessage messageSelected) {
        if (removedMessages != null && !removedMessages.isEmpty()) {
            for (int i = 0; i < removedMessages.size(); i++) {
                if (messageSelected.getMsgId() == removedMessages.get(i).msgId) {
                    return true;
                }
            }
        }
        return false;
    }

    /*
	 * Handle processed upload intent
	 */
    public void onIntentProcessed(List<ShareInfo> infos) {
        logDebug("onIntentProcessedLollipop");

        if (infos == null) {
            showSnackbar(SNACKBAR_TYPE, getString(R.string.upload_can_not_open), -1);
        }
        else {
            logDebug("Launch chat upload with files " + infos.size());
            for (ShareInfo info : infos) {
                Intent intent = new Intent(this, ChatUploadService.class);

                PendingMessageSingle pMsgSingle = new PendingMessageSingle();
                pMsgSingle.setChatId(idChat);
                long timestamp = System.currentTimeMillis()/1000;
                pMsgSingle.setUploadTimestamp(timestamp);

                String fingerprint = megaApi.getFingerprint(info.getFileAbsolutePath());

                pMsgSingle.setFilePath(info.getFileAbsolutePath());
                pMsgSingle.setName(info.getTitle());
                pMsgSingle.setFingerprint(fingerprint);

                long idMessage = dbH.addPendingMessage(pMsgSingle);
                pMsgSingle.setId(idMessage);

                if(idMessage!=-1){
                    intent.putExtra(ChatUploadService.EXTRA_ID_PEND_MSG, idMessage);

                    logDebug("Size of the file: " + info.getSize());

                    AndroidMegaChatMessage newNodeAttachmentMsg = new AndroidMegaChatMessage(pMsgSingle, true);
                    sendMessageToUI(newNodeAttachmentMsg);

                    intent.putExtra(ChatUploadService.EXTRA_CHAT_ID, idChat);

                    checkIfServiceCanStart(intent);
                }
                else{
                    logError("Error when adding pending msg to the database");
                }

                removeProgressDialog();
            }
        }
    }

    public void openChatAfterForward(long chatHandle, String text){
        logDebug("openChatAfterForward");

        removeProgressDialog();

        if(chatHandle==idChat){
            logDebug("Chat already opened");

            disableMultiselection();

            if(text!=null){
                showSnackbar(SNACKBAR_TYPE, text, -1);
            }
        }
        else{
            if(chatHandle!=-1){
                logDebug("Open chat to forward messages");

                Intent intentOpenChat = new Intent(this, ManagerActivityLollipop.class);
                intentOpenChat.addFlags(Intent.FLAG_ACTIVITY_CLEAR_TOP);
                intentOpenChat.setAction(ACTION_CHAT_NOTIFICATION_MESSAGE);
                intentOpenChat.putExtra("CHAT_ID", chatHandle);
                if(text!=null){
                    intentOpenChat.putExtra("showSnackbar", text);
                }
                startActivity(intentOpenChat);
                closeChat(true);
                finish();
            }
            else{
                disableMultiselection();
                if(text!=null){
                    showSnackbar(SNACKBAR_TYPE, text, -1);
                }
            }
        }
    }

    public void markAsSeen(MegaChatMessage msg) {
        logDebug("markAsSeen");
        if (activityVisible) {
            if (msg.getStatus() != MegaChatMessage.STATUS_SEEN) {
                logDebug("Mark message: " + msg.getMsgId() + " as seen");
                megaChatApi.setMessageSeen(chatRoom.getChatId(), msg.getMsgId());
            }
        }
    }


   @Override
    public void onResume(){
        logDebug("onResume");
        super.onResume();
       stopService(new Intent(this, KeepAliveService.class));
        if(idChat!=-1 && chatRoom!=null) {

            setNodeAttachmentVisible();

            MegaApplication.setShowPinScreen(true);
            MegaApplication.setOpenChatId(idChat);
            supportInvalidateOptionsMenu();

            int chatConnection = megaChatApi.getChatConnectionState(idChat);
            logDebug("Chat connection (" + idChat+ ") is: " + chatConnection);
            if(chatConnection==MegaChatApi.CHAT_CONNECTION_ONLINE) {
                setAsRead = true;
                if(!chatRoom.isGroup()) {
                    requestLastGreen(INITIAL_PRESENCE_STATUS);
                }
            }
            else{
                setAsRead=false;
            }
            setChatSubtitle();
            if(emojiKeyboard!=null){
                emojiKeyboard.hideBothKeyboard(this);
            }
            //Update last seen position if different and there is unread messages
            //If the chat is being opened do not update, onLoad will do that

            //!isLoadingMessages
            if(!isOpeningChat) {
                logDebug("Chat is NOT loading history");
                if(lastSeenReceived == true && messages != null){

                    long unreadCount = chatRoom.getUnreadCount();
                    if (unreadCount != 0) {
                        lastIdMsgSeen = megaChatApi.getLastMessageSeenId(idChat);

                        //Find last message
                        int positionLastMessage = -1;
                        for(int i=messages.size()-1; i>=0;i--) {
                            AndroidMegaChatMessage androidMessage = messages.get(i);

                            if (!androidMessage.isUploading()) {
                                MegaChatMessage msg = androidMessage.getMessage();
                                if (msg.getMsgId() == lastIdMsgSeen) {
                                    positionLastMessage = i;
                                    break;
                                }
                            }
                        }

                        if(positionLastMessage==-1){
                            scrollToMessage(-1);

                        }
                        else{
                            //Check if it has no my messages after

                            if(positionLastMessage >= messages.size()-1){
                                logDebug("Nothing after, do not increment position");
                            }
                            else{
                                positionLastMessage = positionLastMessage + 1;
                            }

                            AndroidMegaChatMessage message = messages.get(positionLastMessage);
                            logDebug("Position lastMessage found: " + positionLastMessage + " messages.size: " + messages.size());

                            while(message.getMessage().getUserHandle()==megaChatApi.getMyUserHandle()){
                                lastIdMsgSeen = message.getMessage().getMsgId();
                                positionLastMessage = positionLastMessage + 1;
                                message = messages.get(positionLastMessage);
                            }

                            generalUnreadCount = unreadCount;

                            scrollToMessage(lastIdMsgSeen);
                        }
                    }
                    else{
                        if(generalUnreadCount!=0){
                            scrollToMessage(-1);
                        }
                    }
                }
                setLastMessageSeen();
            }
            else{
                logDebug("openingChat:doNotUpdateLastMessageSeen");
            }

            activityVisible = true;
            showCallLayout();
            if(aB != null && aB.getTitle() != null){
                titleToolbar.setText(adjustForLargeFont(titleToolbar.getText().toString()));
            }
            updateActionModeTitle();
        }
    }

    public void scrollToMessage(long lastId){
        for(int i=messages.size()-1; i>=0;i--) {
            AndroidMegaChatMessage androidMessage = messages.get(i);

            if (!androidMessage.isUploading()) {
                MegaChatMessage msg = androidMessage.getMessage();
                if (msg.getMsgId() == lastId) {
                    logDebug("Scroll to position: " + i);
                    mLayoutManager.scrollToPositionWithOffset(i+1,scaleHeightPx(30, getOutMetrics()));
                    break;
                }
            }
        }

    }

    public void setLastMessageSeen(){
        logDebug("setLastMessageSeen");

        if(messages!=null){
            if(!messages.isEmpty()){
                AndroidMegaChatMessage lastMessage = messages.get(messages.size()-1);
                int index = messages.size()-1;
                if((lastMessage!=null)&&(lastMessage.getMessage()!=null)){
                    if (!lastMessage.isUploading()) {
                        while (lastMessage.getMessage().getUserHandle() == megaChatApi.getMyUserHandle()) {
                            index--;
                            if (index == -1) {
                                break;
                            }
                            lastMessage = messages.get(index);
                        }

                        if (lastMessage.getMessage() != null && MegaApplication.isActivityVisible()) {
                            boolean resultMarkAsSeen = megaChatApi.setMessageSeen(idChat, lastMessage.getMessage().getMsgId());
                            logDebug("Result setMessageSeen: " + resultMarkAsSeen);
                        }

                    } else {
                        while (lastMessage.isUploading() == true) {
                            index--;
                            if (index == -1) {
                                break;
                            }
                            lastMessage = messages.get(index);
                        }
                        if((lastMessage!=null)&&(lastMessage.getMessage()!=null)){

                            while (lastMessage.getMessage().getUserHandle() == megaChatApi.getMyUserHandle()) {
                                index--;
                                if (index == -1) {
                                    break;
                                }
                                lastMessage = messages.get(index);
                            }

                            if (lastMessage.getMessage() != null && MegaApplication.isActivityVisible()) {
                                boolean resultMarkAsSeen = megaChatApi.setMessageSeen(idChat, lastMessage.getMessage().getMsgId());
                                logDebug("Result setMessageSeen: " + resultMarkAsSeen);
                            }
                        }
                    }
                }
                else{
                    logError("lastMessageNUll");
                }
            }
        }
    }

    @Override
    protected void onPause(){
        super.onPause();
        if (rtcAudioManager != null)
            rtcAudioManager.unregisterProximitySensor();
        hideKeyboard();
        activityVisible = false;
        MegaApplication.setOpenChatId(-1);
    }

    @Override
    public void onChatListItemUpdate(MegaChatApiJava api, MegaChatListItem item) {
        if(item.hasChanged(MegaChatListItem.CHANGE_TYPE_UNREAD_COUNT)) {
            updateNavigationToolbarIcon();
        }
    }

    public void updateNavigationToolbarIcon(){

        if (Build.VERSION.SDK_INT >= Build.VERSION_CODES.KITKAT) {

            if(!chatC.isInAnonymousMode()){
                int numberUnread = megaChatApi.getUnreadChats();

                if(numberUnread==0){
                    aB.setHomeAsUpIndicator(R.drawable.ic_arrow_back_white);
                }
                else{

                    badgeDrawable.setProgress(1.0f);

                    if(numberUnread>9){
                        badgeDrawable.setText("9+");
                    }
                    else{
                        badgeDrawable.setText(numberUnread+"");
                    }

                    aB.setHomeAsUpIndicator(badgeDrawable);
                }
            }
            else{
                aB.setHomeAsUpIndicator(R.drawable.ic_arrow_back_white);
            }
        }
        else{
            aB.setHomeAsUpIndicator(R.drawable.ic_arrow_back_white);
        }
    }

    @Override
    public void onChatInitStateUpdate(MegaChatApiJava api, int newState) {

    }

    @Override
    public void onChatPresenceConfigUpdate(MegaChatApiJava api, MegaChatPresenceConfig config) {

    }

    @Override
    public void onChatOnlineStatusUpdate(MegaChatApiJava api, long userHandle, int status, boolean inProgress) {
        logDebug("status: " + status + ", inProgress: " + inProgress);
        setChatSubtitle();
        requestLastGreen(status);
    }

    @Override
    public void onChatConnectionStateUpdate(MegaChatApiJava api, long chatid, int newState) {
        logDebug("Chat ID: "+ chatid + ". New State: " + newState);

        if (idChat == chatid) {
            if (newState == MegaChatApi.CHAT_CONNECTION_ONLINE) {
                logDebug("Chat is now ONLINE");
                setAsRead = true;
                setLastMessageSeen();

                if (stateHistory == MegaChatApi.SOURCE_ERROR && retryHistory) {
                    logWarning("SOURCE_ERROR:call to load history again");
                    retryHistory = false;
                    loadHistory();
                }

            } else {
                setAsRead = false;
            }
            setChatSubtitle();
            supportInvalidateOptionsMenu();
        }
    }

    @Override
    public void onChatPresenceLastGreen(MegaChatApiJava api, long userhandle, int lastGreen) {
        logDebug("userhandle: " + userhandle + ", lastGreen: " + lastGreen);
        if(!chatRoom.isGroup() && userhandle == chatRoom.getPeerHandle(0)){
            logDebug("Update last green");
            minutesLastGreen = lastGreen;

            int state = megaChatApi.getUserOnlineStatus(chatRoom.getPeerHandle(0));

            if(state != MegaChatApi.STATUS_ONLINE && state != MegaChatApi.STATUS_BUSY && state != MegaChatApi.STATUS_INVALID){
                String formattedDate = lastGreenDate(this, lastGreen);

                setLastGreen(formattedDate);

                logDebug("Date last green: " + formattedDate);
            }
        }
    }

    public void takePicture(){
        logDebug("takePicture");
        Intent intent = new Intent(MediaStore.ACTION_IMAGE_CAPTURE);
        if (intent.resolveActivity(getPackageManager()) != null) {
            File photoFile = createImageFile();
            Uri photoURI;
            if(photoFile != null){
                if (Build.VERSION.SDK_INT >= Build.VERSION_CODES.N) {
                    photoURI = FileProvider.getUriForFile(this, "mega.privacy.android.app.providers.fileprovider", photoFile);
                }
                else{
                    photoURI = Uri.fromFile(photoFile);
                }
                mOutputFilePath = photoFile.getAbsolutePath();
                if(mOutputFilePath!=null){
                    intent.setFlags(Intent.FLAG_GRANT_READ_URI_PERMISSION);
                    intent.setFlags(Intent.FLAG_GRANT_WRITE_URI_PERMISSION);
                    intent.putExtra(MediaStore.EXTRA_OUTPUT, photoURI);
                    startActivityForResult(intent, TAKE_PHOTO_CODE);
                }
            }
        }
    }


    public void uploadPictureOrVoiceClip(String path){
        if(path == null) return;

        File selfie;
        if(isVoiceClip(path)) {
            selfie = buildVoiceClipFile(this, outputFileName);
            if (!isFileAvailable(selfie)) return;
        }else{
            selfie = new File(path);
            if (!MimeTypeList.typeForName(selfie.getAbsolutePath()).isImage()) return;
        }

        Intent intent = new Intent(this, ChatUploadService.class);
        PendingMessageSingle pMsgSingle = new PendingMessageSingle();
        pMsgSingle.setChatId(idChat);
        if(isVoiceClip(selfie.getAbsolutePath())){
            pMsgSingle.setType(TYPE_VOICE_CLIP);
            intent.putExtra(EXTRA_TRANSFER_TYPE, EXTRA_VOICE_CLIP);
        }

        long timestamp = System.currentTimeMillis()/1000;
        pMsgSingle.setUploadTimestamp(timestamp);

        String fingerprint = megaApi.getFingerprint(selfie.getAbsolutePath());
        pMsgSingle.setFilePath(selfie.getAbsolutePath());
        pMsgSingle.setName(selfie.getName());
        pMsgSingle.setFingerprint(fingerprint);
        long idMessage = dbH.addPendingMessage(pMsgSingle);
        pMsgSingle.setId(idMessage);

        if(idMessage == -1) return;

        logDebug("idMessage = " + idMessage);
        intent.putExtra(ChatUploadService.EXTRA_ID_PEND_MSG, idMessage);
        if(!isLoadingHistory){
            logDebug("sendMessageToUI");
            AndroidMegaChatMessage newNodeAttachmentMsg = new AndroidMegaChatMessage(pMsgSingle, true);
            sendMessageToUI(newNodeAttachmentMsg);
        }
        intent.putExtra(ChatUploadService.EXTRA_CHAT_ID, idChat);

        checkIfServiceCanStart(intent);
    }


    private void showOverquotaAlert(boolean prewarning){
        logDebug("prewarning: " + prewarning);

        AlertDialog.Builder builder = new AlertDialog.Builder(this);
        builder.setTitle(getString(R.string.overquota_alert_title));

        if(prewarning){
            builder.setMessage(getString(R.string.pre_overquota_alert_text));
        }
        else{
            builder.setMessage(getString(R.string.overquota_alert_text));
        }

        if(chatAlertDialog ==null){

            builder.setPositiveButton(getString(R.string.my_account_upgrade_pro), new android.content.DialogInterface.OnClickListener() {

                @Override
                public void onClick(DialogInterface dialog, int which) {
                    showUpgradeAccount();
                }
            });
            builder.setNegativeButton(getString(R.string.general_cancel), new android.content.DialogInterface.OnClickListener() {

                @Override
                public void onClick(DialogInterface dialog, int which) {
                    dialog.dismiss();
                    chatAlertDialog =null;
                }
            });

            chatAlertDialog = builder.create();
            chatAlertDialog.setCanceledOnTouchOutside(false);
        }

        chatAlertDialog.show();
    }

    public void showUpgradeAccount(){
        logDebug("showUpgradeAccount");
        Intent upgradeIntent = new Intent(this, ManagerActivityLollipop.class);
        upgradeIntent.setAction(ACTION_SHOW_UPGRADE_ACCOUNT);
        startActivity(upgradeIntent);
    }

    public void showJumpMessage(){
        if((!isHideJump)&&(typeMessageJump!=TYPE_MESSAGE_NEW_MESSAGE)){
            typeMessageJump = TYPE_MESSAGE_JUMP_TO_LEAST;
            messageJumpText.setText(getResources().getString(R.string.message_jump_latest));
            messageJumpLayout.setVisibility(View.VISIBLE);
        }
    }

    private void showCallInProgressLayout(String text, boolean chrono, MegaChatCall call) {
        if (callInProgressText != null) {
            callInProgressText.setText(text);
        }
        activateChrono(chrono, callInProgressChrono, call);

        if (callInProgressLayout != null && callInProgressLayout.getVisibility() != View.VISIBLE) {
            callInProgressLayout.setAlpha(1);
            callInProgressLayout.setVisibility(View.VISIBLE);
            callInProgressLayout.setOnClickListener(this);
        }
    }

    private void hideCallInProgressLayout(MegaChatCall call) {
        invalidateOptionsMenu();
        activateChrono(false, callInProgressChrono, call);
        activateChrono(false, subtitleChronoCall, call);

        if (callInProgressLayout != null && callInProgressLayout.getVisibility() != View.GONE) {
            callInProgressLayout.setVisibility(View.GONE);
            callInProgressLayout.setOnClickListener(null);
            setSubtitleVisibility();
        }
    }

    private void updateLayout(int callStatus) {
        if (callStatus == MegaChatCall.CALL_STATUS_DESTROYED) {
            setSubtitleVisibility();
            MegaChatCall call = megaChatApi.getChatCall(idChat);
            hideCallInProgressLayout(call);
            return;
        }

        if (callStatus == MegaChatCall.CALL_STATUS_USER_NO_PRESENT && isAfterReconnecting(this, callInProgressLayout, callInProgressText)) {
            return;
        }

        if (callStatus == MegaChatCall.CALL_STATUS_RING_IN || callStatus == MegaChatCall.CALL_STATUS_RECONNECTING) {
            MegaApplication.setCallLayoutStatus(idChat, false);
        }

        showCallLayout();
    }

    private void showCallLayout() {
        if (megaChatApi == null)
            return;

        MegaChatCall call = megaChatApi.getChatCall(idChat);
        if (call == null || (call.getStatus() != MegaChatCall.CALL_STATUS_RECONNECTING && !isStatusConnected(this, idChat)))
            return;

        logDebug("Call status "+callStatusToString(call.getStatus())+". Group chat: "+isGroup());
        switch (call.getStatus()){
            case MegaChatCall.CALL_STATUS_USER_NO_PRESENT:
            case MegaChatCall.CALL_STATUS_RING_IN:
                if (isGroup()) {
                    usersWithVideo();

                    long callerHandle = call.getCaller();
                    String textLayout;
                    if (callerHandle != -1 && getPeerFullName(callerHandle) != null) {
                        textLayout = getString(R.string.join_call_layout_in_group_call, getPeerFullName(callerHandle));
                    } else {
                        textLayout = getString(R.string.join_call_layout);
                    }
                    tapToReturnLayout(call, textLayout);
                    break;
                }

                if (call.getStatus() == MegaChatCall.CALL_STATUS_RING_IN && app.getCallLayoutStatus(idChat)) {
                    tapToReturnLayout(call, getString(R.string.call_in_progress_layout));
                    break;
                }

                if(isAfterReconnecting(this, callInProgressLayout, callInProgressText))
                    break;

                hideCallInProgressLayout(call);
                break;

            case MegaChatCall.CALL_STATUS_REQUEST_SENT:
                if (MegaApplication.getCallLayoutStatus(idChat)) {
                    tapToReturnLayout(call, getString(R.string.call_in_progress_layout));
                    break;
                }

                hideCallInProgressLayout(call);
                break;

            case MegaChatCall.CALL_STATUS_RECONNECTING:
                activateChrono(false, subtitleChronoCall, call);
                callInProgressLayout.setBackgroundColor(ContextCompat.getColor(this, R.color.reconnecting_bar));
                showCallInProgressLayout(getString(R.string.reconnecting_message), false, call);
                callInProgressLayout.setOnClickListener(this);
                break;

            case MegaChatCall.CALL_STATUS_IN_PROGRESS:
                callInProgressLayout.setBackgroundColor(ContextCompat.getColor(this, R.color.accentColor));
                if(!isAfterReconnecting(this, callInProgressLayout, callInProgressText)){
                    updateCallInProgressLayout();
                    break;
                }

                callInProgressLayout.setOnClickListener(null);
                showCallInProgressLayout(getString(R.string.connected_message), false, call);
                callInProgressLayout.setAlpha(1);
                callInProgressLayout.setVisibility(View.VISIBLE);
                callInProgressLayout.animate()
                        .alpha(0f)
                        .setDuration(QUICK_INFO_ANIMATION)
                        .setListener(new AnimatorListenerAdapter() {
                            @Override
                            public void onAnimationEnd(Animator animation) {
                                callInProgressLayout.setVisibility(View.GONE);
                                updateCallInProgressLayout();
                            }
                        });
                break;

        }
    }

    private void tapToReturnLayout(MegaChatCall call, String text){
        activateChrono(false, subtitleChronoCall, call);
        callInProgressLayout.setBackgroundColor(ContextCompat.getColor(this, R.color.accentColor));
        showCallInProgressLayout(text, false, call);
        callInProgressLayout.setOnClickListener(this);
    }

    private void updateCallInProgressLayout(){
        MegaChatCall call = megaChatApi.getChatCall(idChat);
        if (call == null) return;
        showCallInProgressLayout(getString(R.string.call_in_progress_layout), true, call);
        callInProgressLayout.setOnClickListener(this);
        if (isGroup()) {
            subtitleCall.setVisibility(View.VISIBLE);
            individualSubtitleToobar.setVisibility(View.GONE);
            setGroupalSubtitleToolbarVisibility(false);
        }
        usersWithVideo();
        activateChrono(true, subtitleChronoCall, call);
        invalidateOptionsMenu();
    }

    public void usersWithVideo() {
        if (megaChatApi == null || !isGroup() || subtitleCall.getVisibility() != View.VISIBLE)
            return;

        MegaChatCall call = megaChatApi.getChatCall(idChat);
        if(call == null)
            return;

        int usersWithVideo = call.getNumParticipants(MegaChatCall.VIDEO);
        int totalVideosAllowed = megaChatApi.getMaxVideoCallParticipants();
        if (usersWithVideo <= 0 || totalVideosAllowed == 0) {
            participantsLayout.setVisibility(View.GONE);
            return;
        }
        participantsText.setText(usersWithVideo + "/" + totalVideosAllowed);
        participantsLayout.setVisibility(View.VISIBLE);
    }

    public void goToEnd(){
        logDebug("goToEnd()");
        int infoToShow = -1;
        if(!messages.isEmpty()){
            int index = messages.size()-1;

            AndroidMegaChatMessage msg = messages.get(index);

            while (!msg.isUploading() && msg.getMessage().getStatus() == MegaChatMessage.STATUS_SENDING_MANUAL) {
                index--;
                if (index == -1) {
                    break;
                }
                msg = messages.get(index);
            }

            if(index == (messages.size()-1)){
                //Scroll to end
                mLayoutManager.scrollToPositionWithOffset(index+1,scaleHeightPx(20, getOutMetrics()));
            }else{
                index++;
                infoToShow = adjustInfoToShow(index);
                if(infoToShow== AndroidMegaChatMessage.CHAT_ADAPTER_SHOW_ALL){
                    mLayoutManager.scrollToPositionWithOffset(index, scaleHeightPx(50, getOutMetrics()));
                }else{
                    mLayoutManager.scrollToPositionWithOffset(index, scaleHeightPx(20, getOutMetrics()));
                }
            }
        }
        hideMessageJump();
    }

    public void setNewVisibility(boolean vis){
        newVisibility = vis;
    }

    public void hideMessageJump(){
        isHideJump = true;
        visibilityMessageJump=false;
        if(messageJumpLayout.getVisibility() == View.VISIBLE){
            messageJumpLayout.animate()
                        .alpha(0.0f)
                        .setDuration(1000)
                        .withEndAction(new Runnable() {
                            @Override public void run() {
                                messageJumpLayout.setVisibility(View.GONE);
                                messageJumpLayout.setAlpha(1.0f);
                            }
                        })
                        .start();
        }
    }

    public MegaApiAndroid getLocalMegaApiFolder() {

        PackageManager m = getPackageManager();
        String s = getPackageName();
        PackageInfo p;
        String path = null;
        try {
            p = m.getPackageInfo(s, 0);
            path = p.applicationInfo.dataDir + "/";
        } catch (PackageManager.NameNotFoundException e) {
            e.printStackTrace();
        }

        MegaApiAndroid megaApiFolder = new MegaApiAndroid(MegaApplication.APP_KEY, MegaApplication.USER_AGENT, path);

        megaApiFolder.setDownloadMethod(MegaApiJava.TRANSFER_METHOD_AUTO_ALTERNATIVE);
        megaApiFolder.setUploadMethod(MegaApiJava.TRANSFER_METHOD_AUTO_ALTERNATIVE);

        return megaApiFolder;
    }

    public File createImageFile() {
        logDebug("createImageFile");
        String timeStamp = new SimpleDateFormat("yyyyMMdd_HHmmss").format(new Date());
        String imageFileName = "picture" + timeStamp + "_";
        File storageDir = getExternalFilesDir(null);
        if (!storageDir.exists()) {
            storageDir.mkdir();
        }
        return new File(storageDir, imageFileName + ".jpg");
    }

    private void onCaptureImageResult() {
        logDebug("onCaptureImageResult");
        if (mOutputFilePath != null) {
            File f = new File(mOutputFilePath);
            if(f!=null){
                try {
                    File publicFile = copyImageFile(f);
                    //Remove mOutputFilePath
                    if (f.exists()) {
                        if (f.isDirectory()) {
                            if(f.list().length <= 0){
                                f.delete();
                            }
                        }else{
                            f.delete();
                        }
                    }
                    if(publicFile!=null){
                        Uri finalUri = Uri.fromFile(publicFile);
                        galleryAddPic(finalUri);
                        uploadPictureOrVoiceClip(publicFile.getPath());
                    }

                } catch (IOException e) {
                    e.printStackTrace();
                }
            }

        }
    }

    public File copyImageFile(File fileToCopy) throws IOException {
        logDebug("copyImageFile");
        File storageDir = new File(Environment.getExternalStoragePublicDirectory(Environment.DIRECTORY_DCIM), "Camera");
        if (!storageDir.exists()) {
            storageDir.mkdir();
        }
        File copyFile = new File(storageDir, fileToCopy.getName());
        copyFile.createNewFile();
        copy(fileToCopy, copyFile);
        return copyFile;
    }

    public static void copy(File src, File dst) throws IOException {
        logDebug("copy");
        InputStream in = new FileInputStream(src);
        OutputStream out = new FileOutputStream(dst);
        byte[] buf = new byte[1024];
        int len;
        while ((len = in.read(buf)) > 0) {
            out.write(buf, 0, len);
        }
        in.close();
        out.close();
    }

    private void galleryAddPic(Uri contentUri) {
        logDebug("galleryAddPic");
        if(contentUri!=null){
            Intent mediaScanIntent = new Intent(Intent.ACTION_MEDIA_SCANNER_SCAN_FILE, contentUri);
            sendBroadcast(mediaScanIntent);
        }
    }

    public void hideKeyboard() {
        logDebug("hideKeyboard");
        hideFileStorage();
        if (emojiKeyboard == null) return;
        emojiKeyboard.hideBothKeyboard(this);
    }

    public void showConfirmationConnect(){
        logDebug("showConfirmationConnect");

        DialogInterface.OnClickListener dialogClickListener = new DialogInterface.OnClickListener() {
            @Override
            public void onClick(DialogInterface dialog, int which) {
                switch (which){
                    case DialogInterface.BUTTON_POSITIVE:
                        startConnection();
                        finish();
                        break;

                    case DialogInterface.BUTTON_NEGATIVE:
                        logDebug("BUTTON_NEGATIVE");
                        break;
                }
            }
        };

        AlertDialog.Builder builder = new AlertDialog.Builder(this);
        try {
            builder.setMessage(R.string.confirmation_to_reconnect).setPositiveButton(R.string.general_ok, dialogClickListener)
                    .setNegativeButton(R.string.general_cancel, dialogClickListener).show().setCanceledOnTouchOutside(false);
        }
        catch (Exception e){}
    }

    public void startConnection() {
        logDebug("Broadcast to ManagerActivity");
        Intent intent = new Intent(BROADCAST_ACTION_INTENT_CONNECTIVITY_CHANGE);
        intent.putExtra("actionType", START_RECONNECTION);
        LocalBroadcastManager.getInstance(getApplicationContext()).sendBroadcast(intent);
    }

    public int getDeviceDensity(){
        int screen = 0;
        switch (getResources().getDisplayMetrics().densityDpi) {
            case DisplayMetrics.DENSITY_LOW:
                screen = 1;
                break;
            case DisplayMetrics.DENSITY_MEDIUM:
                screen = 1;
                break;
            case DisplayMetrics.DENSITY_HIGH:
                screen = 1;
                break;
            case DisplayMetrics.DENSITY_XHIGH:
                screen = 0;
                break;
            case DisplayMetrics.DENSITY_XXHIGH:
                screen = 0;
                break;
            case DisplayMetrics.DENSITY_XXXHIGH:
                screen = 0;
                break;
            default:
                screen = 0;
        }
        return screen;
    }

    public void setNodeAttachmentVisible() {
        logDebug("setNodeAttachmentVisible");
        if (adapter != null && holder_imageDrag != null && position_imageDrag != -1) {
            adapter.setNodeAttachmentVisibility(true, holder_imageDrag, position_imageDrag);
            holder_imageDrag = null;
            position_imageDrag = -1;
        }
    }

    private void addInBufferSending(AndroidMegaChatMessage androidMsg){
        if(bufferSending.isEmpty()){
            bufferSending.add(0,androidMsg);
        }else{
            boolean isContained = false;
            for(int i=0; i<bufferSending.size(); i++){
                if((bufferSending.get(i).getMessage().getMsgId() == androidMsg.getMessage().getMsgId())&&(bufferSending.get(i).getMessage().getTempId() == androidMsg.getMessage().getTempId())){
                    isContained = true;
                    break;
                }
            }
            if(!isContained){
                bufferSending.add(0,androidMsg);
            }
        }
    }

    private void createSpeakerAudioManger(){
        if(rtcAudioManager != null) return;
        speakerWasActivated = true;
        rtcAudioManager = AppRTCAudioManager.create(this, speakerWasActivated);
        rtcAudioManager.setOnProximitySensorListener(new OnProximitySensorListener() {
            @Override
            public void needToUpdate(boolean isNear) {
                if(!speakerWasActivated && !isNear){
                    adapter.pausePlaybackInProgress();
                }else if(speakerWasActivated && isNear){
                    speakerWasActivated = false;
                }
            }
        });
    }

    public void startProximitySensor(){
        logDebug("Starting proximity sensor");
        createSpeakerAudioManger();
        rtcAudioManager.startProximitySensor();
    }
    private void activateSpeaker(){
        if(!speakerWasActivated){
            speakerWasActivated = true;
        }
        if(rtcAudioManager != null){
            rtcAudioManager.updateSpeakerStatus(true);
        }
    }

    public void stopProximitySensor(){
        if(rtcAudioManager == null) return;
        activateSpeaker();
        rtcAudioManager.unregisterProximitySensor();
    }

    private void destroySpeakerAudioManger(){
        if (rtcAudioManager == null) return;
        try {
            rtcAudioManager.stop();
            rtcAudioManager = null;
        } catch (Exception e) {
            logError("Exception stopping speaker audio manager", e);
        }
    }


    public void setShareLinkDialogDismissed (boolean dismissed) {
        isShareLinkDialogDismissed = dismissed;
    }

    private void checkIfServiceCanStart(Intent intent) {
        preservedIntents.add(intent);
        if (!isAskingForMyChatFiles) {
            checkIfIsNeededToAskForMyChatFilesFolder();
        }
    }

    private void checkIfIsNeededToAskForMyChatFilesFolder() {
        if (existsMyChatFilesFolder()) {
            setMyChatFilesFolder(getMyChatFilesFolder());

            if (isForwardingFromNC()) {
                handleStoredData();
            } else {
                proceedWithAction();
            }
        } else {
            isAskingForMyChatFiles = true;
            megaApi.getMyChatFilesFolder(new GetAttrUserListener(this));
        }
    }

    public void startUploadService() {
        if (!isWaitingForMoreFiles && !preservedIntents.isEmpty()) {
            for (Intent intent : preservedIntents) {
                intent.putExtra(ChatUploadService.EXTRA_PARENT_NODE, myChatFilesFolder.serialize());
                startService(intent);
            }
            preservedIntents.clear();
        }
    }

    public void setMyChatFilesFolder(MegaNode myChatFilesFolder) {
        isAskingForMyChatFiles = false;
        this.myChatFilesFolder = myChatFilesFolder;
    }

    public boolean isForwardingFromNC() {
        return isForwardingFromNC;
    }

    private void sendBroadcastChatArchived(String chatTitle) {
        Intent intent = new Intent(BROADCAST_ACTION_INTENT_CHAT_ARCHIVED);
        intent.putExtra(CHAT_TITLE, chatTitle);
        LocalBroadcastManager.getInstance(this).sendBroadcast(intent);
        closeChat(true);
        finish();
    }

    public void setIsWaitingForMoreFiles (boolean isWaitingForMoreFiles) {
        this.isWaitingForMoreFiles = isWaitingForMoreFiles;
    }

    public long getCurrentChatid() {
        return idChat;
    }

    Runnable updateVisualizer = new Runnable() {
        @Override
        public void run() {
            if (recordView.isRecordingNow() && recordingLayout.getVisibility() == View.VISIBLE) {
                updateAmplitudeVisualizer(myAudioRecorder.getMaxAmplitude());
                handlerVisualizer.postDelayed(this, REPEAT_INTERVAL);
            }
        }
    };

    private void updateAmplitudeVisualizer(int newAmplitude) {
        if (currentAmplitude != -1 && getRangeAmplitude(currentAmplitude) == getRangeAmplitude(newAmplitude))
            return;
        currentAmplitude = newAmplitude;
        needToUpdateVisualizer(currentAmplitude);
    }

    private int getRangeAmplitude(int value) {
        if(value < MIN_FIRST_AMPLITUDE) return NOT_SOUND;
        if(value >= MIN_FIRST_AMPLITUDE && value < MIN_SECOND_AMPLITUDE) return FIRST_RANGE;
        if(value >= MIN_SECOND_AMPLITUDE && value < MIN_THIRD_AMPLITUDE) return SECOND_RANGE;
        if(value >= MIN_THIRD_AMPLITUDE && value < MIN_FOURTH_AMPLITUDE) return THIRD_RANGE;
        if(value >= MIN_FOURTH_AMPLITUDE && value < MIN_FIFTH_AMPLITUDE) return FOURTH_RANGE;
        if(value >= MIN_FIFTH_AMPLITUDE && value < MIN_SIXTH_AMPLITUDE) return FIFTH_RANGE;
        return SIXTH_RANGE;
    }

    private void changeColor(RelativeLayout bar, boolean isLow) {
        Drawable background;
        if(isLow){
            background = ContextCompat.getDrawable(this, R.drawable.recording_low);
        }else{
            background = ContextCompat.getDrawable(this, R.drawable.recording_high);
        }
        if (bar.getBackground() == background) return;
        bar.setBackground(background);
    }
    private void needToUpdateVisualizer(int currentAmplitude) {
        int resultRange = getRangeAmplitude(currentAmplitude);

        if (resultRange == NOT_SOUND) {
            initRecordingItems(IS_LOW);
            return;
        }
        if (resultRange == SIXTH_RANGE) {
            initRecordingItems(IS_HIGH);
            return;
        }
        changeColor(firstBar, IS_HIGH);
        changeColor(sixthBar, IS_LOW);

        if (resultRange > FIRST_RANGE) {
            changeColor(secondBar, IS_HIGH);
            if (resultRange > SECOND_RANGE) {
                changeColor(thirdBar, IS_HIGH);
                if (resultRange > THIRD_RANGE) {
                    changeColor(fourthBar, IS_HIGH);
                    if (resultRange > FOURTH_RANGE) {
                        changeColor(fifthBar, IS_HIGH);
                    } else {
                        changeColor(fifthBar, IS_LOW);
                    }
                } else {
                    changeColor(fourthBar, IS_LOW);
                    changeColor(fifthBar, IS_LOW);
                }
            } else {
                changeColor(thirdBar, IS_LOW);
                changeColor(fourthBar, IS_LOW);
                changeColor(fifthBar, IS_LOW);
            }
        } else {
            changeColor(secondBar, IS_LOW);
            changeColor(thirdBar, IS_LOW);
            changeColor(fourthBar, IS_LOW);
            changeColor(fifthBar, IS_LOW);
        }
    }

    public long getLastIdMsgSeen() {
        return lastIdMsgSeen;
    }

    public long getGeneralUnreadCount() {
        return generalUnreadCount;
    }

    public void setPositionNewMessagesLayout(int positionNewMessagesLayout) {
        this.positionNewMessagesLayout = positionNewMessagesLayout;
    }
}<|MERGE_RESOLUTION|>--- conflicted
+++ resolved
@@ -191,12 +191,9 @@
     private static final String PROGRESS_PLAYING = "progressVoicePlaying";
     private static final String MESSAGE_HANDLE_PLAYING = "messageHandleVoicePlaying";
     private static final String USER_HANDLE_PLAYING = "userHandleVoicePlaying";
-<<<<<<< HEAD
     private static final String LAST_MESSAGE_SEEN = "LAST_MESSAGE_SEEN";
     private static final String GENERAL_UNREAD_COUNT = "GENERAL_UNREAD_COUNT";
-=======
-    private final static String SELECTED_ITEMS = "selectedItems";
->>>>>>> 8dfecd79
+    private static final String SELECTED_ITEMS = "selectedItems";
 
     private final static int NUMBER_MESSAGES_TO_LOAD = 32;
     private final static int MAX_NUMBER_MESSAGES_TO_LOAD_NOT_SEEN = 256;
@@ -263,12 +260,8 @@
     private int minutesLastGreen = INVALID_VALUE;
     private boolean isLoadingHistory;
     private AlertDialog errorOpenChatDialog;
-<<<<<<< HEAD
     private long numberToLoad;
-=======
-    long numberToLoad = -1;
-    ArrayList<Integer> recoveredSelectedPositions = null;
->>>>>>> 8dfecd79
+    private ArrayList<Integer> recoveredSelectedPositions = null;
 
     private androidx.appcompat.app.AlertDialog downloadConfirmationDialog;
     private AlertDialog chatAlertDialog;
