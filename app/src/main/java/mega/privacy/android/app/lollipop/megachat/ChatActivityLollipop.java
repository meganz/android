--- conflicted
+++ resolved
@@ -12,14 +12,10 @@
 import android.content.pm.PackageInfo;
 import android.content.pm.PackageManager;
 import android.content.res.Configuration;
-<<<<<<< HEAD
 import android.graphics.Bitmap;
 import android.graphics.BitmapFactory;
 import android.location.Address;
 import android.media.MediaRecorder;
-=======
-import android.graphics.Color;
->>>>>>> b10b46b5
 import android.net.Uri;
 import android.os.Build;
 import android.os.Bundle;
@@ -680,69 +676,18 @@
 
             public void onTextChanged(CharSequence s, int start, int before, int count) {
 
-<<<<<<< HEAD
-                if (s != null) {
-                    if (s.length() > 0) {
-                        String temp = s.toString();
-                        if(temp.trim().length()>0){
-                            sendIcon.setVisibility(View.VISIBLE);
-                            currentRecordButtonState = 0;
-                            recordLayout.setVisibility(View.GONE);
-                            recordButtonLayout.setVisibility(View.GONE);
-                            textChat.setHint(" ");
-                            textChat.setMinLines(1);
-                            textChat.setMaxLines(5);
-                        }else {
-                            recordButtonStates(RECORD_BUTTON_DESACTIVATED);
-                            log("textChat:TextChangedListener:onTextChanged:lengthInvalid1:sendStopTypingNotification");
-                            megaChatApi.sendStopTypingNotification(chatRoom.getChatId());
-
-                            if (chatRoom.hasCustomTitle()) {
-                                textChat.setHint(getString(R.string.type_message_hint_with_customized_title, chatRoom.getTitle()));
-                            } else {
-                                textChat.setHint(getString(R.string.type_message_hint_with_default_title, chatRoom.getTitle()));
-                            }
-                            textChat.setMinLines(1);
-                            textChat.setMaxLines(1);
-                        }
-                    }else {
-                        recordButtonStates(RECORD_BUTTON_DESACTIVATED);
-                        log("textChat:TextChangedListener:onTextChanged:lengthInvalid2:sendStopTypingNotification");
-                        if (chatRoom != null) {
-                            megaChatApi.sendStopTypingNotification(chatRoom.getChatId());
-
-                            if (chatRoom.hasCustomTitle()) {
-                                textChat.setHint(getString(R.string.type_message_hint_with_customized_title, chatRoom.getTitle()));
-                            }
-                            else {
-                                textChat.setHint(getString(R.string.type_message_hint_with_default_title, chatRoom.getTitle()));
-                            }
-                        }
-                        textChat.setMinLines(1);
-                        textChat.setMaxLines(1);
-                    }
-                }else{
-                    recordButtonStates(RECORD_BUTTON_DESACTIVATED);
-                    log("textChat:TextChangedListener:onTextChanged:nullText:sendStopTypingNotification");
-                    megaChatApi.sendStopTypingNotification(chatRoom.getChatId());
-
-                    if(chatRoom.hasCustomTitle()){
-                        textChat.setHint(getString(R.string.type_message_hint_with_customized_title, chatRoom.getTitle()));
-                    }else{
-                        textChat.setHint(getString(R.string.type_message_hint_with_default_title, chatRoom.getTitle()));
-                    }
-                    textChat.setMinLines(1);
-                    textChat.setMaxLines(1);
-=======
                 if(s!=null && !s.toString().isEmpty()){
                     sendIcon.setEnabled(true);
                     sendIcon.setImageDrawable(ContextCompat.getDrawable(chatActivity, R.drawable.ic_send_black));
                     textChat.setHint(" ");
                     textChat.setMinLines(1);
                     textChat.setMaxLines(5);
+                    sendIcon.setVisibility(View.VISIBLE);
+                    currentRecordButtonState = 0;
+                    recordLayout.setVisibility(View.GONE);
+                    recordButtonLayout.setVisibility(View.GONE);
                 }else{
                     refreshTextInput();
->>>>>>> b10b46b5
                 }
 
                 if(getCurrentFocus() == textChat){
@@ -921,12 +866,7 @@
             @Override
             public void onScrolled(RecyclerView recyclerView, int dx, int dy) {
                 // Get the first visible item
-<<<<<<< HEAD
-                if((messages!=null)&&(messages.size()>0)){
-=======
-
                 if(!messages.isEmpty()){
->>>>>>> b10b46b5
                     int lastPosition = messages.size()-1;
                     AndroidMegaChatMessage msg = messages.get(lastPosition);
 
@@ -1139,23 +1079,28 @@
                 log("Chatroom is NULL - finish activity!!");
                 finish();
             }
-<<<<<<< HEAD
-            initializeTextChat();
-=======
-
-            refreshTextInput();
 
             ChatItemPreferences prefs = dbH.findChatPreferencesByHandle(Long.toString(idChat));
             if(prefs!=null){
                 String written = prefs.getWrittenText();
                 if(written!=null && (!written.isEmpty())){
                     textChat.setText(written);
+                    sendIcon.setEnabled(true);
+                    sendIcon.setImageDrawable(ContextCompat.getDrawable(chatActivity, R.drawable.ic_send_black));
+                    textChat.setHint(" ");
+                    textChat.setMinLines(1);
+                    textChat.setMaxLines(5);
+                    sendIcon.setVisibility(View.VISIBLE);
+                    currentRecordButtonState = 0;
+                    recordLayout.setVisibility(View.GONE);
+                    recordButtonLayout.setVisibility(View.GONE);
+                }else{
+                    refreshTextInput();
                 }
             }else{
                 prefs = new ChatItemPreferences(Long.toString(idChat), Boolean.toString(true), "");
                 dbH.setChatItemPreferences(prefs);
             }
->>>>>>> b10b46b5
 
             megaChatApi.closeChatRoom(idChat, this);
             boolean result = megaChatApi.openChatRoom(idChat, this);
@@ -1192,16 +1137,6 @@
             else {
                 int chatConnection = megaChatApi.getChatConnectionState(idChat);
                 log("Chat connection (" + idChat + ") is: " + chatConnection);
-
-<<<<<<< HEAD
-                messages = new ArrayList<AndroidMegaChatMessage>();
-                bufferMessages = new ArrayList<AndroidMegaChatMessage>();
-                bufferManualSending = new ArrayList<AndroidMegaChatMessage>();
-                bufferSending = new ArrayList<AndroidMegaChatMessage>();
-
-
-=======
->>>>>>> b10b46b5
                 if (adapter == null) {
                     adapter = new MegaChatLollipopAdapter(this, chatRoom, messages, messagesPlaying, listView);
                     adapter.setHasStableIds(true);
@@ -5549,20 +5484,7 @@
     @Override
     public void onHistoryReloaded(MegaChatApiJava api, MegaChatRoom chat) {
         log("onHistoryReloaded");
-<<<<<<< HEAD
-        bufferMessages.clear();
-        messages.clear();
-        if((messagesPlaying!=null) && (!messagesPlaying.isEmpty())){
-            for(MessageVoiceClip m:messagesPlaying){
-                m.getMediaPlayer().release();
-                m.setMediaPlayer(null);
-            }
-        }
-        messagesPlaying.clear();
-=======
         cleanBuffers();
->>>>>>> b10b46b5
-
         invalidateOptionsMenu();
         log("Load new history");
 
@@ -7073,11 +6995,8 @@
     @Override
     protected void onDestroy(){
         log("onDestroy()");
-<<<<<<< HEAD
-        hideKeyboard();
-=======
+
         cleanBuffers();
->>>>>>> b10b46b5
 
         if (handlerEmojiKeyboard != null){
             handlerEmojiKeyboard.removeCallbacksAndMessages(null);
@@ -7085,11 +7004,6 @@
         if (handlerKeyboard != null){
             handlerKeyboard.removeCallbacksAndMessages(null);
         }
-
-<<<<<<< HEAD
-        if(recordView!=null){
-            recordView.destroyHandlers();
-=======
         if (megaChatApi!=null && idChat!=-1) {
             megaChatApi.closeChatRoom(idChat, this);
             MegaApplication.setClosedChat(true);
@@ -7099,7 +7013,6 @@
             if(chatRoom!=null && chatRoom.isPreview()){
                 megaChatApi.closeChatPreview(idChat);
             }
->>>>>>> b10b46b5
         }
 
         if (handler != null) {
@@ -7234,8 +7147,6 @@
                         MegaApplication.setOpenChatId(-1);
                         initAfterIntent(intent, null);
                     }
-<<<<<<< HEAD
-
                     if((messagesPlaying!=null) && (!messagesPlaying.isEmpty())){
                         for(MessageVoiceClip m:messagesPlaying){
                             m.getMediaPlayer().release();
@@ -7249,11 +7160,7 @@
                     MegaApplication.setOpenChatId(-1);
                     initAfterIntent(intent, null);
                 }
-                else{
-                    log("Other intent");
-=======
->>>>>>> b10b46b5
-                }
+
             }
         }
         super.onNewIntent(intent);
@@ -7629,16 +7536,10 @@
             else{
                 setAsRead=false;
             }
-
-<<<<<<< HEAD
-=======
             setChatSubtitle();
-            refreshTextInput();
-
             if(emojiKeyboard!=null){
                 emojiKeyboard.hideBothKeyboard(this);
             }
->>>>>>> b10b46b5
             //Update last seen position if different and there is unread messages
             //If the chat is being opened do not update, onLoad will do that
 
@@ -8444,8 +8345,7 @@
         }
     }
 
-<<<<<<< HEAD
-=======
+
     public void hideFileStorageSection(){
         log("hideFileStorageSEctocioon");
         if (fileStorageF != null) {
@@ -8457,6 +8357,8 @@
     }
 
     private void refreshTextInput(){
+        recordButtonStates(RECORD_BUTTON_DESACTIVATED);
+        sendIcon.setVisibility(View.GONE);
         sendIcon.setEnabled(false);
         sendIcon.setImageDrawable(ContextCompat.getDrawable(chatActivity, R.drawable.ic_send_trans));
         if (chatRoom != null) {
@@ -8473,7 +8375,6 @@
         textChat.setMaxLines(1);
     }
 
->>>>>>> b10b46b5
     public void setShareLinkDialogDismissed (boolean dismissed) {
         isShareLinkDialogDismissed = dismissed;
     }
