package mega.privacy.android.app.lollipop.megachat;

import android.Manifest;
import android.app.Activity;
import android.app.ActivityManager;
import android.app.ProgressDialog;
import android.content.BroadcastReceiver;
import android.content.Context;
import android.content.DialogInterface;
import android.content.Intent;
import android.content.IntentFilter;
import android.content.pm.PackageInfo;
import android.content.pm.PackageManager;
import android.content.res.Configuration;
import android.net.Uri;
import android.os.Build;
import android.os.Bundle;
import android.os.Environment;
import android.os.Handler;
import android.provider.MediaStore;
import android.support.design.widget.CoordinatorLayout;
import android.support.design.widget.Snackbar;
import android.support.v4.app.ActivityCompat;
import android.support.v4.content.ContextCompat;
import android.support.v4.content.FileProvider;
import android.support.v4.content.LocalBroadcastManager;
import android.support.v4.view.GestureDetectorCompat;
import android.support.v7.app.ActionBar;
import android.support.v7.app.AlertDialog;
import android.support.v7.view.ActionMode;
import android.support.v7.widget.RecyclerView;
import android.support.v7.widget.SimpleItemAnimator;
import android.support.v7.widget.Toolbar;
import android.text.Editable;
import android.text.Html;
import android.text.Spanned;
import android.text.TextWatcher;
import android.util.DisplayMetrics;
import android.view.Display;
import android.view.KeyEvent;
import android.view.Menu;
import android.view.MenuInflater;
import android.view.MenuItem;
import android.view.MotionEvent;
import android.view.View;
import android.view.Window;
import android.view.WindowManager;
import android.view.inputmethod.EditorInfo;
import android.widget.CheckBox;
import android.widget.FrameLayout;
import android.widget.ImageButton;
import android.widget.ImageView;
import android.widget.LinearLayout;
import android.widget.RelativeLayout;
import android.widget.TextView;
import android.widget.Toast;

import com.google.firebase.iid.FirebaseInstanceId;

import java.io.File;
import java.io.FileInputStream;
import java.io.FileOutputStream;
import java.io.IOException;
import java.io.InputStream;
import java.io.OutputStream;
import java.text.SimpleDateFormat;
import java.util.ArrayList;
import java.util.Calendar;
import java.util.Collections;
import java.util.Date;
import java.util.List;
import java.util.ListIterator;

import mega.privacy.android.app.DatabaseHandler;
import mega.privacy.android.app.MegaApplication;
import mega.privacy.android.app.MegaPreferences;
import mega.privacy.android.app.MimeTypeList;
import mega.privacy.android.app.R;
import mega.privacy.android.app.ShareInfo;
import mega.privacy.android.app.components.NpaLinearLayoutManager;
import mega.privacy.android.app.components.twemoji.EmojiEditText;
import mega.privacy.android.app.components.twemoji.EmojiKeyboard;
import mega.privacy.android.app.lollipop.AddContactActivityLollipop;
import mega.privacy.android.app.lollipop.AudioVideoPlayerLollipop;
import mega.privacy.android.app.lollipop.ContactInfoActivityLollipop;
import mega.privacy.android.app.lollipop.FileExplorerActivityLollipop;
import mega.privacy.android.app.lollipop.FileLinkActivityLollipop;
import mega.privacy.android.app.lollipop.FolderLinkActivityLollipop;
import mega.privacy.android.app.lollipop.LoginActivityLollipop;
import mega.privacy.android.app.lollipop.ManagerActivityLollipop;
import mega.privacy.android.app.lollipop.PdfViewerActivityLollipop;
import mega.privacy.android.app.lollipop.PinActivityLollipop;
import mega.privacy.android.app.lollipop.controllers.ChatController;
import mega.privacy.android.app.lollipop.listeners.ChatImportToForwardListener;
import mega.privacy.android.app.lollipop.listeners.ChatLinkInfoListener;
import mega.privacy.android.app.lollipop.listeners.MultipleForwardChatProcessor;
import mega.privacy.android.app.lollipop.listeners.MultipleGroupChatRequestListener;
import mega.privacy.android.app.lollipop.listeners.MultipleRequestListener;
import mega.privacy.android.app.lollipop.megachat.calls.ChatCallActivity;
import mega.privacy.android.app.lollipop.megachat.chatAdapters.MegaChatLollipopAdapter;
import mega.privacy.android.app.lollipop.tasks.FilePrepareTask;
import mega.privacy.android.app.modalbottomsheet.chatmodalbottomsheet.AttachmentUploadBottomSheetDialogFragment;
import mega.privacy.android.app.modalbottomsheet.chatmodalbottomsheet.ContactAttachmentBottomSheetDialogFragment;
import mega.privacy.android.app.modalbottomsheet.chatmodalbottomsheet.MessageNotSentBottomSheetDialogFragment;
import mega.privacy.android.app.modalbottomsheet.chatmodalbottomsheet.NodeAttachmentBottomSheetDialogFragment;
import mega.privacy.android.app.modalbottomsheet.chatmodalbottomsheet.PendingMessageBottomSheetDialogFragment;
import mega.privacy.android.app.snackbarListeners.SnackbarNavigateOption;
import mega.privacy.android.app.utils.Constants;
import mega.privacy.android.app.utils.MegaApiUtils;
import mega.privacy.android.app.utils.PreviewUtils;
import mega.privacy.android.app.utils.TimeChatUtils;
import mega.privacy.android.app.utils.Util;
import nz.mega.sdk.MegaApiAndroid;
import nz.mega.sdk.MegaApiJava;
import nz.mega.sdk.MegaChatApi;
import nz.mega.sdk.MegaChatApiAndroid;
import nz.mega.sdk.MegaChatApiJava;
import nz.mega.sdk.MegaChatCall;
import nz.mega.sdk.MegaChatCallListenerInterface;
import nz.mega.sdk.MegaChatContainsMeta;
import nz.mega.sdk.MegaChatError;
import nz.mega.sdk.MegaChatListItem;
import nz.mega.sdk.MegaChatListenerInterface;
import nz.mega.sdk.MegaChatMessage;
import nz.mega.sdk.MegaChatPeerList;
import nz.mega.sdk.MegaChatPresenceConfig;
import nz.mega.sdk.MegaChatRequest;
import nz.mega.sdk.MegaChatRequestListenerInterface;
import nz.mega.sdk.MegaChatRoom;
import nz.mega.sdk.MegaChatRoomListenerInterface;
import nz.mega.sdk.MegaContactRequest;
import nz.mega.sdk.MegaError;
import nz.mega.sdk.MegaHandleList;
import nz.mega.sdk.MegaNode;
import nz.mega.sdk.MegaNodeList;
import nz.mega.sdk.MegaRequest;
import nz.mega.sdk.MegaRequestListenerInterface;
import nz.mega.sdk.MegaUser;

import static mega.privacy.android.app.utils.Util.adjustForLargeFont;

public class ChatActivityLollipop extends PinActivityLollipop implements MegaChatCallListenerInterface, MegaChatRequestListenerInterface, MegaRequestListenerInterface, MegaChatListenerInterface, MegaChatRoomListenerInterface,  View.OnClickListener{

    public MegaChatLollipopAdapter.ViewHolderMessageChat holder_imageDrag;
    public int position_imageDrag = -1;

    public static int NUMBER_MESSAGES_TO_LOAD = 20;
    public static int NUMBER_MESSAGES_BEFORE_LOAD = 8;
    public static int REQUEST_CODE_SELECT_CHAT = 1005;

    public static int INITIAL_PRESENCE_STATUS = -55;

    String mOutputFilePath;

    boolean newVisibility = false;
    boolean getMoreHistory=false;

    int minutesLastGreen = -1;

    boolean isLoadingHistory = false;

    MenuItem importIcon;

    private AlertDialog errorOpenChatDialog;

    long numberToLoad = -1;

    private android.support.v7.app.AlertDialog downloadConfirmationDialog;
    private AlertDialog overquotaDialog;

    boolean sendOriginalAttachments = false;

    ProgressDialog dialog;
    ProgressDialog statusDialog;

//    public MegaChatMessage lastMessageSeen = null;
    public long lastIdMsgSeen = -1;
    public long generalUnreadCount = -1;
    boolean lastSeenReceived = false;
    int positionToScroll = -1;
    public int positionNewMessagesLayout = -1;

    boolean isTakePicture = false;
    MegaApiAndroid megaApi;
    MegaChatApiAndroid megaChatApi;

    Handler handlerReceive;
    Handler handlerSend;
    Handler handlerKeyboard;
    Handler handlerEmojiKeyboard;

    TextView emptyTextView;
    ImageView emptyImageView;
    LinearLayout emptyLayout;

    boolean pendingMessagesLoaded = false;

    boolean isFirstTimeStorage = true;

    boolean startVideo = false;
    public boolean activityVisible = false;

    boolean setAsRead = false;

//    AndroidMegaChatMessage selectedMessage;
    int selectedPosition;
    public long selectedMessageId = -1;
    MegaChatRoom chatRoom;

    public long idChat;

    boolean noMoreNoSentMessages = false;

    public int showRichLinkWarning = Constants.RICH_WARNING_TRUE;

    private BadgeDrawerArrowDrawable badgeDrawable;

    ChatController chatC;
    boolean scrollingUp = false;

    long myUserHandle;

    ActionBar aB;
    Toolbar tB;
    LinearLayout toolbarElements;

    TextView titleToolbar;
    TextView subtitleToobar;
    ImageView iconStateToolbar;
    float scaleH, scaleW;
    float density;
    int screenDensity;
    DisplayMetrics outMetrics;
    Display display;

    boolean editingMessage = false;
    MegaChatMessage messageToEdit = null;

    GestureDetectorCompat detector;

    CoordinatorLayout fragmentContainer;
    RelativeLayout writingContainerLayout;
    RelativeLayout writingLayout;
    RelativeLayout disabledWritingLayout;

    RelativeLayout chatRelativeLayout;
    RelativeLayout userTypingLayout;
    TextView userTypingText;
    boolean sendIsTyping=true;
    long userTypingTimeStamp = -1;
    ImageButton keyboardTwemojiButton;
    ImageButton mediaButton;
    ImageButton sendContactButton ;
    ImageButton pickFileSystemButton;
    ImageButton pickCloudDriveButton;
    ImageButton pickFileStorageButton;

    EmojiKeyboard emojiKeyboard;
    LinearLayout linearLayoutTwemoji;

    RelativeLayout rLKeyboardTwemojiButton;
    RelativeLayout rLMediaButton;
    RelativeLayout rLSendContactButton ;
    RelativeLayout rLPickFileSystemButton;
    RelativeLayout rLPickCloudDriveButton;
    RelativeLayout rLPickFileStorageButton;

    RelativeLayout callInProgressLayout;

    EmojiEditText textChat;
    ImageButton sendIcon;
    RelativeLayout messagesContainerLayout;

    RecyclerView listView;
    NpaLinearLayoutManager mLayoutManager;

    ChatActivityLollipop chatActivity;

    MenuItem callMenuItem;
    MenuItem videoMenuItem;
    MenuItem inviteMenuItem;
    MenuItem clearHistoryMenuItem;
    MenuItem contactInfoMenuItem;
    MenuItem leaveMenuItem;

    boolean focusChanged=false;

    String intentAction;
    MegaChatLollipopAdapter adapter;
    int stateHistory;

    DatabaseHandler dbH = null;

    FrameLayout fragmentContainerFileStorage;
    RelativeLayout fileStorageLayout;
    private ChatFileStorageFragment fileStorageF;

    ArrayList<AndroidMegaChatMessage> messages;
    ArrayList<AndroidMegaChatMessage> bufferMessages;
    ArrayList<AndroidMegaChatMessage> bufferManualSending;
    ArrayList<AndroidMegaChatMessage> bufferSending;

    public static int TYPE_MESSAGE_JUMP_TO_LEAST = 0;
    public static int TYPE_MESSAGE_NEW_MESSAGE = 1;
    RelativeLayout messageJumpLayout;
    TextView messageJumpText;
    boolean isHideJump = false;
    int typeMessageJump = 0;
    boolean visibilityMessageJump=false;
    boolean isTurn = false;
    Handler handler;

    View.OnFocusChangeListener focus = new View.OnFocusChangeListener() {
        @Override
        public void onFocusChange(View v, boolean hasFocus) {
            log("onFocusChange");
            if(!focusChanged){
                focusChanged = true;
            }
        }
    };

    private ActionMode actionMode;


    private class UserTyping {
        MegaChatParticipant participantTyping;
        long timeStampTyping;

        public UserTyping(MegaChatParticipant participantTyping) {
            this.participantTyping = participantTyping;
        }

        public MegaChatParticipant getParticipantTyping() {
            return participantTyping;
        }

        public void setParticipantTyping(MegaChatParticipant participantTyping) {
            this.participantTyping = participantTyping;
        }

        public long getTimeStampTyping() {
            return timeStampTyping;
        }

        public void setTimeStampTyping(long timeStampTyping) {
            this.timeStampTyping = timeStampTyping;
        }
    }

    private BroadcastReceiver dialogConnectReceiver = new BroadcastReceiver() {
        @Override
        public void onReceive(Context context, Intent intent) {
            log("Network broadcast received on chatActivity!");

            if (intent != null){
                showConfirmationConnect();
            }
        }
    };

    ArrayList<UserTyping> usersTyping;
    List<UserTyping> usersTypingSync;


//    private class RecyclerViewOnGestureListener extends GestureDetector.SimpleOnGestureListener {

//        public void onLongPress(MotionEvent e) {
//            log("onLongPress");
//            if(megaChatApi.isSignalActivityRequired()){
//                megaChatApi.signalPresenceActivity();
//            }
//
//            View view = listView.findChildViewUnder(e.getX(), e.getY());
//            int position = listView.getChildLayoutPosition(view);
//
//            if (!adapter.isMultipleSelect()){
//                if(position<1){
//                    log("Position not valid: "+position);
//                }else{
//                    if(!messages.get(position-1).isUploading()){
//                        if(MegaApplication.isShowInfoChatMessages()){
//                            showMessageInfo(position);
//                        }else{
//                            AndroidMegaChatMessage messageR = messages.get(position-1);
//                            if(messageR.getMessage().getType() == MegaChatMessage.TYPE_CONTAINS_META){
//                                 MegaChatContainsMeta meta = messageR.getMessage().getContainsMeta();
//                                if(meta==null){
//                                }else if(meta!=null && meta.getType()==MegaChatContainsMeta.CONTAINS_META_RICH_PREVIEW){
//                                    adapter.setMultipleSelect(true);
//                                    actionMode = startSupportActionMode(new ActionBarCallBack());
//
//                                    if(position<1){
//                                        log("Position not valid");
//                                    }else{
//                                        itemClick(position);
//                                    }
//                                }else{
//                                    log("CONTAINS_META_INVALID");
//                                }
//                            }else{
//                                adapter.setMultipleSelect(true);
//                                actionMode = startSupportActionMode(new ActionBarCallBack());
//
//                                if(position<1){
//                                    log("Position not valid");
//                                }else{
//                                    itemClick(position);
//                                }
//                            }
//                        }
//                    }
//                }
//            }
//
//            super.onLongPress(e);
//        }
//
//        @Override
//        public boolean onSingleTapUp(MotionEvent e) {
//
//            if(megaChatApi.isSignalActivityRequired()){
//                megaChatApi.signalPresenceActivity();
//            }
//
//            View view = listView.findChildViewUnder(e.getX(), e.getY());
//
//            int position = listView.getChildLayoutPosition(view);
//            if(position<1){
//                log("Position not valid");
//            }
//            else{
//
//                AndroidMegaChatMessage messageR = messages.get(position-1);
//                if(messageR.isUploading()){
//
//                    itemClick(position);
//                }
//                else{
//                    if(messageR.getMessage().getType() == MegaChatMessage.TYPE_CONTAINS_META){
//                        MegaChatContainsMeta meta = messageR.getMessage().getContainsMeta();
//                        if(meta==null){
//                        }else if(meta!=null && meta.getType()==MegaChatContainsMeta.CONTAINS_META_RICH_PREVIEW){
//                            itemClick(position);
//
//                        }else{
//                            log("CONTAINS_META_INVALID");
//                        }
//                    }
//                    else{
//
//                        itemClick(position);
//                    }
//                }
//            }
//            return true;
//        }
//    }

    public void openMegaLink(String url, boolean isFile){
        log("openMegaLink");
        if(isFile){
            Intent openFileIntent = new Intent(this, FileLinkActivityLollipop.class);
            openFileIntent.setFlags(Intent.FLAG_ACTIVITY_CLEAR_TOP);
            openFileIntent.setAction(Constants.ACTION_OPEN_MEGA_LINK);
            openFileIntent.setData(Uri.parse(url));
            startActivity(openFileIntent);
        }
        else{
            Intent openFolderIntent = new Intent(this, FolderLinkActivityLollipop.class);
            openFolderIntent.setFlags(Intent.FLAG_ACTIVITY_CLEAR_TOP);
            openFolderIntent.setAction(Constants.ACTION_OPEN_MEGA_FOLDER_LINK);
            openFolderIntent.setData(Uri.parse(url));
            startActivity(openFolderIntent);
        }
    }

    public void showMessageInfo(int positionInAdapter){
        int position = positionInAdapter-1;

        if(position<messages.size()) {
            AndroidMegaChatMessage androidM = messages.get(position);
            StringBuilder messageToShow = new StringBuilder("");
            String token = FirebaseInstanceId.getInstance().getToken();
            if(token!=null){
                messageToShow.append("FCM TOKEN: " +token);
            }
            messageToShow.append("\nCHAT ID: " + MegaApiJava.userHandleToBase64(idChat));
            messageToShow.append("\nMY USER HANDLE: " +MegaApiJava.userHandleToBase64(megaChatApi.getMyUserHandle()));
            if(androidM!=null){
                MegaChatMessage m = androidM.getMessage();
                if(m!=null){
                    messageToShow.append("\nMESSAGE TYPE: " +m.getType());
                    messageToShow.append("\nMESSAGE TIMESTAMP: " +m.getTimestamp());
                    messageToShow.append("\nMESSAGE USERHANDLE: " +MegaApiJava.userHandleToBase64(m.getUserHandle()));
                    messageToShow.append("\nMESSAGE ID: " +MegaApiJava.userHandleToBase64(m.getMsgId()));
                    messageToShow.append("\nMESSAGE TEMP ID: " +MegaApiJava.userHandleToBase64(m.getTempId()));
                }
            }

            Toast.makeText(this, messageToShow, Toast.LENGTH_SHORT).show();
            log("showMessageInfo: "+messageToShow);
        }
    }

    public void showGroupInfoActivity(){
        log("showGroupInfoActivity");
        if(chatRoom.isGroup()){
            Intent i = new Intent(this, GroupChatInfoActivityLollipop.class);
            i.putExtra("handle", chatRoom.getChatId());
            this.startActivity(i);
        }
        else{
            Intent i = new Intent(this, ContactInfoActivityLollipop.class);
            i.putExtra("handle", chatRoom.getChatId());
            this.startActivity(i);
        }
    }

    @Override
    protected void onCreate(Bundle savedInstanceState) {
        log("onCreate");
        requestWindowFeature(Window.FEATURE_NO_TITLE);
        super.onCreate(savedInstanceState);

        if (megaApi == null) {
            MegaApplication app = (MegaApplication) getApplication();
            megaApi = app.getMegaApi();
        }

        if (megaChatApi == null) {
            MegaApplication app = (MegaApplication) getApplication();
            megaChatApi = app.getMegaChatApi();
        }

        if(megaChatApi==null||megaChatApi.getInitState()==MegaChatApi.INIT_ERROR||megaChatApi.getInitState()==0){
            log("Refresh session - karere");
            Intent intent = new Intent(this, LoginActivityLollipop.class);
            intent.putExtra("visibleFragment", Constants. LOGIN_FRAGMENT);
            intent.setFlags(Intent.FLAG_ACTIVITY_CLEAR_TOP);
            startActivity(intent);
            finish();
            return;
        }

        log("addChatListener");
        megaChatApi.addChatListener(this);
        megaChatApi.addChatCallListener(this);

        dbH = DatabaseHandler.getDbHandler(this);

//        detector = new GestureDetectorCompat(this, new RecyclerViewOnGestureListener());

        handler = new Handler();

        chatActivity = this;
        chatC = new ChatController(chatActivity);

        LocalBroadcastManager.getInstance(this).registerReceiver(dialogConnectReceiver, new IntentFilter(Constants.BROADCAST_ACTION_INTENT_CONNECTIVITY_CHANGE_DIALOG));

        if (Build.VERSION.SDK_INT >= Build.VERSION_CODES.LOLLIPOP) {
            Window window = this.getWindow();
            window.addFlags(WindowManager.LayoutParams.FLAG_DRAWS_SYSTEM_BAR_BACKGROUNDS);
            window.clearFlags(WindowManager.LayoutParams.FLAG_TRANSLUCENT_STATUS);
            window.setStatusBarColor(ContextCompat.getColor(this, R.color.lollipop_dark_primary_color));
        }

        setContentView(R.layout.activity_chat);
        display = getWindowManager().getDefaultDisplay();
        outMetrics = new DisplayMetrics();
        display.getMetrics(outMetrics);
        density  = getResources().getDisplayMetrics().density;


        //Set toolbar
        tB = (Toolbar) findViewById(R.id.toolbar_chat);
        setSupportActionBar(tB);
        aB = getSupportActionBar();
//		aB.setHomeAsUpIndicator(R.drawable.ic_menu_white);
        aB.setDisplayHomeAsUpEnabled(true);
        aB.setDisplayShowHomeEnabled(true);
        aB.setTitle(null);
        aB.setSubtitle(null);

        aB.setTitle(null);
        aB.setSubtitle(null);

        tB.setOnClickListener(this);
        toolbarElements = (LinearLayout) tB.findViewById(R.id.toolbar_elements);
        titleToolbar = (TextView) tB.findViewById(R.id.title_toolbar);
        subtitleToobar = (TextView) tB.findViewById(R.id.subtitle_toolbar);
        iconStateToolbar = (ImageView) tB.findViewById(R.id.state_icon_toolbar);

        titleToolbar.setText(" ");
        subtitleToobar.setText(" ");
        subtitleToobar.setVisibility(View.GONE);
        iconStateToolbar.setVisibility(View.GONE);

        badgeDrawable = new BadgeDrawerArrowDrawable(getSupportActionBar().getThemedContext());

        getWindow().setSoftInputMode(WindowManager.LayoutParams.SOFT_INPUT_STATE_HIDDEN);

//        toolbarElements = (LinearLayout) tB.findViewById(R.id.toolbar_elements);
//        titleToolbar = (EmojiTextView) tB.findViewById(R.id.title_toolbar);
//        if(getResources().getConfiguration().orientation == Configuration.ORIENTATION_LANDSCAPE){
//            titleToolbar.setEmojiSize(Util.scaleWidthPx(12, outMetrics));
//        }else{
//            titleToolbar.setEmojiSize(Util.scaleWidthPx(25, outMetrics));
//        }
//        titleToolbar.setText(" ");
//        subtitleToobar = (TextView) tB.findViewById(R.id.subtitle_toolbar);

        emptyLayout = (LinearLayout) findViewById(R.id.empty_messages_layout);
        emptyTextView = (TextView) findViewById(R.id.empty_text_chat_recent);
        emptyImageView = (ImageView) findViewById(R.id.empty_image_view_chat);

        updateNavigationToolbarIcon();

        fragmentContainer = (CoordinatorLayout) findViewById(R.id.fragment_container_chat);
        writingContainerLayout = (RelativeLayout) findViewById(R.id.writing_container_layout_chat_layout);

        messageJumpLayout = (RelativeLayout) findViewById(R.id.message_jump_layout);
        messageJumpText = (TextView) findViewById(R.id.message_jump_text);
        messageJumpLayout.setVisibility(View.GONE);

        writingLayout = (RelativeLayout) findViewById(R.id.writing_linear_layout_chat);
        disabledWritingLayout = (RelativeLayout) findViewById(R.id.writing_disabled_linear_layout_chat);

        linearLayoutTwemoji = (LinearLayout)findViewById(R.id.linear_layout_twemoji);
        rLKeyboardTwemojiButton = (RelativeLayout) findViewById(R.id.rl_keyboard_twemoji_chat);
        rLMediaButton = (RelativeLayout) findViewById(R.id.rl_media_icon_chat);
        rLSendContactButton = (RelativeLayout) findViewById(R.id.rl_send_contact_icon_chat);
        rLPickFileSystemButton = (RelativeLayout) findViewById(R.id.rl_pick_file_system_icon_chat);
        rLPickFileStorageButton = (RelativeLayout) findViewById(R.id.rl_pick_file_storage_icon_chat);
        rLPickCloudDriveButton = (RelativeLayout) findViewById(R.id.rl_pick_cloud_drive_icon_chat);

        keyboardTwemojiButton = (ImageButton) findViewById(R.id.keyboard_twemoji_chat);
        mediaButton = (ImageButton) findViewById(R.id.media_icon_chat);
        sendContactButton = (ImageButton) findViewById(R.id.send_contact_icon_chat);
        pickFileSystemButton = (ImageButton) findViewById(R.id.pick_file_system_icon_chat);
        pickFileStorageButton = (ImageButton) findViewById(R.id.pick_file_storage_icon_chat);
        pickCloudDriveButton = (ImageButton) findViewById(R.id.pick_cloud_drive_icon_chat);

        textChat = (EmojiEditText) findViewById(R.id.edit_text_chat);
        if(getResources().getConfiguration().orientation == Configuration.ORIENTATION_LANDSCAPE){
            textChat.setEmojiSize(Util.scaleWidthPx(10, outMetrics));
        }else{
            textChat.setEmojiSize(Util.scaleWidthPx(20, outMetrics));
        }

        emojiKeyboard = (EmojiKeyboard)findViewById(R.id.emojiView);
        emojiKeyboard.init(this, textChat, keyboardTwemojiButton);
        handlerKeyboard = new Handler();
        handlerEmojiKeyboard = new Handler();

        callInProgressLayout = (RelativeLayout) findViewById(R.id.call_in_progress_layout);
        callInProgressLayout.setVisibility(View.GONE);

        rLKeyboardTwemojiButton.setOnClickListener(this);
        rLMediaButton.setOnClickListener(this);
        rLSendContactButton.setOnClickListener(this);
        rLPickFileSystemButton.setOnClickListener(this);
        rLPickFileStorageButton.setOnClickListener(this);
        rLPickCloudDriveButton.setOnClickListener(this);

        keyboardTwemojiButton.setOnClickListener(this);
        mediaButton.setOnClickListener(this);
        sendContactButton.setOnClickListener(this);
        pickFileSystemButton.setOnClickListener(this);
        pickFileStorageButton.setOnClickListener(this);
        pickCloudDriveButton.setOnClickListener(this);

        messageJumpLayout.setOnClickListener(this);

        fragmentContainerFileStorage = (FrameLayout) findViewById(R.id.fragment_container_file_storage);
        fileStorageLayout = (RelativeLayout) findViewById(R.id.relative_layout_file_storage);
        fileStorageLayout.setVisibility(View.GONE);
        pickFileStorageButton.setImageResource(R.drawable.ic_b_select_image);


        textChat.addTextChangedListener(new TextWatcher() {
            public void afterTextChanged(Editable s) {
            }

            public void beforeTextChanged(CharSequence s, int start, int count, int after) {
            }

            public void onTextChanged(CharSequence s, int start, int before, int count) {

                if (s != null) {
                    if (s.length() > 0) {
                        String temp = s.toString();
                        if(temp.trim().length()>0){
                            sendIcon.setEnabled(true);
                            sendIcon.setImageDrawable(ContextCompat.getDrawable(chatActivity, R.drawable.ic_send_black));

                            textChat.setHint(" ");
                            textChat.setMinLines(1);
                            textChat.setMaxLines(5);

                        }else{
                            sendIcon.setEnabled(false);
                            sendIcon.setImageDrawable(ContextCompat.getDrawable(chatActivity, R.drawable.ic_send_trans));
                            log("textChat:TextChangedListener:onTextChanged:lengthInvalid1:sendStopTypingNotification");
                            megaChatApi.sendStopTypingNotification(chatRoom.getChatId());

                            if(chatRoom.hasCustomTitle()){
                                textChat.setHint(getString(R.string.type_message_hint_with_customized_title, chatRoom.getTitle()));
                            }else{
                               textChat.setHint(getString(R.string.type_message_hint_with_default_title, chatRoom.getTitle()));
                            }

                            textChat.setMinLines(1);
                            textChat.setMaxLines(1);

                        }
                    }else {
                        sendIcon.setEnabled(false);
                        sendIcon.setImageDrawable(ContextCompat.getDrawable(chatActivity, R.drawable.ic_send_trans));
                        log("textChat:TextChangedListener:onTextChanged:lengthInvalid2:sendStopTypingNotification");
                        megaChatApi.sendStopTypingNotification(chatRoom.getChatId());

                        if(chatRoom.hasCustomTitle()){
                            textChat.setHint(getString(R.string.type_message_hint_with_customized_title, chatRoom.getTitle()));
                        }else{
                            textChat.setHint(getString(R.string.type_message_hint_with_default_title, chatRoom.getTitle()));
                        }

                        textChat.setMinLines(1);
                        textChat.setMaxLines(1);
                    }
                }else{
                    sendIcon.setEnabled(false);
                    sendIcon.setImageDrawable(ContextCompat.getDrawable(chatActivity, R.drawable.ic_send_trans));
                    log("textChat:TextChangedListener:onTextChanged:nullText:sendStopTypingNotification");
                    megaChatApi.sendStopTypingNotification(chatRoom.getChatId());

                    if(chatRoom.hasCustomTitle()){
                        textChat.setHint(getString(R.string.type_message_hint_with_customized_title, chatRoom.getTitle()));
                    }else{
                        textChat.setHint(getString(R.string.type_message_hint_with_default_title, chatRoom.getTitle()));
                    }

                    textChat.setMinLines(1);
                    textChat.setMaxLines(1);

                }

                if(getCurrentFocus() == textChat){
                    // is only executed if the EditText was directly changed by the user

                    if(sendIsTyping){
                        log("textChat:TextChangedListener:onTextChanged:sendIsTyping:sendTypingNotification");
                        sendIsTyping=false;
                        megaChatApi.sendTypingNotification(chatRoom.getChatId());

                        int interval = 4000;
                        Runnable runnable = new Runnable(){
                            public void run() {
                                sendIsTyping=true;
                            }
                        };
                        handlerSend = new Handler();
                        handlerSend.postDelayed(runnable, interval);
                    }

                    if(megaChatApi.isSignalActivityRequired()){
                        megaChatApi.signalPresenceActivity();
                    }
                }
                else{
                    log("textChat:TextChangedListener:onTextChanged:nonFocusTextChat:sendStopTypingNotification");
                    megaChatApi.sendStopTypingNotification(chatRoom.getChatId());
                }
            }
        });


        textChat.setOnTouchListener(new View.OnTouchListener() {
            @Override
            public boolean onTouch(View v, MotionEvent event) {
                //Hide fileStorageLayout
                if(fileStorageLayout.isShown()){
                    hideFileStorageSection();
                }
                emojiKeyboard.showLetterKeyboard();
                return false;
            }
        });

        textChat.setOnLongClickListener(new View.OnLongClickListener() {
            @Override
            public boolean onLongClick(View v) {

                //Hide fileStorageLayout
                if(fileStorageLayout.isShown()){
                    hideFileStorageSection();
                }
                emojiKeyboard.showLetterKeyboard();
                return false;
            }
        });

        textChat.setOnEditorActionListener(new TextView.OnEditorActionListener() {
            @Override
            public boolean onEditorAction(TextView v, int actionId, KeyEvent event) {
                if (actionId == EditorInfo.IME_ACTION_DONE) {
                    //Hide fileStorageLayout
                    if(fileStorageLayout.isShown()){
                        if(fileStorageF != null){
                            fileStorageF.clearSelections();
                            fileStorageF.hideMultipleSelect();
                        }
                        fileStorageLayout.setVisibility(View.GONE);
                    }
                    emojiKeyboard.showLetterKeyboard();
                }
                return false;
            }
        });

        chatRelativeLayout  = (RelativeLayout) findViewById(R.id.relative_chat_layout);

        sendIcon = (ImageButton) findViewById(R.id.send_message_icon_chat);
        sendIcon.setOnClickListener(this);
        sendIcon.setImageDrawable(ContextCompat.getDrawable(this, R.drawable.ic_send_trans));
        sendIcon.setEnabled(false);

        listView = (RecyclerView) findViewById(R.id.messages_chat_list_view);
        listView.setClipToPadding(false);;
        listView.setNestedScrollingEnabled(false);
        ((SimpleItemAnimator) listView.getItemAnimator()).setSupportsChangeAnimations(false);

        mLayoutManager = new NpaLinearLayoutManager(this);
        mLayoutManager.setStackFromEnd(true);
        listView.setLayoutManager(mLayoutManager);
//        listView.addOnItemTouchListener(this);

        listView.addOnScrollListener(new RecyclerView.OnScrollListener() {
            @Override
            public void onScrolled(RecyclerView recyclerView, int dx, int dy) {
                // Get the first visible item
//                            int firstVisibleItem = mLayoutManager.findFirstVisibleItemPosition();

                int lastPosition = messages.size()-1;
                AndroidMegaChatMessage msg = messages.get(lastPosition);

                while (!msg.isUploading() && msg.getMessage().getStatus() == MegaChatMessage.STATUS_SENDING_MANUAL) {
                    lastPosition--;
                    msg = messages.get(lastPosition);
                }
                if(lastPosition == (messages.size()-1)){
                    //Scroll to end
                    if((messages.size()-1) == (mLayoutManager.findLastVisibleItemPosition()-1)){
                        hideMessageJump();
                    }else if((messages.size()-1) > (mLayoutManager.findLastVisibleItemPosition()-1)){
                        if(newVisibility){
                            showJumpMessage();
                        }
                    }
                }else{
                    lastPosition++;
                    if(lastPosition == (mLayoutManager.findLastVisibleItemPosition()-1)){
                        hideMessageJump();
                    }else if(lastPosition != (mLayoutManager.findLastVisibleItemPosition()-1)){
                        if(newVisibility){
                            showJumpMessage();
                        }
                    }
                }

//                if((messages.size()-1) == (mLayoutManager.findLastVisibleItemPosition()-1)){
//                    hideMessageJump();
//                }else if((messages.size()-1) > (mLayoutManager.findLastVisibleItemPosition()-1)){
//                    if(newVisibility){//
//                        showJumpMessage();
//                    }
//                }

                if(stateHistory!=MegaChatApi.SOURCE_NONE){
                    if (dy > 0) {
                        // Scrolling up
                        scrollingUp = true;
                    } else {
                        // Scrolling down
                        scrollingUp = false;
                    }

                    if(!scrollingUp){
                        int pos = mLayoutManager.findFirstVisibleItemPosition();
//                if(mLayoutManager.findViewByPosition(pos).getTop()==0 && pos==0){
//                    showSnackbar("loadMoreMessages!!!");
//                }
                        if(pos<=NUMBER_MESSAGES_BEFORE_LOAD&&getMoreHistory){
                            if(megaChatApi.isSignalActivityRequired()){
                                megaChatApi.signalPresenceActivity();
                            }
                            log("DE->loadMessages:scrolling up");
                            isLoadingHistory = true;
                            stateHistory = megaChatApi.loadMessages(idChat, NUMBER_MESSAGES_TO_LOAD);
                            positionToScroll = -1;
                            getMoreHistory = false;
                        }
                    }
                }
            }
        });

//        listView.setAdapter(null);
//        adapter = null;

        messagesContainerLayout = (RelativeLayout) findViewById(R.id.message_container_chat_layout);

        userTypingLayout = (RelativeLayout) findViewById(R.id.user_typing_layout);
        userTypingLayout.setVisibility(View.GONE);
        userTypingText = (TextView) findViewById(R.id.user_typing_text);

        if(megaChatApi.isSignalActivityRequired()){
            megaChatApi.signalPresenceActivity();
        }

        Intent newIntent = getIntent();

        if (newIntent != null){
            log("Intent is not null");
            intentAction = newIntent.getAction();
            if (intentAction != null){

                idChat = newIntent.getLongExtra("CHAT_ID", -1);

                myUserHandle = megaChatApi.getMyUserHandle();

                if(savedInstanceState!=null) {
                    log("Bundle is NOT NULL");
                    selectedMessageId = savedInstanceState.getLong("selectedMessageId", -1);
                    log("Handle of the message: "+selectedMessageId);
                    selectedPosition = savedInstanceState.getInt("selectedPosition", -1);
                    isHideJump = savedInstanceState.getBoolean("isHideJump",false);
                    typeMessageJump = savedInstanceState.getInt("typeMessageJump",-1);
                    visibilityMessageJump = savedInstanceState.getBoolean("visibilityMessageJump",false);
                    mOutputFilePath = savedInstanceState.getString("mOutputFilePath");
//                    position_imageDrag = savedInstanceState.getInt("position_imageDrag", -1);
//                    holder_imageDrag = (MegaChatLollipopAdapter.ViewHolderMessageChat) savedInstanceState.getSerializable("holder_imageDrag");

                    if(visibilityMessageJump){
                        if(typeMessageJump == TYPE_MESSAGE_NEW_MESSAGE){
                            messageJumpText.setText(getResources().getString(R.string.message_new_messages));
                            messageJumpLayout.setVisibility(View.VISIBLE);
                        }else if(typeMessageJump == TYPE_MESSAGE_JUMP_TO_LEAST){
                            messageJumpText.setText(getResources().getString(R.string.message_jump_latest));
                            messageJumpLayout.setVisibility(View.VISIBLE);

                        }
                    }

                    lastIdMsgSeen = savedInstanceState.getLong("lastMessageSeen",-1);
                    if(lastIdMsgSeen != -1){
                        isTurn = true;
                    }

                    generalUnreadCount = savedInstanceState.getLong("generalUnreadCount",-1);
                }

                if(idChat!=-1) {

//                    if(megaApi.getNumPendingUploads()<=0){
//                        dbH.setFinishedPendingMessages();
//                    }

                    //Recover chat
                    log("Recover chat with id: " + idChat);
                    chatRoom = megaChatApi.getChatRoom(idChat);
                    if(chatRoom==null){
                        log("Chatroom is NULL - finish activity!!");
                        finish();
                    }

                    if(chatRoom.hasCustomTitle()){
                        textChat.setHint(getString(R.string.type_message_hint_with_customized_title, chatRoom.getTitle()));
                    }else{
                        textChat.setHint(getString(R.string.type_message_hint_with_default_title, chatRoom.getTitle()));
                    }

                    textChat.setMinLines(1);
                    textChat.setMaxLines(1);

                    ChatItemPreferences prefs = dbH.findChatPreferencesByHandle(Long.toString(idChat));
                    if(prefs!=null){
                        String written = prefs.getWrittenText();
                        if(written!=null && (!written.isEmpty())){
                            textChat.setText(written);
                        }
                    }
                    else{
                        prefs = new ChatItemPreferences(Long.toString(idChat), Boolean.toString(true), "");
                        dbH.setChatItemPreferences(prefs);
                    }

                    megaChatApi.closeChatRoom(idChat, null);

                    boolean result = megaChatApi.openChatRoom(idChat, this);
                    if(result){
                        MegaApplication.setClosedChat(false);
                    }

                    if(!result){
                        log("----Error on openChatRoom");
                        if(errorOpenChatDialog==null){
                            android.support.v7.app.AlertDialog.Builder builder;
                            if (Build.VERSION.SDK_INT >= Build.VERSION_CODES.HONEYCOMB) {
                                builder = new AlertDialog.Builder(this, R.style.AppCompatAlertDialogStyle);
                            }
                            else{
                                builder = new AlertDialog.Builder(this);
                            }
                            builder.setTitle(getString(R.string.chat_error_open_title));
                            builder.setMessage(getString(R.string.chat_error_open_message));

                            builder.setPositiveButton(getString(R.string.cam_sync_ok),
                                    new DialogInterface.OnClickListener() {
                                        public void onClick(DialogInterface dialog, int whichButton) {
                                            finish();
                                        }
                                    }
                            );
                            errorOpenChatDialog = builder.create();
                            errorOpenChatDialog.show();
                        }
                    }
                    else{
                        int chatConnection = megaChatApi.getChatConnectionState(idChat);
                        log("Chat connection (" + idChat+ ") is: "+chatConnection);

                        messages = new ArrayList<AndroidMegaChatMessage>();
                        bufferMessages = new ArrayList<AndroidMegaChatMessage>();
                        bufferManualSending = new ArrayList<AndroidMegaChatMessage>();
                        bufferSending = new ArrayList<AndroidMegaChatMessage>();

                        if (adapter == null) {
                            adapter = new MegaChatLollipopAdapter(this, chatRoom, messages, listView);
                            adapter.setHasStableIds(true);
                            listView.setAdapter(adapter);

                        }
                        log("Result of open chat: " + result);

                        titleToolbar.setText(chatRoom.getTitle());
                        setChatSubtitle();

                        if (intentAction.equals(Constants.ACTION_NEW_CHAT) && savedInstanceState==null) {
                            log("ACTION_CHAT_NEW: for opening first time");
                            textChat.setOnFocusChangeListener(focus);

                            emptyTextView.setVisibility(View.GONE);
                            emptyLayout.setVisibility(View.GONE);
                            chatRelativeLayout.setVisibility(View.VISIBLE);
                        }
                        else if (intentAction.equals(Constants.ACTION_CHAT_SHOW_MESSAGES) || intentAction.equals(Constants.ACTION_NEW_CHAT)) {
                            log("ACTION_CHAT_SHOW_MESSAGES or rotating a new chat");

                            String text = newIntent.getStringExtra("showSnackbar");
                            if(text!=null){
                                showSnackbar(text);
                            }

                            LinearLayout.LayoutParams emptyTextViewParams1 = (LinearLayout.LayoutParams)emptyImageView.getLayoutParams();

                            if(getResources().getConfiguration().orientation == Configuration.ORIENTATION_LANDSCAPE){
                                emptyImageView.setImageResource(R.drawable.chat_empty_landscape);
                                emptyTextViewParams1.setMargins(0, Util.scaleHeightPx(40, outMetrics), 0, Util.scaleHeightPx(24, outMetrics));
                            }else{
                                emptyImageView.setImageResource(R.drawable.ic_empty_chat_list);
                                emptyTextViewParams1.setMargins(0, Util.scaleHeightPx(100, outMetrics), 0, Util.scaleHeightPx(24, outMetrics));
                            }

                            emptyImageView.setLayoutParams(emptyTextViewParams1);

                            String textToShowB = String.format(getString(R.string.chat_loading_messages));

                            try{
                                textToShowB = textToShowB.replace("[A]", "<font color=\'#7a7a7a\'>");
                                textToShowB = textToShowB.replace("[/A]", "</font>");
                                textToShowB = textToShowB.replace("[B]", "<font color=\'#000000\'>");
                                textToShowB = textToShowB.replace("[/B]", "</font>");
                            }
                            catch (Exception e){}
                            Spanned resultB = null;
                            if (android.os.Build.VERSION.SDK_INT >= android.os.Build.VERSION_CODES.N) {
                                resultB = Html.fromHtml(textToShowB,Html.FROM_HTML_MODE_LEGACY);
                            } else {
                                resultB = Html.fromHtml(textToShowB);
                            }

                            emptyTextView.setText(resultB);
                            emptyTextView.setVisibility(View.VISIBLE);
                            emptyLayout.setVisibility(View.VISIBLE);

                            chatRelativeLayout.setVisibility(View.GONE);

                            loadHistory();
                            log("On create: stateHistory: "+stateHistory);
                        }
                    }
                }
                else{
                    log("Chat ID -1 error");
                }
            }
        }
        else{
            log("INTENT is NULL");
        }
//        if (savedInstanceState != null && adapter != null && mLayoutManager != null) {
//            if (position_imageDrag != -1 && holder_imageDrag != null) {
//                log("update ImageDrag: "+position_imageDrag);
//                mLayoutManager.scrollToPosition(position_imageDrag);
//                adapter.setNodeAttachmentVisibility(false, holder_imageDrag, position_imageDrag);
//            }
//        }
        log("FINISH on Create");
    }

    public void loadHistory(){
        log("loadHistory");

        isLoadingHistory = true;

        long unreadCount = chatRoom.getUnreadCount();
        //                        stateHistory = megaChatApi.loadMessages(idChat, NUMBER_MESSAGES_TO_LOAD);
        if (unreadCount == 0) {
            if(!isTurn) {
                lastIdMsgSeen = -1;
                generalUnreadCount = -1;
                stateHistory = megaChatApi.loadMessages(idChat, NUMBER_MESSAGES_TO_LOAD);
                numberToLoad=NUMBER_MESSAGES_TO_LOAD;
            }else{
                if (generalUnreadCount < 0) {
                    log("loadHistory:A->loadMessages " + chatRoom.getUnreadCount());
                    long unreadAbs = Math.abs(generalUnreadCount);
                    numberToLoad =  (int) unreadAbs+NUMBER_MESSAGES_TO_LOAD;
                    stateHistory = megaChatApi.loadMessages(idChat, (int) numberToLoad);
                }
                else{
                    log("loadHistory:B->loadMessages " + chatRoom.getUnreadCount());
                    numberToLoad =  (int) generalUnreadCount+NUMBER_MESSAGES_TO_LOAD;
                    stateHistory = megaChatApi.loadMessages(idChat, (int) numberToLoad);
                }
            }
            lastSeenReceived = true;
            log("loadHistory:C->loadMessages:unread is 0");
//            stateHistory = megaChatApi.loadMessages(idChat, NUMBER_MESSAGES_TO_LOAD);
//            numberToLoad=NUMBER_MESSAGES_TO_LOAD;
        } else {
            if(!isTurn){
                lastIdMsgSeen = megaChatApi.getLastMessageSeenId(idChat);
                generalUnreadCount = unreadCount;
            }
            else{
                log("Do not change lastSeenId --> rotating screen");
            }

            if (lastIdMsgSeen != -1) {
                log("loadHistory:lastSeenId: " + lastIdMsgSeen);
            } else {
                log("loadHistory:Error:InvalidLastMessage");
            }

            lastSeenReceived = false;
            if (unreadCount < 0) {
                log("loadHistory:A->loadMessages " + chatRoom.getUnreadCount());
                long unreadAbs = Math.abs(unreadCount);
                numberToLoad =  (int) unreadAbs+NUMBER_MESSAGES_TO_LOAD;
                stateHistory = megaChatApi.loadMessages(idChat, (int) numberToLoad);
            }
            else{
                log("loadHistory:B->loadMessages " + chatRoom.getUnreadCount());
                numberToLoad =  (int) unreadCount+NUMBER_MESSAGES_TO_LOAD;
                stateHistory = megaChatApi.loadMessages(idChat, (int) numberToLoad);
            }
        }
        log("loadHistory:END:numberToLoad: "+numberToLoad);
    }

    public void setChatSubtitle(){
        log("setChatSubtitle");
        if(megaChatApi.getConnectionState()!=MegaChatApi.CONNECTED||megaChatApi.getChatConnectionState(idChat)!=MegaChatApi.CHAT_CONNECTION_ONLINE){
            log("Chat not connected");

            subtitleToobar.setText(adjustForLargeFont(getString(R.string.invalid_connection_state)));
            subtitleToobar.setVisibility(View.VISIBLE);
            iconStateToolbar.setVisibility(View.GONE);

            tB.setOnClickListener(null);
        }
        else{
            log("karere connection state: "+megaChatApi.getConnectionState());
            log("chat connection state: "+megaChatApi.getChatConnectionState(idChat));
            int permission = chatRoom.getOwnPrivilege();

            if (chatRoom.isGroup()) {
                tB.setOnClickListener(this);

                log("Check permissions group chat");

                if(permission==MegaChatRoom.PRIV_RO) {
                    log("Permission RO");
                    writingContainerLayout.setVisibility(View.GONE);

                    mediaButton.setVisibility(View.GONE);
                    sendContactButton.setVisibility(View.GONE);
                    pickFileSystemButton.setVisibility(View.GONE);
                    pickCloudDriveButton.setVisibility(View.GONE);
                    pickFileStorageButton.setVisibility(View.GONE);

                    if(chatRoom.isArchived()){
                        log("Chat is archived");
                        subtitleToobar.setText(adjustForLargeFont(getString(R.string.archived_chat)));
                        subtitleToobar.setVisibility(View.VISIBLE);
                        iconStateToolbar.setVisibility(View.GONE);

                    }else{
                        subtitleToobar.setText(adjustForLargeFont(getString(R.string.observer_permission_label_participants_panel)));
                        subtitleToobar.setVisibility(View.VISIBLE);
                        iconStateToolbar.setVisibility(View.GONE);
                    }
                }
                else if(permission==MegaChatRoom.PRIV_RM) {
                    log("Permission RM");
                    writingContainerLayout.setVisibility(View.GONE);

                    mediaButton.setVisibility(View.GONE);
                    sendContactButton.setVisibility(View.GONE);
                    pickFileSystemButton.setVisibility(View.GONE);
                    pickCloudDriveButton.setVisibility(View.GONE);
                    pickFileStorageButton.setVisibility(View.GONE);

                    if(chatRoom.isArchived()){
                        log("Chat is archived");
                        subtitleToobar.setText(adjustForLargeFont(getString(R.string.archived_chat)));
                        subtitleToobar.setVisibility(View.VISIBLE);
                        iconStateToolbar.setVisibility(View.GONE);
                    }
                    else{
                        if(!chatRoom.isActive()){
                            subtitleToobar.setText(adjustForLargeFont(getString(R.string.inactive_chat)));
                            subtitleToobar.setVisibility(View.VISIBLE);
                            iconStateToolbar.setVisibility(View.GONE);
                        }
                        else{
                            subtitleToobar.setText(null);
                            subtitleToobar.setVisibility(View.GONE);
                            iconStateToolbar.setVisibility(View.GONE);
                        }
                    }
                }
                else{
                    log("permission: "+permission);
                    writingContainerLayout.setVisibility(View.VISIBLE);

                    mediaButton.setVisibility(View.VISIBLE);
                    sendContactButton.setVisibility(View.VISIBLE);
                    pickFileSystemButton.setVisibility(View.VISIBLE);
                    pickCloudDriveButton.setVisibility(View.VISIBLE);
                    pickFileStorageButton.setVisibility(View.VISIBLE);

                    if(chatRoom.isArchived()){
                        log("Chat is archived");
                        subtitleToobar.setText(adjustForLargeFont(getString(R.string.archived_chat)));
                        subtitleToobar.setVisibility(View.VISIBLE);
                        iconStateToolbar.setVisibility(View.GONE);
                    }
                    else{
                        long participantsLabel = chatRoom.getPeerCount()+1; //Add one to include me
                        subtitleToobar.setText(adjustForLargeFont(getResources().getQuantityString(R.plurals.subtitle_of_group_chat, (int) participantsLabel, participantsLabel)));
                        subtitleToobar.setVisibility(View.VISIBLE);
                        iconStateToolbar.setVisibility(View.GONE);
                    }
                }
            }
            else{
                log("Check permissions one to one chat");
                if(permission==MegaChatRoom.PRIV_RO) {
                    log("Permission RO");

                    if(megaApi!=null){
                        if(megaApi.getRootNode()!=null){
                            long chatHandle = chatRoom.getChatId();
                            MegaChatRoom chat = megaChatApi.getChatRoom(chatHandle);
                            long userHandle = chat.getPeerHandle(0);
                            String userHandleEncoded = MegaApiAndroid.userHandleToBase64(userHandle);
                            MegaUser user = megaApi.getContact(userHandleEncoded);

                            if(user!=null){
                                if(user.getVisibility() == MegaUser.VISIBILITY_VISIBLE){
                                    tB.setOnClickListener(this);
                                }else{
                                    tB.setOnClickListener(null);
                                }
                            }
                            else{
                                tB.setOnClickListener(null);
                            }
                        }
                    }else{
                        tB.setOnClickListener(null);
                    }

                    writingContainerLayout.setVisibility(View.GONE);

                    mediaButton.setVisibility(View.GONE);
                    sendContactButton.setVisibility(View.GONE);
                    pickFileSystemButton.setVisibility(View.GONE);
                    pickCloudDriveButton.setVisibility(View.GONE);
                    pickFileStorageButton.setVisibility(View.GONE);

                    if(chatRoom.isArchived()){
                        log("Chat is archived");
                        subtitleToobar.setText(adjustForLargeFont(getString(R.string.archived_chat)));
                        subtitleToobar.setVisibility(View.VISIBLE);
                        iconStateToolbar.setVisibility(View.GONE);
                    }
                    else{
                        subtitleToobar.setText(adjustForLargeFont(getString(R.string.observer_permission_label_participants_panel)));
                        subtitleToobar.setVisibility(View.VISIBLE);
                        iconStateToolbar.setVisibility(View.GONE);
                    }
                }
                else if(permission==MegaChatRoom.PRIV_RM) {
                    tB.setOnClickListener(this);

                    log("Permission RM");
                    writingContainerLayout.setVisibility(View.GONE);

                    mediaButton.setVisibility(View.GONE);
                    sendContactButton.setVisibility(View.GONE);
                    pickFileSystemButton.setVisibility(View.GONE);
                    pickCloudDriveButton.setVisibility(View.GONE);
                    pickFileStorageButton.setVisibility(View.GONE);

                    if(chatRoom.isArchived()){
                        log("Chat is archived");
                        subtitleToobar.setText(adjustForLargeFont(getString(R.string.archived_chat)));
                        subtitleToobar.setVisibility(View.VISIBLE);
                        iconStateToolbar.setVisibility(View.GONE);
                    }
                    else{
                        if(!chatRoom.isActive()){
                            subtitleToobar.setText(adjustForLargeFont(getString(R.string.inactive_chat)));
                            subtitleToobar.setVisibility(View.VISIBLE);
                            iconStateToolbar.setVisibility(View.GONE);
                        }
                        else{
                            subtitleToobar.setText(null);
                            subtitleToobar.setVisibility(View.GONE);
                            iconStateToolbar.setVisibility(View.GONE);
                        }
                    }
                }
                else{
                    tB.setOnClickListener(this);

                    long userHandle = chatRoom.getPeerHandle(0);
                    setStatus(userHandle);
                    writingContainerLayout.setVisibility(View.VISIBLE);

                    mediaButton.setVisibility(View.VISIBLE);
                    sendContactButton.setVisibility(View.VISIBLE);
                    pickFileSystemButton.setVisibility(View.VISIBLE);
                    pickCloudDriveButton.setVisibility(View.VISIBLE);
                    pickFileStorageButton.setVisibility(View.VISIBLE);

                }
            }
        }
    }

    public void setLastGreen(String date){
        subtitleToobar.setText(date);
        subtitleToobar.setVisibility(View.VISIBLE);
    }

    public void requestLastGreen(int state){
        log("requestLastGreen: "+state);
        if(chatRoom!=null && !chatRoom.isGroup()){
            if(state == INITIAL_PRESENCE_STATUS){
                state = megaChatApi.getUserOnlineStatus(chatRoom.getPeerHandle(0));
            }

            if(state != MegaChatApi.STATUS_ONLINE && state != MegaChatApi.STATUS_BUSY && state != MegaChatApi.STATUS_INVALID){
                log("Request last green for user");
                megaChatApi.requestLastGreen(chatRoom.getPeerHandle(0), this);
            }
        }
    }

    public void setStatus(long userHandle){
        if(megaChatApi.getConnectionState()!=MegaChatApi.CONNECTED){
            log("Chat not connected");
            subtitleToobar.setText(adjustForLargeFont(getString(R.string.invalid_connection_state)));
            subtitleToobar.setVisibility(View.VISIBLE);
            iconStateToolbar.setVisibility(View.GONE);
        }
        else{

            if(chatRoom.isArchived()){
                log("Chat is archived");
                subtitleToobar.setText(adjustForLargeFont(getString(R.string.archived_chat)));
                subtitleToobar.setVisibility(View.VISIBLE);
                iconStateToolbar.setVisibility(View.GONE);
            }
            else if(!chatRoom.isGroup()){
                int state = megaChatApi.getUserOnlineStatus(userHandle);

                if(state == MegaChatApi.STATUS_ONLINE){
                    log("This user is connected");
                    subtitleToobar.setText(adjustForLargeFont(getString(R.string.online_status)));
                    subtitleToobar.setVisibility(View.VISIBLE);
                    iconStateToolbar.setVisibility(View.VISIBLE);
                    iconStateToolbar.setImageDrawable(ContextCompat.getDrawable(this, R.drawable.ic_online));
                }
                else{

                    if(state == MegaChatApi.STATUS_AWAY){
                        log("This user is away");
                        subtitleToobar.setText(adjustForLargeFont(getString(R.string.away_status)));
                        subtitleToobar.setVisibility(View.VISIBLE);
                        iconStateToolbar.setVisibility(View.VISIBLE);
                        iconStateToolbar.setImageDrawable(ContextCompat.getDrawable(this, R.drawable.ic_away));

                    }
                    else if(state == MegaChatApi.STATUS_BUSY){
                        log("This user is busy");
                        subtitleToobar.setText(adjustForLargeFont(getString(R.string.busy_status)));
                        subtitleToobar.setVisibility(View.VISIBLE);
                        iconStateToolbar.setVisibility(View.VISIBLE);
                        iconStateToolbar.setImageDrawable(ContextCompat.getDrawable(this, R.drawable.ic_busy));

                    }
                    else if(state == MegaChatApi.STATUS_OFFLINE){
                        log("This user is offline");
                        subtitleToobar.setText(adjustForLargeFont(getString(R.string.offline_status)));
                        subtitleToobar.setVisibility(View.VISIBLE);
                        iconStateToolbar.setVisibility(View.VISIBLE);
                        iconStateToolbar.setImageDrawable(ContextCompat.getDrawable(this, R.drawable.ic_offline));

                    }
                    else if(state == MegaChatApi.STATUS_INVALID){
                        log("INVALID status: "+state);
                        subtitleToobar.setText(null);
                        subtitleToobar.setVisibility(View.GONE);
                        iconStateToolbar.setVisibility(View.GONE);
                    }
                    else{
                        log("This user status is: "+state);
                        subtitleToobar.setText(null);
                        subtitleToobar.setVisibility(View.GONE);
                        iconStateToolbar.setVisibility(View.GONE);
                    }
                }

            }
        }
    }

    public int compareTime(AndroidMegaChatMessage message, AndroidMegaChatMessage previous){
        if(previous!=null){

            Calendar cal = Util.calculateDateFromTimestamp(message.getMessage().getTimestamp());
            Calendar previousCal =  Util.calculateDateFromTimestamp(previous.getMessage().getTimestamp());

            TimeChatUtils tc = new TimeChatUtils(TimeChatUtils.TIME);

            int result = tc.compare(cal, previousCal);
            log("RESULTS compareTime: "+result);
            return result;
        }
        else{
            log("return -1");
            return -1;
        }
    }

    public int compareTime(long timeStamp, AndroidMegaChatMessage previous){
        if(previous!=null){

            Calendar cal = Util.calculateDateFromTimestamp(timeStamp);
            Calendar previousCal =  Util.calculateDateFromTimestamp(previous.getMessage().getTimestamp());

            TimeChatUtils tc = new TimeChatUtils(TimeChatUtils.TIME);

            int result = tc.compare(cal, previousCal);
            log("RESULTS compareTime: "+result);
            return result;
        }
        else{
            log("return -1");
            return -1;
        }
    }

    public int compareTime(long timeStamp, long previous){
        if(previous!=-1){

            Calendar cal = Util.calculateDateFromTimestamp(timeStamp);
            Calendar previousCal =  Util.calculateDateFromTimestamp(previous);

            TimeChatUtils tc = new TimeChatUtils(TimeChatUtils.TIME);

            int result = tc.compare(cal, previousCal);
            log("RESULTS compareTime: "+result);
            return result;
        }
        else{
            log("return -1");
            return -1;
        }
    }

    public int compareDate(AndroidMegaChatMessage message, AndroidMegaChatMessage previous){
        if(previous!=null){
            Calendar cal = Util.calculateDateFromTimestamp(message.getMessage().getTimestamp());
            Calendar previousCal =  Util.calculateDateFromTimestamp(previous.getMessage().getTimestamp());

            TimeChatUtils tc = new TimeChatUtils(TimeChatUtils.DATE);

            int result = tc.compare(cal, previousCal);
            log("RESULTS compareDate: "+result);
            return result;
        }
        else{
            log("return -1");
            return -1;
        }
    }

    public int compareDate(long timeStamp, AndroidMegaChatMessage previous){
        log("compareDate");

        if(previous!=null){
            Calendar cal = Util.calculateDateFromTimestamp(timeStamp);
            Calendar previousCal =  Util.calculateDateFromTimestamp(previous.getMessage().getTimestamp());

            TimeChatUtils tc = new TimeChatUtils(TimeChatUtils.DATE);

            int result = tc.compare(cal, previousCal);
            log("RESULTS compareDate: "+result);
            return result;
        }
        else{
            log("return -1");
            return -1;
        }
    }

    public int compareDate(long timeStamp, long previous){
        log("compareDate");

        if(previous!=-1){
            Calendar cal = Util.calculateDateFromTimestamp(timeStamp);
            Calendar previousCal =  Util.calculateDateFromTimestamp(previous);

            TimeChatUtils tc = new TimeChatUtils(TimeChatUtils.DATE);

            int result = tc.compare(cal, previousCal);
            log("RESULTS compareDate: "+result);
            return result;
        }
        else{
            log("return -1");
            return -1;
        }
    }

    @Override
    public boolean onCreateOptionsMenu(Menu menu) {
//        log("onCreateOptionsMenuLollipop");
        // Inflate the menu items for use in the action bar
        MenuInflater inflater = getMenuInflater();
        inflater.inflate(R.menu.chat_action, menu);

        callMenuItem = menu.findItem(R.id.cab_menu_call_chat);
        videoMenuItem = menu.findItem(R.id.cab_menu_video_chat);
        inviteMenuItem = menu.findItem(R.id.cab_menu_invite_chat);
        clearHistoryMenuItem = menu.findItem(R.id.cab_menu_clear_history_chat);
        contactInfoMenuItem = menu.findItem(R.id.cab_menu_contact_info_chat);
        leaveMenuItem = menu.findItem(R.id.cab_menu_leave_chat);

        return super.onCreateOptionsMenu(menu);
    }

    @Override
    public boolean onPrepareOptionsMenu(Menu menu){
//        log("onPrepareOptionsMenu");
        if(chatRoom!=null){

            if(megaChatApi.getConnectionState()!=MegaChatApi.CONNECTED){
                leaveMenuItem.setVisible(false);
                callMenuItem.setVisible(false);
                videoMenuItem.setVisible(false);
                clearHistoryMenuItem.setVisible(false);
                inviteMenuItem.setVisible(false);
                contactInfoMenuItem.setVisible(false);
            }
            else {

                if (megaChatApi.getChatConnectionState(idChat) != MegaChatApi.CHAT_CONNECTION_ONLINE) {
                    leaveMenuItem.setVisible(false);
                    callMenuItem.setVisible(false);
                    videoMenuItem.setVisible(false);
                    clearHistoryMenuItem.setVisible(false);
                    inviteMenuItem.setVisible(false);
                    contactInfoMenuItem.setVisible(false);
                }
                else {

                    int permission = chatRoom.getOwnPrivilege();
                    log("Permission in the chat: " + permission);
                    if (chatRoom.isGroup()) {

                        if (permission == MegaChatRoom.PRIV_MODERATOR) {
                            inviteMenuItem.setVisible(true);

                            int lastMessageIndex = messages.size() - 1;
                            if (lastMessageIndex >= 0) {
                                AndroidMegaChatMessage lastMessage = messages.get(lastMessageIndex);
                                if (!lastMessage.isUploading()) {
                                    if (lastMessage.getMessage().getType() == MegaChatMessage.TYPE_TRUNCATE) {
                                        log("Last message is TRUNCATE");
                                        clearHistoryMenuItem.setVisible(false);
                                    } else {
                                        log("Last message is NOT TRUNCATE");
                                        clearHistoryMenuItem.setVisible(true);
                                    }
                                } else {
                                    log("Last message is UPLOADING");
                                    clearHistoryMenuItem.setVisible(true);
                                }
                            } else {
                                clearHistoryMenuItem.setVisible(false);
                            }

                            leaveMenuItem.setVisible(true);
                        } else if (permission == MegaChatRoom.PRIV_RM) {
                            log("Group chat PRIV_RM");
                            leaveMenuItem.setVisible(false);
                            clearHistoryMenuItem.setVisible(false);
                            inviteMenuItem.setVisible(false);
                        } else if (permission == MegaChatRoom.PRIV_RO) {
                            log("Group chat PRIV_RM");
                            leaveMenuItem.setVisible(true);
                            clearHistoryMenuItem.setVisible(false);
                            inviteMenuItem.setVisible(false);
                        } else {
                            log("Permission: " + permission);
                            leaveMenuItem.setVisible(true);
                            clearHistoryMenuItem.setVisible(false);
                            inviteMenuItem.setVisible(false);
                        }

                        callMenuItem.setVisible(false);
                        videoMenuItem.setVisible(false);

                        contactInfoMenuItem.setTitle(getString(R.string.group_chat_info_label));
                        contactInfoMenuItem.setVisible(true);
                    } else {
                        inviteMenuItem.setVisible(false);
                        if (permission == MegaChatRoom.PRIV_RO) {
                            clearHistoryMenuItem.setVisible(false);
                            contactInfoMenuItem.setVisible(false);
                            callMenuItem.setVisible(false);
                            videoMenuItem.setVisible(false);
                        } else {
                            clearHistoryMenuItem.setVisible(true);
                            contactInfoMenuItem.setTitle(getString(R.string.contact_properties_activity));
                            contactInfoMenuItem.setVisible(true);
                            callMenuItem.setVisible(true);
                            videoMenuItem.setVisible(true);
                        }
                        leaveMenuItem.setVisible(false);
                    }
                }
            }
        }
        else{
            log("Chatroom NULL on create menu");
            leaveMenuItem.setVisible(false);
            callMenuItem.setVisible(false);
            videoMenuItem.setVisible(false);
            clearHistoryMenuItem.setVisible(false);
            inviteMenuItem.setVisible(false);
        }

        return super.onPrepareOptionsMenu(menu);
    }

    @Override
    public boolean onOptionsItemSelected(MenuItem item) {
        log("onOptionsItemSelected");

        if(megaChatApi.isSignalActivityRequired()){
            megaChatApi.signalPresenceActivity();
        }

        switch (item.getItemId()) {
            // Respond to the action bar's Up/Home button
            case android.R.id.home: {
//                onBackPressed();
                finish();
                break;
            }
            case R.id.cab_menu_call_chat:{

                if (chatRoom.isGroup())
                {
                    showSnackbar("Coming soon...!");
                }
                else
                {
                    startVideo = false;
                    if(checkPermissionsCall()){
                        startCall();
                    }
                }
                break;
            }
            case R.id.cab_menu_video_chat:{

                if (chatRoom.isGroup())
                {
                    showSnackbar("Coming soon...!");
                }
                else
                {
                    startVideo = true;
                    if(checkPermissionsCall()){
                        startCall();
                    }
                }
                break;
            }
            case R.id.cab_menu_invite_chat:{
                chooseAddParticipantDialog();
                break;
            }
            case R.id.cab_menu_contact_info_chat:{
                if(chatRoom.isGroup()){
                    Intent i = new Intent(this, GroupChatInfoActivityLollipop.class);
                    i.putExtra("handle", chatRoom.getChatId());
                    this.startActivity(i);
                }
                else{
                    Intent i = new Intent(this, ContactInfoActivityLollipop.class);
                    i.putExtra("handle", chatRoom.getChatId());
                    this.startActivity(i);
                }
                break;
            }
            case R.id.cab_menu_clear_history_chat:{
                log("Clear history selected!");
                showConfirmationClearChat(chatRoom);
                break;
            }
            case R.id.cab_menu_leave_chat:{
                log("Leave selected!");
                showConfirmationLeaveChat(chatRoom);
                break;
            }
        }
        return super.onOptionsItemSelected(item);
    }

    public void startCall(){
        if(startVideo){
            log("Start video call");
            megaChatApi.startChatCall(chatRoom.getChatId(), startVideo, this);
        }
        else{
            log("Start audio call");
            megaChatApi.startChatCall(chatRoom.getChatId(), startVideo, this);
        }
    }

    public boolean checkPermissionsCall(){
        if (Build.VERSION.SDK_INT >= Build.VERSION_CODES.M) {

            boolean hasCameraPermission = (ContextCompat.checkSelfPermission(this, Manifest.permission.CAMERA) == PackageManager.PERMISSION_GRANTED);
            if (!hasCameraPermission) {
                ActivityCompat.requestPermissions(this, new String[]{Manifest.permission.CAMERA}, Constants.REQUEST_CAMERA);
                return false;
            }

            boolean hasRecordAudioPermission = (ContextCompat.checkSelfPermission(this, Manifest.permission.RECORD_AUDIO) == PackageManager.PERMISSION_GRANTED);
            if (!hasRecordAudioPermission) {
                ActivityCompat.requestPermissions(this, new String[]{Manifest.permission.RECORD_AUDIO}, Constants.RECORD_AUDIO);
                return false;
            }

            return true;
        }
        return true;
    }

    public boolean checkPermissionsTakePicture(){
        log("checkPermissionsCall");

        if (Build.VERSION.SDK_INT >= Build.VERSION_CODES.M) {

            boolean hasCameraPermission = (ContextCompat.checkSelfPermission(this, Manifest.permission.CAMERA) == PackageManager.PERMISSION_GRANTED);
            if (!hasCameraPermission) {
                ActivityCompat.requestPermissions(this, new String[]{Manifest.permission.CAMERA}, Constants.REQUEST_CAMERA);
                return false;
            }

            boolean hasRecordAudioPermission = (ContextCompat.checkSelfPermission(this, Manifest.permission.WRITE_EXTERNAL_STORAGE) == PackageManager.PERMISSION_GRANTED);
            if (!hasRecordAudioPermission) {
                ActivityCompat.requestPermissions(this, new String[]{Manifest.permission.WRITE_EXTERNAL_STORAGE}, Constants.REQUEST_WRITE_STORAGE);
                return false;
            }

            return true;
        }
        return true;
    }

    public boolean checkPermissionsReadStorage(){
        log("checkPermissionsReadStorage");

        if (Build.VERSION.SDK_INT >= Build.VERSION_CODES.M) {

            boolean hasReadStoragePermission = (ContextCompat.checkSelfPermission(this, Manifest.permission.READ_EXTERNAL_STORAGE) == PackageManager.PERMISSION_GRANTED);
            if (!hasReadStoragePermission) {
                ActivityCompat.requestPermissions(this, new String[]{Manifest.permission.READ_EXTERNAL_STORAGE}, Constants.REQUEST_READ_STORAGE);
                return false;
            }

            return true;
        }
        return true;
    }

    @Override
    public void onRequestPermissionsResult(int requestCode, String[] permissions, int[] grantResults) {
        log("onRequestPermissionsResult");
        super.onRequestPermissionsResult(requestCode, permissions, grantResults);
        switch (requestCode) {
            case Constants.REQUEST_CAMERA: {
                log("REQUEST_CAMERA");
                if (grantResults.length > 0 && grantResults[0] == PackageManager.PERMISSION_GRANTED) {
                    if(!isTakePicture){
                        if(checkPermissionsCall()){
                            startCall();
                        }
                    }
                    else{
                        if(checkPermissionsTakePicture()){
                            takePicture();
                        }
                    }
                }
                break;
            }
            case Constants.RECORD_AUDIO: {
                log("RECORD_AUDIO");
                if (grantResults.length > 0 && grantResults[0] == PackageManager.PERMISSION_GRANTED) {
                    if(checkPermissionsCall()){
                        startCall();
                    }
                }
                break;
            }
            case Constants.REQUEST_WRITE_STORAGE:{
                if (grantResults.length > 0 && grantResults[0] == PackageManager.PERMISSION_GRANTED) {
                    if(checkPermissionsTakePicture()){
                        takePicture();
                    }
                }
                break;
            }
            case Constants.REQUEST_READ_STORAGE:{
                if (grantResults.length > 0 && grantResults[0] == PackageManager.PERMISSION_GRANTED) {
                    if(checkPermissionsReadStorage()){
                        this.attachFromFileStorage();
                    }
                }
                break;
            }
        }
    }

    public void chooseAddParticipantDialog(){
        log("chooseAddContactDialog");

        if(megaChatApi.isSignalActivityRequired()){
            megaChatApi.signalPresenceActivity();
        }
        if(megaApi!=null && megaApi.getRootNode()!=null){
            ArrayList<MegaUser> contacts = megaApi.getContacts();
            if(contacts==null){
                showSnackbar("You have no MEGA contacts. Please, invite friends from the Contacts section");
            }
            else {
                if(contacts.isEmpty()){
                    showSnackbar("You have no MEGA contacts. Please, invite friends from the Contacts section");
                }
                else{
                    Intent in = new Intent(this, AddContactActivityLollipop.class);
                    in.putExtra("contactType", Constants.CONTACT_TYPE_MEGA);
                    in.putExtra("chat", true);
                    in.putExtra("chatId", idChat);
                    in.putExtra("aBtitle", getString(R.string.add_participants_menu_item));
                    startActivityForResult(in, Constants.REQUEST_ADD_PARTICIPANTS);
                }
            }
        }
        else{
            log("Online but not megaApi");
            Util.showErrorAlertDialog(getString(R.string.error_server_connection_problem), false, this);
        }
    }

    public void chooseContactsDialog(){
        log("chooseContactsDialog");

        if(megaChatApi.isSignalActivityRequired()){
            megaChatApi.signalPresenceActivity();
        }

        if(megaApi!=null && megaApi.getRootNode()!=null){
            ArrayList<MegaUser> contacts = megaApi.getContacts();
            if(contacts==null){
                showSnackbar("You have no MEGA contacts. Please, invite friends from the Contacts section");
            }
            else {
                if(contacts.isEmpty()){
                    showSnackbar("You have no MEGA contacts. Please, invite friends from the Contacts section");
                }
                else{
                    Intent in = new Intent(this, AddContactActivityLollipop.class);
                    in.putExtra("contactType", Constants.CONTACT_TYPE_MEGA);
                    in.putExtra("chat", true);
                    in.putExtra("aBtitle", getString(R.string.add_contacts));
                    startActivityForResult(in, Constants.REQUEST_SEND_CONTACTS);
                }
            }
        }
        else{
            log("Online but not megaApi");
            Util.showErrorAlertDialog(getString(R.string.error_server_connection_problem), false, this);
        }
    }

    public void disablePinScreen(){
        log("disablePinScreen");
        MegaApplication.setShowPinScreen(false);
    }

    public void showProgressForwarding(){
        log("showProgressForwarding");

        statusDialog = new ProgressDialog(this);
        statusDialog.setMessage(getString(R.string.general_forwarding));
        statusDialog.show();
    }

    @Override
    protected void onActivityResult(int requestCode, int resultCode, Intent intent) {
        log("onActivityResult, resultCode: " + resultCode);
        if (requestCode == Constants.REQUEST_ADD_PARTICIPANTS && resultCode == RESULT_OK) {
            if (intent == null) {
                log("Return.....");
                return;
            }

            final ArrayList<String> contactsData = intent.getStringArrayListExtra(AddContactActivityLollipop.EXTRA_CONTACTS);
            MultipleGroupChatRequestListener multipleListener = null;

            if (contactsData != null) {

                if (contactsData.size() == 1) {
                    MegaUser user = megaApi.getContact(contactsData.get(0));
                    if (user != null) {
                        megaChatApi.inviteToChat(chatRoom.getChatId(), user.getHandle(), MegaChatPeerList.PRIV_STANDARD, this);
                    }
                } else {
                    log("Add multiple participants "+contactsData.size());
                    multipleListener = new MultipleGroupChatRequestListener(this);
                    for (int i = 0; i < contactsData.size(); i++) {
                        MegaUser user = megaApi.getContact(contactsData.get(i));
                        if (user != null) {
                            megaChatApi.inviteToChat(chatRoom.getChatId(), user.getHandle(), MegaChatPeerList.PRIV_STANDARD, multipleListener);
                        }
                    }
                }
            }
        }
        else if (requestCode == Constants.REQUEST_CODE_SELECT_IMPORT_FOLDER && resultCode == RESULT_OK) {
            if(!Util.isOnline(this) || megaApi==null) {
                try{
                    statusDialog.dismiss();
                } catch(Exception ex) {};

                Snackbar.make(fragmentContainer, getString(R.string.error_server_connection_problem), Snackbar.LENGTH_LONG).show();
                return;
            }

            statusDialog = new ProgressDialog(this);
            statusDialog.setMessage(getString(R.string.general_importing));
            statusDialog.show();

            final long toHandle = intent.getLongExtra("IMPORT_TO", 0);

            final long[] importMessagesHandles = intent.getLongArrayExtra("HANDLES_IMPORT_CHAT");

            MegaNode target = null;
            target = megaApi.getNodeByHandle(toHandle);
            if(target == null){
                target = megaApi.getRootNode();
            }
            log("TARGET: " + target.getName() + "and handle: " + target.getHandle());

            if(importMessagesHandles.length==1){
                for (int k = 0; k < importMessagesHandles.length; k++){
                    MegaChatMessage message = megaChatApi.getMessage(idChat, importMessagesHandles[k]);
                    if(message!=null){

                        MegaNodeList nodeList = message.getMegaNodeList();

                        for(int i=0;i<nodeList.size();i++){
                            MegaNode document = nodeList.get(i);
                            if (document != null) {
                                log("DOCUMENT: " + document.getName() + "_" + document.getHandle());
                                if (target != null) {
//                            MegaNode autNode = megaApi.authorizeNode(document);

                                    megaApi.copyNode(document, target, this);
                                } else {
                                    log("TARGET: null");
                                    Snackbar.make(fragmentContainer, getString(R.string.import_success_error), Snackbar.LENGTH_LONG).show();
                                }
                            }
                            else{
                                log("DOCUMENT: null");
                                Snackbar.make(fragmentContainer, getString(R.string.import_success_error), Snackbar.LENGTH_LONG).show();
                            }
                        }

                    }
                    else{
                        log("MESSAGE is null");
                        Snackbar.make(fragmentContainer, getString(R.string.import_success_error), Snackbar.LENGTH_LONG).show();
                    }
                }
            }
            else {
                MultipleRequestListener listener = new MultipleRequestListener(Constants.MULTIPLE_CHAT_IMPORT, this);

                for (int k = 0; k < importMessagesHandles.length; k++){
                    MegaChatMessage message = megaChatApi.getMessage(idChat, importMessagesHandles[k]);
                    if(message!=null){

                        MegaNodeList nodeList = message.getMegaNodeList();

                        for(int i=0;i<nodeList.size();i++){
                            MegaNode document = nodeList.get(i);
                            if (document != null) {
                                log("DOCUMENT: " + document.getName() + "_" + document.getHandle());
                                if (target != null) {
//                            MegaNode autNode = megaApi.authorizeNode(document);

                                    megaApi.copyNode(document, target, listener);
                                } else {
                                    log("TARGET: null");
                                }
                            }
                            else{
                                log("DOCUMENT: null");
                            }
                        }
                    }
                    else{
                        log("MESSAGE is null");
                        Snackbar.make(fragmentContainer, getString(R.string.import_success_error), Snackbar.LENGTH_LONG).show();
                    }
                }
            }
        }
        else if (requestCode == Constants.REQUEST_SEND_CONTACTS && resultCode == RESULT_OK) {
            final ArrayList<String> contactsData = intent.getStringArrayListExtra(AddContactActivityLollipop.EXTRA_CONTACTS);
            if (contactsData != null) {
                MegaHandleList handleList = MegaHandleList.createInstance();
                for(int i=0; i<contactsData.size();i++){
                    MegaUser user = megaApi.getContact(contactsData.get(i));
                    if (user != null) {
                        handleList.addMegaHandle(user.getHandle());

                    }
                }
                MegaChatMessage contactMessage = megaChatApi.attachContacts(idChat, handleList);
                if(contactMessage!=null){
                    AndroidMegaChatMessage androidMsgSent = new AndroidMegaChatMessage(contactMessage);
                    sendMessageToUI(androidMsgSent);
                }
            }
        }
        else if (requestCode == Constants.REQUEST_CODE_SELECT_FILE && resultCode == RESULT_OK) {
            if (intent == null) {
                log("Return.....");
                return;
            }

//            final ArrayList<String> selectedContacts = intent.getStringArrayListExtra("SELECTED_CONTACTS");
//            final long fileHandle = intent.getLongExtra("NODE_HANDLES", 0);
//            MegaNode node = megaApi.getNodeByHandle(fileHandle);
//            if(node!=null){
//                log("Node to send: "+node.getName());
//                MegaNodeList nodeList = MegaNodeList.createInstance();
//                nodeList.addNode(node);
//                megaChatApi.attachNodes(idChat, nodeList, this);
//
//            }

            long handles[] = intent.getLongArrayExtra("NODE_HANDLES");
            log("Number of files to send: "+handles.length);

            for(int i=0; i<handles.length; i++){
                megaChatApi.attachNode(idChat, handles[i], this);
            }
            log("---- no more files to send");
        }
        else if (requestCode == Constants.REQUEST_CODE_GET && resultCode == RESULT_OK) {
            if (intent == null) {
                log("Return.....");
                return;
            }

            intent.setAction(Intent.ACTION_GET_CONTENT);
            FilePrepareTask filePrepareTask = new FilePrepareTask(this);
            filePrepareTask.execute(intent);
            ProgressDialog temp = null;
            try{
                temp = new ProgressDialog(this);
                temp.setMessage(getString(R.string.upload_prepare));
                temp.show();
            }
            catch(Exception e){
                return;
            }
            statusDialog = temp;
        }
        else if (requestCode == REQUEST_CODE_SELECT_CHAT && resultCode == RESULT_OK) {
            if(!Util.isOnline(this)) {
                try{
                    statusDialog.dismiss();
                } catch(Exception ex) {};

                Snackbar.make(fragmentContainer, getString(R.string.error_server_connection_problem), Snackbar.LENGTH_LONG).show();
                return;
            }

            showProgressForwarding();

            long[] chatHandles = intent.getLongArrayExtra("SELECTED_CHATS");
            log("Send to "+chatHandles.length+" chats");

            long[] idMessages = intent.getLongArrayExtra("ID_MESSAGES");
            log("Send "+idMessages.length+" messages");

            MultipleForwardChatProcessor forwardChatProcessor = new MultipleForwardChatProcessor(this, chatHandles, idMessages, idChat);

            forwardChatProcessor.forward();
        }
        else if (requestCode == Constants.TAKE_PHOTO_CODE && resultCode == RESULT_OK) {
            if (resultCode == Activity.RESULT_OK) {
                log("TAKE_PHOTO_CODE ");
//                String filePath = Environment.getExternalStorageDirectory().getAbsolutePath() + "/" + Util.temporalPicDIR + "/picture.jpg";
//                File imgFile = new File(filePath);
//                String name = Util.getPhotoSyncName(imgFile.lastModified(), imgFile.getAbsolutePath());
//                String newPath = Environment.getExternalStorageDirectory().getAbsolutePath() + "/" + Util.temporalPicDIR + "/" + name;
//                File newFile = new File(newPath);
//                imgFile.renameTo(newFile);
//                uploadPicture(newPath);

                onCaptureImageResult();
//                uploadPicture(finalUri);

            } else {
                log("TAKE_PHOTO_CODE--->ERROR!");
            }

        }else{
            log("Error onActivityResult");
        }

        super.onActivityResult(requestCode, resultCode, intent);
    }

    public void retryNodeAttachment(long nodeHandle){
        megaChatApi.attachNode(idChat, nodeHandle, this);
    }

    public void retryContactAttachment(MegaHandleList handleList){
        log("retryContactAttachment");
        MegaChatMessage contactMessage = megaChatApi.attachContacts(idChat, handleList);
        if(contactMessage!=null){
            AndroidMegaChatMessage androidMsgSent = new AndroidMegaChatMessage(contactMessage);
            sendMessageToUI(androidMsgSent);
        }
    }

    public void retryPendingMessage(long idMessage){
        log("retryPendingMessage: "+idMessage);

        PendingMessage pendMsg = dbH.findPendingMessagesById(idMessage);

        if(pendMsg!=null){

            if(pendMsg.getNodeHandle()!=-1){
                removePendingMsg(idMessage);
                retryNodeAttachment(pendMsg.getNodeHandle());
            }
            else{
                log("The file was not uploaded yet");

                ////Retry to send

                Intent intent = new Intent(this, ChatUploadService.class);

                long timestamp = System.currentTimeMillis()/1000;
                long idPendingMsg = dbH.setPendingMessage(idChat+"", Long.toString(timestamp));
                if(idPendingMsg!=-1){
                    intent.putExtra(ChatUploadService.EXTRA_ID_PEND_MSG, idPendingMsg);

                    log("name of the file: "+pendMsg.getName());

                    PendingNodeAttachment nodeAttachment = null;

                    String filePath = pendMsg.getFilePath();

                    File f = new File(filePath);
                    if (!f.exists()) {
                        showSnackbar(getResources().getQuantityString(R.plurals.messages_forwarded_error_not_available, 1, 1));
                        return;
                    }

                    //Remove the old message from the UI and DB
                    removePendingMsg(idMessage);

                    if (MimeTypeList.typeForName(filePath).isImage()) {

                        if(sendOriginalAttachments){
                            String fingerprint = megaApi.getFingerprint(filePath);

                            //Add node to db
                            long idNode = dbH.setNodeAttachment(filePath,pendMsg.getName(), fingerprint);

                            dbH.setMsgNode(idPendingMsg, idNode);

                            nodeAttachment = new PendingNodeAttachment(filePath, fingerprint, pendMsg.getName());
                        }
                        else{
                            File previewDir = PreviewUtils.getPreviewFolder(this);
                            String nameFilePreview = pendMsg.getName();
                            File preview = new File(previewDir, nameFilePreview);

                            boolean isPreview = megaApi.createPreview(filePath, preview.getAbsolutePath());

                            if(isPreview){
                                log("Preview: "+preview.getAbsolutePath());
                                String fingerprint = megaApi.getFingerprint(preview.getAbsolutePath());

                                //Add node to db
                                long idNode = dbH.setNodeAttachment(preview.getAbsolutePath(), pendMsg.getName(), fingerprint);

                                dbH.setMsgNode(idPendingMsg, idNode);

                                nodeAttachment = new PendingNodeAttachment(preview.getAbsolutePath(), fingerprint, pendMsg.getName());
                            }
                            else{
                                log("No preview");
                                String fingerprint = megaApi.getFingerprint(filePath);

                                //Add node to db
                                long idNode = dbH.setNodeAttachment(filePath, pendMsg.getName(), fingerprint);

                                dbH.setMsgNode(idPendingMsg, idNode);

                                nodeAttachment = new PendingNodeAttachment(filePath, fingerprint, pendMsg.getName());
                            }
                        }
                    }
                    else{
                        String fingerprint = megaApi.getFingerprint(filePath);

                        //Add node to db
                        long idNode = dbH.setNodeAttachment(filePath, pendMsg.getName(), fingerprint);

                        dbH.setMsgNode(idPendingMsg, idNode);

                        nodeAttachment = new PendingNodeAttachment(filePath, fingerprint, pendMsg.getName());
                    }

                    PendingMessage newPendingMsg = new PendingMessage(idPendingMsg, idChat, nodeAttachment, timestamp, PendingMessage.STATE_SENDING);
                    AndroidMegaChatMessage newNodeAttachmentMsg = new AndroidMegaChatMessage(newPendingMsg, true);
                    sendMessageToUI(newNodeAttachmentMsg);

                    intent.putExtra(ChatUploadService.EXTRA_FILEPATH, newPendingMsg.getFilePath());
                    intent.putExtra(ChatUploadService.EXTRA_CHAT_ID, idChat);

                    startService(intent);
                }
                else{
                    log("Error when adding pending msg to the database");
                }
            }
        }
        else{
            log("Pending message does not exist");
            showSnackbar(getResources().getQuantityString(R.plurals.messages_forwarded_error_not_available, 1, 1));
        }
    }

    public void showConfirmationOpenCamera(final MegaChatRoom c){
        log("showConfirmationOpenCamera");

        DialogInterface.OnClickListener dialogClickListener = new DialogInterface.OnClickListener() {
            @Override
            public void onClick(DialogInterface dialog, int which) {
                switch (which){
                    case DialogInterface.BUTTON_POSITIVE:
                        log("Open camera and lost the camera in the call");
                        //Remove the local video from the video call:
                        MegaChatCall callInProgress = megaChatApi.getChatCall(idChat);
                        if(callInProgress != null) {
                            if (callInProgress.getStatus() == MegaChatCall.CALL_STATUS_RING_IN) {
                                megaChatApi.answerChatCall(idChat, true, null);
                            } else {
                                if (callInProgress.hasLocalVideo()) {
                                    megaChatApi.disableVideo(idChat, null);
                                } else {
                                    megaChatApi.enableVideo(idChat, null);
                                }
                            }

                            if ((callInProgress.getStatus() == MegaChatCall.CALL_STATUS_IN_PROGRESS) || (callInProgress.getStatus() == MegaChatCall.CALL_STATUS_REQUEST_SENT)) {
                                ((MegaApplication) getApplication()).sendSignalPresenceActivity();
                            }
                            openCameraApp();
                        }

                        break;

                    case DialogInterface.BUTTON_NEGATIVE:
                        //No button clicked
                        break;
                }
            }
        };

        android.support.v7.app.AlertDialog.Builder builder = new android.support.v7.app.AlertDialog.Builder(this, R.style.AppCompatAlertDialogStyle);
        String message= getResources().getString(R.string.confirmation_open_camera_on_chat);
        builder.setTitle(R.string.title_confirmation_open_camera_on_chat);
        builder.setMessage(message).setPositiveButton(R.string.context_open_link, dialogClickListener).setNegativeButton(R.string.general_cancel, dialogClickListener).show();
    }

    public void showConfirmationClearChat(final MegaChatRoom c){
        log("showConfirmationClearChat");

        DialogInterface.OnClickListener dialogClickListener = new DialogInterface.OnClickListener() {
            @Override
            public void onClick(DialogInterface dialog, int which) {
                switch (which){
                    case DialogInterface.BUTTON_POSITIVE:
                        log("Clear chat!");
//						megaChatApi.truncateChat(chatHandle, MegaChatHandle.MEGACHAT_INVALID_HANDLE);
                        log("Clear history selected!");
                        chatC.clearHistory(c);
                        break;

                    case DialogInterface.BUTTON_NEGATIVE:
                        //No button clicked
                        break;
                }
            }
        };

        android.support.v7.app.AlertDialog.Builder builder;
        if (Build.VERSION.SDK_INT >= Build.VERSION_CODES.HONEYCOMB) {
            builder = new AlertDialog.Builder(this, R.style.AppCompatAlertDialogStyle);
        }
        else{
            builder = new AlertDialog.Builder(this);
        }
        String message= getResources().getString(R.string.confirmation_clear_group_chat);
        builder.setTitle(R.string.title_confirmation_clear_group_chat);
        builder.setMessage(message).setPositiveButton(R.string.general_clear, dialogClickListener)
                .setNegativeButton(R.string.general_cancel, dialogClickListener).show();
    }

    public void showConfirmationLeaveChat (final MegaChatRoom c){
        log("showConfirmationLeaveChat");

        DialogInterface.OnClickListener dialogClickListener = new DialogInterface.OnClickListener() {
            @Override
            public void onClick(DialogInterface dialog, int which) {
                switch (which){
                    case DialogInterface.BUTTON_POSITIVE: {
                        ChatController chatC = new ChatController(chatActivity);
                        chatC.leaveChat(c);
                        break;
                    }
                    case DialogInterface.BUTTON_NEGATIVE:
                        //No button clicked
                        break;
                }
            }
        };

        android.support.v7.app.AlertDialog.Builder builder;
        if (Build.VERSION.SDK_INT >= Build.VERSION_CODES.HONEYCOMB) {
            builder = new AlertDialog.Builder(this, R.style.AppCompatAlertDialogStyle);
        }
        else{
            builder = new AlertDialog.Builder(this);
        }
        builder.setTitle(getResources().getString(R.string.title_confirmation_leave_group_chat));
        String message= getResources().getString(R.string.confirmation_leave_group_chat);
        builder.setMessage(message).setPositiveButton(R.string.general_leave, dialogClickListener)
                .setNegativeButton(R.string.general_cancel, dialogClickListener).show();
    }

    @Override
    public void onBackPressed() {

        if(megaChatApi.isSignalActivityRequired()){
            megaChatApi.signalPresenceActivity();
        }
        if((emojiKeyboard.getLetterKeyboardShown())||(emojiKeyboard.getEmojiKeyboardShown())){
            emojiKeyboard.hideBothKeyboard(this);
        }else{
            if(fileStorageLayout.isShown()){
                if(fileStorageF != null){
                    fileStorageF.clearSelections();
                    fileStorageF.hideMultipleSelect();
                }
                fileStorageLayout.setVisibility(View.GONE);
            }else{
                if (handlerEmojiKeyboard != null){
                    handlerEmojiKeyboard.removeCallbacksAndMessages(null);
                }
                if (handlerKeyboard != null){
                    handlerKeyboard.removeCallbacksAndMessages(null);
                }

                finish();
            }
        }
    }

    public static void log(String message) {
        Util.log("ChatActivityLollipop", message);
    }

    @Override
    public void onClick(View v) {
        log("onClick");
        if(megaChatApi.isSignalActivityRequired()){
            megaChatApi.signalPresenceActivity();
        }

        switch (v.getId()) {
            case R.id.home:{
                onBackPressed();
                break;
            }
            case R.id.call_in_progress_layout:{
                log("onClick:call_in_progress_layout");
                Intent intent = new Intent(this, ChatCallActivity.class);
                intent.addFlags(Intent.FLAG_ACTIVITY_CLEAR_TOP);
//        intent.setAction(Long.toString(System.currentTimeMillis()));
                intent.putExtra("chatHandle", idChat);
                startActivity(intent);
                break;

            }
            case R.id.send_message_icon_chat:{
                log("onClick:send_message_icon_chat");

                writingLayout.setClickable(false);
                String text = textChat.getText().toString();

                if((fileStorageF != null)&&(fileStorageF.isMultipleselect())){
                    fileStorageF.sendImages();
                }else{

                    if(!text.isEmpty()) {

                        if (editingMessage) {
                            log("onClick:send_message_icon_chat:editingMessage");
                            editMessage(text);
                            clearSelections();
                            hideMultipleSelect();
                            actionMode.invalidate();
                        } else {
                            log("onClick:send_message_icon_chat:sendindMessage");
                            sendMessage(text);
                        }

//                        textChat.getText().clear();
                        textChat.setText("", TextView.BufferType.EDITABLE);
                    }
                }

                break;
            }
            case R.id.keyboard_twemoji_chat:
            case R.id.rl_keyboard_twemoji_chat:{
                log("onClick:keyboard_icon_chat:  ");
                if(fileStorageLayout.isShown()){
                    hideFileStorageSection();
                }

                if(emojiKeyboard.getLetterKeyboardShown()){
                    emojiKeyboard.hideLetterKeyboard();
                    handlerKeyboard.postDelayed(new Runnable() {
                        @Override
                        public void run() {
                            emojiKeyboard.showEmojiKeyboard();
                        }
                    },250);

                }else if(emojiKeyboard.getEmojiKeyboardShown()){
                    emojiKeyboard.showLetterKeyboard();

                }else{
                    emojiKeyboard.showEmojiKeyboard();

                }
                break;
            }

            case R.id.media_icon_chat:
            case R.id.rl_media_icon_chat:{
                log("onClick:media_icon_chat");
                if(fileStorageLayout.isShown()){
                    hideFileStorageSection();
                }
                emojiKeyboard.hideBothKeyboard(this);

                boolean inProgressCall = false;

                MegaChatCall callInProgress = megaChatApi.getChatCall(idChat);
                if(callInProgress != null){
                    if((callInProgress.getStatus() >= MegaChatCall.CALL_STATUS_REQUEST_SENT) && (callInProgress.getStatus() <= MegaChatCall.CALL_STATUS_IN_PROGRESS)){
                        inProgressCall = true;
                    }else{
                        inProgressCall = false;
                    }
                }else{
                    inProgressCall = false;
                }

                if(!inProgressCall){
                    openCameraApp();
                }else{
                    showConfirmationOpenCamera(chatRoom);
                }
                break;
            }

            case R.id.send_contact_icon_chat:
            case R.id.rl_send_contact_icon_chat:{
                if(fileStorageLayout.isShown()){
                    hideFileStorageSection();
                }
                emojiKeyboard.hideBothKeyboard(this);

                attachContact();
                break;
            }

            case R.id.pick_file_system_icon_chat:
            case R.id.rl_pick_file_system_icon_chat:{
                if(fileStorageLayout.isShown()){
                    hideFileStorageSection();
                }
                emojiKeyboard.hideBothKeyboard(this);

                attachPhotoVideo();
                break;
            }

            case R.id.pick_cloud_drive_icon_chat:
            case R.id.rl_pick_cloud_drive_icon_chat:{
                if(fileStorageLayout.isShown()){
                    hideFileStorageSection();
                }
                emojiKeyboard.hideBothKeyboard(this);

                attachFromCloud();
                break;
            }

            case R.id.pick_file_storage_icon_chat:
            case R.id.rl_pick_file_storage_icon_chat:{
                log("file storage icon ");

                if(fileStorageLayout.isShown()){
                    hideFileStorageSection();
                }else{
                    if(emojiKeyboard.getLetterKeyboardShown()){
                        emojiKeyboard.hideBothKeyboard(this);
                        handlerEmojiKeyboard.postDelayed(new Runnable() {
                            @Override
                            public void run() {
                                if (Build.VERSION.SDK_INT >= Build.VERSION_CODES.M) {
                                    boolean hasStoragePermission = (ContextCompat.checkSelfPermission(chatActivity, Manifest.permission.READ_EXTERNAL_STORAGE) == PackageManager.PERMISSION_GRANTED);
                                    if (!hasStoragePermission) {
                                        ActivityCompat.requestPermissions(chatActivity,new String[]{Manifest.permission.READ_EXTERNAL_STORAGE},Constants.REQUEST_READ_STORAGE);
                                    }else{
                                        chatActivity.attachFromFileStorage();
                                    }
                                }
                                else{
                                    chatActivity.attachFromFileStorage();
                                }
                            }
                        },250);
                    }else{
                        emojiKeyboard.hideBothKeyboard(this);
                        if (Build.VERSION.SDK_INT >= Build.VERSION_CODES.M) {
                            boolean hasStoragePermission = (ContextCompat.checkSelfPermission(this, Manifest.permission.READ_EXTERNAL_STORAGE) == PackageManager.PERMISSION_GRANTED);
                            if (!hasStoragePermission) {
                                ActivityCompat.requestPermissions(this,new String[]{Manifest.permission.READ_EXTERNAL_STORAGE},Constants.REQUEST_READ_STORAGE);

                            }else{
                                this.attachFromFileStorage();
                            }
                        }
                        else{
                            this.attachFromFileStorage();
                        }
                    }

//                    if (Build.VERSION.SDK_INT >= Build.VERSION_CODES.M) {
//                        boolean hasStoragePermission = (ContextCompat.checkSelfPermission(this, Manifest.permission.READ_EXTERNAL_STORAGE) == PackageManager.PERMISSION_GRANTED);
//                        if (!hasStoragePermission) {
//                            ActivityCompat.requestPermissions(this,new String[]{Manifest.permission.READ_EXTERNAL_STORAGE},Constants.REQUEST_READ_STORAGE);
//
//                        }else{
//                            this.attachFromFileStorage();
//                        }
//                    }
//                    else{
//                        this.attachFromFileStorage();
//                    }
                }
                break;
            }
            case R.id.toolbar_chat:{
                log("onClick:toolbar_chat");
                showGroupInfoActivity();
                break;
            }
            case R.id.message_jump_layout:{
                goToEnd();
                break;
            }
		}
    }

    public void attachFromFileStorage(){
        if (isFirstTimeStorage) {
            fileStorageF = ChatFileStorageFragment.newInstance();

            getSupportFragmentManager()
                    .beginTransaction()
                    .replace(R.id.fragment_container_file_storage, fileStorageF,"fileStorageF")
                    .commitNowAllowingStateLoss();
            isFirstTimeStorage = false;
        }
        fileStorageLayout.setVisibility(View.VISIBLE);
        pickFileStorageButton.setImageResource(R.drawable.ic_g_select_image);

//        fileStorageF = ChatFileStorageFragment.newInstance();
//        FragmentTransaction ft = getSupportFragmentManager().beginTransaction();
//        ft.replace(R.id.fragment_container_file_storage, fileStorageF, "fileStorageF");
//        ft.commitNow();

        //ft.commitAllowingStateLoss();
    }



    public void attachFromCloud(){
        log("attachFromCloud");
        ChatController chatC = new ChatController(this);
        chatC.pickFileToSend();
    }

    public void attachContact(){
        log("attachContact");
        chooseContactsDialog();
    }

    public void attachPhotoVideo(){
        log("attachPhotoVideo");

        disablePinScreen();

        Intent intent = new Intent();
        intent.setAction(Intent.ACTION_OPEN_DOCUMENT);
        intent.setAction(Intent.ACTION_GET_CONTENT);
        intent.putExtra(Intent.EXTRA_ALLOW_MULTIPLE, true);
        intent.setType("*/*");

        startActivityForResult(Intent.createChooser(intent, null), Constants.REQUEST_CODE_GET);
    }

    public void sendMessage(String text){
        log("sendMessage: "+text);

        MegaChatMessage msgSent = megaChatApi.sendMessage(idChat, text);
        AndroidMegaChatMessage androidMsgSent = new AndroidMegaChatMessage(msgSent);
        sendMessageToUI(androidMsgSent);
    }

    public void hideNewMessagesLayout(){
        log("hideNewMessagesLayout");

        int position = positionNewMessagesLayout;

        positionNewMessagesLayout = -1;
        lastIdMsgSeen = -1;
        generalUnreadCount = -1;
        lastSeenReceived = true;
        newVisibility = false;

        if(adapter!=null){
            adapter.notifyItemChanged(position);
        }
    }

    public void openCameraApp(){
        log("openCameraApp()");
        isTakePicture = true;
        if (Build.VERSION.SDK_INT >= Build.VERSION_CODES.M) {
            boolean hasStoragePermission = (ContextCompat.checkSelfPermission(this, Manifest.permission.WRITE_EXTERNAL_STORAGE) == PackageManager.PERMISSION_GRANTED);
            if (!hasStoragePermission) {
                ActivityCompat.requestPermissions(this,
                        new String[]{Manifest.permission.WRITE_EXTERNAL_STORAGE},
                        Constants.REQUEST_WRITE_STORAGE);
            }

            boolean hasCameraPermission = (ContextCompat.checkSelfPermission(this, Manifest.permission.CAMERA) == PackageManager.PERMISSION_GRANTED);
            if (!hasCameraPermission) {
                ActivityCompat.requestPermissions(this,
                        new String[]{Manifest.permission.CAMERA},
                        Constants.REQUEST_CAMERA);
            }

            if (hasStoragePermission && hasCameraPermission){
                this.takePicture();
            }
        }else{
            this.takePicture();
        }
    }

    public void sendMessageToUI(AndroidMegaChatMessage androidMsgSent){
        log("sendMessageToUI");

        if(positionNewMessagesLayout!=-1){
            hideNewMessagesLayout();
        }

        int infoToShow = -1;

        int index = messages.size()-1;
        if(androidMsgSent!=null){
            if(androidMsgSent.isUploading()){
                log("Name of the file uploading: "+androidMsgSent.getPendingMessage().getName());
            }
            else{
                log("Sent message with id temp: "+androidMsgSent.getMessage().getTempId());
                log("State of the message: "+androidMsgSent.getMessage().getStatus());
            }

            if(index==-1){
                //First element
                log("First element!");
                messages.add(androidMsgSent);
                messages.get(0).setInfoToShow(AndroidMegaChatMessage.CHAT_ADAPTER_SHOW_ALL);
            }
            else{
                //Not first element
                //Find where to add in the queue

                AndroidMegaChatMessage msg = messages.get(index);

                if(!androidMsgSent.isUploading()){
                    while(msg.isUploading()){
                        index--;
                        msg = messages.get(index);
                    }
                }


                while (!msg.isUploading() && msg.getMessage().getStatus() == MegaChatMessage.STATUS_SENDING_MANUAL) {
                    index--;
                    msg = messages.get(index);
                }

                index++;
                log("Add in position: "+index);
                messages.add(index, androidMsgSent);
                infoToShow = adjustInfoToShow(index);
            }

            if (adapter == null){
                log("adapter NULL");
                adapter = new MegaChatLollipopAdapter(this, chatRoom, messages, listView);
                adapter.setHasStableIds(true);
                listView.setLayoutManager(mLayoutManager);
                listView.setAdapter(adapter);
                adapter.setMessages(messages);
            }
            else{
                log("adapter is NOT null");
                adapter.addMessage(messages, index);
                if(infoToShow== AndroidMegaChatMessage.CHAT_ADAPTER_SHOW_ALL){
                    mLayoutManager.scrollToPositionWithOffset(index, Util.scaleHeightPx(50, outMetrics));
                }else{
                    mLayoutManager.scrollToPositionWithOffset(index, Util.scaleHeightPx(20, outMetrics));
                }
            }
        }
        else{
            log("Error sending message!");
        }
    }

    public void editMessage(String text){
        log("editMessage: "+text);
        MegaChatMessage msgEdited = null;

        if(messageToEdit.getMsgId()!=-1){
            msgEdited = megaChatApi.editMessage(idChat, messageToEdit.getMsgId(), text);
        }
        else{
            msgEdited = megaChatApi.editMessage(idChat, messageToEdit.getTempId(), text);
        }

        if(msgEdited!=null){
            log("Edited message: status: "+msgEdited.getStatus());
            AndroidMegaChatMessage androidMsgEdited = new AndroidMegaChatMessage(msgEdited);
            modifyMessageReceived(androidMsgEdited, false);
        }
        else{
            log("Message cannot be edited!");
            showSnackbar(getString(R.string.error_editing_message));
        }
    }

    public void editMessageMS(String text, MegaChatMessage messageToEdit){
        log("editMessageMS: "+text);
        MegaChatMessage msgEdited = null;

        if(messageToEdit.getMsgId()!=-1){
            msgEdited = megaChatApi.editMessage(idChat, messageToEdit.getMsgId(), text);
        }
        else{
            msgEdited = megaChatApi.editMessage(idChat, messageToEdit.getTempId(), text);
        }

        if(msgEdited!=null){
            log("Edited message: status: "+msgEdited.getStatus());
            AndroidMegaChatMessage androidMsgEdited = new AndroidMegaChatMessage(msgEdited);
            modifyMessageReceived(androidMsgEdited, false);
        }
        else{
            log("Message cannot be edited!");
            showSnackbar(getString(R.string.error_editing_message));
        }
    }

    public void showUploadPanel(){
        AttachmentUploadBottomSheetDialogFragment bottomSheetDialogFragment = new AttachmentUploadBottomSheetDialogFragment();
        bottomSheetDialogFragment.show(getSupportFragmentManager(), bottomSheetDialogFragment.getTag());
    }

//    public void hideUploadPanel(){
//        fab.setVisibility(View.VISIBLE);
//        uploadPanel.setVisibility(View.GONE);
//        RelativeLayout.LayoutParams params = (RelativeLayout.LayoutParams) messagesContainerLayout.getLayoutParams();
//        params.addRule(RelativeLayout.ABOVE, R.id.writing_container_layout_chat_layout);
//        messagesContainerLayout.setLayoutParams(params);
//    }

    public void activateActionMode(){
        log("activateActionMode");
        if (!adapter.isMultipleSelect()){
            adapter.setMultipleSelect(true);
            actionMode = startSupportActionMode(new ActionBarCallBack());
        }
    }


    /////Multiselect/////
    private class  ActionBarCallBack implements ActionMode.Callback {

        @Override
        public boolean onActionItemClicked(ActionMode mode, MenuItem item) {
            ArrayList<AndroidMegaChatMessage> messagesSelected = adapter.getSelectedMessages();

            if(megaChatApi.isSignalActivityRequired()){
                megaChatApi.signalPresenceActivity();
            }

            switch(item.getItemId()){
//                case R.id.cab_menu_select_all:{
//                    selectAll();
//                    actionMode.invalidate();
//                    break;
//                }
//                case R.id.cab_menu_unselect_all:{
//                    clearSelections();
//                    hideMultipleSelect();
//                    actionMode.invalidate();
//                    break;
//                }
                case R.id.chat_cab_menu_edit:{
                    log("Edit text");
                    editingMessage = true;
                    messageToEdit = messagesSelected.get(0).getMessage();
                    textChat.setText(messageToEdit.getContent());
                    textChat.setSelection(textChat.getText().length());
                    //Show keyboard

                    break;
                }
                case R.id.chat_cab_menu_forward:{
                    log("Forward message");
                    prepareMessagesToForward(messagesSelected);
                    break;
                }
                case R.id.chat_cab_menu_copy:{
                    clearSelections();
                    hideMultipleSelect();

                    String text = "";

                    if(messagesSelected.size()==1){
                        AndroidMegaChatMessage message = messagesSelected.get(0);
                        text = chatC.createSingleManagementString(message, chatRoom);
                    }
                    else{
                        text = copyMessages(messagesSelected);
                    }

                    if(android.os.Build.VERSION.SDK_INT < android.os.Build.VERSION_CODES.HONEYCOMB) {
                        android.text.ClipboardManager clipboard = (android.text.ClipboardManager) getSystemService(Context.CLIPBOARD_SERVICE);
                        clipboard.setText(text);
                    } else {
                        android.content.ClipboardManager clipboard = (android.content.ClipboardManager) getSystemService(Context.CLIPBOARD_SERVICE);
                        android.content.ClipData clip = android.content.ClipData.newPlainText("Copied Text", text);
                        clipboard.setPrimaryClip(clip);
                    }

                    Snackbar.make(fragmentContainer, getString(R.string.messages_copied_clipboard), Snackbar.LENGTH_LONG).show();

                    break;
                }
                case R.id.chat_cab_menu_delete:{
                    clearSelections();
                    hideMultipleSelect();
                    //Delete
                    showConfirmationDeleteMessages(messagesSelected, chatRoom);
                    break;
                }
                case R.id.chat_cab_menu_download:{
                    clearSelections();
                    hideMultipleSelect();

                    ArrayList<MegaNodeList> list = new ArrayList<>();
                    for(int i = 0; i<messagesSelected.size();i++){

                        MegaNodeList megaNodeList = messagesSelected.get(i).getMessage().getMegaNodeList();
                        list.add(megaNodeList);
                    }
                    chatC.prepareForChatDownload(list);
                    break;
                }
                case R.id.chat_cab_menu_import:{
                    clearSelections();
                    hideMultipleSelect();

                    importNodes(messagesSelected);
                    break;
                }
                case R.id.chat_cab_menu_offline:{
                    clearSelections();
                    hideMultipleSelect();
                    chatC.saveForOfflineWithMessages(messagesSelected);
                    break;
                }
            }
            return false;
        }

        public String copyMessages(ArrayList<AndroidMegaChatMessage> messagesSelected){
            log("copyMessages");
            ChatController chatC = new ChatController(chatActivity);
            StringBuilder builder = new StringBuilder();

            for(int i=0;i<messagesSelected.size();i++){
                AndroidMegaChatMessage messageSelected = messagesSelected.get(i);
                builder.append("[");
                String timestamp = TimeChatUtils.formatShortDateTime(messageSelected.getMessage().getTimestamp());
                builder.append(timestamp);
                builder.append("] ");
                String messageString = chatC.createManagementString(messageSelected, chatRoom);
                builder.append(messageString);
                builder.append("\n");
            }
            return builder.toString();
        }

        @Override
        public boolean onCreateActionMode(ActionMode mode, Menu menu) {
            MenuInflater inflater = mode.getMenuInflater();
            inflater.inflate(R.menu.messages_chat_action, menu);

            importIcon = menu.findItem(R.id.chat_cab_menu_import);
            menu.findItem(R.id.chat_cab_menu_offline).setIcon(Util.mutateIconSecondary(chatActivity, R.drawable.ic_b_save_offline, R.color.white));

            Util.changeStatusBarColorActionMode(chatActivity, getWindow(), handler, 1);
            return true;
        }

        @Override
        public void onDestroyActionMode(ActionMode arg0) {
            log("onDestroyActionMode");
            adapter.setMultipleSelect(false);
//            textChat.getText().clear();
            editingMessage = false;
            clearSelections();
            Util.changeStatusBarColorActionMode(chatActivity, getWindow(), handler, 0);
        }

        @Override
        public boolean onPrepareActionMode(ActionMode mode, Menu menu) {
            log("onPrepareActionMode");
            List<AndroidMegaChatMessage> selected = adapter.getSelectedMessages();
            if (selected.size() !=0) {
//                MenuItem unselect = menu.findItem(R.id.cab_menu_unselect_all);

                if(chatRoom.getOwnPrivilege()==MegaChatRoom.PRIV_RM||chatRoom.getOwnPrivilege()==MegaChatRoom.PRIV_RO){

                    boolean showCopy = true;
                    for(int i=0; i<selected.size();i++) {
                        if (showCopy) {
                            if (selected.get(i).getMessage().getType() == MegaChatMessage.TYPE_NODE_ATTACHMENT || selected.get(i).getMessage().getType() == MegaChatMessage.TYPE_CONTACT_ATTACHMENT) {
                                showCopy = false;
                            }
                        }
                    }
                    menu.findItem(R.id.chat_cab_menu_edit).setVisible(false);
                    menu.findItem(R.id.chat_cab_menu_copy).setVisible(showCopy);
                    menu.findItem(R.id.chat_cab_menu_delete).setVisible(false);
                    menu.findItem(R.id.chat_cab_menu_forward).setVisible(false);
                    menu.findItem(R.id.chat_cab_menu_download).setVisible(false);
                    menu.findItem(R.id.chat_cab_menu_offline).setVisible(false);
                    importIcon.setVisible(false);

                }else{

                    log("Chat with permissions");
                    if(Util.isOnline(chatActivity)){
                        menu.findItem(R.id.chat_cab_menu_forward).setVisible(true);
                    }else{
                        menu.findItem(R.id.chat_cab_menu_forward).setVisible(false);
                    }

                    if (selected.size() == 1) {
                        if(selected.get(0).isUploading()){
                            menu.findItem(R.id.chat_cab_menu_copy).setVisible(false);
                            menu.findItem(R.id.chat_cab_menu_delete).setVisible(false);
                            menu.findItem(R.id.chat_cab_menu_edit).setVisible(false);
                            menu.findItem(R.id.chat_cab_menu_forward).setVisible(false);
                            menu.findItem(R.id.chat_cab_menu_download).setVisible(false);
                            menu.findItem(R.id.chat_cab_menu_offline).setVisible(false);
                            importIcon.setVisible(false);
                        }
                        else if(selected.get(0).getMessage().getType()==MegaChatMessage.TYPE_NODE_ATTACHMENT){
                            log("TYPE_NODE_ATTACHMENT selected");
                            menu.findItem(R.id.chat_cab_menu_copy).setVisible(false);
                            menu.findItem(R.id.chat_cab_menu_edit).setVisible(false);

                            if(selected.get(0).getMessage().getUserHandle()==myUserHandle){
                                if(selected.get(0).getMessage().isDeletable()){
                                    log("one message Message DELETABLE");
                                    menu.findItem(R.id.chat_cab_menu_delete).setVisible(true);
                                }
                                else{
                                    log("one message Message NOT DELETABLE");
                                    menu.findItem(R.id.chat_cab_menu_delete).setVisible(false);
                                }
                            }
                            else{
                                menu.findItem(R.id.chat_cab_menu_delete).setVisible(false);
                            }

                            if(Util.isOnline(chatActivity)){
                                menu.findItem(R.id.chat_cab_menu_download).setVisible(true);
                                menu.findItem(R.id.chat_cab_menu_offline).setVisible(true);
                                importIcon.setVisible(true);
                            }
                            else{
                                menu.findItem(R.id.chat_cab_menu_download).setVisible(false);
                                menu.findItem(R.id.chat_cab_menu_offline).setVisible(false);
                                importIcon.setVisible(false);
                            }
                        }
                        else if(selected.get(0).getMessage().getType()==MegaChatMessage.TYPE_CONTACT_ATTACHMENT){
                            menu.findItem(R.id.chat_cab_menu_copy).setVisible(false);
                            menu.findItem(R.id.chat_cab_menu_edit).setVisible(false);

                            if(selected.get(0).getMessage().isDeletable()){
                                log("one message Message DELETABLE");
                                menu.findItem(R.id.chat_cab_menu_delete).setVisible(true);
                            }
                            else{
                                log("one message Message NOT DELETABLE");
                                menu.findItem(R.id.chat_cab_menu_delete).setVisible(false);
                            }

                            if(selected.get(0).getMessage().getUserHandle()!=myUserHandle){
                                menu.findItem(R.id.chat_cab_menu_delete).setVisible(false);
                            }

                            menu.findItem(R.id.chat_cab_menu_download).setVisible(false);
                            menu.findItem(R.id.chat_cab_menu_offline).setVisible(false);
                            importIcon.setVisible(false);
                        }
                        else{
                            MegaChatMessage messageSelected= megaChatApi.getMessage(idChat, selected.get(0).getMessage().getMsgId());
                            menu.findItem(R.id.chat_cab_menu_copy).setVisible(true);

                            if(messageSelected.getUserHandle()==myUserHandle){

                                if(messageSelected.isEditable()){
                                    log("Message EDITABLE");
                                    menu.findItem(R.id.chat_cab_menu_edit).setVisible(true);
                                }
                                else{
                                    log("Message NOT EDITABLE");
                                    menu.findItem(R.id.chat_cab_menu_edit).setVisible(false);
                                }
                                if(messageSelected.isDeletable()){
                                    log("Message DELETABLE");
                                    menu.findItem(R.id.chat_cab_menu_delete).setVisible(true);
                                }
                                else{
                                    log("Message NOT DELETABLE");
                                    menu.findItem(R.id.chat_cab_menu_delete).setVisible(false);
                                }

                                int type = selected.get(0).getMessage().getType();
                                if (type == MegaChatMessage.TYPE_TRUNCATE||type == MegaChatMessage.TYPE_ALTER_PARTICIPANTS||type == MegaChatMessage.TYPE_CHAT_TITLE||type == MegaChatMessage.TYPE_PRIV_CHANGE||type == MegaChatMessage.TYPE_CALL_ENDED) {
                                    menu.findItem(R.id.chat_cab_menu_forward).setVisible(false);
                                } else{
                                    if(Util.isOnline(chatActivity)){
                                        menu.findItem(R.id.chat_cab_menu_forward).setVisible(true);
                                    }else{
                                        menu.findItem(R.id.chat_cab_menu_forward).setVisible(false);
                                    }
                                }
                            }
                            else{
                                menu.findItem(R.id.chat_cab_menu_edit).setVisible(false);
                                menu.findItem(R.id.chat_cab_menu_delete).setVisible(false);
                                importIcon.setVisible(false);

                                int type = selected.get(0).getMessage().getType();
                                if (type == MegaChatMessage.TYPE_TRUNCATE||type == MegaChatMessage.TYPE_ALTER_PARTICIPANTS||type == MegaChatMessage.TYPE_CHAT_TITLE||type == MegaChatMessage.TYPE_PRIV_CHANGE||type == MegaChatMessage.TYPE_CALL_ENDED) {
                                    menu.findItem(R.id.chat_cab_menu_forward).setVisible(false);
                                } else{
                                    if(Util.isOnline(chatActivity)){
                                        menu.findItem(R.id.chat_cab_menu_forward).setVisible(true);
                                    }else{
                                        menu.findItem(R.id.chat_cab_menu_forward).setVisible(false);
                                    }
                                }
                            }

                            menu.findItem(R.id.chat_cab_menu_download).setVisible(false);
                            menu.findItem(R.id.chat_cab_menu_offline).setVisible(false);
                            importIcon.setVisible(false);
                        }
                    }
                    else{
                        log("Many items selected");
                        boolean showDelete = true;
                        boolean showCopy = true;
                        boolean showForward = true;
                        boolean allNodeAttachments = true;

                        for(int i=0; i<selected.size();i++) {

                            if (showCopy) {
                                if (selected.get(i).getMessage().getType() == MegaChatMessage.TYPE_NODE_ATTACHMENT || selected.get(i).getMessage().getType() == MegaChatMessage.TYPE_CONTACT_ATTACHMENT) {
                                    showCopy = false;
                                }
                            }

                            if (showDelete) {
                                if (selected.get(i).getMessage().getUserHandle() == myUserHandle) {
                                    if (selected.get(i).getMessage().getType() == MegaChatMessage.TYPE_NORMAL || selected.get(i).getMessage().getType() == MegaChatMessage.TYPE_NODE_ATTACHMENT || selected.get(i).getMessage().getType() == MegaChatMessage.TYPE_CONTACT_ATTACHMENT || selected.get(i).getMessage().getType() == MegaChatMessage.TYPE_CONTAINS_META) {
                                        if (!(selected.get(i).getMessage().isDeletable())) {
                                            showDelete = false;
                                        }
                                    } else {
                                        showDelete = false;
                                    }
                                } else {
                                    showDelete = false;
                                }
                            }

                            if (showForward) {
                                int type = selected.get(i).getMessage().getType();
                                if (type == MegaChatMessage.TYPE_TRUNCATE||type == MegaChatMessage.TYPE_ALTER_PARTICIPANTS||type == MegaChatMessage.TYPE_CHAT_TITLE||type == MegaChatMessage.TYPE_PRIV_CHANGE||type == MegaChatMessage.TYPE_CALL_ENDED) {
                                    showForward = false;
                                }
                            }

                            if (allNodeAttachments) {
                                if (selected.get(i).getMessage().getType() != MegaChatMessage.TYPE_NODE_ATTACHMENT) {
                                    allNodeAttachments = false;
                                }
                            }
                        }

                        if(allNodeAttachments){
                            if(Util.isOnline(chatActivity)){
                                menu.findItem(R.id.chat_cab_menu_download).setVisible(true);
                                menu.findItem(R.id.chat_cab_menu_offline).setVisible(true);
                                importIcon.setVisible(true);
                            }
                            else{
                                menu.findItem(R.id.chat_cab_menu_download).setVisible(false);
                                menu.findItem(R.id.chat_cab_menu_offline).setVisible(false);
                                importIcon.setVisible(false);
                            }
                        }
                        else{
                            menu.findItem(R.id.chat_cab_menu_download).setVisible(false);
                            menu.findItem(R.id.chat_cab_menu_offline).setVisible(false);
                            importIcon.setVisible(false);
                        }

                        menu.findItem(R.id.chat_cab_menu_edit).setVisible(false);
                        menu.findItem(R.id.chat_cab_menu_copy).setVisible(showCopy);
                        menu.findItem(R.id.chat_cab_menu_delete).setVisible(showDelete);
                        if(Util.isOnline(chatActivity)){
                            menu.findItem(R.id.chat_cab_menu_forward).setVisible(showForward);
                        }
                        else{
                            menu.findItem(R.id.chat_cab_menu_forward).setVisible(false);
                        }
                    }
                }
            }
            return false;
        }

    }

    public boolean showSelectMenuItem(){
        if (adapter != null){
            return adapter.isMultipleSelect();
        }

        return false;
    }

    public void showConfirmationDeleteMessages(final ArrayList<AndroidMegaChatMessage> messages, final MegaChatRoom chat){
        log("showConfirmationDeleteMessages");

        DialogInterface.OnClickListener dialogClickListener = new DialogInterface.OnClickListener() {
            @Override
            public void onClick(DialogInterface dialog, int which) {
                switch (which){
                    case DialogInterface.BUTTON_POSITIVE:
                        ChatController cC = new ChatController(chatActivity);
                        cC.deleteMessages(messages, chat);
                        break;

                    case DialogInterface.BUTTON_NEGATIVE:
                        //No button clicked
                        break;
                }
            }
        };

        AlertDialog.Builder builder;
        if (Build.VERSION.SDK_INT >= Build.VERSION_CODES.HONEYCOMB) {
            builder = new AlertDialog.Builder(this, R.style.AppCompatAlertDialogStyle);
        }
        else{
            builder = new AlertDialog.Builder(this);
        }

        if(messages.size()==1){
            builder.setMessage(R.string.confirmation_delete_one_message);
        }
        else{
            builder.setMessage(R.string.confirmation_delete_several_messages);
        }
        builder.setPositiveButton(R.string.context_remove, dialogClickListener)
                .setNegativeButton(R.string.general_cancel, dialogClickListener).show();
    }

    public void showConfirmationDeleteMessage(final long messageId, final long chatId){
        log("showConfirmationDeleteMessage");

        DialogInterface.OnClickListener dialogClickListener = new DialogInterface.OnClickListener() {
            @Override
            public void onClick(DialogInterface dialog, int which) {
                switch (which){
                    case DialogInterface.BUTTON_POSITIVE:
                        ChatController cC = new ChatController(chatActivity);
                        cC.deleteMessageById(messageId, chatId);
                        break;

                    case DialogInterface.BUTTON_NEGATIVE:
                        //No button clicked
                        break;
                }
            }
        };

        AlertDialog.Builder builder;
        if (Build.VERSION.SDK_INT >= Build.VERSION_CODES.HONEYCOMB) {
            builder = new AlertDialog.Builder(this, R.style.AppCompatAlertDialogStyle);
        }
        else{
            builder = new AlertDialog.Builder(this);
        }

        builder.setMessage(R.string.confirmation_delete_one_message);

        builder.setPositiveButton(R.string.context_remove, dialogClickListener)
                .setNegativeButton(R.string.general_cancel, dialogClickListener).show();
    }

    /*
     * Clear all selected items
     */
    private void clearSelections() {
        if(adapter.isMultipleSelect()){
            adapter.clearSelections();
        }
        updateActionModeTitle();
    }

    private void updateActionModeTitle() {
//        if (actionMode == null || getActivity() == null) {
//            return;
//        }
        List<AndroidMegaChatMessage> messages = adapter.getSelectedMessages();

        try {
            actionMode.setTitle(messages.size()+"");
            actionMode.invalidate();
        } catch (Exception e) {
            e.printStackTrace();
            log("oninvalidate error");
        }
    }

    /*
     * Disable selection
     */
    public void hideMultipleSelect() {
        log("hideMultipleSelect");
        adapter.setMultipleSelect(false);
        if (actionMode != null) {
            actionMode.finish();
        }
    }

    public void selectAll() {
        if (adapter != null) {
            if (adapter.isMultipleSelect()) {
                adapter.selectAll();
            } else {
                adapter.setMultipleSelect(true);
                adapter.selectAll();

                actionMode = startSupportActionMode(new ActionBarCallBack());
            }

            updateActionModeTitle();
        }
    }

    public void itemClick(int positionInAdapter, int [] screenPosition) {
        log("itemClick");
        int position = positionInAdapter-1;
        if(megaChatApi.isSignalActivityRequired()){
            megaChatApi.signalPresenceActivity();
        }

        if(position<messages.size()){
            AndroidMegaChatMessage m = messages.get(position);

            if (adapter.isMultipleSelect()) {
                if (!m.isUploading()) {
                    if (m.getMessage() != null) {
                        log("Message id: " + m.getMessage().getMsgId());
                        log("Timestamp: " + m.getMessage().getTimestamp());
                    }

                    adapter.toggleSelection(positionInAdapter);

                    List<AndroidMegaChatMessage> messages = adapter.getSelectedMessages();
                    if (messages.size() > 0) {
                        updateActionModeTitle();
//                adapter.notifyDataSetChanged();
                    }
//                    else {
//                        hideMultipleSelect();
//                    }
                }
            }else{

                if(m!=null){
                    if(m.isUploading()){
                        if(m.getPendingMessage().getState()==PendingMessage.STATE_ERROR){
                            showUploadingAttachmentBottomSheet(m, position);
                        }
                    }
                    else{

                        if((m.getMessage().getStatus()==MegaChatMessage.STATUS_SERVER_REJECTED)||(m.getMessage().getStatus()==MegaChatMessage.STATUS_SENDING_MANUAL)){
                            if(m.getMessage().getUserHandle()==megaChatApi.getMyUserHandle()) {
                                if (!(m.getMessage().isManagementMessage())) {
                                    log("selected message handle: " + m.getMessage().getTempId());
                                    log("selected message rowId: " + m.getMessage().getRowId());
                                    if ((m.getMessage().getStatus() == MegaChatMessage.STATUS_SERVER_REJECTED) || (m.getMessage().getStatus() == MegaChatMessage.STATUS_SENDING_MANUAL)) {
                                        log("show not sent message panel");
                                        showMsgNotSentPanel(m, position);
                                    }
                                }
                            }
                        }
                        else{
                            if(m.getMessage().getType()==MegaChatMessage.TYPE_NODE_ATTACHMENT){
                                log("TYPE_NODE_ATTACHMENT");
                                MegaNodeList nodeList = m.getMessage().getMegaNodeList();
                                if(nodeList.size()==1){
                                    MegaNode node = nodeList.get(0);

                                    if (MimeTypeList.typeForName(node.getName()).isImage()){
                                        if(node.hasPreview()){
                                            log("Show full screen viewer");
                                            showFullScreenViewer(m.getMessage().getMsgId(), screenPosition);
                                        }
                                        else{
                                            log("Image without preview - show node attachment panel for one node");
                                            showNodeAttachmentBottomSheet(m, position);
                                        }
                                    }
                                    else if (MimeTypeList.typeForName(node.getName()).isVideoReproducible() || MimeTypeList.typeForName(node.getName()).isAudio() ){
                                        log("itemClick:isFile:isVideoReproducibleOrIsAudio");
                                        String mimeType = MimeTypeList.typeForName(node.getName()).getType();
                                        log("itemClick:FILENAME: " + node.getName() + " TYPE: "+mimeType);

                                        Intent mediaIntent;
                                        boolean internalIntent;
                                        boolean opusFile = false;
                                        if (MimeTypeList.typeForName(node.getName()).isVideoNotSupported() || MimeTypeList.typeForName(node.getName()).isAudioNotSupported()){
                                            mediaIntent = new Intent(Intent.ACTION_VIEW);
                                            internalIntent=false;
                                            String[] s = node.getName().split("\\.");
                                            if (s != null && s.length > 1 && s[s.length-1].equals("opus")) {
                                                opusFile = true;
                                            }
                                        }
                                        else {
                                            log("itemClick:setIntentToAudioVideoPlayer");
                                            mediaIntent = new Intent(this, AudioVideoPlayerLollipop.class);
                                            internalIntent=true;
                                        }
                                        mediaIntent.putExtra("screenPosition", screenPosition);
                                        mediaIntent.putExtra("adapterType", Constants.FROM_CHAT);
                                        mediaIntent.putExtra("isPlayList", false);
                                        mediaIntent.putExtra("msgId", m.getMessage().getMsgId());
                                        mediaIntent.putExtra("chatId", idChat);

                                        String downloadLocationDefaultPath = null;
                                        mediaIntent.putExtra("FILENAME", node.getName());
                                        MegaPreferences prefs = dbH.getPreferences();
                                        if (prefs != null){
                                            log("prefs != null");
                                            if (prefs.getStorageAskAlways() != null){
                                                if (!Boolean.parseBoolean(prefs.getStorageAskAlways())){
                                                    log("askMe==false");
                                                    if (prefs.getStorageDownloadLocation() != null){
                                                        if (prefs.getStorageDownloadLocation().compareTo("") != 0){
                                                            downloadLocationDefaultPath = prefs.getStorageDownloadLocation();
                                                        }
                                                    }
                                                }
                                            }
                                        }
                                        String localPath = Util.getLocalFile(this, node.getName(), node.getSize(), downloadLocationDefaultPath);
                                        File f = new File(downloadLocationDefaultPath, node.getName());
                                        boolean isOnMegaDownloads = false;
                                        if(f.exists() && (f.length() == node.getSize())){
                                            isOnMegaDownloads = true;
                                        }
                                        log("isOnMegaDownloads: "+isOnMegaDownloads);
                                        if (localPath != null && (isOnMegaDownloads || (megaApi.getFingerprint(node) != null && megaApi.getFingerprint(node).equals(megaApi.getFingerprint(localPath))))){
                                            File mediaFile = new File(localPath);
                                            //mediaIntent.setDataAndType(Uri.parse(localPath), mimeType);
                                            if (Build.VERSION.SDK_INT >= Build.VERSION_CODES.N && localPath.contains(Environment.getExternalStorageDirectory().getPath())) {
                                                log("itemClick:FileProviderOption");
                                                Uri mediaFileUri = FileProvider.getUriForFile(this, "mega.privacy.android.app.providers.fileprovider", mediaFile);
                                                if(mediaFileUri==null){
                                                    log("itemClick:ERROR:NULLmediaFileUri");
                                                    showSnackbar(getString(R.string.email_verification_text_error));
                                                }
                                                else{
                                                    mediaIntent.setDataAndType(mediaFileUri, MimeTypeList.typeForName(node.getName()).getType());
                                                }
                                            }
                                            else{
                                                Uri mediaFileUri = Uri.fromFile(mediaFile);
                                                if(mediaFileUri==null){
                                                    log("itemClick:ERROR:NULLmediaFileUri");
                                                    showSnackbar(getString(R.string.email_verification_text_error));
                                                }
                                                else{
                                                    mediaIntent.setDataAndType(mediaFileUri, MimeTypeList.typeForName(node.getName()).getType());
                                                }
                                            }
                                            mediaIntent.addFlags(Intent.FLAG_GRANT_READ_URI_PERMISSION);
                                        }
                                        else {
                                            log("itemClick:localPathNULL");
                                            if (Util.isOnline(this)){
                                                if (megaApi.httpServerIsRunning() == 0) {
                                                    megaApi.httpServerStart();
                                                }
                                                else{
                                                    log("itemClick:ERROR:httpServerAlreadyRunning");
                                                }

                                                ActivityManager.MemoryInfo mi = new ActivityManager.MemoryInfo();
                                                ActivityManager activityManager = (ActivityManager) this.getSystemService(Context.ACTIVITY_SERVICE);
                                                activityManager.getMemoryInfo(mi);

                                                if(mi.totalMem>Constants.BUFFER_COMP){
                                                    log("itemClick:total mem: "+mi.totalMem+" allocate 32 MB");
                                                    megaApi.httpServerSetMaxBufferSize(Constants.MAX_BUFFER_32MB);
                                                }
                                                else{
                                                    log("itemClick:total mem: "+mi.totalMem+" allocate 16 MB");
                                                    megaApi.httpServerSetMaxBufferSize(Constants.MAX_BUFFER_16MB);
                                                }

                                                String url = megaApi.httpServerGetLocalLink(node);
                                                if(url!=null){
                                                    Uri parsedUri = Uri.parse(url);
                                                    if(parsedUri!=null){
                                                        mediaIntent.setDataAndType(parsedUri, mimeType);
                                                    }
                                                    else{
                                                        log("itemClick:ERROR:httpServerGetLocalLink");
                                                        showSnackbar(getString(R.string.email_verification_text_error));
                                                    }
                                                }
                                                else{
                                                    log("itemClick:ERROR:httpServerGetLocalLink");
                                                    showSnackbar(getString(R.string.email_verification_text_error));
                                                }
                                            }
                                            else {
                                                showSnackbar(getString(R.string.error_server_connection_problem)+". "+ getString(R.string.no_network_connection_on_play_file));
                                            }
                                        }
                                        mediaIntent.putExtra("HANDLE", node.getHandle());
                                        if (opusFile){
                                            mediaIntent.setDataAndType(mediaIntent.getData(), "audio/*");
                                        }
                                        if(internalIntent){
                                            startActivity(mediaIntent);
                                        }
                                        else{
                                            log("itemClick:externalIntent");
                                            if (MegaApiUtils.isIntentAvailable(this, mediaIntent)){
                                                startActivity(mediaIntent);
                                            }
                                            else{
                                                log("itemClick:noAvailableIntent");
                                                showNodeAttachmentBottomSheet(m, position);
                                            }
                                        }
                                        overridePendingTransition(0,0);
                                        if (adapter != null) {
                                            adapter.setNodeAttachmentVisibility(false, holder_imageDrag, position);
                                        }
                                    }
                                    else if (MimeTypeList.typeForName(node.getName()).isPdf()){
                                        log("itemClick:isFile:isPdf");
                                        String mimeType = MimeTypeList.typeForName(node.getName()).getType();
                                        log("itemClick:FILENAME: " + node.getName() + " TYPE: "+mimeType);
                                        Intent pdfIntent = new Intent(this, PdfViewerActivityLollipop.class);
                                        pdfIntent.putExtra("inside", true);
                                        pdfIntent.putExtra("adapterType", Constants.FROM_CHAT);
                                        pdfIntent.putExtra("msgId", m.getMessage().getMsgId());
                                        pdfIntent.putExtra("chatId", idChat);

                                        String downloadLocationDefaultPath = null;
                                        pdfIntent.putExtra("FILENAME", node.getName());
                                        MegaPreferences prefs = dbH.getPreferences();
                                        if (prefs != null){
                                            log("prefs != null");
                                            if (prefs.getStorageAskAlways() != null){
                                                if (!Boolean.parseBoolean(prefs.getStorageAskAlways())){
                                                    log("askMe==false");
                                                    if (prefs.getStorageDownloadLocation() != null){
                                                        if (prefs.getStorageDownloadLocation().compareTo("") != 0){
                                                            downloadLocationDefaultPath = prefs.getStorageDownloadLocation();
                                                        }
                                                    }
                                                }
                                            }
                                        }

                                        String localPath = Util.getLocalFile(this, node.getName(), node.getSize(), downloadLocationDefaultPath);
                                        File f = new File(downloadLocationDefaultPath, node.getName());
                                        boolean isOnMegaDownloads = false;
                                        if(f.exists() && (f.length() == node.getSize())){
                                            isOnMegaDownloads = true;
                                        }
                                        log("isOnMegaDownloads: "+isOnMegaDownloads);
                                        if (localPath != null && (isOnMegaDownloads || (megaApi.getFingerprint(node) != null && megaApi.getFingerprint(node).equals(megaApi.getFingerprint(localPath))))){
                                            File mediaFile = new File(localPath);
                                            if (Build.VERSION.SDK_INT >= Build.VERSION_CODES.N && localPath.contains(Environment.getExternalStorageDirectory().getPath())) {
                                                log("itemClick:FileProviderOption");
                                                Uri mediaFileUri = FileProvider.getUriForFile(this, "mega.privacy.android.app.providers.fileprovider", mediaFile);
                                                if(mediaFileUri==null){
                                                    log("itemClick:ERROR:NULLmediaFileUri");
                                                    showSnackbar(getString(R.string.email_verification_text_error));
                                                }
                                                else{
                                                    pdfIntent.setDataAndType(mediaFileUri, MimeTypeList.typeForName(node.getName()).getType());
                                                }
                                            }
                                            else{
                                                Uri mediaFileUri = Uri.fromFile(mediaFile);
                                                if(mediaFileUri==null){
                                                    log("itemClick:ERROR:NULLmediaFileUri");
                                                    showSnackbar(getString(R.string.email_verification_text_error));
                                                }
                                                else{
                                                    pdfIntent.setDataAndType(mediaFileUri, MimeTypeList.typeForName(node.getName()).getType());
                                                }
                                            }
                                            pdfIntent.addFlags(Intent.FLAG_GRANT_READ_URI_PERMISSION);
                                        }
                                        else {
                                            log("itemClick:localPathNULL");
                                            if (Util.isOnline(this)){
                                                if (megaApi.httpServerIsRunning() == 0) {
                                                    megaApi.httpServerStart();
                                                }
                                                else{
                                                    log("itemClick:ERROR:httpServerAlreadyRunning");
                                                }
                                                ActivityManager.MemoryInfo mi = new ActivityManager.MemoryInfo();
                                                ActivityManager activityManager = (ActivityManager) this.getSystemService(Context.ACTIVITY_SERVICE);
                                                activityManager.getMemoryInfo(mi);
                                                if(mi.totalMem>Constants.BUFFER_COMP){
                                                    log("itemClick:total mem: "+mi.totalMem+" allocate 32 MB");
                                                    megaApi.httpServerSetMaxBufferSize(Constants.MAX_BUFFER_32MB);
                                                }
                                                else{
                                                    log("itemClick:total mem: "+mi.totalMem+" allocate 16 MB");
                                                    megaApi.httpServerSetMaxBufferSize(Constants.MAX_BUFFER_16MB);
                                                }
                                                String url = megaApi.httpServerGetLocalLink(node);
                                                if(url!=null){
                                                    Uri parsedUri = Uri.parse(url);
                                                    if(parsedUri!=null){
                                                        pdfIntent.setDataAndType(parsedUri, mimeType);
                                                    }
                                                    else{
                                                        log("itemClick:ERROR:httpServerGetLocalLink");
                                                        showSnackbar(getString(R.string.email_verification_text_error));
                                                    }
                                                }
                                                else{
                                                    log("itemClick:ERROR:httpServerGetLocalLink");
                                                    showSnackbar(getString(R.string.email_verification_text_error));
                                                }
                                            }
                                            else {
                                                showSnackbar(getString(R.string.error_server_connection_problem)+". "+ getString(R.string.no_network_connection_on_play_file));
                                            }
                                        }
                                        pdfIntent.putExtra("HANDLE", node.getHandle());

                                        if (MegaApiUtils.isIntentAvailable(this, pdfIntent)){
                                            startActivity(pdfIntent);
                                        }
                                        else{
                                            log("itemClick:noAvailableIntent");
                                            showNodeAttachmentBottomSheet(m, position);
                                        }
                                        overridePendingTransition(0,0);
                                    }
                                    else{
                                        log("NOT Image, pdf, audio or video - show node attachment panel for one node");
                                        showNodeAttachmentBottomSheet(m, position);
                                    }
                                }
                                else{
                                    log("show node attachment panel");
                                    showNodeAttachmentBottomSheet(m, position);
                                }
                            }
                            else if(m.getMessage().getType()==MegaChatMessage.TYPE_CONTACT_ATTACHMENT){
                                log("TYPE_CONTACT_ATTACHMENT");

                                log("show contact attachment panel");
                                if (Util.isOnline(this)) {
                                    if (m != null) {
                                        if (m.getMessage().getUsersCount() == 1) {
                                            long userHandle = m.getMessage().getUserHandle(0);
                                            if(userHandle != megaChatApi.getMyUserHandle()){
                                                showContactAttachmentBottomSheet(m, position);
                                            }
                                        }
                                        else{
                                            showContactAttachmentBottomSheet(m, position);
                                        }
                                    }
                                }
                                else{
                                    //No shown - is not possible to know is it already contact or not - megaApi not working
                                    showSnackbar(getString(R.string.error_server_connection_problem));
                                }
                            }
                            else if(m.getMessage().getType()==MegaChatMessage.TYPE_CONTAINS_META){
                                log("TYPE_CONTAINS_META");

                                log("open rich link");

//                                if(!adapter.getforwardOwnRichLinksB()){
                                    MegaChatContainsMeta meta = m.getMessage().getContainsMeta();
                                    if(meta!=null && meta.getType()==MegaChatContainsMeta.CONTAINS_META_RICH_PREVIEW){
                                        String url = meta.getRichPreview().getUrl();
                                        Intent browserIntent = new Intent(Intent.ACTION_VIEW, Uri.parse(url));
                                        startActivity(browserIntent);
                                    }
//                                }else{

//                                    ArrayList<AndroidMegaChatMessage> message = new ArrayList<>();
//                                    message.add(m);
//                                    prepareMessagesToForward(message);
//                                }

                            }else if((m.getMessage().getType() == MegaChatMessage.TYPE_NORMAL) && (m.getRichLinkMessage()!=null)){
                                log("TYPE_NORMAL");

                                AndroidMegaRichLinkMessage richLinkMessage = m.getRichLinkMessage();
                                String url = richLinkMessage.getUrl();

                                if(richLinkMessage.getNode()!=null){
                                    if(richLinkMessage.getNode().isFile()){
                                        openMegaLink(url, true);
                                    }
                                    else{
                                        openMegaLink(url, false);
                                    }
                                }
                                else{
                                    if(richLinkMessage.isFile()){
                                        openMegaLink(url, true);
                                    }
                                    else{
                                        openMegaLink(url, false);
                                    }
                                }
                            }
                        }
                    }
                }

            }
        }else{
            log("DO NOTHING: Position ("+position+") is more than size in messages (size: "+messages.size()+")");
        }
    }

    public void showFullScreenViewer(long msgId, int[] screenPosition){
        log("showFullScreenViewer");
        int position = 0;
        boolean positionFound = false;
        List<Long> ids = new ArrayList<>();
        for(int i=0; i<messages.size();i++){
            AndroidMegaChatMessage androidMessage = messages.get(i);
            if(!androidMessage.isUploading()){
                MegaChatMessage msg = androidMessage.getMessage();

                if(msg.getType()==MegaChatMessage.TYPE_NODE_ATTACHMENT){
                    ids.add(msg.getMsgId());

                    if(msg.getMsgId()==msgId){
                        positionFound=true;
                    }
                    if(!positionFound){
                        MegaNodeList nodeList = msg.getMegaNodeList();
                        if(nodeList.size()==1){
                            MegaNode node = nodeList.get(0);
                            if(MimeTypeList.typeForName(node.getName()).isImage()){
                                position++;
                            }
                        }
                    }
                }
            }
        }

        Intent intent = new Intent(this, ChatFullScreenImageViewer.class);
        intent.putExtra("position", position);
        intent.putExtra("chatId", idChat);
        intent.putExtra("screenPosition", screenPosition);
        long[] array = new long[ids.size()];
        for(int i = 0; i < ids.size(); i++) {
            array[i] = ids.get(i);
        }
        intent.putExtra("messageIds", array);
        startActivity(intent);
        overridePendingTransition(0,0);
        if (adapter !=  null) {
            adapter.setNodeAttachmentVisibility(false, holder_imageDrag, position);
        }
    }

//    @Override
//    public boolean onDown(MotionEvent e) {
//        return false;
//    }
//
//    @Override
//    public void onShowPress(MotionEvent e) {
//
//    }
//
//    @Override
//    public boolean onSingleTapUp(MotionEvent e) {
//        return false;
//    }
//
//    @Override
//    public boolean onScroll(MotionEvent e1, MotionEvent e2, float distanceX, float distanceY) {
//        return false;
//    }
//
//    @Override
//    public void onLongPress(MotionEvent e) {
//
//    }
//
//    @Override
//    public boolean onFling(MotionEvent e1, MotionEvent e2, float velocityX, float velocityY) {
//        return false;
//    }

//    @Override
//    public boolean onInterceptTouchEvent(RecyclerView rv, MotionEvent e) {
////        detector.onTouchEvent(e);
//        return false;
//    }

//    @Override
//    public void onTouchEvent(RecyclerView rv, MotionEvent e) {
//    }
//
//    @Override
//    public void onRequestDisallowInterceptTouchEvent(boolean disallowIntercept) {
//
//    }

    @Override
    public void onChatRoomUpdate(MegaChatApiJava api, MegaChatRoom chat) {
        log("onChatRoomUpdate!");
        this.chatRoom = chat;
        if(chat.hasChanged(MegaChatRoom.CHANGE_TYPE_CLOSED)){
            log("CHANGE_TYPE_CLOSED for the chat: "+chat.getChatId());
            log("Permissions for the chat: "+chat.getOwnPrivilege());
            //Hide field to write
            setChatSubtitle();
            supportInvalidateOptionsMenu();
        }
        else if(chat.hasChanged(MegaChatRoom.CHANGE_TYPE_STATUS)){
            log("CHANGE_TYPE_STATUS for the chat: "+chat.getChatId());
            if(!(chatRoom.isGroup())){
                long userHandle = chatRoom.getPeerHandle(0);
                setStatus(userHandle);
            }
        }
        else if(chat.hasChanged(MegaChatRoom.CHANGE_TYPE_PARTICIPANTS)){
            log("CHANGE_TYPE_PARTICIPANTS for the chat: "+chat.getChatId());
            setChatSubtitle();
//            if(adapter!=null){
//                /* Needed to update the forward icon */
//                log("notifyDataSetChanged");
//                adapter.notifyDataSetChanged();
//            }
        }
        else if(chat.hasChanged(MegaChatRoom.CHANGE_TYPE_OWN_PRIV)){
            log("CHANGE_TYPE_OWN_PRIV for the chat: "+chat.getChatId());
//            if(adapter!=null){
//                /* Needed to update the forward icon */
//                log("notifyDataSetChanged");
//                adapter.notifyDataSetChanged();
//            }
            setChatSubtitle();
            supportInvalidateOptionsMenu();
        }
        else if(chat.hasChanged(MegaChatRoom.CHANGE_TYPE_TITLE)){
            log("CHANGE_TYPE_TITLE for the chat: "+chat.getChatId());
        }
        else if(chat.hasChanged(MegaChatRoom.CHANGE_TYPE_USER_STOP_TYPING)){
            log("CHANGE_TYPE_USER_STOP_TYPING for the chat: "+chat.getChatId());

            long userHandleTyping = chat.getUserTyping();

            if(userHandleTyping==megaChatApi.getMyUserHandle()){
                return;
            }

            if(usersTypingSync==null){
                return;
            }

            //Find the item
            boolean found = false;
            for(UserTyping user : usersTypingSync) {
                if(user.getParticipantTyping().getHandle() == userHandleTyping) {
                    log("Found user typing!");
                    usersTypingSync.remove(user);
                    found=true;
                    break;
                }
            }

            if(!found){
                log("CHANGE_TYPE_USER_STOP_TYPING: Not found user typing");
            }
            else{
                updateUserTypingFromNotification();
            }

        }
        else if(chat.hasChanged(MegaChatRoom.CHANGE_TYPE_USER_TYPING)){
            log("CHANGE_TYPE_USER_TYPING for the chat: "+chat.getChatId());
            if(chat!=null){

                long userHandleTyping = chat.getUserTyping();

                if(userHandleTyping==megaChatApi.getMyUserHandle()){
                    return;
                }

                if(usersTyping==null){
                    usersTyping = new ArrayList<UserTyping>();
                    usersTypingSync = Collections.synchronizedList(usersTyping);
                }

                //Find if any notification arrives previously
                if(usersTypingSync.size()<=0){
                    log("No more users writing");
                    MegaChatParticipant participantTyping = new MegaChatParticipant(userHandleTyping);
                    UserTyping currentUserTyping = new UserTyping(participantTyping);

                    String nameTyping = chatC.getFirstName(userHandleTyping, chatRoom);

                    log("userHandleTyping: "+userHandleTyping);


                    if(nameTyping==null){
                        log("NULL name");
                        nameTyping = getString(R.string.transfer_unknown);
                    }
                    else{
                        if(nameTyping.trim().isEmpty()){
                            log("EMPTY name");
                            nameTyping = getString(R.string.transfer_unknown);
                        }
                    }
                    participantTyping.setFirstName(nameTyping);

                    userTypingTimeStamp = System.currentTimeMillis()/1000;
                    currentUserTyping.setTimeStampTyping(userTypingTimeStamp);

                    usersTypingSync.add(currentUserTyping);

                    String userTyping =  getResources().getQuantityString(R.plurals.user_typing, 1, usersTypingSync.get(0).getParticipantTyping().getFirstName());

                    userTyping = userTyping.replace("[A]", "<font color=\'#8d8d94\'>");
                    userTyping = userTyping.replace("[/A]", "</font>");

                    Spanned result = null;
                    if (android.os.Build.VERSION.SDK_INT >= android.os.Build.VERSION_CODES.N) {
                        result = Html.fromHtml(userTyping,Html.FROM_HTML_MODE_LEGACY);
                    } else {
                        result = Html.fromHtml(userTyping);
                    }

                    userTypingText.setText(result);

                    userTypingLayout.setVisibility(View.VISIBLE);
                }
                else{
                    log("More users writing or the same in different timestamp");

                    //Find the item
                    boolean found = false;
                    for(UserTyping user : usersTypingSync) {
                        if(user.getParticipantTyping().getHandle() == userHandleTyping) {
                            log("Found user typing!");
                            userTypingTimeStamp = System.currentTimeMillis()/1000;
                            user.setTimeStampTyping(userTypingTimeStamp);
                            found=true;
                            break;
                        }
                    }

                    if(!found){
                        log("It's a new user typing");
                        MegaChatParticipant participantTyping = new MegaChatParticipant(userHandleTyping);
                        UserTyping currentUserTyping = new UserTyping(participantTyping);

                        String nameTyping = chatC.getFirstName(userHandleTyping, chatRoom);
                        if(nameTyping==null){
                            log("NULL name");
                            nameTyping = getString(R.string.transfer_unknown);
                        }
                        else{
                            if(nameTyping.trim().isEmpty()){
                                log("EMPTY name");
                                nameTyping = getString(R.string.transfer_unknown);
                            }
                        }
                        participantTyping.setFirstName(nameTyping);

                        userTypingTimeStamp = System.currentTimeMillis()/1000;
                        currentUserTyping.setTimeStampTyping(userTypingTimeStamp);

                        usersTypingSync.add(currentUserTyping);

                        //Show the notification
                        int size = usersTypingSync.size();
                        switch (size){
                            case 1:{
                                String userTyping = getResources().getQuantityString(R.plurals.user_typing, 1, usersTypingSync.get(0).getParticipantTyping().getFirstName());

                                userTyping = userTyping.replace("[A]", "<font color=\'#8d8d94\'>");
                                userTyping = userTyping.replace("[/A]", "</font>");

                                Spanned result = null;
                                if (android.os.Build.VERSION.SDK_INT >= android.os.Build.VERSION_CODES.N) {
                                    result = Html.fromHtml(userTyping,Html.FROM_HTML_MODE_LEGACY);
                                } else {
                                    result = Html.fromHtml(userTyping);
                                }

                                userTypingText.setText(result);
                                break;
                            }
                            case 2:{
                                String userTyping = getResources().getQuantityString(R.plurals.user_typing, 2, usersTypingSync.get(0).getParticipantTyping().getFirstName()+", "+usersTypingSync.get(1).getParticipantTyping().getFirstName());

                                userTyping = userTyping.replace("[A]", "<font color=\'#8d8d94\'>");
                                userTyping = userTyping.replace("[/A]", "</font>");

                                Spanned result = null;
                                if (android.os.Build.VERSION.SDK_INT >= android.os.Build.VERSION_CODES.N) {
                                    result = Html.fromHtml(userTyping,Html.FROM_HTML_MODE_LEGACY);
                                } else {
                                    result = Html.fromHtml(userTyping);
                                }

                                userTypingText.setText(result);
                                break;
                            }
                            default:{
                                String names = usersTypingSync.get(0).getParticipantTyping().getFirstName()+", "+usersTypingSync.get(1).getParticipantTyping().getFirstName();
                                String userTyping = String.format(getString(R.string.more_users_typing), names);

                                userTyping = userTyping.replace("[A]", "<font color=\'#8d8d94\'>");
                                userTyping = userTyping.replace("[/A]", "</font>");

                                Spanned result = null;
                                if (android.os.Build.VERSION.SDK_INT >= android.os.Build.VERSION_CODES.N) {
                                    result = Html.fromHtml(userTyping,Html.FROM_HTML_MODE_LEGACY);
                                } else {
                                    result = Html.fromHtml(userTyping);
                                }

                                userTypingText.setText(result);
                                break;
                            }
                        }
                        userTypingLayout.setVisibility(View.VISIBLE);
                    }
                }

                int interval = 5000;
                IsTypingRunnable runnable = new IsTypingRunnable(userTypingTimeStamp, userHandleTyping);
                handlerReceive = new Handler();
                handlerReceive.postDelayed(runnable, interval);
            }
        }
        else if(chat.hasChanged(MegaChatRoom.CHANGE_TYPE_ARCHIVE)){
            log("CHANGE_TYPE_ARCHIVE for the chat: "+chat.getChatId());
            setChatSubtitle();
        }
    }

    private class IsTypingRunnable implements Runnable{

        long timeStamp;
        long userHandleTyping;

        public IsTypingRunnable(long timeStamp, long userHandleTyping) {
            this.timeStamp = timeStamp;
            this.userHandleTyping = userHandleTyping;
        }

        @Override
        public void run() {
            log("Run off notification typing");
            long timeNow = System.currentTimeMillis()/1000;
            if ((timeNow - timeStamp) > 4){
                log("Remove user from the list");

                boolean found = false;
                for(UserTyping user : usersTypingSync) {
                    if(user.getTimeStampTyping() == timeStamp) {
                        if(user.getParticipantTyping().getHandle() == userHandleTyping) {
                            log("Found user typing in runnable!");
                            usersTypingSync.remove(user);
                            found=true;
                            break;
                        }
                    }
                }

                if(!found){
                    log("Not found user typing in runnable!");
                }

                updateUserTypingFromNotification();
            }
        }
    }

    public void updateUserTypingFromNotification(){
        log("updateUserTypingFromNotification");

        int size = usersTypingSync.size();
        log("Size of typing: "+size);
        switch (size){
            case 0:{
                userTypingLayout.setVisibility(View.GONE);
                break;
            }
            case 1:{
                String userTyping = getResources().getQuantityString(R.plurals.user_typing, 1, usersTypingSync.get(0).getParticipantTyping().getFirstName());
                userTyping = userTyping.replace("[A]", "<font color=\'#8d8d94\'>");
                userTyping = userTyping.replace("[/A]", "</font>");

                Spanned result = null;
                if (android.os.Build.VERSION.SDK_INT >= android.os.Build.VERSION_CODES.N) {
                    result = Html.fromHtml(userTyping,Html.FROM_HTML_MODE_LEGACY);
                } else {
                    result = Html.fromHtml(userTyping);
                }

                userTypingText.setText(result);
                break;
            }
            case 2:{
                String userTyping = getResources().getQuantityString(R.plurals.user_typing, 2, usersTypingSync.get(0).getParticipantTyping().getFirstName()+", "+usersTypingSync.get(1).getParticipantTyping().getFirstName());
                userTyping = userTyping.replace("[A]", "<font color=\'#8d8d94\'>");
                userTyping = userTyping.replace("[/A]", "</font>");

                Spanned result = null;
                if (android.os.Build.VERSION.SDK_INT >= android.os.Build.VERSION_CODES.N) {
                    result = Html.fromHtml(userTyping,Html.FROM_HTML_MODE_LEGACY);
                } else {
                    result = Html.fromHtml(userTyping);
                }

                userTypingText.setText(result);
                break;
            }
            default:{
                String names = usersTypingSync.get(0).getParticipantTyping().getFirstName()+", "+usersTypingSync.get(1).getParticipantTyping().getFirstName();
                String userTyping = String.format(getString(R.string.more_users_typing), names);

                userTyping = userTyping.replace("[A]", "<font color=\'#8d8d94\'>");
                userTyping = userTyping.replace("[/A]", "</font>");

                Spanned result = null;
                if (android.os.Build.VERSION.SDK_INT >= android.os.Build.VERSION_CODES.N) {
                    result = Html.fromHtml(userTyping,Html.FROM_HTML_MODE_LEGACY);
                } else {
                    result = Html.fromHtml(userTyping);
                }

                userTypingText.setText(result);
                break;
            }
        }
    }

    public void setRichLinkInfo(long msgId, AndroidMegaRichLinkMessage richLinkMessage){
        log("setRichLinkInfo");

        int indexToChange = -1;
        ListIterator<AndroidMegaChatMessage> itr = messages.listIterator(messages.size());

        // Iterate in reverse.
        while(itr.hasPrevious()) {
            AndroidMegaChatMessage messageToCheck = itr.previous();

            if(!messageToCheck.isUploading()){
                if(messageToCheck.getMessage().getMsgId()==msgId){
                    indexToChange = itr.nextIndex();
                    log("Found index to change: "+indexToChange);
                    break;
                }
            }
        }

        if(indexToChange!=-1){

            AndroidMegaChatMessage androidMsg = messages.get(indexToChange);

            androidMsg.setRichLinkMessage(richLinkMessage);

            if(adapter!=null){
                adapter.notifyItemChanged(indexToChange+1);
            }
        }
        else{
            log("Error, rich link message not found!!");
        }
    }

    public void setRichLinkImage(long msgId){
        log("setRichLinkImage");

        int indexToChange = -1;
        ListIterator<AndroidMegaChatMessage> itr = messages.listIterator(messages.size());

        // Iterate in reverse.
        while(itr.hasPrevious()) {
            AndroidMegaChatMessage messageToCheck = itr.previous();

            if(!messageToCheck.isUploading()){
                if(messageToCheck.getMessage().getMsgId()==msgId){
                    indexToChange = itr.nextIndex();
                    log("Found index to change: "+indexToChange);
                    break;
                }
            }
        }

        if(indexToChange!=-1){

            if(adapter!=null){
                adapter.notifyItemChanged(indexToChange+1);
            }
        }
        else{
            log("Error, rich link message not found!!");
        }
    }

    public void checkMegaLink(MegaChatMessage msg){
        //Check if it is a MEGA link
        if(msg.getType()==MegaChatMessage.TYPE_NORMAL){
            if(msg.getContent()!=null){
                String link = AndroidMegaRichLinkMessage.extractMegaLink(msg.getContent());

                boolean isFile = AndroidMegaRichLinkMessage.isFileLink(link);

                if(link!=null){
                    log("The link found: "+link);
                    if(megaApi!=null && megaApi.getRootNode()!=null){
                        ChatLinkInfoListener listener = null;
                        if(isFile){
                            log("isFileLink");
                            listener = new ChatLinkInfoListener(this, msg.getMsgId(), megaApi);
                            megaApi.getPublicNode(link, listener);
                        }
                        else{
                            log("isFolderLink");

                            MegaApiAndroid megaApiFolder = getLocalMegaApiFolder();
                            listener = new ChatLinkInfoListener(this, msg.getMsgId(), megaApi, megaApiFolder);
                            megaApiFolder.loginToFolder(link, listener);
                        }

                    }
                }
            }
        }
    }

    @Override
    public void onMessageLoaded(MegaChatApiJava api, MegaChatMessage msg) {
        log("onMessageLoaded!------------------------");

        if(msg!=null){
            log("STATUS: "+msg.getStatus());
            log("TEMP ID: "+msg.getTempId());
            log("FINAL ID: "+msg.getMsgId());
            log("TIMESTAMP: "+msg.getTimestamp());
            log("TYPE: "+msg.getType());

            if(messages!=null){
                log("Messages size: "+messages.size());
            }

            if(msg.isDeleted()){
                log("DELETED MESSAGE!!!!");
                return;
            }

            if(msg.isEdited()){
                log("EDITED MESSAGE!!!!");
            }

            if(msg.getType()==MegaChatMessage.TYPE_REVOKE_NODE_ATTACHMENT) {
                log("TYPE_REVOKE_NODE_ATTACHMENT MESSAGE!!!!");
                return;
            }

            checkMegaLink(msg);

            if(msg.getType()==MegaChatMessage.TYPE_NODE_ATTACHMENT){
                log("TYPE_NODE_ATTACHMENT MESSAGE!!!!");
                MegaNodeList nodeList = msg.getMegaNodeList();
                int revokedCount = 0;

                for(int i=0; i<nodeList.size(); i++){
                    MegaNode node = nodeList.get(i);
                    boolean revoked = megaChatApi.isRevoked(idChat, node.getHandle());
                    if(revoked){
                        log("The node is revoked: "+node.getName());
                        revokedCount++;
                    }
                    else{
                        log("Node NOT revoked: "+node.getName());
                    }
                }

                if(revokedCount==nodeList.size()){
                    log("RETURN");
                    return;
                }
            }

            if(msg.getStatus()==MegaChatMessage.STATUS_SERVER_REJECTED){
                log("onMessageLoaded: STATUS_SERVER_REJECTED----- "+msg.getStatus());
            }

            if(msg.getStatus()==MegaChatMessage.STATUS_SENDING_MANUAL){

                log("MANUAL_S:onMessageLoaded: Getting messages not sent !!!-------------------------------------------------: "+msg.getStatus());
                AndroidMegaChatMessage androidMsg = new AndroidMegaChatMessage(msg);

                if(msg.isEdited()){
                    log("MESSAGE EDITED");

                    if(!noMoreNoSentMessages){
                        log("onMessageLoaded: NOT noMoreNoSentMessages");
                        bufferSending.add(0,androidMsg);
                    }
                    else{
                        log("Try to recover the initial msg");
                        if(msg.getMsgId()!=-1){
                            MegaChatMessage notEdited = megaChatApi.getMessage(idChat, msg.getMsgId());
                            log("Content not edited");
                            AndroidMegaChatMessage androidMsgNotEdited = new AndroidMegaChatMessage(notEdited);
                            int returnValue = modifyMessageReceived(androidMsgNotEdited, false);
                            if(returnValue!=-1){
                                log("onMessageLoaded: Message " + returnValue + " modified!");
                            }
                        }

                        appendMessageAnotherMS(androidMsg);
                    }
                }
                else{
                    log("NOOOT MESSAGE EDITED");
                    int resultModify = -1;
                    if(msg.getUserHandle()==megaChatApi.getMyUserHandle()){
                        if(msg.getType()==MegaChatMessage.TYPE_NODE_ATTACHMENT){
                            log("Modify my message and node attachment");

                            long idMsg =  dbH.findPendingMessageByIdTempKarere(msg.getTempId());
                            log("----The id of my pending message is: "+idMsg);
                            if(idMsg!=-1){
                                resultModify = modifyAttachmentReceived(androidMsg, idMsg);
                                dbH.removePendingMessageById(idMsg);
                                if(resultModify==-1){
                                    log("Node attachment message not in list -> resultModify -1");
//                            AndroidMegaChatMessage msgToAppend = new AndroidMegaChatMessage(msg);
//                            appendMessagePosition(msgToAppend);
                                }
                                else{
                                    log("onMessageLoaded: Modify attachment");
                                    return;
                                }
                            }
                        }
                    }

                    int returnValue = modifyMessageReceived(androidMsg, true);
                    if(returnValue!=-1){
                        log("onMessageLoaded: Message " + returnValue + " modified!");
                        return;
                    }

                    bufferSending.add(0,androidMsg);

                    if(!noMoreNoSentMessages){
                        log("onMessageLoaded: NOT noMoreNoSentMessages");
                    }
                }
            }
            else if(msg.getStatus()==MegaChatMessage.STATUS_SENDING){
                log("SENDING: onMessageLoaded: Getting messages not sent !!!-------------------------------------------------: "+msg.getStatus());
                AndroidMegaChatMessage androidMsg = new AndroidMegaChatMessage(msg);
                int returnValue = modifyMessageReceived(androidMsg, true);
                if(returnValue!=-1){
                    log("onMessageLoaded: Message " + returnValue + " modified!");
                    return;
                }

                bufferSending.add(0,androidMsg);

                if(!noMoreNoSentMessages){
                    log("onMessageLoaded: NOT noMoreNoSentMessages");
                }
            }
            else{
                if(!noMoreNoSentMessages){
                    log("First message with NORMAL status");
                    noMoreNoSentMessages=true;
                    //Copy to bufferMessages
                    for(int i=0;i<bufferSending.size();i++){
                        bufferMessages.add(bufferSending.get(i));
                    }
                    bufferSending.clear();
                }

                AndroidMegaChatMessage androidMsg = new AndroidMegaChatMessage(msg);
                if (lastIdMsgSeen != -1) {
                    if(lastIdMsgSeen ==msg.getMsgId()){
                        log("onMessageLoaded: Last message seen received!");
                        lastSeenReceived=true;
                        positionToScroll = 0;
                        log("positionToScroll: "+positionToScroll);
                    }
                }
                else{
                    log("lastMessageSeen is -1");
                    lastSeenReceived=true;
                }

//                megaChatApi.setMessageSeen(idChat, msg.getMsgId());

                if(positionToScroll>=0){
                    positionToScroll++;
                    log("positionToScroll:increase: "+positionToScroll);
                }

                bufferMessages.add(androidMsg);
                log("onMessageLoaded: Size of buffer: "+bufferMessages.size());
                log("onMessageLoaded: Size of messages: "+messages.size());
            }
        }
        else{
            log("onMessageLoaded:NULLmsg:REACH FINAL HISTORY:stateHistory "+stateHistory);

            if(bufferSending.size()!=0){
                for(int i=0;i<bufferSending.size();i++){
                    bufferMessages.add(bufferSending.get(i));
                }
                bufferSending.clear();
            }

            log("onMessageLoaded:numberToLoad: "+numberToLoad+" bufferSize: "+bufferMessages.size()+" messagesSize: "+messages.size());
            if((bufferMessages.size()+messages.size())>=numberToLoad){
                fullHistoryReceivedOnLoad();
                isLoadingHistory = false;
            }
            else{
                log("onMessageLoaded:lessNumberReceived");
                if((stateHistory!=MegaChatApi.SOURCE_NONE)&&(stateHistory!=MegaChatApi.SOURCE_ERROR)){
                    log("But more history exists --> loadMessages");
                    log("G->loadMessages unread is 0");
                    isLoadingHistory = true;
                    stateHistory = megaChatApi.loadMessages(idChat, NUMBER_MESSAGES_TO_LOAD);
                    log("New state of history: "+stateHistory);
                    getMoreHistory = false;
                    if(stateHistory==MegaChatApi.SOURCE_NONE || stateHistory==MegaChatApi.SOURCE_ERROR){
                        fullHistoryReceivedOnLoad();
                        isLoadingHistory = false;
                    }
                }
                else{
                    fullHistoryReceivedOnLoad();
                    isLoadingHistory = false;
                }
            }
        }
        log("END onMessageLoaded-----------messages.size="+messages.size());
    }

    public void fullHistoryReceivedOnLoad(){
        log("fullHistoryReceivedOnLoad");

        if(bufferMessages.size()!=0){
            log("fullHistoryReceivedOnLoad:buffer size: "+bufferMessages.size());
            loadBufferMessages();

            if(lastSeenReceived==false){
                log("fullHistoryReceivedOnLoad: last message seen NOT received");
                if(stateHistory!=MegaChatApi.SOURCE_NONE){
                    log("fullHistoryReceivedOnLoad:F->loadMessages");
                    isLoadingHistory = true;
                    stateHistory = megaChatApi.loadMessages(idChat, NUMBER_MESSAGES_TO_LOAD);
                }
            }
            else{
                log("fullHistoryReceivedOnLoad: last message seen received");
                if(positionToScroll>0){
                    log("fullHistoryReceivedOnLoad: Scroll to position: "+positionToScroll);
                    if(positionToScroll<messages.size()){
//                        mLayoutManager.scrollToPositionWithOffset(positionToScroll+1,Util.scaleHeightPx(50, outMetrics));
                        //Find last message
                        int positionLastMessage = -1;
                        for(int i=messages.size()-1; i>=0;i--) {
                            AndroidMegaChatMessage androidMessage = messages.get(i);

                            if (!androidMessage.isUploading()) {

                                MegaChatMessage msg = androidMessage.getMessage();
                                if (msg.getMsgId() == lastIdMsgSeen) {
                                    positionLastMessage = i;
                                    break;
                                }
                            }
                        }

                        //Check if it has no my messages after
                        positionLastMessage = positionLastMessage + 1;
                        AndroidMegaChatMessage message = messages.get(positionLastMessage);

                        while(message.getMessage().getUserHandle()==megaChatApi.getMyUserHandle()){
                            lastIdMsgSeen = message.getMessage().getMsgId();
                            positionLastMessage = positionLastMessage + 1;
                            message = messages.get(positionLastMessage);
                        }

                        if(isTurn){
                            scrollToMessage(-1);

                        }else{
                            scrollToMessage(lastIdMsgSeen);
                        }

                    }
                    else{
                        log("Error, the position to scroll is more than size of messages");
                    }
                }
            }

            setLastMessageSeen();
        }
        else{
            log("fullHistoryReceivedOnLoad:bufferEmpty");
        }

        log("fullHistoryReceivedOnLoad:getMoreHistoryTRUE");
        getMoreHistory = true;

        //Load pending messages
        if(!pendingMessagesLoaded){
            pendingMessagesLoaded = true;
            loadPendingMessages();
            if(positionToScroll<=0){
                mLayoutManager.scrollToPosition(messages.size());
            }
        }

        chatRelativeLayout.setVisibility(View.VISIBLE);
        emptyLayout.setVisibility(View.GONE);
    }

    @Override
    public void onMessageReceived(MegaChatApiJava api, MegaChatMessage msg) {
        log("onMessageReceived!");
        log("------------------------------------------"+api.getChatConnectionState(idChat));
        log("STATUS: "+msg.getStatus());
        log("TEMP ID: "+msg.getTempId());
        log("FINAL ID: "+msg.getMsgId());
        log("TIMESTAMP: "+msg.getTimestamp());
        log("TYPE: "+msg.getType());

        if(msg.getType()==MegaChatMessage.TYPE_REVOKE_NODE_ATTACHMENT) {
            log("TYPE_REVOKE_NODE_ATTACHMENT MESSAGE!!!!");
            return;
        }

        if(msg.getStatus()==MegaChatMessage.STATUS_SERVER_REJECTED){
            log("onMessageReceived: STATUS_SERVER_REJECTED----- "+msg.getStatus());
        }

        if(!msg.isManagementMessage()){
            if(positionNewMessagesLayout!=-1){
                log("Layout unread messages shown: "+generalUnreadCount);
                if(generalUnreadCount<0){
                    generalUnreadCount--;
                }
                else{
                    generalUnreadCount++;
                }

                if(adapter!=null){
                    adapter.notifyItemChanged(positionNewMessagesLayout);
                }
            }
        }
        else {
            int messageType = msg.getType();
            log("Message type: " + messageType);

            switch (messageType) {
                case MegaChatMessage.TYPE_ALTER_PARTICIPANTS:{
                    if(msg.getUserHandle()==myUserHandle) {
                        log("me alter participant");
                        hideNewMessagesLayout();
                    }
                    break;
                }
                case MegaChatMessage.TYPE_PRIV_CHANGE:{
                    if(msg.getUserHandle()==myUserHandle){
                        log("I change a privilege");
                        hideNewMessagesLayout();
                    }
                    break;
                }
                case MegaChatMessage.TYPE_CHAT_TITLE:{
                    if(msg.getUserHandle()==myUserHandle) {
                        log("I change the title");
                        hideNewMessagesLayout();
                    }
                    break;
                }
            }
        }

        if(setAsRead){
            markAsSeen(msg);
        }

        if(msg.getType()==MegaChatMessage.TYPE_CHAT_TITLE){
            log("Change of chat title");
            String newTitle = msg.getContent();
            if(newTitle!=null){

                titleToolbar.setText(newTitle);

            }
        }
        else if(msg.getType()==MegaChatMessage.TYPE_TRUNCATE){
            invalidateOptionsMenu();
        }

        AndroidMegaChatMessage androidMsg = new AndroidMegaChatMessage(msg);
        appendMessagePosition(androidMsg);

        if(mLayoutManager.findLastCompletelyVisibleItemPosition()==messages.size()-1){
            log("Do scroll to end");
            mLayoutManager.scrollToPosition(messages.size());
        }
        else{
            if((emojiKeyboard.getLetterKeyboardShown() || emojiKeyboard.getEmojiKeyboardShown())&&(messages.size()==1)){
                mLayoutManager.scrollToPosition(messages.size());
            }

            log("DONT scroll to end");
            if(typeMessageJump !=  TYPE_MESSAGE_NEW_MESSAGE){
                messageJumpText.setText(getResources().getString(R.string.message_new_messages));
                typeMessageJump = TYPE_MESSAGE_NEW_MESSAGE;
            }

            if(messageJumpLayout.getVisibility() != View.VISIBLE){
                messageJumpText.setText(getResources().getString(R.string.message_new_messages));
                messageJumpLayout.setVisibility(View.VISIBLE);
            }
        }

        checkMegaLink(msg);

//        mLayoutManager.setStackFromEnd(true);
//        mLayoutManager.scrollToPosition(0);
    }

    @Override
    public void onMessageUpdate(MegaChatApiJava api, MegaChatMessage msg) {
//        log("onMessageUpdate!: "+ msg.getMsgId());
        int resultModify = -1;
        if(msg.isDeleted()){
            log("The message has been deleted");
            deleteMessage(msg, false);
            return;
        }

        AndroidMegaChatMessage androidMsg = new AndroidMegaChatMessage(msg);

        if(msg.hasChanged(MegaChatMessage.CHANGE_TYPE_ACCESS)){
            log("Change access of the message");

            MegaNodeList nodeList = msg.getMegaNodeList();
            int revokedCount = 0;

            for(int i=0; i<nodeList.size(); i++){
                MegaNode node = nodeList.get(i);
                boolean revoked = megaChatApi.isRevoked(idChat, node.getHandle());
                if(revoked){
                    log("The node is revoked: "+node.getName());
                    revokedCount++;
                }
                else{
                    log("Node not revoked: "+node.getName());
                }
            }

            if(revokedCount==nodeList.size()){
                log("All the attachments have been revoked");
                deleteMessage(msg, false);
            }
            else{
                log("One attachment revoked, modify message");
                resultModify = modifyMessageReceived(androidMsg, false);

                if(resultModify==-1) {
                    log("Modify result is -1");
                    int firstIndexShown = messages.get(0).getMessage().getMsgIndex();
                    log("The first index is: "+firstIndexShown+ " the index of the updated message: "+msg.getMsgIndex());
                    if(firstIndexShown<=msg.getMsgIndex()){
                        log("The message should be in the list");
                        if(msg.getType()==MegaChatMessage.TYPE_NODE_ATTACHMENT){

                            log("A - Node attachment message not in list -> append");
                            AndroidMegaChatMessage msgToAppend = new AndroidMegaChatMessage(msg);
                            reinsertNodeAttachmentNoRevoked(msgToAppend);
                        }
                    }
                    else{
                        if(messages.size()<NUMBER_MESSAGES_BEFORE_LOAD){
                            log("Show more message - add to the list");
                            if(msg.getType()==MegaChatMessage.TYPE_NODE_ATTACHMENT){

                                log("B - Node attachment message not in list -> append");
                                AndroidMegaChatMessage msgToAppend = new AndroidMegaChatMessage(msg);
                                reinsertNodeAttachmentNoRevoked(msgToAppend);
                            }
                        }
                    }

                }
            }
        }
        else if(msg.hasChanged(MegaChatMessage.CHANGE_TYPE_CONTENT)){
            log("Change content of the message");

            if(msg.getType()==MegaChatMessage.TYPE_TRUNCATE){
                log("TRUNCATE MESSAGE");
                clearHistory(androidMsg);
            }
            else{
                if(msg.isDeleted()){
                    log("Message deleted!!");
                }

                checkMegaLink(msg);

                resultModify = modifyMessageReceived(androidMsg, false);
                log("onMessageUpdate: resultModify: "+resultModify);
            }
        }
        else if(msg.hasChanged(MegaChatMessage.CHANGE_TYPE_STATUS)){

            int statusMsg = msg.getStatus();
            log("Status change: "+statusMsg);
            log("Temporal id: "+msg.getTempId());
            log("Final id: "+msg.getMsgId());

            if(msg.getUserHandle()==megaChatApi.getMyUserHandle()){
                if(msg.getType()==MegaChatMessage.TYPE_NODE_ATTACHMENT){
                    log("Modify my message and node attachment");

                    long idMsg =  dbH.findPendingMessageByIdTempKarere(msg.getTempId());
                    log("----The id of my pending message is: "+idMsg);
                    if(idMsg!=-1){
                        resultModify = modifyAttachmentReceived(androidMsg, idMsg);
                        dbH.removePendingMessageById(idMsg);
                        if(resultModify==-1){
                            log("Node attachment message not in list -> resultModify -1");
//                            AndroidMegaChatMessage msgToAppend = new AndroidMegaChatMessage(msg);
//                            appendMessagePosition(msgToAppend);
                        }
                        return;
                    }
                }
            }

            if(msg.getStatus()==MegaChatMessage.STATUS_SEEN){
                log("STATUS_SEEN");
            }
            else if(msg.getStatus()==MegaChatMessage.STATUS_SERVER_RECEIVED){
                log("STATUS_SERVER_RECEIVED");

                if(msg.getType()==MegaChatMessage.TYPE_NORMAL){
                    if(msg.getUserHandle()==megaChatApi.getMyUserHandle()){
                        checkMegaLink(msg);
                    }
                }

                resultModify = modifyMessageReceived(androidMsg, true);
                log("onMessageUpdate: resultModify: "+resultModify);
            }
            else if(msg.getStatus()==MegaChatMessage.STATUS_SERVER_REJECTED){
                log("onMessageUpdate: STATUS_SERVER_REJECTED----- "+msg.getStatus());
                deleteMessage(msg, true);
            }
            else{
                log("-----------Status : "+msg.getStatus());
                log("-----------Timestamp: "+msg.getTimestamp());

                resultModify = modifyMessageReceived(androidMsg, false);
                log("onMessageUpdate: resultModify: "+resultModify);
            }
        }
    }

    @Override
    public void onHistoryReloaded(MegaChatApiJava api, MegaChatRoom chat) {
        log("onHistoryReloaded");
        bufferMessages.clear();
        messages.clear();

        invalidateOptionsMenu();
        log("Load new history");

        long unread = chatRoom.getUnreadCount();
        //                        stateHistory = megaChatApi.loadMessages(idChat, NUMBER_MESSAGES_TO_LOAD);
        if (unread == 0) {
            lastIdMsgSeen = -1;
            generalUnreadCount = -1;
            lastSeenReceived = true;
            log("onHistoryReloaded: loadMessages unread is 0");
        } else {
            lastIdMsgSeen = megaChatApi.getLastMessageSeenId(idChat);
            generalUnreadCount = unread;

            if (lastIdMsgSeen != -1) {
                log("onHistoryReloaded: Id of last message seen: " + lastIdMsgSeen);
            } else {
                log("onHistoryReloaded: Error the last message seen shouldn't be NULL");
            }

            lastSeenReceived = false;
        }
    }

    public void deleteMessage(MegaChatMessage msg, boolean rejected){
        log("deleteMessage");

        int indexToChange = -1;

        ListIterator<AndroidMegaChatMessage> itr = messages.listIterator(messages.size());

        // Iterate in reverse.
        while(itr.hasPrevious()) {
            AndroidMegaChatMessage messageToCheck = itr.previous();
            log("Index: " + itr.nextIndex());

            if(!messageToCheck.isUploading()){
                if(rejected){
                    if (messageToCheck.getMessage().getTempId() == msg.getTempId()) {
                        indexToChange = itr.nextIndex();
                        break;
                    }
                }
                else{
                    if (messageToCheck.getMessage().getMsgId() == msg.getMsgId()) {
                        indexToChange = itr.nextIndex();
                        break;
                    }
                }
            }
        }

        if(indexToChange!=-1) {
            messages.remove(indexToChange);
            log("Removed index: " + indexToChange + " positionNewMessagesLayout: "+ positionNewMessagesLayout +" messages size: " + messages.size());
//                adapter.notifyDataSetChanged();

            if(positionNewMessagesLayout<=indexToChange){
                if(generalUnreadCount==1 || generalUnreadCount==-1){
                    log("Reset generalUnread:Position where new messages layout is show: " + positionNewMessagesLayout);
                    generalUnreadCount = 0;
                    lastIdMsgSeen = -1;
                }
                else{
                    log("Decrease generalUnread:Position where new messages layout is show: " + positionNewMessagesLayout);
                    generalUnreadCount--;
                }

                adapter.notifyItemChanged(positionNewMessagesLayout);
            }

            adapter.removeMessage(indexToChange+1, messages);

            if(!messages.isEmpty()){
                //Update infoToShow of the next message also
                if (indexToChange == 0) {
                    messages.get(indexToChange).setInfoToShow(AndroidMegaChatMessage.CHAT_ADAPTER_SHOW_ALL);
                }
                else{
                    //Not first element
                    if(indexToChange==messages.size()){
                        log("The last message removed, do not check more messages");
                        setShowAvatar(indexToChange-1);
                        adapter.modifyMessage(messages, indexToChange);
                        return;
                    }

                    adjustInfoToShow(indexToChange);
                    setShowAvatar(indexToChange);
                    setShowAvatar(indexToChange-1);

                    adapter.modifyMessage(messages, indexToChange+1);
                }
            }
        }
        else{
            log("index to change not found");
        }
    }

    public int modifyAttachmentReceived(AndroidMegaChatMessage msg, long idPendMsg){
        log("modifyAttachmentReceived");
        log("Msg ID: "+msg.getMessage().getMsgId());
        log("Msg TEMP ID: "+msg.getMessage().getTempId());
        log("Msg status: "+msg.getMessage().getStatus());
        int indexToChange = -1;
        ListIterator<AndroidMegaChatMessage> itr = messages.listIterator(messages.size());

        // Iterate in reverse.
        while(itr.hasPrevious()) {
            AndroidMegaChatMessage messageToCheck = itr.previous();

            if(messageToCheck.isUploading()){
                if(messageToCheck.getPendingMessage().getId()==idPendMsg){
                    indexToChange = itr.nextIndex();
                    log("Found index to change: "+indexToChange);
                    break;
                }
            }
        }

        if(indexToChange!=-1){

            log("modifyAttachmentReceived: INDEX change, need to reorder");
            messages.remove(indexToChange);
            log("Removed index: "+indexToChange);
            log("modifyAttachmentReceived: messages size: "+messages.size());
            adapter.removeMessage(indexToChange+1, messages);

            int scrollToP = appendMessagePosition(msg);
            if(scrollToP!=-1){
                if(msg.getMessage().getStatus()==MegaChatMessage.STATUS_SERVER_RECEIVED){
                    log("modifyAttachmentReceived: need to scroll to position: "+indexToChange);
                    final int indexToScroll = scrollToP+1;
                    mLayoutManager.scrollToPositionWithOffset(indexToScroll,Util.scaleHeightPx(20, outMetrics));

                }
            }
        }
        else{
            log("Error, id pending message message not found!!");
        }
        log("Index modified: "+indexToChange);
        return indexToChange;
    }


    public int modifyMessageReceived(AndroidMegaChatMessage msg, boolean checkTempId){
        log("modifyMessageReceived");
        log("Msg ID: "+msg.getMessage().getMsgId());
        log("Msg TEMP ID: "+msg.getMessage().getTempId());
        log("Msg status: "+msg.getMessage().getStatus());
        int indexToChange = -1;
        ListIterator<AndroidMegaChatMessage> itr = messages.listIterator(messages.size());

        // Iterate in reverse.
        while(itr.hasPrevious()) {
            AndroidMegaChatMessage messageToCheck = itr.previous();
            log("Index: "+itr.nextIndex());

            if(!messageToCheck.isUploading()){
                log("Checking with Msg ID: "+messageToCheck.getMessage().getMsgId());
                log("Checking with Msg TEMP ID: "+messageToCheck.getMessage().getTempId());

                if(checkTempId){
                    log("Check temporal IDS----");
                    if (messageToCheck.getMessage().getTempId() == msg.getMessage().getTempId()) {
                        log("modifyMessageReceived with idTemp");
                        indexToChange = itr.nextIndex();
                        break;
                    }
                }
                else{
                    if (messageToCheck.getMessage().getMsgId() == msg.getMessage().getMsgId()) {
                        log("modifyMessageReceived");
                        indexToChange = itr.nextIndex();
                        break;
                    }
                }
            }
            else{

                log("This message is uploading");
            }
        }

        log("---------------Index to change = "+indexToChange);
        if(indexToChange!=-1){

//            if(msg.getMessage().isDeleted()){
//                messages.remove(indexToChange);
//                log("Removed index: "+indexToChange);
//                log("modifyMessageReceived: messages size: "+messages.size());
////                adapter.notifyDataSetChanged();
//                adapter.removeMessage(indexToChange, messages);
//                return indexToChange;
//            }

            AndroidMegaChatMessage messageToUpdate = messages.get(indexToChange);
            if(messageToUpdate.getMessage().getMsgIndex()==msg.getMessage().getMsgIndex()){
                log("modifyMessageReceived: The internal index not change");

                if(msg.getMessage().getStatus()==MegaChatMessage.STATUS_SENDING_MANUAL){
                    log("Modified a MANUAl SENDING msg");
                    //Check the message to change is not the last one
                    int lastI = messages.size()-1;
                    if(indexToChange<lastI){
                        //Check if there is already any MANUAL_SENDING in the queue
                        AndroidMegaChatMessage previousMessage = messages.get(lastI);
                        if(previousMessage.isUploading()){
                            log("Previous message is uploading");
                        }
                        else{
                            if(previousMessage.getMessage().getStatus()==MegaChatMessage.STATUS_SENDING_MANUAL){
                                log("More MANUAL SENDING in queue");
                                log("Removed index: "+indexToChange);
                                messages.remove(indexToChange);
                                appendMessageAnotherMS(msg);
                                adapter.notifyDataSetChanged();
                                return indexToChange;
                            }
                        }
                    }
                }

                log("Modified message keep going");
                messages.set(indexToChange, msg);

                //Update infoToShow also
                if (indexToChange == 0) {
                    messages.get(indexToChange).setInfoToShow(AndroidMegaChatMessage.CHAT_ADAPTER_SHOW_ALL);
                    messages.get(indexToChange).setShowAvatar(true);
                }
                else{
                    //Not first element
                    adjustInfoToShow(indexToChange);
                    setShowAvatar(indexToChange);

                    //Create adapter
                    if (adapter == null) {
                        adapter = new MegaChatLollipopAdapter(this, chatRoom, messages, listView);
                        adapter.setHasStableIds(true);
                        listView.setAdapter(adapter);
                    } else {
                        adapter.modifyMessage(messages, indexToChange+1);
                    }
                }
            }
            else{
                log("modifyMessageReceived: INDEX change, need to reorder");
                messages.remove(indexToChange);
                log("Removed index: "+indexToChange);
                log("modifyMessageReceived: messages size: "+messages.size());
                adapter.removeMessage(indexToChange+1, messages);
                int scrollToP = appendMessagePosition(msg);
                if(scrollToP!=-1){
                    if(msg.getMessage().getStatus()==MegaChatMessage.STATUS_SERVER_RECEIVED){
                        mLayoutManager.scrollToPosition(scrollToP+1);
                        //mLayoutManager.scrollToPositionWithOffset(scrollToP, Util.scaleHeightPx(20, outMetrics));
                    }
                }
                log("modifyMessageReceived: messages size 2: "+messages.size());
            }

        }
        else{
            log("Error, id temp message not found!!");
        }
        return indexToChange;
    }

    public void loadBufferMessages(){
        log("loadBufferMessages");
        ListIterator<AndroidMegaChatMessage> itr = bufferMessages.listIterator();
        while (itr.hasNext()) {
            int currentIndex = itr.nextIndex();
            AndroidMegaChatMessage messageToShow = itr.next();
            loadMessage(messageToShow);
        }

        //Create adapter
        if(adapter==null){
            adapter = new MegaChatLollipopAdapter(this, chatRoom, messages, listView);
            adapter.setHasStableIds(true);
            listView.setLayoutManager(mLayoutManager);
            listView.setAdapter(adapter);
            adapter.setMessages(messages);
        }
        else{
//            adapter.setPositionClicked(-1);
            adapter.loadPreviousMessages(messages, bufferMessages.size());

            log("addMessage: "+messages.size());
        }

        log("AFTER updateMessagesLoaded: "+messages.size()+" messages in list");

        bufferMessages.clear();
    }

    public void clearHistory(AndroidMegaChatMessage androidMsg){
        log("clearHistory");

        ListIterator<AndroidMegaChatMessage> itr = messages.listIterator(messages.size());

        int indexToChange=-1;
        // Iterate in reverse.
        while(itr.hasPrevious()) {
            AndroidMegaChatMessage messageToCheck = itr.previous();

            if(!messageToCheck.isUploading()){
                if(messageToCheck.getMessage().getStatus()!=MegaChatMessage.STATUS_SENDING){

                    indexToChange = itr.nextIndex();
                    log("Found index of last sent and confirmed message: "+indexToChange);
                    break;
                }
            }
        }

//        indexToChange = 2;
        if(indexToChange != messages.size()-1){
            log("Clear history of confirmed messages: "+indexToChange);

            List<AndroidMegaChatMessage> messagesCopy = new ArrayList<>(messages);
            messages.clear();
            messages.add(androidMsg);
            for(int i = indexToChange+1; i<messagesCopy.size();i++){
                messages.add(messagesCopy.get(i));
            }
        }
        else{
            log("Clear all messages");
            messages.clear();
            messages.add(androidMsg);
        }

        if(messages.size()==1){
            androidMsg.setInfoToShow(AndroidMegaChatMessage.CHAT_ADAPTER_SHOW_ALL);
        }
        else{
            for(int i=0; i<messages.size();i++){
                adjustInfoToShow(i);
            }
        }

        adapter.setMessages(messages);
        adapter.notifyDataSetChanged();
    }

    public void loadPendingMessages(){
        log("loadPendingMessages");
        ArrayList<AndroidMegaChatMessage> pendMsgs = dbH.findAndroidMessagesNotSent(idChat);
//        dbH.findPendingMessagesBySent(1);
        log("Number of pending: "+pendMsgs.size());
        for(int i=0;i<pendMsgs.size();i++){
            if(pendMsgs.get(i)!=null){
                appendMessagePosition(pendMsgs.get(i));
            }
            else{
                log("Null pending messages");
            }
        }

    }

    public void loadMessage(AndroidMegaChatMessage messageToShow){
        log("loadMessage");

        messageToShow.setInfoToShow(AndroidMegaChatMessage.CHAT_ADAPTER_SHOW_ALL);
        messages.add(0,messageToShow);

        if(messages.size()>1) {
            adjustInfoToShow(1);
        }

        setShowAvatar(0);

        if(adapter.isMultipleSelect()){
            adapter.updateSelectionOnScroll();
        }
    }

    public void appendMessageAnotherMS(AndroidMegaChatMessage msg){
        log("appendMessageAnotherMS");
        messages.add(msg);
        int lastIndex = messages.size()-1;

        if(lastIndex==0){
            messages.get(lastIndex).setInfoToShow(AndroidMegaChatMessage.CHAT_ADAPTER_SHOW_ALL);
        }
        else{
            adjustInfoToShow(lastIndex);
        }

        //Create adapter
        if(adapter==null){
            log("Create adapter");
            adapter = new MegaChatLollipopAdapter(this, chatRoom, messages, listView);
            adapter.setHasStableIds(true);
            listView.setLayoutManager(mLayoutManager);
            listView.setAdapter(adapter);
            adapter.setMessages(messages);
        }
        else{
            log("Update adapter with last index: "+lastIndex);
            if(lastIndex==0){
                log("Arrives the first message of the chat");
                adapter.setMessages(messages);
            }
            else{
                adapter.addMessage(messages, lastIndex+1);
            }
        }
    }

    public int reinsertNodeAttachmentNoRevoked(AndroidMegaChatMessage msg){
        log("reinsertNodeAttachmentNoRevoked");
        int lastIndex = messages.size()-1;
        log("1lastIndex: "+lastIndex);
        if(messages.size()==-1){
            log("2lastIndex: "+lastIndex);
            msg.setInfoToShow(AndroidMegaChatMessage.CHAT_ADAPTER_SHOW_ALL);
            messages.add(msg);
        }
        else {
            log("Finding where to append the message");
            while(messages.get(lastIndex).getMessage().getMsgIndex()>msg.getMessage().getMsgIndex()){
                log("3lastIndex: "+lastIndex);
                lastIndex--;
                if (lastIndex == -1) {
                    break;
                }
            }
            log("4lastIndex: "+lastIndex);
            lastIndex++;
            log("Append in position: "+lastIndex);
            messages.add(lastIndex, msg);
            adjustInfoToShow(lastIndex);
            int nextIndex = lastIndex+1;
            if(nextIndex<=messages.size()-1){
                adjustInfoToShow(nextIndex);
            }
            int previousIndex = lastIndex-1;
            if(previousIndex>=0){
                adjustInfoToShow(previousIndex);
            }
        }

        //Create adapter
        if(adapter==null){
            log("Create adapter");
            adapter = new MegaChatLollipopAdapter(this, chatRoom, messages, listView);
            adapter.setHasStableIds(true);
            listView.setLayoutManager(mLayoutManager);
            listView.setAdapter(adapter);
            adapter.setMessages(messages);
        }
        else{
            log("Update adapter with last index: "+lastIndex);
            if(lastIndex<0){
                log("Arrives the first message of the chat");
                adapter.setMessages(messages);
            }
            else{
                adapter.addMessage(messages, lastIndex+1);
            }
        }
        return lastIndex;
    }

    public int appendMessagePosition(AndroidMegaChatMessage msg){
        log("appendMessagePosition: "+messages.size()+" messages");

        int lastIndex = messages.size()-1;
        if(messages.size()==0){
            msg.setInfoToShow(AndroidMegaChatMessage.CHAT_ADAPTER_SHOW_ALL);
            msg.setShowAvatar(true);
            messages.add(msg);
        }
        else{
            log("Finding where to append the message");

            if(msg.isUploading()){
                lastIndex++;
                log("The message is uploading add to index: "+lastIndex);
            }
            else{
                log("status of message: "+msg.getMessage().getStatus());
                if(lastIndex>=0){
                    while(messages.get(lastIndex).isUploading()){
                        log("one less index is uploading");
                        lastIndex--;
                    }
                    while(messages.get(lastIndex).getMessage().getStatus()==MegaChatMessage.STATUS_SENDING_MANUAL){
                        log("one less index is MANUAL SENDING");
                        lastIndex--;
                    }
                    if(msg.getMessage().getStatus()==MegaChatMessage.STATUS_SERVER_RECEIVED||msg.getMessage().getStatus()==MegaChatMessage.STATUS_NOT_SEEN){
                        while(messages.get(lastIndex).getMessage().getStatus()==MegaChatMessage.STATUS_SENDING){
                            log("one less index");
                            lastIndex--;
                        }
                    }
                }
                lastIndex++;
                log("Append in position: "+lastIndex);
            }

            messages.add(lastIndex, msg);
            adjustInfoToShow(lastIndex);
            msg.setShowAvatar(true);
            setShowAvatar(lastIndex-1);
        }

        //Create adapter
        if(adapter==null){
            log("Create adapter");
            adapter = new MegaChatLollipopAdapter(this, chatRoom, messages, listView);
            adapter.setHasStableIds(true);
            listView.setLayoutManager(mLayoutManager);
            listView.setAdapter(adapter);
            adapter.setMessages(messages);
        }else{
            log("Update adapter with last index: "+lastIndex);
            if(lastIndex<0){
                log("Arrives the first message of the chat");
                adapter.setMessages(messages);
            }
            else{
                adapter.addMessage(messages, lastIndex+1);
                adapter.notifyItemChanged(lastIndex);
            }
        }
        return lastIndex;
    }

    public int adjustInfoToShow(int index) {
        log("adjustInfoToShow");

        AndroidMegaChatMessage msg = messages.get(index);

        long userHandleToCompare = -1;
        long previousUserHandleToCompare = -1;

        if(msg.isUploading()){
            userHandleToCompare = myUserHandle;
        }
        else{
            if (msg.getMessage().getType() == MegaChatMessage.TYPE_CALL_ENDED){
                msg.setInfoToShow(AndroidMegaChatMessage.CHAT_ADAPTER_SHOW_TIME);
                return AndroidMegaChatMessage.CHAT_ADAPTER_SHOW_TIME;
            }

            if ((msg.getMessage().getType() == MegaChatMessage.TYPE_PRIV_CHANGE) || (msg.getMessage().getType() == MegaChatMessage.TYPE_ALTER_PARTICIPANTS)) {
                userHandleToCompare = msg.getMessage().getHandleOfAction();
            } else {
                userHandleToCompare = msg.getMessage().getUserHandle();
            }
        }

        if(index==0){
            msg.setInfoToShow(AndroidMegaChatMessage.CHAT_ADAPTER_SHOW_ALL);
        }
        else{
            AndroidMegaChatMessage previousMessage = messages.get(index-1);

            if(previousMessage.isUploading()){

                log("The previous message is uploading");
                if(msg.isUploading()){
                    log("The message is also uploading");
                    if (compareDate(msg.getPendingMessage().getUploadTimestamp(), previousMessage.getPendingMessage().getUploadTimestamp()) == 0) {
                        //Same date
                        if (compareTime(msg.getPendingMessage().getUploadTimestamp(), previousMessage.getPendingMessage().getUploadTimestamp()) == 0) {
                            msg.setInfoToShow(AndroidMegaChatMessage.CHAT_ADAPTER_SHOW_NOTHING);
                        } else {
                            //Different minute
                            msg.setInfoToShow(AndroidMegaChatMessage.CHAT_ADAPTER_SHOW_TIME);
                        }
                    } else {
                        //Different date
                        msg.setInfoToShow(AndroidMegaChatMessage.CHAT_ADAPTER_SHOW_ALL);
                    }
                }
                else{
                    if (compareDate(msg.getMessage().getTimestamp(), previousMessage.getPendingMessage().getUploadTimestamp()) == 0) {
                        //Same date
                        if (compareTime(msg.getMessage().getTimestamp(), previousMessage.getPendingMessage().getUploadTimestamp()) == 0) {
                            msg.setInfoToShow(AndroidMegaChatMessage.CHAT_ADAPTER_SHOW_NOTHING);
                        } else {
                            //Different minute
                            msg.setInfoToShow(AndroidMegaChatMessage.CHAT_ADAPTER_SHOW_TIME);
                        }
                    } else {
                        //Different date
                        msg.setInfoToShow(AndroidMegaChatMessage.CHAT_ADAPTER_SHOW_ALL);
                    }
                }
            }
            else{
                log("The previous message is NOT uploading");

                if (userHandleToCompare == myUserHandle) {
                    log("MY message!!");
//                log("MY message!!: "+messageToShow.getContent());
                    if ((previousMessage.getMessage().getType() == MegaChatMessage.TYPE_PRIV_CHANGE) || (previousMessage.getMessage().getType() == MegaChatMessage.TYPE_ALTER_PARTICIPANTS)) {
                        previousUserHandleToCompare = previousMessage.getMessage().getHandleOfAction();
                    } else {
                        previousUserHandleToCompare = previousMessage.getMessage().getUserHandle();
                    }

//                    log("previous message: "+previousMessage.getContent());
                    if (previousUserHandleToCompare == myUserHandle) {
                        log("Last message and previous is mine");
                        //The last two messages are mine
                        if(msg.isUploading()){
                            log("The msg to append is uploading");
                            if (compareDate(msg.getPendingMessage().getUploadTimestamp(), previousMessage) == 0) {
                                //Same date
                                if (compareTime(msg.getPendingMessage().getUploadTimestamp(), previousMessage) == 0) {
                                    msg.setInfoToShow(AndroidMegaChatMessage.CHAT_ADAPTER_SHOW_NOTHING);
                                } else {
                                    //Different minute
                                    msg.setInfoToShow(AndroidMegaChatMessage.CHAT_ADAPTER_SHOW_TIME);
                                }
                            } else {
                                //Different date
                                msg.setInfoToShow(AndroidMegaChatMessage.CHAT_ADAPTER_SHOW_ALL);
                            }
                        }
                        else{
                            if (compareDate(msg, previousMessage) == 0) {
                                //Same date
                                if (compareTime(msg, previousMessage) == 0) {
                                    if ((previousMessage.getMessage().getType() == MegaChatMessage.TYPE_PRIV_CHANGE) || (previousMessage.getMessage().getType() == MegaChatMessage.TYPE_ALTER_PARTICIPANTS) || (previousMessage.getMessage().getType() == MegaChatMessage.TYPE_CHAT_TITLE)) {
                                        msg.setInfoToShow(AndroidMegaChatMessage.CHAT_ADAPTER_SHOW_TIME);
                                    }
                                    else if ((msg.getMessage().getType() == MegaChatMessage.TYPE_PRIV_CHANGE) || (msg.getMessage().getType() == MegaChatMessage.TYPE_ALTER_PARTICIPANTS) || (msg.getMessage().getType() == MegaChatMessage.TYPE_CHAT_TITLE)) {
                                        msg.setInfoToShow(AndroidMegaChatMessage.CHAT_ADAPTER_SHOW_TIME);
                                    }
                                    else{
                                        msg.setInfoToShow(AndroidMegaChatMessage.CHAT_ADAPTER_SHOW_NOTHING);
                                    }
                                } else {
                                    //Different minute
                                    msg.setInfoToShow(AndroidMegaChatMessage.CHAT_ADAPTER_SHOW_TIME);
                                }
                            } else {
                                //Different date
                                msg.setInfoToShow(AndroidMegaChatMessage.CHAT_ADAPTER_SHOW_ALL);
                            }
                        }

                    } else {
                        //The last message is mine, the previous not
                        log("Last message is mine, NOT previous");
                        if(msg.isUploading()) {
                            log("The msg to append is uploading");
                            if (compareDate(msg.getPendingMessage().getUploadTimestamp(), previousMessage) == 0) {
                                msg.setInfoToShow(AndroidMegaChatMessage.CHAT_ADAPTER_SHOW_TIME);
                            } else {
                                //Different date
                                msg.setInfoToShow(AndroidMegaChatMessage.CHAT_ADAPTER_SHOW_ALL);
                            }
                        }
                        else{
                            if (compareDate(msg, previousMessage) == 0) {
                                msg.setInfoToShow(AndroidMegaChatMessage.CHAT_ADAPTER_SHOW_TIME);
                            } else {
                                //Different date
                                msg.setInfoToShow(AndroidMegaChatMessage.CHAT_ADAPTER_SHOW_ALL);
                            }
                        }
                    }

                } else {
                    log("NOT MY message!! - CONTACT");
//                    log("previous message: "+previousMessage.getContent());

                    if ((previousMessage.getMessage().getType() == MegaChatMessage.TYPE_PRIV_CHANGE) || (previousMessage.getMessage().getType() == MegaChatMessage.TYPE_ALTER_PARTICIPANTS)) {
                        previousUserHandleToCompare = previousMessage.getMessage().getHandleOfAction();
                    } else {
                        previousUserHandleToCompare = previousMessage.getMessage().getUserHandle();
                    }

                    if (previousUserHandleToCompare == userHandleToCompare) {
                        //The last message is also a contact's message
                        if(msg.isUploading()) {
                            if (compareDate(msg.getPendingMessage().getUploadTimestamp(), previousMessage) == 0) {
                                //Same date
                                if (compareTime(msg.getPendingMessage().getUploadTimestamp(), previousMessage) == 0) {
                                    log("Add with show nothing - same userHandle");
                                    msg.setInfoToShow(AndroidMegaChatMessage.CHAT_ADAPTER_SHOW_NOTHING);

                                } else {
                                    //Different minute
                                    msg.setInfoToShow(AndroidMegaChatMessage.CHAT_ADAPTER_SHOW_TIME);
                                }
                            } else {
                                //Different date
                                msg.setInfoToShow(AndroidMegaChatMessage.CHAT_ADAPTER_SHOW_ALL);
                            }
                        }
                        else{

                            if (compareDate(msg, previousMessage) == 0) {
                                //Same date
                                if (compareTime(msg, previousMessage) == 0) {
                                    log("Add with show nothing - same userHandle");
                                    if ((previousMessage.getMessage().getType() == MegaChatMessage.TYPE_PRIV_CHANGE) || (previousMessage.getMessage().getType() == MegaChatMessage.TYPE_ALTER_PARTICIPANTS) || (previousMessage.getMessage().getType() == MegaChatMessage.TYPE_CHAT_TITLE)) {
                                        msg.setInfoToShow(AndroidMegaChatMessage.CHAT_ADAPTER_SHOW_TIME);
                                    }
                                    else if ((msg.getMessage().getType() == MegaChatMessage.TYPE_PRIV_CHANGE) || (msg.getMessage().getType() == MegaChatMessage.TYPE_ALTER_PARTICIPANTS) || (msg.getMessage().getType() == MegaChatMessage.TYPE_CHAT_TITLE)) {
                                        msg.setInfoToShow(AndroidMegaChatMessage.CHAT_ADAPTER_SHOW_TIME);
                                    }
                                    else{
                                        msg.setInfoToShow(AndroidMegaChatMessage.CHAT_ADAPTER_SHOW_NOTHING);
                                    }
                                } else {
                                    //Different minute
                                    msg.setInfoToShow(AndroidMegaChatMessage.CHAT_ADAPTER_SHOW_TIME);
                                }
                            } else {
                                //Different date
                                msg.setInfoToShow(AndroidMegaChatMessage.CHAT_ADAPTER_SHOW_ALL);
                            }
                        }

                    } else {
                        //The last message is from contact, the previous not
                        log("Different user handle");
                        if(msg.isUploading()) {
                            if (compareDate(msg.getPendingMessage().getUploadTimestamp(), previousMessage) == 0) {
                                //Same date
                                if (compareTime(msg.getPendingMessage().getUploadTimestamp(), previousMessage) == 0) {
                                    if(previousUserHandleToCompare==myUserHandle){
                                        msg.setInfoToShow(AndroidMegaChatMessage.CHAT_ADAPTER_SHOW_TIME);
                                    }
                                    else{
                                        msg.setInfoToShow(AndroidMegaChatMessage.CHAT_ADAPTER_SHOW_NOTHING);
                                    }

                                } else {
                                    //Different minute
                                    msg.setInfoToShow(AndroidMegaChatMessage.CHAT_ADAPTER_SHOW_TIME);
                                }

                            } else {
                                //Different date
                                msg.setInfoToShow(AndroidMegaChatMessage.CHAT_ADAPTER_SHOW_ALL);
                            }
                        }
                        else{
                            if (compareDate(msg, previousMessage) == 0) {
                                if (compareTime(msg, previousMessage) == 0) {
                                    if(previousUserHandleToCompare==myUserHandle){
                                        msg.setInfoToShow(AndroidMegaChatMessage.CHAT_ADAPTER_SHOW_TIME);
                                    }
                                    else{
                                        if ((previousMessage.getMessage().getType() == MegaChatMessage.TYPE_PRIV_CHANGE) || (previousMessage.getMessage().getType() == MegaChatMessage.TYPE_ALTER_PARTICIPANTS) || (previousMessage.getMessage().getType() == MegaChatMessage.TYPE_CHAT_TITLE)) {
                                            msg.setInfoToShow(AndroidMegaChatMessage.CHAT_ADAPTER_SHOW_TIME);
                                        }
                                        else{
                                            msg.setInfoToShow(AndroidMegaChatMessage.CHAT_ADAPTER_SHOW_TIME);
                                        }
                                    }

                                } else {
                                    //Different minute
                                    msg.setInfoToShow(AndroidMegaChatMessage.CHAT_ADAPTER_SHOW_TIME);
                                }

                            } else {
                                //Different date
                                msg.setInfoToShow(AndroidMegaChatMessage.CHAT_ADAPTER_SHOW_ALL);
                            }
                        }
                    }
                }

            }
        }
        return msg.getInfoToShow();
    }

    public void setShowAvatar(int index){
        log("setShowAvatar");

        AndroidMegaChatMessage msg = messages.get(index);

        long userHandleToCompare = -1;
        long previousUserHandleToCompare = -1;

        if(msg.isUploading()){
            msg.setShowAvatar(false);
            return;
        }

        if (userHandleToCompare == myUserHandle) {
            log("MY message!!");
        }
        else{
            if ((msg.getMessage().getType() == MegaChatMessage.TYPE_PRIV_CHANGE) || (msg.getMessage().getType() == MegaChatMessage.TYPE_ALTER_PARTICIPANTS)) {
                userHandleToCompare = msg.getMessage().getHandleOfAction();
            } else {
                userHandleToCompare = msg.getMessage().getUserHandle();
            }

            log("userHandleTocompare: "+userHandleToCompare);
            AndroidMegaChatMessage previousMessage = null;
            if(messages.size()-1>index){
                previousMessage = messages.get(index + 1);

                if(previousMessage==null){
                    msg.setShowAvatar(true);
                    log("2 - Previous message is null");
                    return;
                }

                if(previousMessage.isUploading()){
                    msg.setShowAvatar(true);
                    log("Previous is uploading");
                    return;
                }

                if ((previousMessage.getMessage().getType() == MegaChatMessage.TYPE_PRIV_CHANGE) || (previousMessage.getMessage().getType() == MegaChatMessage.TYPE_ALTER_PARTICIPANTS)) {
                    previousUserHandleToCompare = previousMessage.getMessage().getHandleOfAction();
                } else {
                    previousUserHandleToCompare = previousMessage.getMessage().getUserHandle();
                }

                log("previousUserHandleToCompare: "+previousUserHandleToCompare);

//                if(previousMessage.getInfoToShow()!=AndroidMegaChatMessage.CHAT_ADAPTER_SHOW_NOTHING){
//                    msg.setShowAvatar(true);
//                }
//                else{
                    if ((previousMessage.getMessage().getType() == MegaChatMessage.TYPE_CALL_ENDED) || (previousMessage.getMessage().getType() == MegaChatMessage.TYPE_PRIV_CHANGE) || (previousMessage.getMessage().getType() == MegaChatMessage.TYPE_ALTER_PARTICIPANTS) || (previousMessage.getMessage().getType() == MegaChatMessage.TYPE_CHAT_TITLE)) {
                        msg.setShowAvatar(true);
                        log("Set: "+true);
                    } else {
                        if (previousUserHandleToCompare == userHandleToCompare) {

                            msg.setShowAvatar(false);
                            log("Set: "+false);
                        }
                        else{
                            msg.setShowAvatar(true);
                            log("Set: "+true);
                        }
                    }
//                }
            }
            else{
                log("No previous message");
                msg.setShowAvatar(true);
            }
        }
    }

    public boolean isGroup(){
        return chatRoom.isGroup();
    }

    public void showMsgNotSentPanel(AndroidMegaChatMessage message, int position){
        log("showMsgNotSentPanel: "+position);

        this.selectedPosition = position;
        this.selectedMessageId = message.getMessage().getRowId();
        log("Temporal id of MS message: "+message.getMessage().getTempId());

        if(message!=null){
            MessageNotSentBottomSheetDialogFragment bottomSheetDialogFragment = new MessageNotSentBottomSheetDialogFragment();
            bottomSheetDialogFragment.show(getSupportFragmentManager(), bottomSheetDialogFragment.getTag());
        }
    }

    public void showNodeAttachmentBottomSheet(AndroidMegaChatMessage message, int position){
        log("showNodeAttachmentBottomSheet: "+position);
        this.selectedPosition = position;

        if(message!=null){
            this.selectedMessageId = message.getMessage().getMsgId();
//            this.selectedChatItem = chat;
            NodeAttachmentBottomSheetDialogFragment bottomSheetDialogFragment = new NodeAttachmentBottomSheetDialogFragment();
            bottomSheetDialogFragment.show(getSupportFragmentManager(), bottomSheetDialogFragment.getTag());
        }
    }

    public void showUploadingAttachmentBottomSheet(AndroidMegaChatMessage message, int position){
        log("showUploadingAttachmentBottomSheet: "+position);
        this.selectedPosition = position;
        if(message!=null){
            this.selectedMessageId = message.getPendingMessage().getId();

            PendingMessageBottomSheetDialogFragment pendingMsgSheetDialogFragment = new PendingMessageBottomSheetDialogFragment();
            pendingMsgSheetDialogFragment.show(getSupportFragmentManager(), pendingMsgSheetDialogFragment.getTag());
        }
    }

    public void showContactAttachmentBottomSheet(AndroidMegaChatMessage message, int position){
        log("showContactAttachmentBottomSheet: "+position);
        this.selectedPosition = position;

        if(message!=null){
            this.selectedMessageId = message.getMessage().getMsgId();
//            this.selectedChatItem = chat;
            ContactAttachmentBottomSheetDialogFragment bottomSheetDialogFragment = new ContactAttachmentBottomSheetDialogFragment();
            bottomSheetDialogFragment.show(getSupportFragmentManager(), bottomSheetDialogFragment.getTag());
        }
    }

    public void removeMsgNotSent(){
        log("removeMsgNotSent: "+selectedPosition);
        messages.remove(selectedPosition);
        adapter.removeMessage(selectedPosition, messages);
    }

    public void removePendingMsg(long id){
        log("removePendingMsg: "+selectedMessageId);
        try{
            dbH.removePendingMessageById(id);
            messages.remove(selectedPosition);
            adapter.removeMessage(selectedPosition, messages);
        }
        catch (IndexOutOfBoundsException e){
            log("removePendingMsg: EXCEPTION: "+e.getMessage());
        }
    }

    public void showSnackbar(String s){
        log("showSnackbar: "+s);
        Snackbar snackbar = Snackbar.make(fragmentContainer, s, Snackbar.LENGTH_LONG);
        TextView snackbarTextView = (TextView)snackbar.getView().findViewById(android.support.design.R.id.snackbar_text);
        snackbarTextView.setMaxLines(5);
        snackbar.show();
    }

    public void removeProgressDialog(){
        try{
            statusDialog.dismiss();
        } catch(Exception ex) {};
    }

    public void showSnackbarNotSpace(){
        log("showSnackbarNotSpace");
        Snackbar mySnackbar = Snackbar.make(fragmentContainer, R.string.error_not_enough_free_space, Snackbar.LENGTH_LONG);
        mySnackbar.setAction("Settings", new SnackbarNavigateOption(this));
        mySnackbar.show();
    }

    public void startConversation(long handle){
        log("startConversation");
        MegaChatRoom chat = megaChatApi.getChatRoomByUser(handle);
        MegaChatPeerList peers = MegaChatPeerList.createInstance();
        if(chat==null){
            log("No chat, create it!");
            peers.addPeer(handle, MegaChatPeerList.PRIV_STANDARD);
            megaChatApi.createChat(false, peers, this);
        }
        else{
            log("There is already a chat, open it!");
            Intent intentOpenChat = new Intent(this, ChatActivityLollipop.class);
            intentOpenChat.setAction(Constants.ACTION_NEW_CHAT);
            intentOpenChat.putExtra("CHAT_ID", chat.getChatId());
            this.startActivity(intentOpenChat);
            finish();
        }
    }

    public void startGroupConversation(ArrayList<Long> userHandles){
        log("startGroupConversation");

        MegaChatPeerList peers = MegaChatPeerList.createInstance();

        for(int i=0;i<userHandles.size();i++){
            long handle = userHandles.get(i);
            peers.addPeer(handle, MegaChatPeerList.PRIV_STANDARD);
        }
        megaChatApi.createChat(true, peers, this);
    }

    public void setMessages(ArrayList<AndroidMegaChatMessage> messages){
        if(dialog!=null){
            dialog.dismiss();
        }

        this.messages = messages;
        //Create adapter
        if (adapter == null) {
            adapter = new MegaChatLollipopAdapter(this, chatRoom, messages, listView);
            adapter.setHasStableIds(true);
            listView.setAdapter(adapter);
            adapter.setMessages(messages);
        } else {
            adapter.setMessages(messages);
        }
    }

    @Override
    public void onRequestStart(MegaChatApiJava api, MegaChatRequest request) {

    }

    @Override
    public void onRequestUpdate(MegaChatApiJava api, MegaChatRequest request) {

    }

    @Override
    public void onRequestFinish(MegaChatApiJava api, MegaChatRequest request, MegaChatError e) {
        log("onRequestFinish: "+request.getRequestString()+" "+request.getType());

        if(request.getType() == MegaChatRequest.TYPE_TRUNCATE_HISTORY){
            log("Truncate history request finish!!!");
            if(e.getErrorCode()==MegaChatError.ERROR_OK){
                log("Ok. Clear history done");
                showSnackbar(getString(R.string.clear_history_success));
                hideMessageJump();
            }
            else{
                log("Error clearing history: "+e.getErrorString());
                showSnackbar(getString(R.string.clear_history_error));
            }
        }
        else if(request.getType() == MegaChatRequest.TYPE_START_CHAT_CALL){
            if(e.getErrorCode()==MegaChatError.ERROR_OK){
                log("TYPE_START_CHAT_CALL finished with success");
                //getFlag - Returns true if it is a video-audio call or false for audio call
            }
            else{
                log("ERROR WHEN TYPE_START_CHAT_CALL " + e.getErrorString());
                showSnackbar(getString(R.string.call_error));
            }
        }
        else if(request.getType() == MegaChatRequest.TYPE_REMOVE_FROM_CHATROOM){
            log("Remove participant: "+request.getUserHandle()+" my user: "+megaChatApi.getMyUserHandle());

            if(e.getErrorCode()==MegaChatError.ERROR_OK){
                log("Participant removed OK");
                invalidateOptionsMenu();
            }
            else{
                log("EEEERRRRROR WHEN TYPE_REMOVE_FROM_CHATROOM " + e.getErrorString());
                showSnackbar(getString(R.string.remove_participant_error));
            }
        }
        else if(request.getType() == MegaChatRequest.TYPE_INVITE_TO_CHATROOM){
            log("Request type: "+MegaChatRequest.TYPE_INVITE_TO_CHATROOM);
            if(e.getErrorCode()==MegaChatError.ERROR_OK){
                showSnackbar(getString(R.string.add_participant_success));
            }
            else{
                if(e.getErrorCode() == MegaChatError.ERROR_EXIST){
                    showSnackbar(getString(R.string.add_participant_error_already_exists));
                }
                else{
                    showSnackbar(getString(R.string.add_participant_error));
                }
            }
        }
        else if(request.getType() == MegaChatRequest.TYPE_ATTACH_NODE_MESSAGE){
            try{
                statusDialog.dismiss();
            } catch(Exception ex) {};

            if(adapter!=null){
                if(adapter.isMultipleSelect()){
                    clearSelections();
                    hideMultipleSelect();
                }
            }

            if(e.getErrorCode()==MegaChatError.ERROR_OK){
                log("File sent correctly");
                MegaNodeList nodeList = request.getMegaNodeList();

                for(int i = 0; i<nodeList.size();i++){
                    log("Node name: "+nodeList.get(i).getName());
                }
                AndroidMegaChatMessage androidMsgSent = new AndroidMegaChatMessage(request.getMegaChatMessage());
                sendMessageToUI(androidMsgSent);
            }
            else{
                log("File NOT sent: "+e.getErrorCode()+"___"+e.getErrorString());
                showSnackbar(getString(R.string.error_attaching_node_from_cloud));
            }
        }
        else if(request.getType() == MegaChatRequest.TYPE_REVOKE_NODE_MESSAGE){
            if(e.getErrorCode()==MegaChatError.ERROR_OK){
                log("Node revoked correctly, msg id: "+request.getMegaChatMessage().getMsgId());
            }
            else{
                log("NOT revoked correctly");
                showSnackbar(getString(R.string.error_revoking_node));
            }
        }
        else if(request.getType() == MegaChatRequest.TYPE_CREATE_CHATROOM){
            log("Create chat request finish!!!");
            if(e.getErrorCode()==MegaChatError.ERROR_OK){

                log("open new chat");
                Intent intent = new Intent(this, ChatActivityLollipop.class);
                intent.setAction(Constants.ACTION_NEW_CHAT);
                intent.putExtra("CHAT_ID", request.getChatHandle());
                this.startActivity(intent);
                finish();
            }
            else{
                log("EEEERRRRROR WHEN CREATING CHAT " + e.getErrorString());
                showSnackbar(getString(R.string.create_chat_error));
            }
        }
        else if(request.getType() == MegaChatRequest.TYPE_LAST_GREEN){
            log("TYPE_LAST_GREEN requested");
        }
    }

    @Override
    public void onRequestTemporaryError(MegaChatApiJava api, MegaChatRequest request, MegaChatError e) {
        log("onRequestTemporaryError");
    }

    @Override
    protected void onStop() {
        log("onStop()");

        try{
            if(textChat!=null){
                String written = textChat.getText().toString();
                if(written!=null){
                    dbH.setWrittenTextItem(Long.toString(idChat), textChat.getText().toString());
                }
            }
            else{
                log("textChat is NULL");
            }

        }
        catch (Exception e){
            log("Written message not stored on DB");
        }

        super.onStop();
    }

    @Override
    protected void onDestroy(){
        emojiKeyboard.hideBothKeyboard(this);
        if (handlerEmojiKeyboard != null){
            handlerEmojiKeyboard.removeCallbacksAndMessages(null);
        }
        if (handlerKeyboard != null){
            handlerKeyboard.removeCallbacksAndMessages(null);
        }

        if (megaChatApi != null) {
            megaChatApi.closeChatRoom(idChat, this);
            MegaApplication.setClosedChat(true);
            log("removeChatListener");
            megaChatApi.removeChatListener(this);
            megaChatApi.removeChatCallListener(this);
        }
        if (handler != null) {
            handler.removeCallbacksAndMessages(null);
        }

        LocalBroadcastManager.getInstance(this).unregisterReceiver(dialogConnectReceiver);

        super.onDestroy();
    }

    @Override
    protected void onNewIntent(Intent intent){
        log("onNewIntent");

        if (intent != null){
            if (intent.getAction() != null){
                log("Intent is here!: "+intent.getAction());
                if (intent.getAction().equals(Constants.ACTION_CLEAR_CHAT)){
                    log("Intent to Clear history");
                    showConfirmationClearChat(chatRoom);
                }
                else if(intent.getAction().equals(Constants.ACTION_UPDATE_ATTACHMENT)){
                    log("Intent to update an attachment with error");

                    long idPendMsg = intent.getLongExtra("ID_MSG", -1);
                    if(idPendMsg!=-1){
                        int indexToChange = -1;
                        ListIterator<AndroidMegaChatMessage> itr = messages.listIterator(messages.size());

                        // Iterate in reverse.
                        while(itr.hasPrevious()) {
                            AndroidMegaChatMessage messageToCheck = itr.previous();

                            if(messageToCheck.isUploading()){
                                if(messageToCheck.getPendingMessage().getId()==idPendMsg){
                                    indexToChange = itr.nextIndex();
                                    log("Found index to change: "+indexToChange);
                                    break;
                                }
                            }
                        }

                        if(indexToChange!=-1){
                            log("Index modified: "+indexToChange);
                            messages.get(indexToChange).getPendingMessage().setState(PendingMessage.STATE_ERROR);
                            adapter.modifyMessage(messages, indexToChange+1);
                        }
                        else{
                            log("Error, id pending message message not found!!");
                        }
                    }
                    else{
                        log("Error. The idPendMsg is -1");
                    }

                    int isOverquota = intent.getIntExtra("IS_OVERQUOTA", 0);
                    if(isOverquota==1){
                        showOverquotaAlert(false);
                    }
                    else if (isOverquota==2){
                        showOverquotaAlert(true);
                    }

                    return;
                }
                else if((intent.getAction().equals(Constants.ACTION_NEW_CHAT)) || (intent.getAction().equals(Constants.ACTION_CHAT_SHOW_MESSAGES))){
                    log("Intent to open new chat: "+intent.getAction());
                    finish();
                    long chatIdIntent = intent.getLongExtra("CHAT_ID", -1);
                    if(chatIdIntent!=-1){
                        Intent intentOpenChat = new Intent(this, ChatActivityLollipop.class);
                        intentOpenChat.setAction(Constants.ACTION_CHAT_SHOW_MESSAGES);
                        intentOpenChat.putExtra("CHAT_ID", chatIdIntent);
                        this.startActivity(intentOpenChat);
                    }
                    else{
                        log("Error the chat Id is not valid: "+chatIdIntent);
                    }

                }
                else{
                    log("Other intent");
                }
            }
        }
        super.onNewIntent(intent);
        setIntent(intent);
        return;
    }

    public String getPeerFullName(long userHandle){
        return chatRoom.getPeerFullnameByHandle(userHandle);
    }

    public MegaChatRoom getChatRoom() {
        return chatRoom;
    }

    public void setChatRoom(MegaChatRoom chatRoom) {
        this.chatRoom = chatRoom;
    }

    public void importNode(long idMessage) {
        log("importNode");
        ArrayList<AndroidMegaChatMessage> messages = new ArrayList<>();
        MegaChatMessage m = megaChatApi.getMessage(idChat, idMessage);

        if(m!=null){
            AndroidMegaChatMessage aMessage = new AndroidMegaChatMessage(m);
            messages.add(aMessage);
            importNodes(messages);
        }
        else{
            log("Message cannot be recovered - null");
        }
    }

    public void importNodes(ArrayList<AndroidMegaChatMessage> messages){
        log("importNodes");

        Intent intent = new Intent(this, FileExplorerActivityLollipop.class);
        intent.setAction(FileExplorerActivityLollipop.ACTION_PICK_IMPORT_FOLDER);

        long[] longArray = new long[messages.size()];
        for (int i = 0; i < messages.size(); i++) {
            longArray[i] = messages.get(i).getMessage().getMsgId();
        }
        intent.putExtra("HANDLES_IMPORT_CHAT", longArray);

        startActivityForResult(intent, Constants.REQUEST_CODE_SELECT_IMPORT_FOLDER);

    }

    public void removeRequestDialog(){
        try{
            statusDialog.dismiss();
        } catch(Exception ex){};

    }

    public void revoke(){
        log("revoke");
        megaChatApi.revokeAttachmentMessage(idChat, selectedMessageId);
    }

    @Override
    public void onRequestStart(MegaApiJava api, MegaRequest request) {

    }

    @Override
    public void onRequestUpdate(MegaApiJava api, MegaRequest request) {

    }

    @Override
    public void onRequestFinish(MegaApiJava api, MegaRequest request, MegaError e) {
        removeRequestDialog();

        if (request.getType() == MegaRequest.TYPE_INVITE_CONTACT){
            log("MegaRequest.TYPE_INVITE_CONTACT finished: "+request.getNumber());

            if(request.getNumber()== MegaContactRequest.INVITE_ACTION_REMIND){
                showSnackbar(getString(R.string.context_contact_invitation_resent));
            }
            else{
                if (e.getErrorCode() == MegaError.API_OK){
                    log("OK INVITE CONTACT: "+request.getEmail());
                    if(request.getNumber()==MegaContactRequest.INVITE_ACTION_ADD)
                    {
                        showSnackbar(getString(R.string.context_contact_request_sent, request.getEmail()));
                    }
                }
                else{
                    log("Code: "+e.getErrorString());
                    if(e.getErrorCode()==MegaError.API_EEXIST)
                    {
                        showSnackbar(getString(R.string.context_contact_already_invited, request.getEmail()));
                    }
                    else if(request.getNumber()==MegaContactRequest.INVITE_ACTION_ADD && e.getErrorCode()==MegaError.API_EARGS)
                    {
                        showSnackbar(getString(R.string.error_own_email_as_contact));
                    }
                    else{
                        showSnackbar(getString(R.string.general_error));
                    }
                    log("ERROR: " + e.getErrorCode() + "___" + e.getErrorString());
                }
            }
        }
        else if(request.getType() == MegaRequest.TYPE_COPY){
            if (e.getErrorCode() != MegaError.API_OK) {

                log("e.getErrorCode() != MegaError.API_OK");

                if(e.getErrorCode()==MegaError.API_EOVERQUOTA){
                    log("OVERQUOTA ERROR: "+e.getErrorCode());
                    Intent intent = new Intent(this, ManagerActivityLollipop.class);
                    intent.setAction(Constants.ACTION_OVERQUOTA_STORAGE);
                    startActivity(intent);
                    finish();
                }
                else if(e.getErrorCode()==MegaError.API_EGOINGOVERQUOTA){
                    log("OVERQUOTA ERROR: "+e.getErrorCode());
                    Intent intent = new Intent(this, ManagerActivityLollipop.class);
                    intent.setAction(Constants.ACTION_PRE_OVERQUOTA_STORAGE);
                    startActivity(intent);
                    finish();
                }
                else
                {
                    Snackbar.make(fragmentContainer, getString(R.string.import_success_error), Snackbar.LENGTH_LONG).show();
                }

            }else{
                Snackbar.make(fragmentContainer, getString(R.string.import_success_message), Snackbar.LENGTH_LONG).show();
            }
        }
    }

    @Override
    public void onRequestTemporaryError(MegaApiJava api, MegaRequest request, MegaError e) {

    }

    @Override
    public void onSaveInstanceState(Bundle outState){
        log("onSaveInstanceState");
        super.onSaveInstanceState(outState);
        outState.putLong("idChat", idChat);
        outState.putLong("selectedMessageId", selectedMessageId);
        outState.putInt("selectedPosition", selectedPosition);
        outState.putInt("typeMessageJump",typeMessageJump);

        if(messageJumpLayout.getVisibility() == View.VISIBLE){
            visibilityMessageJump = true;
        }else{
            visibilityMessageJump = false;
        }
        outState.putBoolean("visibilityMessageJump",visibilityMessageJump);
        outState.putLong("lastMessageSeen", lastIdMsgSeen);
        outState.putLong("generalUnreadCount", generalUnreadCount);
        outState.putBoolean("isHideJump",isHideJump);
        outState.putString("mOutputFilePath",mOutputFilePath);
//        outState.putInt("position_imageDrag", position_imageDrag);
//        outState.putSerializable("holder_imageDrag", holder_imageDrag);
    }

    public void askSizeConfirmationBeforeChatDownload(String parentPath, ArrayList<MegaNode> nodeList, long size){
        log("askSizeConfirmationBeforeChatDownload");

        final String parentPathC = parentPath;
        final ArrayList<MegaNode> nodeListC = nodeList;
        final long sizeC = size;
        final ChatController chatC = new ChatController(this);

        android.support.v7.app.AlertDialog.Builder builder;
        if (Build.VERSION.SDK_INT >= Build.VERSION_CODES.HONEYCOMB) {
            builder = new AlertDialog.Builder(this, R.style.AppCompatAlertDialogStyle);
        }
        else{
            builder = new AlertDialog.Builder(this);
        }
        LinearLayout confirmationLayout = new LinearLayout(this);
        confirmationLayout.setOrientation(LinearLayout.VERTICAL);
        LinearLayout.LayoutParams params = new LinearLayout.LayoutParams(LinearLayout.LayoutParams.MATCH_PARENT, LinearLayout.LayoutParams.WRAP_CONTENT);
        params.setMargins(Util.scaleWidthPx(20, outMetrics), Util.scaleHeightPx(10, outMetrics), Util.scaleWidthPx(17, outMetrics), 0);

        final CheckBox dontShowAgain =new CheckBox(this);
        dontShowAgain.setText(getString(R.string.checkbox_not_show_again));
        dontShowAgain.setTextColor(ContextCompat.getColor(this, R.color.text_secondary));

        confirmationLayout.addView(dontShowAgain, params);

        builder.setView(confirmationLayout);

//				builder.setTitle(getString(R.string.confirmation_required));

        builder.setMessage(getString(R.string.alert_larger_file, Util.getSizeString(sizeC)));
        builder.setPositiveButton(getString(R.string.general_save_to_device),
                new DialogInterface.OnClickListener() {
                    public void onClick(DialogInterface dialog, int whichButton) {
                        if(dontShowAgain.isChecked()){
                            dbH.setAttrAskSizeDownload("false");
                        }
                        chatC.download(parentPathC, nodeListC);
                    }
                });
        builder.setNegativeButton(getString(android.R.string.cancel), new DialogInterface.OnClickListener() {
            public void onClick(DialogInterface dialog, int whichButton) {
                if(dontShowAgain.isChecked()){
                    dbH.setAttrAskSizeDownload("false");
                }
            }
        });

        downloadConfirmationDialog = builder.create();
        downloadConfirmationDialog.show();
    }

    /*
	 * Handle processed upload intent
	 */
    public void onIntentProcessed(List<ShareInfo> infos) {
        log("onIntentProcessedLollipop");

        if (infos == null) {
            Snackbar.make(fragmentContainer, getString(R.string.upload_can_not_open), Snackbar.LENGTH_LONG).show();
        }
        else {
            log("Launch chat upload with files "+infos.size());
            for (ShareInfo info : infos) {
                Intent intent = new Intent(this, ChatUploadService.class);

                long timestamp = System.currentTimeMillis()/1000;
                long idPendingMsg = dbH.setPendingMessage(idChat+"", Long.toString(timestamp));
                if(idPendingMsg!=-1){
                    intent.putExtra(ChatUploadService.EXTRA_ID_PEND_MSG, idPendingMsg);

                    log("name of the file: "+info.getTitle());
                    log("size of the file: "+info.getSize());
                    PendingNodeAttachment nodeAttachment = null;

                    if (MimeTypeList.typeForName(info.getFileAbsolutePath()).isImage()) {

                        if(sendOriginalAttachments){
                            String fingerprint = megaApi.getFingerprint(info.getFileAbsolutePath());

                            //Add node to db
                            long idNode = dbH.setNodeAttachment(info.getFileAbsolutePath(), info.getTitle(), fingerprint);

                            dbH.setMsgNode(idPendingMsg, idNode);

                            nodeAttachment = new PendingNodeAttachment(info.getFileAbsolutePath(), fingerprint, info.getTitle());
                        }
                        else{
                            File previewDir = PreviewUtils.getPreviewFolder(this);
                            String nameFilePreview = info.getTitle();
                            File preview = new File(previewDir, nameFilePreview);

                            boolean isPreview = megaApi.createPreview(info.getFileAbsolutePath(), preview.getAbsolutePath());

                            if(isPreview){
                                log("Preview: "+preview.getAbsolutePath());
                                String fingerprint = megaApi.getFingerprint(preview.getAbsolutePath());

                                //Add node to db
                                long idNode = dbH.setNodeAttachment(preview.getAbsolutePath(), info.getTitle(), fingerprint);

                                dbH.setMsgNode(idPendingMsg, idNode);

                                nodeAttachment = new PendingNodeAttachment(preview.getAbsolutePath(), fingerprint, info.getTitle());
                            }
                            else{
                                log("No preview");
                                String fingerprint = megaApi.getFingerprint(info.getFileAbsolutePath());

                                //Add node to db
                                long idNode = dbH.setNodeAttachment(info.getFileAbsolutePath(), info.getTitle(), fingerprint);

                                dbH.setMsgNode(idPendingMsg, idNode);

                                nodeAttachment = new PendingNodeAttachment(info.getFileAbsolutePath(), fingerprint, info.getTitle());
                            }
                        }
                    }
                    else{
                        String fingerprint = megaApi.getFingerprint(info.getFileAbsolutePath());

                        //Add node to db
                        long idNode = dbH.setNodeAttachment(info.getFileAbsolutePath(), info.getTitle(), fingerprint);

                        dbH.setMsgNode(idPendingMsg, idNode);

                        nodeAttachment = new PendingNodeAttachment(info.getFileAbsolutePath(), fingerprint, info.getTitle());
                    }

                    PendingMessage newPendingMsg = new PendingMessage(idPendingMsg, idChat, nodeAttachment, timestamp, PendingMessage.STATE_SENDING);
                    AndroidMegaChatMessage newNodeAttachmentMsg = new AndroidMegaChatMessage(newPendingMsg, true);
                    sendMessageToUI(newNodeAttachmentMsg);

//                ArrayList<String> filePaths = newPendingMsg.getFilePaths();
//                filePaths.add("/home/jfjf.jpg");

                    intent.putExtra(ChatUploadService.EXTRA_FILEPATH, newPendingMsg.getFilePath());
                    intent.putExtra(ChatUploadService.EXTRA_CHAT_ID, idChat);

                    startService(intent);
                }
                else{
                    log("Error when adding pending msg to the database");
                }

                if (statusDialog != null) {
                    try {
                        statusDialog.dismiss();
                    }
                    catch(Exception ex){}
                }
            }
        }
    }

    public void prepareMessageToForward(long idMessage) {
        log("prepareMessageToForward");
        ArrayList<AndroidMegaChatMessage> messagesSelected = new ArrayList<>();
        MegaChatMessage m = megaChatApi.getMessage(idChat, idMessage);
        AndroidMegaChatMessage aM = new AndroidMegaChatMessage(m);
        messagesSelected.add(aM);

        prepareMessagesToForward(messagesSelected);
    }

    public void prepareMessagesToForward(ArrayList<AndroidMegaChatMessage> messagesSelected){
        log ("prepareMessagesToForward");

        ArrayList<AndroidMegaChatMessage> messagesToImport = new ArrayList<>();
        long[] idMessages = new long[messagesSelected.size()];
        for(int i=0; i<messagesSelected.size();i++){
            idMessages[i] = messagesSelected.get(i).getMessage().getMsgId();

            if(messagesSelected.get(i).getMessage().getType()==MegaChatMessage.TYPE_NODE_ATTACHMENT){
                if(messagesSelected.get(i).getMessage().getUserHandle()!=myUserHandle){
                    //Node has to be imported
                    messagesToImport.add(messagesSelected.get(i));
                }
            }
        }

        if(messagesToImport.isEmpty()){
            log("Proceed to forward");
            forwardMessages(messagesSelected);
        }
        else{
            log("Proceed to import nodes to own Cloud");
            ChatImportToForwardListener listener = new ChatImportToForwardListener(Constants.MULTIPLE_FORWARD_MESSAGES, messagesSelected, messagesToImport.size(), this);

            MegaNode target = megaApi.getNodeByPath(Constants.CHAT_FOLDER, megaApi.getRootNode());
            if(target==null){
                log("Error no chat folder - return");
                return;
            }

            for(int j=0; j<messagesToImport.size();j++){
                AndroidMegaChatMessage message = messagesToImport.get(j);

                if(message!=null){

                    MegaNodeList nodeList = message.getMessage().getMegaNodeList();

                    for(int i=0;i<nodeList.size();i++){
                        MegaNode document = nodeList.get(i);
                        if (document != null) {
                            log("DOCUMENT: " + document.getName() + "_" + document.getHandle());

                            megaApi.copyNode(document, target, listener);
                        }
                        else{
                            log("DOCUMENT: null");
                        }
                    }
                }
                else{
                    log("MESSAGE is null");
                    Snackbar.make(fragmentContainer, getString(R.string.import_success_error), Snackbar.LENGTH_LONG).show();
                }
            }
        }
    }

    public void forwardMessages(ArrayList<AndroidMegaChatMessage> messagesSelected){
        log ("forwardMessages");

        long[] idMessages = new long[messagesSelected.size()];
        for(int i=0; i<messagesSelected.size();i++){
            idMessages[i] = messagesSelected.get(i).getMessage().getMsgId();
        }

        Intent i = new Intent(this, ChatExplorerActivity.class);
        i.putExtra("ID_MESSAGES", idMessages);
        i.putExtra("ID_CHAT_FROM", idChat);
        i.setAction(Constants.ACTION_FORWARD_MESSAGES);
        startActivityForResult(i, REQUEST_CODE_SELECT_CHAT);
    }

    public void openChatAfterForward(long chatHandle, String text){
        log("openChatAfterForward");
        try{
            statusDialog.dismiss();
        } catch(Exception ex) {};

        if(chatHandle==idChat){
            log("Chat already opened");

            try{
                statusDialog.dismiss();
            } catch(Exception ex) {};

            if(adapter!=null){
                if(adapter.isMultipleSelect()){
                    clearSelections();
                    hideMultipleSelect();
                }
            }

            if(text!=null){
                showSnackbar(text);
            }
        }
        else{
            if(chatHandle!=-1){
                log("Open chat to forward messages");

                Intent intentOpenChat = new Intent(this, ManagerActivityLollipop.class);
                intentOpenChat.addFlags(Intent.FLAG_ACTIVITY_CLEAR_TOP);
                intentOpenChat.setAction(Constants.ACTION_CHAT_NOTIFICATION_MESSAGE);
                intentOpenChat.putExtra("CHAT_ID", chatHandle);
                if(text!=null){
                    intentOpenChat.putExtra("showSnackbar", text);
                }
                startActivity(intentOpenChat);
                finish();
            }
            else{
                if(adapter.isMultipleSelect()){
                    clearSelections();
                    hideMultipleSelect();
                }
                if(text!=null){
                    showSnackbar(text);
                }
            }
        }
    }

    public void markAsSeen(MegaChatMessage msg){
        log("markAsSeen");
        if(activityVisible){
            if(msg.getStatus()!=MegaChatMessage.STATUS_SEEN) {
                megaChatApi.setMessageSeen(chatRoom.getChatId(), msg.getMsgId());
            }
        }
    }

   @Override
    protected void onResume(){
        log("onResume");
        super.onResume();

        setNodeAttachmentVisibile();

        MegaApplication.setShowPinScreen(true);
        MegaApplication.setOpenChatId(idChat);

        supportInvalidateOptionsMenu();

        int chatConnection = megaChatApi.getChatConnectionState(idChat);
        log("Chat connection (" + idChat+ ") is: "+chatConnection);
        if(chatConnection==MegaChatApi.CHAT_CONNECTION_ONLINE) {
            setAsRead = true;
            requestLastGreen(INITIAL_PRESENCE_STATUS);
        }
        else{
            setAsRead=false;
        }

        if(chatRoom.hasCustomTitle()){
            textChat.setHint(getString(R.string.type_message_hint_with_customized_title, chatRoom.getTitle()));
        }else{
            textChat.setHint(getString(R.string.type_message_hint_with_default_title, chatRoom.getTitle()));
        }

       emojiKeyboard.hideBothKeyboard(this);

        //Update last seen position if different and there is unread messages
       //If the chat is being opened do not update, onLoad will do that

        if(!isLoadingHistory) {
            log("Chat is NOT loading history");
            if(lastSeenReceived == true){

                long unreadCount = chatRoom.getUnreadCount();
               if (unreadCount != 0) {
                   lastIdMsgSeen = megaChatApi.getLastMessageSeenId(idChat);

                   //Find last message
                   int positionLastMessage = -1;
                   for(int i=messages.size()-1; i>=0;i--) {
                       AndroidMegaChatMessage androidMessage = messages.get(i);

                       if (!androidMessage.isUploading()) {
                           MegaChatMessage msg = androidMessage.getMessage();
                           if (msg.getMsgId() == lastIdMsgSeen) {
                               positionLastMessage = i;
                               break;
                           }
                       }
                   }

<<<<<<< HEAD
                   //Check if it has no my messages after
                   positionLastMessage = positionLastMessage + 1;
                   AndroidMegaChatMessage message = messages.get(positionLastMessage);
                   while(message.getMessage().getUserHandle()==megaChatApi.getMyUserHandle()){
                       lastIdMsgSeen = message.getMessage().getMsgId();
                       positionLastMessage = positionLastMessage + 1;
                       message = messages.get(positionLastMessage);
=======
                   if(positionLastMessage==-1){
                       scrollToMessage(-1);
>>>>>>> 497fb1f6
                   }
                   else{
                       //Check if it has no my messages after

<<<<<<< HEAD
                   generalUnreadCount = unreadCount;
                   scrollToMessage(lastIdMsgSeen);
=======
                       if(positionLastMessage >= messages.size()-1){
                           log("Nothing after, do not increment position");
                       }
                       else{
                           positionLastMessage = positionLastMessage + 1;
                       }

                       AndroidMegaChatMessage message = messages.get(positionLastMessage);
                       log("Position lastMessage found: "+positionLastMessage+" messages.size: "+messages.size());

                       while(message.getMessage().getUserHandle()==megaChatApi.getMyUserHandle()){
                           lastIdMsgSeen = message.getMessage().getMsgId();
                           positionLastMessage = positionLastMessage + 1;
                           message = messages.get(positionLastMessage);
                       }

                       generalUnreadCount = unreadCount;

                       scrollToMessage(lastIdMsgSeen);
                   }
>>>>>>> 497fb1f6
               }
               else{
                   if(generalUnreadCount!=0){
                       scrollToMessage(-1);
                   }
               }
            }
           setLastMessageSeen();
        }
        else{
            log("onResume:openingChat:doNotUpdateLastMessageSeen");
        }

        activityVisible = true;

        MegaChatCall callInProgress = megaChatApi.getChatCall(idChat);
        if(callInProgress != null){
            if((callInProgress.getStatus() >= MegaChatCall.CALL_STATUS_REQUEST_SENT) && (callInProgress.getStatus() <= MegaChatCall.CALL_STATUS_IN_PROGRESS)){
                callInProgressLayout.setVisibility(View.VISIBLE);
                callInProgressLayout.setOnClickListener(this);
            }
            else{
                callInProgressLayout.setVisibility(View.GONE);
            }
        }
        else{
            callInProgressLayout.setVisibility(View.GONE);
        }


       if(aB != null && aB.getTitle() != null){
           titleToolbar.setText(adjustForLargeFont(titleToolbar.getText().toString()));
        }
    }

    public void scrollToMessage(long lastId){
        for(int i=messages.size()-1; i>=0;i--) {
            AndroidMegaChatMessage androidMessage = messages.get(i);

            if (!androidMessage.isUploading()) {
                MegaChatMessage msg = androidMessage.getMessage();
                if (msg.getMsgId() == lastId) {
                    log("scrollToPosition: "+i);
                    mLayoutManager.scrollToPositionWithOffset(i+1,Util.scaleHeightPx(30, outMetrics));
                    break;
                }
            }
        }

    }

    public void setLastMessageSeen(){
        log("setLastMessageSeen");

        if(messages!=null){
            if(!messages.isEmpty()){
                AndroidMegaChatMessage lastMessage = messages.get(messages.size()-1);
                int index = messages.size()-1;
                if(lastMessage!=null) {
                    if (!lastMessage.isUploading()) {
                        while (lastMessage.getMessage().getUserHandle() == megaChatApi.getMyUserHandle()) {
                            index--;
                            if (index == -1) {
                                break;
                            }
                            lastMessage = messages.get(index);
                        }

                        if (lastMessage.getMessage() != null) {
                            boolean resultMarkAsSeen = megaChatApi.setMessageSeen(idChat, lastMessage.getMessage().getMsgId());
                            log("(A)Result setMessageSeen: " + resultMarkAsSeen);
                        }

                    } else {
                        while (lastMessage.isUploading() == true) {
                            index--;
                            if (index == -1) {
                                break;
                            }
                            lastMessage = messages.get(index);
                        }
                        if (lastMessage != null) {

                            while (lastMessage.getMessage().getUserHandle() == megaChatApi.getMyUserHandle()) {
                                index--;
                                if (index == -1) {
                                    break;
                                }
                                lastMessage = messages.get(index);
                            }

                            if (lastMessage.getMessage() != null) {
                                boolean resultMarkAsSeen = megaChatApi.setMessageSeen(idChat, lastMessage.getMessage().getMsgId());
                                log("(B)Result setMessageSeen: " + resultMarkAsSeen);
                            }
                        }
                    }
                }
                else{
                    log("ERROR:lastMessageNUll");
                }
            }
        }
    }

    @Override
    protected void onPause(){
        log("onPause");
        super.onPause();

        activityVisible = false;
        MegaApplication.setOpenChatId(-1);
    }

    @Override
    public void onChatListItemUpdate(MegaChatApiJava api, MegaChatListItem item) {
        if(item.hasChanged(MegaChatListItem.CHANGE_TYPE_UNREAD_COUNT)) {
            updateNavigationToolbarIcon();
        }
    }

    public void updateNavigationToolbarIcon(){

        if (Build.VERSION.SDK_INT >= Build.VERSION_CODES.KITKAT) {
            int numberUnread = megaChatApi.getUnreadChats();

            if(numberUnread==0){
                aB.setHomeAsUpIndicator(R.drawable.ic_arrow_back_white);
            }
            else{

                badgeDrawable.setProgress(1.0f);

                if(numberUnread>9){
                    badgeDrawable.setText("9+");
                }
                else{
                    badgeDrawable.setText(numberUnread+"");
                }

                aB.setHomeAsUpIndicator(badgeDrawable);
            }
        }
        else{
            aB.setHomeAsUpIndicator(R.drawable.ic_arrow_back_white);
        }
    }

    @Override
    public void onChatInitStateUpdate(MegaChatApiJava api, int newState) {

    }

    @Override
    public void onChatPresenceConfigUpdate(MegaChatApiJava api, MegaChatPresenceConfig config) {

    }

    @Override
    public void onChatOnlineStatusUpdate(MegaChatApiJava api, long userHandle, int status, boolean inProgress) {
        log("onChatOnlineStatusUpdate: " + status + "___" + inProgress);
        setChatSubtitle();
        requestLastGreen(status);
    }

    @Override
    public void onChatConnectionStateUpdate(MegaChatApiJava api, long chatid, int newState) {
//        log("onChatConnectionStateUpdate: "+newState);

        supportInvalidateOptionsMenu();

        if(idChat==chatid){
        if(newState==MegaChatApi.CHAT_CONNECTION_ONLINE){
            log("Chat is now ONLINE");
                setAsRead=true;
                setLastMessageSeen();
            }
            else{
                setAsRead=false;
            }
        }
        setChatSubtitle();
    }

    @Override
    public void onChatPresenceLastGreen(MegaChatApiJava api, long userhandle, int lastGreen) {
        log("onChatPresenceLastGreen: "+lastGreen);
        if(!chatRoom.isGroup() && userhandle == chatRoom.getPeerHandle(0)){
            log("Update last green");
            minutesLastGreen = lastGreen;

            int state = megaChatApi.getUserOnlineStatus(chatRoom.getPeerHandle(0));

            if(state != MegaChatApi.STATUS_ONLINE && state != MegaChatApi.STATUS_BUSY && state != MegaChatApi.STATUS_INVALID){
                String formattedDate = TimeChatUtils.lastGreenDate(lastGreen);

                setLastGreen(formattedDate);

                log("Date last green: "+formattedDate);
            }
        }
    }

    public void takePicture(){
        log("takePicture");

        Intent intent = new Intent(MediaStore.ACTION_IMAGE_CAPTURE);
        if (intent.resolveActivity(getPackageManager()) != null) {
            File photoFile = createImageFile();
            Uri photoURI;
            if(photoFile != null){
                if (Build.VERSION.SDK_INT >= Build.VERSION_CODES.N) {
                    photoURI = FileProvider.getUriForFile(this, "mega.privacy.android.app.providers.fileprovider", photoFile);
                }
                else{
                    photoURI = Uri.fromFile(photoFile);
                }

                isTakePicture = false;
                mOutputFilePath = photoFile.getAbsolutePath();
                if(mOutputFilePath!=null){
                    intent.setFlags(Intent.FLAG_GRANT_READ_URI_PERMISSION);
                    intent.setFlags(Intent.FLAG_GRANT_WRITE_URI_PERMISSION);
                    intent.putExtra(MediaStore.EXTRA_OUTPUT, photoURI);
                    startActivityForResult(intent, Constants.TAKE_PHOTO_CODE);
                }
            }
        }

//        String path = Environment.getExternalStorageDirectory().getAbsolutePath() +"/"+ Util.temporalPicDIR;
//        File newFolder = new File(path);
//        newFolder.mkdirs();
//
//        String file = path + "/picture.jpg";
//        File newFile = new File(file);
//        try {
//            newFile.createNewFile();
//        } catch (IOException e) {}
//
//        Uri outputFileUri;
//        if (Build.VERSION.SDK_INT >= Build.VERSION_CODES.N) {
//            outputFileUri = FileProvider.getUriForFile(this, "mega.privacy.android.app.providers.fileprovider", newFile);
//        }
//        else{
//            outputFileUri = Uri.fromFile(newFile);
//        }
//
//        isTakePicture = false;
//
//        Intent cameraIntent = new Intent(MediaStore.ACTION_IMAGE_CAPTURE);
//        cameraIntent.putExtra(MediaStore.EXTRA_OUTPUT, outputFileUri);
//        cameraIntent.setFlags(Intent.FLAG_GRANT_READ_URI_PERMISSION);
//        startActivityForResult(cameraIntent, Constants.TAKE_PHOTO_CODE);
    }

    public void uploadPicture(String imagePath){
        log("uploadPicture - Path: "+imagePath);
        Intent intent = new Intent(this, ChatUploadService.class);
        File selfie = new File(imagePath);

        long timestamp = System.currentTimeMillis()/1000;
        long idPendingMsg = dbH.setPendingMessage(idChat+"", Long.toString(timestamp));
        if(idPendingMsg!=-1){
            intent.putExtra(ChatUploadService.EXTRA_ID_PEND_MSG, idPendingMsg);
        }
        PendingNodeAttachment nodeAttachment = null;

        if(sendOriginalAttachments){
            log("sendOriginalAttachments");

            String fingerprint = megaApi.getFingerprint(selfie.getAbsolutePath());

            //Add node to db
            long idNode = dbH.setNodeAttachment(selfie.getAbsolutePath(), selfie.getName(), fingerprint);
            dbH.setMsgNode(idPendingMsg, idNode);
            nodeAttachment = new PendingNodeAttachment(selfie.getAbsolutePath(), fingerprint, selfie.getName());

        }else{
            File previewDir = PreviewUtils.getPreviewFolder(this);
            String nameFilePreview = selfie.getName();
            File preview = new File(previewDir, nameFilePreview);

            boolean isPreview = megaApi.createPreview(selfie.getAbsolutePath(), preview.getAbsolutePath());

            if(isPreview){
                log("Preview: "+preview.getAbsolutePath());
                String fingerprint = megaApi.getFingerprint(preview.getAbsolutePath());

                //Add node to db
                long idNode = dbH.setNodeAttachment(preview.getAbsolutePath(), selfie.getName(), fingerprint);

                dbH.setMsgNode(idPendingMsg, idNode);

                nodeAttachment = new PendingNodeAttachment(preview.getAbsolutePath(), fingerprint, selfie.getName());
            }else{
                log("No preview");
                String fingerprint = megaApi.getFingerprint(selfie.getAbsolutePath());

                //Add node to db
                long idNode = dbH.setNodeAttachment(selfie.getAbsolutePath(), selfie.getName(), fingerprint);

                dbH.setMsgNode(idPendingMsg, idNode);

                nodeAttachment = new PendingNodeAttachment(selfie.getAbsolutePath(), fingerprint, selfie.getName());
            }
        }

        PendingMessage newPendingMsg = new PendingMessage(idPendingMsg, idChat, nodeAttachment, timestamp, PendingMessage.STATE_SENDING);
        if(!isLoadingHistory){
            AndroidMegaChatMessage newNodeAttachmentMsg = new AndroidMegaChatMessage(newPendingMsg, true);
            sendMessageToUI(newNodeAttachmentMsg);
        }

        intent.putExtra(ChatUploadService.EXTRA_FILEPATH, newPendingMsg.getFilePath());
        intent.putExtra(ChatUploadService.EXTRA_CHAT_ID, idChat);

        startService(intent);
    }

    public void multiselectActivated(boolean flag){
        String text = textChat.getText().toString();

        if(flag){
            //multiselect on
            if(!text.isEmpty()) {
                textChat.setTextColor(ContextCompat.getColor(this, R.color.transfer_progress));
            }
            if(!sendIcon.isEnabled()){
                sendIcon.setEnabled(true);
                sendIcon.setImageDrawable(ContextCompat.getDrawable(this, R.drawable.ic_send_black));
            }
        }else if(!flag){
            //multiselect off
            if(sendIcon.isEnabled()) {

                textChat.setTextColor(ContextCompat.getColor(this, R.color.black));
                if(!text.isEmpty()) {
                    sendIcon.setEnabled(true);
                    sendIcon.setImageDrawable(ContextCompat.getDrawable(this, R.drawable.ic_send_black));
                }else{
                    sendIcon.setEnabled(false);
                    sendIcon.setImageDrawable(ContextCompat.getDrawable(this, R.drawable.ic_send_trans));
                }
            }
        }
    }

    private void showOverquotaAlert(boolean prewarning){
        log("showOverquotaAlert: prewarning: "+prewarning);

        AlertDialog.Builder builder = new AlertDialog.Builder(this);
        builder.setTitle(getString(R.string.overquota_alert_title));

        if(prewarning){
            builder.setMessage(getString(R.string.pre_overquota_alert_text));
        }
        else{
            builder.setMessage(getString(R.string.overquota_alert_text));
            dbH.setCamSyncEnabled(false);
        }

        if(overquotaDialog==null){

            builder.setPositiveButton(getString(R.string.my_account_upgrade_pro), new android.content.DialogInterface.OnClickListener() {

                @Override
                public void onClick(DialogInterface dialog, int which) {
                    showUpgradeAccount();
                }
            });
            builder.setNegativeButton(getString(R.string.general_cancel), new android.content.DialogInterface.OnClickListener() {

                @Override
                public void onClick(DialogInterface dialog, int which) {
                    dialog.dismiss();
                    overquotaDialog=null;
                }
            });

            overquotaDialog = builder.create();
            overquotaDialog.setCanceledOnTouchOutside(false);
        }

        overquotaDialog.show();
    }

    public void showUpgradeAccount(){
        log("showUpgradeAccount");
        Intent upgradeIntent = new Intent(this, ManagerActivityLollipop.class);
        upgradeIntent.setAction(Constants.ACTION_SHOW_UPGRADE_ACCOUNT);
        startActivity(upgradeIntent);
    }

    public void showJumpMessage(){
        if((!isHideJump)&&(typeMessageJump!=TYPE_MESSAGE_NEW_MESSAGE)){
            typeMessageJump = TYPE_MESSAGE_JUMP_TO_LEAST;
            messageJumpText.setText(getResources().getString(R.string.message_jump_latest));
            messageJumpLayout.setVisibility(View.VISIBLE);
        }
    }

    @Override
    public void onChatCallUpdate(MegaChatApiJava api, MegaChatCall call) {
        log("onChatCallUpdate");
        if(call.getChatid()==idChat){
            if(call.getStatus()==MegaChatCall.CALL_STATUS_DESTROYED||call.getStatus()==MegaChatCall.CALL_STATUS_TERMINATING){
                log("Hide call in progress");
                callInProgressLayout.setVisibility(View.GONE);
                callInProgressLayout.setOnClickListener(null);
            }
        }
    }

    public void goToEnd(){
        log("goToEnd()");
        int infoToShow = -1;
        int index = messages.size()-1;

        AndroidMegaChatMessage msg = messages.get(index);

        while (!msg.isUploading() && msg.getMessage().getStatus() == MegaChatMessage.STATUS_SENDING_MANUAL) {
            index--;
            msg = messages.get(index);
        }

        if(index == (messages.size()-1)){
            //Scroll to end
            mLayoutManager.scrollToPositionWithOffset(index+1,Util.scaleHeightPx(20, outMetrics));
        }else{
            index++;
            infoToShow = adjustInfoToShow(index);
            if(infoToShow== AndroidMegaChatMessage.CHAT_ADAPTER_SHOW_ALL){
                mLayoutManager.scrollToPositionWithOffset(index, Util.scaleHeightPx(50, outMetrics));
            }else{
                mLayoutManager.scrollToPositionWithOffset(index, Util.scaleHeightPx(20, outMetrics));
            }
        }
        hideMessageJump();
    }

    public void setNewVisibility(boolean vis){
        newVisibility = vis;
    }

    public void hideMessageJump(){
        isHideJump = true;
        visibilityMessageJump=false;
        if(messageJumpLayout.getVisibility() == View.VISIBLE){
            messageJumpLayout.animate()
                        .alpha(0.0f)
                        .setDuration(1000)
                        .withEndAction(new Runnable() {
                            @Override public void run() {
                                messageJumpLayout.setVisibility(View.GONE);
                                messageJumpLayout.setAlpha(1.0f);
                            }
                        })
                        .start();
        }
    }

    public MegaApiAndroid getLocalMegaApiFolder() {

        PackageManager m = getPackageManager();
        String s = getPackageName();
        PackageInfo p;
        String path = null;
        try {
            p = m.getPackageInfo(s, 0);
            path = p.applicationInfo.dataDir + "/";
        } catch (PackageManager.NameNotFoundException e) {
            e.printStackTrace();
        }

        MegaApiAndroid megaApiFolder = new MegaApiAndroid(MegaApplication.APP_KEY,
                MegaApplication.USER_AGENT, path);

        megaApiFolder.setDownloadMethod(MegaApiJava.TRANSFER_METHOD_AUTO_ALTERNATIVE);
        megaApiFolder.setUploadMethod(MegaApiJava.TRANSFER_METHOD_AUTO_ALTERNATIVE);

        return megaApiFolder;
    }

    public File createImageFile() {
        log("createImageFile");
        String timeStamp = new SimpleDateFormat("yyyyMMdd_HHmmss").format(new Date());
        String imageFileName = "picture" + timeStamp + "_";
        File storageDir = getExternalFilesDir(null);
        if (!storageDir.exists()) {
            storageDir.mkdir();
        }
        return new File(storageDir, imageFileName + ".jpg");
    }

    private void onCaptureImageResult() {
        log("onCaptureImageResult");
        if (mOutputFilePath != null) {
            File f = new File(mOutputFilePath);
            if(f!=null){
                try {
                    File publicFile = copyImageFile(f);
                    //Remove mOutputFilePath
                    if (f.exists()) {
                        if (f.isDirectory()) {
                            if(f.list().length <= 0){
                                f.delete();
                            }
                        }else{
                            f.delete();
                        }
                    }
                    if(publicFile!=null){
                        Uri finalUri = Uri.fromFile(publicFile);
                        galleryAddPic(finalUri);
                        uploadPicture(publicFile.getPath());
                    }

                } catch (IOException e) {
                    e.printStackTrace();
                }
            }

        }
    }

    public File copyImageFile(File fileToCopy) throws IOException {
        log("copyImageFile");
        File storageDir = new File(Environment.getExternalStoragePublicDirectory(Environment.DIRECTORY_DCIM), "Camera");
        if (!storageDir.exists()) {
            storageDir.mkdir();
        }
        File copyFile = new File(storageDir, fileToCopy.getName());
        copyFile.createNewFile();
        copy(fileToCopy, copyFile);
        return copyFile;
    }

    public static void copy(File src, File dst) throws IOException {
        log("copy");
        InputStream in = new FileInputStream(src);
        OutputStream out = new FileOutputStream(dst);
        byte[] buf = new byte[1024];
        int len;
        while ((len = in.read(buf)) > 0) {
            out.write(buf, 0, len);
        }
        in.close();
        out.close();
    }

    private void galleryAddPic(Uri contentUri) {
        log("galleryAddPic");
        if(contentUri!=null){
            Intent mediaScanIntent = new Intent(Intent.ACTION_MEDIA_SCANNER_SCAN_FILE, contentUri);
            sendBroadcast(mediaScanIntent);
        }
    }

    public int getGroupPermission(){
        int permission = chatRoom.getOwnPrivilege();
        return permission;
    }


    public void hideKeyboard() {
        if (fileStorageLayout.isShown()) {
            hideFileStorageSection();
        }
        emojiKeyboard.hideBothKeyboard(this);

    }

    public void showConfirmationConnect(){
        log("showConfirmationConnect");

        DialogInterface.OnClickListener dialogClickListener = new DialogInterface.OnClickListener() {
            @Override
            public void onClick(DialogInterface dialog, int which) {
                switch (which){
                    case DialogInterface.BUTTON_POSITIVE:
                        startConnection();
                        finish();
                        break;

                    case DialogInterface.BUTTON_NEGATIVE:
                        log("showConfirmationConnect: BUTTON_NEGATIVE");
                        break;
                }
            }
        };

        AlertDialog.Builder builder = new AlertDialog.Builder(this);
        try {
            builder.setMessage(R.string.confirmation_to_reconnect).setPositiveButton(R.string.cam_sync_ok, dialogClickListener)
                    .setNegativeButton(R.string.general_cancel, dialogClickListener).show().setCanceledOnTouchOutside(false);
        }
        catch (Exception e){}
    }

    public void startConnection() {
        log("startConnection: Broadcast to ManagerActivity");
        Intent intent = new Intent(Constants.BROADCAST_ACTION_INTENT_CONNECTIVITY_CHANGE);
        intent.putExtra("actionType", Constants.START_RECONNECTION);
        LocalBroadcastManager.getInstance(getApplicationContext()).sendBroadcast(intent);
    }

    public int getDeviceDensity(){
        int screen = 0;
        switch (getResources().getDisplayMetrics().densityDpi) {
            case DisplayMetrics.DENSITY_LOW:
                screen = 1;
                break;
            case DisplayMetrics.DENSITY_MEDIUM:
                screen = 1;
                break;
            case DisplayMetrics.DENSITY_HIGH:
                screen = 1;
                break;
            case DisplayMetrics.DENSITY_XHIGH:
                screen = 0;
                break;
            case DisplayMetrics.DENSITY_XXHIGH:
                screen = 0;
                break;
            case DisplayMetrics.DENSITY_XXXHIGH:
                screen = 0;
                break;
            default:
                screen = 0;
        }
        return screen;
    }

    public void setNodeAttachmentVisibile() {
        log("setNodeAttachmentVisibile");
        if (adapter != null && holder_imageDrag != null && position_imageDrag != -1) {
            adapter.setNodeAttachmentVisibility(true, holder_imageDrag, position_imageDrag);
            holder_imageDrag = null;
            position_imageDrag = -1;
        }
    }

    public void hideFileStorageSection(){
        if (fileStorageF != null) {
            fileStorageF.clearSelections();
            fileStorageF.hideMultipleSelect();
        }
        fileStorageLayout.setVisibility(View.GONE);
        pickFileStorageButton.setImageResource(R.drawable.ic_b_select_image);
    }
}<|MERGE_RESOLUTION|>--- conflicted
+++ resolved
@@ -6622,7 +6622,7 @@
             log("Chat is NOT loading history");
             if(lastSeenReceived == true){
 
-                long unreadCount = chatRoom.getUnreadCount();
+               long unreadCount = chatRoom.getUnreadCount();
                if (unreadCount != 0) {
                    lastIdMsgSeen = megaChatApi.getLastMessageSeenId(idChat);
 
@@ -6640,26 +6640,13 @@
                        }
                    }
 
-<<<<<<< HEAD
-                   //Check if it has no my messages after
-                   positionLastMessage = positionLastMessage + 1;
-                   AndroidMegaChatMessage message = messages.get(positionLastMessage);
-                   while(message.getMessage().getUserHandle()==megaChatApi.getMyUserHandle()){
-                       lastIdMsgSeen = message.getMessage().getMsgId();
-                       positionLastMessage = positionLastMessage + 1;
-                       message = messages.get(positionLastMessage);
-=======
                    if(positionLastMessage==-1){
                        scrollToMessage(-1);
->>>>>>> 497fb1f6
+
                    }
                    else{
                        //Check if it has no my messages after
 
-<<<<<<< HEAD
-                   generalUnreadCount = unreadCount;
-                   scrollToMessage(lastIdMsgSeen);
-=======
                        if(positionLastMessage >= messages.size()-1){
                            log("Nothing after, do not increment position");
                        }
@@ -6680,7 +6667,6 @@
 
                        scrollToMessage(lastIdMsgSeen);
                    }
->>>>>>> 497fb1f6
                }
                else{
                    if(generalUnreadCount!=0){
