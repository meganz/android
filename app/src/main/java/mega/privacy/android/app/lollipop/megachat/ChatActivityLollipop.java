package mega.privacy.android.app.lollipop.megachat;

import android.Manifest;
import android.animation.Animator;
import android.animation.AnimatorListenerAdapter;
import android.app.Activity;
import android.app.ActivityManager;
import android.app.ProgressDialog;
import android.content.BroadcastReceiver;
import android.content.Context;
import android.content.DialogInterface;
import android.content.Intent;
import android.content.IntentFilter;
import android.content.pm.PackageInfo;
import android.content.pm.PackageManager;
import android.content.res.Configuration;
import android.graphics.Bitmap;
import android.graphics.BitmapFactory;
import android.graphics.drawable.Drawable;
import android.location.Address;
import android.media.AudioFocusRequest;
import android.media.AudioManager;
import android.media.MediaRecorder;
import android.net.Uri;
import android.os.Build;
import android.os.Bundle;
import android.os.Environment;
import android.os.Handler;
import android.provider.MediaStore;
import com.google.android.material.bottomsheet.BottomSheetDialogFragment;
import androidx.coordinatorlayout.widget.CoordinatorLayout;
import androidx.core.app.ActivityCompat;
import androidx.core.content.ContextCompat;
import androidx.core.content.FileProvider;
import androidx.localbroadcastmanager.content.LocalBroadcastManager;
import androidx.appcompat.app.ActionBar;
import androidx.appcompat.app.AlertDialog;
import androidx.appcompat.view.ActionMode;
import androidx.recyclerview.widget.RecyclerView;
import androidx.recyclerview.widget.SimpleItemAnimator;
import androidx.appcompat.widget.Toolbar;
import android.text.Editable;
import android.text.Html;
import android.text.SpannableStringBuilder;
import android.text.Spanned;
import android.text.TextUtils;
import android.text.TextWatcher;
import android.util.Base64;
import android.util.DisplayMetrics;
import android.view.HapticFeedbackConstants;
import android.view.KeyEvent;
import android.view.LayoutInflater;
import android.view.Menu;
import android.view.MenuInflater;
import android.view.MenuItem;
import android.view.MotionEvent;
import android.view.View;
import android.view.Window;
import android.view.inputmethod.EditorInfo;
import android.widget.Button;
import android.widget.CheckBox;
import android.widget.Chronometer;
import android.widget.FrameLayout;
import android.widget.ImageButton;
import android.widget.ImageView;
import android.widget.LinearLayout;
import android.widget.RelativeLayout;
import android.widget.TextView;
import android.widget.Toast;

import com.google.firebase.iid.FirebaseInstanceId;

import java.io.File;
import java.io.FileInputStream;
import java.io.FileOutputStream;
import java.io.IOException;
import java.io.InputStream;
import java.io.OutputStream;
import java.text.SimpleDateFormat;
import java.util.ArrayList;
import java.util.Calendar;
import java.util.Collections;
import java.util.Date;
import java.util.List;
import java.util.ListIterator;
import java.util.TimeZone;

import mega.privacy.android.app.DatabaseHandler;
import mega.privacy.android.app.MegaApplication;
import mega.privacy.android.app.MimeTypeList;
import mega.privacy.android.app.R;
import mega.privacy.android.app.ShareInfo;
import mega.privacy.android.app.components.BubbleDrawable;
import mega.privacy.android.app.components.MarqueeTextView;
import mega.privacy.android.app.components.NpaLinearLayoutManager;
import mega.privacy.android.app.components.twemoji.EmojiEditText;
import mega.privacy.android.app.components.twemoji.EmojiKeyboard;
import mega.privacy.android.app.components.twemoji.EmojiManager;
import mega.privacy.android.app.components.twemoji.EmojiTextView;
import mega.privacy.android.app.components.twemoji.OnPlaceButtonListener;
import mega.privacy.android.app.components.voiceClip.OnBasketAnimationEnd;
import mega.privacy.android.app.components.voiceClip.OnRecordClickListener;
import mega.privacy.android.app.components.voiceClip.OnRecordListener;
import mega.privacy.android.app.components.voiceClip.RecordButton;
import mega.privacy.android.app.components.voiceClip.RecordView;
import mega.privacy.android.app.interfaces.OnProximitySensorListener;
import mega.privacy.android.app.fcm.KeepAliveService;
import mega.privacy.android.app.interfaces.StoreDataBeforeForward;
import mega.privacy.android.app.listeners.GetAttrUserListener;
import mega.privacy.android.app.listeners.GetPeerAttributesListener;
import mega.privacy.android.app.lollipop.AddContactActivityLollipop;
import mega.privacy.android.app.lollipop.AudioVideoPlayerLollipop;
import mega.privacy.android.app.lollipop.ContactInfoActivityLollipop;
import mega.privacy.android.app.lollipop.DownloadableActivity;
import mega.privacy.android.app.lollipop.FileLinkActivityLollipop;
import mega.privacy.android.app.lollipop.FileStorageActivityLollipop;
import mega.privacy.android.app.lollipop.FolderLinkActivityLollipop;
import mega.privacy.android.app.lollipop.LoginActivityLollipop;
import mega.privacy.android.app.lollipop.ManagerActivityLollipop;
import mega.privacy.android.app.lollipop.PdfViewerActivityLollipop;
import mega.privacy.android.app.lollipop.adapters.RotatableAdapter;
import mega.privacy.android.app.lollipop.controllers.ChatController;
import mega.privacy.android.app.lollipop.listeners.AudioFocusListener;
import mega.privacy.android.app.lollipop.listeners.ChatLinkInfoListener;
import mega.privacy.android.app.listeners.CreateChatListener;
import mega.privacy.android.app.lollipop.listeners.MultipleForwardChatProcessor;
import mega.privacy.android.app.lollipop.listeners.MultipleGroupChatRequestListener;
import mega.privacy.android.app.lollipop.listeners.MultipleRequestListener;
import mega.privacy.android.app.lollipop.megachat.calls.ChatCallActivity;
import mega.privacy.android.app.lollipop.megachat.chatAdapters.MegaChatLollipopAdapter;
import mega.privacy.android.app.lollipop.tasks.FilePrepareTask;
import mega.privacy.android.app.modalbottomsheet.chatmodalbottomsheet.AttachmentUploadBottomSheetDialogFragment;
import mega.privacy.android.app.modalbottomsheet.chatmodalbottomsheet.ContactAttachmentBottomSheetDialogFragment;
import mega.privacy.android.app.modalbottomsheet.chatmodalbottomsheet.GeneralChatMessageBottomSheet;
import mega.privacy.android.app.modalbottomsheet.chatmodalbottomsheet.MessageNotSentBottomSheetDialogFragment;
import mega.privacy.android.app.modalbottomsheet.chatmodalbottomsheet.NodeAttachmentBottomSheetDialogFragment;
import mega.privacy.android.app.modalbottomsheet.chatmodalbottomsheet.PendingMessageBottomSheetDialogFragment;
import mega.privacy.android.app.modalbottomsheet.chatmodalbottomsheet.SendAttachmentChatBottomSheetDialogFragment;
import mega.privacy.android.app.utils.TimeUtils;
import nz.mega.sdk.MegaApiAndroid;
import nz.mega.sdk.MegaApiJava;
import nz.mega.sdk.MegaChatApi;
import nz.mega.sdk.MegaChatApiAndroid;
import nz.mega.sdk.MegaChatApiJava;
import nz.mega.sdk.MegaChatCall;
import nz.mega.sdk.MegaChatContainsMeta;
import nz.mega.sdk.MegaChatError;
import nz.mega.sdk.MegaChatGeolocation;
import nz.mega.sdk.MegaChatListItem;
import nz.mega.sdk.MegaChatListenerInterface;
import nz.mega.sdk.MegaChatMessage;
import nz.mega.sdk.MegaChatPeerList;
import nz.mega.sdk.MegaChatPresenceConfig;
import nz.mega.sdk.MegaChatRequest;
import nz.mega.sdk.MegaChatRequestListenerInterface;
import nz.mega.sdk.MegaChatRoom;
import nz.mega.sdk.MegaChatRoomListenerInterface;
import nz.mega.sdk.MegaContactRequest;
import nz.mega.sdk.MegaError;
import nz.mega.sdk.MegaHandleList;
import nz.mega.sdk.MegaNode;
import nz.mega.sdk.MegaNodeList;
import nz.mega.sdk.MegaRequest;
import nz.mega.sdk.MegaRequestListenerInterface;
import nz.mega.sdk.MegaTransfer;
import nz.mega.sdk.MegaUser;

import static mega.privacy.android.app.lollipop.AudioVideoPlayerLollipop.*;
import static mega.privacy.android.app.lollipop.megachat.AndroidMegaRichLinkMessage.*;
import static mega.privacy.android.app.lollipop.megachat.MapsActivity.*;
import static mega.privacy.android.app.modalbottomsheet.ModalBottomSheetUtil.*;
import static mega.privacy.android.app.utils.CacheFolderManager.*;
import static mega.privacy.android.app.utils.CallUtil.*;
import static mega.privacy.android.app.utils.ChatUtil.*;
import static mega.privacy.android.app.utils.Constants.*;
import static mega.privacy.android.app.utils.FileUtils.*;
import static mega.privacy.android.app.utils.LinksUtil.isMEGALinkAndRequiresTransferSession;
import static mega.privacy.android.app.utils.LogUtil.*;
import static mega.privacy.android.app.utils.MegaApiUtils.*;
import static mega.privacy.android.app.utils.MegaNodeUtil.*;
import static mega.privacy.android.app.utils.TimeUtils.*;
import static mega.privacy.android.app.utils.Util.*;
import static mega.privacy.android.app.utils.TextUtil.*;
import static mega.privacy.android.app.constants.BroadcastConstants.*;
import static nz.mega.sdk.MegaApiJava.INVALID_HANDLE;
import static nz.mega.sdk.MegaChatApiJava.MEGACHAT_INVALID_HANDLE;

public class ChatActivityLollipop extends DownloadableActivity implements MegaChatRequestListenerInterface, MegaRequestListenerInterface, MegaChatListenerInterface, MegaChatRoomListenerInterface, View.OnClickListener, StoreDataBeforeForward<ArrayList<AndroidMegaChatMessage>> {

    private static final int MAX_NAMES_PARTICIPANTS = 4;

    public MegaChatLollipopAdapter.ViewHolderMessageChat holder_imageDrag;
    public int position_imageDrag = -1;
    private static final String PLAYING = "isAnyPlaying";
    private static final String ID_VOICE_CLIP_PLAYING = "idMessageVoicePlaying";
    private static final String PROGRESS_PLAYING = "progressVoicePlaying";
    private static final String MESSAGE_HANDLE_PLAYING = "messageHandleVoicePlaying";
    private static final String USER_HANDLE_PLAYING = "userHandleVoicePlaying";
<<<<<<< HEAD
    private final static String SELECTED_ITEMS = "selectedItems";
    private final static String JOIN_CALL_DIALOG = "isJoinCallDialogShown";

    private final static int NUMBER_MESSAGES_TO_LOAD = 20;
=======
    private static final String LAST_MESSAGE_SEEN = "LAST_MESSAGE_SEEN";
    private static final String GENERAL_UNREAD_COUNT = "GENERAL_UNREAD_COUNT";
    private static final String SELECTED_ITEMS = "selectedItems";
    private static final String JOINING_OR_LEAVING = "JOINING_OR_LEAVING";
    private static final String JOINING_OR_LEAVING_ACTION = "JOINING_OR_LEAVING_ACTION";

    private final static int NUMBER_MESSAGES_TO_LOAD = 32;
    private final static int MAX_NUMBER_MESSAGES_TO_LOAD_NOT_SEEN = 256;
>>>>>>> 3446a3c1
    private final static int NUMBER_MESSAGES_BEFORE_LOAD = 8;
    public static final int REPEAT_INTERVAL = 40;

    private final static int ROTATION_PORTRAIT = 0;
    private final static int ROTATION_LANDSCAPE = 1;
    private final static int ROTATION_REVERSE_PORTRAIT = 2;
    private final static int ROTATION_REVERSE_LANDSCAPE = 3;
    private final static int MAX_LINES_INPUT_TEXT = 5;
    private final static int TITLE_TOOLBAR_PORT = 140;
    private final static int TITLE_TOOLBAR_LAND = 250;
    private final static int TITLE_TOOLBAR_IND_PORT = 100;
    private final static int HINT_LAND = 550;
    private final static int HINT_PORT = 250;
    private final static boolean IS_LOW = true;
    private final static boolean IS_HIGH = false;

    public static int MEGA_FILE_LINK = 1;
    public static int MEGA_FOLDER_LINK = 2;
    public static int MEGA_CHAT_LINK = 3;

    private final static int SHOW_WRITING_LAYOUT = 1;
    private final static int SHOW_JOIN_LAYOUT = 2;
    private final static int SHOW_NOTHING_LAYOUT = 3;
    private final static  int SHOW_JOINING_OR_LEFTING_LAYOUT = 4;
    private final static int INITIAL_PRESENCE_STATUS = -55;
    private final static int RECORD_BUTTON_SEND = 1;
    private final static int RECORD_BUTTON_ACTIVATED = 2;
    private final static int RECORD_BUTTON_DEACTIVATED = 3;

    private final static int PADDING_BUBBLE = 25;
    private final static int CORNER_RADIUS_BUBBLE = 30;
    private final static int MAX_WIDTH_BUBBLE = 350;
    private final static int MARGIN_BUTTON_DEACTIVATED = 48;
    private final static int MARGIN_BUTTON_ACTIVATED = 24;
    private final static int MARGIN_BOTTOM = 80;
    private final static int DURATION_BUBBLE = 4000;
    private int MIN_FIRST_AMPLITUDE = 2;
    private int MIN_SECOND_AMPLITUDE;
    private int MIN_THIRD_AMPLITUDE;
    private int MIN_FOURTH_AMPLITUDE;
    private int MIN_FIFTH_AMPLITUDE;
    private int MIN_SIXTH_AMPLITUDE;
    private final static int NOT_SOUND = 0;
    private final static int FIRST_RANGE = 1;
    private final static int SECOND_RANGE = 2;
    private final static int THIRD_RANGE = 3;
    private final static int FOURTH_RANGE = 4;
    private final static int FIFTH_RANGE = 5;
    private final static int SIXTH_RANGE = 6;
    private final static int WIDTH_BAR = 8;

    private final static int TYPE_MESSAGE_JUMP_TO_LEAST = 0;
    private final static int TYPE_MESSAGE_NEW_MESSAGE = 1;

    private int currentRecordButtonState;
    private String mOutputFilePath;
    private int keyboardHeight;
    private int marginBottomDeactivated;
    private int marginBottomActivated;
    private boolean newVisibility;
    private boolean getMoreHistory;
    private int minutesLastGreen = INVALID_VALUE;
    private boolean isLoadingHistory;
    private AlertDialog errorOpenChatDialog;
    private long numberToLoad;
    private ArrayList<Integer> recoveredSelectedPositions = null;

    private androidx.appcompat.app.AlertDialog downloadConfirmationDialog;
    private AlertDialog chatAlertDialog;
    private android.app.AlertDialog dialogCall;

    ProgressDialog dialog;
    ProgressDialog statusDialog;

    boolean retryHistory = false;

    private long lastIdMsgSeen = MEGACHAT_INVALID_HANDLE;
    private long generalUnreadCount;
    private boolean lastSeenReceived;
    private int positionToScroll = INVALID_VALUE;
    private int positionNewMessagesLayout = INVALID_VALUE;

    MegaApiAndroid megaApi;
    MegaChatApiAndroid megaChatApi;

    Handler handlerReceive;
    Handler handlerSend;
    Handler handlerKeyboard;
    Handler handlerEmojiKeyboard;

    private TextView emptyTextView;
    private ImageView emptyImageView;
    private RelativeLayout emptyLayout;

    boolean pendingMessagesLoaded = false;

    public boolean activityVisible = false;
    boolean setAsRead = false;

    boolean isOpeningChat = true;

    public int selectedPosition = INVALID_POSITION;
    public long selectedMessageId = -1;
    MegaChatRoom chatRoom;

    public long idChat;

    boolean noMoreNoSentMessages = false;

    public int showRichLinkWarning = RICH_WARNING_TRUE;

    private BadgeDrawerArrowDrawable badgeDrawable;

    ChatController chatC;
    boolean scrollingUp = false;

    long myUserHandle;

    ActionBar aB;
    Toolbar tB;
    RelativeLayout toolbarElementsInside;

    private EmojiTextView titleToolbar;
    private MarqueeTextView individualSubtitleToobar;
    private EmojiTextView groupalSubtitleToolbar;
    private LinearLayout subtitleCall;
    private Chronometer subtitleChronoCall;
    private LinearLayout participantsLayout;
    private TextView participantsText;
    private ImageView iconStateToolbar;

    private ImageView privateIconToolbar;

<<<<<<< HEAD
    float density;
    private DisplayMetrics outMetrics;
    private Display display;

    private boolean editingMessage = false;
    private MegaChatMessage messageToEdit = null;
=======
    boolean editingMessage = false;
    MegaChatMessage messageToEdit = null;
>>>>>>> 3446a3c1

    private CoordinatorLayout fragmentContainer;
    private RelativeLayout writingContainerLayout;
    private RelativeLayout writingLayout;

    private RelativeLayout joinChatLinkLayout;
    private Button joinButton;

<<<<<<< HEAD
    private RelativeLayout chatRelativeLayout;
    private RelativeLayout userTypingLayout;
    private TextView userTypingText;
=======
    private RelativeLayout joiningLeavingLayout;
    private TextView joiningLeavingText;

    RelativeLayout chatRelativeLayout;
    RelativeLayout userTypingLayout;
    TextView userTypingText;
>>>>>>> 3446a3c1
    boolean sendIsTyping=true;
    long userTypingTimeStamp = -1;
    private ImageButton keyboardTwemojiButton;
    private ImageButton mediaButton;
    private ImageButton pickFileStorageButton;
    private ImageButton pickAttachButton;

    private EmojiKeyboard emojiKeyboard;
    private RelativeLayout rLKeyboardTwemojiButton;

    private RelativeLayout rLMediaButton;
    private RelativeLayout rLPickFileStorageButton;
    private RelativeLayout rLPickAttachButton;

    private RelativeLayout returnCallOnHoldButton;
    private ImageView returnCallOnHoldButtonIcon;
    private TextView returnCallOnHoldButtonText;

    private RelativeLayout callInProgressLayout;
    private TextView callInProgressText;
    private Chronometer callInProgressChrono;
    private boolean startVideo = false;

    private EmojiEditText textChat;
    ImageButton sendIcon;
    RelativeLayout messagesContainerLayout;

    RelativeLayout observersLayout;
    TextView observersNumberText;

    RecyclerView listView;
    NpaLinearLayoutManager mLayoutManager;

    ChatActivityLollipop chatActivity;

    private MenuItem importIcon;
    private MenuItem callMenuItem;
    private MenuItem videoMenuItem;
    private MenuItem selectMenuItem;
    private MenuItem inviteMenuItem;
    private MenuItem clearHistoryMenuItem;
    private MenuItem contactInfoMenuItem;
    private MenuItem leaveMenuItem;
    private MenuItem archiveMenuItem;

    String intentAction;
    MegaChatLollipopAdapter adapter;
    int stateHistory;

    DatabaseHandler dbH = null;

    FrameLayout fragmentContainerFileStorage;
    RelativeLayout fileStorageLayout;
    private ChatFileStorageFragment fileStorageF;

    private ArrayList<AndroidMegaChatMessage> messages = new ArrayList<>();
    private ArrayList<AndroidMegaChatMessage> bufferMessages = new ArrayList<>();
    private ArrayList<AndroidMegaChatMessage> bufferSending = new ArrayList<>();
    private ArrayList<MessageVoiceClip> messagesPlaying = new ArrayList<>();
    private ArrayList<RemovedMessage> removedMessages = new ArrayList<>();

    RelativeLayout messageJumpLayout;
    TextView messageJumpText;
    boolean isHideJump = false;
    int typeMessageJump = 0;
    boolean visibilityMessageJump=false;
    boolean isTurn = false;
    Handler handler;

    private AlertDialog locationDialog;
    private boolean isLocationDialogShown = false;
    private boolean isJoinCallDialogShown = false;
    private RelativeLayout inputTextLayout;
    private LinearLayout separatorOptions;

    /*Voice clips*/
    private String outputFileVoiceNotes = null;
    private String outputFileName = "";
    private RelativeLayout recordLayout;
    private RelativeLayout recordButtonLayout;
    private RecordButton recordButton;
    private MediaRecorder myAudioRecorder = null;
    private LinearLayout bubbleLayout;
    private TextView bubbleText;
    private RecordView recordView;
    private FrameLayout fragmentVoiceClip;
    private RelativeLayout voiceClipLayout;
    private boolean isShareLinkDialogDismissed = false;
    private RelativeLayout recordingLayout;
    private TextView recordingChrono;
    private RelativeLayout firstBar, secondBar, thirdBar, fourthBar, fifthBar, sixthBar;
    private int currentAmplitude = -1;
    private Handler handlerVisualizer = new Handler();

    private ActionMode actionMode;

    private AppRTCAudioManager rtcAudioManager = null;
    private boolean speakerWasActivated = true;

    // Data being stored when My Chat Files folder does not exist
    private ArrayList<AndroidMegaChatMessage> preservedMessagesSelected;
    private ArrayList<MegaChatMessage> preservedMsgSelected;
    private ArrayList<MegaChatMessage> preservedMsgToImport;
    private boolean isForwardingFromNC;

    private ArrayList<Intent> preservedIntents = new ArrayList<>();
    private boolean isWaitingForMoreFiles;
    private boolean isAskingForMyChatFiles;
    // The flag to indicate whether forwarding message is on going
    private boolean isForwardingMessage = false;

    private BottomSheetDialogFragment bottomSheetDialogFragment;

    private MegaNode myChatFilesFolder;
    private TextUtils.TruncateAt typeEllipsize = TextUtils.TruncateAt.END;

    private boolean joiningOrLeaving;
    private String joiningOrLeavingAction;

    private AudioFocusRequest request;
    private AudioManager mAudioManager;
    private AudioFocusListener audioFocusListener;

    @Override
    public void storedUnhandledData(ArrayList<AndroidMegaChatMessage> preservedData) {
        this.preservedMessagesSelected = preservedData;
    }

    @Override
    public void handleStoredData() {
        if (preservedMessagesSelected != null && !preservedMessagesSelected.isEmpty()) {
            forwardMessages(preservedMessagesSelected);
            preservedMessagesSelected = null;
        } else if (preservedMsgSelected != null && !preservedMsgSelected.isEmpty()) {
            chatC.proceedWithForward(myChatFilesFolder, preservedMsgSelected, preservedMsgToImport, idChat);
            isForwardingFromNC = false;
            preservedMsgSelected = null;
            preservedMsgToImport = null;
        }
    }

    @Override
    public void storedUnhandledData(ArrayList<MegaChatMessage> messagesSelected, ArrayList<MegaChatMessage> messagesToImport) {
        isForwardingFromNC = true;
        preservedMsgSelected = messagesSelected;
        preservedMsgToImport = messagesToImport;
        preservedMessagesSelected = null;
    }

    private class UserTyping {
        MegaChatParticipant participantTyping;
        long timeStampTyping;

        public UserTyping(MegaChatParticipant participantTyping) {
            this.participantTyping = participantTyping;
        }

        public MegaChatParticipant getParticipantTyping() {
            return participantTyping;
        }

        public void setParticipantTyping(MegaChatParticipant participantTyping) {
            this.participantTyping = participantTyping;
        }

        public long getTimeStampTyping() {
            return timeStampTyping;
        }

        public void setTimeStampTyping(long timeStampTyping) {
            this.timeStampTyping = timeStampTyping;
        }
    }

    private BroadcastReceiver voiceclipDownloadedReceiver = new BroadcastReceiver() {
        @Override
        public void onReceive(Context context, Intent intent) {
            if (intent != null) {
                long nodeHandle = intent.getLongExtra(EXTRA_NODE_HANDLE, 0);
                int resultTransfer = intent.getIntExtra(EXTRA_RESULT_TRANSFER,0);
                if(adapter!=null){
                    adapter.finishedVoiceClipDownload(nodeHandle, resultTransfer);
                }
            }
        }
    };

    private BroadcastReceiver dialogConnectReceiver = new BroadcastReceiver() {
        @Override
        public void onReceive(Context context, Intent intent) {
            logDebug("Network broadcast received on chatActivity!");
            if (intent != null){
                showConfirmationConnect();
            }
        }
    };

    private BroadcastReceiver chatArchivedReceiver = new BroadcastReceiver() {
        @Override
        public void onReceive(Context context, Intent intent) {
            if (intent == null) return;

            String title = intent.getStringExtra(CHAT_TITLE);
            sendBroadcastChatArchived(title);
        }
    };

    private BroadcastReceiver userNameReceiver = new BroadcastReceiver() {
        @Override
        public void onReceive(Context context, Intent intent) {
            if (intent == null || intent.getAction() == null
                || intent.getLongExtra(EXTRA_USER_HANDLE, INVALID_HANDLE) == INVALID_HANDLE) {
                return;
            }

            if (intent.getAction().equals(ACTION_UPDATE_NICKNAME)
                || intent.getAction().equals(ACTION_UPDATE_FIRST_NAME)
                || intent.getAction().equals(ACTION_UPDATE_LAST_NAME)) {
                updateUserNameInChat();
            }
        }
    };

    private BroadcastReceiver chatCallUpdateReceiver = new BroadcastReceiver() {
        @Override
        public void onReceive(Context context, Intent intent) {
            if (intent == null || intent.getAction() == null)
                return;

            long chatId = intent.getLongExtra(UPDATE_CHAT_CALL_ID, MEGACHAT_INVALID_HANDLE);
            if (chatId != getCurrentChatid()) {
                logDebug("Different chat");
                updateCallBar();
                return;
            }

            if (intent.getAction().equals(ACTION_CHANGE_CALL_ON_HOLD)) {
                updateCallBar();
            }

            if (intent.getAction().equals(ACTION_CALL_STATUS_UPDATE)) {
                int callStatus = intent.getIntExtra(UPDATE_CALL_STATUS, INVALID_CALL_STATUS);
                if (intent.getAction().equals(ACTION_CALL_STATUS_UPDATE) && callStatus >= MegaChatCall.CALL_STATUS_REQUEST_SENT) {
                    updateCallBar();
                }
                switch (callStatus) {
                    case MegaChatCall.CALL_STATUS_IN_PROGRESS:
                        cancelRecording();
                        break;

                    case MegaChatCall.CALL_STATUS_DESTROYED:
                        if (dialogCall != null) {
                            dialogCall.dismiss();
                        }
                        usersWithVideo();
                        break;
                }
            }

            if (intent.getAction().equals(ACTION_CHANGE_LOCAL_AVFLAGS) || intent.getAction().equals(ACTION_CHANGE_COMPOSITION)) {
                usersWithVideo();
            }
        }
    };

    private BroadcastReceiver chatSessionUpdateReceiver = new BroadcastReceiver() {
        @Override
        public void onReceive(Context context, Intent intent) {
            if (intent == null || intent.getAction() == null)
                return;

            long chatId = intent.getLongExtra(UPDATE_CHAT_CALL_ID, MEGACHAT_INVALID_HANDLE);
            if (chatId != getCurrentChatid()) {
                logWarning("Call different chat");
                return;
            }

            if (intent.getAction().equals(ACTION_CHANGE_REMOTE_AVFLAGS)) {
                usersWithVideo();
            }

            if (intent.getAction().equals(ACTION_CHANGE_SESSION_ON_HOLD)) {
                updateCallBar();
            }
        }
    };

    private BroadcastReceiver leftChatReceiver = new BroadcastReceiver() {
        @Override
        public void onReceive(Context context, Intent intent) {
            if (intent == null || intent.getAction() == null)
                return;

            if (intent.getAction().equals(ACTION_LEFT_CHAT)) {
                long extraIdChat = intent.getLongExtra(CHAT_ID, MEGACHAT_INVALID_HANDLE);
                if (extraIdChat != MEGACHAT_INVALID_HANDLE) {
                    chatC.leaveChat(extraIdChat);
                    if (idChat == extraIdChat) {
                        setJoiningOrLeaving(getString(R.string.leaving_label));
                    }
                }
            }
        }
    };

    ArrayList<UserTyping> usersTyping;
    List<UserTyping> usersTypingSync;

    public void openMegaLink(String url, boolean isFile){
        logDebug("url: " + url + ", isFile: " + isFile);
        if(isFile){
            Intent openFileIntent = new Intent(this, FileLinkActivityLollipop.class);
            openFileIntent.setFlags(Intent.FLAG_ACTIVITY_CLEAR_TOP);
            openFileIntent.setAction(ACTION_OPEN_MEGA_LINK);
            openFileIntent.setData(Uri.parse(url));
            startActivity(openFileIntent);
        }else{
            Intent openFolderIntent = new Intent(this, FolderLinkActivityLollipop.class);
            openFolderIntent.setFlags(Intent.FLAG_ACTIVITY_CLEAR_TOP);
            openFolderIntent.setAction(ACTION_OPEN_MEGA_FOLDER_LINK);
            openFolderIntent.setData(Uri.parse(url));
            startActivity(openFolderIntent);
        }
    }

    public void showMessageInfo(int positionInAdapter){
        logDebug("showMessageInfo");
        int position = positionInAdapter-1;

        if(position<messages.size()) {
            AndroidMegaChatMessage androidM = messages.get(position);
            StringBuilder messageToShow = new StringBuilder("");
            String token = FirebaseInstanceId.getInstance().getToken();
            if(token!=null){
                messageToShow.append("FCM TOKEN: " +token);
            }
            messageToShow.append("\nCHAT ID: " + MegaApiJava.userHandleToBase64(idChat));
            messageToShow.append("\nMY USER HANDLE: " +MegaApiJava.userHandleToBase64(megaChatApi.getMyUserHandle()));
            if(androidM!=null){
                MegaChatMessage m = androidM.getMessage();
                if(m!=null){
                    messageToShow.append("\nMESSAGE TYPE: " +m.getType());
                    messageToShow.append("\nMESSAGE TIMESTAMP: " +m.getTimestamp());
                    messageToShow.append("\nMESSAGE USERHANDLE: " +MegaApiJava.userHandleToBase64(m.getUserHandle()));
                    messageToShow.append("\nMESSAGE ID: " +MegaApiJava.userHandleToBase64(m.getMsgId()));
                    messageToShow.append("\nMESSAGE TEMP ID: " +MegaApiJava.userHandleToBase64(m.getTempId()));
                }
            }
            Toast.makeText(this, messageToShow, Toast.LENGTH_SHORT).show();
        }
    }

    public void showGroupInfoActivity(){
        logDebug("showGroupInfoActivity");
        if(chatRoom.isGroup()){
            Intent i = new Intent(this, GroupChatInfoActivityLollipop.class);
            i.putExtra("handle", chatRoom.getChatId());
            this.startActivity(i);
        }else{
            Intent i = new Intent(this, ContactInfoActivityLollipop.class);
            i.putExtra("handle", chatRoom.getChatId());
            this.startActivity(i);
        }
    }

    @Override
    public void onCreate(Bundle savedInstanceState) {
        logDebug("onCreate");
        requestWindowFeature(Window.FEATURE_NO_TITLE);
        super.onCreate(savedInstanceState);

        if (megaApi == null) {
            megaApi = MegaApplication.getInstance().getMegaApi();
        }

        if (megaChatApi == null) {
            megaChatApi = MegaApplication.getInstance().getMegaChatApi();
        }

        if (megaChatApi == null || megaChatApi.getInitState() == MegaChatApi.INIT_ERROR || megaChatApi.getInitState() == MegaChatApi.INIT_NOT_DONE) {
            logDebug("Refresh session - karere");
            Intent intent = new Intent(this, LoginActivityLollipop.class);
            intent.putExtra(VISIBLE_FRAGMENT, LOGIN_FRAGMENT);
            intent.setFlags(Intent.FLAG_ACTIVITY_CLEAR_TOP);
            startActivity(intent);
            finish();
            return;
        }

        dbH = DatabaseHandler.getDbHandler(this);

        handler = new Handler();

        chatActivity = this;
        chatC = new ChatController(chatActivity);

        LocalBroadcastManager.getInstance(this).registerReceiver(dialogConnectReceiver, new IntentFilter(BROADCAST_ACTION_INTENT_CONNECTIVITY_CHANGE_DIALOG));
        LocalBroadcastManager.getInstance(this).registerReceiver(voiceclipDownloadedReceiver, new IntentFilter(BROADCAST_ACTION_INTENT_VOICE_CLIP_DOWNLOADED));

        IntentFilter contactUpdateFilter = new IntentFilter(BROADCAST_ACTION_INTENT_FILTER_CONTACT_UPDATE);
        contactUpdateFilter.addAction(ACTION_UPDATE_NICKNAME);
        contactUpdateFilter.addAction(ACTION_UPDATE_FIRST_NAME);
        contactUpdateFilter.addAction(ACTION_UPDATE_LAST_NAME);
        LocalBroadcastManager.getInstance(this).registerReceiver(userNameReceiver, contactUpdateFilter);

        LocalBroadcastManager.getInstance(this).registerReceiver(chatArchivedReceiver, new IntentFilter(BROADCAST_ACTION_INTENT_CHAT_ARCHIVED_GROUP));

        IntentFilter filterCall = new IntentFilter(ACTION_CALL_STATUS_UPDATE);
        filterCall.addAction(ACTION_CHANGE_LOCAL_AVFLAGS);
        filterCall.addAction(ACTION_CHANGE_COMPOSITION);
        filterCall.addAction(ACTION_CHANGE_CALL_ON_HOLD);
        registerReceiver(chatCallUpdateReceiver, filterCall);

        IntentFilter filterSession = new IntentFilter(ACTION_CHANGE_SESSION_ON_HOLD);
        filterSession.addAction(ACTION_CHANGE_REMOTE_AVFLAGS);
        registerReceiver(chatSessionUpdateReceiver, filterSession);

        IntentFilter leftChatFilter = new IntentFilter(BROADCAST_ACTION_INTENT_LEFT_CHAT);
        leftChatFilter.addAction(ACTION_LEFT_CHAT);
        registerReceiver(leftChatReceiver, leftChatFilter);

        changeStatusBarColor(this, getWindow(), R.color.lollipop_dark_primary_color);

        mAudioManager = (AudioManager) getSystemService(Context.AUDIO_SERVICE);

        setContentView(R.layout.activity_chat);

        //Set toolbar
        tB = findViewById(R.id.toolbar_chat);

        setSupportActionBar(tB);
        aB = getSupportActionBar();
        aB.setDisplayHomeAsUpEnabled(true);
        aB.setDisplayShowHomeEnabled(true);
        aB.setTitle(null);
        aB.setSubtitle(null);
        tB.setOnClickListener(this);

        int range = 32000/6;
        MIN_SECOND_AMPLITUDE = range;
        MIN_THIRD_AMPLITUDE = range * SECOND_RANGE;
        MIN_FOURTH_AMPLITUDE = range * THIRD_RANGE;
        MIN_FIFTH_AMPLITUDE = range * FOURTH_RANGE;
        MIN_SIXTH_AMPLITUDE = range * FIFTH_RANGE;

        toolbarElementsInside = tB.findViewById(R.id.toolbar_elements_inside);
        titleToolbar = tB.findViewById(R.id.title_toolbar);
        iconStateToolbar = tB.findViewById(R.id.state_icon_toolbar);
        privateIconToolbar = tB.findViewById(R.id.private_icon_toolbar);

        individualSubtitleToobar = tB.findViewById(R.id.individual_subtitle_toolbar);
        groupalSubtitleToolbar = tB.findViewById(R.id.groupal_subtitle_toolbar);

        subtitleCall = tB.findViewById(R.id.subtitle_call);
        subtitleChronoCall = tB.findViewById(R.id.chrono_call);
        participantsLayout = tB.findViewById(R.id.ll_participants);
        participantsText = tB.findViewById(R.id.participants_text);

        textChat = findViewById(R.id.edit_text_chat);
        textChat.setVisibility(View.VISIBLE);
        textChat.setEnabled(true);

        emptyLayout = findViewById(R.id.empty_messages_layout);
        emptyTextView = findViewById(R.id.empty_text_chat_recent);
        emptyImageView = findViewById(R.id.empty_image_view_chat);

        fragmentContainer = findViewById(R.id.fragment_container_chat);
        writingContainerLayout = findViewById(R.id.writing_container_layout_chat_layout);
        inputTextLayout = findViewById(R.id.write_layout);
        separatorOptions = findViewById(R.id.separator_layout_options);

        titleToolbar.setText("");
        individualSubtitleToobar.setText("");
        individualSubtitleToobar.setVisibility(View.GONE);
        groupalSubtitleToolbar.setText("");
        setGroupalSubtitleToolbarVisibility(false);
        subtitleCall.setVisibility(View.GONE);
        subtitleChronoCall.setVisibility(View.GONE);
        participantsLayout.setVisibility(View.GONE);
        iconStateToolbar.setVisibility(View.GONE);
        privateIconToolbar.setVisibility(View.GONE);
        badgeDrawable = new BadgeDrawerArrowDrawable(getSupportActionBar().getThemedContext());
        updateNavigationToolbarIcon();


        joinChatLinkLayout = findViewById(R.id.join_chat_layout_chat_layout);
        joinButton = findViewById(R.id.join_button);
        joinButton.setOnClickListener(this);

        joiningLeavingLayout = findViewById(R.id.joining_leaving_layout_chat_layout);
        joiningLeavingText = findViewById(R.id.joining_leaving_text_chat_layout);

        messageJumpLayout = findViewById(R.id.message_jump_layout);
        messageJumpText = findViewById(R.id.message_jump_text);
        messageJumpLayout.setVisibility(View.GONE);
        writingLayout = findViewById(R.id.writing_linear_layout_chat);

        rLKeyboardTwemojiButton = findViewById(R.id.rl_keyboard_twemoji_chat);
        rLMediaButton = findViewById(R.id.rl_media_icon_chat);
        rLPickFileStorageButton = findViewById(R.id.rl_pick_file_storage_icon_chat);
        rLPickAttachButton = findViewById(R.id.rl_attach_icon_chat);

        keyboardTwemojiButton = findViewById(R.id.keyboard_twemoji_chat);
        mediaButton = findViewById(R.id.media_icon_chat);
        pickFileStorageButton = findViewById(R.id.pick_file_storage_icon_chat);
        pickAttachButton = findViewById(R.id.pick_attach_chat);

        keyboardHeight = getOutMetrics().heightPixels / 2 - getActionBarHeight(this, getResources());
        marginBottomDeactivated = px2dp(MARGIN_BUTTON_DEACTIVATED, getOutMetrics());
        marginBottomActivated = px2dp(MARGIN_BUTTON_ACTIVATED, getOutMetrics());

        callInProgressLayout = findViewById(R.id.call_in_progress_layout);
        callInProgressLayout.setVisibility(View.GONE);
        callInProgressText = findViewById(R.id.call_in_progress_text);
        callInProgressChrono = findViewById(R.id.call_in_progress_chrono);
        callInProgressChrono.setVisibility(View.GONE);

        returnCallOnHoldButton = findViewById(R.id.call_on_hold_layout);
        returnCallOnHoldButtonIcon = findViewById(R.id.call_on_hold_icon);
        returnCallOnHoldButtonText = findViewById(R.id.call_on_hold_text);

        returnCallOnHoldButton.setOnClickListener(this);
        returnCallOnHoldButton.setVisibility(View.GONE);

        /*Recording views*/
        recordingLayout = findViewById(R.id.recording_layout);
        recordingChrono = findViewById(R.id.recording_time);
        recordingChrono.setText(new SimpleDateFormat("mm:ss").format(0));
        firstBar = findViewById(R.id.first_bar);
        secondBar = findViewById(R.id.second_bar);
        thirdBar = findViewById(R.id.third_bar);
        fourthBar = findViewById(R.id.fourth_bar);
        fifthBar = findViewById(R.id.fifth_bar);
        sixthBar = findViewById(R.id.sixth_bar);

        initRecordingItems(IS_LOW);
        recordingLayout.setVisibility(View.GONE);

        enableButton(rLKeyboardTwemojiButton, keyboardTwemojiButton);
        enableButton(rLMediaButton, mediaButton);
        enableButton(rLPickAttachButton, pickAttachButton);
        enableButton(rLPickFileStorageButton, pickFileStorageButton);

        messageJumpLayout.setOnClickListener(this);

        fragmentContainerFileStorage = findViewById(R.id.fragment_container_file_storage);
        fileStorageLayout = findViewById(R.id.relative_layout_file_storage);
        fileStorageLayout.setVisibility(View.GONE);
        pickFileStorageButton.setImageResource(R.drawable.ic_b_select_image);

        chatRelativeLayout  = findViewById(R.id.relative_chat_layout);

        sendIcon = findViewById(R.id.send_message_icon_chat);
        sendIcon.setOnClickListener(this);
        sendIcon.setEnabled(true);

        //Voice clip elements
        voiceClipLayout =  findViewById(R.id.voice_clip_layout);
        fragmentVoiceClip = findViewById(R.id.fragment_voice_clip);
        recordLayout = findViewById(R.id.layout_button_layout);
        recordButtonLayout = findViewById(R.id.record_button_layout);
        recordButton = findViewById(R.id.record_button);
        recordButton.setEnabled(true);
        recordButton.setHapticFeedbackEnabled(true);
        recordView = findViewById(R.id.record_view);
        recordView.setVisibility(View.GONE);
        bubbleLayout = findViewById(R.id.bubble_layout);
        BubbleDrawable myBubble = new BubbleDrawable(BubbleDrawable.CENTER, ContextCompat.getColor(this,R.color.voice_clip_bubble));
        myBubble.setCornerRadius(CORNER_RADIUS_BUBBLE);
        myBubble.setPointerAlignment(BubbleDrawable.RIGHT);
        myBubble.setPadding(PADDING_BUBBLE, PADDING_BUBBLE, PADDING_BUBBLE, PADDING_BUBBLE);
        bubbleLayout.setBackground(myBubble);
        bubbleLayout.setVisibility(View.GONE);
        bubbleText = findViewById(R.id.bubble_text);
        bubbleText.setMaxWidth(px2dp(MAX_WIDTH_BUBBLE, getOutMetrics()));
        recordButton.setRecordView(recordView);
        myAudioRecorder = new MediaRecorder();
        showInputText();

        //Input text:
        handlerKeyboard = new Handler();
        handlerEmojiKeyboard = new Handler();

        emojiKeyboard = findViewById(R.id.emojiView);
        emojiKeyboard.init(this, textChat, keyboardTwemojiButton);
        emojiKeyboard.setListenerActivated(true);

        observersLayout = findViewById(R.id.observers_layout);
        observersNumberText = findViewById(R.id.observers_text);

        textChat.addTextChangedListener(new TextWatcher() {
            public void afterTextChanged(Editable s) {}

            public void beforeTextChanged(CharSequence s, int start, int count, int after) {}

            public void onTextChanged(CharSequence s, int start, int before, int count) {


                if (s != null && !s.toString().trim().isEmpty()) {
                    sendIcon.setEnabled(true);
                    sendIcon.setImageDrawable(ContextCompat.getDrawable(chatActivity, R.drawable.ic_send_black));
                    textChat.setHint(" ");
                    setSizeInputText(false);
                    sendIcon.setVisibility(View.VISIBLE);
                    currentRecordButtonState = 0;
                    recordLayout.setVisibility(View.GONE);
                    recordButtonLayout.setVisibility(View.GONE);
                } else {
                    refreshTextInput();
                }

                if (getCurrentFocus() == textChat) {
                    // is only executed if the EditText was directly changed by the user
                    if (sendIsTyping) {
                        logDebug("textChat:TextChangedListener:onTextChanged:sendIsTyping:sendTypingNotification");
                        sendIsTyping = false;
                        megaChatApi.sendTypingNotification(chatRoom.getChatId());

                        int interval = 4000;
                        Runnable runnable = new Runnable() {
                            public void run() {
                                sendIsTyping = true;
                            }
                        };
                        handlerSend = new Handler();
                        handlerSend.postDelayed(runnable, interval);
                    }

                    if (megaChatApi.isSignalActivityRequired()) {
                        megaChatApi.signalPresenceActivity();
                    }
                } else {
                    logDebug("textChat:TextChangedListener:onTextChanged:nonFocusTextChat:sendStopTypingNotification");
                    if (chatRoom != null) {
                        megaChatApi.sendStopTypingNotification(chatRoom.getChatId());
                    }
                }
            }
        });

        textChat.setOnTouchListener(new View.OnTouchListener() {
            @Override
            public boolean onTouch(View v, MotionEvent event) {
                //Hide fileStorageLayout
                hideFileStorage();
                showLetterKB();
                return false;
            }
        });

        textChat.setOnLongClickListener(new View.OnLongClickListener() {
            @Override
            public boolean onLongClick(View v) {
                //Hide fileStorageLayout
                hideFileStorage();
                showLetterKB();
                return false;
            }
        });

        textChat.setOnEditorActionListener(new TextView.OnEditorActionListener() {
            @Override
            public boolean onEditorAction(TextView v, int actionId, KeyEvent event) {
                if (actionId == EditorInfo.IME_ACTION_DONE) {
                    //Hide fileStorageLayout
                    hideFileStorage();
                    showLetterKB();
                }
                return false;
            }
        });

        /*
        *If the recording button (an arrow) is clicked, the recording will be sent to the chat
        */
        recordButton.setOnRecordClickListener(new OnRecordClickListener() {
            @Override
            public void onClick(View v) {
                logDebug("recordButton.setOnRecordClickListener:onClick");
                recordButton.performHapticFeedback(HapticFeedbackConstants.CONTEXT_CLICK);
                sendRecording();
            }
        });

        /*
         *Events of the recording
         */
        recordView.setOnRecordListener(new OnRecordListener() {
            @Override
            public void onStart() {
                logDebug("recordView.setOnRecordListener:onStart");
                if (participatingInACall()) {
                    showSnackbar(SNACKBAR_TYPE, getApplicationContext().getString(R.string.not_allowed_recording_voice_clip), -1);
                    return;
                }
                if (!isAllowedToRecord()) return;
                audioFocusListener = new AudioFocusListener(ChatActivityLollipop.this);
                request = getRequest(audioFocusListener, AUDIOFOCUS_DEFAULT);
                if (getAudioFocus(mAudioManager, audioFocusListener, request, AUDIOFOCUS_DEFAULT, STREAM_MUSIC_DEFAULT)) {
                    prepareRecording();
                }
            }

            @Override
            public void onLessThanSecond() {
                logDebug("recordView.setOnRecordListener:onLessThanSecond");
                if (!isAllowedToRecord()) return;
                showBubble();
            }

            @Override
            public void onCancel() {
                logDebug("recordView.setOnRecordListener:onCancel");
                recordButton.performHapticFeedback(HapticFeedbackConstants.CONTEXT_CLICK);
                cancelRecording();
            }

            @Override
            public void onLock() {
                logDebug("recordView.setOnRecordListener:onLock");
                recordButtonStates(RECORD_BUTTON_SEND);
            }

            @Override
            public void onFinish(long recordTime) {
                logDebug("recordView.setOnRecordListener:onFinish");
                recordButton.performHapticFeedback(HapticFeedbackConstants.CONTEXT_CLICK);
                sendRecording();
            }

            @Override
            public void finishedSound() {
                logDebug("recordView.setOnRecordListener:finishedSound");
                if (!isAllowedToRecord()) return;
                startRecording();
            }

            @Override
            public void changeTimer(CharSequence time) {
               if(recordingLayout != null && recordingChrono != null && recordingLayout.getVisibility() == View.VISIBLE){
                   recordingChrono.setText(time);
               }
            }

        });

        recordView.setOnBasketAnimationEndListener(new OnBasketAnimationEnd() {
            @Override
            public void onAnimationEnd() {
                logDebug("recordView.setOnBasketAnimationEndListener:onAnimationEnd");
                recordButton.performHapticFeedback(HapticFeedbackConstants.CONTEXT_CLICK);
                cancelRecording();
            }

            @Override
            public void deactivateRecordButton() {
                logDebug("recordView.setOnBasketAnimationEndListener:desactivateRecordButton");
                hideChatOptions();
                recordView.setVisibility(View.VISIBLE);
                recordLayout.setVisibility(View.VISIBLE);
                recordButtonLayout.setVisibility(View.VISIBLE);
                recordButton.activateOnTouchListener(false);
                recordButtonDeactivated(true);
                placeRecordButton(RECORD_BUTTON_DEACTIVATED);
            }
        });


        emojiKeyboard.setOnPlaceButtonListener(new OnPlaceButtonListener() {
            @Override
            public void needToPlace() {
                logDebug("needTOPlaced");
                if(sendIcon.getVisibility() != View.VISIBLE){
                    recordLayout.setVisibility(View.VISIBLE);
                    recordButtonLayout.setVisibility(View.VISIBLE);
                }
                recordView.setVisibility(View.INVISIBLE);
                recordButton.activateOnTouchListener(true);
                placeRecordButton(RECORD_BUTTON_DEACTIVATED);
            }
        });

        messageJumpLayout.setOnClickListener(this);

        listView = findViewById(R.id.messages_chat_list_view);
        listView.setClipToPadding(false);

        listView.setNestedScrollingEnabled(false);
        ((SimpleItemAnimator) listView.getItemAnimator()).setSupportsChangeAnimations(false);

        mLayoutManager = new NpaLinearLayoutManager(this);
        mLayoutManager.setStackFromEnd(true);
        listView.setLayoutManager(mLayoutManager);

        listView.addOnScrollListener(new RecyclerView.OnScrollListener() {

            @Override
            public void onScrolled(RecyclerView recyclerView, int dx, int dy) {
                // Get the first visible item

                if(!messages.isEmpty()){
                    int lastPosition = messages.size()-1;
                    AndroidMegaChatMessage msg = messages.get(lastPosition);

                    while (!msg.isUploading() && msg.getMessage().getStatus() == MegaChatMessage.STATUS_SENDING_MANUAL) {
                        lastPosition--;
                        msg = messages.get(lastPosition);
                    }
                    if (lastPosition == (messages.size() - 1)) {
                        //Scroll to end
                        if ((messages.size() - 1) == (mLayoutManager.findLastVisibleItemPosition() - 1)) {
                            hideMessageJump();
                        } else if ((messages.size() - 1) > (mLayoutManager.findLastVisibleItemPosition() - 1)) {
                            if (newVisibility) {
                                showJumpMessage();
                            }
                        }
                    } else {
                        lastPosition++;
                        if (lastPosition == (mLayoutManager.findLastVisibleItemPosition() - 1)) {
                            hideMessageJump();
                        } else if (lastPosition != (mLayoutManager.findLastVisibleItemPosition() - 1)) {
                            if (newVisibility) {
                                showJumpMessage();
                            }
                        }
                    }


                }

                if (stateHistory != MegaChatApi.SOURCE_NONE) {
                    scrollingUp = dy > 0 ? true : false;

                    if (!scrollingUp && mLayoutManager.findFirstVisibleItemPosition() <= NUMBER_MESSAGES_BEFORE_LOAD && getMoreHistory) {
                        askForMoreMessages();
                        positionToScroll = INVALID_VALUE;
                    }
                }
            }
        });

        messagesContainerLayout = findViewById(R.id.message_container_chat_layout);

        userTypingLayout = findViewById(R.id.user_typing_layout);
        userTypingLayout.setVisibility(View.GONE);
        userTypingText = findViewById(R.id.user_typing_text);

        initAfterIntent(getIntent(), savedInstanceState);

        logDebug("FINISH on Create");
    }

    private boolean isAllowedToRecord() {
        logDebug("isAllowedToRecord ");
        if (participatingInACall()) return false;
        if (!checkPermissionsVoiceClip()) return false;
        return true;
    }

    private void showLetterKB() {
        if (emojiKeyboard == null || emojiKeyboard.getLetterKeyboardShown()) return;
        emojiKeyboard.showLetterKeyboard();
    }

    private void hideFileStorage() {
        if ((!fileStorageLayout.isShown())) return;
        showInputText();
        fileStorageLayout.setVisibility(View.GONE);
        pickFileStorageButton.setImageResource(R.drawable.ic_b_select_image);
        placeRecordButton(RECORD_BUTTON_DEACTIVATED);
        if (fileStorageF == null) return;
        fileStorageF.clearSelections();
        fileStorageF.hideMultipleSelect();
    }

    /*
     * Hide input text when file storage is shown
     */

    private void hideInputText(){
        inputTextLayout.setVisibility(View.GONE);
        separatorOptions.setVisibility(View.VISIBLE);
        voiceClipLayout.setVisibility(View.GONE);
       if(emojiKeyboard!=null)
        emojiKeyboard.hideKeyboardFromFileStorage();
    }

    /*
     * Show input text when file storage is hidden
     */

    private void showInputText(){
        inputTextLayout.setVisibility(View.VISIBLE);
        separatorOptions.setVisibility(View.GONE);
        voiceClipLayout.setVisibility(View.VISIBLE);

    }

    public void initAfterIntent(Intent newIntent, Bundle savedInstanceState){

        if (newIntent != null){
            logDebug("Intent is not null");
            intentAction = newIntent.getAction();
            if (intentAction != null){

                if (intentAction.equals(ACTION_OPEN_CHAT_LINK) || intentAction.equals(ACTION_JOIN_OPEN_CHAT_LINK)){
                    String link = newIntent.getDataString();
                    megaChatApi.openChatPreview(link, this);
                }
                else{

                    long newIdChat = newIntent.getLongExtra("CHAT_ID", -1);

                    if(idChat != newIdChat){
                        megaChatApi.closeChatRoom(idChat, this);
                        idChat = newIdChat;
                    }
                    megaChatApi.addChatListener(this);
                    myUserHandle = megaChatApi.getMyUserHandle();

                    if(savedInstanceState!=null) {

                        logDebug("Bundle is NOT NULL");
                        selectedMessageId = savedInstanceState.getLong("selectedMessageId", -1);
                        logDebug("Handle of the message: " + selectedMessageId);
                        selectedPosition = savedInstanceState.getInt("selectedPosition", -1);
                        isHideJump = savedInstanceState.getBoolean("isHideJump",false);
                        typeMessageJump = savedInstanceState.getInt("typeMessageJump",-1);
                        visibilityMessageJump = savedInstanceState.getBoolean("visibilityMessageJump",false);
                        mOutputFilePath = savedInstanceState.getString("mOutputFilePath");
                        isShareLinkDialogDismissed = savedInstanceState.getBoolean("isShareLinkDialogDismissed", false);
                        isLocationDialogShown = savedInstanceState.getBoolean("isLocationDialogShown", false);
                        isJoinCallDialogShown = savedInstanceState.getBoolean(JOIN_CALL_DIALOG, false);
                        recoveredSelectedPositions = savedInstanceState.getIntegerArrayList(SELECTED_ITEMS);

                        if(visibilityMessageJump){
                            if(typeMessageJump == TYPE_MESSAGE_NEW_MESSAGE){
                                messageJumpText.setText(getResources().getString(R.string.message_new_messages));
                                messageJumpLayout.setVisibility(View.VISIBLE);
                            }else if(typeMessageJump == TYPE_MESSAGE_JUMP_TO_LEAST){
                                messageJumpText.setText(getResources().getString(R.string.message_jump_latest));
                                messageJumpLayout.setVisibility(View.VISIBLE);
                            }
                        }

                        lastIdMsgSeen = savedInstanceState.getLong(LAST_MESSAGE_SEEN, MEGACHAT_INVALID_HANDLE);
                        isTurn = lastIdMsgSeen != MEGACHAT_INVALID_HANDLE;

                        generalUnreadCount = savedInstanceState.getLong(GENERAL_UNREAD_COUNT, 0);

                        boolean isPlaying = savedInstanceState.getBoolean(PLAYING, false);
                        if (isPlaying) {
                            long idMessageVoicePlaying = savedInstanceState.getLong(ID_VOICE_CLIP_PLAYING, -1);
                            long messageHandleVoicePlaying = savedInstanceState.getLong(MESSAGE_HANDLE_PLAYING, -1);
                            long userHandleVoicePlaying = savedInstanceState.getLong(USER_HANDLE_PLAYING, -1);
                            int progressVoicePlaying = savedInstanceState.getInt(PROGRESS_PLAYING, 0);

                            if (!messagesPlaying.isEmpty()) {
                                for (MessageVoiceClip m : messagesPlaying) {
                                    m.getMediaPlayer().release();
                                    m.setMediaPlayer(null);
                                }
                                messagesPlaying.clear();
                            }

                            MessageVoiceClip messagePlaying = new MessageVoiceClip(idMessageVoicePlaying, userHandleVoicePlaying, messageHandleVoicePlaying);
                            messagePlaying.setProgress(progressVoicePlaying);
                            messagePlaying.setPlayingWhenTheScreenRotated(true);
                            messagesPlaying.add(messagePlaying);

                        }

                        joiningOrLeaving = savedInstanceState.getBoolean(JOINING_OR_LEAVING, false);
                        joiningOrLeavingAction = savedInstanceState.getString(JOINING_OR_LEAVING_ACTION);
                    }

                    String text = null;
                    if (intentAction.equals(ACTION_CHAT_SHOW_MESSAGES)) {
                        logDebug("ACTION_CHAT_SHOW_MESSAGES");
                        isOpeningChat = true;

                        int errorCode = newIntent.getIntExtra("PUBLIC_LINK", 1);
                        if (savedInstanceState == null) {
                            text = newIntent.getStringExtra("showSnackbar");
                            if (text == null) {
                                if (errorCode != 1) {
                                    if (errorCode == MegaChatError.ERROR_OK) {
                                        text = getString(R.string.chat_link_copied_clipboard);
                                    }
                                    else {
                                        logDebug("initAfterIntent:publicLinkError:errorCode");
                                        text = getString(R.string.general_error) + ": " + errorCode;
                                    }
                                }
                            }
                        }
                        else if (errorCode != 1 && errorCode == MegaChatError.ERROR_OK && !isShareLinkDialogDismissed) {
                                text = getString(R.string.chat_link_copied_clipboard);
                        }
                    }
                    initAndShowChat(text);
                }
            }
        }
        else{
            logWarning("INTENT is NULL");
        }
    }

    private void initializeInputText() {
        hideKeyboard();
        setChatSubtitle();

        ChatItemPreferences prefs = dbH.findChatPreferencesByHandle(Long.toString(idChat));
        if (prefs != null) {
            String written = prefs.getWrittenText();
            if (!TextUtils.isEmpty(written)) {
                textChat.setText(written);
                sendIcon.setVisibility(View.VISIBLE);
                sendIcon.setEnabled(true);
                sendIcon.setImageDrawable(ContextCompat.getDrawable(chatActivity, R.drawable.ic_send_black));
                textChat.setHint(" ");
                setSizeInputText(false);
                currentRecordButtonState = 0;
                recordLayout.setVisibility(View.GONE);
                recordButtonLayout.setVisibility(View.GONE);
                return;
            }
        } else {
            prefs = new ChatItemPreferences(Long.toString(idChat), Boolean.toString(true), "");
            dbH.setChatItemPreferences(prefs);
        }
        refreshTextInput();
    }

    private CharSequence transformEmojis(String textToTransform, float sizeText){
        CharSequence text = textToTransform == null ? "" : textToTransform;
        String resultText = converterShortCodes(text.toString());
        SpannableStringBuilder spannableStringBuilder = new SpannableStringBuilder(resultText);
        EmojiManager.getInstance().replaceWithImages(this, spannableStringBuilder, sizeText, sizeText);
        int maxWidth;
        if(isScreenInPortrait(this)){
            maxWidth = HINT_PORT;
        }else{
            maxWidth = HINT_LAND;
        }
        CharSequence textF = TextUtils.ellipsize(spannableStringBuilder, textChat.getPaint(), px2dp(maxWidth, getOutMetrics()), typeEllipsize);
        return textF;
    }

    private void refreshTextInput() {
        recordButtonStates(RECORD_BUTTON_DEACTIVATED);
        sendIcon.setVisibility(View.GONE);
        sendIcon.setEnabled(false);
        sendIcon.setImageDrawable(ContextCompat.getDrawable(chatActivity, R.drawable.ic_send_trans));
        if (chatRoom != null) {
            megaChatApi.sendStopTypingNotification(chatRoom.getChatId());
            String title;
            setSizeInputText(true);
            if (chatRoom.hasCustomTitle()) {
                title = getString(R.string.type_message_hint_with_customized_title, getTitleChat(chatRoom));
            } else {
                title = getString(R.string.type_message_hint_with_default_title, getTitleChat(chatRoom));
            }
            textChat.setHint(transformEmojis(title, textChat.getTextSize()));
        }
    }

    public void updateUserNameInChat() {
        if (chatRoom.isGroup()) {
            setChatSubtitle();
        }
        if (adapter != null) {
            adapter.notifyDataSetChanged();
        }
    }

    private void updateTitle() {
        initializeInputText();
        titleToolbar.setText(getTitleChat(chatRoom));
    }

    /**
     * Opens a new chat conversation, checking if the id is valid and if the ChatRoom exists.
     * If an error ocurred opening the chat, an error dialog is shown.
     *
     * @return True if the chat was successfully opened, false otherwise
     */
    private boolean initChat() {
        if (idChat == MEGACHAT_INVALID_HANDLE) {
            logError("Chat ID -1 error");
            return false;
        }

        //Recover chat
        logDebug("Recover chat with id: " + idChat);
        chatRoom = megaChatApi.getChatRoom(idChat);
        if (chatRoom == null) {
            logError("Chatroom is NULL - finish activity!!");
            finish();
        }

        megaChatApi.closeChatRoom(idChat, this);
        if (megaChatApi.openChatRoom(idChat, this)) {
            MegaApplication.setClosedChat(false);
            return true;
        }

        logError("Error openChatRoom");
        if (errorOpenChatDialog == null) {
            AlertDialog.Builder builder = new AlertDialog.Builder(this);
            builder.setTitle(getString(R.string.chat_error_open_title))
                    .setMessage(getString(R.string.chat_error_open_message))
                    .setPositiveButton(getString(R.string.general_ok), (dialog, whichButton) -> finish());
            errorOpenChatDialog = builder.create();
            errorOpenChatDialog.show();
        }

        return false;
    }

    /**
     * Opens a new chat conversation.
     * If it went well, shows the chat with the empty state and requests messages.
     *
     * @param textSnackbar  if there is a chat link involved in the action, it it indicates the "Copy chat link" dialog has to be shown.
     *                      If not, a simple Snackbar has to be shown with this text.
     */
    private void initAndShowChat(String textSnackbar) {
        if (!initChat()) {
            return;
        }

        initializeInputText();

        int chatConnection = megaChatApi.getChatConnectionState(idChat);
        logDebug("Chat connection (" + idChat + ") is: " + chatConnection);

        if (adapter == null) {
            createAdapter();
        } else {
            adapter.updateChatRoom(chatRoom);
            adapter.notifyDataSetChanged();
        }

        setPreviewersView();
        titleToolbar.setText(chatRoom.getTitle());
        setChatSubtitle();
        privateIconToolbar.setVisibility(chatRoom.isPublic() ? View.GONE : View.VISIBLE);
        isOpeningChat = true;

        String textToShowB = getString(R.string.chat_loading_messages);

        try {
            textToShowB = textToShowB.replace("[A]", "<font color=\'#7a7a7a\'>");
            textToShowB = textToShowB.replace("[/A]", "</font>");
            textToShowB = textToShowB.replace("[B]", "<font color=\'#000000\'>");
            textToShowB = textToShowB.replace("[/B]", "</font>");
        } catch (Exception e) {
            logWarning("Exception formatting string", e);
        }

        emptyScreen(getSpannedHtmlText(textToShowB).toString());

        if (!isTextEmpty(textSnackbar)) {
            String chatLink = getIntent().getStringExtra(CHAT_LINK_EXTRA);

            if (!isTextEmpty(chatLink) && !isShareLinkDialogDismissed) {
                showShareChatLinkDialog(this, chatRoom, chatLink);
            } else {
                showSnackbar(SNACKBAR_TYPE, textSnackbar, MEGACHAT_INVALID_HANDLE);
            }
        }

        loadHistory();
        logDebug("On create: stateHistory: " + stateHistory);
        if (isLocationDialogShown) {
            showSendLocationDialog();
        }

        if (isJoinCallDialogShown) {
            MegaChatCall callInThisChat = megaChatApi.getChatCall(chatRoom.getChatId());
            if (callInThisChat != null && !callInThisChat.isOnHold() && chatRoom.isGroup()) {
                MegaChatCall anotherCallActive = getAnotherActiveCall(chatRoom.getChatId());
                if (anotherCallActive != null ) {
                    showJoinCallDialog(callInThisChat.getChatid(), anotherCallActive);
                }else{
                    MegaChatCall anotherCallOnHold = getAnotherCallOnHold(chatRoom.getChatId());
                    if(anotherCallOnHold != null){
                        showJoinCallDialog(callInThisChat.getChatid(), anotherCallOnHold);
                    }
                }
            }
        }
    }

    private void emptyScreen(String text){
        if (getResources().getConfiguration().orientation == Configuration.ORIENTATION_LANDSCAPE) {
            emptyImageView.setImageResource(R.drawable.chat_empty_landscape);
        } else {
            emptyImageView.setImageResource(R.drawable.ic_empty_chat_list);
        }

        emptyTextView.setText(text);
        emptyTextView.setVisibility(View.VISIBLE);
        emptyLayout.setVisibility(View.VISIBLE);

        chatRelativeLayout.setVisibility(View.GONE);
    }

    public void removeChatLink(){
        logDebug("removeChatLink");
        megaChatApi.removeChatLink(idChat, this);
    }

    /**
     * Requests to load for first time chat messages.
     * It controls if it is the real first time, or the device was rotated with the "isTurn" flag.
     */
    public void loadHistory() {
        long unreadCount = chatRoom.getUnreadCount();
        lastSeenReceived = unreadCount == 0;

        if (lastSeenReceived) {
            logDebug("loadMessages:unread is 0");

            if (!isTurn) {
                lastIdMsgSeen = MEGACHAT_INVALID_HANDLE;
                generalUnreadCount = 0;
            }
        } else {
            if (!isTurn) {
                lastIdMsgSeen = megaChatApi.getLastMessageSeenId(idChat);
                generalUnreadCount = unreadCount;
            } else {
                logDebug("Do not change lastSeenId --> rotating screen");
            }

            if (lastIdMsgSeen != -1) {
                logDebug("lastSeenId: " + lastIdMsgSeen);
            } else {
                logError("Error:InvalidLastMessage");
            }
        }

        askForMoreMessages();
    }

    /**
     * Sets the visibility of the groupalSubtitleToolbar view.
     * If it is visible some attributes of the layout should be updated due to the marquee behaviour.
     *
     * This method should be used always the visibility of groupalSubtitleToolbar
     * changes instead of change the visibility directly.
     *
     * @param visible   true if visible, false otherwise
     */
    private void setGroupalSubtitleToolbarVisibility(boolean visible) {
        groupalSubtitleToolbar.setVisibility(visible ? View.VISIBLE : View.GONE);

        if (visible) {
            groupalSubtitleToolbar.setSelected(true);
            groupalSubtitleToolbar.setHorizontallyScrolling(true);
            groupalSubtitleToolbar.setFocusable(true);
            groupalSubtitleToolbar.setEllipsize(TextUtils.TruncateAt.MARQUEE);
            groupalSubtitleToolbar.setMarqueeRepeatLimit(-1);
            groupalSubtitleToolbar.setSingleLine(true);
            groupalSubtitleToolbar.setHorizontallyScrolling(true);
        }
    }

    private void setSubtitleVisibility() {
        boolean isGroup = chatRoom.isGroup();

        individualSubtitleToobar.setVisibility(isGroup ? View.GONE : View.VISIBLE);
        setGroupalSubtitleToolbarVisibility(isGroup);

        if (chatRoom.isGroup()) {
            iconStateToolbar.setVisibility(View.GONE);
        }

        subtitleCall.setVisibility(View.GONE);
    }

    private void setPreviewGroupalSubtitle() {
        long participants = chatRoom.getPeerCount();

        setGroupalSubtitleToolbarVisibility(participants > 0);
        if (participants > 0) {
            groupalSubtitleToolbar.setText(adjustForLargeFont(getString(R.string.number_of_participants, participants)));
        }
    }

    public void setChatSubtitle(){
        logDebug("setChatSubtitle");
        if(chatRoom==null){
            return;
        }
        int width;
        if(isScreenInPortrait(this)){
            if(isGroup()) {
                width = scaleWidthPx(TITLE_TOOLBAR_PORT, getOutMetrics());
            }else {
                width = scaleWidthPx(TITLE_TOOLBAR_IND_PORT, getOutMetrics());
            }
        }else{
            width = scaleWidthPx(TITLE_TOOLBAR_LAND, getOutMetrics());
        }
        titleToolbar.setMaxWidthEmojis(width);
        titleToolbar.setTypeEllipsize(TextUtils.TruncateAt.END);

        setSubtitleVisibility();

        if (chatC.isInAnonymousMode() && megaChatApi.getChatConnectionState(idChat)==MegaChatApi.CHAT_CONNECTION_ONLINE) {
            logDebug("Is preview");
            setPreviewGroupalSubtitle();
            tB.setOnClickListener(this);
            setBottomLayout(SHOW_JOIN_LAYOUT);

        }else if(megaChatApi.getConnectionState()!=MegaChatApi.CONNECTED||megaChatApi.getChatConnectionState(idChat)!=MegaChatApi.CHAT_CONNECTION_ONLINE) {
            logDebug("Chat not connected ConnectionState: " + megaChatApi.getConnectionState() + " ChatConnectionState: " + megaChatApi.getChatConnectionState(idChat));
            tB.setOnClickListener(this);
            if (chatRoom.isPreview()) {
                logDebug("Chat not connected: is preview");
                setPreviewGroupalSubtitle();
                setBottomLayout(SHOW_NOTHING_LAYOUT);
            } else {
                logDebug("Chat not connected: is not preview");
                if (chatRoom.isGroup()) {
                    groupalSubtitleToolbar.setText(adjustForLargeFont(getString(R.string.invalid_connection_state)));
                } else {
                    individualSubtitleToobar.setText(adjustForLargeFont(getString(R.string.invalid_connection_state)));
                }

                int permission = chatRoom.getOwnPrivilege();
                logDebug("Check permissions");
                if ((permission == MegaChatRoom.PRIV_RO) || (permission == MegaChatRoom.PRIV_RM)) {
                    setBottomLayout(SHOW_NOTHING_LAYOUT);
                } else {
                    setBottomLayout(SHOW_WRITING_LAYOUT);
                }
            }
        }else{
            logDebug("Karere connection state: " + megaChatApi.getConnectionState());
            logDebug("Chat connection state: " + megaChatApi.getChatConnectionState(idChat));

            int permission = chatRoom.getOwnPrivilege();
            if (chatRoom.isGroup()) {
                tB.setOnClickListener(this);
                if(chatRoom.isPreview()){
                    logDebug("Is preview");
                    setPreviewGroupalSubtitle();
                    if (getIntent() != null && getIntent().getAction() != null && getIntent().getAction().equals(ACTION_JOIN_OPEN_CHAT_LINK)) {
                        setBottomLayout(SHOW_NOTHING_LAYOUT);
                    }else {
                        setBottomLayout(SHOW_JOIN_LAYOUT);
                    }
                }
                else {
                    logDebug("Check permissions group chat");
                    if (permission == MegaChatRoom.PRIV_RO) {
                        logDebug("Permission RO");
                        setBottomLayout(SHOW_NOTHING_LAYOUT);

                        if (chatRoom.isArchived()) {
                            logDebug("Chat is archived");
                            groupalSubtitleToolbar.setText(adjustForLargeFont(getString(R.string.archived_chat)));
                        } else {
                            groupalSubtitleToolbar.setText(adjustForLargeFont(getString(R.string.observer_permission_label_participants_panel)));
                        }
                    }else if (permission == MegaChatRoom.PRIV_RM) {
                        logDebug("Permission RM");
                        setBottomLayout(SHOW_NOTHING_LAYOUT);

                        if (chatRoom.isArchived()) {
                            logDebug("Chat is archived");
                            groupalSubtitleToolbar.setText(adjustForLargeFont(getString(R.string.archived_chat)));
                        }
                        else if (!chatRoom.isActive()) {
                            groupalSubtitleToolbar.setText(adjustForLargeFont(getString(R.string.inactive_chat)));
                        }
                        else {
                            groupalSubtitleToolbar.setText(null);
                            setGroupalSubtitleToolbarVisibility(false);
                        }
                    }
                    else{
                        logDebug("Permission: " + permission);

                        setBottomLayout(SHOW_WRITING_LAYOUT);

                        if(chatRoom.isArchived()){
                            logDebug("Chat is archived");
                            groupalSubtitleToolbar.setText(adjustForLargeFont(getString(R.string.archived_chat)));
                        }
                        else if(chatRoom.hasCustomTitle()){
                            setCustomSubtitle();
                        }
                        else{
                            long participantsLabel = chatRoom.getPeerCount()+1; //Add one to include me
                            groupalSubtitleToolbar.setText(adjustForLargeFont(getResources().getQuantityString(R.plurals.subtitle_of_group_chat, (int) participantsLabel, participantsLabel)));
                        }
                    }
                }
            }
            else{
                logDebug("Check permissions one to one chat");
                if(permission==MegaChatRoom.PRIV_RO) {
                    logDebug("Permission RO");

                    if(megaApi!=null){
                        if(megaApi.getRootNode()!=null){
                            long chatHandle = chatRoom.getChatId();
                            MegaChatRoom chat = megaChatApi.getChatRoom(chatHandle);
                            long userHandle = chat.getPeerHandle(0);
                            String userHandleEncoded = MegaApiAndroid.userHandleToBase64(userHandle);
                            MegaUser user = megaApi.getContact(userHandleEncoded);

                            if(user!=null && user.getVisibility() == MegaUser.VISIBILITY_VISIBLE){
                                tB.setOnClickListener(this);
                            }
                            else{
                                tB.setOnClickListener(null);
                            }
                        }
                    }
                    else{
                        tB.setOnClickListener(null);
                    }
                    setBottomLayout(SHOW_NOTHING_LAYOUT);

                    if(chatRoom.isArchived()){
                        logDebug("Chat is archived");
                        individualSubtitleToobar.setText(adjustForLargeFont(getString(R.string.archived_chat)));
                    }
                    else{
                        individualSubtitleToobar.setText(adjustForLargeFont(getString(R.string.observer_permission_label_participants_panel)));
                    }
                }
                else if(permission==MegaChatRoom.PRIV_RM) {
                    tB.setOnClickListener(this);

                    logDebug("Permission RM");
                    setBottomLayout(SHOW_NOTHING_LAYOUT);

                    if(chatRoom.isArchived()){
                        logDebug("Chat is archived");
                        individualSubtitleToobar.setText(adjustForLargeFont(getString(R.string.archived_chat)));
                    }
                    else if(!chatRoom.isActive()){
                        individualSubtitleToobar.setText(adjustForLargeFont(getString(R.string.inactive_chat)));
                    }
                    else{
                        individualSubtitleToobar.setText(null);
                        individualSubtitleToobar.setVisibility(View.GONE);
                    }
                }
                else{
                    tB.setOnClickListener(this);

                    long userHandle = chatRoom.getPeerHandle(0);
                    setStatus(userHandle);
                    setBottomLayout(SHOW_WRITING_LAYOUT);
                }
            }
        }
    }

    public void setBottomLayout(int show) {
        if (joiningOrLeaving) {
            show = SHOW_JOINING_OR_LEFTING_LAYOUT;
        }

        RelativeLayout.LayoutParams params = (RelativeLayout.LayoutParams) messagesContainerLayout.getLayoutParams();

        switch (show) {
            case SHOW_JOINING_OR_LEFTING_LAYOUT:
                writingContainerLayout.setVisibility(View.GONE);
                joinChatLinkLayout.setVisibility(View.GONE);
                params.addRule(RelativeLayout.ABOVE, R.id.joining_leaving_layout_chat_layout);
                messagesContainerLayout.setLayoutParams(params);
                fragmentVoiceClip.setVisibility(View.GONE);
                joiningLeavingLayout.setVisibility(View.VISIBLE);
                joiningLeavingText.setText(joiningOrLeavingAction);
                break;

            case SHOW_JOIN_LAYOUT:
                writingContainerLayout.setVisibility(View.GONE);
                joinChatLinkLayout.setVisibility(View.VISIBLE);
                params.addRule(RelativeLayout.ABOVE, R.id.join_chat_layout_chat_layout);
                messagesContainerLayout.setLayoutParams(params);
                fragmentVoiceClip.setVisibility(View.GONE);
                joiningLeavingLayout.setVisibility(View.GONE);
                break;

            case SHOW_NOTHING_LAYOUT:
                writingContainerLayout.setVisibility(View.GONE);
                joinChatLinkLayout.setVisibility(View.GONE);
                fragmentVoiceClip.setVisibility(View.GONE);
                joiningLeavingLayout.setVisibility(View.GONE);
                break;

            default:
                writingContainerLayout.setVisibility(View.VISIBLE);
                joinChatLinkLayout.setVisibility(View.GONE);
                params.addRule(RelativeLayout.ABOVE, R.id.writing_container_layout_chat_layout);
                messagesContainerLayout.setLayoutParams(params);
                fragmentVoiceClip.setVisibility(View.VISIBLE);
                joiningLeavingLayout.setVisibility(View.GONE);
        }
    }

    /**
     * When the group chat has a custom title, the subtitle has to contain the participants' names.
     * It sets the custom subtitle. The subtitle would contain the participant's names following these rules:
     * - If the group has four or less participants: all their names.
     * - If the group has more than four participants: the names of the three first participants and X more,
     *      which "X" is the number of the rest of participants
     */
    private void setCustomSubtitle() {
        logDebug("setCustomSubtitle");

        long participantsCount = chatRoom.getPeerCount();
        StringBuilder customSubtitle = new StringBuilder();

        for (int i = 0; i < participantsCount; i++) {
            if ((i == 1 || i == 2) && areMoreParticipants(i)) {
                customSubtitle.append(", ");
            }

            String participantName = chatC.getParticipantFullName(chatRoom.getPeerHandle(i));
            if (isTextEmpty(participantName)) {
                sendGetPeerAttributesRequest(participantsCount);
                return;
            } else if (i == 0 && !areMoreParticipants(i)) {
                groupalSubtitleToolbar.setText(adjustForLargeFont(participantName));
            } else if (areMoreParticipantsThanMaxAllowed(i)) {
                String firstNames = customSubtitle.append(participantName).toString();
                if (!isTextEmpty(firstNames)) {
                    groupalSubtitleToolbar.setText(adjustForLargeFont(getResources().getQuantityString(R.plurals.custom_subtitle_of_group_chat, 4, firstNames, participantsCount - 3)));
                }

                break;
            } else if (areSameParticipantsAsMaxAllowed(i)) {
                String firstNames = customSubtitle.toString();
                if (!isTextEmpty(firstNames)) {
                    groupalSubtitleToolbar.setText(adjustForLargeFont(getResources().getQuantityString(R.plurals.custom_subtitle_of_group_chat, 1, firstNames, participantName)));
                }
            } else {
                customSubtitle.append(participantName);
                if (i == participantsCount - 1) {
                    String firstNames = customSubtitle.toString();
                    if (!isTextEmpty(firstNames)) {
                        groupalSubtitleToolbar.setText(adjustForLargeFont(firstNames));
                    }
                }
            }
        }

        if (isTextEmpty(groupalSubtitleToolbar.getText().toString())) {
            groupalSubtitleToolbar.setText(null);
            setGroupalSubtitleToolbarVisibility(false);
        }
    }

    /**
     * Checks if there are more participants in the group chat after the current position.
     *
     * @param position  position to check
     * @return  True if there are more participants after the current position, false otherwise.
     */
    private boolean areMoreParticipants(long position) {
        return chatRoom.getPeerCount() > position;
    }

    /**
     * Checks if there only four participants in the group chat.
     *
     * @param position  position to check
     * @return  True if there are four participants, false otherwise.
     */
    private boolean areSameParticipantsAsMaxAllowed(long position) {
        return chatRoom.getPeerCount() == MAX_NAMES_PARTICIPANTS && position == 3;
    }

    /**
     * Checks if there are more than four participants in the group chat.
     *
     * @param position  position to check
     * @return True if there are more than four participants, false otherwise.
     */
    private boolean areMoreParticipantsThanMaxAllowed(long position) {
        return chatRoom.getPeerCount() > MAX_NAMES_PARTICIPANTS && position == 2;
    }

    /**
     * Requests the attributes of the participants when they unavailable.
     *
     * @param participantsCount number of participants in the group chat.
     */
    private void sendGetPeerAttributesRequest(long participantsCount) {
        MegaHandleList handleList = MegaHandleList.createInstance();

        for (int i = 0; i < participantsCount; i++) {
            handleList.addMegaHandle(chatRoom.getPeerHandle(i));

            if (areMoreParticipantsThanMaxAllowed(i) || areSameParticipantsAsMaxAllowed(i))
                break;
        }

        if (handleList.size() > 0) {
            megaChatApi.loadUserAttributes(chatRoom.getChatId(), handleList, new GetPeerAttributesListener(this));
        }
    }

    /**
     * Updates the custom subtitle when the request for load the participants' attributes finishes.
     *
     * @param chatId        identifier of the chat received in the request
     * @param handleList    list of the participants' handles
     */
    public void updateCustomSubtitle(long chatId, MegaHandleList handleList) {
        if (handleList == null || handleList.size() == 0
                || chatId != chatRoom.getChatId() || megaChatApi.getChatRoom(chatId) == null)
            return;

        chatRoom = megaChatApi.getChatRoom(chatId);

        for (int i = 0; i < handleList.size(); i++) {
            chatC.setNonContactAttributesInDB(handleList.get(i));
        }

        setCustomSubtitle();
    }

    public void setLastGreen(String date){
        individualSubtitleToobar.setText(date);
        individualSubtitleToobar.isMarqueeIsNecessary(this);
        if(subtitleCall.getVisibility()!=View.VISIBLE && groupalSubtitleToolbar.getVisibility()!=View.VISIBLE){
            individualSubtitleToobar.setVisibility(View.VISIBLE);
        }
    }

    public void requestLastGreen(int state){
        logDebug("State: " + state);

        if(chatRoom!=null && !chatRoom.isGroup() && !chatRoom.isArchived()){
            if(state == INITIAL_PRESENCE_STATUS){
                state = megaChatApi.getUserOnlineStatus(chatRoom.getPeerHandle(0));
            }

            if(state != MegaChatApi.STATUS_ONLINE && state != MegaChatApi.STATUS_BUSY && state != MegaChatApi.STATUS_INVALID){
                logDebug("Request last green for user");
                megaChatApi.requestLastGreen(chatRoom.getPeerHandle(0), this);
            }
        }
    }

    public void setStatus(long userHandle){

        iconStateToolbar.setVisibility(View.GONE);

        if(megaChatApi.getConnectionState()!=MegaChatApi.CONNECTED){
            logWarning("Chat not connected");
            individualSubtitleToobar.setText(adjustForLargeFont(getString(R.string.invalid_connection_state)));
        }
        else if(chatRoom.isArchived()){
            logDebug("Chat is archived");
            individualSubtitleToobar.setText(adjustForLargeFont(getString(R.string.archived_chat)));
        }
        else if(!chatRoom.isGroup()){
            int state = megaChatApi.getUserOnlineStatus(userHandle);

            if(state == MegaChatApi.STATUS_ONLINE){
                logDebug("This user is connected");
                individualSubtitleToobar.setText(adjustForLargeFont(getString(R.string.online_status)));
                iconStateToolbar.setVisibility(View.VISIBLE);
                iconStateToolbar.setImageDrawable(ContextCompat.getDrawable(this, R.drawable.ic_online));

            }
            else if(state == MegaChatApi.STATUS_AWAY){
                logDebug("This user is away");
                individualSubtitleToobar.setText(adjustForLargeFont(getString(R.string.away_status)));
                iconStateToolbar.setVisibility(View.VISIBLE);
                iconStateToolbar.setImageDrawable(ContextCompat.getDrawable(this, R.drawable.ic_away));

            }
            else if(state == MegaChatApi.STATUS_BUSY){
                logDebug("This user is busy");
                individualSubtitleToobar.setText(adjustForLargeFont(getString(R.string.busy_status)));
                iconStateToolbar.setVisibility(View.VISIBLE);
                iconStateToolbar.setImageDrawable(ContextCompat.getDrawable(this, R.drawable.ic_busy));

            }
            else if(state == MegaChatApi.STATUS_OFFLINE){
                logDebug("This user is offline");
                individualSubtitleToobar.setText(adjustForLargeFont(getString(R.string.offline_status)));
                iconStateToolbar.setVisibility(View.VISIBLE);
                iconStateToolbar.setImageDrawable(ContextCompat.getDrawable(this, R.drawable.ic_offline));

            }
            else if(state == MegaChatApi.STATUS_INVALID){
                logWarning("INVALID status: " + state);
                individualSubtitleToobar.setText(null);
                individualSubtitleToobar.setVisibility(View.GONE);
            }
            else{
                logDebug("This user status is: " + state);
                individualSubtitleToobar.setText(null);
                individualSubtitleToobar.setVisibility(View.GONE);
            }
        }
    }

    public int compareTime(AndroidMegaChatMessage message, AndroidMegaChatMessage previous){
        return compareTime(message.getMessage().getTimestamp(), previous.getMessage().getTimestamp());
    }

    public int compareTime(long timeStamp, AndroidMegaChatMessage previous){
        return compareTime(timeStamp, previous.getMessage().getTimestamp());
    }

    public int compareTime(long timeStamp, long previous){
        if(previous!=-1){

            Calendar cal = calculateDateFromTimestamp(timeStamp);
            Calendar previousCal =  calculateDateFromTimestamp(previous);

            TimeUtils tc = new TimeUtils(TIME);

            int result = tc.compare(cal, previousCal);
            logDebug("RESULTS compareTime: " + result);
            return result;
        }
        else{
            logWarning("return -1");
            return -1;
        }
    }

    public int compareDate(AndroidMegaChatMessage message, AndroidMegaChatMessage previous){
        return compareDate(message.getMessage().getTimestamp(), previous.getMessage().getTimestamp());
    }

    public int compareDate(long timeStamp, AndroidMegaChatMessage previous){
        return compareDate(timeStamp, previous.getMessage().getTimestamp());
    }

    public int compareDate(long timeStamp, long previous){
        logDebug("compareDate");

        if(previous!=-1){
            Calendar cal = calculateDateFromTimestamp(timeStamp);
            Calendar previousCal =  calculateDateFromTimestamp(previous);

            TimeUtils tc = new TimeUtils(DATE);

            int result = tc.compare(cal, previousCal);
            logDebug("RESULTS compareDate: "+result);
            return result;
        }
        else{
            logWarning("return -1");
            return -1;
        }
    }

    @Override
    public boolean onCreateOptionsMenu(Menu menu) {
        logDebug("onCreateOptionsMenuLollipop");
        // Inflate the menu items for use in the action bar
        MenuInflater inflater = getMenuInflater();
        inflater.inflate(R.menu.chat_action, menu);

        callMenuItem = menu.findItem(R.id.cab_menu_call_chat);
        videoMenuItem = menu.findItem(R.id.cab_menu_video_chat);
        selectMenuItem = menu.findItem(R.id.cab_menu_select_messages);
        inviteMenuItem = menu.findItem(R.id.cab_menu_invite_chat);
        clearHistoryMenuItem = menu.findItem(R.id.cab_menu_clear_history_chat);
        contactInfoMenuItem = menu.findItem(R.id.cab_menu_contact_info_chat);
        leaveMenuItem = menu.findItem(R.id.cab_menu_leave_chat);
        archiveMenuItem = menu.findItem(R.id.cab_menu_archive_chat);

        return super.onCreateOptionsMenu(menu);
    }

    @Override
    public boolean onPrepareOptionsMenu(Menu menu){
        logDebug("onPrepareOptionsMenu");

        if (chatRoom != null && !joiningOrLeaving) {
            selectMenuItem.setVisible(true);
            callMenuItem.setEnabled(false);
            callMenuItem.setIcon(mutateIcon(this, R.drawable.ic_phone_white, R.color.white_50_opacity));
            if (chatRoom.isGroup()) {
                videoMenuItem.setVisible(false);
            }else{
                videoMenuItem.setEnabled(false);
                videoMenuItem.setIcon(mutateIcon(this, R.drawable.ic_videocam_white, R.color.white_50_opacity));
            }

            if(chatRoom.isPreview() || !isStatusConnected(this, idChat)) {
                leaveMenuItem.setVisible(false);
                clearHistoryMenuItem.setVisible(false);
                inviteMenuItem.setVisible(false);
                contactInfoMenuItem.setVisible(false);
                archiveMenuItem.setVisible(false);
            }else {

                if (megaChatApi != null && (megaChatApi.getNumCalls() <= 0 || (!participatingInACall() && !megaChatApi.hasCallInChatRoom(chatRoom.getChatId())))) {
                    if (!chatRoom.isGroup() || chatRoom.getPeerCount() > 0) {
                        callMenuItem.setEnabled(true);
                        callMenuItem.setIcon(mutateIcon(this, R.drawable.ic_phone_white, R.color.background_chat));
                    }

                    if (chatRoom.isGroup()) {
                        videoMenuItem.setVisible(false);
                    } else {
                        videoMenuItem.setEnabled(true);
                        videoMenuItem.setIcon(mutateIcon(this, R.drawable.ic_videocam_white, R.color.background_chat));
                    }
                }

                archiveMenuItem.setVisible(true);
                if(chatRoom.isArchived()){
                    archiveMenuItem.setTitle(getString(R.string.general_unarchive));
                }
                else{
                    archiveMenuItem.setTitle(getString(R.string.general_archive));
                }

                int permission = chatRoom.getOwnPrivilege();
                logDebug("Permission in the chat: " + permission);
                if (chatRoom.isGroup()) {

                    if (permission == MegaChatRoom.PRIV_MODERATOR) {

                        inviteMenuItem.setVisible(true);

                        int lastMessageIndex = messages.size() - 1;
                        if (lastMessageIndex >= 0) {
                            AndroidMegaChatMessage lastMessage = messages.get(lastMessageIndex);
                            if (!lastMessage.isUploading()) {
                                if (lastMessage.getMessage().getType() == MegaChatMessage.TYPE_TRUNCATE) {
                                    logDebug("Last message is TRUNCATE");
                                    clearHistoryMenuItem.setVisible(false);
                                } else {
                                    logDebug("Last message is NOT TRUNCATE");
                                    clearHistoryMenuItem.setVisible(true);
                                }
                            } else {
                                logDebug("Last message is UPLOADING");
                                clearHistoryMenuItem.setVisible(true);
                            }
                        }
                        else {
                            clearHistoryMenuItem.setVisible(false);
                        }

                        leaveMenuItem.setVisible(true);
                    } else if (permission == MegaChatRoom.PRIV_RM) {
                        logDebug("Group chat PRIV_RM");
                        leaveMenuItem.setVisible(false);
                        clearHistoryMenuItem.setVisible(false);
                        inviteMenuItem.setVisible(false);
                        callMenuItem.setVisible(false);
                        videoMenuItem.setVisible(false);
                    } else if (permission == MegaChatRoom.PRIV_RO) {
                        logDebug("Group chat PRIV_RO");
                        leaveMenuItem.setVisible(true);
                        clearHistoryMenuItem.setVisible(false);
                        inviteMenuItem.setVisible(false);
                        callMenuItem.setVisible(false);
                        videoMenuItem.setVisible(false);
                    } else if(permission == MegaChatRoom.PRIV_STANDARD){
                        logDebug("Group chat PRIV_STANDARD");
                        leaveMenuItem.setVisible(true);
                        clearHistoryMenuItem.setVisible(false);
                        inviteMenuItem.setVisible(false);
                    }else{
                        logDebug("Permission: " + permission);
                        leaveMenuItem.setVisible(true);
                        clearHistoryMenuItem.setVisible(false);
                        inviteMenuItem.setVisible(false);
                    }

                    contactInfoMenuItem.setTitle(getString(R.string.group_chat_info_label));
                    contactInfoMenuItem.setVisible(true);
                }
                else {
                    inviteMenuItem.setVisible(false);
                    if (permission == MegaChatRoom.PRIV_RO) {
                        clearHistoryMenuItem.setVisible(false);
                        contactInfoMenuItem.setVisible(false);
                        callMenuItem.setVisible(false);
                        videoMenuItem.setVisible(false);
                    } else {
                        clearHistoryMenuItem.setVisible(true);
                        contactInfoMenuItem.setTitle(getString(R.string.contact_properties_activity));
                        contactInfoMenuItem.setVisible(true);
                    }
                    leaveMenuItem.setVisible(false);
                }
            }

        }else{
            logWarning("Chatroom NULL on create menu");
            leaveMenuItem.setVisible(false);
            callMenuItem.setVisible(false);
            videoMenuItem.setVisible(false);
            selectMenuItem.setVisible(false);
            clearHistoryMenuItem.setVisible(false);
            inviteMenuItem.setVisible(false);
            contactInfoMenuItem.setVisible(false);
            archiveMenuItem.setVisible(false);
        }

        return super.onPrepareOptionsMenu(menu);
    }

    void ifAnonymousModeLogin(boolean pendingJoin) {
        if(chatC.isInAnonymousMode()){
            Intent loginIntent = new Intent(this, LoginActivityLollipop.class);
            loginIntent.putExtra(VISIBLE_FRAGMENT,  LOGIN_FRAGMENT);
            if (pendingJoin && getIntent() != null && getIntent().getDataString() != null) {
                loginIntent.setAction(ACTION_JOIN_OPEN_CHAT_LINK);
                loginIntent.setData(Uri.parse(getIntent().getDataString()));
                loginIntent.putExtra("idChatToJoin", idChat);
                closeChat(true);
            }
            startActivity(loginIntent);
        }
        finish();
    }

    @Override
    public boolean onOptionsItemSelected(MenuItem item) {
        logDebug("onOptionsItemSelected");

        if (joiningOrLeaving && item.getItemId() != android.R.id.home) {
            return false;
        }

        switch (item.getItemId()) {
            // Respond to the action bar's Up/Home button
            case android.R.id.home: {
                if (emojiKeyboard != null) {
                    emojiKeyboard.hideBothKeyboard(this);
                }
                if (fileStorageLayout.isShown()) {
                    hideFileStorage();
                }
                if (handlerEmojiKeyboard != null) {
                    handlerEmojiKeyboard.removeCallbacksAndMessages(null);
                }
                if (handlerKeyboard != null) {
                    handlerKeyboard.removeCallbacksAndMessages(null);
                }
                closeChat(true);
                ifAnonymousModeLogin(false);
                break;
            }
            case R.id.cab_menu_call_chat:{
                if(recordView.isRecordingNow() || canNotStartCall(this, chatRoom)) break;

                startVideo = false;
                if(checkPermissionsCall()){
                    startCall();
                }
                break;
            }
            case R.id.cab_menu_video_chat:{
                logDebug("cab_menu_video_chat");
                if(recordView.isRecordingNow() || canNotStartCall(this, chatRoom)) break;

                startVideo = true;
                if(checkPermissionsCall()){
                    startCall();
                }
                break;
            }
            case R.id.cab_menu_select_messages:
                activateActionMode();
                break;
            case R.id.cab_menu_invite_chat:{
                if(recordView.isRecordingNow()) break;

                chooseAddParticipantDialog();
                break;
            }
            case R.id.cab_menu_contact_info_chat:{
                if(recordView.isRecordingNow()) break;

                if(chatRoom.isGroup()){
                    Intent i = new Intent(this, GroupChatInfoActivityLollipop.class);
                    i.putExtra("handle", chatRoom.getChatId());
                    this.startActivity(i);
                }
                else{
                    Intent i = new Intent(this, ContactInfoActivityLollipop.class);
                    i.putExtra("handle", chatRoom.getChatId());
                    this.startActivity(i);
                }
                break;
            }
            case R.id.cab_menu_clear_history_chat:{
                if(recordView.isRecordingNow()) break;

                logDebug("Clear history selected!");
                showConfirmationClearChat(chatRoom);
                break;
            }
            case R.id.cab_menu_leave_chat:{
                if(recordView.isRecordingNow()) break;

                logDebug("Leave selected!");
                showConfirmationLeaveChat(chatRoom);
                break;
            }
            case R.id.cab_menu_archive_chat:{
                if(recordView.isRecordingNow()) break;

                logDebug("Archive/unarchive selected!");
                ChatController chatC = new ChatController(chatActivity);
                chatC.archiveChat(chatRoom);
                break;
            }
        }
        return super.onOptionsItemSelected(item);
    }

    /*
     *Prepare recording
     */
    private void prepareRecording() {
        logDebug("prepareRecording");
        recordView.playSound(TYPE_START_RECORD);
        stopReproductions();
    }


    /*
     * Start recording
     */
    public void startRecording(){
        logDebug("startRecording() with Permissions");

        long timeStamp = System.currentTimeMillis() / 1000;
        outputFileName = "/note_voice" + getVoiceClipName(timeStamp);
        File vcFile = buildVoiceClipFile(this, outputFileName);
        outputFileVoiceNotes = vcFile.getAbsolutePath();
        if (outputFileVoiceNotes == null) return;
        if (myAudioRecorder == null) myAudioRecorder = new MediaRecorder();
        try {
            myAudioRecorder.reset();
            myAudioRecorder.setAudioSource(MediaRecorder.AudioSource.MIC);
            myAudioRecorder.setOutputFormat(MediaRecorder.OutputFormat.MPEG_4);
            myAudioRecorder.setAudioEncoder(MediaRecorder.AudioEncoder.AAC);
            myAudioRecorder.setAudioEncodingBitRate(50000);
            myAudioRecorder.setAudioSamplingRate(44100);
            myAudioRecorder.setAudioChannels(1);
            myAudioRecorder.setOutputFile(outputFileVoiceNotes);
            myAudioRecorder.prepare();

        } catch (IOException e) {
            controlErrorRecording();
            e.printStackTrace();
            return;
        }
        myAudioRecorder.start();
        setRecordingNow(true);
        recordView.startRecordingTime();
        handlerVisualizer.post(updateVisualizer);
        initRecordingItems(IS_LOW);
        recordingLayout.setVisibility(View.VISIBLE);
    }

    private void initRecordingItems(boolean isLow){
        changeColor(firstBar, isLow);
        changeColor(secondBar, isLow);
        changeColor(thirdBar, isLow);
        changeColor(fourthBar, isLow);
        changeColor(fifthBar, isLow);
        changeColor(sixthBar, isLow);

    }

    public static String getVoiceClipName(long timestamp) {
        logDebug("timestamp: " + timestamp);
        //Get date time:
        try {
            Calendar calendar = Calendar.getInstance();
            TimeZone tz = TimeZone.getDefault();
            calendar.setTimeInMillis(timestamp * 1000L);
            calendar.add(Calendar.MILLISECOND, tz.getOffset(calendar.getTimeInMillis()));
            SimpleDateFormat sdf = new SimpleDateFormat("yyyyMMdd_HHmmss");
            return sdf.format(calendar.getTime()) + ".m4a";

        } catch (Exception e) {
            logError("Error getting the voice clip name", e);
        }

        return null;
    }

    private void controlErrorRecording() {
        destroyAudioRecorderElements();
        textChat.requestFocus();
    }

    private void hideRecordingLayout(){
        if(recordingLayout == null || recordingLayout.getVisibility() == View.GONE) return;
        recordingChrono.setText("00:00");
        recordingLayout.setVisibility(View.GONE);
    }

    private void destroyAudioRecorderElements(){
        abandonAudioFocus(audioFocusListener, mAudioManager, request);
        handlerVisualizer.removeCallbacks(updateVisualizer);

        hideRecordingLayout();
        outputFileVoiceNotes = null;
        outputFileName = null;
        setRecordingNow(false);

        if (myAudioRecorder == null) return;
        myAudioRecorder.reset();
        myAudioRecorder.release();
        myAudioRecorder = null;
    }

    /*
     * Cancel recording and reset the audio recorder
     */
    public void cancelRecording() {
        if (!isRecordingNow() || myAudioRecorder == null)
            return;

        hideRecordingLayout();
        handlerVisualizer.removeCallbacks(updateVisualizer);

        try {
            myAudioRecorder.stop();
            myAudioRecorder.reset();
            myAudioRecorder = null;
            abandonAudioFocus(audioFocusListener, mAudioManager, request);
            ChatController.deleteOwnVoiceClip(this, outputFileName);
            outputFileVoiceNotes = null;
            setRecordingNow(false);
            textChat.requestFocus();

        } catch (RuntimeException stopException) {
            logError("Error canceling a recording", stopException);
            ChatController.deleteOwnVoiceClip(this, outputFileName);
            controlErrorRecording();

        }
    }

    /*
     * Stop the Record and send it to the chat
     */
    private void sendRecording() {
        logDebug("sendRecording");

        if ((!recordView.isRecordingNow()) || (myAudioRecorder == null)) return;
        hideRecordingLayout();
        handlerVisualizer.removeCallbacks(updateVisualizer);

        try {
            myAudioRecorder.stop();
            recordView.playSound(TYPE_END_RECORD);
            abandonAudioFocus(audioFocusListener, mAudioManager, request);
            setRecordingNow(false);
            uploadPictureOrVoiceClip(outputFileVoiceNotes);
            outputFileVoiceNotes = null;
            textChat.requestFocus();
        } catch (RuntimeException ex) {
            controlErrorRecording();
        }
    }

    /*
     *Hide chat options while recording
     */
    private void hideChatOptions(){
        logDebug("hideChatOptions");
        textChat.setVisibility(View.INVISIBLE);
        sendIcon.setVisibility(View.GONE);
        disableButton(rLKeyboardTwemojiButton, keyboardTwemojiButton);
        disableButton(rLMediaButton, mediaButton);
        disableButton(rLPickAttachButton, pickAttachButton);
        disableButton(rLPickFileStorageButton, pickFileStorageButton);
    }

    private void disableButton(final  RelativeLayout layout, final  ImageButton button){
        logDebug("disableButton");
        layout.setOnClickListener(null);
        button.setOnClickListener(null);
        button.setVisibility(View.INVISIBLE);
    }

    /*
     *Show chat options when not being recorded
     */
    private void showChatOptions(){
        logDebug("showChatOptions");
        textChat.setVisibility(View.VISIBLE);
        enableButton(rLKeyboardTwemojiButton, keyboardTwemojiButton);
        enableButton(rLMediaButton, mediaButton);
        enableButton(rLPickAttachButton, pickAttachButton);
        enableButton(rLPickFileStorageButton, pickFileStorageButton);
    }

    private void enableButton(RelativeLayout layout, ImageButton button){
        logDebug("enableButton");
        layout.setOnClickListener(this);
        button.setOnClickListener(this);
        button.setVisibility(View.VISIBLE);
    }

    /*
     *Record button deactivated or ready to send
     */
    private void recordButtonDeactivated(boolean isDeactivated) {
        logDebug("isDeactivated: " + isDeactivated);
        recordButtonLayout.setBackground(null);
        sendIcon.setVisibility(View.GONE);
        recordButton.setVisibility(View.VISIBLE);

        if(isDeactivated){
            recordButton.activateOnClickListener(false);
            recordButton.setImageDrawable(ContextCompat.getDrawable(this, R.drawable.ic_mic_vc_off));
            recordButton.setColorFilter(null);
            return;
        }
        recordButton.activateOnTouchListener(false);
        recordButton.activateOnClickListener(true);
        recordButton.setImageDrawable(ContextCompat.getDrawable(this, R.drawable.ic_send_white));
        recordButton.setColorFilter(ContextCompat.getColor(getApplicationContext(), R.color.accentColor));
    }

    /*
     *Update the record button view depending on the state the recording is in
     */
    private void recordButtonStates(int recordButtonState){
        logDebug("recordButtonState: " + recordButtonState);

        if(currentRecordButtonState == recordButtonState) return;

        currentRecordButtonState = recordButtonState;
        recordLayout.setVisibility(View.VISIBLE);
        recordButtonLayout.setVisibility(View.VISIBLE);
        if((currentRecordButtonState == RECORD_BUTTON_SEND) || (currentRecordButtonState == RECORD_BUTTON_ACTIVATED)){
            logDebug("SEND||ACTIVATED");
            recordView.setVisibility(View.VISIBLE);
            hideChatOptions();
            if(recordButtonState == RECORD_BUTTON_SEND){
                recordButtonDeactivated(false);
            }else{
                recordButtonLayout.setBackground(ContextCompat.getDrawable(this, R.drawable.recv_bg_mic));
                recordButton.activateOnTouchListener(true);
                recordButton.activateOnClickListener(false);
                recordButton.setImageDrawable(ContextCompat.getDrawable(this, R.drawable.ic_mic_vc_on));
                recordButton.setColorFilter(null);
            }

        }else if(currentRecordButtonState == RECORD_BUTTON_DEACTIVATED){
            logDebug("DESACTIVATED");
            showChatOptions();
            recordView.setVisibility(View.GONE);
            recordButton.activateOnTouchListener(true);
            recordButtonDeactivated(true);
        }
        placeRecordButton(currentRecordButtonState);
    }

    public void showBubble() {
        logDebug("showBubble");
        recordView.playSound(TYPE_ERROR_RECORD);
        bubbleLayout.setAlpha(1);
        bubbleLayout.setVisibility(View.VISIBLE);
        bubbleLayout.animate().alpha(0).setDuration(DURATION_BUBBLE);
        cancelRecording();
    }
    /*
    *Place the record button with the corresponding margins
    */
    public void placeRecordButton(int recordButtonState) {
        logDebug("recordButtonState: " + recordButtonState);
        int marginBottomVoicleLayout;
        recordView.recordButtonTranslation(recordButtonLayout,0,0);
        if(fileStorageLayout != null && fileStorageLayout.isShown() ||
                emojiKeyboard != null && emojiKeyboard.getEmojiKeyboardShown()) {
            marginBottomVoicleLayout = keyboardHeight + marginBottomDeactivated;
        }
        else {
            marginBottomVoicleLayout = marginBottomDeactivated;
        }

        int value = 0;
        int marginBottom = marginBottomVoicleLayout;
        int marginRight = 0;
        if(recordButtonState == RECORD_BUTTON_SEND || recordButtonState == RECORD_BUTTON_DEACTIVATED) {
            logDebug("SEND||DESACTIVATED");
            value = MARGIN_BUTTON_DEACTIVATED;
            if(recordButtonState == RECORD_BUTTON_DEACTIVATED) {
                logDebug("DESACTIVATED");
                marginRight = px2dp(14, getOutMetrics());
            }
        }
        else if(recordButtonState == RECORD_BUTTON_ACTIVATED) {
            logDebug("ACTIVATED");
            value = MARGIN_BOTTOM;
            if(fileStorageLayout != null && fileStorageLayout.isShown() ||
                    emojiKeyboard != null && emojiKeyboard.getEmojiKeyboardShown()) {
                marginBottom = keyboardHeight+marginBottomActivated;
            }
            else {
                marginBottom = marginBottomActivated;
            }
        }
        RelativeLayout.LayoutParams params = (RelativeLayout.LayoutParams) recordButtonLayout.getLayoutParams();
        params.height = px2dp(value, getOutMetrics());
        params.width = px2dp(value, getOutMetrics());
        params.addRule(RelativeLayout.ALIGN_PARENT_RIGHT);
        params.addRule(RelativeLayout.ALIGN_PARENT_BOTTOM);
        params.setMargins(0, 0, marginRight, marginBottom);
        recordButtonLayout.setLayoutParams(params);

        FrameLayout.LayoutParams paramsRecordView = (FrameLayout.LayoutParams) recordView.getLayoutParams();
        paramsRecordView.setMargins(0,0,0, marginBottomVoicleLayout);
        recordView.setLayoutParams(paramsRecordView);
    }

    public boolean isRecordingNow(){
        return recordView.isRecordingNow();
    }

    /*
     * Know if you're recording right now
     */
    public void setRecordingNow(boolean recordingNow) {
        logDebug("recordingNow: " + recordingNow);
        if (recordView == null) return;

        recordView.setRecordingNow(recordingNow);
        if (recordView.isRecordingNow()) {
            recordButtonStates(RECORD_BUTTON_ACTIVATED);
            int screenRotation = getWindowManager().getDefaultDisplay().getRotation();
            switch (screenRotation) {
                case ROTATION_PORTRAIT: {
                    lockOrientationPortrait(this);
                    break;
                }
                case ROTATION_LANDSCAPE: {
                    lockOrientationLandscape(this);
                    break;
                }
                case ROTATION_REVERSE_PORTRAIT: {
                    lockOrientationReversePortrait(this);
                }
                case ROTATION_REVERSE_LANDSCAPE: {
                    lockOrientationReverseLandscape(this);
                    break;
                }
                default: {
                    unlockOrientation(this);
                    break;
                }
            }
            if (emojiKeyboard != null) emojiKeyboard.setListenerActivated(false);
            return;
        }

        unlockOrientation(this);
        recordButtonStates(RECORD_BUTTON_DEACTIVATED);
        if (emojiKeyboard != null) emojiKeyboard.setListenerActivated(true);
    }

    private void startCall(){
        stopReproductions();
        hideKeyboard();

        if (megaChatApi == null)
            return;

        MegaChatCall callInThisChat = megaChatApi.getChatCall(chatRoom.getChatId());

        if(callInThisChat != null){
            logDebug("There is a call in this chat");

            if (participatingInACall()) {
                long chatIdCallInProgress = getChatCallInProgress();
                if (callInThisChat.isOnHold() || chatIdCallInProgress == chatRoom.getChatId()) {
                    logDebug("I'm participating in the call of this chat");
                    returnCall(this, chatRoom.getChatId());
                    return;
                }

                logDebug("I'm participating in another call from another chat");
                MegaChatCall anotherOnHoldCall = getAnotherOnHoldCall(chatRoom.getChatId());
                if(anotherOnHoldCall != null) {
                    showJoinCallDialog(chatRoom.getChatId(), anotherOnHoldCall);
                }
                return;
            }

            if (canNotJoinCall(this, callInThisChat, chatRoom)) return;

            if (callInThisChat.getStatus() == MegaChatCall.CALL_STATUS_RING_IN) {
                logDebug("The call in this chat is Ring in");
                MegaApplication.setSpeakerStatus(chatRoom.getChatId(), false);
                MegaApplication.setShowPinScreen(false);
                Intent intent = new Intent(this, ChatCallActivity.class);
                intent.addFlags(Intent.FLAG_ACTIVITY_CLEAR_TOP);
                intent.putExtra(CHAT_ID, idChat);
                startActivity(intent);
                return;
            }

            if (callInThisChat.getStatus() == MegaChatCall.CALL_STATUS_USER_NO_PRESENT) {
                logDebug("The call in this chat is In progress, but I do not participate");
                MegaApplication.setSpeakerStatus(chatRoom.getChatId(), startVideo);
                megaChatApi.startChatCall(idChat, startVideo, this);
            }
            return;

        }

        if (!participatingInACall()) {
            logDebug("There is not a call in this chat and I am NOT in another call");
            MegaApplication.setCallLayoutStatus(idChat, false);
            MegaApplication.setSpeakerStatus(chatRoom.getChatId(), startVideo);
            megaChatApi.startChatCall(idChat, startVideo, this);
        }else{
            logDebug("There is not a call in this chat and I am in another call");
        }

    }

    private boolean checkPermissions(String permission, int requestCode) {
        if (Build.VERSION.SDK_INT < Build.VERSION_CODES.M) {
            return true;
        }

        boolean hasPermission = (ContextCompat.checkSelfPermission(this, permission) == PackageManager.PERMISSION_GRANTED);

        if (!hasPermission) {
            ActivityCompat.requestPermissions(this, new String[]{permission}, requestCode);
            return false;
        }

        return true;
    }

    private boolean checkPermissionsVoiceClip() {
        logDebug("checkPermissionsVoiceClip()");
        return checkPermissions(Manifest.permission.RECORD_AUDIO, RECORD_VOICE_CLIP);
    }

    private boolean checkPermissionsCall() {
        logDebug("checkPermissionsCall");
        return checkPermissions(Manifest.permission.CAMERA, REQUEST_CAMERA)
                && checkPermissions(Manifest.permission.RECORD_AUDIO, RECORD_AUDIO);
    }

    private boolean checkPermissionsTakePicture() {
        logDebug("checkPermissionsTakePicture");
        return checkPermissions(Manifest.permission.CAMERA, REQUEST_CAMERA_TAKE_PICTURE)
                && checkPermissions(Manifest.permission.WRITE_EXTERNAL_STORAGE, REQUEST_WRITE_STORAGE_TAKE_PICTURE);
    }

    private boolean checkPermissionsReadStorage() {
        logDebug("checkPermissionsReadStorage");
        return checkPermissions(Manifest.permission.READ_EXTERNAL_STORAGE, REQUEST_READ_STORAGE);
    }

    private boolean checkPermissionWriteStorage(int code) {
        logDebug("checkPermissionsWriteStorage :" + code);
        return checkPermissions(Manifest.permission.WRITE_EXTERNAL_STORAGE, code);
    }

    @Override
    public void onRequestPermissionsResult(int requestCode, String[] permissions, int[] grantResults) {
        logDebug("onRequestPermissionsResult");
        super.onRequestPermissionsResult(requestCode, permissions, grantResults);
        if (grantResults.length == 0 || grantResults[0] != PackageManager.PERMISSION_GRANTED) return;
        switch (requestCode) {
            case REQUEST_WRITE_STORAGE: {
                logDebug("REQUEST_WRITE_STORAGE");
                //After storage authorization, resume unfinished download
                if (checkPermissionWriteStorage(REQUEST_WRITE_STORAGE)) {
                    ArrayList<MegaNodeList> list = new ArrayList<>();
                    if(preservedMessagesSelected != null && !preservedMessagesSelected.isEmpty()) {
                        for (int i = 0; i < preservedMessagesSelected.size(); i++) {
                            MegaNodeList megaNodeList = preservedMessagesSelected.get(i).getMessage().getMegaNodeList();
                            list.add(megaNodeList);
                        }

                        chatC.prepareForChatDownload(list);
                        preservedMessagesSelected = null;
                    }
                }
                break;
            }
            case REQUEST_WRITE_STORAGE_OFFLINE: {
                logDebug("REQUEST_WRITE_STORAGE");
                //After storage authorization, resume unfinished offline download
                if (checkPermissionWriteStorage(REQUEST_WRITE_STORAGE_OFFLINE)) {
                    chatC.saveForOfflineWithAndroidMessages(preservedMessagesSelected, chatRoom);
                    preservedMessagesSelected = null;
                }
                break;
            }
            case REQUEST_CAMERA:
            case RECORD_AUDIO:{
                logDebug("REQUEST_CAMERA || RECORD_AUDIO");
                if (checkPermissionsCall()) {
                    startCall();
                }
                break;
            }
            case REQUEST_CAMERA_TAKE_PICTURE:
            case REQUEST_WRITE_STORAGE_TAKE_PICTURE:{
                logDebug("REQUEST_CAMERA_TAKE_PICTURE || REQUEST_WRITE_STORAGE_TAKE_PICTURE");
                if (checkPermissionsTakePicture()) {
                    takePicture();
                }
                break;
            }
            case RECORD_VOICE_CLIP:
            case REQUEST_STORAGE_VOICE_CLIP:{
                logDebug("RECORD_VOICE_CLIP || REQUEST_STORAGE_VOICE_CLIP");
                if (checkPermissionsVoiceClip()) {
                   cancelRecording();
                }
                break;
            }
            case REQUEST_READ_STORAGE:{
                if (checkPermissionsReadStorage()) {
                    this.attachFromFileStorage();
                }
                break;
            }
            case LOCATION_PERMISSION_REQUEST_CODE: {
                if (ContextCompat.checkSelfPermission(this, Manifest.permission.ACCESS_FINE_LOCATION) == PackageManager.PERMISSION_GRANTED) {
                    Intent intent = new Intent(getApplicationContext(), MapsActivity.class);
                    intent.putExtra(EDITING_MESSAGE, editingMessage);
                    if (messageToEdit != null) {
                        intent.putExtra(MSG_ID, messageToEdit.getMsgId());
                    }
                    startActivityForResult(intent, REQUEST_CODE_SEND_LOCATION);
                }
                break;
            }
        }
    }

    public void chooseAddParticipantDialog(){
        logDebug("chooseAddContactDialog");

        if(megaApi!=null && megaApi.getRootNode()!=null){
            ArrayList<MegaUser> contacts = megaApi.getContacts();
            if(contacts==null){
                showSnackbar(SNACKBAR_TYPE, getString(R.string.no_contacts_invite), -1);
            }
            else {
                if(contacts.isEmpty()){
                    showSnackbar(SNACKBAR_TYPE, getString(R.string.no_contacts_invite), -1);
                }
                else{
                    Intent in = new Intent(this, AddContactActivityLollipop.class);
                    in.putExtra("contactType", CONTACT_TYPE_MEGA);
                    in.putExtra("chat", true);
                    in.putExtra("chatId", idChat);
                    in.putExtra("aBtitle", getString(R.string.add_participants_menu_item));
                    startActivityForResult(in, REQUEST_ADD_PARTICIPANTS);
                }
            }
        }
        else{
            logWarning("Online but not megaApi");
            showErrorAlertDialog(getString(R.string.error_server_connection_problem), false, this);
        }
    }

    public void chooseContactsDialog(){
        logDebug("chooseContactsDialog");

        if(megaApi!=null && megaApi.getRootNode()!=null){
            ArrayList<MegaUser> contacts = megaApi.getContacts();
            if(contacts==null){
                showSnackbar(SNACKBAR_TYPE, getString(R.string.no_contacts_invite), -1);
            }
            else {
                if(contacts.isEmpty()){
                    showSnackbar(SNACKBAR_TYPE, getString(R.string.no_contacts_invite), -1);
                }
                else{
                    Intent in = new Intent(this, AddContactActivityLollipop.class);
                    in.putExtra("contactType", CONTACT_TYPE_MEGA);
                    in.putExtra("chat", true);
                    in.putExtra("aBtitle", getString(R.string.add_contacts));
                    startActivityForResult(in, REQUEST_SEND_CONTACTS);
                }
            }
        }
        else{
            logWarning("Online but not megaApi");
            showErrorAlertDialog(getString(R.string.error_server_connection_problem), false, this);
        }
    }

    public void disablePinScreen(){
        logDebug("disablePinScreen");
        MegaApplication.setShowPinScreen(false);
    }

    public void showProgressForwarding(){
        logDebug("showProgressForwarding");

        statusDialog = new ProgressDialog(this);
        statusDialog.setMessage(getString(R.string.general_forwarding));
        statusDialog.show();
    }

    private void stopReproductions(){
        if(adapter!=null){
            adapter.stopAllReproductionsInProgress();
        }
    }

    public void forwardMessages(ArrayList<AndroidMegaChatMessage> messagesSelected){
        logDebug("forwardMessages");
        //Prevent trigger multiple forwarding messages screens in multiple clicks
        if (isForwardingMessage) {
            logDebug("Forwarding message is on going");
            return;
        }

        isForwardingMessage = true;
        storedUnhandledData(messagesSelected);
        checkIfIsNeededToAskForMyChatFilesFolder();
    }

    public void proceedWithAction() {
        if (isForwardingMessage) {
            stopReproductions();
            chatC.prepareAndroidMessagesToForward(preservedMessagesSelected, idChat);
        } else {
            startUploadService();
        }
    }

    @Override
    protected void onActivityResult(int requestCode, int resultCode, Intent intent) {
        logDebug("resultCode: " + resultCode);
        if (requestCode == REQUEST_ADD_PARTICIPANTS && resultCode == RESULT_OK) {
            if (intent == null) {
                logWarning("Return.....");
                return;
            }

            final ArrayList<String> contactsData = intent.getStringArrayListExtra(AddContactActivityLollipop.EXTRA_CONTACTS);
            MultipleGroupChatRequestListener multipleListener = null;

            if (contactsData != null) {

                if (contactsData.size() == 1) {
                    MegaUser user = megaApi.getContact(contactsData.get(0));
                    if (user != null) {
                        megaChatApi.inviteToChat(chatRoom.getChatId(), user.getHandle(), MegaChatPeerList.PRIV_STANDARD, this);
                    }
                } else {
                    logDebug("Add multiple participants " + contactsData.size());
                    multipleListener = new MultipleGroupChatRequestListener(this);
                    for (int i = 0; i < contactsData.size(); i++) {
                        MegaUser user = megaApi.getContact(contactsData.get(i));
                        if (user != null) {
                            megaChatApi.inviteToChat(chatRoom.getChatId(), user.getHandle(), MegaChatPeerList.PRIV_STANDARD, multipleListener);
                        }
                    }
                }
            }
        }
        else if (requestCode == REQUEST_CODE_SELECT_IMPORT_FOLDER && resultCode == RESULT_OK) {
            if(!isOnline(this) || megaApi==null) {
                removeProgressDialog();
                showSnackbar(SNACKBAR_TYPE, getString(R.string.error_server_connection_problem), -1);
                return;
            }

            final long toHandle = intent.getLongExtra("IMPORT_TO", 0);

            final long[] importMessagesHandles = intent.getLongArrayExtra("HANDLES_IMPORT_CHAT");

            importNodes(toHandle, importMessagesHandles);
        }
        else if (requestCode == REQUEST_SEND_CONTACTS && resultCode == RESULT_OK) {
            final ArrayList<String> contactsData = intent.getStringArrayListExtra(AddContactActivityLollipop.EXTRA_CONTACTS);
            if (contactsData != null) {
                MegaHandleList handleList = MegaHandleList.createInstance();
                for(int i=0; i<contactsData.size();i++){
                    MegaUser user = megaApi.getContact(contactsData.get(i));
                    if (user != null) {
                        handleList.addMegaHandle(user.getHandle());

                    }
                }
                retryContactAttachment(handleList);
            }
        }
        else if (requestCode == REQUEST_CODE_SELECT_FILE && resultCode == RESULT_OK) {
            if (intent == null) {
                logWarning("Return.....");
                return;
            }

            long handles[] = intent.getLongArrayExtra(NODE_HANDLES);
            logDebug("Number of files to send: " + handles.length);

            chatC.checkIfNodesAreMineAndAttachNodes(handles, idChat);
        }
        else if (requestCode == REQUEST_CODE_GET && resultCode == RESULT_OK) {
            if (intent == null) {
                logWarning("Return.....");
                return;
            }

            intent.setAction(Intent.ACTION_GET_CONTENT);
            FilePrepareTask filePrepareTask = new FilePrepareTask(this);
            filePrepareTask.execute(intent);
            ProgressDialog temp = null;
            try{
                temp = new ProgressDialog(this);
                temp.setMessage(getString(R.string.upload_prepare));
                temp.show();
            }
            catch(Exception e){
                return;
            }
            statusDialog = temp;
        }
        else if (requestCode == REQUEST_CODE_SELECT_CHAT) {
            isForwardingMessage = false;
            if (resultCode != RESULT_OK) return;
            if (!isOnline(this)) {
                removeProgressDialog();

                showSnackbar(SNACKBAR_TYPE, getString(R.string.error_server_connection_problem), -1);
                return;
            }

            showProgressForwarding();

            long[] idMessages = intent.getLongArrayExtra(ID_MESSAGES);
            if (idMessages != null) logDebug("Send " + idMessages.length + " messages");

            long[] chatHandles = intent.getLongArrayExtra(SELECTED_CHATS);
            if (chatHandles != null) logDebug("Send to " + chatHandles.length + " chats");

            long[] contactHandles = intent.getLongArrayExtra(SELECTED_USERS);
            if (contactHandles != null) logDebug("Send to " + contactHandles.length + " contacts");

            if(idMessages != null) {
                ArrayList<MegaChatRoom> chats = new ArrayList<>();
                ArrayList<MegaUser> users = new ArrayList<>();

                if (contactHandles != null && contactHandles.length > 0) {
                    for (int i = 0; i < contactHandles.length; i++) {
                        MegaUser user = megaApi.getContact(MegaApiAndroid.userHandleToBase64(contactHandles[i]));
                        if (user != null) {
                            users.add(user);
                        }
                    }
                    if (chatHandles != null && chatHandles.length > 0 ){
                        for (int i = 0; i < chatHandles.length; i++) {
                            MegaChatRoom chatRoom = megaChatApi.getChatRoom(chatHandles[i]);
                            if (chatRoom != null) {
                                chats.add(chatRoom);
                            }
                        }
                    }
                    CreateChatListener listener = new CreateChatListener(chats, users, idMessages, this, CreateChatListener.SEND_MESSAGES, idChat);

                    if(users != null && !users.isEmpty()) {
                        for (MegaUser user : users) {
                            MegaChatPeerList peers = MegaChatPeerList.createInstance();
                            peers.addPeer(user.getHandle(), MegaChatPeerList.PRIV_STANDARD);
                            megaChatApi.createChat(false, peers, listener);
                        }
                    }

                }else if (chatHandles != null && chatHandles.length > 0 ){
                    int countChat = chatHandles.length;
                    logDebug("Selected: " + countChat + " chats to send");

                    MultipleForwardChatProcessor forwardChatProcessor = new MultipleForwardChatProcessor(this, chatHandles, idMessages, idChat);
                    forwardChatProcessor.forward(chatRoom);
                }else{
                    logError("Error on sending to chat");
                }
            }
        }
        else if (requestCode == TAKE_PHOTO_CODE && resultCode == RESULT_OK) {
            if (resultCode == Activity.RESULT_OK) {
                logDebug("TAKE_PHOTO_CODE ");
                onCaptureImageResult();

            } else {
                logError("TAKE_PHOTO_CODE--->ERROR!");
            }

        } else if (requestCode == REQUEST_CODE_TREE) {
            onRequestSDCardWritePermission(intent, resultCode, true, null);
        }
        else if (requestCode == REQUEST_CODE_SEND_LOCATION && resultCode == RESULT_OK) {
            if (intent == null) {
                return;
            }
            byte[] byteArray = intent.getByteArrayExtra(SNAPSHOT);
            //
            if (byteArray == null) return;
            Bitmap snapshot = BitmapFactory.decodeByteArray(byteArray, 0, byteArray.length);
            String encodedSnapshot = Base64.encodeToString(byteArray, Base64.DEFAULT);
            logDebug("Info bitmap: " + snapshot.getByteCount() + " " + snapshot.getWidth() + " " + snapshot.getHeight());

            float latitude = (float) intent.getDoubleExtra(LATITUDE, 0);
            float longitude = (float) intent.getDoubleExtra(LONGITUDE, 0);
            editingMessage = intent.getBooleanExtra(EDITING_MESSAGE, false);
            if (editingMessage) {
                long msgId = intent.getLongExtra(MSG_ID, -1);
                if (msgId != -1) {
                    messageToEdit = megaChatApi.getMessage(idChat, msgId);
                }
            }

            if (editingMessage && messageToEdit != null) {
                logDebug("Edit Geolocation - tempId: " + messageToEdit.getTempId() +" id: " + messageToEdit.getMsgId());
                if (messageToEdit.getTempId() != -1) {
                    MegaChatMessage editedMsg = megaChatApi.editGeolocation(idChat, messageToEdit.getTempId(), longitude, latitude, encodedSnapshot);
                    modifyLocationReceived(new AndroidMegaChatMessage(editedMsg), true);
                }
                else if (messageToEdit.getMsgId() != -1) {
                    MegaChatMessage editedMsg = megaChatApi.editGeolocation(idChat, messageToEdit.getMsgId(), longitude, latitude, encodedSnapshot);
                    modifyLocationReceived(new AndroidMegaChatMessage(editedMsg), false);
                }
                editingMessage = false;
                messageToEdit = null;
            }
            else {
                logDebug("Send location [longLatitude]: " + latitude + " [longLongitude]: " + longitude);
                sendLocationMessage(longitude, latitude, encodedSnapshot);
            }
        } else if (requestCode == REQUEST_CODE_SELECT_LOCAL_FOLDER && resultCode == RESULT_OK) {
            logDebug("Local folder selected");
            String parentPath = intent.getStringExtra(FileStorageActivityLollipop.EXTRA_PATH);
            chatC.prepareForDownload(intent, parentPath);
        }
        else{
            logError("Error onActivityResult");
        }

        super.onActivityResult(requestCode, resultCode, intent);
    }

    public void importNodes(final long toHandle, final long[] importMessagesHandles){
        logDebug("importNode: " + toHandle +  " -> " + importMessagesHandles.length);
        statusDialog = new ProgressDialog(this);
        statusDialog.setMessage(getString(R.string.general_importing));
        statusDialog.show();

        MegaNode target = null;
        target = megaApi.getNodeByHandle(toHandle);
        if(target == null){
            target = megaApi.getRootNode();
        }
        logDebug("TARGET handle: " + target.getHandle());

        if(importMessagesHandles.length==1){
            for (int k = 0; k < importMessagesHandles.length; k++){
                MegaChatMessage message = megaChatApi.getMessage(idChat, importMessagesHandles[k]);
                if(message!=null){

                    MegaNodeList nodeList = message.getMegaNodeList();

                    for(int i=0;i<nodeList.size();i++){
                        MegaNode document = nodeList.get(i);
                        if (document != null) {
                            logDebug("DOCUMENT: " + document.getHandle());
                            document = chatC.authorizeNodeIfPreview(document, chatRoom);
                            if (target != null) {
//                            MegaNode autNode = megaApi.authorizeNode(document);

                                megaApi.copyNode(document, target, this);
                            } else {
                                logError("TARGET: null");
                               showSnackbar(SNACKBAR_TYPE, getString(R.string.import_success_error), -1);
                            }
                        }
                        else{
                            logError("DOCUMENT: null");
                            showSnackbar(SNACKBAR_TYPE, getString(R.string.import_success_error), -1);
                        }
                    }

                }
                else{
                    logError("MESSAGE is null");
                    showSnackbar(SNACKBAR_TYPE, getString(R.string.import_success_error), -1);
                }
            }
        }
        else {
            MultipleRequestListener listener = new MultipleRequestListener(MULTIPLE_CHAT_IMPORT, this);

            for (int k = 0; k < importMessagesHandles.length; k++){
                MegaChatMessage message = megaChatApi.getMessage(idChat, importMessagesHandles[k]);
                if(message!=null){

                    MegaNodeList nodeList = message.getMegaNodeList();

                    for(int i=0;i<nodeList.size();i++){
                        MegaNode document = nodeList.get(i);
                        if (document != null) {
                            logDebug("DOCUMENT: " + document.getHandle());
                            document = chatC.authorizeNodeIfPreview(document, chatRoom);
                            if (target != null) {
//                            MegaNode autNode = megaApi.authorizeNode(document);
                                megaApi.copyNode(document, target, listener);
                            } else {
                                logError("TARGET: null");
                            }
                        }
                        else{
                            logError("DOCUMENT: null");
                        }
                    }
                }
                else{
                    logError("MESSAGE is null");
                    showSnackbar(SNACKBAR_TYPE, getString(R.string.import_success_error), -1);
                }
            }
        }
    }

    public void retryNodeAttachment(long nodeHandle){
        megaChatApi.attachNode(idChat, nodeHandle, this);
    }

    public void retryContactAttachment(MegaHandleList handleList){
        logDebug("retryContactAttachment");
        MegaChatMessage contactMessage = megaChatApi.attachContacts(idChat, handleList);
        if(contactMessage!=null){
            AndroidMegaChatMessage androidMsgSent = new AndroidMegaChatMessage(contactMessage);
            sendMessageToUI(androidMsgSent);
        }
    }

    public void retryPendingMessage(long idMessage){
        logDebug("retryPendingMessage: " + idMessage);

        PendingMessageSingle pendMsg = dbH.findPendingMessageById(idMessage);

        if(pendMsg!=null){

            if(pendMsg.getNodeHandle()!=-1){
                removePendingMsg(idMessage);
                retryNodeAttachment(pendMsg.getNodeHandle());
            }
            else{
                logDebug("The file was not uploaded yet");

                ////Retry to send

                String filePath = pendMsg.getFilePath();

                File f = new File(filePath);
                if (!f.exists()) {
                    showSnackbar(SNACKBAR_TYPE, getResources().getQuantityString(R.plurals.messages_forwarded_error_not_available, 1, 1), -1);
                    return;
                }

                //Remove the old message from the UI and DB
                removePendingMsg(idMessage);

                Intent intent = new Intent(this, ChatUploadService.class);

                PendingMessageSingle pMsgSingle = new PendingMessageSingle();
                pMsgSingle.setChatId(idChat);
                long timestamp = System.currentTimeMillis()/1000;
                pMsgSingle.setUploadTimestamp(timestamp);

                String fingerprint = megaApi.getFingerprint(f.getAbsolutePath());

                pMsgSingle.setFilePath(f.getAbsolutePath());
                pMsgSingle.setName(f.getName());
                pMsgSingle.setFingerprint(fingerprint);

                long idMessageDb = dbH.addPendingMessage(pMsgSingle);
                pMsgSingle.setId(idMessageDb);
                if(idMessageDb!=-1){
                    intent.putExtra(ChatUploadService.EXTRA_ID_PEND_MSG, idMessageDb);

                    if(!isLoadingHistory){
                        AndroidMegaChatMessage newNodeAttachmentMsg = new AndroidMegaChatMessage(pMsgSingle, true);
                        sendMessageToUI(newNodeAttachmentMsg);
                    }

//                ArrayList<String> filePaths = newPendingMsg.getFilePaths();
//                filePaths.add("/home/jfjf.jpg");

                    intent.putExtra(ChatUploadService.EXTRA_CHAT_ID, idChat);

                    checkIfServiceCanStart(intent);
                }
                else{
                    logError("Error when adding pending msg to the database");
                }
            }
        }
        else{
            logError("Pending message does not exist");
            showSnackbar(SNACKBAR_TYPE, getResources().getQuantityString(R.plurals.messages_forwarded_error_not_available, 1, 1), -1);
        }
    }

    private void setSizeInputText(boolean isEmpty){
        textChat.setMinLines(1);
        if(isEmpty){
            textChat.setMaxLines(1);
        }else {
            int maxLines;
            if (textChat.getMaxLines() < MAX_LINES_INPUT_TEXT && textChat.getLineCount() == textChat.getMaxLines()) {
                maxLines = textChat.getLineCount() + 1;
            } else {
                maxLines = MAX_LINES_INPUT_TEXT;
            }
            textChat.setEllipsize(null);
            textChat.setMaxLines(maxLines);
        }
    }
    private void endCall(long chatHang){
        logDebug("chatHang: " + chatHang);
        if(megaChatApi!=null){
            megaChatApi.hangChatCall(chatHang, this);
        }
    }

    /**
     * Dialog to allow joining a group call when another one is active.
     *
     * @param callInThisChat  The chat ID of the group call.
     * @param anotherCall The in progress call.
     */
    public void showJoinCallDialog(long callInThisChat, MegaChatCall anotherCall) {
        LayoutInflater inflater = getLayoutInflater();
        View dialoglayout = inflater.inflate(R.layout.join_call_dialog, null);
        final Button holdJoinButton = dialoglayout.findViewById(R.id.hold_join_button);
        final Button endJoinButton = dialoglayout.findViewById(R.id.end_join_button);
        final Button cancelButton = dialoglayout.findViewById(R.id.cancel_button);

        android.app.AlertDialog.Builder builder = new android.app.AlertDialog.Builder(this, R.style.AppCompatAlertDialogStyle);
        builder.setView(dialoglayout);
        dialogCall = builder.create();
        isJoinCallDialogShown = true;
        dialogCall.show();

        View.OnClickListener clickListener = v -> {
            switch (v.getId()) {
                case R.id.hold_join_button:
                    if(anotherCall.isOnHold()){
                        MegaChatCall callInChat = megaChatApi.getChatCall(callInThisChat);
                        if(callInChat != null){
                            if (callInChat.getStatus() == MegaChatCall.CALL_STATUS_RING_IN) {
                                MegaApplication.setSpeakerStatus(callInThisChat, false);
                                megaChatApi.answerChatCall(callInThisChat, false, ChatActivityLollipop.this);
                            } else if (callInChat.getStatus() == MegaChatCall.CALL_STATUS_USER_NO_PRESENT) {
                                megaChatApi.startChatCall(idChat, false, ChatActivityLollipop.this);
                            }
                        }
                    }else{
                        megaChatApi.setCallOnHold(anotherCall.getChatid(), true, ChatActivityLollipop.this);
                    }
                    break;

                case R.id.end_join_button:
                    endCall(anotherCall.getChatid());
                    break;

                case R.id.cancel_button:
                    break;

            }
            if (dialogCall != null) {
                dialogCall.dismiss();
            }
        };

        dialogCall.setOnDismissListener(dialog -> isJoinCallDialogShown = false);
        holdJoinButton.setOnClickListener(clickListener);
        endJoinButton.setOnClickListener(clickListener);
        cancelButton.setOnClickListener(clickListener);
    }

    public void controlCamera(){
        stopReproductions();
        openCameraApp();
    }

    public void showConfirmationClearChat(final MegaChatRoom c){
        logDebug("showConfirmationClearChat");

        DialogInterface.OnClickListener dialogClickListener = new DialogInterface.OnClickListener() {
            @Override
            public void onClick(DialogInterface dialog, int which) {
                switch (which){
                    case DialogInterface.BUTTON_POSITIVE:
                        logDebug("Clear chat!");
                        stopReproductions();
                        chatC.clearHistory(c);
                        break;

                    case DialogInterface.BUTTON_NEGATIVE:
                        //No button clicked
                        break;
                }
            }
        };

        androidx.appcompat.app.AlertDialog.Builder builder;
        if (Build.VERSION.SDK_INT >= Build.VERSION_CODES.HONEYCOMB) {
            builder = new AlertDialog.Builder(this, R.style.AppCompatAlertDialogStyle);
        }
        else{
            builder = new AlertDialog.Builder(this);
        }
        String message= getResources().getString(R.string.confirmation_clear_group_chat);
        builder.setTitle(R.string.title_confirmation_clear_group_chat);
        builder.setMessage(message).setPositiveButton(R.string.general_clear, dialogClickListener)
                .setNegativeButton(R.string.general_cancel, dialogClickListener).show();
    }

    public void showConfirmationLeaveChat (final MegaChatRoom c){
        logDebug("showConfirmationLeaveChat");

        DialogInterface.OnClickListener dialogClickListener = new DialogInterface.OnClickListener() {
            @Override
            public void onClick(DialogInterface dialog, int which) {
                switch (which){
                    case DialogInterface.BUTTON_POSITIVE: {
                        stopReproductions();

                        setJoiningOrLeaving(getString(R.string.leaving_label));
                        ChatController chatC = new ChatController(chatActivity);
                        chatC.leaveChat(c);
                        break;
                    }
                    case DialogInterface.BUTTON_NEGATIVE:
                        //No button clicked
                        break;
                }
            }
        };

        androidx.appcompat.app.AlertDialog.Builder builder;
        if (Build.VERSION.SDK_INT >= Build.VERSION_CODES.HONEYCOMB) {
            builder = new AlertDialog.Builder(this, R.style.AppCompatAlertDialogStyle);
        }
        else{
            builder = new AlertDialog.Builder(this);
        }
        builder.setTitle(getResources().getString(R.string.title_confirmation_leave_group_chat));
        String message= getResources().getString(R.string.confirmation_leave_group_chat);
        builder.setMessage(message).setPositiveButton(R.string.general_leave, dialogClickListener)
                .setNegativeButton(R.string.general_cancel, dialogClickListener).show();
    }

    @Override
    public void onBackPressed() {
        logDebug("onBackPressed");
        retryConnectionsAndSignalPresence();
        if (emojiKeyboard != null && emojiKeyboard.getEmojiKeyboardShown()) {
            emojiKeyboard.hideBothKeyboard(this);
        } else if (fileStorageLayout.isShown()) {
            hideFileStorage();
        } else {
            if (handlerEmojiKeyboard != null) {
                handlerEmojiKeyboard.removeCallbacksAndMessages(null);
            }
            if (handlerKeyboard != null) {
                handlerKeyboard.removeCallbacksAndMessages(null);
            }
            closeChat(true);
            ifAnonymousModeLogin(false);
        }
    }

    @Override
    public void onClick(View v) {
        logDebug("onClick");

        if (joiningOrLeaving && v.getId() != R.id.home)
            return;

        switch (v.getId()) {
            case R.id.home:
                onBackPressed();
                break;

            case R.id.call_on_hold_layout:
                MegaChatCall callInThisChat = megaChatApi.getChatCall(chatRoom.getChatId());
                if (callInThisChat != null && callInThisChat.isOnHold()) {
                    returnCall(this, chatRoom.getChatId());
                } else if (callInThisChat != null && chatRoom.isGroup()) {
                    logDebug("I'm participating in another call from another chat");
                    MegaChatCall anotherCallActive = getAnotherActiveCall(chatRoom.getChatId());
                    if (anotherCallActive != null) {
                        showJoinCallDialog(callInThisChat.getChatid(), anotherCallActive);
                    }
                }
                break;

            case R.id.call_in_progress_layout:
                MegaChatCall anotherCallActive = getAnotherActiveCall(chatRoom.getChatId());
                if(anotherCallActive == null){
                    startVideo = false;
                    if(checkPermissionsCall()){
                        startCall();
                    }
                }else{
                    returnCall(this, anotherCallActive.getChatid());
                }
                break;

            case R.id.send_message_icon_chat:
                logDebug("send_message_icon_chat");
                writingLayout.setClickable(false);
                String text = textChat.getText().toString();
                if(text.trim().isEmpty()) break;
                if (editingMessage) {
                    editMessage(text);
                    finishMultiselectionMode();
                    checkActionMode();
                } else {
                    sendMessage(text);
                }
                textChat.setText("", TextView.BufferType.EDITABLE);
                break;

            case R.id.keyboard_twemoji_chat:
            case R.id.rl_keyboard_twemoji_chat:
                logDebug("keyboard_icon_chat");
                hideFileStorage();
                if(emojiKeyboard==null) break;
                changeKeyboard(keyboardTwemojiButton);
                break;


            case R.id.media_icon_chat:
            case R.id.rl_media_icon_chat:
                logDebug("media_icon_chat");
                if (recordView.isRecordingNow()) break;
                hideKeyboard();
                if(isNecessaryDisableLocalCamera() != -1){
                    showConfirmationOpenCamera(this, ACTION_TAKE_PICTURE, false);
                    break;
                }
                controlCamera();
                break;

            case R.id.pick_file_storage_icon_chat:
            case R.id.rl_pick_file_storage_icon_chat:
                logDebug("file storage icon ");
                if (fileStorageLayout.isShown()) {
                    hideFileStorage();
                    if(emojiKeyboard != null) emojiKeyboard.changeKeyboardIcon(false);
                } else {
                    if ((emojiKeyboard != null) && (emojiKeyboard.getLetterKeyboardShown())) {
                        emojiKeyboard.hideBothKeyboard(this);
                        handlerEmojiKeyboard.postDelayed(new Runnable() {
                            @Override
                            public void run() {
                                if (Build.VERSION.SDK_INT >= Build.VERSION_CODES.M) {
                                    boolean hasStoragePermission = (ContextCompat.checkSelfPermission(chatActivity, Manifest.permission.READ_EXTERNAL_STORAGE) == PackageManager.PERMISSION_GRANTED);
                                    if (!hasStoragePermission) {
                                        ActivityCompat.requestPermissions(chatActivity, new String[]{Manifest.permission.READ_EXTERNAL_STORAGE}, REQUEST_READ_STORAGE);
                                    } else {
                                        chatActivity.attachFromFileStorage();
                                    }
                                } else {
                                    chatActivity.attachFromFileStorage();
                                }
                            }
                        }, 250);
                    } else {

                        if (emojiKeyboard != null) {
                            emojiKeyboard.hideBothKeyboard(this);
                        }

                        if (Build.VERSION.SDK_INT >= Build.VERSION_CODES.M) {
                            boolean hasStoragePermission = (ContextCompat.checkSelfPermission(this, Manifest.permission.READ_EXTERNAL_STORAGE) == PackageManager.PERMISSION_GRANTED);
                            if (!hasStoragePermission) {
                                ActivityCompat.requestPermissions(this, new String[]{Manifest.permission.READ_EXTERNAL_STORAGE}, REQUEST_READ_STORAGE);

                            } else {
                                this.attachFromFileStorage();
                            }
                        } else {
                            this.attachFromFileStorage();
                        }
                    }
                }
                break;

            case R.id.toolbar_chat:
                logDebug("toolbar_chat");
                if(recordView.isRecordingNow()) break;

                showGroupInfoActivity();
                break;

            case R.id.message_jump_layout:
                goToEnd();
                break;

            case R.id.pick_attach_chat:
            case R.id.rl_attach_icon_chat:
                logDebug("Show attach bottom sheet");
                hideKeyboard();
                showSendAttachmentBottomSheet();
                break;

            case R.id.join_button:
                if (chatC.isInAnonymousMode()) {
                    ifAnonymousModeLogin(true);
                }
                else {
                    setJoiningOrLeaving(getString(R.string.joining_label));
                    megaChatApi.autojoinPublicChat(idChat, this);
                }
                break;

		}
    }

    public void sendLocation(){
        logDebug("sendLocation");
        if(MegaApplication.isEnabledGeoLocation()){
            getLocationPermission();
        }
        else{
            showSendLocationDialog();
        }
    }

    private void changeKeyboard(ImageButton btn){
        Drawable currentDrawable = btn.getDrawable();
        Drawable emojiDrawable = getResources().getDrawable(R.drawable.ic_emojicon);
        Drawable keyboardDrawable = getResources().getDrawable(R.drawable.ic_keyboard_white);
        if(areDrawablesIdentical(currentDrawable, emojiDrawable) && !emojiKeyboard.getEmojiKeyboardShown()){
            if(emojiKeyboard.getLetterKeyboardShown()){
                emojiKeyboard.hideLetterKeyboard();
                handlerKeyboard.postDelayed(new Runnable() {
                    @Override
                    public void run() {
                        emojiKeyboard.showEmojiKeyboard();
                    }
                },250);
            }else{
                emojiKeyboard.showEmojiKeyboard();
            }
        }else if(areDrawablesIdentical(currentDrawable, keyboardDrawable) && !emojiKeyboard.getLetterKeyboardShown()){
            emojiKeyboard.showLetterKeyboard();
        }
    }

    public void sendFromCloud(){
        attachFromCloud();
    }

    public void sendFromFileSystem(){
        attachPhotoVideo();
    }

    void getLocationPermission() {
        if (ContextCompat.checkSelfPermission(this, Manifest.permission.ACCESS_FINE_LOCATION) != PackageManager.PERMISSION_GRANTED) {
            ActivityCompat.requestPermissions(this, new String[]{Manifest.permission.ACCESS_FINE_LOCATION}, LOCATION_PERMISSION_REQUEST_CODE);
        }
        else {
            Intent intent =  new Intent(getApplicationContext(), MapsActivity.class);
            intent.putExtra(EDITING_MESSAGE, editingMessage);
            if (messageToEdit != null) {
                intent.putExtra(MSG_ID, messageToEdit.getMsgId());
            }
            startActivityForResult(intent, REQUEST_CODE_SEND_LOCATION);
        }
    }

    void showSendLocationDialog () {
        AlertDialog.Builder builder = new AlertDialog.Builder(this);
        builder.setTitle(R.string.title_activity_maps)
                .setMessage(R.string.explanation_send_location)
                .setPositiveButton(getString(R.string.button_continue),
                new DialogInterface.OnClickListener() {
                    public void onClick(DialogInterface dialog, int whichButton) {
                        //getLocationPermission();
                        megaApi.enableGeolocation(chatActivity);
                    }
                })
                .setNegativeButton(R.string.general_cancel,
                new DialogInterface.OnClickListener() {
                    @Override
                    public void onClick(DialogInterface dialog, int which) {
                        try {
                            locationDialog.dismiss();
                            isLocationDialogShown = false;
                        } catch (Exception e){}
                    }
                });

        locationDialog = builder.create();
        locationDialog.setCancelable(false);
        locationDialog.setCanceledOnTouchOutside(false);
        locationDialog.show();
        isLocationDialogShown = true;
    }

    public void attachFromFileStorage(){
        logDebug("attachFromFileStorage");
        fileStorageF = ChatFileStorageFragment.newInstance();
        getSupportFragmentManager().beginTransaction().replace(R.id.fragment_container_file_storage, fileStorageF,"fileStorageF").commitNowAllowingStateLoss();
        hideInputText();
        fileStorageLayout.setVisibility(View.VISIBLE);
        pickFileStorageButton.setImageResource(R.drawable.ic_g_select_image);
        placeRecordButton(RECORD_BUTTON_DEACTIVATED);
    }

    public void attachFromCloud(){
        logDebug("attachFromCloud");
        if(megaApi!=null && megaApi.getRootNode()!=null){
            ChatController chatC = new ChatController(this);
            chatC.pickFileToSend();
        }
        else{
            logWarning("Online but not megaApi");
            showErrorAlertDialog(getString(R.string.error_server_connection_problem), false, this);
        }
    }

    public void attachPhotoVideo(){
        logDebug("attachPhotoVideo");

        disablePinScreen();

        Intent intent = new Intent();
        intent.setAction(Intent.ACTION_OPEN_DOCUMENT);
        intent.setAction(Intent.ACTION_GET_CONTENT);
        intent.putExtra(Intent.EXTRA_ALLOW_MULTIPLE, true);
        intent.setType("*/*");

        startActivityForResult(Intent.createChooser(intent, null), REQUEST_CODE_GET);
    }

    public void sendMessage(String text){
        logDebug("sendMessage: ");
        MegaChatMessage msgSent = megaChatApi.sendMessage(idChat, text);
        AndroidMegaChatMessage androidMsgSent = new AndroidMegaChatMessage(msgSent);
        sendMessageToUI(androidMsgSent);
    }

    public void sendLocationMessage(float longLongitude, float longLatitude, String encodedSnapshot){
        logDebug("sendLocationMessage");
        MegaChatMessage locationMessage = megaChatApi.sendGeolocation(idChat, longLongitude, longLatitude, encodedSnapshot);
        if(locationMessage == null) return;
        AndroidMegaChatMessage androidMsgSent = new AndroidMegaChatMessage(locationMessage);
        sendMessageToUI(androidMsgSent);

    }

    public void hideNewMessagesLayout(){
        logDebug("hideNewMessagesLayout");

        int position = positionNewMessagesLayout;

        positionNewMessagesLayout = INVALID_VALUE;
        lastIdMsgSeen = MEGACHAT_INVALID_HANDLE;
        generalUnreadCount = 0;
        lastSeenReceived = true;
        newVisibility = false;

        if(adapter!=null){
            adapter.notifyItemChanged(position);
        }
    }

    public void openCameraApp(){
        logDebug("openCameraApp()");
        if(checkPermissionsTakePicture()){
            takePicture();
        }
    }

    public void sendMessageToUI(AndroidMegaChatMessage androidMsgSent){
        logDebug("sendMessageToUI");

        if(positionNewMessagesLayout!=-1){
            hideNewMessagesLayout();
        }

        int infoToShow = -1;

        int index = messages.size()-1;
        if(androidMsgSent!=null){
            if(androidMsgSent.isUploading()){
                logDebug("Is uploading: ");

            }else if(androidMsgSent.getMessage() != null) {
                logDebug("Sent message with id temp: " + androidMsgSent.getMessage().getTempId());
                logDebug("State of the message: " + androidMsgSent.getMessage().getStatus());
            }

            if(index==-1){
                //First element
                logDebug("First element!");
                messages.add(androidMsgSent);
                messages.get(0).setInfoToShow(AndroidMegaChatMessage.CHAT_ADAPTER_SHOW_ALL);
            }
            else{
                //Not first element - Find where to add in the queue
                logDebug("NOT First element!");

                AndroidMegaChatMessage msg = messages.get(index);
                if(!androidMsgSent.isUploading()){
                    while(msg.isUploading()){
                        index--;
                        if (index == -1) {
                            break;
                        }
                        msg = messages.get(index);
                    }
                }

                while (!msg.isUploading() && msg.getMessage().getStatus() == MegaChatMessage.STATUS_SENDING_MANUAL) {
                    index--;
                    if (index == -1) {
                        break;
                    }
                    msg = messages.get(index);
                }

                index++;
                logDebug("Add in position: " + index);
                messages.add(index, androidMsgSent);
                infoToShow = adjustInfoToShow(index);
            }

            if (adapter == null) {
                createAdapter();
            } else {
                adapter.addMessage(messages, index);
                mLayoutManager.scrollToPositionWithOffset(index, scaleHeightPx(infoToShow == AndroidMegaChatMessage.CHAT_ADAPTER_SHOW_ALL ? 50 : 20, getOutMetrics()));
            }
        }
        else{
            logError("Error sending message!");
        }
    }

    public void sendMessagesToUI(ArrayList<AndroidMegaChatMessage> messages) {
        for (AndroidMegaChatMessage message : messages) {
            sendMessageToUI(message);
        }
    }

    /**
     * Method for copying a message.
     *
     * @param message The message.
     * @return The copied text.
     */
    public String copyMessage(AndroidMegaChatMessage message) {
        return chatC.createSingleManagementString(message, chatRoom);
    }

    /**
     * Method for copying a text to the clipboard.
     *
     * @param text The text.
     */
    public void copyToClipboard(String text) {
        android.content.ClipboardManager clipboard = (android.content.ClipboardManager) getSystemService(Context.CLIPBOARD_SERVICE);
        android.content.ClipData clip = android.content.ClipData.newPlainText("Copied Text", text);
        clipboard.setPrimaryClip(clip);
        showSnackbar(SNACKBAR_TYPE, getString(R.string.messages_copied_clipboard), -1);
    }


    public void editMessage(ArrayList<AndroidMegaChatMessage> messagesSelected) {
        if (messagesSelected.isEmpty() || messagesSelected.get(0) == null)
            return;

        editingMessage = true;
        MegaChatMessage msg = messagesSelected.get(0).getMessage();
        MegaChatContainsMeta meta = msg.getContainsMeta();
        messageToEdit = msg;

        if (msg.getType() == MegaChatMessage.TYPE_CONTAINS_META && meta != null && meta.getType() == MegaChatContainsMeta.CONTAINS_META_GEOLOCATION) {
            sendLocation();
            finishMultiselectionMode();
            checkActionMode();
        } else {
            textChat.setText(messageToEdit.getContent());
            textChat.setSelection(textChat.getText().length());
        }
    }

    public void editMessage(String text) {
        if (messageToEdit.getContent().equals(text)) return;
        MegaChatMessage msgEdited = megaChatApi.editMessage(idChat,
                messageToEdit.getMsgId() != MEGACHAT_INVALID_HANDLE ? messageToEdit.getMsgId() : messageToEdit.getTempId(),
                text);

        if (msgEdited != null) {
            logDebug("Edited message: status: " + msgEdited.getStatus());
            AndroidMegaChatMessage androidMsgEdited = new AndroidMegaChatMessage(msgEdited);
            modifyMessageReceived(androidMsgEdited, false);
        } else {
            logWarning("Message cannot be edited!");
            showSnackbar(SNACKBAR_TYPE, getString(R.string.error_editing_message), MEGACHAT_INVALID_HANDLE);
        }
    }

    public void editMessageMS(String text, MegaChatMessage messageToEdit){
        logDebug("editMessageMS: ");
        MegaChatMessage msgEdited = null;

        if(messageToEdit.getMsgId()!=-1){
            msgEdited = megaChatApi.editMessage(idChat, messageToEdit.getMsgId(), text);
        }
        else{
            msgEdited = megaChatApi.editMessage(idChat, messageToEdit.getTempId(), text);
        }

        if(msgEdited!=null){
            logDebug("Edited message: status: " + msgEdited.getStatus());
            AndroidMegaChatMessage androidMsgEdited = new AndroidMegaChatMessage(msgEdited);
            modifyMessageReceived(androidMsgEdited, false);
        }
        else{
            logWarning("Message cannot be edited!");
            showSnackbar(SNACKBAR_TYPE, getString(R.string.error_editing_message), -1);
        }
    }

    public void showUploadPanel(){
        if (isBottomSheetDialogShown(bottomSheetDialogFragment)) return;

        bottomSheetDialogFragment = new AttachmentUploadBottomSheetDialogFragment();
        bottomSheetDialogFragment.show(getSupportFragmentManager(), bottomSheetDialogFragment.getTag());
    }

    public void activateActionMode(){
        if (!adapter.isMultipleSelect()) {
            adapter.setMultipleSelect(true);
            actionMode = startSupportActionMode(new ActionBarCallBack());
            updateActionModeTitle();
        }
    }

    private void reDoTheSelectionAfterRotation() {
        if (recoveredSelectedPositions == null || adapter == null)
            return;

        if (recoveredSelectedPositions.size() > 0) {
            activateActionMode();

            for (int position : recoveredSelectedPositions) {
                AndroidMegaChatMessage msg = adapter.getMessageAtPosition(position);
                if(msg != null) {
                    adapter.toggleSelection(msg.getMessage().getMsgId());
                }
            }
        }

        updateActionModeTitle();
    }

    public void activateActionModeWithItem(int positionInAdapter) {
        logDebug("activateActionModeWithItem");

        activateActionMode();
        if (adapter.isMultipleSelect()) {
            itemClick((positionInAdapter + 1), null);
        }
    }

    //Multiselect
    private class  ActionBarCallBack implements ActionMode.Callback {

        @Override
        public boolean onActionItemClicked(ActionMode mode, MenuItem item) {
            ArrayList<AndroidMegaChatMessage> messagesSelected = adapter.getSelectedMessages();

            switch(item.getItemId()){
                case R.id.chat_cab_menu_edit:
                    logDebug("Edit text");
                    editMessage(messagesSelected);
                    break;

                case R.id.chat_cab_menu_forward:
                    logDebug("Forward message");
                    forwardMessages(messagesSelected);
                    break;

                case R.id.chat_cab_menu_copy:
                    finishMultiselectionMode();
                    String text = "";
                    if (messagesSelected.size() == 1) {
                       text = copyMessage(messagesSelected.get(0));
                    } else {
                        text = copyMessages(messagesSelected);
                    }
                    copyToClipboard(text);
                    break;

                case R.id.chat_cab_menu_delete:
                    finishMultiselectionMode();
                    //Delete
                    showConfirmationDeleteMessages(messagesSelected, chatRoom);
                    break;

                case R.id.chat_cab_menu_download:
                    logDebug("chat_cab_menu_download ");
                    clearSelections();
                    hideMultipleSelect();
                    if (!checkPermissionWriteStorage(REQUEST_WRITE_STORAGE)) {
                        preservedMessagesSelected = messagesSelected;
                        return false;
                    }
                    ArrayList<MegaNodeList> list = new ArrayList<>();
                    for (int i = 0; i < messagesSelected.size(); i++) {
                        MegaNodeList megaNodeList = messagesSelected.get(i).getMessage().getMegaNodeList();
                        list.add(megaNodeList);
                    }
                    chatC.prepareForChatDownload(list);
                    break;

                case R.id.chat_cab_menu_import:
                    finishMultiselectionMode();
                    chatC.importNodesFromAndroidMessages(messagesSelected);
                    break;

                case R.id.chat_cab_menu_offline:
                    finishMultiselectionMode();
                    if (!checkPermissionWriteStorage(REQUEST_WRITE_STORAGE_OFFLINE)) {
                        preservedMessagesSelected = messagesSelected;
                        return false;
                    }
                    chatC.saveForOfflineWithAndroidMessages(messagesSelected, chatRoom);
                    break;

            }
            return false;
        }

        public String copyMessages(ArrayList<AndroidMegaChatMessage> messagesSelected){
            logDebug("copyMessages");
            ChatController chatC = new ChatController(chatActivity);
            StringBuilder builder = new StringBuilder();

            for(int i=0;i<messagesSelected.size();i++){
                AndroidMegaChatMessage messageSelected = messagesSelected.get(i);
                builder.append("[");
                String timestamp = formatShortDateTime(messageSelected.getMessage().getTimestamp());
                builder.append(timestamp);
                builder.append("] ");
                String messageString = chatC.createManagementString(messageSelected, chatRoom);
                builder.append(messageString);
                builder.append("\n");
            }
            return builder.toString();
        }


        @Override
        public boolean onCreateActionMode(ActionMode mode, Menu menu) {
            logDebug("onCreateActionMode");

            MenuInflater inflater = mode.getMenuInflater();
            inflater.inflate(R.menu.messages_chat_action, menu);

            importIcon = menu.findItem(R.id.chat_cab_menu_import);
            menu.findItem(R.id.chat_cab_menu_offline).setIcon(mutateIconSecondary(chatActivity, R.drawable.ic_b_save_offline, R.color.white));

            changeStatusBarColorActionMode(chatActivity, getWindow(), handler, 1);
            return true;
        }

        @Override
        public void onDestroyActionMode(ActionMode arg0) {
            logDebug("onDestroyActionMode");
            adapter.setMultipleSelect(false);
            editingMessage = false;
            recoveredSelectedPositions = null;
            clearSelections();
            changeStatusBarColorActionMode(chatActivity, getWindow(), handler, 0);
        }

        @Override
        public boolean onPrepareActionMode(ActionMode mode, Menu menu) {
            logDebug("onPrepareActionMode");
            List<AndroidMegaChatMessage> selected = adapter.getSelectedMessages();
            if(selected.size() == 0){
                menu.findItem(R.id.chat_cab_menu_edit).setVisible(false);
                menu.findItem(R.id.chat_cab_menu_copy).setVisible(false);
                menu.findItem(R.id.chat_cab_menu_delete).setVisible(false);
                menu.findItem(R.id.chat_cab_menu_forward).setVisible(false);
                menu.findItem(R.id.chat_cab_menu_download).setVisible(false);
                menu.findItem(R.id.chat_cab_menu_offline).setVisible(false);
                importIcon.setVisible(false);

            }else {

                if((chatRoom.getOwnPrivilege()==MegaChatRoom.PRIV_RM||chatRoom.getOwnPrivilege()==MegaChatRoom.PRIV_RO) && !chatRoom.isPreview()){
                    logDebug("Chat without permissions || without preview");

                    boolean showCopy = true;
                    for(int i=0; i<selected.size();i++) {
                        MegaChatMessage msg = selected.get(i).getMessage();
                        if ((showCopy) && (msg.getType() == MegaChatMessage.TYPE_NODE_ATTACHMENT || msg.getType()  == MegaChatMessage.TYPE_CONTACT_ATTACHMENT || msg.getType()  == MegaChatMessage.TYPE_VOICE_CLIP || ((msg.getType() == MegaChatMessage.TYPE_CONTAINS_META) && (msg.getContainsMeta() != null) && (msg.getContainsMeta().getType() == MegaChatContainsMeta.CONTAINS_META_GEOLOCATION))) ) {
                            showCopy = false;
                        }
                    }
                    menu.findItem(R.id.chat_cab_menu_edit).setVisible(false);
                    menu.findItem(R.id.chat_cab_menu_copy).setVisible(showCopy);
                    menu.findItem(R.id.chat_cab_menu_delete).setVisible(false);
                    menu.findItem(R.id.chat_cab_menu_forward).setVisible(false);
                    menu.findItem(R.id.chat_cab_menu_download).setVisible(false);
                    menu.findItem(R.id.chat_cab_menu_offline).setVisible(false);
                    importIcon.setVisible(false);
                }
                else{
                    logDebug("Chat with permissions or preview");
                    if(isOnline(chatActivity) && !chatC.isInAnonymousMode()){
                        menu.findItem(R.id.chat_cab_menu_forward).setVisible(true);
                    }else{
                        menu.findItem(R.id.chat_cab_menu_forward).setVisible(false);
                    }

                    if (selected.size() == 1) {
                        if(hasMessagesRemoved(selected.get(0).getMessage())){
                            menu.findItem(R.id.chat_cab_menu_edit).setVisible(false);
                            menu.findItem(R.id.chat_cab_menu_copy).setVisible(false);
                            menu.findItem(R.id.chat_cab_menu_delete).setVisible(false);
                            menu.findItem(R.id.chat_cab_menu_forward).setVisible(false);
                            menu.findItem(R.id.chat_cab_menu_download).setVisible(false);
                            menu.findItem(R.id.chat_cab_menu_offline).setVisible(false);
                            importIcon.setVisible(false);

                        }else if(selected.get(0).isUploading()){
                            menu.findItem(R.id.chat_cab_menu_copy).setVisible(false);
                            menu.findItem(R.id.chat_cab_menu_delete).setVisible(false);
                            menu.findItem(R.id.chat_cab_menu_edit).setVisible(false);
                            menu.findItem(R.id.chat_cab_menu_forward).setVisible(false);
                            menu.findItem(R.id.chat_cab_menu_download).setVisible(false);
                            menu.findItem(R.id.chat_cab_menu_offline).setVisible(false);
                            importIcon.setVisible(false);

                        }else if(selected.get(0).getMessage().getType()==MegaChatMessage.TYPE_NODE_ATTACHMENT){
                            logDebug("TYPE_NODE_ATTACHMENT selected");
                            menu.findItem(R.id.chat_cab_menu_copy).setVisible(false);
                            menu.findItem(R.id.chat_cab_menu_edit).setVisible(false);

                            if(selected.get(0).getMessage().getUserHandle()==myUserHandle && selected.get(0).getMessage().isDeletable()){
                                logDebug("one message Message DELETABLE");
                                menu.findItem(R.id.chat_cab_menu_delete).setVisible(true);
                            }else{
                                menu.findItem(R.id.chat_cab_menu_delete).setVisible(false);
                            }

                            if(isOnline(chatActivity)){
                                menu.findItem(R.id.chat_cab_menu_download).setVisible(true);
                                if (chatC.isInAnonymousMode()) {
                                    menu.findItem(R.id.chat_cab_menu_offline).setVisible(false);
                                    importIcon.setVisible(false);
                                }
                                else {
                                    menu.findItem(R.id.chat_cab_menu_offline).setVisible(true);
                                    importIcon.setVisible(true);
                                }
                            }
                            else{
                                menu.findItem(R.id.chat_cab_menu_download).setVisible(false);
                                menu.findItem(R.id.chat_cab_menu_offline).setVisible(false);
                                importIcon.setVisible(false);
                            }
                        }
                        else if(selected.get(0).getMessage().getType()==MegaChatMessage.TYPE_CONTACT_ATTACHMENT){
                            logDebug("TYPE_CONTACT_ATTACHMENT selected");

                            menu.findItem(R.id.chat_cab_menu_copy).setVisible(false);
                            menu.findItem(R.id.chat_cab_menu_edit).setVisible(false);

                            if(selected.get(0).getMessage().getUserHandle()==myUserHandle && selected.get(0).getMessage().isDeletable()){
                                logDebug("one message Message DELETABLE");
                                menu.findItem(R.id.chat_cab_menu_delete).setVisible(true);
                            }
                            else{
                                logDebug("one message Message NOT DELETABLE");
                                menu.findItem(R.id.chat_cab_menu_delete).setVisible(false);
                            }

                            menu.findItem(R.id.chat_cab_menu_download).setVisible(false);
                            menu.findItem(R.id.chat_cab_menu_offline).setVisible(false);
                            importIcon.setVisible(false);
                        }
                        else if(selected.get(0).getMessage().getType()==MegaChatMessage.TYPE_VOICE_CLIP){
                            logDebug("TYPE_VOICE_CLIP selected");

                            menu.findItem(R.id.chat_cab_menu_copy).setVisible(false);
                            menu.findItem(R.id.chat_cab_menu_edit).setVisible(false);

                            if((selected.get(0).getMessage().getUserHandle()==myUserHandle) && (selected.get(0).getMessage().isDeletable())){
                                menu.findItem(R.id.chat_cab_menu_delete).setVisible(true);
                            }else{
                                menu.findItem(R.id.chat_cab_menu_delete).setVisible(false);
                            }
                            menu.findItem(R.id.chat_cab_menu_download).setVisible(false);
                            menu.findItem(R.id.chat_cab_menu_offline).setVisible(false);
                            importIcon.setVisible(false);

                        }
                        else{
                            logDebug("Other type: " + selected.get(0).getMessage().getType());

                            MegaChatMessage messageSelected= megaChatApi.getMessage(idChat, selected.get(0).getMessage().getMsgId());
                            if(messageSelected == null){
                                messageSelected = megaChatApi.getMessage(idChat, selected.get(0).getMessage().getTempId());
                                if(messageSelected == null){
                                    menu.findItem(R.id.chat_cab_menu_edit).setVisible(false);
                                    menu.findItem(R.id.chat_cab_menu_copy).setVisible(false);
                                    menu.findItem(R.id.chat_cab_menu_delete).setVisible(false);
                                    menu.findItem(R.id.chat_cab_menu_forward).setVisible(false);
                                    menu.findItem(R.id.chat_cab_menu_download).setVisible(false);
                                    menu.findItem(R.id.chat_cab_menu_offline).setVisible(false);
                                    importIcon.setVisible(false);
                                    return false;
                                }
                            }

                            if((messageSelected.getType() == MegaChatMessage.TYPE_CONTAINS_META) && (messageSelected.getContainsMeta()!=null && messageSelected.getContainsMeta().getType() == MegaChatContainsMeta.CONTAINS_META_GEOLOCATION)){
                                logDebug("TYPE_CONTAINS_META && CONTAINS_META_GEOLOCATION");
                                menu.findItem(R.id.chat_cab_menu_copy).setVisible(false);
                            }else{
                                menu.findItem(R.id.chat_cab_menu_copy).setVisible(true);
                            }

                            int type = selected.get(0).getMessage().getType();

                            if(messageSelected.getUserHandle()==myUserHandle){

                                if(messageSelected.isEditable()){
                                    logDebug("Message EDITABLE");
                                    menu.findItem(R.id.chat_cab_menu_edit).setVisible(true);
                                    menu.findItem(R.id.chat_cab_menu_delete).setVisible(true);
                                }
                                else{
                                    logDebug("Message NOT EDITABLE");
                                    menu.findItem(R.id.chat_cab_menu_edit).setVisible(false);
                                    menu.findItem(R.id.chat_cab_menu_delete).setVisible(false);
                                }

                                if (!isOnline(chatActivity) || type == MegaChatMessage.TYPE_TRUNCATE||type == MegaChatMessage.TYPE_ALTER_PARTICIPANTS||type == MegaChatMessage.TYPE_CHAT_TITLE||type == MegaChatMessage.TYPE_PRIV_CHANGE||type == MegaChatMessage.TYPE_CALL_ENDED||type == MegaChatMessage.TYPE_CALL_STARTED) {
                                    menu.findItem(R.id.chat_cab_menu_forward).setVisible(false);
                                }
                                else{
                                    menu.findItem(R.id.chat_cab_menu_forward).setVisible(true);
                                }
                            }
                            else{
                                menu.findItem(R.id.chat_cab_menu_edit).setVisible(false);
                                menu.findItem(R.id.chat_cab_menu_delete).setVisible(false);
                                importIcon.setVisible(false);

                                if (chatC.isInAnonymousMode() || !isOnline(chatActivity) || type == MegaChatMessage.TYPE_TRUNCATE||type == MegaChatMessage.TYPE_ALTER_PARTICIPANTS||type == MegaChatMessage.TYPE_CHAT_TITLE||type == MegaChatMessage.TYPE_PRIV_CHANGE||type == MegaChatMessage.TYPE_CALL_ENDED||type == MegaChatMessage.TYPE_CALL_STARTED) {
                                    menu.findItem(R.id.chat_cab_menu_forward).setVisible(false);
                                }
                                else{
                                    menu.findItem(R.id.chat_cab_menu_forward).setVisible(true);
                                }
                            }
                            menu.findItem(R.id.chat_cab_menu_download).setVisible(false);
                            menu.findItem(R.id.chat_cab_menu_offline).setVisible(false);
                            importIcon.setVisible(false);
                        }
                    }
                    else{
                        logDebug("Many items selected");
                        boolean isUploading = false;
                        boolean showDelete = true;
                        boolean showCopy = true;
                        boolean showForward = true;
                        boolean allNodeAttachments = true;
                        boolean isRemoved = false;

                        for(int i=0; i<selected.size();i++) {

                            if(hasMessagesRemoved(selected.get(i).getMessage())){
                                isRemoved = true;
                                break;
                            }

                            if (!isUploading) {
                                if (selected.get(i).isUploading()) {
                                    isUploading = true;
                                }
                            }

                            MegaChatMessage msg = selected.get(i).getMessage();

                            if ((showCopy) && (msg.getType() == MegaChatMessage.TYPE_NODE_ATTACHMENT || msg.getType()  == MegaChatMessage.TYPE_CONTACT_ATTACHMENT || msg.getType()  == MegaChatMessage.TYPE_VOICE_CLIP || ((msg.getType() == MegaChatMessage.TYPE_CONTAINS_META) && (msg.getContainsMeta() != null) && (msg.getContainsMeta().getType() == MegaChatContainsMeta.CONTAINS_META_GEOLOCATION))) ) {
                                showCopy = false;
                            }

                            if((showDelete) && ((msg.getUserHandle() != myUserHandle) || ((msg.getType() == MegaChatMessage.TYPE_NORMAL || msg.getType() == MegaChatMessage.TYPE_NODE_ATTACHMENT || msg.getType() == MegaChatMessage.TYPE_CONTACT_ATTACHMENT || msg.getType() == MegaChatMessage.TYPE_CONTAINS_META || msg.getType() == MegaChatMessage.TYPE_VOICE_CLIP) && (!(msg.isDeletable()))))){
                                showDelete = false;
                            }

                            if((showForward) &&(msg.getType() == MegaChatMessage.TYPE_TRUNCATE||msg.getType() == MegaChatMessage.TYPE_ALTER_PARTICIPANTS||msg.getType() == MegaChatMessage.TYPE_CHAT_TITLE||msg.getType() == MegaChatMessage.TYPE_PRIV_CHANGE||msg.getType() == MegaChatMessage.TYPE_CALL_ENDED||msg.getType() == MegaChatMessage.TYPE_CALL_STARTED)) {
                                showForward = false;
                            }

                            if ((allNodeAttachments) && (selected.get(i).getMessage().getType() != MegaChatMessage.TYPE_NODE_ATTACHMENT)){
                                allNodeAttachments = false;
                            }
                        }

                        if (isUploading || isRemoved) {
                            menu.findItem(R.id.chat_cab_menu_copy).setVisible(false);
                            menu.findItem(R.id.chat_cab_menu_delete).setVisible(false);
                            menu.findItem(R.id.chat_cab_menu_edit).setVisible(false);
                            menu.findItem(R.id.chat_cab_menu_forward).setVisible(false);
                            menu.findItem(R.id.chat_cab_menu_download).setVisible(false);
                            menu.findItem(R.id.chat_cab_menu_offline).setVisible(false);
                            importIcon.setVisible(false);
                        }
                        else {
                            if(allNodeAttachments && isOnline(chatActivity)){
                                menu.findItem(R.id.chat_cab_menu_download).setVisible(true);
                                if (chatC.isInAnonymousMode()){
                                    menu.findItem(R.id.chat_cab_menu_offline).setVisible(false);
                                    importIcon.setVisible(false);
                                }
                                else {
                                    menu.findItem(R.id.chat_cab_menu_offline).setVisible(true);
                                    importIcon.setVisible(true);
                                }
                            }
                            else{
                                menu.findItem(R.id.chat_cab_menu_download).setVisible(false);
                                menu.findItem(R.id.chat_cab_menu_offline).setVisible(false);
                                importIcon.setVisible(false);
                            }

                            menu.findItem(R.id.chat_cab_menu_edit).setVisible(false);
                            if (chatC.isInAnonymousMode()){
                                menu.findItem(R.id.chat_cab_menu_copy).setVisible(false);
                                menu.findItem(R.id.chat_cab_menu_delete).setVisible(false);
                            }
                            else {
                                menu.findItem(R.id.chat_cab_menu_copy).setVisible(showCopy);
                                menu.findItem(R.id.chat_cab_menu_delete).setVisible(showDelete);
                            }
                            if(isOnline(chatActivity) && !chatC.isInAnonymousMode()){
                                menu.findItem(R.id.chat_cab_menu_forward).setVisible(showForward);
                            }
                            else{
                                menu.findItem(R.id.chat_cab_menu_forward).setVisible(false);
                            }
                        }
                    }
                }
            }
            return false;
        }
    }

    public boolean showSelectMenuItem(){
        if (adapter != null){
            return adapter.isMultipleSelect();
        }
        return false;
    }

    public void showConfirmationDeleteMessages(final ArrayList<AndroidMegaChatMessage> messages, final MegaChatRoom chat){
        logDebug("showConfirmationDeleteMessages");

        DialogInterface.OnClickListener dialogClickListener = new DialogInterface.OnClickListener() {
            @Override
            public void onClick(DialogInterface dialog, int which) {
                switch (which){
                    case DialogInterface.BUTTON_POSITIVE:
                        stopReproductions();
                        ChatController cC = new ChatController(chatActivity);
                        cC.deleteAndroidMessages(messages, chat);
                        break;
                    case DialogInterface.BUTTON_NEGATIVE:
                        //No button clicked
                        break;
                }
            }
        };

        AlertDialog.Builder builder;
        if (Build.VERSION.SDK_INT >= Build.VERSION_CODES.HONEYCOMB) {
            builder = new AlertDialog.Builder(this, R.style.AppCompatAlertDialogStyle);
        }
        else{
            builder = new AlertDialog.Builder(this);
        }

        if(messages.size()==1){
            builder.setMessage(R.string.confirmation_delete_one_message);
        }
        else{
            builder.setMessage(R.string.confirmation_delete_several_messages);
        }
        builder.setPositiveButton(R.string.context_remove, dialogClickListener).setNegativeButton(R.string.general_cancel, dialogClickListener).show();
    }

    public void showConfirmationDeleteMessage(final long messageId, final long chatId){
        logDebug("showConfirmationDeleteMessage");

        DialogInterface.OnClickListener dialogClickListener = new DialogInterface.OnClickListener() {
            @Override
            public void onClick(DialogInterface dialog, int which) {
                switch (which){
                    case DialogInterface.BUTTON_POSITIVE:
                        ChatController cC = new ChatController(chatActivity);
                        cC.deleteMessageById(messageId, chatId);
                        break;
                    case DialogInterface.BUTTON_NEGATIVE:
                        //No button clicked
                        break;
                }
            }
        };

        AlertDialog.Builder builder;
        if (Build.VERSION.SDK_INT >= Build.VERSION_CODES.HONEYCOMB) {
            builder = new AlertDialog.Builder(this, R.style.AppCompatAlertDialogStyle);
        }
        else{
            builder = new AlertDialog.Builder(this);
        }

        builder.setMessage(R.string.confirmation_delete_one_message);
        builder.setPositiveButton(R.string.context_remove, dialogClickListener)
                .setNegativeButton(R.string.general_cancel, dialogClickListener).show();
    }

    /*
     * Clear all selected items
     */
    private void clearSelections() {
        if(adapter.isMultipleSelect()){
            adapter.clearSelections();
        }
        updateActionModeTitle();
    }

    public void updateActionModeTitle() {
        try {
            if (actionMode != null) {
                if (adapter.getSelectedItemCount() == 0) {
                    actionMode.setTitle(getString(R.string.select_message_title).toUpperCase());
                } else {
                    actionMode.setTitle(adapter.getSelectedItemCount() + "");
                }
                actionMode.invalidate();
            }
        } catch (Exception e) {
            e.printStackTrace();
            logError("Invalidate error", e);
        }
    }

    /*
     * Disable selection
     */
    public void hideMultipleSelect() {
        if (adapter != null) {
            adapter.setMultipleSelect(false);
        }
        if (actionMode != null) {
            actionMode.finish();
        }
    }

    public void finishMultiselectionMode() {
        clearSelections();
        hideMultipleSelect();
    }

    private void checkActionMode(){
        if (adapter.isMultipleSelect() && actionMode != null) {
            actionMode.invalidate();
        }else{
            editingMessage = false;
        }
    }

    public void selectAll() {
        if (adapter != null) {
            if (adapter.isMultipleSelect()) {
                adapter.selectAll();
            } else {
                adapter.setMultipleSelect(true);
                adapter.selectAll();

                actionMode = startSupportActionMode(new ActionBarCallBack());
            }

            updateActionModeTitle();
        }
    }

    public void itemLongClick(int positionInAdapter) {
        int positionInMessages = positionInAdapter - 1;
        if (positionInMessages >= messages.size())
            return;

        AndroidMegaChatMessage m = messages.get(positionInMessages);
        if (adapter.isMultipleSelect() || m == null || m.isUploading() || m.getMessage().getStatus() == MegaChatMessage.STATUS_SERVER_REJECTED || m.getMessage().getStatus() == MegaChatMessage.STATUS_SENDING_MANUAL)
            return;

        int type = m.getMessage().getType();
        switch (type) {
            case MegaChatMessage.TYPE_NODE_ATTACHMENT:
                showNodeAttachmentBottomSheet(m, positionInMessages);
                break;
            case MegaChatMessage.TYPE_CONTACT_ATTACHMENT:
                showContactAttachmentBottomSheet(m, positionInMessages);
                break;
            case MegaChatMessage.TYPE_VOICE_CLIP:
            case MegaChatMessage.TYPE_NORMAL:
                showGeneralChatMessageBottomSheet(m, positionInMessages);
                break;
            case MegaChatMessage.TYPE_CONTAINS_META:
                MegaChatContainsMeta meta = m.getMessage().getContainsMeta();
                if (meta == null || meta.getType() == MegaChatContainsMeta.CONTAINS_META_INVALID)
                    return;
                if (meta.getType() == MegaChatContainsMeta.CONTAINS_META_RICH_PREVIEW || meta.getType() == MegaChatContainsMeta.CONTAINS_META_GEOLOCATION) {
                    showGeneralChatMessageBottomSheet(m, positionInMessages);
                }
                break;
        }
    }

    private boolean isSelectableMessage(AndroidMegaChatMessage message) {
        if (message.getMessage().getStatus() == MegaChatMessage.STATUS_SERVER_REJECTED || message.getMessage().getStatus() == MegaChatMessage.STATUS_SENDING_MANUAL)
            return false;

        int type = message.getMessage().getType();
        switch (type) {
            case MegaChatMessage.TYPE_NODE_ATTACHMENT:
            case MegaChatMessage.TYPE_CONTACT_ATTACHMENT:
            case MegaChatMessage.TYPE_VOICE_CLIP:
            case MegaChatMessage.TYPE_NORMAL:
            case MegaChatMessage.TYPE_CONTAINS_META:
            case MegaChatMessage.TYPE_PUBLIC_HANDLE_CREATE:
            case MegaChatMessage.TYPE_PUBLIC_HANDLE_DELETE:
            case MegaChatMessage.TYPE_SET_PRIVATE_MODE:
                return true;
            default:
                return false;
        }
    }

    public void itemClick(int positionInAdapter, int [] screenPosition) {
        int positionInMessages = positionInAdapter-1;

        if(positionInMessages < messages.size()){
            AndroidMegaChatMessage m = messages.get(positionInMessages);

            if (adapter.isMultipleSelect()) {
                logDebug("isMultipleSelect");
                if (!m.isUploading()) {
                    logDebug("isMultipleSelect - iNOTsUploading");
                    if (m.getMessage() != null) {
                        MegaChatContainsMeta meta = m.getMessage().getContainsMeta();
                        if (meta != null && meta.getType() == MegaChatContainsMeta.CONTAINS_META_INVALID) {
                        }else{
                            logDebug("Message id: " + m.getMessage().getMsgId());
                            logDebug("Timestamp: " + m.getMessage().getTimestamp());
                            if (isSelectableMessage(m)) {
                                adapter.toggleSelection(m.getMessage().getMsgId());
                                List<AndroidMegaChatMessage> messages = adapter.getSelectedMessages();
                                if (!messages.isEmpty()) {
                                    updateActionModeTitle();
                                }
                            }
                        }
                    }
                }
            }else{
                if(m!=null){
                    if(m.isUploading()){
                        showUploadingAttachmentBottomSheet(m, positionInMessages);
                    }else{
                        if((m.getMessage().getStatus()==MegaChatMessage.STATUS_SERVER_REJECTED)||(m.getMessage().getStatus()==MegaChatMessage.STATUS_SENDING_MANUAL)){
                            if(m.getMessage().getUserHandle()==megaChatApi.getMyUserHandle()) {
                                if (!(m.getMessage().isManagementMessage())) {
                                    logDebug("selected message handle: " + m.getMessage().getTempId());
                                    logDebug("selected message rowId: " + m.getMessage().getRowId());
                                    if ((m.getMessage().getStatus() == MegaChatMessage.STATUS_SERVER_REJECTED) || (m.getMessage().getStatus() == MegaChatMessage.STATUS_SENDING_MANUAL)) {
                                        logDebug("show not sent message panel");
                                        showMsgNotSentPanel(m, positionInMessages);
                                    }
                                }
                            }
                        }
                        else{
                            if(m.getMessage().getType()==MegaChatMessage.TYPE_NODE_ATTACHMENT){
                                logDebug("itemCLick: TYPE_NODE_ATTACHMENT");
                                MegaNodeList nodeList = m.getMessage().getMegaNodeList();
                                if(nodeList.size()==1){
                                    MegaNode node = chatC.authorizeNodeIfPreview(nodeList.get(0), chatRoom);
                                    if (MimeTypeList.typeForName(node.getName()).isImage()){

                                        if(node.hasPreview()){
                                            logDebug("Show full screen viewer");
                                            showFullScreenViewer(m.getMessage().getMsgId(), screenPosition);
                                        }
                                        else{
                                            logDebug("Image without preview - show node attachment panel for one node");
                                            showNodeAttachmentBottomSheet(m, positionInMessages);
                                        }
                                    }
                                    else if (MimeTypeList.typeForName(node.getName()).isVideoReproducible()||MimeTypeList.typeForName(node.getName()).isAudio()){
                                        logDebug("isFile:isVideoReproducibleOrIsAudio");
                                        String mimeType = MimeTypeList.typeForName(node.getName()).getType();
                                        logDebug("FILE HANDLE: " + node.getHandle() + " TYPE: " + mimeType);

                                        Intent mediaIntent;
                                        boolean internalIntent;
                                        boolean opusFile = false;
                                        if (MimeTypeList.typeForName(node.getName()).isVideoNotSupported() || MimeTypeList.typeForName(node.getName()).isAudioNotSupported()){
                                            mediaIntent = new Intent(Intent.ACTION_VIEW);
                                            internalIntent=false;
                                            String[] s = node.getName().split("\\.");
                                            if (s != null && s.length > 1 && s[s.length-1].equals("opus")) {
                                                opusFile = true;
                                            }
                                        }
                                        else {
                                            logDebug("setIntentToAudioVideoPlayer");
                                            mediaIntent = new Intent(this, AudioVideoPlayerLollipop.class);
                                            internalIntent=true;
                                        }
                                        logDebug("putExtra: screenPosition("+screenPosition+"), msgId("+m.getMessage().getMsgId()+"), chatId("+idChat+"), filename("+node.getName()+")");

                                        mediaIntent.putExtra("screenPosition", screenPosition);
                                        mediaIntent.putExtra("adapterType", FROM_CHAT);
                                        mediaIntent.putExtra(IS_PLAYLIST, false);
                                        mediaIntent.putExtra("msgId", m.getMessage().getMsgId());
                                        mediaIntent.putExtra("chatId", idChat);
                                        mediaIntent.putExtra("FILENAME", node.getName());

                                        String localPath = getLocalFile(this, node.getName(), node.getSize());

                                        if (localPath != null){
                                            logDebug("localPath != null");

                                            File mediaFile = new File(localPath);
                                            //mediaIntent.setDataAndType(Uri.parse(localPath), mimeType);
                                            if (Build.VERSION.SDK_INT >= Build.VERSION_CODES.N && localPath.contains(Environment.getExternalStorageDirectory().getPath())) {
                                                logDebug("FileProviderOption");
                                                Uri mediaFileUri = FileProvider.getUriForFile(this, "mega.privacy.android.app.providers.fileprovider", mediaFile);
                                                if(mediaFileUri==null){
                                                    logDebug("ERROR:NULLmediaFileUri");
                                                    showSnackbar(SNACKBAR_TYPE, getString(R.string.general_text_error), -1);
                                                }
                                                else{
                                                    mediaIntent.setDataAndType(mediaFileUri, MimeTypeList.typeForName(node.getName()).getType());
                                                }
                                            }else{
                                                Uri mediaFileUri = Uri.fromFile(mediaFile);
                                                if(mediaFileUri==null){
                                                    logError("ERROR:NULLmediaFileUri");
                                                    showSnackbar(SNACKBAR_TYPE, getString(R.string.general_text_error), -1);
                                                }
                                                else{
                                                    mediaIntent.setDataAndType(mediaFileUri, MimeTypeList.typeForName(node.getName()).getType());
                                                }
                                            }
                                            mediaIntent.addFlags(Intent.FLAG_GRANT_READ_URI_PERMISSION);
                                        }else {
                                            logDebug("localPathNULL");
                                            if (isOnline(this)){
                                                if (megaApi.httpServerIsRunning() == 0) {
                                                    logDebug("megaApi.httpServerIsRunning() == 0");
                                                    megaApi.httpServerStart();
                                                }
                                                else{
                                                    logWarning("ERROR:httpServerAlreadyRunning");
                                                }

                                                ActivityManager.MemoryInfo mi = new ActivityManager.MemoryInfo();
                                                ActivityManager activityManager = (ActivityManager) this.getSystemService(Context.ACTIVITY_SERVICE);
                                                activityManager.getMemoryInfo(mi);

                                                if(mi.totalMem>BUFFER_COMP){
                                                    logDebug("Total mem: " + mi.totalMem + " allocate 32 MB");
                                                    megaApi.httpServerSetMaxBufferSize(MAX_BUFFER_32MB);
                                                }else{
                                                    logDebug("Total mem: " + mi.totalMem + " allocate 16 MB");
                                                    megaApi.httpServerSetMaxBufferSize(MAX_BUFFER_16MB);
                                                }

                                                String url = megaApi.httpServerGetLocalLink(node);
                                                if(url!=null){
                                                    logDebug("URL generated: " + url);
                                                    Uri parsedUri = Uri.parse(url);
                                                    if(parsedUri!=null){
                                                        logDebug("parsedUri!=null ---> " + parsedUri);
                                                        mediaIntent.setDataAndType(parsedUri, mimeType);
                                                    }else{
                                                        logError("ERROR:httpServerGetLocalLink");
                                                        showSnackbar(SNACKBAR_TYPE, getString(R.string.general_text_error), -1);
                                                    }
                                                }else{
                                                    logError("ERROR:httpServerGetLocalLink");
                                                    showSnackbar(SNACKBAR_TYPE, getString(R.string.general_text_error), -1);
                                                }
                                            }
                                            else {
                                                showSnackbar(SNACKBAR_TYPE, getString(R.string.error_server_connection_problem)+". "+ getString(R.string.no_network_connection_on_play_file), -1);
                                            }
                                        }
                                        mediaIntent.putExtra("HANDLE", node.getHandle());
                                        if (opusFile){
                                            logDebug("opusFile ");
                                            mediaIntent.setDataAndType(mediaIntent.getData(), "audio/*");
                                        }
                                        if(internalIntent){
                                            startActivity(mediaIntent);
                                        }else{
                                            logDebug("externalIntent");
                                            if (isIntentAvailable(this, mediaIntent)){
                                                startActivity(mediaIntent);
                                            }else{
                                                logDebug("noAvailableIntent");
                                                showNodeAttachmentBottomSheet(m, positionInMessages);
                                            }
                                        }
                                        overridePendingTransition(0,0);
                                        if (adapter != null) {
                                            adapter.setNodeAttachmentVisibility(false, holder_imageDrag, positionInMessages);
                                        }

                                    }else if (MimeTypeList.typeForName(node.getName()).isPdf()){

                                        logDebug("isFile:isPdf");
                                        String mimeType = MimeTypeList.typeForName(node.getName()).getType();
                                        logDebug("FILE HANDLE: " + node.getHandle() + " TYPE: " + mimeType);
                                        Intent pdfIntent = new Intent(this, PdfViewerActivityLollipop.class);
                                        pdfIntent.putExtra("inside", true);
                                        pdfIntent.putExtra("adapterType", FROM_CHAT);
                                        pdfIntent.putExtra("msgId", m.getMessage().getMsgId());
                                        pdfIntent.putExtra("chatId", idChat);

                                        String localPath = getLocalFile(this, node.getName(), node.getSize());

                                        if (localPath != null){
                                            File mediaFile = new File(localPath);
                                            if (Build.VERSION.SDK_INT >= Build.VERSION_CODES.N && localPath.contains(Environment.getExternalStorageDirectory().getPath())) {
                                                logDebug("FileProviderOption");
                                                Uri mediaFileUri = FileProvider.getUriForFile(this, "mega.privacy.android.app.providers.fileprovider", mediaFile);
                                                if(mediaFileUri==null){
                                                    logError("ERROR:NULLmediaFileUri");
                                                    showSnackbar(SNACKBAR_TYPE, getString(R.string.general_text_error), -1);
                                                }
                                                else{
                                                    pdfIntent.setDataAndType(mediaFileUri, MimeTypeList.typeForName(node.getName()).getType());
                                                }
                                            }
                                            else{
                                                Uri mediaFileUri = Uri.fromFile(mediaFile);
                                                if(mediaFileUri==null){
                                                    logError("ERROR:NULLmediaFileUri");
                                                    showSnackbar(SNACKBAR_TYPE, getString(R.string.general_text_error), -1);
                                                }
                                                else{
                                                    pdfIntent.setDataAndType(mediaFileUri, MimeTypeList.typeForName(node.getName()).getType());
                                                }
                                            }
                                            pdfIntent.addFlags(Intent.FLAG_GRANT_READ_URI_PERMISSION);
                                        }
                                        else {
                                            logWarning("localPathNULL");
                                            if (isOnline(this)){
                                                if (megaApi.httpServerIsRunning() == 0) {
                                                    megaApi.httpServerStart();
                                                }
                                                else{
                                                    logError("ERROR:httpServerAlreadyRunning");
                                                }
                                                ActivityManager.MemoryInfo mi = new ActivityManager.MemoryInfo();
                                                ActivityManager activityManager = (ActivityManager) this.getSystemService(Context.ACTIVITY_SERVICE);
                                                activityManager.getMemoryInfo(mi);
                                                if(mi.totalMem>BUFFER_COMP){
                                                    logDebug("Total mem: " + mi.totalMem + " allocate 32 MB");
                                                    megaApi.httpServerSetMaxBufferSize(MAX_BUFFER_32MB);
                                                }
                                                else{
                                                    logDebug("Total mem: " + mi.totalMem + " allocate 16 MB");
                                                    megaApi.httpServerSetMaxBufferSize(MAX_BUFFER_16MB);
                                                }
                                                String url = megaApi.httpServerGetLocalLink(node);
                                                if(url!=null){
                                                    logDebug("URL generated: " + url);
                                                    Uri parsedUri = Uri.parse(url);
                                                    if(parsedUri!=null){
                                                        pdfIntent.setDataAndType(parsedUri, mimeType);
                                                    }
                                                    else{
                                                        logError("ERROR:httpServerGetLocalLink");
                                                        showSnackbar(SNACKBAR_TYPE, getString(R.string.general_text_error), -1);
                                                    }
                                                }
                                                else{
                                                    logError("ERROR:httpServerGetLocalLink");
                                                    showSnackbar(SNACKBAR_TYPE, getString(R.string.general_text_error), -1);
                                                }
                                            }
                                            else {
                                                showSnackbar(SNACKBAR_TYPE, getString(R.string.error_server_connection_problem)+". "+ getString(R.string.no_network_connection_on_play_file), -1);
                                            }
                                        }
                                        pdfIntent.putExtra("HANDLE", node.getHandle());

                                        if (isIntentAvailable(this, pdfIntent)){
                                            startActivity(pdfIntent);
                                        }
                                        else{
                                            logWarning("noAvailableIntent");
                                            showNodeAttachmentBottomSheet(m, positionInMessages);
                                        }
                                        overridePendingTransition(0,0);
                                    }
                                    else{
                                        logDebug("NOT Image, pdf, audio or video - show node attachment panel for one node");
                                        showNodeAttachmentBottomSheet(m, positionInMessages);
                                    }
                                }
                                else{
                                    logDebug("show node attachment panel");
                                    showNodeAttachmentBottomSheet(m, positionInMessages);
                                }
                            }
                            else if(m.getMessage().getType()==MegaChatMessage.TYPE_CONTACT_ATTACHMENT){
                                logDebug("TYPE_CONTACT_ATTACHMENT");
                                logDebug("show contact attachment panel");
                                if (isOnline(this)) {
                                    if (!chatC.isInAnonymousMode() && m != null) {
                                        if (m.getMessage().getUsersCount() == 1) {
                                            long userHandle = m.getMessage().getUserHandle(0);
                                            if(userHandle != megaChatApi.getMyUserHandle()){
                                                showContactAttachmentBottomSheet(m, positionInMessages);
                                            }
                                        }else{
                                            showContactAttachmentBottomSheet(m, positionInMessages);
                                        }
                                    }
                                }
                                else{
                                    //No shown - is not possible to know is it already contact or not - megaApi not working
                                    showSnackbar(SNACKBAR_TYPE, getString(R.string.error_server_connection_problem), -1);
                                }
                            } else if (m.getMessage().getType() == MegaChatMessage.TYPE_CONTAINS_META) {
                                logDebug("TYPE_CONTAINS_META");
                                MegaChatContainsMeta meta = m.getMessage().getContainsMeta();
                                if (meta == null || meta.getType() == MegaChatContainsMeta.CONTAINS_META_INVALID)
                                    return;
                                String url = null;
                                if (meta.getType() == MegaChatContainsMeta.CONTAINS_META_RICH_PREVIEW) {
                                    url = meta.getRichPreview().getUrl();

                                    if (isMEGALinkAndRequiresTransferSession(this, url)) {
                                        return;
                                    }
                                } else if (meta.getType() == MegaChatContainsMeta.CONTAINS_META_GEOLOCATION) {
                                    url = m.getMessage().getContent();
                                    MegaChatGeolocation location = meta.getGeolocation();
                                    if (location != null) {
                                        float latitude = location.getLatitude();
                                        float longitude = location.getLongitude();
                                        List<Address> addresses = getAddresses(this, latitude, longitude);
                                        if (addresses != null && !addresses.isEmpty()) {
                                            String address = addresses.get(0).getAddressLine(0);
                                            if (address != null) {
                                                url = "geo:" + latitude + "," + longitude + "?q=" + Uri.encode(address);
                                            }
                                        }
                                    }
                                }
                                if (url == null) return;
                                Intent browserIntent = new Intent(Intent.ACTION_VIEW, Uri.parse(url));
                                startActivity(browserIntent);

                            } else if(m.getMessage().getType() == MegaChatMessage.TYPE_NORMAL ){
                                logDebug("TYPE_NORMAL");
                                AndroidMegaRichLinkMessage richLinkMessage = m.getRichLinkMessage();

                                if(richLinkMessage == null){
                                    showGeneralChatMessageBottomSheet(m, positionInMessages);
                                }else{
                                    String url = richLinkMessage.getUrl();
                                    if (richLinkMessage.isChat()) {
                                        loadChatLink(url);
                                    } else {
                                        openMegaLink(url, richLinkMessage.getNode() != null ? richLinkMessage.getNode().isFile() : richLinkMessage.isFile());
                                    }
                                }
                            }
                        }
                    }
                }
            }
        }else{
            logDebug("DO NOTHING: Position (" + positionInMessages + ") is more than size in messages (size: " + messages.size() + ")");
        }
    }

    public void loadChatLink(String link){
        logDebug("loadChatLink: ");
        Intent intentOpenChat = new Intent(this, ChatActivityLollipop.class);
        intentOpenChat.setAction(ACTION_OPEN_CHAT_LINK);
        intentOpenChat.setData(Uri.parse(link));
        this.startActivity(intentOpenChat);
    }

    public void showFullScreenViewer(long msgId, int[] screenPosition){
        logDebug("showFullScreenViewer");
        int position = 0;
        boolean positionFound = false;
        List<Long> ids = new ArrayList<>();
        for(int i=0; i<messages.size();i++){
            AndroidMegaChatMessage androidMessage = messages.get(i);
            if(!androidMessage.isUploading()){
                MegaChatMessage msg = androidMessage.getMessage();

                if(msg.getType()==MegaChatMessage.TYPE_NODE_ATTACHMENT){
                    ids.add(msg.getMsgId());

                    if(msg.getMsgId()==msgId){
                        positionFound=true;
                    }
                    if(!positionFound){
                        MegaNodeList nodeList = msg.getMegaNodeList();
                        if(nodeList.size()==1){
                            MegaNode node = nodeList.get(0);
                            if(MimeTypeList.typeForName(node.getName()).isImage()){
                                position++;
                            }
                        }
                    }
                }
            }
        }

        Intent intent = new Intent(this, ChatFullScreenImageViewer.class);
        intent.putExtra("position", position);
        intent.putExtra("chatId", idChat);
        intent.putExtra("screenPosition", screenPosition);
        long[] array = new long[ids.size()];
        for(int i = 0; i < ids.size(); i++) {
            array[i] = ids.get(i);
        }
        intent.putExtra("messageIds", array);
        startActivity(intent);
        overridePendingTransition(0,0);
        if (adapter !=  null) {
            adapter.setNodeAttachmentVisibility(false, holder_imageDrag, position);
        }
    }

    @Override
    public void onChatRoomUpdate(MegaChatApiJava api, MegaChatRoom chat) {
        logDebug("onChatRoomUpdate!");
        this.chatRoom = chat;
        if (adapter != null) {
            adapter.updateChatRoom(chatRoom);
        }

        if(chat.hasChanged(MegaChatRoom.CHANGE_TYPE_CLOSED)){
            logDebug("CHANGE_TYPE_CLOSED for the chat: " + chat.getChatId());
            int permission = chat.getOwnPrivilege();
            logDebug("Permissions for the chat: " + permission);

            if(chat.isPreview()){
                if(permission==MegaChatRoom.PRIV_RM){
                    //Show alert to user
                    showSnackbar(SNACKBAR_TYPE, getString(R.string.alert_invalid_preview), -1);
                }
            }
            else{
                //Hide field to write
                joiningOrLeaving = false;
                setChatSubtitle();
                supportInvalidateOptionsMenu();
            }
        }
        else if(chat.hasChanged(MegaChatRoom.CHANGE_TYPE_STATUS)){
            logDebug("CHANGE_TYPE_STATUS for the chat: " + chat.getChatId());
            if(!(chatRoom.isGroup())){
                long userHandle = chatRoom.getPeerHandle(0);
                setStatus(userHandle);
            }
        }
        else if(chat.hasChanged(MegaChatRoom.CHANGE_TYPE_PARTICIPANTS)){
            logDebug("CHANGE_TYPE_PARTICIPANTS for the chat: " + chat.getChatId());
            setChatSubtitle();
        }
        else if(chat.hasChanged(MegaChatRoom.CHANGE_TYPE_OWN_PRIV)){
            logDebug("CHANGE_TYPE_OWN_PRIV for the chat: " + chat.getChatId());
            setChatSubtitle();
            supportInvalidateOptionsMenu();
        }
        else if(chat.hasChanged(MegaChatRoom.CHANGE_TYPE_TITLE)){
            updateTitle();
        }
        else if(chat.hasChanged(MegaChatRoom.CHANGE_TYPE_USER_STOP_TYPING)){
            logDebug("CHANGE_TYPE_USER_STOP_TYPING for the chat: " + chat.getChatId());

            long userHandleTyping = chat.getUserTyping();

            if(userHandleTyping==megaChatApi.getMyUserHandle()){
                return;
            }

            if(usersTypingSync==null){
                return;
            }

            //Find the item
            boolean found = false;
            for(UserTyping user : usersTypingSync) {
                if(user.getParticipantTyping().getHandle() == userHandleTyping) {
                    logDebug("Found user typing!");
                    usersTypingSync.remove(user);
                    found=true;
                    break;
                }
            }

            if(!found){
                logDebug("CHANGE_TYPE_USER_STOP_TYPING: Not found user typing");
            }
            else{
                updateUserTypingFromNotification();
            }

        }
        else if(chat.hasChanged(MegaChatRoom.CHANGE_TYPE_USER_TYPING)){
            logDebug("CHANGE_TYPE_USER_TYPING for the chat: " + chat.getChatId());
            if(chat!=null){

                long userHandleTyping = chat.getUserTyping();

                if(userHandleTyping==megaChatApi.getMyUserHandle()){
                    return;
                }

                if(usersTyping==null){
                    usersTyping = new ArrayList<>();
                    usersTypingSync = Collections.synchronizedList(usersTyping);
                }

                //Find if any notification arrives previously
                if(usersTypingSync.size()<=0){
                    logDebug("No more users writing");
                    MegaChatParticipant participantTyping = new MegaChatParticipant(userHandleTyping);
                    UserTyping currentUserTyping = new UserTyping(participantTyping);

                    String nameTyping = chatC.getParticipantFirstName(userHandleTyping);

                    logDebug("userHandleTyping: " + userHandleTyping);

                    if (isTextEmpty(nameTyping)) {
                        nameTyping = getString(R.string.transfer_unknown);
                    }

                    participantTyping.setFirstName(nameTyping);

                    userTypingTimeStamp = System.currentTimeMillis()/1000;
                    currentUserTyping.setTimeStampTyping(userTypingTimeStamp);

                    usersTypingSync.add(currentUserTyping);

                    String userTyping =  getResources().getQuantityString(R.plurals.user_typing, 1, toCDATA(usersTypingSync.get(0).getParticipantTyping().getFirstName()));
                    userTyping = userTyping.replace("[A]", "<font color=\'#8d8d94\'>");
                    userTyping = userTyping.replace("[/A]", "</font>");
                    userTypingText.setText(getSpannedHtmlText(userTyping));

                    userTypingLayout.setVisibility(View.VISIBLE);
                }
                else{
                    logDebug("More users writing or the same in different timestamp");

                    //Find the item
                    boolean found = false;
                    for(UserTyping user : usersTypingSync) {
                        if(user.getParticipantTyping().getHandle() == userHandleTyping) {
                            logDebug("Found user typing!");
                            userTypingTimeStamp = System.currentTimeMillis()/1000;
                            user.setTimeStampTyping(userTypingTimeStamp);
                            found=true;
                            break;
                        }
                    }

                    if(!found){
                        logDebug("It's a new user typing");
                        MegaChatParticipant participantTyping = new MegaChatParticipant(userHandleTyping);
                        UserTyping currentUserTyping = new UserTyping(participantTyping);

                        String nameTyping = chatC.getParticipantFirstName(userHandleTyping);
                        if (isTextEmpty(nameTyping)) {
                            nameTyping = getString(R.string.transfer_unknown);
                        }

                        participantTyping.setFirstName(nameTyping);

                        userTypingTimeStamp = System.currentTimeMillis()/1000;
                        currentUserTyping.setTimeStampTyping(userTypingTimeStamp);

                        usersTypingSync.add(currentUserTyping);

                        //Show the notification
                        String userTyping;
                        int size = usersTypingSync.size();
                        switch (size) {
                            case 1:
                                userTyping = getResources().getQuantityString(R.plurals.user_typing, 1, usersTypingSync.get(0).getParticipantTyping().getFirstName());
                                userTyping = toCDATA(userTyping);
                                break;

                            case 2:
                                userTyping = getResources().getQuantityString(R.plurals.user_typing, 2, usersTypingSync.get(0).getParticipantTyping().getFirstName() + ", " + usersTypingSync.get(1).getParticipantTyping().getFirstName());
                                userTyping = toCDATA(userTyping);
                                break;

                            default:
                                String names = usersTypingSync.get(0).getParticipantTyping().getFirstName() + ", " + usersTypingSync.get(1).getParticipantTyping().getFirstName();
                                userTyping = String.format(getString(R.string.more_users_typing), toCDATA(names));
                                break;
                        }

                        userTyping = userTyping.replace("[A]", "<font color=\'#8d8d94\'>");
                        userTyping = userTyping.replace("[/A]", "</font>");

                        userTypingText.setText(getSpannedHtmlText(userTyping));
                        userTypingLayout.setVisibility(View.VISIBLE);
                    }
                }

                int interval = 5000;
                IsTypingRunnable runnable = new IsTypingRunnable(userTypingTimeStamp, userHandleTyping);
                handlerReceive = new Handler();
                handlerReceive.postDelayed(runnable, interval);
            }
        }
        else if(chat.hasChanged(MegaChatRoom.CHANGE_TYPE_ARCHIVE)){
            logDebug("CHANGE_TYPE_ARCHIVE for the chat: " + chat.getChatId());
            setChatSubtitle();
        }
        else if(chat.hasChanged(MegaChatRoom.CHANGE_TYPE_CHAT_MODE)){
            logDebug("CHANGE_TYPE_CHAT_MODE for the chat: " + chat.getChatId());
        }
        else if(chat.hasChanged(MegaChatRoom.CHANGE_TYPE_UPDATE_PREVIEWERS)){
            logDebug("CHANGE_TYPE_UPDATE_PREVIEWERS for the chat: " + chat.getChatId());
            setPreviewersView();
        }
    }

    void setPreviewersView () {
        if(chatRoom.getNumPreviewers()>0){
            observersNumberText.setText(chatRoom.getNumPreviewers()+"");
            observersLayout.setVisibility(View.VISIBLE);
        }
        else{
            observersLayout.setVisibility(View.GONE);
        }
    }

    private class IsTypingRunnable implements Runnable{

        long timeStamp;
        long userHandleTyping;

        public IsTypingRunnable(long timeStamp, long userHandleTyping) {
            this.timeStamp = timeStamp;
            this.userHandleTyping = userHandleTyping;
        }

        @Override
        public void run() {
            logDebug("Run off notification typing");
            long timeNow = System.currentTimeMillis()/1000;
            if ((timeNow - timeStamp) > 4){
                logDebug("Remove user from the list");

                boolean found = false;
                for(UserTyping user : usersTypingSync) {
                    if(user.getTimeStampTyping() == timeStamp) {
                        if(user.getParticipantTyping().getHandle() == userHandleTyping) {
                            logDebug("Found user typing in runnable!");
                            usersTypingSync.remove(user);
                            found=true;
                            break;
                        }
                    }
                }

                if(!found){
                    logDebug("Not found user typing in runnable!");
                }

                updateUserTypingFromNotification();
            }
        }
    }

    public void updateUserTypingFromNotification(){
        logDebug("updateUserTypingFromNotification");

        int size = usersTypingSync.size();
        logDebug("Size of typing: " + size);
        switch (size){
            case 0:{
                userTypingLayout.setVisibility(View.GONE);
                break;
            }
            case 1:{
                String userTyping = getResources().getQuantityString(R.plurals.user_typing, 1, usersTypingSync.get(0).getParticipantTyping().getFirstName());
                userTyping = toCDATA(userTyping);
                userTyping = userTyping.replace("[A]", "<font color=\'#8d8d94\'>");
                userTyping = userTyping.replace("[/A]", "</font>");

                Spanned result = null;
                if (android.os.Build.VERSION.SDK_INT >= android.os.Build.VERSION_CODES.N) {
                    result = Html.fromHtml(userTyping,Html.FROM_HTML_MODE_LEGACY);
                } else {
                    result = Html.fromHtml(userTyping);
                }

                userTypingText.setText(result);
                break;
            }
            case 2:{
                String userTyping = getResources().getQuantityString(R.plurals.user_typing, 2, usersTypingSync.get(0).getParticipantTyping().getFirstName()+", "+usersTypingSync.get(1).getParticipantTyping().getFirstName());
                userTyping = toCDATA(userTyping);
                userTyping = userTyping.replace("[A]", "<font color=\'#8d8d94\'>");
                userTyping = userTyping.replace("[/A]", "</font>");

                Spanned result = null;
                if (android.os.Build.VERSION.SDK_INT >= android.os.Build.VERSION_CODES.N) {
                    result = Html.fromHtml(userTyping,Html.FROM_HTML_MODE_LEGACY);
                } else {
                    result = Html.fromHtml(userTyping);
                }

                userTypingText.setText(result);
                break;
            }
            default:{
                String names = usersTypingSync.get(0).getParticipantTyping().getFirstName()+", "+usersTypingSync.get(1).getParticipantTyping().getFirstName();
                String userTyping = String.format(getString(R.string.more_users_typing), toCDATA(names));

                userTyping = userTyping.replace("[A]", "<font color=\'#8d8d94\'>");
                userTyping = userTyping.replace("[/A]", "</font>");

                Spanned result = null;
                if (android.os.Build.VERSION.SDK_INT >= android.os.Build.VERSION_CODES.N) {
                    result = Html.fromHtml(userTyping,Html.FROM_HTML_MODE_LEGACY);
                } else {
                    result = Html.fromHtml(userTyping);
                }

                userTypingText.setText(result);
                break;
            }
        }
    }

    public void setRichLinkInfo(long msgId, AndroidMegaRichLinkMessage richLinkMessage){
        logDebug("setRichLinkInfo");

        int indexToChange = -1;
        ListIterator<AndroidMegaChatMessage> itr = messages.listIterator(messages.size());

        // Iterate in reverse.
        while(itr.hasPrevious()) {
            AndroidMegaChatMessage messageToCheck = itr.previous();

            if(!messageToCheck.isUploading()){
                if(messageToCheck.getMessage().getMsgId()==msgId){
                    indexToChange = itr.nextIndex();
                    logDebug("Found index to change: " + indexToChange);
                    break;
                }
            }
        }

        if(indexToChange!=-1){

            AndroidMegaChatMessage androidMsg = messages.get(indexToChange);

            androidMsg.setRichLinkMessage(richLinkMessage);

            try{
                if(adapter!=null){
                    adapter.notifyItemChanged(indexToChange+1);
                }
            }
            catch(IllegalStateException e){
                logError("IllegalStateException: do not update adapter", e);
            }

        }
        else{
            logError("Error, rich link message not found!!");
        }
    }

    public void setRichLinkImage(long msgId){
        logDebug("setRichLinkImage");

        int indexToChange = -1;
        ListIterator<AndroidMegaChatMessage> itr = messages.listIterator(messages.size());

        // Iterate in reverse.
        while(itr.hasPrevious()) {
            AndroidMegaChatMessage messageToCheck = itr.previous();

            if(!messageToCheck.isUploading()){
                if(messageToCheck.getMessage().getMsgId()==msgId){
                    indexToChange = itr.nextIndex();
                    logDebug("Found index to change: " + indexToChange);
                    break;
                }
            }
        }

        if(indexToChange!=-1){

            if(adapter!=null){
                adapter.notifyItemChanged(indexToChange+1);
            }
        }
        else{
            logError("Error, rich link message not found!!");
        }
    }

    public int checkMegaLink(MegaChatMessage msg){
        logDebug("checkMegaLink");

        //Check if it is a MEGA link
        if (msg.getType() != MegaChatMessage.TYPE_NORMAL || msg.getContent() == null) return -1;

        String link = extractMegaLink(msg.getContent());

        if (isChatLink(link)) {
            logDebug("isChatLink");
            ChatLinkInfoListener listener = new ChatLinkInfoListener(this, msg.getMsgId(), megaApi);
            megaChatApi.checkChatLink(link, listener);

            return MEGA_CHAT_LINK;
        }

        if (link == null || megaApi == null || megaApi.getRootNode() == null) return -1;

        logDebug("The link was found");

        ChatLinkInfoListener listener = null;
        if (isFileLink(link)) {
            logDebug("isFileLink");
            listener = new ChatLinkInfoListener(this, msg.getMsgId(), megaApi);
            megaApi.getPublicNode(link, listener);
            return MEGA_FILE_LINK;
        } else {
            logDebug("isFolderLink");

            MegaApiAndroid megaApiFolder = getLocalMegaApiFolder();
            listener = new ChatLinkInfoListener(this, msg.getMsgId(), megaApi, megaApiFolder);
            megaApiFolder.loginToFolder(link, listener);
            return MEGA_FOLDER_LINK;
        }
    }

    @Override
    public void onMessageLoaded(MegaChatApiJava api, MegaChatMessage msg) {

        if (msg != null) {
            logDebug("STATUS: " + msg.getStatus());
            logDebug("TEMP ID: " + msg.getTempId());
            logDebug("FINAL ID: " + msg.getMsgId());
            logDebug("TIMESTAMP: " + msg.getTimestamp());
            logDebug("TYPE: " + msg.getType());

            if(messages!=null){
                logDebug("Messages size: "+messages.size());
            }

            if(msg.isDeleted()){
                logDebug("DELETED MESSAGE!!!!");
                numberToLoad--;
                return;
            }

            if(msg.isEdited()){
                logDebug("EDITED MESSAGE!!!!");
            }

            if(msg.getType()==MegaChatMessage.TYPE_REVOKE_NODE_ATTACHMENT) {
                logDebug("TYPE_REVOKE_NODE_ATTACHMENT MESSAGE!!!!");
                numberToLoad--;
                return;
            }

            checkMegaLink(msg);

            if(msg.getType()==MegaChatMessage.TYPE_NODE_ATTACHMENT){
                logDebug("TYPE_NODE_ATTACHMENT MESSAGE!!!!");
            }

            if(msg.getStatus()==MegaChatMessage.STATUS_SERVER_REJECTED){
                logDebug("STATUS_SERVER_REJECTED " + msg.getStatus());
            }

            if(msg.getStatus()==MegaChatMessage.STATUS_SENDING_MANUAL){

                logDebug("STATUS_SENDING_MANUAL: Getting messages not sent!!!: " + msg.getStatus());
                AndroidMegaChatMessage androidMsg = new AndroidMegaChatMessage(msg);

                if(msg.isEdited()){
                    logDebug("MESSAGE EDITED");

                    if(!noMoreNoSentMessages){
                        logDebug("NOT noMoreNoSentMessages");
                        addInBufferSending(androidMsg);
                    }else{
                        logDebug("Try to recover the initial msg");
                        if(msg.getMsgId()!=-1){
                            MegaChatMessage notEdited = megaChatApi.getMessage(idChat, msg.getMsgId());
                            logDebug("Content not edited");
                            AndroidMegaChatMessage androidMsgNotEdited = new AndroidMegaChatMessage(notEdited);
                            int returnValue = modifyMessageReceived(androidMsgNotEdited, false);
                            if(returnValue!=-1){
                                logDebug("Message " + returnValue + " modified!");
                            }
                        }

                        appendMessageAnotherMS(androidMsg);
                    }
                }
                else{
                    logDebug("NOT MESSAGE EDITED");
                    int resultModify = -1;
                    if(msg.getUserHandle()==megaChatApi.getMyUserHandle()){
                        if(msg.getType()==MegaChatMessage.TYPE_NODE_ATTACHMENT){
                            logDebug("Modify my message and node attachment");

                            long idMsg =  dbH.findPendingMessageByIdTempKarere(msg.getTempId());
                            logDebug("The id of my pending message is: " + idMsg);
                            if(idMsg!=-1){
                                resultModify = modifyAttachmentReceived(androidMsg, idMsg);
                                dbH.removePendingMessageById(idMsg);
                                if(resultModify==-1){
                                    logDebug("Node attachment message not in list -> resultModify -1");
//                            AndroidMegaChatMessage msgToAppend = new AndroidMegaChatMessage(msg);
//                            appendMessagePosition(msgToAppend);
                                }
                                else{
                                    logDebug("Modify attachment");
                                    numberToLoad--;
                                    return;
                                }
                            }
                        }
                    }

                    int returnValue = modifyMessageReceived(androidMsg, true);
                    if(returnValue!=-1){
                        logDebug("Message " + returnValue + " modified!");
                        numberToLoad--;
                        return;
                    }
                    addInBufferSending(androidMsg);
                    if(!noMoreNoSentMessages){
                        logDebug("NOT noMoreNoSentMessages");
                    }
                }
            }
            else if(msg.getStatus()==MegaChatMessage.STATUS_SENDING){
                logDebug("SENDING: Getting messages not sent !!!-------------------------------------------------: "+msg.getStatus());
                AndroidMegaChatMessage androidMsg = new AndroidMegaChatMessage(msg);
                int returnValue = modifyMessageReceived(androidMsg, true);
                if(returnValue!=-1){
                    logDebug("Message " + returnValue + " modified!");
                    numberToLoad--;
                    return;
                }
                addInBufferSending(androidMsg);
                if(!noMoreNoSentMessages){
                    logDebug("NOT noMoreNoSentMessages");
                }
            }
            else{
                if(!noMoreNoSentMessages){
                    logDebug("First message with NORMAL status");
                    noMoreNoSentMessages=true;
                    if(!bufferSending.isEmpty()){
                        bufferMessages.addAll(bufferSending);
                        bufferSending.clear();
                    }
                }

                AndroidMegaChatMessage androidMsg = new AndroidMegaChatMessage(msg);

                if (lastIdMsgSeen != -1) {
                    if(lastIdMsgSeen ==msg.getMsgId()){
                        logDebug("Last message seen received!");
                        lastSeenReceived=true;
                        positionToScroll = 0;
                        logDebug("positionToScroll: " + positionToScroll);
                    }
                }
                else{
                    logDebug("lastMessageSeen is -1");
                    lastSeenReceived=true;
                }

//                megaChatApi.setMessageSeen(idChat, msg.getMsgId());

                if(positionToScroll>=0){
                    positionToScroll++;
                    logDebug("positionToScroll:increase: " + positionToScroll);
                }
                bufferMessages.add(androidMsg);
                logDebug("Size of buffer: " + bufferMessages.size());
                logDebug("Size of messages: " + messages.size());
            }
        }
        else{
            logDebug("NULLmsg:REACH FINAL HISTORY:stateHistory " + stateHistory);
            if (!bufferSending.isEmpty()) {
                bufferMessages.addAll(bufferSending);
                bufferSending.clear();
            }

            if (stateHistory == MegaChatApi.SOURCE_ERROR) {
                logDebug("SOURCE_ERROR: wait to CHAT ONLINE connection");
                retryHistory = true;
            } else if (thereAreNotMoreMessages()) {
                logDebug("SOURCE_NONE: there are no more messages");
                fullHistoryReceivedOnLoad();
            } else if (bufferMessages.size() == NUMBER_MESSAGES_TO_LOAD) {
                allMessagesRequestedAreLoaded();
            } else {
                long pendingMessagesCount = numberToLoad - bufferMessages.size();
                if (pendingMessagesCount > 0) {
                    logDebug("Fewer messages received (" + bufferMessages.size() + ") than asked (" + NUMBER_MESSAGES_TO_LOAD + "): ask for the rest of messages (" + pendingMessagesCount + ")");
                    askForMoreMessages(pendingMessagesCount);

                    if (thereAreNotMoreMessages()) {
                        logDebug("SOURCE_NONE: there are no more messages");
                        fullHistoryReceivedOnLoad();
                    }
                } else {
                    allMessagesRequestedAreLoaded();
                }
            }
        }
        logDebug("END onMessageLoaded - messages.size=" + messages.size());
    }

    private void allMessagesRequestedAreLoaded() {
        logDebug("All the messages asked are loaded");
        long messagesLoadedCount = bufferMessages.size() + messages.size();
        fullHistoryReceivedOnLoad();

        if (messagesLoadedCount < Math.abs(generalUnreadCount) && messagesLoadedCount < MAX_NUMBER_MESSAGES_TO_LOAD_NOT_SEEN) {
            askForMoreMessages();
        }
    }

    public boolean thereAreNotMoreMessages() {
        return stateHistory == MegaChatApi.SOURCE_NONE;
    }

    /**
     * Initiates fetching 32 messages more of the current ChatRoom.
     */
    private void askForMoreMessages() {
        askForMoreMessages(NUMBER_MESSAGES_TO_LOAD);
    }

    /**
     * Initiates fetching some messages more of the current ChatRoom.
     *
     * @param messagesCount number of messages to be fetched
     */
    private void askForMoreMessages(long messagesCount) {
        isLoadingHistory = true;
        numberToLoad = messagesCount;
        stateHistory = megaChatApi.loadMessages(idChat, (int) numberToLoad);
        getMoreHistory = false;
    }

    /**
     * Updates the loaded messages in the adapter when all the messages have been received.
     */
    public void fullHistoryReceivedOnLoad() {
        logDebug("fullHistoryReceivedOnLoad");

        isLoadingHistory = false;
        isOpeningChat = false;

        if (!bufferMessages.isEmpty()) {
            logDebug("Buffer size: " + bufferMessages.size());
            loadBufferMessages();

            if (lastSeenReceived && positionToScroll > 0 && positionToScroll < messages.size()) {
                logDebug("Last message seen received");
                //Find last message
                int positionLastMessage = -1;
                for (int i = messages.size() - 1; i >= 0; i--) {
                    AndroidMegaChatMessage androidMessage = messages.get(i);

                    if (!androidMessage.isUploading()) {
                        MegaChatMessage msg = androidMessage.getMessage();
                        if (msg.getMsgId() == lastIdMsgSeen) {
                            positionLastMessage = i;
                            break;
                        }
                    }
                }

                //Check if it has no my messages after
                positionLastMessage = positionLastMessage + 1;
                AndroidMegaChatMessage message = messages.get(positionLastMessage);

                while (message.getMessage().getUserHandle() == megaChatApi.getMyUserHandle()) {
                    lastIdMsgSeen = message.getMessage().getMsgId();
                    positionLastMessage = positionLastMessage + 1;
                    message = messages.get(positionLastMessage);
                }

                scrollToMessage(isTurn ? -1 : lastIdMsgSeen);
            }

            setLastMessageSeen();
        }

        logDebug("getMoreHistoryTRUE");
        getMoreHistory = true;

        //Load pending messages
        if(!pendingMessagesLoaded){
            pendingMessagesLoaded = true;
            loadPendingMessages();
            if(positionToScroll<=0){
                mLayoutManager.scrollToPosition(messages.size());
            }
        }

        chatRelativeLayout.setVisibility(View.VISIBLE);
        emptyLayout.setVisibility(View.GONE);
    }

    @Override
    public void onMessageReceived(MegaChatApiJava api, MegaChatMessage msg) {

        logDebug("CHAT CONNECTION STATE: " + api.getChatConnectionState(idChat));
        logDebug("STATUS: " + msg.getStatus());
        logDebug("TEMP ID: " + msg.getTempId());
        logDebug("FINAL ID: " + msg.getMsgId());
        logDebug("TIMESTAMP: " + msg.getTimestamp());
        logDebug("TYPE: " + msg.getType());

        if(msg.getType()==MegaChatMessage.TYPE_REVOKE_NODE_ATTACHMENT) {
            logDebug("TYPE_REVOKE_NODE_ATTACHMENT MESSAGE!!!!");
            return;
        }

        if(msg.getStatus()==MegaChatMessage.STATUS_SERVER_REJECTED){
            logDebug("STATUS_SERVER_REJECTED: " + msg.getStatus());
        }

        if(!msg.isManagementMessage()){
            logDebug("isNOTManagementMessage!");
            if(positionNewMessagesLayout!=-1){
                logDebug("Layout unread messages shown: " + generalUnreadCount);
                if(generalUnreadCount<0){
                    generalUnreadCount--;
                }
                else{
                    generalUnreadCount++;
                }

                if(adapter!=null){
                    adapter.notifyItemChanged(positionNewMessagesLayout);
                }
            }
        }
        else {
            int messageType = msg.getType();
            logDebug("Message type: " + messageType);

            switch (messageType) {
                case MegaChatMessage.TYPE_ALTER_PARTICIPANTS:{
                    if(msg.getUserHandle()==myUserHandle) {
                        logDebug("me alter participant");
                        hideNewMessagesLayout();
                    }
                    break;
                }
                case MegaChatMessage.TYPE_PRIV_CHANGE:{
                    if(msg.getUserHandle()==myUserHandle){
                        logDebug("I change a privilege");
                        hideNewMessagesLayout();
                    }
                    break;
                }
                case MegaChatMessage.TYPE_CHAT_TITLE:{
                    if(msg.getUserHandle()==myUserHandle) {
                        logDebug("I change the title");
                        hideNewMessagesLayout();
                    }
                    break;
                }
            }
        }

        if(setAsRead){
            markAsSeen(msg);
        }

        if(msg.getType()==MegaChatMessage.TYPE_CHAT_TITLE){
            String newTitle = msg.getContent();
            if(newTitle!=null){
                titleToolbar.setText(newTitle);
            }
        }
        else if(msg.getType()==MegaChatMessage.TYPE_TRUNCATE){
            invalidateOptionsMenu();
        }

        AndroidMegaChatMessage androidMsg = new AndroidMegaChatMessage(msg);
        appendMessagePosition(androidMsg);

        if(mLayoutManager.findLastCompletelyVisibleItemPosition()==messages.size()-1){
            logDebug("Do scroll to end");
            mLayoutManager.scrollToPosition(messages.size());
        }
        else{
            if(emojiKeyboard !=null){
                if((emojiKeyboard.getLetterKeyboardShown() || emojiKeyboard.getEmojiKeyboardShown())&&(messages.size()==1)){
                    mLayoutManager.scrollToPosition(messages.size());
                }
            }
            logDebug("DONT scroll to end");
            if(typeMessageJump !=  TYPE_MESSAGE_NEW_MESSAGE){
                messageJumpText.setText(getResources().getString(R.string.message_new_messages));
                typeMessageJump = TYPE_MESSAGE_NEW_MESSAGE;
            }

            if(messageJumpLayout.getVisibility() != View.VISIBLE){
                messageJumpText.setText(getResources().getString(R.string.message_new_messages));
                messageJumpLayout.setVisibility(View.VISIBLE);
            }
        }

        checkMegaLink(msg);

//        mLayoutManager.setStackFromEnd(true);
//        mLayoutManager.scrollToPosition(0);
    }
    public void sendToDownload(MegaNodeList nodelist){
        logDebug("sendToDownload");
        chatC.prepareForChatDownload(nodelist);
    }

    @Override
    public void onMessageUpdate(MegaChatApiJava api, MegaChatMessage msg) {
        logDebug("msgID "+ msg.getMsgId());
        logDebug("onMessageUpdate ");
        int resultModify = -1;
        if(msg.isDeleted()){
            if(adapter!=null){
                adapter.stopPlaying(msg.getMsgId());
            }
            deleteMessage(msg, false);
            return;
        }
        AndroidMegaChatMessage androidMsg = new AndroidMegaChatMessage(msg);

        if(msg.hasChanged(MegaChatMessage.CHANGE_TYPE_ACCESS)){
            logDebug("Change access of the message");
            logDebug("One attachment revoked, modify message");
            resultModify = modifyMessageReceived(androidMsg, false);
            if (resultModify == -1) {
                logDebug("Modify result is -1");
                int firstIndexShown = messages.get(0).getMessage().getMsgIndex();
                logDebug("The first index is: " + firstIndexShown + " the index of the updated message: " + msg.getMsgIndex());
                if (firstIndexShown <= msg.getMsgIndex()) {
                    logDebug("The message should be in the list");
                    if (msg.getType() == MegaChatMessage.TYPE_NODE_ATTACHMENT) {

                        logDebug("Node attachment message not in list -> append");
                        AndroidMegaChatMessage msgToAppend = new AndroidMegaChatMessage(msg);
                        reinsertNodeAttachmentNoRevoked(msgToAppend);
                    }
                } else {
                    if (messages.size() < NUMBER_MESSAGES_BEFORE_LOAD) {
                        logDebug("Show more message - add to the list");
                        if (msg.getType() == MegaChatMessage.TYPE_NODE_ATTACHMENT) {

                            logDebug("Node attachment message not in list -> append");
                            AndroidMegaChatMessage msgToAppend = new AndroidMegaChatMessage(msg);
                            reinsertNodeAttachmentNoRevoked(msgToAppend);
                        }
                    }
                }
            }
        }
        else if(msg.hasChanged(MegaChatMessage.CHANGE_TYPE_CONTENT)){
            logDebug("Change content of the message");

            if(msg.getType()==MegaChatMessage.TYPE_TRUNCATE){
                logDebug("TRUNCATE MESSAGE");
                clearHistory(androidMsg);
            }
            else{

                disableMultiselection();
                if(msg.isDeleted()){
                    logDebug("Message deleted!!");
                }
                checkMegaLink(msg);
                if (msg.getContainsMeta() != null && msg.getContainsMeta().getType() == MegaChatContainsMeta.CONTAINS_META_GEOLOCATION){
                    logDebug("CONTAINS_META_GEOLOCATION");
                }
                resultModify = modifyMessageReceived(androidMsg, false);
                logDebug("resultModify: " + resultModify);
            }
        }
        else if(msg.hasChanged(MegaChatMessage.CHANGE_TYPE_STATUS)){

            int statusMsg = msg.getStatus();
            logDebug("Status change: "+ statusMsg + "T emporal id: "+ msg.getTempId() + " Final id: "+ msg.getMsgId());

            if(msg.getUserHandle()==megaChatApi.getMyUserHandle()){
                if((msg.getType()==MegaChatMessage.TYPE_NODE_ATTACHMENT)||(msg.getType()==MegaChatMessage.TYPE_VOICE_CLIP)){
                    logDebug("Modify my message and node attachment");

                    long idMsg =  dbH.findPendingMessageByIdTempKarere(msg.getTempId());
                    logDebug("The id of my pending message is: " + idMsg);
                    if(idMsg!=-1){
                        resultModify = modifyAttachmentReceived(androidMsg, idMsg);
                        if(resultModify==-1){
                            logWarning("Node attachment message not in list -> resultModify -1");
//                            AndroidMegaChatMessage msgToAppend = new AndroidMegaChatMessage(msg);
//                            appendMessagePosition(msgToAppend);
                        }
                        else{
                            dbH.removePendingMessageById(idMsg);
                        }
                        return;
                    }
                }
            }

            if(msg.getStatus()==MegaChatMessage.STATUS_SEEN){
                logDebug("STATUS_SEEN");
            }
            else if(msg.getStatus()==MegaChatMessage.STATUS_SERVER_RECEIVED){
                logDebug("STATUS_SERVER_RECEIVED");

                if(msg.getType()==MegaChatMessage.TYPE_NORMAL){
                    if(msg.getUserHandle()==megaChatApi.getMyUserHandle()){
                        checkMegaLink(msg);
                    }
                }

                resultModify = modifyMessageReceived(androidMsg, true);
                logDebug("resultModify: " + resultModify);
            }
            else if(msg.getStatus()==MegaChatMessage.STATUS_SERVER_REJECTED){
                logDebug("STATUS_SERVER_REJECTED: " + msg.getStatus());
                deleteMessage(msg, true);
            }
            else{
                logDebug("Status: " + msg.getStatus());
                logDebug("Timestamp: " + msg.getTimestamp());

                resultModify = modifyMessageReceived(androidMsg, false);
                logDebug("resultModify: " + resultModify);
            }
        }
    }

    private void disableMultiselection(){
        if(adapter == null || !adapter.isMultipleSelect()) return;
        finishMultiselectionMode();
    }

    @Override
    public void onHistoryReloaded(MegaChatApiJava api, MegaChatRoom chat) {
        logDebug("onHistoryReloaded");
        cleanBuffers();
        invalidateOptionsMenu();
        logDebug("Load new history");

        long unread = chatRoom.getUnreadCount();
        generalUnreadCount = unread;
        lastSeenReceived = unread == 0;

        if (unread == 0) {
            lastIdMsgSeen = MEGACHAT_INVALID_HANDLE;
            logDebug("loadMessages unread is 0");
        } else {
            lastIdMsgSeen = megaChatApi.getLastMessageSeenId(idChat);
            if (lastIdMsgSeen != -1) {
                logDebug("Id of last message seen: " + lastIdMsgSeen);
            } else {
                logError("Error the last message seen shouldn't be NULL");
            }
        }
    }

    public void deleteMessage(MegaChatMessage msg, boolean rejected){
        int indexToChange = -1;

        ListIterator<AndroidMegaChatMessage> itr = messages.listIterator(messages.size());

        // Iterate in reverse.
        while(itr.hasPrevious()) {
            AndroidMegaChatMessage messageToCheck = itr.previous();
            logDebug("Index: " + itr.nextIndex());

            if(!messageToCheck.isUploading()){
                if (rejected) {
                    if (messageToCheck.getMessage().getTempId() == msg.getTempId()) {
                        indexToChange = itr.nextIndex();
                        break;
                    }
                } else {
                    if (messageToCheck.getMessage().getMsgId() == msg.getMsgId()
                        || (msg.getTempId() != -1
                        && messageToCheck.getMessage().getTempId() == msg.getTempId())) {
                        indexToChange = itr.nextIndex();
                        break;
                    }
                }
            }
        }

        if(indexToChange!=-1) {
            messages.remove(indexToChange);
            logDebug("Removed index: " + indexToChange + " positionNewMessagesLayout: " + positionNewMessagesLayout + " messages size: " + messages.size());
            if (positionNewMessagesLayout <= indexToChange) {
                if (generalUnreadCount == 1 || generalUnreadCount == -1) {
                    logDebug("Reset generalUnread:Position where new messages layout is show: " + positionNewMessagesLayout);
                    generalUnreadCount = 0;
                    lastIdMsgSeen = -1;
                } else {
                    logDebug("Decrease generalUnread:Position where new messages layout is show: " + positionNewMessagesLayout);
                    generalUnreadCount--;
                }
                adapter.notifyItemChanged(positionNewMessagesLayout);
            }

            if(!messages.isEmpty()){
                //Update infoToShow of the next message also
                if (indexToChange == 0) {
                    messages.get(indexToChange).setInfoToShow(AndroidMegaChatMessage.CHAT_ADAPTER_SHOW_ALL);
                    //Check if there is more messages and update the following one
                    if(messages.size()>1){
                        adjustInfoToShow(indexToChange+1);
                        setShowAvatar(indexToChange+1);
                    }
                }
                else{
                    //Not first element
                    if (indexToChange == messages.size()) {
                        logDebug("The last message removed, do not check more messages");
                        setShowAvatar(indexToChange - 1);
                    } else {
                        adjustInfoToShow(indexToChange);
                        setShowAvatar(indexToChange);
                        setShowAvatar(indexToChange - 1);
                    }
                }
            }
            adapter.removeMessage(indexToChange + 1, messages);
            disableMultiselection();
        } else {
            logWarning("index to change not found");
        }
    }

    public int modifyAttachmentReceived(AndroidMegaChatMessage msg, long idPendMsg){
        logDebug("ID: " + msg.getMessage().getMsgId() + ", tempID: " + msg.getMessage().getTempId() + ", Status: " + msg.getMessage().getStatus());
        int indexToChange = -1;
        ListIterator<AndroidMegaChatMessage> itr = messages.listIterator(messages.size());

        // Iterate in reverse.
        while(itr.hasPrevious()) {
            AndroidMegaChatMessage messageToCheck = itr.previous();

            if(messageToCheck.getPendingMessage()!=null){
                logDebug("Pending ID: " + messageToCheck.getPendingMessage().getId() + ", other: "+ idPendMsg);
                logDebug("Pending ID: " + messageToCheck.getPendingMessage().getId() + ", other: "+ idPendMsg);
                if(messageToCheck.getPendingMessage().getId()==idPendMsg){
                    indexToChange = itr.nextIndex();
                    logDebug("Found index to change: " + indexToChange);
                    break;
                }
            }
        }

        if(indexToChange!=-1){

            logDebug("INDEX change, need to reorder");
            messages.remove(indexToChange);
            logDebug("Removed index: " + indexToChange);
            logDebug("Messages size: " + messages.size());
            adapter.removeMessage(indexToChange+1, messages);

            int scrollToP = appendMessagePosition(msg);
            if(scrollToP!=-1){
                if(msg.getMessage().getStatus()==MegaChatMessage.STATUS_SERVER_RECEIVED){
                    logDebug("Need to scroll to position: " + indexToChange);
                    final int indexToScroll = scrollToP+1;
                    mLayoutManager.scrollToPositionWithOffset(indexToScroll,scaleHeightPx(20, getOutMetrics()));

                }
            }
        }
        else{
            logError("Error, id pending message message not found!!");
        }
        logDebug("Index modified: " + indexToChange);
        return indexToChange;
    }


    public int modifyMessageReceived(AndroidMegaChatMessage msg, boolean checkTempId){
        logDebug("Msg ID: " + msg.getMessage().getMsgId());
        logDebug("Msg TEMP ID: " + msg.getMessage().getTempId());
        logDebug("Msg status: " + msg.getMessage().getStatus());
        int indexToChange = -1;
        ListIterator<AndroidMegaChatMessage> itr = messages.listIterator(messages.size());

        // Iterate in reverse.
        while(itr.hasPrevious()) {
            AndroidMegaChatMessage messageToCheck = itr.previous();
            logDebug("Index: " + itr.nextIndex());

            if(!messageToCheck.isUploading()){
                logDebug("Checking with Msg ID: " + messageToCheck.getMessage().getMsgId());
                logDebug("Checking with Msg TEMP ID: " + messageToCheck.getMessage().getTempId());

                if(checkTempId){
                    logDebug("Check temporal IDS");
                    if (messageToCheck.getMessage().getTempId() == msg.getMessage().getTempId()) {
                        logDebug("Modify received messafe with idTemp");
                        indexToChange = itr.nextIndex();
                        break;
                    }
                }
                else{
                    if (messageToCheck.getMessage().getMsgId() == msg.getMessage().getMsgId()) {
                        logDebug("modifyMessageReceived");
                        indexToChange = itr.nextIndex();
                        break;
                    }
                }
            }
            else{
                logDebug("This message is uploading");
            }
        }

        logDebug("Index to change = " + indexToChange);
        if(indexToChange==-1) return indexToChange;

        AndroidMegaChatMessage messageToUpdate = messages.get(indexToChange);
        if(messageToUpdate.getMessage().getMsgIndex()==msg.getMessage().getMsgIndex()){
            logDebug("The internal index not change");

            if(msg.getMessage().getStatus()==MegaChatMessage.STATUS_SENDING_MANUAL){
                logDebug("Modified a MANUAl SENDING msg");
                //Check the message to change is not the last one
                int lastI = messages.size()-1;
                if(indexToChange<lastI){
                    //Check if there is already any MANUAL_SENDING in the queue
                    AndroidMegaChatMessage previousMessage = messages.get(lastI);
                    if(previousMessage.isUploading()){
                        logDebug("Previous message is uploading");
                    }
                    else{
                        if(previousMessage.getMessage().getStatus()==MegaChatMessage.STATUS_SENDING_MANUAL){
                            logDebug("More MANUAL SENDING in queue");
                            logDebug("Removed index: " + indexToChange);
                            messages.remove(indexToChange);
                            appendMessageAnotherMS(msg);
                            adapter.notifyDataSetChanged();
                            return indexToChange;
                        }
                    }
                }
            }

            logDebug("Modified message keep going");
            messages.set(indexToChange, msg);

            //Update infoToShow also
            if (indexToChange == 0) {
                messages.get(indexToChange).setInfoToShow(AndroidMegaChatMessage.CHAT_ADAPTER_SHOW_ALL);
                messages.get(indexToChange).setShowAvatar(true);
            }
            else{
                //Not first element
                adjustInfoToShow(indexToChange);
                setShowAvatar(indexToChange);

                //Create adapter
                if (adapter == null) {
                    adapter = new MegaChatLollipopAdapter(this, chatRoom, messages,messagesPlaying, removedMessages,  listView);
                    adapter.setHasStableIds(true);
                    listView.setAdapter(adapter);
                } else {
                    adapter.modifyMessage(messages, indexToChange+1);
                }
            }
        }
        else{
            logDebug("INDEX change, need to reorder");
            messages.remove(indexToChange);
            logDebug("Removed index: " + indexToChange);
            logDebug("Messages size: " + messages.size());
            adapter.removeMessage(indexToChange+1, messages);
            int scrollToP = appendMessagePosition(msg);
            if(scrollToP!=-1){
                if(msg.getMessage().getStatus()==MegaChatMessage.STATUS_SERVER_RECEIVED){
                    mLayoutManager.scrollToPosition(scrollToP+1);
                }
            }
            logDebug("Messages size: " + messages.size());
        }

        return indexToChange;
    }

    public void modifyLocationReceived(AndroidMegaChatMessage editedMsg, boolean hasTempId){
        logDebug("Edited Msg ID: " + editedMsg.getMessage().getMsgId() + ", Old Msg ID: " + messageToEdit.getMsgId());
        logDebug("Edited Msg TEMP ID: " + editedMsg.getMessage().getTempId() + ", Old Msg TEMP ID: " + messageToEdit.getTempId());
        logDebug("Edited Msg status: " + editedMsg.getMessage().getStatus() + ", Old Msg status: " + messageToEdit.getStatus());
        int indexToChange = -1;
        ListIterator<AndroidMegaChatMessage> itr = messages.listIterator(messages.size());

        boolean editedMsgHasTempId = false;
        if (editedMsg.getMessage().getTempId() != -1) {
            editedMsgHasTempId = true;
        }

        // Iterate in reverse.
        while(itr.hasPrevious()) {
            AndroidMegaChatMessage messageToCheck = itr.previous();
            logDebug("Index: " + itr.nextIndex());

            if(!messageToCheck.isUploading()){
                logDebug("Checking with Msg ID: " + messageToCheck.getMessage().getMsgId() + " and Msg TEMP ID: " + messageToCheck.getMessage().getTempId());
                if (hasTempId) {
                    if (editedMsgHasTempId && messageToCheck.getMessage().getTempId() == editedMsg.getMessage().getTempId()) {
                        indexToChange = itr.nextIndex();
                        break;
                    }
                    else if (!editedMsgHasTempId && messageToCheck.getMessage().getTempId() == editedMsg.getMessage().getMsgId()){
                        indexToChange = itr.nextIndex();
                        break;
                    }
                }
                else {
                    if (editedMsgHasTempId && messageToCheck.getMessage().getMsgId() == editedMsg.getMessage().getTempId()) {
                        indexToChange = itr.nextIndex();
                        break;
                    }
                    else if (!editedMsgHasTempId && messageToCheck.getMessage().getMsgId() == editedMsg.getMessage().getMsgId()){
                        indexToChange = itr.nextIndex();
                        break;
                    }
                }
            }
            else{
                logDebug("This message is uploading");
            }
        }

        logDebug("Index to change = " + indexToChange);
        if(indexToChange!=-1){

            AndroidMegaChatMessage messageToUpdate = messages.get(indexToChange);
            if(messageToUpdate.getMessage().getMsgIndex()==editedMsg.getMessage().getMsgIndex()){
                logDebug("The internal index not change");

                if(editedMsg.getMessage().getStatus()==MegaChatMessage.STATUS_SENDING_MANUAL){
                    logDebug("Modified a MANUAl SENDING msg");
                    //Check the message to change is not the last one
                    int lastI = messages.size()-1;
                    if(indexToChange<lastI){
                        //Check if there is already any MANUAL_SENDING in the queue
                        AndroidMegaChatMessage previousMessage = messages.get(lastI);
                        if(previousMessage.isUploading()){
                            logDebug("Previous message is uploading");
                        }
                        else if(previousMessage.getMessage().getStatus()==MegaChatMessage.STATUS_SENDING_MANUAL){
                            logDebug("More MANUAL SENDING in queue");
                            logDebug("Removed index: " + indexToChange);
                            messages.remove(indexToChange);
                            appendMessageAnotherMS(editedMsg);
                            adapter.notifyDataSetChanged();
                        }
                    }
                }

                logDebug("Modified message keep going");
                messages.set(indexToChange, editedMsg);

                //Update infoToShow also
                if (indexToChange == 0) {
                    messages.get(indexToChange).setInfoToShow(AndroidMegaChatMessage.CHAT_ADAPTER_SHOW_ALL);
                    messages.get(indexToChange).setShowAvatar(true);
                }
                else{
                    //Not first element
                    adjustInfoToShow(indexToChange);
                    setShowAvatar(indexToChange);

                    //Create adapter
                    if (adapter == null) {
                        createAdapter();
                    } else {
                        adapter.modifyMessage(messages, indexToChange+1);
                    }
                }
            }
            else{
                logDebug("INDEX change, need to reorder");
                messages.remove(indexToChange);
                logDebug("Removed index: " + indexToChange);
                logDebug("Messages size: " + messages.size());
                adapter.removeMessage(indexToChange+1, messages);
                int scrollToP = appendMessagePosition(editedMsg);
                if(scrollToP!=-1 && editedMsg.getMessage().getStatus()==MegaChatMessage.STATUS_SERVER_RECEIVED){
                    mLayoutManager.scrollToPosition(scrollToP+1);
                }
                logDebug("Messages size: " + messages.size());
            }
        }
        else{
            logError("Error, id temp message not found!! indexToChange == -1");
        }
    }

    public void loadBufferMessages(){
        logDebug("loadBufferMessages");
        ListIterator<AndroidMegaChatMessage> itr = bufferMessages.listIterator();
        while (itr.hasNext()) {
            int currentIndex = itr.nextIndex();
            AndroidMegaChatMessage messageToShow = itr.next();
            loadMessage(messageToShow, currentIndex);
        }

        //Create adapter
        if(adapter==null){
           createAdapter();
        }
        else{
            adapter.loadPreviousMessages(messages, bufferMessages.size());

            logDebug("addMessage: " + messages.size());
            updateActionModeTitle();
            reDoTheSelectionAfterRotation();
            recoveredSelectedPositions = null;

        }

        logDebug("AFTER updateMessagesLoaded: " + messages.size() + " messages in list");

        bufferMessages.clear();
    }

    public void clearHistory(AndroidMegaChatMessage androidMsg){
        logDebug("clearHistory");

        ListIterator<AndroidMegaChatMessage> itr = messages.listIterator(messages.size());

        int indexToChange=-1;
        // Iterate in reverse.
        while(itr.hasPrevious()) {
            AndroidMegaChatMessage messageToCheck = itr.previous();

            if(!messageToCheck.isUploading()){
                if(messageToCheck.getMessage().getStatus()!=MegaChatMessage.STATUS_SENDING){

                    indexToChange = itr.nextIndex();
                    logDebug("Found index of last sent and confirmed message: " + indexToChange);
                    break;
                }
            }
        }

//        indexToChange = 2;
        if(indexToChange != messages.size()-1){
            logDebug("Clear history of confirmed messages: " + indexToChange);

            List<AndroidMegaChatMessage> messagesCopy = new ArrayList<>(messages);
            messages.clear();
            messages.add(androidMsg);

            for(int i = indexToChange+1; i<messagesCopy.size();i++){
                messages.add(messagesCopy.get(i));
            }
        }
        else{
            logDebug("Clear all messages");
            messages.clear();
            messages.add(androidMsg);
        }

        removedMessages.clear();

        if(messages.size()==1){
            androidMsg.setInfoToShow(AndroidMegaChatMessage.CHAT_ADAPTER_SHOW_ALL);
        }
        else{
            for(int i=0; i<messages.size();i++){
                adjustInfoToShow(i);
            }
        }

        adapter.setMessages(messages);
    }

    public void loadPendingMessages(){
        logDebug("loadPendingMessages");
        ArrayList<AndroidMegaChatMessage> pendMsgs = dbH.findPendingMessagesNotSent(idChat);
//        dbH.findPendingMessagesBySent(1);
        logDebug("Number of pending: " + pendMsgs.size());

        for(int i=0;i<pendMsgs.size();i++){
            AndroidMegaChatMessage pMsg = pendMsgs.get(i);
            if(pMsg!=null && pMsg.getPendingMessage()!=null){
                if(pMsg.getPendingMessage().getState()==PendingMessageSingle.STATE_PREPARING){
                    if(pMsg.getPendingMessage().getTransferTag()!=-1){
                        logDebug("STATE_PREPARING: Transfer tag: " + pMsg.getPendingMessage().getTransferTag());
                        if(megaApi!=null) {
                            MegaTransfer t = megaApi.getTransferByTag(pMsg.getPendingMessage().getTransferTag());
                            if(t!=null){
                                if(t.getState()==MegaTransfer.STATE_COMPLETED){
                                    dbH.updatePendingMessageOnTransferFinish(pMsg.getPendingMessage().getId(), "-1", PendingMessageSingle.STATE_SENT);
                                }
                                else if(t.getState()==MegaTransfer.STATE_CANCELLED){
                                    dbH.updatePendingMessageOnTransferFinish(pMsg.getPendingMessage().getId(), "-1", PendingMessageSingle.STATE_SENT);
                                }
                                else if(t.getState()==MegaTransfer.STATE_FAILED){
                                    dbH.updatePendingMessageOnTransferFinish(pMsg.getPendingMessage().getId(), "-1", PendingMessageSingle.STATE_ERROR_UPLOADING);
                                    pMsg.getPendingMessage().setState(PendingMessageSingle.STATE_ERROR_UPLOADING);
                                    appendMessagePosition(pMsg);
                                }
                                else{
                                    logDebug("STATE_PREPARING: Found transfer in progress for the message");
                                    appendMessagePosition(pMsg);
                                }
                            }
                            else{
                                logDebug("STATE_PREPARING: Mark message as error uploading - no transfer in progress");
                                dbH.updatePendingMessageOnTransferFinish(pMsg.getPendingMessage().getId(), "-1", PendingMessageSingle.STATE_ERROR_UPLOADING);
                                pMsg.getPendingMessage().setState(PendingMessageSingle.STATE_ERROR_UPLOADING);
                                appendMessagePosition(pMsg);
                            }
                        }
                    }
                }
                else if(pMsg.getPendingMessage().getState()==PendingMessageSingle.STATE_PREPARING_FROM_EXPLORER){
                    logDebug("STATE_PREPARING_FROM_EXPLORER: Convert to STATE_PREPARING");
                    dbH.updatePendingMessageOnTransferFinish(pMsg.getPendingMessage().getId(), "-1", PendingMessageSingle.STATE_PREPARING);
                    pMsg.getPendingMessage().setState(PendingMessageSingle.STATE_PREPARING);
                    appendMessagePosition(pMsg);
                }
                else if(pMsg.getPendingMessage().getState()==PendingMessageSingle.STATE_UPLOADING){
                    if(pMsg.getPendingMessage().getTransferTag()!=-1){
                        logDebug("STATE_UPLOADING: Transfer tag: " + pMsg.getPendingMessage().getTransferTag());
                        if(megaApi!=null){
                            MegaTransfer t = megaApi.getTransferByTag(pMsg.getPendingMessage().getTransferTag());
                            if(t!=null){
                                if(t.getState()==MegaTransfer.STATE_COMPLETED){
                                    dbH.updatePendingMessageOnTransferFinish(pMsg.getPendingMessage().getId(), "-1", PendingMessageSingle.STATE_SENT);
                                }
                                else if(t.getState()==MegaTransfer.STATE_CANCELLED){
                                    dbH.updatePendingMessageOnTransferFinish(pMsg.getPendingMessage().getId(), "-1", PendingMessageSingle.STATE_SENT);
                                }
                                else if(t.getState()==MegaTransfer.STATE_FAILED){
                                    dbH.updatePendingMessageOnTransferFinish(pMsg.getPendingMessage().getId(), "-1", PendingMessageSingle.STATE_ERROR_UPLOADING);
                                    pMsg.getPendingMessage().setState(PendingMessageSingle.STATE_ERROR_UPLOADING);
                                    appendMessagePosition(pMsg);
                                }
                                else{
                                    logDebug("STATE_UPLOADING: Found transfer in progress for the message");
                                    appendMessagePosition(pMsg);
                                }
                            }
                            else{
                                logDebug("STATE_UPLOADING: Mark message as error uploading - no transfer in progress");
                                dbH.updatePendingMessageOnTransferFinish(pMsg.getPendingMessage().getId(), "-1", PendingMessageSingle.STATE_ERROR_UPLOADING);
                                pMsg.getPendingMessage().setState(PendingMessageSingle.STATE_ERROR_UPLOADING);
                                appendMessagePosition(pMsg);
                            }
                        }
                    }
                }
                else{
                    appendMessagePosition(pMsg);
                }
            }
            else{
                logWarning("Null pending messages");
            }
        }
    }

    public void loadMessage(AndroidMegaChatMessage messageToShow, int currentIndex){
        messageToShow.setInfoToShow(AndroidMegaChatMessage.CHAT_ADAPTER_SHOW_ALL);
        messages.add(0,messageToShow);

        if(messages.size()>1) {
            adjustInfoToShow(1);
        }

        setShowAvatar(0);

    }

    public void appendMessageAnotherMS(AndroidMegaChatMessage msg){
        logDebug("appendMessageAnotherMS");

        messages.add(msg);
        int lastIndex = messages.size()-1;

        if(lastIndex==0){
            messages.get(lastIndex).setInfoToShow(AndroidMegaChatMessage.CHAT_ADAPTER_SHOW_ALL);
        }
        else{
            adjustInfoToShow(lastIndex);
        }

        //Create adapter
        if(adapter==null){
            logDebug("Create adapter");
            createAdapter();
        }else{

            if(lastIndex==0){
                logDebug("Arrives the first message of the chat");
                adapter.setMessages(messages);
            }
            else{
                adapter.addMessage(messages, lastIndex+1);
            }
        }
    }

    public int reinsertNodeAttachmentNoRevoked(AndroidMegaChatMessage msg){
        logDebug("reinsertNodeAttachmentNoRevoked");
        int lastIndex = messages.size()-1;
        logDebug("Last index: " + lastIndex);
        if(messages.size()==-1){
            msg.setInfoToShow(AndroidMegaChatMessage.CHAT_ADAPTER_SHOW_ALL);
            messages.add(msg);
        }
        else {
            logDebug("Finding where to append the message");
            while(messages.get(lastIndex).getMessage().getMsgIndex()>msg.getMessage().getMsgIndex()){
                logDebug("Last index: " + lastIndex);
                lastIndex--;
                if (lastIndex == -1) {
                    break;
                }
            }
            logDebug("Last index: " + lastIndex);
            lastIndex++;
            logDebug("Append in position: " + lastIndex);
            messages.add(lastIndex, msg);
            adjustInfoToShow(lastIndex);
            int nextIndex = lastIndex+1;
            if(nextIndex<=messages.size()-1){
                adjustInfoToShow(nextIndex);
            }
            int previousIndex = lastIndex-1;
            if(previousIndex>=0){
                adjustInfoToShow(previousIndex);
            }
        }

        //Create adapter
        if(adapter==null){
            logDebug("Create adapter");
            createAdapter();
        }else{
            if(lastIndex<0){
                logDebug("Arrives the first message of the chat");
                adapter.setMessages(messages);
            }
            else{
                adapter.addMessage(messages, lastIndex+1);
            }
        }
        return lastIndex;
    }

    public int appendMessagePosition(AndroidMegaChatMessage msg){
        logDebug("appendMessagePosition: " + messages.size() + " messages");

        int lastIndex = messages.size()-1;
        if(messages.size()==0){
            msg.setInfoToShow(AndroidMegaChatMessage.CHAT_ADAPTER_SHOW_ALL);
            msg.setShowAvatar(true);
            messages.add(msg);
        }else{
            logDebug("Finding where to append the message");

            if(msg.isUploading()){
                lastIndex++;
                logDebug("The message is uploading add to index: " + lastIndex + "with state: " + msg.getPendingMessage().getState());
            }else{
                logDebug("Status of message: " + msg.getMessage().getStatus());
                if(lastIndex>=0) {
                    while (messages.get(lastIndex).isUploading()) {
                        logDebug("One less index is uploading");
                        lastIndex--;
                        if(lastIndex==-1){
                            break;
                        }
                    }
                }
                if(lastIndex>=0) {
                    while (messages.get(lastIndex).getMessage().getStatus() == MegaChatMessage.STATUS_SENDING_MANUAL) {
                        logDebug("One less index is MANUAL SENDING");
                        lastIndex--;
                        if(lastIndex==-1){
                            break;
                        }
                    }
                }
                if(lastIndex>=0) {
                    if (msg.getMessage().getStatus() == MegaChatMessage.STATUS_SERVER_RECEIVED || msg.getMessage().getStatus() == MegaChatMessage.STATUS_NOT_SEEN) {
                        while (messages.get(lastIndex).getMessage().getStatus() == MegaChatMessage.STATUS_SENDING) {
                            logDebug("One less index");
                            lastIndex--;
                            if(lastIndex==-1){
                                break;
                            }
                        }
                    }
                }

                lastIndex++;
                logDebug("Append in position: " + lastIndex);
            }
            if(lastIndex>=0){
                messages.add(lastIndex, msg);
                adjustInfoToShow(lastIndex);
                msg.setShowAvatar(true);
                if(!messages.get(lastIndex).isUploading()){
                    int nextIndex = lastIndex+1;
                    if(nextIndex<messages.size()){
                        if(messages.get(nextIndex)!=null) {
                            if(messages.get(nextIndex).isUploading()){
                                adjustInfoToShow(nextIndex);
                            }
                        }
                    }
                }
                if(lastIndex>0){
                    setShowAvatar(lastIndex-1);
                }
            }
        }

        //Create adapter
        if(adapter==null){
            logDebug("Create adapter");
            createAdapter();
        }else{
            logDebug("Update adapter with last index: " + lastIndex);
            if(lastIndex<0){
                logDebug("Arrives the first message of the chat");
                adapter.setMessages(messages);
            }else{
                adapter.addMessage(messages, lastIndex+1);
                adapter.notifyItemChanged(lastIndex);
            }
        }
        return lastIndex;
    }

    public int adjustInfoToShow(int index) {
        logDebug("Index: " + index);

        AndroidMegaChatMessage msg = messages.get(index);

        long userHandleToCompare = -1;
        long previousUserHandleToCompare = -1;

        if(msg.isUploading()){
            userHandleToCompare = myUserHandle;
        }
        else{

            if ((msg.getMessage().getType() == MegaChatMessage.TYPE_PRIV_CHANGE) || (msg.getMessage().getType() == MegaChatMessage.TYPE_ALTER_PARTICIPANTS)) {
                userHandleToCompare = msg.getMessage().getHandleOfAction();
            } else {
                userHandleToCompare = msg.getMessage().getUserHandle();
            }
        }

        if(index==0){
            msg.setInfoToShow(AndroidMegaChatMessage.CHAT_ADAPTER_SHOW_ALL);
        }
        else{
            AndroidMegaChatMessage previousMessage = messages.get(index-1);

            if(previousMessage.isUploading()){

                logDebug("The previous message is uploading");
                if(msg.isUploading()){
                    logDebug("The message is also uploading");
                    if (compareDate(msg.getPendingMessage().getUploadTimestamp(), previousMessage.getPendingMessage().getUploadTimestamp()) == 0) {
                        //Same date
                        if (compareTime(msg.getPendingMessage().getUploadTimestamp(), previousMessage.getPendingMessage().getUploadTimestamp()) == 0) {
                            msg.setInfoToShow(AndroidMegaChatMessage.CHAT_ADAPTER_SHOW_NOTHING);
                        } else {
                            //Different minute
                            msg.setInfoToShow(AndroidMegaChatMessage.CHAT_ADAPTER_SHOW_TIME);
                        }
                    } else {
                        //Different date
                        msg.setInfoToShow(AndroidMegaChatMessage.CHAT_ADAPTER_SHOW_ALL);
                    }
                }
                else{
                    if (compareDate(msg.getMessage().getTimestamp(), previousMessage.getPendingMessage().getUploadTimestamp()) == 0) {
                        //Same date
                        if (compareTime(msg.getMessage().getTimestamp(), previousMessage.getPendingMessage().getUploadTimestamp()) == 0) {
                            msg.setInfoToShow(AndroidMegaChatMessage.CHAT_ADAPTER_SHOW_NOTHING);
                        } else {
                            //Different minute
                            msg.setInfoToShow(AndroidMegaChatMessage.CHAT_ADAPTER_SHOW_TIME);
                        }
                    } else {
                        //Different date
                        msg.setInfoToShow(AndroidMegaChatMessage.CHAT_ADAPTER_SHOW_ALL);
                    }
                }
            }
            else{
                logDebug("The previous message is NOT uploading");

                if (userHandleToCompare == myUserHandle) {
                    logDebug("MY message!!");
//                log("MY message!!: "+messageToShow.getContent());
                    if ((previousMessage.getMessage().getType() == MegaChatMessage.TYPE_PRIV_CHANGE) || (previousMessage.getMessage().getType() == MegaChatMessage.TYPE_ALTER_PARTICIPANTS)) {
                        previousUserHandleToCompare = previousMessage.getMessage().getHandleOfAction();
                    } else {
                        previousUserHandleToCompare = previousMessage.getMessage().getUserHandle();
                    }

//                    log("previous message: "+previousMessage.getContent());
                    if (previousUserHandleToCompare == myUserHandle) {
                        logDebug("Last message and previous is mine");
                        //The last two messages are mine
                        if(msg.isUploading()){
                            logDebug("The msg to append is uploading");
                            if (compareDate(msg.getPendingMessage().getUploadTimestamp(), previousMessage) == 0) {
                                //Same date
                                if (compareTime(msg.getPendingMessage().getUploadTimestamp(), previousMessage) == 0) {
                                    msg.setInfoToShow(AndroidMegaChatMessage.CHAT_ADAPTER_SHOW_NOTHING);
                                } else {
                                    //Different minute
                                    msg.setInfoToShow(AndroidMegaChatMessage.CHAT_ADAPTER_SHOW_TIME);
                                }
                            } else {
                                //Different date
                                msg.setInfoToShow(AndroidMegaChatMessage.CHAT_ADAPTER_SHOW_ALL);
                            }
                        }
                        else{
                            if (compareDate(msg, previousMessage) == 0) {
                                //Same date
                                if (compareTime(msg, previousMessage) == 0) {
                                    if ((msg.getMessage().isManagementMessage())) {
                                        msg.setInfoToShow(AndroidMegaChatMessage.CHAT_ADAPTER_SHOW_TIME);
                                    }
                                    else{
                                        msg.setInfoToShow(AndroidMegaChatMessage.CHAT_ADAPTER_SHOW_NOTHING);
                                    }
                                } else {
                                    //Different minute
                                    msg.setInfoToShow(AndroidMegaChatMessage.CHAT_ADAPTER_SHOW_TIME);
                                }
                            } else {
                                //Different date
                                msg.setInfoToShow(AndroidMegaChatMessage.CHAT_ADAPTER_SHOW_ALL);
                            }
                        }

                    } else {
                        //The last message is mine, the previous not
                        logDebug("Last message is mine, NOT previous");
                        if(msg.isUploading()) {
                            logDebug("The msg to append is uploading");
                            if (compareDate(msg.getPendingMessage().getUploadTimestamp(), previousMessage) == 0) {
                                msg.setInfoToShow(AndroidMegaChatMessage.CHAT_ADAPTER_SHOW_TIME);
                            } else {
                                //Different date
                                msg.setInfoToShow(AndroidMegaChatMessage.CHAT_ADAPTER_SHOW_ALL);
                            }
                        }
                        else{
                            if (compareDate(msg, previousMessage) == 0) {
                                msg.setInfoToShow(AndroidMegaChatMessage.CHAT_ADAPTER_SHOW_TIME);
                            } else {
                                //Different date
                                msg.setInfoToShow(AndroidMegaChatMessage.CHAT_ADAPTER_SHOW_ALL);
                            }
                        }
                    }

                } else {
                    logDebug("NOT MY message!! - CONTACT");
//                    log("previous message: "+previousMessage.getContent());

                    if ((previousMessage.getMessage().getType() == MegaChatMessage.TYPE_PRIV_CHANGE) || (previousMessage.getMessage().getType() == MegaChatMessage.TYPE_ALTER_PARTICIPANTS)) {
                        previousUserHandleToCompare = previousMessage.getMessage().getHandleOfAction();
                    } else {
                        previousUserHandleToCompare = previousMessage.getMessage().getUserHandle();
                    }

                    if (previousUserHandleToCompare == userHandleToCompare) {
                        //The last message is also a contact's message
                        if(msg.isUploading()) {
                            if (compareDate(msg.getPendingMessage().getUploadTimestamp(), previousMessage) == 0) {
                                //Same date
                                if (compareTime(msg.getPendingMessage().getUploadTimestamp(), previousMessage) == 0) {
                                    logDebug("Add with show nothing - same userHandle");
                                    msg.setInfoToShow(AndroidMegaChatMessage.CHAT_ADAPTER_SHOW_NOTHING);

                                } else {
                                    //Different minute
                                    msg.setInfoToShow(AndroidMegaChatMessage.CHAT_ADAPTER_SHOW_TIME);
                                }
                            } else {
                                //Different date
                                msg.setInfoToShow(AndroidMegaChatMessage.CHAT_ADAPTER_SHOW_ALL);
                            }
                        }
                        else{

                            if (compareDate(msg, previousMessage) == 0) {
                                //Same date
                                if (compareTime(msg, previousMessage) == 0) {
                                    if ((msg.getMessage().isManagementMessage())) {
                                        msg.setInfoToShow(AndroidMegaChatMessage.CHAT_ADAPTER_SHOW_TIME);
                                    }
                                    else{
                                        msg.setInfoToShow(AndroidMegaChatMessage.CHAT_ADAPTER_SHOW_NOTHING);
                                    }
                                } else {
                                    //Different minute
                                    msg.setInfoToShow(AndroidMegaChatMessage.CHAT_ADAPTER_SHOW_TIME);
                                }
                            } else {
                                //Different date
                                msg.setInfoToShow(AndroidMegaChatMessage.CHAT_ADAPTER_SHOW_ALL);
                            }
                        }

                    } else {
                        //The last message is from contact, the previous not
                        logDebug("Different user handle");
                        if(msg.isUploading()) {
                            if (compareDate(msg.getPendingMessage().getUploadTimestamp(), previousMessage) == 0) {
                                //Same date
                                if (compareTime(msg.getPendingMessage().getUploadTimestamp(), previousMessage) == 0) {
                                    if(previousUserHandleToCompare==myUserHandle){
                                        msg.setInfoToShow(AndroidMegaChatMessage.CHAT_ADAPTER_SHOW_TIME);
                                    }
                                    else{
                                        msg.setInfoToShow(AndroidMegaChatMessage.CHAT_ADAPTER_SHOW_NOTHING);
                                    }

                                } else {
                                    //Different minute
                                    msg.setInfoToShow(AndroidMegaChatMessage.CHAT_ADAPTER_SHOW_TIME);
                                }

                            } else {
                                //Different date
                                msg.setInfoToShow(AndroidMegaChatMessage.CHAT_ADAPTER_SHOW_ALL);
                            }
                        }
                        else{
                            if (compareDate(msg, previousMessage) == 0) {
                                if (compareTime(msg, previousMessage) == 0) {
                                    if(previousUserHandleToCompare==myUserHandle){
                                        msg.setInfoToShow(AndroidMegaChatMessage.CHAT_ADAPTER_SHOW_TIME);
                                    }
                                    else{
                                        if ((msg.getMessage().isManagementMessage())) {
                                            msg.setInfoToShow(AndroidMegaChatMessage.CHAT_ADAPTER_SHOW_TIME);
                                        }
                                        else{
                                            msg.setInfoToShow(AndroidMegaChatMessage.CHAT_ADAPTER_SHOW_TIME);
                                        }
                                    }

                                } else {
                                    //Different minute
                                    msg.setInfoToShow(AndroidMegaChatMessage.CHAT_ADAPTER_SHOW_TIME);
                                }

                            } else {
                                //Different date
                                msg.setInfoToShow(AndroidMegaChatMessage.CHAT_ADAPTER_SHOW_ALL);
                            }
                        }
                    }
                }

            }
        }
        return msg.getInfoToShow();
    }

    public void setShowAvatar(int index){
        logDebug("Index: " + index);

        AndroidMegaChatMessage msg = messages.get(index);

        long userHandleToCompare = -1;
        long previousUserHandleToCompare = -1;

        if(msg.isUploading()){
            msg.setShowAvatar(false);
            return;
        }

        if (userHandleToCompare == myUserHandle) {
            logDebug("MY message!!");
        }else{
            logDebug("Contact message");
            if ((msg.getMessage().getType() == MegaChatMessage.TYPE_PRIV_CHANGE) || (msg.getMessage().getType() == MegaChatMessage.TYPE_ALTER_PARTICIPANTS)) {
                userHandleToCompare = msg.getMessage().getHandleOfAction();
            } else {
                userHandleToCompare = msg.getMessage().getUserHandle();
            }
            logDebug("userHandleTocompare: " + userHandleToCompare);
            AndroidMegaChatMessage previousMessage = null;
            if(messages.size()-1 > index){
                previousMessage = messages.get(index + 1);
                if(previousMessage==null){
                    msg.setShowAvatar(true);
                    logWarning("Previous message is null");
                    return;
                }
                if(previousMessage.isUploading()){
                    msg.setShowAvatar(true);
                    logDebug("Previous is uploading");
                    return;
                }

                if((previousMessage.getMessage().getType() == MegaChatMessage.TYPE_PRIV_CHANGE) || (previousMessage.getMessage().getType() == MegaChatMessage.TYPE_ALTER_PARTICIPANTS)) {
                    previousUserHandleToCompare = previousMessage.getMessage().getHandleOfAction();
                }else{
                    previousUserHandleToCompare = previousMessage.getMessage().getUserHandle();
                }

                logDebug("previousUserHandleToCompare: " + previousUserHandleToCompare);

                if ((previousMessage.getMessage().getType() == MegaChatMessage.TYPE_CALL_ENDED) || (previousMessage.getMessage().getType() == MegaChatMessage.TYPE_CALL_STARTED) || (previousMessage.getMessage().getType() == MegaChatMessage.TYPE_PRIV_CHANGE) || (previousMessage.getMessage().getType() == MegaChatMessage.TYPE_ALTER_PARTICIPANTS) || (previousMessage.getMessage().getType() == MegaChatMessage.TYPE_CHAT_TITLE)) {
                    msg.setShowAvatar(true);
                    logDebug("Set: " + true);
                } else {
                    if (previousUserHandleToCompare == userHandleToCompare) {
                        msg.setShowAvatar(false);
                        logDebug("Set: " + false);
                    }else{
                        msg.setShowAvatar(true);
                        logDebug("Set: " + true);
                    }
                }
            }
            else{
                logWarning("No previous message");
                msg.setShowAvatar(true);
            }
        }
    }

    public boolean isGroup(){
        return chatRoom.isGroup();
    }

    public void showMsgNotSentPanel(AndroidMegaChatMessage message, int position){
        logDebug("Position: " + position);

        selectedPosition = position;

        if (message == null || isBottomSheetDialogShown(bottomSheetDialogFragment)) return;

        selectedMessageId = message.getMessage().getRowId();
        logDebug("Temporal id of MS message: "+message.getMessage().getTempId());
        bottomSheetDialogFragment = new MessageNotSentBottomSheetDialogFragment();
        bottomSheetDialogFragment.show(getSupportFragmentManager(), bottomSheetDialogFragment.getTag());
    }

    public void showNodeAttachmentBottomSheet(AndroidMegaChatMessage message, int position){
        logDebug("showNodeAttachmentBottomSheet: "+position);
        selectedPosition = position;

        if (message == null || isBottomSheetDialogShown(bottomSheetDialogFragment)) return;

        selectedMessageId = message.getMessage().getMsgId();

        bottomSheetDialogFragment = new NodeAttachmentBottomSheetDialogFragment();
        bottomSheetDialogFragment.show(getSupportFragmentManager(), bottomSheetDialogFragment.getTag());
    }

    public void showSendAttachmentBottomSheet(){
        logDebug("showSendAttachmentBottomSheet");

        if (isBottomSheetDialogShown(bottomSheetDialogFragment)) return;

        bottomSheetDialogFragment = new SendAttachmentChatBottomSheetDialogFragment();
        bottomSheetDialogFragment.show(getSupportFragmentManager(), bottomSheetDialogFragment.getTag());
    }

    public void showUploadingAttachmentBottomSheet(AndroidMegaChatMessage message, int position){
        logDebug("showUploadingAttachmentBottomSheet: "+position);
        selectedPosition = position;

        if (message == null || isBottomSheetDialogShown(bottomSheetDialogFragment)) return;

        selectedMessageId = message.getPendingMessage().getId();

        bottomSheetDialogFragment = new PendingMessageBottomSheetDialogFragment();
        bottomSheetDialogFragment.show(getSupportFragmentManager(), bottomSheetDialogFragment.getTag());
    }

    public void showContactAttachmentBottomSheet(AndroidMegaChatMessage message, int position){
        logDebug("showContactAttachmentBottomSheet: "+position);
        selectedPosition = position;

        if (message == null || isBottomSheetDialogShown(bottomSheetDialogFragment)) return;

        selectedMessageId = message.getMessage().getMsgId();
        bottomSheetDialogFragment = new ContactAttachmentBottomSheetDialogFragment();
        bottomSheetDialogFragment.show(getSupportFragmentManager(), bottomSheetDialogFragment.getTag());
    }

    public void showGeneralChatMessageBottomSheet(AndroidMegaChatMessage message, int position) {
        selectedPosition = position;

        if (message == null || isBottomSheetDialogShown(bottomSheetDialogFragment)) return;

        selectedMessageId = message.getMessage().getMsgId();
        bottomSheetDialogFragment = new GeneralChatMessageBottomSheet();
        bottomSheetDialogFragment.show(getSupportFragmentManager(), bottomSheetDialogFragment.getTag());
    }

    public void removeMsgNotSent(){
        logDebug("Selected position: " + selectedPosition);
        messages.remove(selectedPosition);
        adapter.removeMessage(selectedPosition, messages);
    }

    public void updatingRemovedMessage(MegaChatMessage message) {
        for (int i = 0; i < messages.size(); i++) {
            MegaChatMessage messageToCompare = messages.get(i).getMessage();
            if (messageToCompare != null && messageToCompare.getTempId() == message.getTempId() && messageToCompare.getMsgId() == message.getMsgId()) {
                RemovedMessage msg = new RemovedMessage(messageToCompare.getTempId(), messageToCompare.getMsgId());
                removedMessages.add(msg);
                adapter.notifyItemChanged(i + 1);
            }
        }
    }

    public void removePendingMsg(long id){
        logDebug("Selected message ID: " + selectedMessageId);

        PendingMessageSingle pMsg = dbH.findPendingMessageById(id);
        if(pMsg!=null && pMsg.getState()==PendingMessageSingle.STATE_UPLOADING) {
            if (pMsg.getTransferTag() != -1) {
                logDebug("Transfer tag: " + pMsg.getTransferTag());
                if (megaApi != null) {
                    megaApi.cancelTransferByTag(pMsg.getTransferTag(), this);
                }
            }
        }

        if(pMsg!=null && pMsg.getState()!=PendingMessageSingle.STATE_SENT){
            try{
                dbH.removePendingMessageById(id);
                messages.remove(selectedPosition);
                adapter.removeMessage(selectedPosition, messages);
            }
            catch (IndexOutOfBoundsException e){
                logError("EXCEPTION", e);
            }
        }
        else{
            showSnackbar(SNACKBAR_TYPE, getString(R.string.error_message_already_sent), -1);
        }
    }

    public void showSnackbar(int type, String s, long idChat){
        showSnackbar(type, fragmentContainer, s, idChat);
    }

    public void removeProgressDialog(){
        if (statusDialog != null) {
            try {
                statusDialog.dismiss();
            } catch (Exception ex) {}
        }
    }

    public void startConversation(long handle){
        logDebug("Handle: " + handle);
        MegaChatRoom chat = megaChatApi.getChatRoomByUser(handle);
        MegaChatPeerList peers = MegaChatPeerList.createInstance();
        if(chat==null){
            logDebug("No chat, create it!");
            peers.addPeer(handle, MegaChatPeerList.PRIV_STANDARD);
            megaChatApi.createChat(false, peers, this);
        }
        else{
            logDebug("There is already a chat, open it!");
            Intent intentOpenChat = new Intent(this, ChatActivityLollipop.class);
            intentOpenChat.setAction(ACTION_CHAT_SHOW_MESSAGES);
            intentOpenChat.putExtra("CHAT_ID", chat.getChatId());
            this.startActivity(intentOpenChat);
        }
    }

    public void startGroupConversation(ArrayList<Long> userHandles){
        logDebug("startGroupConversation");

        MegaChatPeerList peers = MegaChatPeerList.createInstance();

        for(int i=0;i<userHandles.size();i++){
            long handle = userHandles.get(i);
            peers.addPeer(handle, MegaChatPeerList.PRIV_STANDARD);
        }
        megaChatApi.createChat(true, peers, this);
    }

    public void setMessages(ArrayList<AndroidMegaChatMessage> messages){
        if(dialog!=null){
            dialog.dismiss();
        }

        this.messages = messages;
        //Create adapter
        if (adapter == null) {
            createAdapter();
        } else {
            adapter.setMessages(messages);
        }
    }


    private void createAdapter() {
        //Create adapter
        adapter = new MegaChatLollipopAdapter(this, chatRoom, messages, messagesPlaying, removedMessages, listView);
        adapter.setHasStableIds(true);
        listView.setLayoutManager(mLayoutManager);
        listView.setAdapter(adapter);
        adapter.setMessages(messages);
    }

    @Override
    public void onRequestStart(MegaChatApiJava api, MegaChatRequest request) {

    }

    @Override
    public void onRequestUpdate(MegaChatApiJava api, MegaChatRequest request) {

    }

    @Override
    public void onRequestFinish(MegaChatApiJava api, MegaChatRequest request, MegaChatError e) {
        logDebug("onRequestFinish: " + request.getRequestString() + " " + request.getType());

        if(request.getType() == MegaChatRequest.TYPE_TRUNCATE_HISTORY){
            logDebug("Truncate history request finish!!!");
            if(e.getErrorCode()==MegaChatError.ERROR_OK){
                logDebug("Ok. Clear history done");
                showSnackbar(SNACKBAR_TYPE, getString(R.string.clear_history_success), -1);
                hideMessageJump();
            }else{
                logError("Error clearing history: " + e.getErrorString());
                showSnackbar(SNACKBAR_TYPE, getString(R.string.clear_history_error), -1);
            }
        } else if (request.getType() == MegaChatRequest.TYPE_HANG_CHAT_CALL) {
            if (e.getErrorCode() == MegaChatError.ERROR_OK) {
                logDebug("TYPE_HANG_CHAT_CALL finished with success  ---> answerChatCall chatid = " + idChat);
                MegaChatCall call = api.getChatCall(idChat);
                if (call == null) return;
                if (call.getStatus() == MegaChatCall.CALL_STATUS_RING_IN) {
                    MegaApplication.setSpeakerStatus(chatRoom.getChatId(), false);
                    api.answerChatCall(idChat, false, this);

                } else if (call.getStatus() == MegaChatCall.CALL_STATUS_USER_NO_PRESENT) {
                    api.startChatCall(idChat, false, this);
                }
            } else {
                logError("ERROR WHEN TYPE_HANG_CHAT_CALL e.getErrorCode(): " + e.getErrorString());
            }

        } else if (request.getType() == MegaChatRequest.TYPE_START_CHAT_CALL) {
            if (e.getErrorCode() == MegaChatError.ERROR_OK) {
                logDebug("TYPE_START_CHAT_CALL finished with success");
                //getFlag - Returns true if it is a video-audio call or false for audio call
            } else {
                logError("ERROR WHEN TYPE_START_CHAT_CALL e.getErrorCode(): " + e.getErrorString());
                showSnackbar(SNACKBAR_TYPE, getString(R.string.call_error), MEGACHAT_INVALID_HANDLE);
            }
        } else if (request.getType() == MegaChatRequest.TYPE_ANSWER_CHAT_CALL) {
            if (e.getErrorCode() == MegaChatError.ERROR_OK) {
                logDebug("TYPE_ANSWER_CHAT_CALL finished with success");
                //getFlag - Returns true if it is a video-audio call or false for audio call
            } else {
                logError("ERROR WHEN TYPE_ANSWER_CHAT_CALL e.getErrorCode(): " + e.getErrorString());
                if (e.getErrorCode() == MegaChatError.ERROR_TOOMANY) {
                    showSnackbar(SNACKBAR_TYPE, getString(R.string.call_error_too_many_participants), -1);
                } else {
                    showSnackbar(SNACKBAR_TYPE, getString(R.string.call_error), -1);
                }
            }

        }else if (request.getType() == MegaChatRequest.TYPE_SET_CALL_ON_HOLD) {
                if (e.getErrorCode() == MegaChatError.ERROR_OK) {
                    MegaChatCall call = megaChatApi.getChatCall(idChat);
                    if (call == null)
                        return;

                    logDebug("Active call on hold. Joinning in the group chat.");
                    if (call.getStatus() == MegaChatCall.CALL_STATUS_RING_IN) {
                        MegaApplication.setSpeakerStatus(chatRoom.getChatId(), false);
                        megaChatApi.answerChatCall(idChat, false, this);
                    } else if (call.getStatus() == MegaChatCall.CALL_STATUS_USER_NO_PRESENT) {
                        megaChatApi.startChatCall(idChat, false, this);
                    }
                } else {
                    logError("Error putting the call on hold" + e.getErrorCode());
                }

        }else if(request.getType() == MegaChatRequest.TYPE_REMOVE_FROM_CHATROOM){
            logDebug("Remove participant: " + request.getUserHandle() + " my user: " + megaChatApi.getMyUserHandle());

            if (request.getUserHandle() == INVALID_HANDLE) {
                joiningOrLeaving = false;
            }

            if(e.getErrorCode()==MegaChatError.ERROR_OK){
                logDebug("Participant removed OK");
                invalidateOptionsMenu();

            }
            else{
                logError("ERROR WHEN TYPE_REMOVE_FROM_CHATROOM " + e.getErrorString());
                showSnackbar(SNACKBAR_TYPE, getString(R.string.remove_participant_error), -1);
            }

        }else if(request.getType() == MegaChatRequest.TYPE_INVITE_TO_CHATROOM){
            logDebug("Request type: " + MegaChatRequest.TYPE_INVITE_TO_CHATROOM);
            if(e.getErrorCode()==MegaChatError.ERROR_OK){
                showSnackbar(SNACKBAR_TYPE, getString(R.string.add_participant_success), -1);
            }
            else{
                if(e.getErrorCode() == MegaChatError.ERROR_EXIST){
                    showSnackbar(SNACKBAR_TYPE, getString(R.string.add_participant_error_already_exists), -1);
                }
                else{
                    showSnackbar(SNACKBAR_TYPE, getString(R.string.add_participant_error), -1);
                }
            }

        }
        else if(request.getType() == MegaChatRequest.TYPE_ATTACH_NODE_MESSAGE){
            removeProgressDialog();

            disableMultiselection();

            if(e.getErrorCode()==MegaChatError.ERROR_OK){
                logDebug("File sent correctly");
                MegaNodeList nodeList = request.getMegaNodeList();

                for(int i = 0; i<nodeList.size();i++){
                    logDebug("Node handle: " + nodeList.get(i).getHandle());
                }
                AndroidMegaChatMessage androidMsgSent = new AndroidMegaChatMessage(request.getMegaChatMessage());
                sendMessageToUI(androidMsgSent);

            }else{
                logError("File NOT sent: " + e.getErrorCode() + "___" + e.getErrorString());
                showSnackbar(SNACKBAR_TYPE, getString(R.string.error_attaching_node_from_cloud), -1);
            }

        }else if(request.getType() == MegaChatRequest.TYPE_REVOKE_NODE_MESSAGE){
            if(e.getErrorCode()==MegaChatError.ERROR_OK){
                logDebug("Node revoked correctly, msg id: " + request.getMegaChatMessage().getMsgId());
            }
            else{
                logError("NOT revoked correctly");
                showSnackbar(SNACKBAR_TYPE, getString(R.string.error_revoking_node), -1);
            }

        }else if(request.getType() == MegaChatRequest.TYPE_CREATE_CHATROOM){
            logDebug("Create chat request finish!!!");
            if(e.getErrorCode()==MegaChatError.ERROR_OK){

                logDebug("Open new chat");
                Intent intent = new Intent(this, ChatActivityLollipop.class);
                intent.setAction(ACTION_CHAT_SHOW_MESSAGES);
                intent.putExtra("CHAT_ID", request.getChatHandle());
                this.startActivity(intent);
                finish();
            }
            else{
                logError("ERROR WHEN CREATING CHAT " + e.getErrorString());
                showSnackbar(SNACKBAR_TYPE, getString(R.string.create_chat_error), -1);
            }
        } else if (request.getType() == MegaChatRequest.TYPE_LOAD_PREVIEW) {
            if (e.getErrorCode() == MegaChatError.ERROR_OK || e.getErrorCode() == MegaChatError.ERROR_EXIST) {
                if (idChat != MEGACHAT_INVALID_HANDLE && megaChatApi.getChatRoom(idChat) != null) {
                    logDebug("Close previous chat");
                    megaChatApi.closeChatRoom(idChat, this);
                }

                idChat = request.getChatHandle();
                megaChatApi.addChatListener(this);
                
                if (idChat != MEGACHAT_INVALID_HANDLE) {
                    dbH.setLastPublicHandle(idChat);
                    dbH.setLastPublicHandleTimeStamp();
                    dbH.setLastPublicHandleType(MegaApiJava.AFFILIATE_TYPE_CHAT);
                }

                MegaApplication.setOpenChatId(idChat);

                if (e.getErrorCode() == MegaChatError.ERROR_EXIST && !megaChatApi.getChatRoom(idChat).isActive()) {
                    if (initChat()) {
                        //Chat successfully initialized, now can rejoin
                        setJoiningOrLeaving(getString(R.string.joining_label));
                        titleToolbar.setText(chatRoom.getTitle());
                        groupalSubtitleToolbar.setText(null);
                        setGroupalSubtitleToolbarVisibility(false);
                        if (adapter == null) {
                            createAdapter();
                        } else {
                            adapter.updateChatRoom(chatRoom);
                            adapter.notifyDataSetChanged();
                        }
                        megaChatApi.autorejoinPublicChat(idChat, request.getUserHandle(), this);
                    } else {
                        logWarning("Error opening chat before rejoin");
                    }
                    return;
                }

                initAndShowChat(null);
                supportInvalidateOptionsMenu();
            } else {
                String text;
                if (e.getErrorCode() == MegaChatError.ERROR_NOENT) {
                    text = getString(R.string.invalid_chat_link);
                } else {
                    showSnackbar(MESSAGE_SNACKBAR_TYPE, getString(R.string.error_general_nodes), -1);
                    text = getString(R.string.error_chat_link);
                }

                emptyScreen(text);
            }
        } else if (request.getType() == MegaChatRequest.TYPE_AUTOJOIN_PUBLIC_CHAT) {
            joiningOrLeaving = false;

            if (e.getErrorCode() == MegaChatError.ERROR_OK) {
                if (request.getUserHandle() != MEGACHAT_INVALID_HANDLE) {
                    //Rejoin option
                    initializeInputText();
                    isOpeningChat = true;
                    loadHistory();
                } else {
                    //Join
                    setChatSubtitle();
                    setPreviewersView();
                }

                supportInvalidateOptionsMenu();
            } else {
                logError("ERROR WHEN JOINING CHAT " + e.getErrorCode() + " " + e.getErrorString());
                showSnackbar(MESSAGE_SNACKBAR_TYPE, getString(R.string.error_general_nodes), MEGACHAT_INVALID_HANDLE);
            }
        } else if(request.getType() == MegaChatRequest.TYPE_LAST_GREEN){
            logDebug("TYPE_LAST_GREEN requested");

        }else if(request.getType() == MegaChatRequest.TYPE_ARCHIVE_CHATROOM){

            long chatHandle = request.getChatHandle();
            chatRoom = megaChatApi.getChatRoom(chatHandle);
            String chatTitle = getTitleChat(chatRoom);

            if(chatTitle==null){
                chatTitle = "";
            }
            else if(!chatTitle.isEmpty() && chatTitle.length()>60){
                chatTitle = chatTitle.substring(0,59)+"...";
            }

            if(!chatTitle.isEmpty() && chatRoom.isGroup() && !chatRoom.hasCustomTitle()){
                chatTitle = "\""+chatTitle+"\"";
            }

            if(e.getErrorCode()==MegaChatError.ERROR_OK){

                if(request.getFlag()){
                    logDebug("Chat archived");
                    sendBroadcastChatArchived(chatTitle);
                }
                else{
                    logDebug("Chat unarchived");
                    showSnackbar(SNACKBAR_TYPE, getString(R.string.success_unarchive_chat, chatTitle), -1);
                }

            }else{
                if(request.getFlag()){
                    logError("ERROR WHEN ARCHIVING CHAT " + e.getErrorString());
                    showSnackbar(SNACKBAR_TYPE, getString(R.string.error_archive_chat, chatTitle), -1);
                }else{
                    logError("ERROR WHEN UNARCHIVING CHAT " + e.getErrorString());
                    showSnackbar(SNACKBAR_TYPE, getString(R.string.error_unarchive_chat, chatTitle), -1);
                }
            }
            supportInvalidateOptionsMenu();
            setChatSubtitle();

            if(!chatRoom.isArchived()){
                requestLastGreen(INITIAL_PRESENCE_STATUS);
            }
        }
        else if (request.getType() == MegaChatRequest.TYPE_CHAT_LINK_HANDLE) {
            if(request.getFlag() && request.getNumRetry()==0){
                logDebug("Removing chat link");
                if(e.getErrorCode()==MegaChatError.ERROR_OK){
                    showSnackbar(SNACKBAR_TYPE, getString(R.string.chat_link_deleted), -1);
                }
                else{
                    if (e.getErrorCode() == MegaChatError.ERROR_ARGS) {
                        logError("The chatroom isn't grupal or public");
                    }
                    else if (e.getErrorCode()==MegaChatError.ERROR_NOENT){
                        logError("The chatroom doesn't exist or the chatid is invalid");
                    }
                    else if(e.getErrorCode()==MegaChatError.ERROR_ACCESS){
                        logError("The chatroom doesn't have a topic or the caller isn't an operator");
                    }
                    else{
                        logError("Error TYPE_CHAT_LINK_HANDLE " + e.getErrorCode());
                    }
                    showSnackbar(SNACKBAR_TYPE, getString(R.string.general_error) + ": " + e.getErrorString(), -1);
                }
            }
        }
    }

    @Override
    public void onRequestTemporaryError(MegaChatApiJava api, MegaChatRequest request, MegaChatError e) {
        logWarning("onRequestTemporaryError");
    }

    @Override
    protected void onStop() {
        logDebug("onStop()");
        try{
            if(textChat!=null){
                String written = textChat.getText().toString();
                if(written!=null){
                    dbH.setWrittenTextItem(Long.toString(idChat), textChat.getText().toString());
                }
            }
            else{
                logWarning("textChat is NULL");
            }
        }catch (Exception e){
            logError("Written message not stored on DB", e);
        }
        super.onStop();
    }

    private void cleanBuffers(){
        if(!bufferMessages.isEmpty()){
            bufferMessages.clear();
        }
        if(!messages.isEmpty()){
            messages.clear();
        }
        if(!removedMessages.isEmpty()){
            removedMessages.clear();
        }
    }

    @Override
    protected void onDestroy() {
        logDebug("onDestroy()");
        destroySpeakerAudioManger();
        cleanBuffers();
        if (handlerEmojiKeyboard != null){
            handlerEmojiKeyboard.removeCallbacksAndMessages(null);
        }
        if (handlerKeyboard != null) {
            handlerKeyboard.removeCallbacksAndMessages(null);
        }

        if (megaChatApi != null && idChat != -1) {
            megaChatApi.closeChatRoom(idChat, this);
            MegaApplication.setClosedChat(true);
            megaChatApi.removeChatListener(this);

            if (chatRoom != null && chatRoom.isPreview()) {
                megaChatApi.closeChatPreview(idChat);
            }
        }

        if (handler != null) {
            handler.removeCallbacksAndMessages(null);
        }

        if (handlerReceive != null) {
            handlerReceive.removeCallbacksAndMessages(null);
        }
        if (handlerSend != null) {
            handlerSend.removeCallbacksAndMessages(null);
        }

        hideCallBar(null);

        destroyAudioRecorderElements();
        if(adapter!=null) {
            adapter.stopAllReproductionsInProgress();
            adapter.destroyVoiceElemnts();
        }

        LocalBroadcastManager.getInstance(this).unregisterReceiver(dialogConnectReceiver);
        LocalBroadcastManager.getInstance(this).unregisterReceiver(voiceclipDownloadedReceiver);
        LocalBroadcastManager.getInstance(this).unregisterReceiver(userNameReceiver);
        LocalBroadcastManager.getInstance(this).unregisterReceiver(chatArchivedReceiver);
<<<<<<< HEAD
        unregisterReceiver(chatCallUpdateReceiver);
        unregisterReceiver(chatSessionUpdateReceiver);
=======
        LocalBroadcastManager.getInstance(this).unregisterReceiver(chatCallUpdateReceiver);
        LocalBroadcastManager.getInstance(this).unregisterReceiver(chatSessionUpdateReceiver);
        unregisterReceiver(leftChatReceiver);
>>>>>>> 3446a3c1

        if(megaApi != null) {
            megaApi.removeRequestListener(this);
        }


        super.onDestroy();
    }

    public void closeChat(boolean shouldLogout) {
        logDebug("closeChat");
        if (megaChatApi == null || chatRoom == null || idChat == MEGACHAT_INVALID_HANDLE) {
            return;
        }
        if (chatRoom.isPreview() && chatC.isInAnonymousMode() && shouldLogout) {
            megaChatApi.logout();
        } else {
            megaChatApi.closeChatRoom(idChat, this);
        }
        MegaApplication.setClosedChat(true);
        megaChatApi.removeChatListener(this);
        chatRoom = null;
        idChat = MEGACHAT_INVALID_HANDLE;
    }

    @Override
    protected void onNewIntent(Intent intent){
        logDebug("onNewIntent");
        hideKeyboard();
        if (intent != null){
            if (intent.getAction() != null){
                if (intent.getAction().equals(ACTION_CLEAR_CHAT)){
                    logDebug("Intent to Clear history");
                    showConfirmationClearChat(chatRoom);
                }
                else if(intent.getAction().equals(ACTION_UPDATE_ATTACHMENT)){
                    logDebug("Intent to update an attachment with error");

                    long idPendMsg = intent.getLongExtra("ID_MSG", -1);
                    if(idPendMsg!=-1){
                        int indexToChange = -1;
                        ListIterator<AndroidMegaChatMessage> itr = messages.listIterator(messages.size());

                        // Iterate in reverse.
                        while(itr.hasPrevious()) {
                            AndroidMegaChatMessage messageToCheck = itr.previous();

                            if(messageToCheck.isUploading()){
                                if(messageToCheck.getPendingMessage().getId()==idPendMsg){
                                    indexToChange = itr.nextIndex();
                                    logDebug("Found index to change: " + indexToChange);
                                    break;
                                }
                            }
                        }

                        if(indexToChange!=-1){
                            logDebug("Index modified: " + indexToChange);

                            PendingMessageSingle pendingMsg = null;
                            if(idPendMsg!=-1){
                                pendingMsg = dbH.findPendingMessageById(idPendMsg);

                                if(pendingMsg!=null){
                                    messages.get(indexToChange).setPendingMessage(pendingMsg);
                                    adapter.modifyMessage(messages, indexToChange+1);
                                }
                            }
                        }
                        else{
                            logError("Error, id pending message message not found!!");
                        }
                    }
                    else{
                        logError("Error. The idPendMsg is -1");
                    }

                    int isOverquota = intent.getIntExtra("IS_OVERQUOTA", 0);
                    if(isOverquota==1){
                        showOverquotaAlert(false);
                    }
                    else if (isOverquota==2){
                        showOverquotaAlert(true);
                    }

                    return;
                }else{
                    long newidChat = intent.getLongExtra("CHAT_ID", -1);
                    if(intent.getAction().equals(ACTION_CHAT_SHOW_MESSAGES) || intent.getAction().equals(ACTION_OPEN_CHAT_LINK) || idChat != newidChat) {
                        cleanBuffers();
                    }
                    if (messagesPlaying != null && !messagesPlaying.isEmpty()) {
                        for (MessageVoiceClip m : messagesPlaying) {
                            m.getMediaPlayer().release();
                            m.setMediaPlayer(null);
                        }
                        messagesPlaying.clear();
                    }

                    closeChat(false);
                    MegaApplication.setOpenChatId(-1);
                    initAfterIntent(intent, null);
                }

            }
        }
        super.onNewIntent(intent);
        setIntent(intent);
    }

    public MegaChatRoom getChatRoom() {
        return chatRoom;
    }

    public void setChatRoom(MegaChatRoom chatRoom) {
        this.chatRoom = chatRoom;
    }

    public void revoke(){
        logDebug("revoke");
        megaChatApi.revokeAttachmentMessage(idChat, selectedMessageId);
    }

    @Override
    public void onRequestStart(MegaApiJava api, MegaRequest request) {

    }

    @Override
    public void onRequestUpdate(MegaApiJava api, MegaRequest request) {

    }

    @Override
    public void onRequestFinish(MegaApiJava api, MegaRequest request, MegaError e) {
        removeProgressDialog();

        if (request.getType() == MegaRequest.TYPE_INVITE_CONTACT){
            logDebug("MegaRequest.TYPE_INVITE_CONTACT finished: " + request.getNumber());

            if(request.getNumber()== MegaContactRequest.INVITE_ACTION_REMIND){
                showSnackbar(SNACKBAR_TYPE, getString(R.string.context_contact_invitation_resent), -1);
            }
            else{
                if (e.getErrorCode() == MegaError.API_OK){
                    logDebug("OK INVITE CONTACT: " + request.getEmail());
                    if(request.getNumber()==MegaContactRequest.INVITE_ACTION_ADD)
                    {
                        showSnackbar(SNACKBAR_TYPE, getString(R.string.context_contact_request_sent, request.getEmail()), -1);
                    }
                }
                else{
                    logError("Code: " + e.getErrorString());
                    if(e.getErrorCode()==MegaError.API_EEXIST)
                    {
                        showSnackbar(SNACKBAR_TYPE, getString(R.string.context_contact_already_invited, request.getEmail()), -1);
                    }
                    else if(request.getNumber()==MegaContactRequest.INVITE_ACTION_ADD && e.getErrorCode()==MegaError.API_EARGS)
                    {
                        showSnackbar(SNACKBAR_TYPE, getString(R.string.error_own_email_as_contact), -1);
                    }
                    else{
                        showSnackbar(SNACKBAR_TYPE, getString(R.string.general_error), -1);
                    }
                    logError("ERROR: " + e.getErrorCode() + "___" + e.getErrorString());
                }
            }
        }
        else if(request.getType() == MegaRequest.TYPE_COPY){
            if (e.getErrorCode() != MegaError.API_OK) {

                logDebug("e.getErrorCode() != MegaError.API_OK");

                if(e.getErrorCode()==MegaError.API_EOVERQUOTA){
                    logWarning("OVERQUOTA ERROR: " + e.getErrorCode());
                    Intent intent = new Intent(this, ManagerActivityLollipop.class);
                    intent.setAction(ACTION_OVERQUOTA_STORAGE);
                    startActivity(intent);
                    finish();
                }
                else if(e.getErrorCode()==MegaError.API_EGOINGOVERQUOTA){
                    logWarning("OVERQUOTA ERROR: " + e.getErrorCode());
                    Intent intent = new Intent(this, ManagerActivityLollipop.class);
                    intent.setAction(ACTION_PRE_OVERQUOTA_STORAGE);
                    startActivity(intent);
                    finish();
                }
                else
                {
                    showSnackbar(SNACKBAR_TYPE, getString(R.string.import_success_error), -1);
                }

            }else{
                showSnackbar(SNACKBAR_TYPE, getString(R.string.import_success_message), -1);
            }
        }
        else if (request.getType() == MegaRequest.TYPE_CANCEL_TRANSFER){
            if (e.getErrorCode() != MegaError.API_OK) {
                logError("Error TYPE_CANCEL_TRANSFER: " + e.getErrorCode());
            }
            else{
                logDebug("Chat upload cancelled");
            }
        }
        else if (request.getType() == MegaRequest.TYPE_SET_ATTR_USER){
            if(request.getParamType()==MegaApiJava.USER_ATTR_GEOLOCATION){
                if(e.getErrorCode() == MegaError.API_OK){
                    logDebug("Attribute USER_ATTR_GEOLOCATION enabled");
                    MegaApplication.setEnabledGeoLocation(true);
                    getLocationPermission();
                }
                else{
                    logDebug("Attribute USER_ATTR_GEOLOCATION disabled");
                    MegaApplication.setEnabledGeoLocation(false);
                }
            }
        }
    }

    @Override
    public void onRequestTemporaryError(MegaApiJava api, MegaRequest request, MegaError e) {

    }

    protected MegaChatLollipopAdapter getAdapter() {
        return adapter;
    }

    @Override
    public void onSaveInstanceState(Bundle outState){
        logDebug("onSaveInstance");
        super.onSaveInstanceState(outState);
        outState.putLong("idChat", idChat);
        outState.putLong("selectedMessageId", selectedMessageId);
        outState.putInt("selectedPosition", selectedPosition);
        outState.putInt("typeMessageJump",typeMessageJump);

        if(messageJumpLayout.getVisibility() == View.VISIBLE){
            visibilityMessageJump = true;
        }else{
            visibilityMessageJump = false;
        }
        outState.putBoolean("visibilityMessageJump",visibilityMessageJump);
        outState.putLong(LAST_MESSAGE_SEEN, lastIdMsgSeen);
        outState.putLong(GENERAL_UNREAD_COUNT, generalUnreadCount);
        outState.putBoolean("isHideJump",isHideJump);
        outState.putString("mOutputFilePath",mOutputFilePath);
        outState.putBoolean("isShareLinkDialogDismissed", isShareLinkDialogDismissed);

        if(adapter == null)
            return;


        RotatableAdapter currentAdapter = getAdapter();
        if(currentAdapter != null & adapter.isMultipleSelect()){
            ArrayList<Integer> selectedPositions= (ArrayList<Integer>) (currentAdapter.getSelectedItems());
            outState.putIntegerArrayList(SELECTED_ITEMS, selectedPositions);
        }

        MessageVoiceClip messageVoiceClip = adapter.getVoiceClipPlaying();
        if (messageVoiceClip != null) {
            outState.putBoolean(PLAYING, true);
            outState.putLong(ID_VOICE_CLIP_PLAYING, messageVoiceClip.getIdMessage());
            outState.putLong(MESSAGE_HANDLE_PLAYING, messageVoiceClip.getMessageHandle());
            outState.putLong(USER_HANDLE_PLAYING, messageVoiceClip.getUserHandle());
            outState.putInt(PROGRESS_PLAYING, messageVoiceClip.getProgress());
        } else {
            outState.putBoolean(PLAYING, false);

        }
        outState.putBoolean("isLocationDialogShown", isLocationDialogShown);
<<<<<<< HEAD
        outState.putBoolean(JOIN_CALL_DIALOG, isJoinCallDialogShown);

//        outState.putInt("position_imageDrag", position_imageDrag);
//        outState.putSerializable("holder_imageDrag", holder_imageDrag);
=======
        outState.putBoolean(JOINING_OR_LEAVING, joiningOrLeaving);
        outState.putString(JOINING_OR_LEAVING_ACTION, joiningOrLeavingAction);
>>>>>>> 3446a3c1
    }

    public void askSizeConfirmationBeforeChatDownload(String parentPath, ArrayList<MegaNode> nodeList, long size){
        logDebug("askSizeConfirmationBeforeChatDownload");

        final String parentPathC = parentPath;
        final ArrayList<MegaNode> nodeListC = nodeList;
        final long sizeC = size;
        final ChatController chatC = new ChatController(this);

        androidx.appcompat.app.AlertDialog.Builder builder;
        if (Build.VERSION.SDK_INT >= Build.VERSION_CODES.HONEYCOMB) {
            builder = new AlertDialog.Builder(this, R.style.AppCompatAlertDialogStyle);
        }
        else{
            builder = new AlertDialog.Builder(this);
        }
        LinearLayout confirmationLayout = new LinearLayout(this);
        confirmationLayout.setOrientation(LinearLayout.VERTICAL);
        LinearLayout.LayoutParams params = new LinearLayout.LayoutParams(LinearLayout.LayoutParams.MATCH_PARENT, LinearLayout.LayoutParams.WRAP_CONTENT);
        params.setMargins(scaleWidthPx(20, getOutMetrics()), scaleHeightPx(10, getOutMetrics()), scaleWidthPx(17, getOutMetrics()), 0);

        final CheckBox dontShowAgain =new CheckBox(this);
        dontShowAgain.setText(getString(R.string.checkbox_not_show_again));
        dontShowAgain.setTextColor(ContextCompat.getColor(this, R.color.text_secondary));

        confirmationLayout.addView(dontShowAgain, params);

        builder.setView(confirmationLayout);

//				builder.setTitle(getString(R.string.confirmation_required));

        builder.setMessage(getString(R.string.alert_larger_file, getSizeString(sizeC)));
        builder.setPositiveButton(getString(R.string.general_save_to_device),
                new DialogInterface.OnClickListener() {
                    public void onClick(DialogInterface dialog, int whichButton) {
                        if(dontShowAgain.isChecked()){
                            dbH.setAttrAskSizeDownload("false");
                        }
                        chatC.download(parentPathC, nodeListC);
                    }
                });
        builder.setNegativeButton(getString(android.R.string.cancel), new DialogInterface.OnClickListener() {
            public void onClick(DialogInterface dialog, int whichButton) {
                if(dontShowAgain.isChecked()){
                    dbH.setAttrAskSizeDownload("false");
                }
            }
        });

        downloadConfirmationDialog = builder.create();
        downloadConfirmationDialog.show();
    }

    public boolean hasMessagesRemoved(MegaChatMessage messageSelected) {
        if (removedMessages != null && !removedMessages.isEmpty()) {
            for (int i = 0; i < removedMessages.size(); i++) {
                if (messageSelected.getMsgId() == removedMessages.get(i).msgId) {
                    return true;
                }
            }
        }
        return false;
    }

    /*
	 * Handle processed upload intent
	 */
    public void onIntentProcessed(List<ShareInfo> infos) {
        logDebug("onIntentProcessedLollipop");

        if (infos == null) {
            showSnackbar(SNACKBAR_TYPE, getString(R.string.upload_can_not_open), -1);
        }
        else {
            logDebug("Launch chat upload with files " + infos.size());
            for (ShareInfo info : infos) {
                Intent intent = new Intent(this, ChatUploadService.class);

                PendingMessageSingle pMsgSingle = new PendingMessageSingle();
                pMsgSingle.setChatId(idChat);
                long timestamp = System.currentTimeMillis()/1000;
                pMsgSingle.setUploadTimestamp(timestamp);

                String fingerprint = megaApi.getFingerprint(info.getFileAbsolutePath());

                pMsgSingle.setFilePath(info.getFileAbsolutePath());
                pMsgSingle.setName(info.getTitle());
                pMsgSingle.setFingerprint(fingerprint);

                long idMessage = dbH.addPendingMessage(pMsgSingle);
                pMsgSingle.setId(idMessage);

                if(idMessage!=-1){
                    intent.putExtra(ChatUploadService.EXTRA_ID_PEND_MSG, idMessage);

                    logDebug("Size of the file: " + info.getSize());

                    AndroidMegaChatMessage newNodeAttachmentMsg = new AndroidMegaChatMessage(pMsgSingle, true);
                    sendMessageToUI(newNodeAttachmentMsg);

                    intent.putExtra(ChatUploadService.EXTRA_CHAT_ID, idChat);

                    checkIfServiceCanStart(intent);
                }
                else{
                    logError("Error when adding pending msg to the database");
                }

                removeProgressDialog();
            }
        }
    }

    public void openChatAfterForward(long chatHandle, String text){
        logDebug("openChatAfterForward");

        removeProgressDialog();

        if(chatHandle==idChat){
            logDebug("Chat already opened");

            disableMultiselection();

            if(text!=null){
                showSnackbar(SNACKBAR_TYPE, text, -1);
            }
        }
        else{
            if(chatHandle!=-1){
                logDebug("Open chat to forward messages");

                Intent intentOpenChat = new Intent(this, ManagerActivityLollipop.class);
                intentOpenChat.addFlags(Intent.FLAG_ACTIVITY_CLEAR_TOP);
                intentOpenChat.setAction(ACTION_CHAT_NOTIFICATION_MESSAGE);
                intentOpenChat.putExtra("CHAT_ID", chatHandle);
                if(text!=null){
                    intentOpenChat.putExtra("showSnackbar", text);
                }
                startActivity(intentOpenChat);
                closeChat(true);
                finish();
            }
            else{
                disableMultiselection();
                if(text!=null){
                    showSnackbar(SNACKBAR_TYPE, text, -1);
                }
            }
        }
    }

    public void markAsSeen(MegaChatMessage msg) {
        logDebug("markAsSeen");
        if (activityVisible) {
            if (msg.getStatus() != MegaChatMessage.STATUS_SEEN) {
                logDebug("Mark message: " + msg.getMsgId() + " as seen");
                megaChatApi.setMessageSeen(chatRoom.getChatId(), msg.getMsgId());
            }
        }
    }


   @Override
    public void onResume(){
        logDebug("onResume");
        super.onResume();
       stopService(new Intent(this, KeepAliveService.class));
        if(idChat!=-1 && chatRoom!=null) {

            setNodeAttachmentVisible();

            MegaApplication.setShowPinScreen(true);
            MegaApplication.setOpenChatId(idChat);
            supportInvalidateOptionsMenu();

            int chatConnection = megaChatApi.getChatConnectionState(idChat);
            logDebug("Chat connection (" + idChat+ ") is: " + chatConnection);
            if(chatConnection==MegaChatApi.CHAT_CONNECTION_ONLINE) {
                setAsRead = true;
                if(!chatRoom.isGroup()) {
                    requestLastGreen(INITIAL_PRESENCE_STATUS);
                }
            }
            else{
                setAsRead=false;
            }
            setChatSubtitle();
            if(emojiKeyboard!=null){
                emojiKeyboard.hideBothKeyboard(this);
            }
            //Update last seen position if different and there is unread messages
            //If the chat is being opened do not update, onLoad will do that

            //!isLoadingMessages
            if(!isOpeningChat) {
                logDebug("Chat is NOT loading history");
                if(lastSeenReceived == true && messages != null){

                    long unreadCount = chatRoom.getUnreadCount();
                    if (unreadCount != 0) {
                        lastIdMsgSeen = megaChatApi.getLastMessageSeenId(idChat);

                        //Find last message
                        int positionLastMessage = -1;
                        for(int i=messages.size()-1; i>=0;i--) {
                            AndroidMegaChatMessage androidMessage = messages.get(i);

                            if (!androidMessage.isUploading()) {
                                MegaChatMessage msg = androidMessage.getMessage();
                                if (msg.getMsgId() == lastIdMsgSeen) {
                                    positionLastMessage = i;
                                    break;
                                }
                            }
                        }

                        if(positionLastMessage==-1){
                            scrollToMessage(-1);

                        }
                        else{
                            //Check if it has no my messages after

                            if(positionLastMessage >= messages.size()-1){
                                logDebug("Nothing after, do not increment position");
                            }
                            else{
                                positionLastMessage = positionLastMessage + 1;
                            }

                            AndroidMegaChatMessage message = messages.get(positionLastMessage);
                            logDebug("Position lastMessage found: " + positionLastMessage + " messages.size: " + messages.size());

                            while(message.getMessage().getUserHandle()==megaChatApi.getMyUserHandle()){
                                lastIdMsgSeen = message.getMessage().getMsgId();
                                positionLastMessage = positionLastMessage + 1;
                                message = messages.get(positionLastMessage);
                            }

                            generalUnreadCount = unreadCount;

                            scrollToMessage(lastIdMsgSeen);
                        }
                    }
                    else{
                        if(generalUnreadCount!=0){
                            scrollToMessage(-1);
                        }
                    }
                }
                setLastMessageSeen();
            }
            else{
                logDebug("openingChat:doNotUpdateLastMessageSeen");
            }

            activityVisible = true;
            updateCallBar();
            if(aB != null && aB.getTitle() != null){
                titleToolbar.setText(adjustForLargeFont(titleToolbar.getText().toString()));
            }
            updateActionModeTitle();
        }
    }

    public void scrollToMessage(long lastId){
        for(int i=messages.size()-1; i>=0;i--) {
            AndroidMegaChatMessage androidMessage = messages.get(i);

            if (!androidMessage.isUploading()) {
                MegaChatMessage msg = androidMessage.getMessage();
                if (msg.getMsgId() == lastId) {
                    logDebug("Scroll to position: " + i);
                    mLayoutManager.scrollToPositionWithOffset(i+1,scaleHeightPx(30, getOutMetrics()));
                    break;
                }
            }
        }

    }

    public void setLastMessageSeen(){
        logDebug("setLastMessageSeen");

        if(messages!=null){
            if(!messages.isEmpty()){
                AndroidMegaChatMessage lastMessage = messages.get(messages.size()-1);
                int index = messages.size()-1;
                if((lastMessage!=null)&&(lastMessage.getMessage()!=null)){
                    if (!lastMessage.isUploading()) {
                        while (lastMessage.getMessage().getUserHandle() == megaChatApi.getMyUserHandle()) {
                            index--;
                            if (index == -1) {
                                break;
                            }
                            lastMessage = messages.get(index);
                        }

                        if (lastMessage.getMessage() != null && MegaApplication.isActivityVisible()) {
                            boolean resultMarkAsSeen = megaChatApi.setMessageSeen(idChat, lastMessage.getMessage().getMsgId());
                            logDebug("Result setMessageSeen: " + resultMarkAsSeen);
                        }

                    } else {
                        while (lastMessage.isUploading() == true) {
                            index--;
                            if (index == -1) {
                                break;
                            }
                            lastMessage = messages.get(index);
                        }
                        if((lastMessage!=null)&&(lastMessage.getMessage()!=null)){

                            while (lastMessage.getMessage().getUserHandle() == megaChatApi.getMyUserHandle()) {
                                index--;
                                if (index == -1) {
                                    break;
                                }
                                lastMessage = messages.get(index);
                            }

                            if (lastMessage.getMessage() != null && MegaApplication.isActivityVisible()) {
                                boolean resultMarkAsSeen = megaChatApi.setMessageSeen(idChat, lastMessage.getMessage().getMsgId());
                                logDebug("Result setMessageSeen: " + resultMarkAsSeen);
                            }
                        }
                    }
                }
                else{
                    logError("lastMessageNUll");
                }
            }
        }
    }

    @Override
    protected void onPause(){
        super.onPause();
        if (rtcAudioManager != null)
            rtcAudioManager.unregisterProximitySensor();

        destroyAudioRecorderElements();
        if(adapter!=null) {
            adapter.pausePlaybackInProgress();
        }
        hideKeyboard();
        activityVisible = false;
        MegaApplication.setOpenChatId(-1);
    }

    @Override
    public void onChatListItemUpdate(MegaChatApiJava api, MegaChatListItem item) {
        if(item.hasChanged(MegaChatListItem.CHANGE_TYPE_UNREAD_COUNT)) {
            updateNavigationToolbarIcon();
        }
    }

    public void updateNavigationToolbarIcon(){

        if (Build.VERSION.SDK_INT >= Build.VERSION_CODES.KITKAT) {

            if(!chatC.isInAnonymousMode()){
                int numberUnread = megaChatApi.getUnreadChats();

                if(numberUnread==0){
                    aB.setHomeAsUpIndicator(R.drawable.ic_arrow_back_white);
                }
                else{

                    badgeDrawable.setProgress(1.0f);

                    if(numberUnread>9){
                        badgeDrawable.setText("9+");
                    }
                    else{
                        badgeDrawable.setText(numberUnread+"");
                    }

                    aB.setHomeAsUpIndicator(badgeDrawable);
                }
            }
            else{
                aB.setHomeAsUpIndicator(R.drawable.ic_arrow_back_white);
            }
        }
        else{
            aB.setHomeAsUpIndicator(R.drawable.ic_arrow_back_white);
        }
    }

    @Override
    public void onChatInitStateUpdate(MegaChatApiJava api, int newState) {

    }

    @Override
    public void onChatPresenceConfigUpdate(MegaChatApiJava api, MegaChatPresenceConfig config) {

    }

    @Override
    public void onChatOnlineStatusUpdate(MegaChatApiJava api, long userHandle, int status, boolean inProgress) {
        logDebug("status: " + status + ", inProgress: " + inProgress);
        setChatSubtitle();
        requestLastGreen(status);
    }

    @Override
    public void onChatConnectionStateUpdate(MegaChatApiJava api, long chatid, int newState) {
        logDebug("Chat ID: "+ chatid + ". New State: " + newState);

        if (idChat == chatid) {
            if (newState == MegaChatApi.CHAT_CONNECTION_ONLINE) {
                logDebug("Chat is now ONLINE");
                setAsRead = true;
                setLastMessageSeen();

                if (stateHistory == MegaChatApi.SOURCE_ERROR && retryHistory) {
                    logWarning("SOURCE_ERROR:call to load history again");
                    retryHistory = false;
                    loadHistory();
                }

            } else {
                setAsRead = false;
            }

            updateCallBar();
            setChatSubtitle();
            supportInvalidateOptionsMenu();
        }
    }

    @Override
    public void onChatPresenceLastGreen(MegaChatApiJava api, long userhandle, int lastGreen) {
        logDebug("userhandle: " + userhandle + ", lastGreen: " + lastGreen);
        if(!chatRoom.isGroup() && userhandle == chatRoom.getPeerHandle(0)){
            logDebug("Update last green");
            minutesLastGreen = lastGreen;

            int state = megaChatApi.getUserOnlineStatus(chatRoom.getPeerHandle(0));

            if(state != MegaChatApi.STATUS_ONLINE && state != MegaChatApi.STATUS_BUSY && state != MegaChatApi.STATUS_INVALID){
                String formattedDate = lastGreenDate(this, lastGreen);

                setLastGreen(formattedDate);

                logDebug("Date last green: " + formattedDate);
            }
        }
    }

    public void takePicture(){
        logDebug("takePicture");
        Intent intent = new Intent(MediaStore.ACTION_IMAGE_CAPTURE);
        if (intent.resolveActivity(getPackageManager()) != null) {
            File photoFile = createImageFile();
            Uri photoURI;
            if(photoFile != null){
                if (Build.VERSION.SDK_INT >= Build.VERSION_CODES.N) {
                    photoURI = FileProvider.getUriForFile(this, "mega.privacy.android.app.providers.fileprovider", photoFile);
                }
                else{
                    photoURI = Uri.fromFile(photoFile);
                }
                mOutputFilePath = photoFile.getAbsolutePath();
                if(mOutputFilePath!=null){
                    intent.setFlags(Intent.FLAG_GRANT_READ_URI_PERMISSION);
                    intent.setFlags(Intent.FLAG_GRANT_WRITE_URI_PERMISSION);
                    intent.putExtra(MediaStore.EXTRA_OUTPUT, photoURI);
                    startActivityForResult(intent, TAKE_PHOTO_CODE);
                }
            }
        }
    }


    public void uploadPictureOrVoiceClip(String path){
        if(path == null) return;

        File selfie;
        if(isVoiceClip(path)) {
            selfie = buildVoiceClipFile(this, outputFileName);
            if (!isFileAvailable(selfie)) return;
        }else{
            selfie = new File(path);
            if (!MimeTypeList.typeForName(selfie.getAbsolutePath()).isImage()) return;
        }

        Intent intent = new Intent(this, ChatUploadService.class);
        PendingMessageSingle pMsgSingle = new PendingMessageSingle();
        pMsgSingle.setChatId(idChat);
        if(isVoiceClip(selfie.getAbsolutePath())){
            pMsgSingle.setType(TYPE_VOICE_CLIP);
            intent.putExtra(EXTRA_TRANSFER_TYPE, EXTRA_VOICE_CLIP);
        }

        long timestamp = System.currentTimeMillis()/1000;
        pMsgSingle.setUploadTimestamp(timestamp);

        String fingerprint = megaApi.getFingerprint(selfie.getAbsolutePath());
        pMsgSingle.setFilePath(selfie.getAbsolutePath());
        pMsgSingle.setName(selfie.getName());
        pMsgSingle.setFingerprint(fingerprint);
        long idMessage = dbH.addPendingMessage(pMsgSingle);
        pMsgSingle.setId(idMessage);

        if(idMessage == -1) return;

        logDebug("idMessage = " + idMessage);
        intent.putExtra(ChatUploadService.EXTRA_ID_PEND_MSG, idMessage);
        if(!isLoadingHistory){
            logDebug("sendMessageToUI");
            AndroidMegaChatMessage newNodeAttachmentMsg = new AndroidMegaChatMessage(pMsgSingle, true);
            sendMessageToUI(newNodeAttachmentMsg);
        }
        intent.putExtra(ChatUploadService.EXTRA_CHAT_ID, idChat);

        checkIfServiceCanStart(intent);
    }


    private void showOverquotaAlert(boolean prewarning){
        logDebug("prewarning: " + prewarning);

        AlertDialog.Builder builder = new AlertDialog.Builder(this);
        builder.setTitle(getString(R.string.overquota_alert_title));

        if(prewarning){
            builder.setMessage(getString(R.string.pre_overquota_alert_text));
        }
        else{
            builder.setMessage(getString(R.string.overquota_alert_text));
        }

        if(chatAlertDialog ==null){

            builder.setPositiveButton(getString(R.string.my_account_upgrade_pro), new android.content.DialogInterface.OnClickListener() {

                @Override
                public void onClick(DialogInterface dialog, int which) {
                    showUpgradeAccount();
                }
            });
            builder.setNegativeButton(getString(R.string.general_cancel), new android.content.DialogInterface.OnClickListener() {

                @Override
                public void onClick(DialogInterface dialog, int which) {
                    dialog.dismiss();
                    chatAlertDialog =null;
                }
            });

            chatAlertDialog = builder.create();
            chatAlertDialog.setCanceledOnTouchOutside(false);
        }

        chatAlertDialog.show();
    }

    public void showUpgradeAccount(){
        logDebug("showUpgradeAccount");
        Intent upgradeIntent = new Intent(this, ManagerActivityLollipop.class);
        upgradeIntent.setAction(ACTION_SHOW_UPGRADE_ACCOUNT);
        startActivity(upgradeIntent);
    }

    public void showJumpMessage(){
        if((!isHideJump)&&(typeMessageJump!=TYPE_MESSAGE_NEW_MESSAGE)){
            typeMessageJump = TYPE_MESSAGE_JUMP_TO_LEAST;
            messageJumpText.setText(getResources().getString(R.string.message_jump_latest));
            messageJumpLayout.setVisibility(View.VISIBLE);
        }
    }

    private void showCallInProgressLayout(String text, boolean chrono, MegaChatCall call) {
        if (callInProgressText != null) {
            callInProgressText.setText(text);
        }
        activateChrono(chrono, callInProgressChrono, call);

        if (callInProgressLayout != null && callInProgressLayout.getVisibility() != View.VISIBLE) {
            callInProgressLayout.setAlpha(1);
            callInProgressLayout.setVisibility(View.VISIBLE);
            callInProgressLayout.setOnClickListener(this);
        }
    }

    /**
     * Method for hiding the current call bar.
     *
     * @param call The call.
     */
    private void hideCallBar(MegaChatCall call) {
        invalidateOptionsMenu();
        activateChrono(false, callInProgressChrono, call);
        activateChrono(false, subtitleChronoCall, call);

        if (callInProgressLayout != null) {
            callInProgressLayout.setVisibility(View.GONE);
            callInProgressLayout.setOnClickListener(null);
            setSubtitleVisibility();
        }
        if(returnCallOnHoldButton != null) {
            returnCallOnHoldButton.setVisibility(View.GONE);
        }
    }

    /**
     * Method to get another call in progress
     *
     * @return The another call.
     */
    private MegaChatCall getAnotherActiveCall(long currentChatId) {
        ArrayList<Long> chatsIDsWithCallActive = getCallsParticipating();
        if (chatsIDsWithCallActive != null && !chatsIDsWithCallActive.isEmpty()) {
            for (Long anotherChatId : chatsIDsWithCallActive) {
                if (anotherChatId != currentChatId && megaChatApi.getChatCall(anotherChatId) != null && !megaChatApi.getChatCall(anotherChatId).isOnHold()) {
                    return megaChatApi.getChatCall(anotherChatId);
                }
            }
        }
        return null;
    }

    /**
     * Method to get another call on hold.
     *
     * @return The another call.
     */
    private MegaChatCall getAnotherOnHoldCall(long currentChatId) {
        ArrayList<Long> chatsIDsWithCallActive = getCallsParticipating();
        if (chatsIDsWithCallActive != null && !chatsIDsWithCallActive.isEmpty()) {
            for (Long anotherChatId : chatsIDsWithCallActive) {
                if (anotherChatId != currentChatId && megaChatApi.getChatCall(anotherChatId) != null && megaChatApi.getChatCall(anotherChatId).isOnHold()) {
                    return megaChatApi.getChatCall(anotherChatId);
                }
            }
        }
        return null;
    }

    /**
     * Method for updating the bar that indicates the current call in this chat.
     */
    private void updateCallBar() {
        if (chatRoom == null || chatRoom.isPreview() || !chatRoom.isActive() ||
                megaChatApi.getNumCalls() <= 0 || !isStatusConnected(this, idChat)) {
            setSubtitleVisibility();
            MegaChatCall call = megaChatApi.getChatCall(idChat);
            hideCallBar(call);
            return;
        }

        MegaChatCall anotherActiveCall = getAnotherActiveCall(idChat);

        MegaChatCall callInThisChat = megaChatApi.getChatCall(idChat);
        if (callInThisChat == null || (callInThisChat.getStatus() != MegaChatCall.CALL_STATUS_RECONNECTING && !isStatusConnected(this, idChat))){
            if(anotherActiveCall != null){
                updateCallInProgressLayout(anotherActiveCall, getString(R.string.call_in_progress_layout));
                returnCallOnHoldButton.setVisibility(View.GONE);
            }else{
                hideCallBar(null);
            }
            return;
        }

        int callStatus = callInThisChat.getStatus();
        logDebug("Call status "+callStatusToString(callStatus)+". Group chat: "+isGroup());

        if (callStatus == MegaChatCall.CALL_STATUS_DESTROYED) {
            setSubtitleVisibility();
            MegaChatCall call = megaChatApi.getChatCall(idChat);
            hideCallBar(call);
            return;
        }

        if (callInThisChat.isOnHold() || isSessionOnHold(callInThisChat.getChatid())) {
            if(anotherActiveCall != null){
                updateCallInProgressLayout(anotherActiveCall, isSessionOnHold(callInThisChat.getChatid()) ?
                        getString(R.string.call_on_hold) : getString(R.string.call_in_progress_layout));
                returnCallOnHoldButtonText.setText(getResources().getString(R.string.call_on_hold));
                returnCallOnHoldButtonIcon.setImageResource(R.drawable.ic_transfers_pause);
            }else{
                updateCallInProgressLayout(callInThisChat, getString(R.string.call_on_hold));
            }
            returnCallOnHoldButton.setVisibility(anotherActiveCall != null ? View.VISIBLE : View.GONE);
            return;
        }

        returnCallOnHoldButton.setVisibility(View.GONE);

        if (anotherActiveCall == null && (callStatus == MegaChatCall.CALL_STATUS_RING_IN || callStatus == MegaChatCall.CALL_STATUS_RECONNECTING)) {
            MegaApplication.setCallLayoutStatus(idChat, false);
        }

        switch (callStatus){
            case MegaChatCall.CALL_STATUS_USER_NO_PRESENT:
            case MegaChatCall.CALL_STATUS_RING_IN:
                if (isGroup()) {
<<<<<<< HEAD
                    if(anotherActiveCall != null){
                        updateCallInProgressLayout(anotherActiveCall, getString(R.string.call_in_progress_layout));
                        returnCallOnHoldButton.setVisibility(View.VISIBLE);
                        returnCallOnHoldButtonText.setText(getResources().getString(R.string.title_join_call));
                        returnCallOnHoldButtonIcon.setImageResource(R.drawable.ic_transfers_pause);
                    }else{
                        usersWithVideo();
                        long callerHandle = callInThisChat.getCaller();
                        String textLayout;
                        if (callerHandle != MEGACHAT_INVALID_HANDLE && getPeerFullName(callerHandle) != null) {
                            textLayout = getString(R.string.join_call_layout_in_group_call, getPeerFullName(callerHandle));
                        } else {
                            textLayout = getString(R.string.join_call_layout);
                        }
                        tapToReturnLayout(callInThisChat, textLayout);
=======
                    usersWithVideo();

                    long callerHandle = call.getCaller();
                    String textLayout;
                    String callerFullName = chatC.getParticipantFullName(callerHandle);
                    if (callerHandle != MEGACHAT_INVALID_HANDLE && !isTextEmpty(callerFullName)) {
                        textLayout = getString(R.string.join_call_layout_in_group_call, callerFullName);
                    } else {
                        textLayout = getString(R.string.join_call_layout);
>>>>>>> 3446a3c1
                    }
                    break;
                }

                if (callInThisChat.getStatus() == MegaChatCall.CALL_STATUS_RING_IN && app.getCallLayoutStatus(idChat)) {
                    if(anotherActiveCall != null){
                        updateCallInProgressLayout(anotherActiveCall, getString(R.string.call_in_progress_layout));
                    }else{
                        tapToReturnLayout(callInThisChat, getString(R.string.call_in_progress_layout));
                    }
                    break;
                }

                if(isAfterReconnecting(this, callInProgressLayout, callInProgressText))
                    break;

                if(anotherActiveCall == null) {
                    hideCallBar(callInThisChat);
                }
                break;

            case MegaChatCall.CALL_STATUS_REQUEST_SENT:

                if(anotherActiveCall != null){
                    updateCallInProgressLayout(anotherActiveCall, getString(R.string.call_in_progress_layout));
                }else{
                    if (MegaApplication.getCallLayoutStatus(idChat)) {
                        tapToReturnLayout(callInThisChat, getString(R.string.call_in_progress_layout));
                        break;
                    }
                    hideCallBar(callInThisChat);
                }
                break;

            case MegaChatCall.CALL_STATUS_RECONNECTING:
                if(anotherActiveCall != null){
                    updateCallInProgressLayout(anotherActiveCall, getString(R.string.call_in_progress_layout));
                }else{
                    activateChrono(false, subtitleChronoCall, callInThisChat);
                    callInProgressLayout.setBackgroundColor(ContextCompat.getColor(this, R.color.reconnecting_bar));
                    showCallInProgressLayout(getString(R.string.reconnecting_message), false, callInThisChat);
                    callInProgressLayout.setOnClickListener(this);
                }
                break;

            case MegaChatCall.CALL_STATUS_IN_PROGRESS:
                if(anotherActiveCall != null){
                    updateCallInProgressLayout(anotherActiveCall, getString(R.string.call_in_progress_layout));
                }else{
                    callInProgressLayout.setBackgroundColor(ContextCompat.getColor(this, R.color.accentColor));
                    if(!isAfterReconnecting(this, callInProgressLayout, callInProgressText)){
                        updateCallInProgressLayout(callInThisChat, getString(R.string.call_in_progress_layout));
                        break;
                    }

                    callInProgressLayout.setOnClickListener(null);
                    showCallInProgressLayout(getString(R.string.connected_message), false, callInThisChat);
                    callInProgressLayout.setAlpha(1);
                    callInProgressLayout.setVisibility(View.VISIBLE);
                    callInProgressLayout.animate()
                            .alpha(0f)
                            .setDuration(QUICK_INFO_ANIMATION)
                            .setListener(new AnimatorListenerAdapter() {
                                @Override
                                public void onAnimationEnd(Animator animation) {
                                    callInProgressLayout.setVisibility(View.GONE);
                                    updateCallInProgressLayout(callInThisChat, getString(R.string.call_in_progress_layout));
                                }
                            });
                }
                break;

        }
    }

    private void tapToReturnLayout(MegaChatCall call, String text){
        activateChrono(false, subtitleChronoCall, call);
        callInProgressLayout.setBackgroundColor(ContextCompat.getColor(this, R.color.accentColor));
        showCallInProgressLayout(text, false, call);
        callInProgressLayout.setOnClickListener(this);
    }

    private void updateCallInProgressLayout(MegaChatCall call, String text){
        if (call == null)
            return;

        showCallInProgressLayout(text, true, call);
        callInProgressLayout.setOnClickListener(this);
        if (isGroup()) {
            subtitleCall.setVisibility(View.VISIBLE);
            individualSubtitleToobar.setVisibility(View.GONE);
            setGroupalSubtitleToolbarVisibility(false);
        }

        usersWithVideo();
        activateChrono(true, subtitleChronoCall, call);
        invalidateOptionsMenu();
    }

    public void usersWithVideo() {
        if (megaChatApi == null || !isGroup() || subtitleCall.getVisibility() != View.VISIBLE)
            return;

        MegaChatCall call = megaChatApi.getChatCall(idChat);
        if(call == null)
            return;

        int usersWithVideo = call.getNumParticipants(MegaChatCall.VIDEO);
        int totalVideosAllowed = megaChatApi.getMaxVideoCallParticipants();
        if (usersWithVideo <= 0 || totalVideosAllowed == 0) {
            participantsLayout.setVisibility(View.GONE);
            return;
        }
        participantsText.setText(usersWithVideo + "/" + totalVideosAllowed);
        participantsLayout.setVisibility(View.VISIBLE);
    }

    public void goToEnd(){
        logDebug("goToEnd()");
        int infoToShow = -1;
        if(!messages.isEmpty()){
            int index = messages.size()-1;

            AndroidMegaChatMessage msg = messages.get(index);

            while (!msg.isUploading() && msg.getMessage().getStatus() == MegaChatMessage.STATUS_SENDING_MANUAL) {
                index--;
                if (index == -1) {
                    break;
                }
                msg = messages.get(index);
            }

            if(index == (messages.size()-1)){
                //Scroll to end
                mLayoutManager.scrollToPositionWithOffset(index+1,scaleHeightPx(20, getOutMetrics()));
            }else{
                index++;
                infoToShow = adjustInfoToShow(index);
                if(infoToShow== AndroidMegaChatMessage.CHAT_ADAPTER_SHOW_ALL){
                    mLayoutManager.scrollToPositionWithOffset(index, scaleHeightPx(50, getOutMetrics()));
                }else{
                    mLayoutManager.scrollToPositionWithOffset(index, scaleHeightPx(20, getOutMetrics()));
                }
            }
        }
        hideMessageJump();
    }

    public void setNewVisibility(boolean vis){
        newVisibility = vis;
    }

    public void hideMessageJump(){
        isHideJump = true;
        visibilityMessageJump=false;
        if(messageJumpLayout.getVisibility() == View.VISIBLE){
            messageJumpLayout.animate()
                        .alpha(0.0f)
                        .setDuration(1000)
                        .withEndAction(new Runnable() {
                            @Override public void run() {
                                messageJumpLayout.setVisibility(View.GONE);
                                messageJumpLayout.setAlpha(1.0f);
                            }
                        })
                        .start();
        }
    }

    public MegaApiAndroid getLocalMegaApiFolder() {

        PackageManager m = getPackageManager();
        String s = getPackageName();
        PackageInfo p;
        String path = null;
        try {
            p = m.getPackageInfo(s, 0);
            path = p.applicationInfo.dataDir + "/";
        } catch (PackageManager.NameNotFoundException e) {
            e.printStackTrace();
        }

        MegaApiAndroid megaApiFolder = new MegaApiAndroid(MegaApplication.APP_KEY, MegaApplication.USER_AGENT, path);

        megaApiFolder.setDownloadMethod(MegaApiJava.TRANSFER_METHOD_AUTO_ALTERNATIVE);
        megaApiFolder.setUploadMethod(MegaApiJava.TRANSFER_METHOD_AUTO_ALTERNATIVE);

        return megaApiFolder;
    }

    public File createImageFile() {
        logDebug("createImageFile");
        String timeStamp = new SimpleDateFormat("yyyyMMdd_HHmmss").format(new Date());
        String imageFileName = "picture" + timeStamp + "_";
        File storageDir = getExternalFilesDir(null);
        if (!storageDir.exists()) {
            storageDir.mkdir();
        }
        return new File(storageDir, imageFileName + ".jpg");
    }

    private void onCaptureImageResult() {
        logDebug("onCaptureImageResult");
        if (mOutputFilePath != null) {
            File f = new File(mOutputFilePath);
            if(f!=null){
                try {
                    File publicFile = copyImageFile(f);
                    //Remove mOutputFilePath
                    if (f.exists()) {
                        if (f.isDirectory()) {
                            if(f.list().length <= 0){
                                f.delete();
                            }
                        }else{
                            f.delete();
                        }
                    }
                    if(publicFile!=null){
                        Uri finalUri = Uri.fromFile(publicFile);
                        galleryAddPic(finalUri);
                        uploadPictureOrVoiceClip(publicFile.getPath());
                    }

                } catch (IOException e) {
                    e.printStackTrace();
                }
            }

        }
    }

    public File copyImageFile(File fileToCopy) throws IOException {
        logDebug("copyImageFile");
        File storageDir = new File(Environment.getExternalStoragePublicDirectory(Environment.DIRECTORY_DCIM), "Camera");
        if (!storageDir.exists()) {
            storageDir.mkdir();
        }
        File copyFile = new File(storageDir, fileToCopy.getName());
        copyFile.createNewFile();
        copy(fileToCopy, copyFile);
        return copyFile;
    }

    public static void copy(File src, File dst) throws IOException {
        logDebug("copy");
        InputStream in = new FileInputStream(src);
        OutputStream out = new FileOutputStream(dst);
        byte[] buf = new byte[1024];
        int len;
        while ((len = in.read(buf)) > 0) {
            out.write(buf, 0, len);
        }
        in.close();
        out.close();
    }

    private void galleryAddPic(Uri contentUri) {
        logDebug("galleryAddPic");
        if(contentUri!=null){
            Intent mediaScanIntent = new Intent(Intent.ACTION_MEDIA_SCANNER_SCAN_FILE, contentUri);
            sendBroadcast(mediaScanIntent);
        }
    }

    public void hideKeyboard() {
        logDebug("hideKeyboard");
        hideFileStorage();
        if (emojiKeyboard == null) return;
        emojiKeyboard.hideBothKeyboard(this);
    }

    public void showConfirmationConnect(){
        logDebug("showConfirmationConnect");

        DialogInterface.OnClickListener dialogClickListener = new DialogInterface.OnClickListener() {
            @Override
            public void onClick(DialogInterface dialog, int which) {
                switch (which){
                    case DialogInterface.BUTTON_POSITIVE:
                        startConnection();
                        finish();
                        break;

                    case DialogInterface.BUTTON_NEGATIVE:
                        logDebug("BUTTON_NEGATIVE");
                        break;
                }
            }
        };

        AlertDialog.Builder builder = new AlertDialog.Builder(this);
        try {
            builder.setMessage(R.string.confirmation_to_reconnect).setPositiveButton(R.string.general_ok, dialogClickListener)
                    .setNegativeButton(R.string.general_cancel, dialogClickListener).show().setCanceledOnTouchOutside(false);
        }
        catch (Exception e){}
    }

    public void startConnection() {
        logDebug("Broadcast to ManagerActivity");
        Intent intent = new Intent(BROADCAST_ACTION_INTENT_CONNECTIVITY_CHANGE);
        intent.putExtra("actionType", START_RECONNECTION);
        LocalBroadcastManager.getInstance(getApplicationContext()).sendBroadcast(intent);
    }

    public int getDeviceDensity(){
        int screen = 0;
        switch (getResources().getDisplayMetrics().densityDpi) {
            case DisplayMetrics.DENSITY_LOW:
                screen = 1;
                break;
            case DisplayMetrics.DENSITY_MEDIUM:
                screen = 1;
                break;
            case DisplayMetrics.DENSITY_HIGH:
                screen = 1;
                break;
            case DisplayMetrics.DENSITY_XHIGH:
                screen = 0;
                break;
            case DisplayMetrics.DENSITY_XXHIGH:
                screen = 0;
                break;
            case DisplayMetrics.DENSITY_XXXHIGH:
                screen = 0;
                break;
            default:
                screen = 0;
        }
        return screen;
    }

    public void setNodeAttachmentVisible() {
        logDebug("setNodeAttachmentVisible");
        if (adapter != null && holder_imageDrag != null && position_imageDrag != -1) {
            adapter.setNodeAttachmentVisibility(true, holder_imageDrag, position_imageDrag);
            holder_imageDrag = null;
            position_imageDrag = -1;
        }
    }

    private void addInBufferSending(AndroidMegaChatMessage androidMsg){
        if(bufferSending.isEmpty()){
            bufferSending.add(0,androidMsg);
        }else{
            boolean isContained = false;
            for(int i=0; i<bufferSending.size(); i++){
                if((bufferSending.get(i).getMessage().getMsgId() == androidMsg.getMessage().getMsgId())&&(bufferSending.get(i).getMessage().getTempId() == androidMsg.getMessage().getTempId())){
                    isContained = true;
                    break;
                }
            }
            if(!isContained){
                bufferSending.add(0,androidMsg);
            }
        }
    }

    private void createSpeakerAudioManger(){
        if(rtcAudioManager != null) return;
        speakerWasActivated = true;
        rtcAudioManager = AppRTCAudioManager.create(this, speakerWasActivated);
        rtcAudioManager.setOnProximitySensorListener(new OnProximitySensorListener() {
            @Override
            public void needToUpdate(boolean isNear) {
                if(!speakerWasActivated && !isNear){
                    adapter.pausePlaybackInProgress();
                }else if(speakerWasActivated && isNear){
                    speakerWasActivated = false;
                }
            }
        });
    }

    public void startProximitySensor(){
        logDebug("Starting proximity sensor");
        createSpeakerAudioManger();
        rtcAudioManager.startProximitySensor();
    }
    private void activateSpeaker(){
        if(!speakerWasActivated){
            speakerWasActivated = true;
        }
        if(rtcAudioManager != null){
            rtcAudioManager.updateSpeakerStatus(true);
        }
    }

    public void stopProximitySensor(){
        if(rtcAudioManager == null) return;
        activateSpeaker();
        rtcAudioManager.unregisterProximitySensor();
        destroySpeakerAudioManger();
    }

    private void destroySpeakerAudioManger(){
        if (rtcAudioManager == null) return;
        try {
            rtcAudioManager.stop();
            rtcAudioManager = null;
        } catch (Exception e) {
            logError("Exception stopping speaker audio manager", e);
        }
    }


    public void setShareLinkDialogDismissed (boolean dismissed) {
        isShareLinkDialogDismissed = dismissed;
    }

    private void checkIfServiceCanStart(Intent intent) {
        preservedIntents.add(intent);
        if (!isAskingForMyChatFiles) {
            checkIfIsNeededToAskForMyChatFilesFolder();
        }
    }

    private void checkIfIsNeededToAskForMyChatFilesFolder() {
        if (existsMyChatFilesFolder()) {
            setMyChatFilesFolder(getMyChatFilesFolder());

            if (isForwardingFromNC()) {
                handleStoredData();
            } else {
                proceedWithAction();
            }
        } else {
            isAskingForMyChatFiles = true;
            megaApi.getMyChatFilesFolder(new GetAttrUserListener(this));
        }
    }

    public void startUploadService() {
        if (!isWaitingForMoreFiles && !preservedIntents.isEmpty()) {
            for (Intent intent : preservedIntents) {
                intent.putExtra(ChatUploadService.EXTRA_PARENT_NODE, myChatFilesFolder.serialize());
                startService(intent);
            }
            preservedIntents.clear();
        }
    }

    public void setMyChatFilesFolder(MegaNode myChatFilesFolder) {
        isAskingForMyChatFiles = false;
        this.myChatFilesFolder = myChatFilesFolder;
    }

    public boolean isForwardingFromNC() {
        return isForwardingFromNC;
    }

    private void sendBroadcastChatArchived(String chatTitle) {
        Intent intent = new Intent(BROADCAST_ACTION_INTENT_CHAT_ARCHIVED);
        intent.putExtra(CHAT_TITLE, chatTitle);
        LocalBroadcastManager.getInstance(this).sendBroadcast(intent);
        closeChat(true);
        finish();
    }

    public void setIsWaitingForMoreFiles (boolean isWaitingForMoreFiles) {
        this.isWaitingForMoreFiles = isWaitingForMoreFiles;
    }

    public long getCurrentChatid() {
        return idChat;
    }

    Runnable updateVisualizer = new Runnable() {
        @Override
        public void run() {
            if (recordView.isRecordingNow() && recordingLayout.getVisibility() == View.VISIBLE) {
                updateAmplitudeVisualizer(myAudioRecorder.getMaxAmplitude());
                handlerVisualizer.postDelayed(this, REPEAT_INTERVAL);
            }
        }
    };

    private void updateAmplitudeVisualizer(int newAmplitude) {
        if (currentAmplitude != -1 && getRangeAmplitude(currentAmplitude) == getRangeAmplitude(newAmplitude))
            return;
        currentAmplitude = newAmplitude;
        needToUpdateVisualizer(currentAmplitude);
    }

    private int getRangeAmplitude(int value) {
        if(value < MIN_FIRST_AMPLITUDE) return NOT_SOUND;
        if(value >= MIN_FIRST_AMPLITUDE && value < MIN_SECOND_AMPLITUDE) return FIRST_RANGE;
        if(value >= MIN_SECOND_AMPLITUDE && value < MIN_THIRD_AMPLITUDE) return SECOND_RANGE;
        if(value >= MIN_THIRD_AMPLITUDE && value < MIN_FOURTH_AMPLITUDE) return THIRD_RANGE;
        if(value >= MIN_FOURTH_AMPLITUDE && value < MIN_FIFTH_AMPLITUDE) return FOURTH_RANGE;
        if(value >= MIN_FIFTH_AMPLITUDE && value < MIN_SIXTH_AMPLITUDE) return FIFTH_RANGE;
        return SIXTH_RANGE;
    }

    private void changeColor(RelativeLayout bar, boolean isLow) {
        Drawable background;
        if(isLow){
            background = ContextCompat.getDrawable(this, R.drawable.recording_low);
        }else{
            background = ContextCompat.getDrawable(this, R.drawable.recording_high);
        }
        if (bar.getBackground() == background) return;
        bar.setBackground(background);
    }
    private void needToUpdateVisualizer(int currentAmplitude) {
        int resultRange = getRangeAmplitude(currentAmplitude);

        if (resultRange == NOT_SOUND) {
            initRecordingItems(IS_LOW);
            return;
        }
        if (resultRange == SIXTH_RANGE) {
            initRecordingItems(IS_HIGH);
            return;
        }
        changeColor(firstBar, IS_HIGH);
        changeColor(sixthBar, IS_LOW);

        if (resultRange > FIRST_RANGE) {
            changeColor(secondBar, IS_HIGH);
            if (resultRange > SECOND_RANGE) {
                changeColor(thirdBar, IS_HIGH);
                if (resultRange > THIRD_RANGE) {
                    changeColor(fourthBar, IS_HIGH);
                    if (resultRange > FOURTH_RANGE) {
                        changeColor(fifthBar, IS_HIGH);
                    } else {
                        changeColor(fifthBar, IS_LOW);
                    }
                } else {
                    changeColor(fourthBar, IS_LOW);
                    changeColor(fifthBar, IS_LOW);
                }
            } else {
                changeColor(thirdBar, IS_LOW);
                changeColor(fourthBar, IS_LOW);
                changeColor(fifthBar, IS_LOW);
            }
        } else {
            changeColor(secondBar, IS_LOW);
            changeColor(thirdBar, IS_LOW);
            changeColor(fourthBar, IS_LOW);
            changeColor(fifthBar, IS_LOW);
        }
    }

    public long getLastIdMsgSeen() {
        return lastIdMsgSeen;
    }

    public long getGeneralUnreadCount() {
        return generalUnreadCount;
    }

    public void setPositionNewMessagesLayout(int positionNewMessagesLayout) {
        this.positionNewMessagesLayout = positionNewMessagesLayout;
    }

    /**
     * Initializes the joining or leaving UI depending on the action received.
     *
     * @param action    String which indicates if the UI to set is the joining or leaving state.
     */
    private void setJoiningOrLeaving(String action) {
        joiningOrLeaving = true;
        joiningOrLeavingAction = action;
        joiningLeavingText.setText(action);
        setBottomLayout(SHOW_JOINING_OR_LEFTING_LAYOUT);
        invalidateOptionsMenu();
    }

    public void setLastIdMsgSeen(long lastIdMsgSeen) {
        this.lastIdMsgSeen = lastIdMsgSeen;
    }
}<|MERGE_RESOLUTION|>--- conflicted
+++ resolved
@@ -196,12 +196,7 @@
     private static final String PROGRESS_PLAYING = "progressVoicePlaying";
     private static final String MESSAGE_HANDLE_PLAYING = "messageHandleVoicePlaying";
     private static final String USER_HANDLE_PLAYING = "userHandleVoicePlaying";
-<<<<<<< HEAD
-    private final static String SELECTED_ITEMS = "selectedItems";
     private final static String JOIN_CALL_DIALOG = "isJoinCallDialogShown";
-
-    private final static int NUMBER_MESSAGES_TO_LOAD = 20;
-=======
     private static final String LAST_MESSAGE_SEEN = "LAST_MESSAGE_SEEN";
     private static final String GENERAL_UNREAD_COUNT = "GENERAL_UNREAD_COUNT";
     private static final String SELECTED_ITEMS = "selectedItems";
@@ -210,7 +205,6 @@
 
     private final static int NUMBER_MESSAGES_TO_LOAD = 32;
     private final static int MAX_NUMBER_MESSAGES_TO_LOAD_NOT_SEEN = 256;
->>>>>>> 3446a3c1
     private final static int NUMBER_MESSAGES_BEFORE_LOAD = 8;
     public static final int REPEAT_INTERVAL = 40;
 
@@ -344,17 +338,8 @@
 
     private ImageView privateIconToolbar;
 
-<<<<<<< HEAD
-    float density;
-    private DisplayMetrics outMetrics;
-    private Display display;
-
     private boolean editingMessage = false;
     private MegaChatMessage messageToEdit = null;
-=======
-    boolean editingMessage = false;
-    MegaChatMessage messageToEdit = null;
->>>>>>> 3446a3c1
 
     private CoordinatorLayout fragmentContainer;
     private RelativeLayout writingContainerLayout;
@@ -363,18 +348,12 @@
     private RelativeLayout joinChatLinkLayout;
     private Button joinButton;
 
-<<<<<<< HEAD
     private RelativeLayout chatRelativeLayout;
     private RelativeLayout userTypingLayout;
     private TextView userTypingText;
-=======
     private RelativeLayout joiningLeavingLayout;
     private TextView joiningLeavingText;
 
-    RelativeLayout chatRelativeLayout;
-    RelativeLayout userTypingLayout;
-    TextView userTypingText;
->>>>>>> 3446a3c1
     boolean sendIsTyping=true;
     long userTypingTimeStamp = -1;
     private ImageButton keyboardTwemojiButton;
@@ -7566,14 +7545,9 @@
         LocalBroadcastManager.getInstance(this).unregisterReceiver(voiceclipDownloadedReceiver);
         LocalBroadcastManager.getInstance(this).unregisterReceiver(userNameReceiver);
         LocalBroadcastManager.getInstance(this).unregisterReceiver(chatArchivedReceiver);
-<<<<<<< HEAD
         unregisterReceiver(chatCallUpdateReceiver);
         unregisterReceiver(chatSessionUpdateReceiver);
-=======
-        LocalBroadcastManager.getInstance(this).unregisterReceiver(chatCallUpdateReceiver);
-        LocalBroadcastManager.getInstance(this).unregisterReceiver(chatSessionUpdateReceiver);
         unregisterReceiver(leftChatReceiver);
->>>>>>> 3446a3c1
 
         if(megaApi != null) {
             megaApi.removeRequestListener(this);
@@ -7845,15 +7819,8 @@
 
         }
         outState.putBoolean("isLocationDialogShown", isLocationDialogShown);
-<<<<<<< HEAD
-        outState.putBoolean(JOIN_CALL_DIALOG, isJoinCallDialogShown);
-
-//        outState.putInt("position_imageDrag", position_imageDrag);
-//        outState.putSerializable("holder_imageDrag", holder_imageDrag);
-=======
         outState.putBoolean(JOINING_OR_LEAVING, joiningOrLeaving);
         outState.putString(JOINING_OR_LEAVING_ACTION, joiningOrLeavingAction);
->>>>>>> 3446a3c1
     }
 
     public void askSizeConfirmationBeforeChatDownload(String parentPath, ArrayList<MegaNode> nodeList, long size){
@@ -8555,7 +8522,6 @@
             case MegaChatCall.CALL_STATUS_USER_NO_PRESENT:
             case MegaChatCall.CALL_STATUS_RING_IN:
                 if (isGroup()) {
-<<<<<<< HEAD
                     if(anotherActiveCall != null){
                         updateCallInProgressLayout(anotherActiveCall, getString(R.string.call_in_progress_layout));
                         returnCallOnHoldButton.setVisibility(View.VISIBLE);
@@ -8564,24 +8530,15 @@
                     }else{
                         usersWithVideo();
                         long callerHandle = callInThisChat.getCaller();
+                        String callerFullName = chatC.getParticipantFullName(callerHandle);
+
                         String textLayout;
-                        if (callerHandle != MEGACHAT_INVALID_HANDLE && getPeerFullName(callerHandle) != null) {
-                            textLayout = getString(R.string.join_call_layout_in_group_call, getPeerFullName(callerHandle));
+                        if (callerHandle != MEGACHAT_INVALID_HANDLE && !isTextEmpty(callerFullName)) {
+                            textLayout = getString(R.string.join_call_layout_in_group_call, callerFullName);
                         } else {
                             textLayout = getString(R.string.join_call_layout);
                         }
                         tapToReturnLayout(callInThisChat, textLayout);
-=======
-                    usersWithVideo();
-
-                    long callerHandle = call.getCaller();
-                    String textLayout;
-                    String callerFullName = chatC.getParticipantFullName(callerHandle);
-                    if (callerHandle != MEGACHAT_INVALID_HANDLE && !isTextEmpty(callerFullName)) {
-                        textLayout = getString(R.string.join_call_layout_in_group_call, callerFullName);
-                    } else {
-                        textLayout = getString(R.string.join_call_layout);
->>>>>>> 3446a3c1
                     }
                     break;
                 }
