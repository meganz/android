--- conflicted
+++ resolved
@@ -193,12 +193,8 @@
     ProgressDialog dialog;
     ProgressDialog statusDialog;
 
-<<<<<<< HEAD
     boolean retryHistory = false;
 
-//    public MegaChatMessage lastMessageSeen = null;
-=======
->>>>>>> 2a0cfc62
     public long lastIdMsgSeen = -1;
     public long generalUnreadCount = -1;
     boolean lastSeenReceived = false;
@@ -223,12 +219,8 @@
     public boolean activityVisible = false;
     boolean setAsRead = false;
 
-<<<<<<< HEAD
     boolean isOpeningChat = true;
 
-//    AndroidMegaChatMessage selectedMessage;
-=======
->>>>>>> 2a0cfc62
     int selectedPosition;
     public long selectedMessageId = -1;
     MegaChatRoom chatRoom;
@@ -254,13 +246,9 @@
     TextView titleToolbar;
     MarqueeTextView subtitleToobar;
     ImageView iconStateToolbar;
-<<<<<<< HEAD
 
     ImageView privateIconToolbar;
 
-    float scaleH, scaleW;
-=======
->>>>>>> 2a0cfc62
     float density;
     DisplayMetrics outMetrics;
     Display display;
@@ -643,19 +631,13 @@
         subtitleToobar.setText(" ");
         subtitleToobar.setVisibility(View.GONE);
         iconStateToolbar.setVisibility(View.GONE);
-<<<<<<< HEAD
         privateIconToolbar.setVisibility(View.GONE);
-=======
         myChrono = new Chronometer(context);
->>>>>>> 2a0cfc62
 
         badgeDrawable = new BadgeDrawerArrowDrawable(getSupportActionBar().getThemedContext());
 
         getWindow().setSoftInputMode(WindowManager.LayoutParams.SOFT_INPUT_STATE_HIDDEN);
-<<<<<<< HEAD
-
-=======
->>>>>>> 2a0cfc62
+
         emptyLayout = (LinearLayout) findViewById(R.id.empty_messages_layout);
         emptyTextView = (TextView) findViewById(R.id.empty_text_chat_recent);
         emptyImageView = (ImageView) findViewById(R.id.empty_image_view_chat);
@@ -1874,7 +1856,6 @@
                             contactInfoMenuItem.setTitle(getString(R.string.contact_properties_activity));
                             contactInfoMenuItem.setVisible(true);
                             callMenuItem.setVisible(true);
-                            videoMenuItem.setVisible(true);
                         }
                         leaveMenuItem.setVisible(false);
                     }
@@ -1900,17 +1881,12 @@
         switch (item.getItemId()) {
             // Respond to the action bar's Up/Home button
             case android.R.id.home: {
-<<<<<<< HEAD
                 closeChat(true);
                 if(megaChatApi.getInitState() == MegaChatApi.INIT_ANONYMOUS){
                     Intent loginIntent = new Intent(this, LoginActivityLollipop.class);
                     loginIntent.putExtra("visibleFragment", Constants. LOGIN_FRAGMENT);
                     startActivity(loginIntent);
                 }
-
-=======
-//                onBackPressed();
->>>>>>> 2a0cfc62
                 finish();
                 break;
             }
@@ -6633,10 +6609,7 @@
 
     @Override
     protected void onDestroy(){
-
         log("onDestroy()");
-        megaChatApi.removeChatListener(this);
-        megaChatApi.removeChatCallListener(this);
 
         if(emojiKeyboard!=null){
             emojiKeyboard.hideBothKeyboard(this);
@@ -6648,15 +6621,13 @@
             handlerKeyboard.removeCallbacksAndMessages(null);
         }
 
-<<<<<<< HEAD
-=======
         if (megaChatApi != null) {
             megaChatApi.closeChatRoom(idChat, this);
             MegaApplication.setClosedChat(true);
             megaChatApi.removeChatListener(this);
             megaChatApi.removeChatCallListener(this);
         }
->>>>>>> 2a0cfc62
+
         if (handler != null) {
             handler.removeCallbacksAndMessages(null);
         }
@@ -7138,7 +7109,6 @@
                 setAsRead=false;
             }
 
-<<<<<<< HEAD
             if(chatRoom.hasCustomTitle()){
                 textChat.setHint(getString(R.string.type_message_hint_with_customized_title, chatRoom.getTitle()));
             }else{
@@ -7216,38 +7186,7 @@
 
             activityVisible = true;
 
-            MegaChatCall callInProgress = megaChatApi.getChatCall(idChat);
-            if(callInProgress != null){
-                log("onResume() callStatus: "+callInProgress.getStatus());
-
-                if((callInProgress.getStatus()==MegaChatCall.CALL_STATUS_USER_NO_PRESENT)||(callInProgress.getStatus()==MegaChatCall.CALL_STATUS_RING_IN)){
-                    if(isGroup()){
-                        log("onResume() CALL_STATUS_USER_NO_PRESENT - VISIBLE");
-                        callInProgressLayout.setVisibility(View.VISIBLE);
-                        callInProgressText.setText(getString(R.string.join_call_layout));
-                        callInProgressLayout.setOnClickListener(this);
-                    }else{
-                        callInProgressLayout.setVisibility(View.VISIBLE);
-                        callInProgressText.setText(getString(R.string.call_in_progress_layout));
-                        callInProgressLayout.setOnClickListener(this);
-                    }
-                }else if((callInProgress.getStatus() >= MegaChatCall.CALL_STATUS_REQUEST_SENT) && (callInProgress.getStatus() <= MegaChatCall.CALL_STATUS_IN_PROGRESS)){
-                    log("onResume() CALL_STATUS_REQUEST_SENT - VISIBLE");
-                    callInProgressLayout.setVisibility(View.VISIBLE);
-                    callInProgressText.setText(getString(R.string.call_in_progress_layout));
-                    callInProgressLayout.setOnClickListener(this);
-                }else{
-                    log("onResume() other case - GONE");
-                    callInProgressLayout.setVisibility(View.GONE);
-                }
-            }
-            else{
-                log("onResume() callInProgress != null - GONE");
-                callInProgressLayout.setVisibility(View.GONE);
-            }
-=======
-       showCallLayout(megaChatApi.getChatCall(idChat));
->>>>>>> 2a0cfc62
+            showCallLayout(megaChatApi.getChatCall(idChat));
 
             if(aB != null && aB.getTitle() != null){
                 titleToolbar.setText(adjustForLargeFont(titleToolbar.getText().toString()));
@@ -7393,11 +7332,7 @@
 
     @Override
     public void onChatConnectionStateUpdate(MegaChatApiJava api, long chatid, int newState) {
-<<<<<<< HEAD
-        log("onChatConnectionStateUpdate: " + newState);
-=======
         log("onChatConnectionStateUpdate: "+newState);
->>>>>>> 2a0cfc62
 
         supportInvalidateOptionsMenu();
 
