package mega.privacy.android.app.lollipop.megachat;

import android.Manifest;
import android.app.Activity;
import android.app.ActivityManager;
import android.app.ProgressDialog;
import android.content.BroadcastReceiver;
import android.content.Context;
import android.content.DialogInterface;
import android.content.Intent;
import android.content.IntentFilter;
import android.content.pm.PackageInfo;
import android.content.pm.PackageManager;
import android.content.res.Configuration;
import android.net.Uri;
import android.os.Build;
import android.os.Bundle;
import android.os.Environment;
import android.os.Handler;
import android.provider.MediaStore;
import android.support.design.widget.CoordinatorLayout;
import android.support.design.widget.Snackbar;
import android.support.v4.app.ActivityCompat;
import android.support.v4.content.ContextCompat;
import android.support.v4.content.FileProvider;
import android.support.v4.content.LocalBroadcastManager;
import android.support.v4.view.GestureDetectorCompat;
import android.support.v7.app.ActionBar;
import android.support.v7.app.AlertDialog;
import android.support.v7.view.ActionMode;
import android.support.v7.widget.RecyclerView;
import android.support.v7.widget.SimpleItemAnimator;
import android.support.v7.widget.Toolbar;
import android.text.Editable;
import android.text.Html;
import android.text.Spanned;
import android.text.TextWatcher;
import android.util.DisplayMetrics;
import android.util.TypedValue;
import android.view.Display;
import android.view.KeyEvent;
import android.view.Menu;
import android.view.MenuInflater;
import android.view.MenuItem;
import android.view.MotionEvent;
import android.view.View;
import android.view.ViewTreeObserver;
import android.view.Window;
import android.view.WindowManager;
import android.view.inputmethod.EditorInfo;
import android.view.inputmethod.InputMethodManager;
import android.widget.CheckBox;
import android.widget.FrameLayout;
import android.widget.ImageButton;
import android.widget.ImageView;
import android.widget.LinearLayout;
import android.widget.RelativeLayout;
import android.widget.TextView;
import android.widget.Toast;

import com.google.firebase.iid.FirebaseInstanceId;

import java.io.File;
import java.io.FileInputStream;
import java.io.FileOutputStream;
import java.io.IOException;
import java.io.InputStream;
import java.io.OutputStream;
import java.text.SimpleDateFormat;
import java.util.ArrayList;
import java.util.Calendar;
import java.util.Collections;
import java.util.Date;
import java.util.List;
import java.util.ListIterator;

import mega.privacy.android.app.DatabaseHandler;
import mega.privacy.android.app.MegaApplication;
import mega.privacy.android.app.MegaPreferences;
import mega.privacy.android.app.MimeTypeList;
import mega.privacy.android.app.R;
import mega.privacy.android.app.ShareInfo;
import mega.privacy.android.app.components.NpaLinearLayoutManager;
import mega.privacy.android.app.components.twemoji.EmojiEditText;
import mega.privacy.android.app.components.twemoji.EmojiKeyboard;
import mega.privacy.android.app.components.twemoji.EmojiTextView;
import mega.privacy.android.app.lollipop.AddContactActivityLollipop;
import mega.privacy.android.app.lollipop.AudioVideoPlayerLollipop;
import mega.privacy.android.app.lollipop.ContactInfoActivityLollipop;
import mega.privacy.android.app.lollipop.FileExplorerActivityLollipop;
import mega.privacy.android.app.lollipop.FileLinkActivityLollipop;
import mega.privacy.android.app.lollipop.FolderLinkActivityLollipop;
import mega.privacy.android.app.lollipop.LoginActivityLollipop;
import mega.privacy.android.app.lollipop.ManagerActivityLollipop;
import mega.privacy.android.app.lollipop.PdfViewerActivityLollipop;
import mega.privacy.android.app.lollipop.PinActivityLollipop;
import mega.privacy.android.app.lollipop.controllers.ChatController;
import mega.privacy.android.app.lollipop.listeners.ChatImportToForwardListener;
import mega.privacy.android.app.lollipop.listeners.ChatLinkInfoListener;
import mega.privacy.android.app.lollipop.listeners.MultipleForwardChatProcessor;
import mega.privacy.android.app.lollipop.listeners.MultipleGroupChatRequestListener;
import mega.privacy.android.app.lollipop.listeners.MultipleRequestListener;
import mega.privacy.android.app.lollipop.megachat.calls.ChatCallActivity;
import mega.privacy.android.app.lollipop.megachat.chatAdapters.MegaChatLollipopAdapter;
import mega.privacy.android.app.lollipop.tasks.FilePrepareTask;
import mega.privacy.android.app.modalbottomsheet.chatmodalbottomsheet.AttachmentUploadBottomSheetDialogFragment;
import mega.privacy.android.app.modalbottomsheet.chatmodalbottomsheet.ContactAttachmentBottomSheetDialogFragment;
import mega.privacy.android.app.modalbottomsheet.chatmodalbottomsheet.MessageNotSentBottomSheetDialogFragment;
import mega.privacy.android.app.modalbottomsheet.chatmodalbottomsheet.NodeAttachmentBottomSheetDialogFragment;
import mega.privacy.android.app.modalbottomsheet.chatmodalbottomsheet.PendingMessageBottomSheetDialogFragment;
import mega.privacy.android.app.snackbarListeners.SnackbarNavigateOption;
import mega.privacy.android.app.utils.Constants;
import mega.privacy.android.app.utils.MegaApiUtils;
import mega.privacy.android.app.utils.PreviewUtils;
import mega.privacy.android.app.utils.TimeChatUtils;
import mega.privacy.android.app.utils.Util;
import nz.mega.sdk.MegaApiAndroid;
import nz.mega.sdk.MegaApiJava;
import nz.mega.sdk.MegaChatApi;
import nz.mega.sdk.MegaChatApiAndroid;
import nz.mega.sdk.MegaChatApiJava;
import nz.mega.sdk.MegaChatCall;
import nz.mega.sdk.MegaChatCallListenerInterface;
import nz.mega.sdk.MegaChatContainsMeta;
import nz.mega.sdk.MegaChatError;
import nz.mega.sdk.MegaChatListItem;
import nz.mega.sdk.MegaChatListenerInterface;
import nz.mega.sdk.MegaChatMessage;
import nz.mega.sdk.MegaChatPeerList;
import nz.mega.sdk.MegaChatPresenceConfig;
import nz.mega.sdk.MegaChatRequest;
import nz.mega.sdk.MegaChatRequestListenerInterface;
import nz.mega.sdk.MegaChatRoom;
import nz.mega.sdk.MegaChatRoomListenerInterface;
import nz.mega.sdk.MegaContactRequest;
import nz.mega.sdk.MegaError;
import nz.mega.sdk.MegaHandleList;
import nz.mega.sdk.MegaNode;
import nz.mega.sdk.MegaNodeList;
import nz.mega.sdk.MegaRequest;
import nz.mega.sdk.MegaRequestListenerInterface;
import nz.mega.sdk.MegaUser;

import static mega.privacy.android.app.utils.Util.adjustForLargeFont;
import static mega.privacy.android.app.utils.Util.context;

public class ChatActivityLollipop extends PinActivityLollipop implements MegaChatCallListenerInterface, MegaChatRequestListenerInterface, MegaRequestListenerInterface, MegaChatListenerInterface, MegaChatRoomListenerInterface,  View.OnClickListener{

    public static int NUMBER_MESSAGES_TO_LOAD = 20;
    public static int NUMBER_MESSAGES_BEFORE_LOAD = 8;
    public static int REQUEST_CODE_SELECT_CHAT = 1005;

    public static int INITIAL_PRESENCE_STATUS = -55;

    String mOutputFilePath;

    boolean newVisibility = false;
    boolean getMoreHistory=false;

    int minutesLastGreen = -1;

    boolean isLoadingHistory = false;

    MenuItem importIcon;

    private AlertDialog errorOpenChatDialog;

    long numberToLoad = -1;

    private android.support.v7.app.AlertDialog downloadConfirmationDialog;
    private AlertDialog overquotaDialog;

    boolean sendOriginalAttachments = false;

    ProgressDialog dialog;
    ProgressDialog statusDialog;

//    public MegaChatMessage lastMessageSeen = null;
    public long lastIdMsgSeen = -1;
    public long generalUnreadCount = -1;
    boolean lastSeenReceived = false;
    int positionToScroll = -1;
    public int positionNewMessagesLayout = -1;

    boolean isTakePicture = false;
    MegaApiAndroid megaApi;
    MegaChatApiAndroid megaChatApi;

    Handler handlerReceive;
    Handler handlerSend;
    Handler handlerKeyboard;
    Handler handlerEmojiKeyboard;

    TextView emptyTextView;
    ImageView emptyImageView;
    LinearLayout emptyLayout;

    boolean pendingMessagesLoaded = false;

    boolean isFirstTimeStorage = true;

    boolean startVideo = false;
    public boolean activityVisible = false;

    boolean setAsRead = false;

    boolean isOpeningChat = true;

//    AndroidMegaChatMessage selectedMessage;
    int selectedPosition;
    public long selectedMessageId = -1;
    MegaChatRoom chatRoom;

    public long idChat;

    boolean noMoreNoSentMessages = false;

    public int showRichLinkWarning = Constants.RICH_WARNING_TRUE;

    private BadgeDrawerArrowDrawable badgeDrawable;

    ChatController chatC;
    boolean scrollingUp = false;

    long myUserHandle;

    ActionBar aB;
    Toolbar tB;
    LinearLayout toolbarElements;

    TextView titleToolbar;
    TextView subtitleToobar;
    ImageView iconStateToolbar;
    float scaleH, scaleW;
    float density;
    int screenDensity;
    DisplayMetrics outMetrics;
    Display display;

    boolean editingMessage = false;
    MegaChatMessage messageToEdit = null;

    GestureDetectorCompat detector;

    CoordinatorLayout fragmentContainer;
    RelativeLayout writingContainerLayout;
    RelativeLayout writingLayout;
    RelativeLayout disabledWritingLayout;

    RelativeLayout chatRelativeLayout;
    RelativeLayout userTypingLayout;
    TextView userTypingText;
    boolean sendIsTyping=true;
    long userTypingTimeStamp = -1;
    ImageButton keyboardTwemojiButton;
    ImageButton mediaButton;
    ImageButton sendContactButton ;
    ImageButton pickFileSystemButton;
    ImageButton pickCloudDriveButton;
    ImageButton pickFileStorageButton;

    EmojiKeyboard emojiKeyboard;
    LinearLayout linearLayoutTwemoji;

    RelativeLayout rLKeyboardTwemojiButton;
    RelativeLayout rLMediaButton;
    RelativeLayout rLSendContactButton ;
    RelativeLayout rLPickFileSystemButton;
    RelativeLayout rLPickCloudDriveButton;
    RelativeLayout rLPickFileStorageButton;

    RelativeLayout callInProgressLayout;

    EmojiEditText textChat;
    ImageButton sendIcon;
    RelativeLayout messagesContainerLayout;

    RecyclerView listView;
    NpaLinearLayoutManager mLayoutManager;

    ChatActivityLollipop chatActivity;

    MenuItem callMenuItem;
    MenuItem videoMenuItem;
    MenuItem inviteMenuItem;
    MenuItem clearHistoryMenuItem;
    MenuItem contactInfoMenuItem;
    MenuItem leaveMenuItem;

    boolean focusChanged=false;

    String intentAction;
    MegaChatLollipopAdapter adapter;
    int stateHistory;

    DatabaseHandler dbH = null;

    FrameLayout fragmentContainerFileStorage;
    RelativeLayout fileStorageLayout;
    private ChatFileStorageFragment fileStorageF;

    ArrayList<AndroidMegaChatMessage> messages;
    ArrayList<AndroidMegaChatMessage> bufferMessages;
    ArrayList<AndroidMegaChatMessage> bufferManualSending;
    ArrayList<AndroidMegaChatMessage> bufferSending;

    public static int TYPE_MESSAGE_JUMP_TO_LEAST = 0;
    public static int TYPE_MESSAGE_NEW_MESSAGE = 1;
    RelativeLayout messageJumpLayout;
    TextView messageJumpText;
    boolean isHideJump = false;
    int typeMessageJump = 0;
    boolean visibilityMessageJump=false;
    boolean isTurn = false;
    Handler handler;

    View.OnFocusChangeListener focus = new View.OnFocusChangeListener() {
        @Override
        public void onFocusChange(View v, boolean hasFocus) {
            log("onFocusChange");
            if(!focusChanged){
                focusChanged = true;
            }
        }
    };

    private ActionMode actionMode;


    private class UserTyping {
        MegaChatParticipant participantTyping;
        long timeStampTyping;

        public UserTyping(MegaChatParticipant participantTyping) {
            this.participantTyping = participantTyping;
        }

        public MegaChatParticipant getParticipantTyping() {
            return participantTyping;
        }

        public void setParticipantTyping(MegaChatParticipant participantTyping) {
            this.participantTyping = participantTyping;
        }

        public long getTimeStampTyping() {
            return timeStampTyping;
        }

        public void setTimeStampTyping(long timeStampTyping) {
            this.timeStampTyping = timeStampTyping;
        }
    }

    private BroadcastReceiver dialogConnectReceiver = new BroadcastReceiver() {
        @Override
        public void onReceive(Context context, Intent intent) {
            log("Network broadcast received on chatActivity!");

            if (intent != null){
                showConfirmationConnect();
            }
        }
    };

    ArrayList<UserTyping> usersTyping;
    List<UserTyping> usersTypingSync;


//    private class RecyclerViewOnGestureListener extends GestureDetector.SimpleOnGestureListener {

//        public void onLongPress(MotionEvent e) {
//            log("onLongPress");
//            if(megaChatApi.isSignalActivityRequired()){
//                megaChatApi.signalPresenceActivity();
//            }
//
//            View view = listView.findChildViewUnder(e.getX(), e.getY());
//            int position = listView.getChildLayoutPosition(view);
//
//            if (!adapter.isMultipleSelect()){
//                if(position<1){
//                    log("Position not valid: "+position);
//                }else{
//                    if(!messages.get(position-1).isUploading()){
//                        if(MegaApplication.isShowInfoChatMessages()){
//                            showMessageInfo(position);
//                        }else{
//                            AndroidMegaChatMessage messageR = messages.get(position-1);
//                            if(messageR.getMessage().getType() == MegaChatMessage.TYPE_CONTAINS_META){
//                                 MegaChatContainsMeta meta = messageR.getMessage().getContainsMeta();
//                                if(meta==null){
//                                }else if(meta!=null && meta.getType()==MegaChatContainsMeta.CONTAINS_META_RICH_PREVIEW){
//                                    adapter.setMultipleSelect(true);
//                                    actionMode = startSupportActionMode(new ActionBarCallBack());
//
//                                    if(position<1){
//                                        log("Position not valid");
//                                    }else{
//                                        itemClick(position);
//                                    }
//                                }else{
//                                    log("CONTAINS_META_INVALID");
//                                }
//                            }else{
//                                adapter.setMultipleSelect(true);
//                                actionMode = startSupportActionMode(new ActionBarCallBack());
//
//                                if(position<1){
//                                    log("Position not valid");
//                                }else{
//                                    itemClick(position);
//                                }
//                            }
//                        }
//                    }
//                }
//            }
//
//            super.onLongPress(e);
//        }
//
//        @Override
//        public boolean onSingleTapUp(MotionEvent e) {
//
//            if(megaChatApi.isSignalActivityRequired()){
//                megaChatApi.signalPresenceActivity();
//            }
//
//            View view = listView.findChildViewUnder(e.getX(), e.getY());
//
//            int position = listView.getChildLayoutPosition(view);
//            if(position<1){
//                log("Position not valid");
//            }
//            else{
//
//                AndroidMegaChatMessage messageR = messages.get(position-1);
//                if(messageR.isUploading()){
//
//                    itemClick(position);
//                }
//                else{
//                    if(messageR.getMessage().getType() == MegaChatMessage.TYPE_CONTAINS_META){
//                        MegaChatContainsMeta meta = messageR.getMessage().getContainsMeta();
//                        if(meta==null){
//                        }else if(meta!=null && meta.getType()==MegaChatContainsMeta.CONTAINS_META_RICH_PREVIEW){
//                            itemClick(position);
//
//                        }else{
//                            log("CONTAINS_META_INVALID");
//                        }
//                    }
//                    else{
//
//                        itemClick(position);
//                    }
//                }
//            }
//            return true;
//        }
//    }

    public void openMegaLink(String url, boolean isFile){
        log("openMegaLink");
        if(isFile){
            Intent openFileIntent = new Intent(this, FileLinkActivityLollipop.class);
            openFileIntent.setFlags(Intent.FLAG_ACTIVITY_CLEAR_TOP);
            openFileIntent.setAction(Constants.ACTION_OPEN_MEGA_LINK);
            openFileIntent.setData(Uri.parse(url));
            startActivity(openFileIntent);
        }
        else{
            Intent openFolderIntent = new Intent(this, FolderLinkActivityLollipop.class);
            openFolderIntent.setFlags(Intent.FLAG_ACTIVITY_CLEAR_TOP);
            openFolderIntent.setAction(Constants.ACTION_OPEN_MEGA_FOLDER_LINK);
            openFolderIntent.setData(Uri.parse(url));
            startActivity(openFolderIntent);
        }
    }

    public void showMessageInfo(int positionInAdapter){
        int position = positionInAdapter-1;

        if(position<messages.size()) {
            AndroidMegaChatMessage androidM = messages.get(position);
            StringBuilder messageToShow = new StringBuilder("");
            String token = FirebaseInstanceId.getInstance().getToken();
            if(token!=null){
                messageToShow.append("FCM TOKEN: " +token);
            }
            messageToShow.append("\nCHAT ID: " + MegaApiJava.userHandleToBase64(idChat));
            messageToShow.append("\nMY USER HANDLE: " +MegaApiJava.userHandleToBase64(megaChatApi.getMyUserHandle()));
            if(androidM!=null){
                MegaChatMessage m = androidM.getMessage();
                if(m!=null){
                    messageToShow.append("\nMESSAGE TYPE: " +m.getType());
                    messageToShow.append("\nMESSAGE TIMESTAMP: " +m.getTimestamp());
                    messageToShow.append("\nMESSAGE USERHANDLE: " +MegaApiJava.userHandleToBase64(m.getUserHandle()));
                    messageToShow.append("\nMESSAGE ID: " +MegaApiJava.userHandleToBase64(m.getMsgId()));
                    messageToShow.append("\nMESSAGE TEMP ID: " +MegaApiJava.userHandleToBase64(m.getTempId()));
                }
            }

            Toast.makeText(this, messageToShow, Toast.LENGTH_SHORT).show();
            log("showMessageInfo: "+messageToShow);
        }
    }

    public void showGroupInfoActivity(){
        log("showGroupInfoActivity");
        if(chatRoom.isGroup()){
            Intent i = new Intent(this, GroupChatInfoActivityLollipop.class);
            i.putExtra("handle", chatRoom.getChatId());
            this.startActivity(i);
        }
        else{
            Intent i = new Intent(this, ContactInfoActivityLollipop.class);
            i.putExtra("handle", chatRoom.getChatId());
            this.startActivity(i);
        }
    }

    @Override
    protected void onCreate(Bundle savedInstanceState) {
        log("onCreate");
        requestWindowFeature(Window.FEATURE_NO_TITLE);
        super.onCreate(savedInstanceState);

        if (megaApi == null) {
            MegaApplication app = (MegaApplication) getApplication();
            megaApi = app.getMegaApi();
        }

        if (megaChatApi == null) {
            MegaApplication app = (MegaApplication) getApplication();
            megaChatApi = app.getMegaChatApi();
        }

        if(megaChatApi==null||megaChatApi.getInitState()==MegaChatApi.INIT_ERROR||megaChatApi.getInitState()==0){
            log("Refresh session - karere");
            Intent intent = new Intent(this, LoginActivityLollipop.class);
            intent.putExtra("visibleFragment", Constants. LOGIN_FRAGMENT);
            intent.setFlags(Intent.FLAG_ACTIVITY_CLEAR_TOP);
            startActivity(intent);
            finish();
            return;
        }

        log("addChatListener");
        megaChatApi.addChatListener(this);
        megaChatApi.addChatCallListener(this);

        dbH = DatabaseHandler.getDbHandler(this);

//        detector = new GestureDetectorCompat(this, new RecyclerViewOnGestureListener());

        handler = new Handler();

        chatActivity = this;
        chatC = new ChatController(chatActivity);

        LocalBroadcastManager.getInstance(this).registerReceiver(dialogConnectReceiver, new IntentFilter(Constants.BROADCAST_ACTION_INTENT_CONNECTIVITY_CHANGE_DIALOG));

        if (Build.VERSION.SDK_INT >= Build.VERSION_CODES.LOLLIPOP) {
            Window window = this.getWindow();
            window.addFlags(WindowManager.LayoutParams.FLAG_DRAWS_SYSTEM_BAR_BACKGROUNDS);
            window.clearFlags(WindowManager.LayoutParams.FLAG_TRANSLUCENT_STATUS);
            window.setStatusBarColor(ContextCompat.getColor(this, R.color.lollipop_dark_primary_color));
        }

        setContentView(R.layout.activity_chat);
        display = getWindowManager().getDefaultDisplay();
        outMetrics = new DisplayMetrics();
        display.getMetrics(outMetrics);
        density  = getResources().getDisplayMetrics().density;


        //Set toolbar
        tB = (Toolbar) findViewById(R.id.toolbar_chat);
        setSupportActionBar(tB);
        aB = getSupportActionBar();
//		aB.setHomeAsUpIndicator(R.drawable.ic_menu_white);
        aB.setDisplayHomeAsUpEnabled(true);
        aB.setDisplayShowHomeEnabled(true);
        aB.setTitle(null);
        aB.setSubtitle(null);

        aB.setTitle(null);
        aB.setSubtitle(null);

        tB.setOnClickListener(this);
        toolbarElements = (LinearLayout) tB.findViewById(R.id.toolbar_elements);
        titleToolbar = (TextView) tB.findViewById(R.id.title_toolbar);
        subtitleToobar = (TextView) tB.findViewById(R.id.subtitle_toolbar);
        iconStateToolbar = (ImageView) tB.findViewById(R.id.state_icon_toolbar);

        titleToolbar.setText(" ");
        subtitleToobar.setText(" ");
        subtitleToobar.setVisibility(View.GONE);
        iconStateToolbar.setVisibility(View.GONE);

        badgeDrawable = new BadgeDrawerArrowDrawable(getSupportActionBar().getThemedContext());

        getWindow().setSoftInputMode(WindowManager.LayoutParams.SOFT_INPUT_STATE_HIDDEN);

//        toolbarElements = (LinearLayout) tB.findViewById(R.id.toolbar_elements);
//        titleToolbar = (EmojiTextView) tB.findViewById(R.id.title_toolbar);
//        if(getResources().getConfiguration().orientation == Configuration.ORIENTATION_LANDSCAPE){
//            titleToolbar.setEmojiSize(Util.scaleWidthPx(12, outMetrics));
//        }else{
//            titleToolbar.setEmojiSize(Util.scaleWidthPx(25, outMetrics));
//        }
//        titleToolbar.setText(" ");
//        subtitleToobar = (TextView) tB.findViewById(R.id.subtitle_toolbar);

        emptyLayout = (LinearLayout) findViewById(R.id.empty_messages_layout);
        emptyTextView = (TextView) findViewById(R.id.empty_text_chat_recent);
        emptyImageView = (ImageView) findViewById(R.id.empty_image_view_chat);

        updateNavigationToolbarIcon();

        fragmentContainer = (CoordinatorLayout) findViewById(R.id.fragment_container_chat);
        writingContainerLayout = (RelativeLayout) findViewById(R.id.writing_container_layout_chat_layout);

        messageJumpLayout = (RelativeLayout) findViewById(R.id.message_jump_layout);
        messageJumpText = (TextView) findViewById(R.id.message_jump_text);
        messageJumpLayout.setVisibility(View.GONE);

        writingLayout = (RelativeLayout) findViewById(R.id.writing_linear_layout_chat);
        disabledWritingLayout = (RelativeLayout) findViewById(R.id.writing_disabled_linear_layout_chat);

        linearLayoutTwemoji = (LinearLayout)findViewById(R.id.linear_layout_twemoji);
        rLKeyboardTwemojiButton = (RelativeLayout) findViewById(R.id.rl_keyboard_twemoji_chat);
        rLMediaButton = (RelativeLayout) findViewById(R.id.rl_media_icon_chat);
        rLSendContactButton = (RelativeLayout) findViewById(R.id.rl_send_contact_icon_chat);
        rLPickFileSystemButton = (RelativeLayout) findViewById(R.id.rl_pick_file_system_icon_chat);
        rLPickFileStorageButton = (RelativeLayout) findViewById(R.id.rl_pick_file_storage_icon_chat);
        rLPickCloudDriveButton = (RelativeLayout) findViewById(R.id.rl_pick_cloud_drive_icon_chat);

        keyboardTwemojiButton = (ImageButton) findViewById(R.id.keyboard_twemoji_chat);
        mediaButton = (ImageButton) findViewById(R.id.media_icon_chat);
        sendContactButton = (ImageButton) findViewById(R.id.send_contact_icon_chat);
        pickFileSystemButton = (ImageButton) findViewById(R.id.pick_file_system_icon_chat);
        pickFileStorageButton = (ImageButton) findViewById(R.id.pick_file_storage_icon_chat);
        pickCloudDriveButton = (ImageButton) findViewById(R.id.pick_cloud_drive_icon_chat);

        textChat = (EmojiEditText) findViewById(R.id.edit_text_chat);
        if(getResources().getConfiguration().orientation == Configuration.ORIENTATION_LANDSCAPE){
            textChat.setEmojiSize(Util.scaleWidthPx(10, outMetrics));
        }else{
            textChat.setEmojiSize(Util.scaleWidthPx(20, outMetrics));
        }

        emojiKeyboard = (EmojiKeyboard)findViewById(R.id.emojiView);
        emojiKeyboard.init(this, textChat, keyboardTwemojiButton);
        handlerKeyboard = new Handler();
        handlerEmojiKeyboard = new Handler();

        callInProgressLayout = (RelativeLayout) findViewById(R.id.call_in_progress_layout);
        callInProgressLayout.setVisibility(View.GONE);

        rLKeyboardTwemojiButton.setOnClickListener(this);
        rLMediaButton.setOnClickListener(this);
        rLSendContactButton.setOnClickListener(this);
        rLPickFileSystemButton.setOnClickListener(this);
        rLPickFileStorageButton.setOnClickListener(this);
        rLPickCloudDriveButton.setOnClickListener(this);

        keyboardTwemojiButton.setOnClickListener(this);
        mediaButton.setOnClickListener(this);
        sendContactButton.setOnClickListener(this);
        pickFileSystemButton.setOnClickListener(this);
        pickFileStorageButton.setOnClickListener(this);
        pickCloudDriveButton.setOnClickListener(this);

        messageJumpLayout.setOnClickListener(this);

        fragmentContainerFileStorage = (FrameLayout) findViewById(R.id.fragment_container_file_storage);
        fileStorageLayout = (RelativeLayout) findViewById(R.id.relative_layout_file_storage);
        fileStorageLayout.setVisibility(View.GONE);
        pickFileStorageButton.setImageResource(R.drawable.ic_b_select_image);


        textChat.addTextChangedListener(new TextWatcher() {
            public void afterTextChanged(Editable s) {
            }

            public void beforeTextChanged(CharSequence s, int start, int count, int after) {
            }

            public void onTextChanged(CharSequence s, int start, int before, int count) {

                if (s != null) {
                    if (s.length() > 0) {
                        String temp = s.toString();
                        if(temp.trim().length()>0){
                            sendIcon.setEnabled(true);
                            sendIcon.setImageDrawable(ContextCompat.getDrawable(chatActivity, R.drawable.ic_send_black));

                            textChat.setHint(" ");
                            textChat.setMinLines(1);
                            textChat.setMaxLines(5);

                        }else{
                            sendIcon.setEnabled(false);
                            sendIcon.setImageDrawable(ContextCompat.getDrawable(chatActivity, R.drawable.ic_send_trans));
                            log("textChat:TextChangedListener:onTextChanged:lengthInvalid1:sendStopTypingNotification");
                            megaChatApi.sendStopTypingNotification(chatRoom.getChatId());

                            if(chatRoom.hasCustomTitle()){
                                textChat.setHint(getString(R.string.type_message_hint_with_customized_title, chatRoom.getTitle()));
                            }else{
                               textChat.setHint(getString(R.string.type_message_hint_with_default_title, chatRoom.getTitle()));
                            }

                            textChat.setMinLines(1);
                            textChat.setMaxLines(1);

                        }
                    }else {
                        sendIcon.setEnabled(false);
                        sendIcon.setImageDrawable(ContextCompat.getDrawable(chatActivity, R.drawable.ic_send_trans));
                        log("textChat:TextChangedListener:onTextChanged:lengthInvalid2:sendStopTypingNotification");
                        megaChatApi.sendStopTypingNotification(chatRoom.getChatId());

                        if(chatRoom.hasCustomTitle()){
                            textChat.setHint(getString(R.string.type_message_hint_with_customized_title, chatRoom.getTitle()));
                        }else{
                            textChat.setHint(getString(R.string.type_message_hint_with_default_title, chatRoom.getTitle()));
                        }

                        textChat.setMinLines(1);
                        textChat.setMaxLines(1);
                    }
                }else{
                    sendIcon.setEnabled(false);
                    sendIcon.setImageDrawable(ContextCompat.getDrawable(chatActivity, R.drawable.ic_send_trans));
                    log("textChat:TextChangedListener:onTextChanged:nullText:sendStopTypingNotification");
                    megaChatApi.sendStopTypingNotification(chatRoom.getChatId());

                    if(chatRoom.hasCustomTitle()){
                        textChat.setHint(getString(R.string.type_message_hint_with_customized_title, chatRoom.getTitle()));
                    }else{
                        textChat.setHint(getString(R.string.type_message_hint_with_default_title, chatRoom.getTitle()));
                    }

                    textChat.setMinLines(1);
                    textChat.setMaxLines(1);

                }

                if(getCurrentFocus() == textChat){
                    // is only executed if the EditText was directly changed by the user

                    if(sendIsTyping){
                        log("textChat:TextChangedListener:onTextChanged:sendIsTyping:sendTypingNotification");
                        sendIsTyping=false;
                        megaChatApi.sendTypingNotification(chatRoom.getChatId());

                        int interval = 4000;
                        Runnable runnable = new Runnable(){
                            public void run() {
                                sendIsTyping=true;
                            }
                        };
                        handlerSend = new Handler();
                        handlerSend.postDelayed(runnable, interval);
                    }

                    if(megaChatApi.isSignalActivityRequired()){
                        megaChatApi.signalPresenceActivity();
                    }
                }
                else{
                    log("textChat:TextChangedListener:onTextChanged:nonFocusTextChat:sendStopTypingNotification");
                    megaChatApi.sendStopTypingNotification(chatRoom.getChatId());
                }
            }
        });


        textChat.setOnTouchListener(new View.OnTouchListener() {
            @Override
            public boolean onTouch(View v, MotionEvent event) {
                //Hide fileStorageLayout
                if(fileStorageLayout.isShown()){
                    hideFileStorageSection();
                }
                emojiKeyboard.showLetterKeyboard();
                return false;
            }
        });

        textChat.setOnLongClickListener(new View.OnLongClickListener() {
            @Override
            public boolean onLongClick(View v) {

                //Hide fileStorageLayout
                if(fileStorageLayout.isShown()){
                    hideFileStorageSection();
                }
                emojiKeyboard.showLetterKeyboard();
                return false;
            }
        });

        textChat.setOnEditorActionListener(new TextView.OnEditorActionListener() {
            @Override
            public boolean onEditorAction(TextView v, int actionId, KeyEvent event) {
                if (actionId == EditorInfo.IME_ACTION_DONE) {
                    //Hide fileStorageLayout
                    if(fileStorageLayout.isShown()){
                        if(fileStorageF != null){
                            fileStorageF.clearSelections();
                            fileStorageF.hideMultipleSelect();
                        }
                        fileStorageLayout.setVisibility(View.GONE);
                    }
                    emojiKeyboard.showLetterKeyboard();
                }
                return false;
            }
        });

        chatRelativeLayout  = (RelativeLayout) findViewById(R.id.relative_chat_layout);

        sendIcon = (ImageButton) findViewById(R.id.send_message_icon_chat);
        sendIcon.setOnClickListener(this);
        sendIcon.setImageDrawable(ContextCompat.getDrawable(this, R.drawable.ic_send_trans));
        sendIcon.setEnabled(false);

        listView = (RecyclerView) findViewById(R.id.messages_chat_list_view);
        listView.setClipToPadding(false);;
        listView.setNestedScrollingEnabled(false);
        ((SimpleItemAnimator) listView.getItemAnimator()).setSupportsChangeAnimations(false);

        mLayoutManager = new NpaLinearLayoutManager(this);
        mLayoutManager.setStackFromEnd(true);
        listView.setLayoutManager(mLayoutManager);
//        listView.addOnItemTouchListener(this);

        listView.addOnScrollListener(new RecyclerView.OnScrollListener() {
            @Override
            public void onScrolled(RecyclerView recyclerView, int dx, int dy) {
                // Get the first visible item
//                            int firstVisibleItem = mLayoutManager.findFirstVisibleItemPosition();

                if((messages.size()-1) == (mLayoutManager.findLastVisibleItemPosition()-1)){
                    hideMessageJump();
                }else if((messages.size()-1) > (mLayoutManager.findLastVisibleItemPosition()-1)){
                    if(newVisibility){
                        showJumpMessage();
                    }
                }

                if(stateHistory!=MegaChatApi.SOURCE_NONE){
                    if (dy > 0) {
                        // Scrolling up
                        scrollingUp = true;
                    } else {
                        // Scrolling down
                        scrollingUp = false;
                    }

                    if(!scrollingUp){
                        int pos = mLayoutManager.findFirstVisibleItemPosition();
//                if(mLayoutManager.findViewByPosition(pos).getTop()==0 && pos==0){
//                    showSnackbar("loadMoreMessages!!!");
//                }
                        if(pos<=NUMBER_MESSAGES_BEFORE_LOAD&&getMoreHistory){
                            if(megaChatApi.isSignalActivityRequired()){
                                megaChatApi.signalPresenceActivity();
                            }
                            log("DE->loadMessages:scrolling up");
                            isLoadingHistory = true;
                            stateHistory = megaChatApi.loadMessages(idChat, NUMBER_MESSAGES_TO_LOAD);
                            positionToScroll = -1;
                            getMoreHistory = false;
                        }
                    }
                }
            }
        });

//        listView.setAdapter(null);
//        adapter = null;

        messagesContainerLayout = (RelativeLayout) findViewById(R.id.message_container_chat_layout);

        userTypingLayout = (RelativeLayout) findViewById(R.id.user_typing_layout);
        userTypingLayout.setVisibility(View.GONE);
        userTypingText = (TextView) findViewById(R.id.user_typing_text);

        if(megaChatApi.isSignalActivityRequired()){
            megaChatApi.signalPresenceActivity();
        }

        Intent newIntent = getIntent();

        if (newIntent != null){
            log("Intent is not null");
            intentAction = newIntent.getAction();
            if (intentAction != null){

                idChat = newIntent.getLongExtra("CHAT_ID", -1);

                myUserHandle = megaChatApi.getMyUserHandle();

                if(savedInstanceState!=null) {
                    log("Bundle is NOT NULL");
                    selectedMessageId = savedInstanceState.getLong("selectedMessageId", -1);
                    log("Handle of the message: "+selectedMessageId);
                    selectedPosition = savedInstanceState.getInt("selectedPosition", -1);
                    isHideJump = savedInstanceState.getBoolean("isHideJump",false);
                    typeMessageJump = savedInstanceState.getInt("typeMessageJump",-1);
                    visibilityMessageJump = savedInstanceState.getBoolean("visibilityMessageJump",false);
                    mOutputFilePath = savedInstanceState.getString("mOutputFilePath");

                    if(visibilityMessageJump){
                        if(typeMessageJump == TYPE_MESSAGE_NEW_MESSAGE){
                            messageJumpText.setText(getResources().getString(R.string.message_new_messages));
                            messageJumpLayout.setVisibility(View.VISIBLE);
                        }else if(typeMessageJump == TYPE_MESSAGE_JUMP_TO_LEAST){
                            messageJumpText.setText(getResources().getString(R.string.message_jump_latest));
                            messageJumpLayout.setVisibility(View.VISIBLE);

                        }
                    }

                    lastIdMsgSeen = savedInstanceState.getLong("lastMessageSeen",-1);
                    if(lastIdMsgSeen != -1){
                        isTurn = true;
                    }

                    generalUnreadCount = savedInstanceState.getLong("generalUnreadCount",-1);
                }

                if(idChat!=-1) {

//                    if(megaApi.getNumPendingUploads()<=0){
//                        dbH.setFinishedPendingMessages();
//                    }

                    //Recover chat
                    log("Recover chat with id: " + idChat);
                    chatRoom = megaChatApi.getChatRoom(idChat);
                    if(chatRoom==null){
                        log("Chatroom is NULL - finish activity!!");
                        finish();
                    }

                    if(chatRoom.hasCustomTitle()){
                        textChat.setHint(getString(R.string.type_message_hint_with_customized_title, chatRoom.getTitle()));
                    }else{
                        textChat.setHint(getString(R.string.type_message_hint_with_default_title, chatRoom.getTitle()));
                    }

                    textChat.setMinLines(1);
                    textChat.setMaxLines(1);

                    ChatItemPreferences prefs = dbH.findChatPreferencesByHandle(Long.toString(idChat));
                    if(prefs!=null){
                        String written = prefs.getWrittenText();
                        if(written!=null && (!written.isEmpty())){
                            textChat.setText(written);
                        }
                    }
                    else{
                        prefs = new ChatItemPreferences(Long.toString(idChat), Boolean.toString(true), "");
                        dbH.setChatItemPreferences(prefs);
                    }

                    megaChatApi.closeChatRoom(idChat, null);

                    boolean result = megaChatApi.openChatRoom(idChat, this);
                    if(result){
                        MegaApplication.setClosedChat(false);
                    }

                    if(!result){
                        log("----Error on openChatRoom");
                        if(errorOpenChatDialog==null){
                            android.support.v7.app.AlertDialog.Builder builder;
                            if (Build.VERSION.SDK_INT >= Build.VERSION_CODES.HONEYCOMB) {
                                builder = new AlertDialog.Builder(this, R.style.AppCompatAlertDialogStyle);
                            }
                            else{
                                builder = new AlertDialog.Builder(this);
                            }
                            builder.setTitle(getString(R.string.chat_error_open_title));
                            builder.setMessage(getString(R.string.chat_error_open_message));

                            builder.setPositiveButton(getString(R.string.cam_sync_ok),
                                    new DialogInterface.OnClickListener() {
                                        public void onClick(DialogInterface dialog, int whichButton) {
                                            finish();
                                        }
                                    }
                            );
                            errorOpenChatDialog = builder.create();
                            errorOpenChatDialog.show();
                        }
                    }
                    else{
                        int chatConnection = megaChatApi.getChatConnectionState(idChat);
                        log("Chat connection (" + idChat+ ") is: "+chatConnection);

                        messages = new ArrayList<AndroidMegaChatMessage>();
                        bufferMessages = new ArrayList<AndroidMegaChatMessage>();
                        bufferManualSending = new ArrayList<AndroidMegaChatMessage>();
                        bufferSending = new ArrayList<AndroidMegaChatMessage>();

                        if (adapter == null) {
                            adapter = new MegaChatLollipopAdapter(this, chatRoom, messages, listView);
                            adapter.setHasStableIds(true);
                            listView.setAdapter(adapter);

                        }
                        log("Result of open chat: " + result);

                        titleToolbar.setText(chatRoom.getTitle());
                        setChatSubtitle();

                        if (intentAction.equals(Constants.ACTION_NEW_CHAT) && savedInstanceState==null) {
                            log("ACTION_CHAT_NEW: for opening first time");
                            textChat.setOnFocusChangeListener(focus);

                            emptyTextView.setVisibility(View.GONE);
                            emptyLayout.setVisibility(View.GONE);
                            chatRelativeLayout.setVisibility(View.VISIBLE);
                        }
                        else if (intentAction.equals(Constants.ACTION_CHAT_SHOW_MESSAGES) || intentAction.equals(Constants.ACTION_NEW_CHAT)) {
                            log("ACTION_CHAT_SHOW_MESSAGES or rotating a new chat");
                            isOpeningChat = true;

                            String text = newIntent.getStringExtra("showSnackbar");
                            if(text!=null){
                                showSnackbar(text);
                            }

                            LinearLayout.LayoutParams emptyTextViewParams1 = (LinearLayout.LayoutParams)emptyImageView.getLayoutParams();

                            if(getResources().getConfiguration().orientation == Configuration.ORIENTATION_LANDSCAPE){
                                emptyImageView.setImageResource(R.drawable.chat_empty_landscape);
                                emptyTextViewParams1.setMargins(0, Util.scaleHeightPx(40, outMetrics), 0, Util.scaleHeightPx(24, outMetrics));
                            }else{
                                emptyImageView.setImageResource(R.drawable.ic_empty_chat_list);
                                emptyTextViewParams1.setMargins(0, Util.scaleHeightPx(100, outMetrics), 0, Util.scaleHeightPx(24, outMetrics));
                            }

                            emptyImageView.setLayoutParams(emptyTextViewParams1);

                            String textToShowB = String.format(getString(R.string.chat_loading_messages));

                            try{
                                textToShowB = textToShowB.replace("[A]", "<font color=\'#7a7a7a\'>");
                                textToShowB = textToShowB.replace("[/A]", "</font>");
                                textToShowB = textToShowB.replace("[B]", "<font color=\'#000000\'>");
                                textToShowB = textToShowB.replace("[/B]", "</font>");
                            }
                            catch (Exception e){}
                            Spanned resultB = null;
                            if (android.os.Build.VERSION.SDK_INT >= android.os.Build.VERSION_CODES.N) {
                                resultB = Html.fromHtml(textToShowB,Html.FROM_HTML_MODE_LEGACY);
                            } else {
                                resultB = Html.fromHtml(textToShowB);
                            }

                            emptyTextView.setText(resultB);
                            emptyTextView.setVisibility(View.VISIBLE);
                            emptyLayout.setVisibility(View.VISIBLE);

                            chatRelativeLayout.setVisibility(View.GONE);

                            loadHistory();
                            log("On create: stateHistory: "+stateHistory);
                        }
                    }
                }
                else{
                    log("Chat ID -1 error");
                }
            }
        }
        else{
            log("INTENT is NULL");
        }
        log("FINISH on Create");
    }

    public void loadHistory(){
        log("loadHistory");

        isLoadingHistory = true;

        long unreadCount = chatRoom.getUnreadCount();
        //                        stateHistory = megaChatApi.loadMessages(idChat, NUMBER_MESSAGES_TO_LOAD);
        if (unreadCount == 0) {
            if(!isTurn) {
                lastIdMsgSeen = -1;
                generalUnreadCount = -1;
                stateHistory = megaChatApi.loadMessages(idChat, NUMBER_MESSAGES_TO_LOAD);
                numberToLoad=NUMBER_MESSAGES_TO_LOAD;
            }else{
                if (generalUnreadCount < 0) {
                    log("loadHistory:A->loadMessages " + chatRoom.getUnreadCount());
                    long unreadAbs = Math.abs(generalUnreadCount);
                    numberToLoad =  (int) unreadAbs+NUMBER_MESSAGES_TO_LOAD;
                    stateHistory = megaChatApi.loadMessages(idChat, (int) numberToLoad);
                }
                else{
                    log("loadHistory:B->loadMessages " + chatRoom.getUnreadCount());
                    numberToLoad =  (int) generalUnreadCount+NUMBER_MESSAGES_TO_LOAD;
                    stateHistory = megaChatApi.loadMessages(idChat, (int) numberToLoad);
                }
            }
            lastSeenReceived = true;
            log("loadHistory:C->loadMessages:unread is 0");
//            stateHistory = megaChatApi.loadMessages(idChat, NUMBER_MESSAGES_TO_LOAD);
//            numberToLoad=NUMBER_MESSAGES_TO_LOAD;
        } else {
            if(!isTurn){
                lastIdMsgSeen = megaChatApi.getLastMessageSeenId(idChat);
                generalUnreadCount = unreadCount;
            }
            else{
                log("Do not change lastSeenId --> rotating screen");
            }

            if (lastIdMsgSeen != -1) {
                log("loadHistory:lastSeenId: " + lastIdMsgSeen);
            } else {
                log("loadHistory:Error:InvalidLastMessage");
            }

            lastSeenReceived = false;
            if (unreadCount < 0) {
                log("loadHistory:A->loadMessages " + chatRoom.getUnreadCount());
                long unreadAbs = Math.abs(unreadCount);
                numberToLoad =  (int) unreadAbs+NUMBER_MESSAGES_TO_LOAD;
                stateHistory = megaChatApi.loadMessages(idChat, (int) numberToLoad);
            }
            else{
                log("loadHistory:B->loadMessages " + chatRoom.getUnreadCount());
                numberToLoad =  (int) unreadCount+NUMBER_MESSAGES_TO_LOAD;
                stateHistory = megaChatApi.loadMessages(idChat, (int) numberToLoad);
            }
        }
        log("loadHistory:END:numberToLoad: "+numberToLoad);
    }

    public void setChatSubtitle(){
        log("setChatSubtitle");
        if(megaChatApi.getConnectionState()!=MegaChatApi.CONNECTED||megaChatApi.getChatConnectionState(idChat)!=MegaChatApi.CHAT_CONNECTION_ONLINE){
            log("Chat not connected");

            subtitleToobar.setText(adjustForLargeFont(getString(R.string.invalid_connection_state)));
            subtitleToobar.setVisibility(View.VISIBLE);
            iconStateToolbar.setVisibility(View.GONE);

            tB.setOnClickListener(null);
        }
        else{
            log("karere connection state: "+megaChatApi.getConnectionState());
            log("chat connection state: "+megaChatApi.getChatConnectionState(idChat));
            int permission = chatRoom.getOwnPrivilege();

            if (chatRoom.isGroup()) {
                tB.setOnClickListener(this);

                log("Check permissions group chat");

                if(permission==MegaChatRoom.PRIV_RO) {
                    log("Permission RO");
                    writingContainerLayout.setVisibility(View.GONE);

                    mediaButton.setVisibility(View.GONE);
                    sendContactButton.setVisibility(View.GONE);
                    pickFileSystemButton.setVisibility(View.GONE);
                    pickCloudDriveButton.setVisibility(View.GONE);
                    pickFileStorageButton.setVisibility(View.GONE);

                    if(chatRoom.isArchived()){
                        log("Chat is archived");
                        subtitleToobar.setText(adjustForLargeFont(getString(R.string.archived_chat)));
                        subtitleToobar.setVisibility(View.VISIBLE);
                        iconStateToolbar.setVisibility(View.GONE);

                    }else{
                        subtitleToobar.setText(adjustForLargeFont(getString(R.string.observer_permission_label_participants_panel)));
                        subtitleToobar.setVisibility(View.VISIBLE);
                        iconStateToolbar.setVisibility(View.GONE);
                    }
                }
                else if(permission==MegaChatRoom.PRIV_RM) {
                    log("Permission RM");
                    writingContainerLayout.setVisibility(View.GONE);

                    mediaButton.setVisibility(View.GONE);
                    sendContactButton.setVisibility(View.GONE);
                    pickFileSystemButton.setVisibility(View.GONE);
                    pickCloudDriveButton.setVisibility(View.GONE);
                    pickFileStorageButton.setVisibility(View.GONE);

                    if(chatRoom.isArchived()){
                        log("Chat is archived");
                        subtitleToobar.setText(adjustForLargeFont(getString(R.string.archived_chat)));
                        subtitleToobar.setVisibility(View.VISIBLE);
                        iconStateToolbar.setVisibility(View.GONE);
                    }
                    else{
                        if(!chatRoom.isActive()){
                            subtitleToobar.setText(adjustForLargeFont(getString(R.string.inactive_chat)));
                            subtitleToobar.setVisibility(View.VISIBLE);
                            iconStateToolbar.setVisibility(View.GONE);
                        }
                        else{
                            subtitleToobar.setText(null);
                            subtitleToobar.setVisibility(View.GONE);
                            iconStateToolbar.setVisibility(View.GONE);
                        }
                    }
                }
                else{
                    log("permission: "+permission);
                    writingContainerLayout.setVisibility(View.VISIBLE);

                    mediaButton.setVisibility(View.VISIBLE);
                    sendContactButton.setVisibility(View.VISIBLE);
                    pickFileSystemButton.setVisibility(View.VISIBLE);
                    pickCloudDriveButton.setVisibility(View.VISIBLE);
                    pickFileStorageButton.setVisibility(View.VISIBLE);

                    if(chatRoom.isArchived()){
                        log("Chat is archived");
                        subtitleToobar.setText(adjustForLargeFont(getString(R.string.archived_chat)));
                        subtitleToobar.setVisibility(View.VISIBLE);
                        iconStateToolbar.setVisibility(View.GONE);
<<<<<<< HEAD
                    }else{
                        subtitleToobar.setText(null);
                        subtitleToobar.setVisibility(View.GONE);
=======
                    }
                    else{
                        long participantsLabel = chatRoom.getPeerCount()+1; //Add one to include me
                        subtitleToobar.setText(adjustForLargeFont(getResources().getQuantityString(R.plurals.subtitle_of_group_chat, (int) participantsLabel, participantsLabel)));
                        subtitleToobar.setVisibility(View.VISIBLE);
>>>>>>> cddbbafb
                        iconStateToolbar.setVisibility(View.GONE);
                    }
                }
            }
            else{
                log("Check permissions one to one chat");
                if(permission==MegaChatRoom.PRIV_RO) {
                    log("Permission RO");

                    if(megaApi!=null){
                        if(megaApi.getRootNode()!=null){
                            long chatHandle = chatRoom.getChatId();
                            MegaChatRoom chat = megaChatApi.getChatRoom(chatHandle);
                            long userHandle = chat.getPeerHandle(0);
                            String userHandleEncoded = MegaApiAndroid.userHandleToBase64(userHandle);
                            MegaUser user = megaApi.getContact(userHandleEncoded);

                            if(user!=null){
                                if(user.getVisibility() == MegaUser.VISIBILITY_VISIBLE){
                                    tB.setOnClickListener(this);
                                }else{
                                    tB.setOnClickListener(null);
                                }
                            }
                            else{
                                tB.setOnClickListener(null);
                            }
                        }
                    }else{
                        tB.setOnClickListener(null);
                    }

                    writingContainerLayout.setVisibility(View.GONE);

                    mediaButton.setVisibility(View.GONE);
                    sendContactButton.setVisibility(View.GONE);
                    pickFileSystemButton.setVisibility(View.GONE);
                    pickCloudDriveButton.setVisibility(View.GONE);
                    pickFileStorageButton.setVisibility(View.GONE);

                    if(chatRoom.isArchived()){
                        log("Chat is archived");
                        subtitleToobar.setText(adjustForLargeFont(getString(R.string.archived_chat)));
                        subtitleToobar.setVisibility(View.VISIBLE);
                        iconStateToolbar.setVisibility(View.GONE);
                    }
                    else{
                        subtitleToobar.setText(adjustForLargeFont(getString(R.string.observer_permission_label_participants_panel)));
                        subtitleToobar.setVisibility(View.VISIBLE);
                        iconStateToolbar.setVisibility(View.GONE);
                    }
                }
                else if(permission==MegaChatRoom.PRIV_RM) {
                    tB.setOnClickListener(this);

                    log("Permission RM");
                    writingContainerLayout.setVisibility(View.GONE);

                    mediaButton.setVisibility(View.GONE);
                    sendContactButton.setVisibility(View.GONE);
                    pickFileSystemButton.setVisibility(View.GONE);
                    pickCloudDriveButton.setVisibility(View.GONE);
                    pickFileStorageButton.setVisibility(View.GONE);

                    if(chatRoom.isArchived()){
                        log("Chat is archived");
                        subtitleToobar.setText(adjustForLargeFont(getString(R.string.archived_chat)));
                        subtitleToobar.setVisibility(View.VISIBLE);
                        iconStateToolbar.setVisibility(View.GONE);
                    }
                    else{
                        if(!chatRoom.isActive()){
                            subtitleToobar.setText(adjustForLargeFont(getString(R.string.inactive_chat)));
                            subtitleToobar.setVisibility(View.VISIBLE);
                            iconStateToolbar.setVisibility(View.GONE);
                        }
                        else{
                            subtitleToobar.setText(null);
                            subtitleToobar.setVisibility(View.GONE);
                            iconStateToolbar.setVisibility(View.GONE);
                        }
                    }
                }
                else{
                    tB.setOnClickListener(this);

                    long userHandle = chatRoom.getPeerHandle(0);
                    setStatus(userHandle);
                    writingContainerLayout.setVisibility(View.VISIBLE);

                    mediaButton.setVisibility(View.VISIBLE);
                    sendContactButton.setVisibility(View.VISIBLE);
                    pickFileSystemButton.setVisibility(View.VISIBLE);
                    pickCloudDriveButton.setVisibility(View.VISIBLE);
                    pickFileStorageButton.setVisibility(View.VISIBLE);

                }
            }
        }
    }

    public void setLastGreen(String date){
        subtitleToobar.setText(date);
        subtitleToobar.setVisibility(View.VISIBLE);
    }

    public void requestLastGreen(int state){
        log("requestLastGreen: "+state);
        if(chatRoom!=null && !chatRoom.isGroup()){
            if(state == INITIAL_PRESENCE_STATUS){
                state = megaChatApi.getUserOnlineStatus(chatRoom.getPeerHandle(0));
            }

            if(state != MegaChatApi.STATUS_ONLINE && state != MegaChatApi.STATUS_BUSY && state != MegaChatApi.STATUS_INVALID){
                log("Request last green for user");
                megaChatApi.requestLastGreen(chatRoom.getPeerHandle(0), this);
            }
        }
    }

    public void setStatus(long userHandle){
        if(megaChatApi.getConnectionState()!=MegaChatApi.CONNECTED){
            log("Chat not connected");
            subtitleToobar.setText(adjustForLargeFont(getString(R.string.invalid_connection_state)));
            subtitleToobar.setVisibility(View.VISIBLE);
            iconStateToolbar.setVisibility(View.GONE);
        }
        else{

            if(chatRoom.isArchived()){
                log("Chat is archived");
                subtitleToobar.setText(adjustForLargeFont(getString(R.string.archived_chat)));
                subtitleToobar.setVisibility(View.VISIBLE);
                iconStateToolbar.setVisibility(View.GONE);
            }
            else if(!chatRoom.isGroup()){
                int state = megaChatApi.getUserOnlineStatus(userHandle);

                if(state == MegaChatApi.STATUS_ONLINE){
                    log("This user is connected");
                    subtitleToobar.setText(adjustForLargeFont(getString(R.string.online_status)));
                    subtitleToobar.setVisibility(View.VISIBLE);
                    iconStateToolbar.setVisibility(View.VISIBLE);
                    iconStateToolbar.setImageDrawable(ContextCompat.getDrawable(this, R.drawable.ic_online));
                }
                else{

                    if(state == MegaChatApi.STATUS_AWAY){
                        log("This user is away");
                        subtitleToobar.setText(adjustForLargeFont(getString(R.string.away_status)));
                        subtitleToobar.setVisibility(View.VISIBLE);
                        iconStateToolbar.setVisibility(View.VISIBLE);
                        iconStateToolbar.setImageDrawable(ContextCompat.getDrawable(this, R.drawable.ic_away));

                    }
                    else if(state == MegaChatApi.STATUS_BUSY){
                        log("This user is busy");
                        subtitleToobar.setText(adjustForLargeFont(getString(R.string.busy_status)));
                        subtitleToobar.setVisibility(View.VISIBLE);
                        iconStateToolbar.setVisibility(View.VISIBLE);
                        iconStateToolbar.setImageDrawable(ContextCompat.getDrawable(this, R.drawable.ic_busy));

                    }
                    else if(state == MegaChatApi.STATUS_OFFLINE){
                        log("This user is offline");
                        subtitleToobar.setText(adjustForLargeFont(getString(R.string.offline_status)));
                        subtitleToobar.setVisibility(View.VISIBLE);
                        iconStateToolbar.setVisibility(View.VISIBLE);
                        iconStateToolbar.setImageDrawable(ContextCompat.getDrawable(this, R.drawable.ic_offline));

                    }
                    else if(state == MegaChatApi.STATUS_INVALID){
                        log("INVALID status: "+state);
                        subtitleToobar.setText(null);
                        subtitleToobar.setVisibility(View.GONE);
                        iconStateToolbar.setVisibility(View.GONE);
                    }
                    else{
                        log("This user status is: "+state);
                        subtitleToobar.setText(null);
                        subtitleToobar.setVisibility(View.GONE);
                        iconStateToolbar.setVisibility(View.GONE);
                    }
                }

            }
        }
    }

    public int compareTime(AndroidMegaChatMessage message, AndroidMegaChatMessage previous){
        if(previous!=null){

            Calendar cal = Util.calculateDateFromTimestamp(message.getMessage().getTimestamp());
            Calendar previousCal =  Util.calculateDateFromTimestamp(previous.getMessage().getTimestamp());

            TimeChatUtils tc = new TimeChatUtils(TimeChatUtils.TIME);

            int result = tc.compare(cal, previousCal);
            log("RESULTS compareTime: "+result);
            return result;
        }
        else{
            log("return -1");
            return -1;
        }
    }

    public int compareTime(long timeStamp, AndroidMegaChatMessage previous){
        if(previous!=null){

            Calendar cal = Util.calculateDateFromTimestamp(timeStamp);
            Calendar previousCal =  Util.calculateDateFromTimestamp(previous.getMessage().getTimestamp());

            TimeChatUtils tc = new TimeChatUtils(TimeChatUtils.TIME);

            int result = tc.compare(cal, previousCal);
            log("RESULTS compareTime: "+result);
            return result;
        }
        else{
            log("return -1");
            return -1;
        }
    }

    public int compareTime(long timeStamp, long previous){
        if(previous!=-1){

            Calendar cal = Util.calculateDateFromTimestamp(timeStamp);
            Calendar previousCal =  Util.calculateDateFromTimestamp(previous);

            TimeChatUtils tc = new TimeChatUtils(TimeChatUtils.TIME);

            int result = tc.compare(cal, previousCal);
            log("RESULTS compareTime: "+result);
            return result;
        }
        else{
            log("return -1");
            return -1;
        }
    }

    public int compareDate(AndroidMegaChatMessage message, AndroidMegaChatMessage previous){
        if(previous!=null){
            Calendar cal = Util.calculateDateFromTimestamp(message.getMessage().getTimestamp());
            Calendar previousCal =  Util.calculateDateFromTimestamp(previous.getMessage().getTimestamp());

            TimeChatUtils tc = new TimeChatUtils(TimeChatUtils.DATE);

            int result = tc.compare(cal, previousCal);
            log("RESULTS compareDate: "+result);
            return result;
        }
        else{
            log("return -1");
            return -1;
        }
    }

    public int compareDate(long timeStamp, AndroidMegaChatMessage previous){
        log("compareDate");

        if(previous!=null){
            Calendar cal = Util.calculateDateFromTimestamp(timeStamp);
            Calendar previousCal =  Util.calculateDateFromTimestamp(previous.getMessage().getTimestamp());

            TimeChatUtils tc = new TimeChatUtils(TimeChatUtils.DATE);

            int result = tc.compare(cal, previousCal);
            log("RESULTS compareDate: "+result);
            return result;
        }
        else{
            log("return -1");
            return -1;
        }
    }

    public int compareDate(long timeStamp, long previous){
        log("compareDate");

        if(previous!=-1){
            Calendar cal = Util.calculateDateFromTimestamp(timeStamp);
            Calendar previousCal =  Util.calculateDateFromTimestamp(previous);

            TimeChatUtils tc = new TimeChatUtils(TimeChatUtils.DATE);

            int result = tc.compare(cal, previousCal);
            log("RESULTS compareDate: "+result);
            return result;
        }
        else{
            log("return -1");
            return -1;
        }
    }

    @Override
    public boolean onCreateOptionsMenu(Menu menu) {
//        log("onCreateOptionsMenuLollipop");
        // Inflate the menu items for use in the action bar
        MenuInflater inflater = getMenuInflater();
        inflater.inflate(R.menu.chat_action, menu);

        callMenuItem = menu.findItem(R.id.cab_menu_call_chat);
        videoMenuItem = menu.findItem(R.id.cab_menu_video_chat);
        inviteMenuItem = menu.findItem(R.id.cab_menu_invite_chat);
        clearHistoryMenuItem = menu.findItem(R.id.cab_menu_clear_history_chat);
        contactInfoMenuItem = menu.findItem(R.id.cab_menu_contact_info_chat);
        leaveMenuItem = menu.findItem(R.id.cab_menu_leave_chat);

        return super.onCreateOptionsMenu(menu);
    }

    @Override
    public boolean onPrepareOptionsMenu(Menu menu){
//        log("onPrepareOptionsMenu");
        if(chatRoom!=null){

            if(megaChatApi.getConnectionState()!=MegaChatApi.CONNECTED){
                leaveMenuItem.setVisible(false);
                callMenuItem.setVisible(false);
                videoMenuItem.setVisible(false);
                clearHistoryMenuItem.setVisible(false);
                inviteMenuItem.setVisible(false);
                contactInfoMenuItem.setVisible(false);
            }
            else {

                if (megaChatApi.getChatConnectionState(idChat) != MegaChatApi.CHAT_CONNECTION_ONLINE) {
                    leaveMenuItem.setVisible(false);
                    callMenuItem.setVisible(false);
                    videoMenuItem.setVisible(false);
                    clearHistoryMenuItem.setVisible(false);
                    inviteMenuItem.setVisible(false);
                    contactInfoMenuItem.setVisible(false);
                }
                else {

                    int permission = chatRoom.getOwnPrivilege();
                    log("Permission in the chat: " + permission);
                    if (chatRoom.isGroup()) {

                        if (permission == MegaChatRoom.PRIV_MODERATOR) {
                            inviteMenuItem.setVisible(true);

                            int lastMessageIndex = messages.size() - 1;
                            if (lastMessageIndex >= 0) {
                                AndroidMegaChatMessage lastMessage = messages.get(lastMessageIndex);
                                if (!lastMessage.isUploading()) {
                                    if (lastMessage.getMessage().getType() == MegaChatMessage.TYPE_TRUNCATE) {
                                        log("Last message is TRUNCATE");
                                        clearHistoryMenuItem.setVisible(false);
                                    } else {
                                        log("Last message is NOT TRUNCATE");
                                        clearHistoryMenuItem.setVisible(true);
                                    }
                                } else {
                                    log("Last message is UPLOADING");
                                    clearHistoryMenuItem.setVisible(true);
                                }
                            } else {
                                clearHistoryMenuItem.setVisible(false);
                            }

                            leaveMenuItem.setVisible(true);
                        } else if (permission == MegaChatRoom.PRIV_RM) {
                            log("Group chat PRIV_RM");
                            leaveMenuItem.setVisible(false);
                            clearHistoryMenuItem.setVisible(false);
                            inviteMenuItem.setVisible(false);
                        } else if (permission == MegaChatRoom.PRIV_RO) {
                            log("Group chat PRIV_RM");
                            leaveMenuItem.setVisible(true);
                            clearHistoryMenuItem.setVisible(false);
                            inviteMenuItem.setVisible(false);
                        } else {
                            log("Permission: " + permission);
                            leaveMenuItem.setVisible(true);
                            clearHistoryMenuItem.setVisible(false);
                            inviteMenuItem.setVisible(false);
                        }

                        callMenuItem.setVisible(false);
                        videoMenuItem.setVisible(false);

                        contactInfoMenuItem.setTitle(getString(R.string.group_chat_info_label));
                        contactInfoMenuItem.setVisible(true);
                    } else {
                        inviteMenuItem.setVisible(false);
                        if (permission == MegaChatRoom.PRIV_RO) {
                            clearHistoryMenuItem.setVisible(false);
                            contactInfoMenuItem.setVisible(false);
                            callMenuItem.setVisible(false);
                            videoMenuItem.setVisible(false);
                        } else {
                            clearHistoryMenuItem.setVisible(true);
                            contactInfoMenuItem.setTitle(getString(R.string.contact_properties_activity));
                            contactInfoMenuItem.setVisible(true);
                            callMenuItem.setVisible(true);
                            videoMenuItem.setVisible(true);
                        }
                        leaveMenuItem.setVisible(false);
                    }
                }
            }
        }
        else{
            log("Chatroom NULL on create menu");
            leaveMenuItem.setVisible(false);
            callMenuItem.setVisible(false);
            videoMenuItem.setVisible(false);
            clearHistoryMenuItem.setVisible(false);
            inviteMenuItem.setVisible(false);
        }

        return super.onPrepareOptionsMenu(menu);
    }

    @Override
    public boolean onOptionsItemSelected(MenuItem item) {
        log("onOptionsItemSelected");

        if(megaChatApi.isSignalActivityRequired()){
            megaChatApi.signalPresenceActivity();
        }

        switch (item.getItemId()) {
            // Respond to the action bar's Up/Home button
            case android.R.id.home: {
//                onBackPressed();
                finish();
                break;
            }
            case R.id.cab_menu_call_chat:{

                if (chatRoom.isGroup())
                {
                    showSnackbar("Coming soon...!");
                }
                else
                {
                    startVideo = false;
                    if(checkPermissionsCall()){
                        startCall();
                    }
                }
                break;
            }
            case R.id.cab_menu_video_chat:{

                if (chatRoom.isGroup())
                {
                    showSnackbar("Coming soon...!");
                }
                else
                {
                    startVideo = true;
                    if(checkPermissionsCall()){
                        startCall();
                    }
                }
                break;
            }
            case R.id.cab_menu_invite_chat:{
                chooseAddParticipantDialog();
                break;
            }
            case R.id.cab_menu_contact_info_chat:{
                if(chatRoom.isGroup()){
                    Intent i = new Intent(this, GroupChatInfoActivityLollipop.class);
                    i.putExtra("handle", chatRoom.getChatId());
                    this.startActivity(i);
                }
                else{
                    Intent i = new Intent(this, ContactInfoActivityLollipop.class);
                    i.putExtra("handle", chatRoom.getChatId());
                    this.startActivity(i);
                }
                break;
            }
            case R.id.cab_menu_clear_history_chat:{
                log("Clear history selected!");
                showConfirmationClearChat(chatRoom);
                break;
            }
            case R.id.cab_menu_leave_chat:{
                log("Leave selected!");
                showConfirmationLeaveChat(chatRoom);
                break;
            }
        }
        return super.onOptionsItemSelected(item);
    }

    public void startCall(){
        if(startVideo){
            log("Start video call");
            megaChatApi.startChatCall(chatRoom.getChatId(), startVideo, this);
        }
        else{
            log("Start audio call");
            megaChatApi.startChatCall(chatRoom.getChatId(), startVideo, this);
        }
    }

    public boolean checkPermissionsCall(){
        if (Build.VERSION.SDK_INT >= Build.VERSION_CODES.M) {

            boolean hasCameraPermission = (ContextCompat.checkSelfPermission(this, Manifest.permission.CAMERA) == PackageManager.PERMISSION_GRANTED);
            if (!hasCameraPermission) {
                ActivityCompat.requestPermissions(this, new String[]{Manifest.permission.CAMERA}, Constants.REQUEST_CAMERA);
                return false;
            }

            boolean hasRecordAudioPermission = (ContextCompat.checkSelfPermission(this, Manifest.permission.RECORD_AUDIO) == PackageManager.PERMISSION_GRANTED);
            if (!hasRecordAudioPermission) {
                ActivityCompat.requestPermissions(this, new String[]{Manifest.permission.RECORD_AUDIO}, Constants.RECORD_AUDIO);
                return false;
            }

            return true;
        }
        return true;
    }

    public boolean checkPermissionsTakePicture(){
        log("checkPermissionsCall");

        if (Build.VERSION.SDK_INT >= Build.VERSION_CODES.M) {

            boolean hasCameraPermission = (ContextCompat.checkSelfPermission(this, Manifest.permission.CAMERA) == PackageManager.PERMISSION_GRANTED);
            if (!hasCameraPermission) {
                ActivityCompat.requestPermissions(this, new String[]{Manifest.permission.CAMERA}, Constants.REQUEST_CAMERA);
                return false;
            }

            boolean hasRecordAudioPermission = (ContextCompat.checkSelfPermission(this, Manifest.permission.WRITE_EXTERNAL_STORAGE) == PackageManager.PERMISSION_GRANTED);
            if (!hasRecordAudioPermission) {
                ActivityCompat.requestPermissions(this, new String[]{Manifest.permission.WRITE_EXTERNAL_STORAGE}, Constants.REQUEST_WRITE_STORAGE);
                return false;
            }

            return true;
        }
        return true;
    }

    public boolean checkPermissionsReadStorage(){
        log("checkPermissionsReadStorage");

        if (Build.VERSION.SDK_INT >= Build.VERSION_CODES.M) {

            boolean hasReadStoragePermission = (ContextCompat.checkSelfPermission(this, Manifest.permission.READ_EXTERNAL_STORAGE) == PackageManager.PERMISSION_GRANTED);
            if (!hasReadStoragePermission) {
                ActivityCompat.requestPermissions(this, new String[]{Manifest.permission.READ_EXTERNAL_STORAGE}, Constants.REQUEST_READ_STORAGE);
                return false;
            }

            return true;
        }
        return true;
    }

    @Override
    public void onRequestPermissionsResult(int requestCode, String[] permissions, int[] grantResults) {
        log("onRequestPermissionsResult");
        super.onRequestPermissionsResult(requestCode, permissions, grantResults);
        switch (requestCode) {
            case Constants.REQUEST_CAMERA: {
                log("REQUEST_CAMERA");
                if (grantResults.length > 0 && grantResults[0] == PackageManager.PERMISSION_GRANTED) {
                    if(!isTakePicture){
                        if(checkPermissionsCall()){
                            startCall();
                        }
                    }
                    else{
                        if(checkPermissionsTakePicture()){
                            takePicture();
                        }
                    }
                }
                break;
            }
            case Constants.RECORD_AUDIO: {
                log("RECORD_AUDIO");
                if (grantResults.length > 0 && grantResults[0] == PackageManager.PERMISSION_GRANTED) {
                    if(checkPermissionsCall()){
                        startCall();
                    }
                }
                break;
            }
            case Constants.REQUEST_WRITE_STORAGE:{
                if (grantResults.length > 0 && grantResults[0] == PackageManager.PERMISSION_GRANTED) {
                    if(checkPermissionsTakePicture()){
                        takePicture();
                    }
                }
                break;
            }
            case Constants.REQUEST_READ_STORAGE:{
                if (grantResults.length > 0 && grantResults[0] == PackageManager.PERMISSION_GRANTED) {
                    if(checkPermissionsReadStorage()){
                        this.attachFromFileStorage();
                    }
                }
                break;
            }
        }
    }

    public void chooseAddParticipantDialog(){
        log("chooseAddContactDialog");

        if(megaChatApi.isSignalActivityRequired()){
            megaChatApi.signalPresenceActivity();
        }
        if(megaApi!=null && megaApi.getRootNode()!=null){
            ArrayList<MegaUser> contacts = megaApi.getContacts();
            if(contacts==null){
                showSnackbar("You have no MEGA contacts. Please, invite friends from the Contacts section");
            }
            else {
                if(contacts.isEmpty()){
                    showSnackbar("You have no MEGA contacts. Please, invite friends from the Contacts section");
                }
                else{
                    Intent in = new Intent(this, AddContactActivityLollipop.class);
                    in.putExtra("contactType", Constants.CONTACT_TYPE_MEGA);
                    in.putExtra("chat", true);
                    in.putExtra("chatId", idChat);
                    in.putExtra("aBtitle", getString(R.string.add_participants_menu_item));
                    startActivityForResult(in, Constants.REQUEST_ADD_PARTICIPANTS);
                }
            }
        }
        else{
            log("Online but not megaApi");
            Util.showErrorAlertDialog(getString(R.string.error_server_connection_problem), false, this);
        }
    }

    public void chooseContactsDialog(){
        log("chooseContactsDialog");

        if(megaChatApi.isSignalActivityRequired()){
            megaChatApi.signalPresenceActivity();
        }

        if(megaApi!=null && megaApi.getRootNode()!=null){
            ArrayList<MegaUser> contacts = megaApi.getContacts();
            if(contacts==null){
                showSnackbar("You have no MEGA contacts. Please, invite friends from the Contacts section");
            }
            else {
                if(contacts.isEmpty()){
                    showSnackbar("You have no MEGA contacts. Please, invite friends from the Contacts section");
                }
                else{
                    Intent in = new Intent(this, AddContactActivityLollipop.class);
                    in.putExtra("contactType", Constants.CONTACT_TYPE_MEGA);
                    in.putExtra("chat", true);
                    in.putExtra("aBtitle", getString(R.string.add_contacts));
                    startActivityForResult(in, Constants.REQUEST_SEND_CONTACTS);
                }
            }
        }
        else{
            log("Online but not megaApi");
            Util.showErrorAlertDialog(getString(R.string.error_server_connection_problem), false, this);
        }
    }

    public void disablePinScreen(){
        log("disablePinScreen");
        MegaApplication.setShowPinScreen(false);
    }

    public void showProgressForwarding(){
        log("showProgressForwarding");

        statusDialog = new ProgressDialog(this);
        statusDialog.setMessage(getString(R.string.general_forwarding));
        statusDialog.show();
    }

    @Override
    protected void onActivityResult(int requestCode, int resultCode, Intent intent) {
        log("onActivityResult, resultCode: " + resultCode);
        if (requestCode == Constants.REQUEST_ADD_PARTICIPANTS && resultCode == RESULT_OK) {
            if (intent == null) {
                log("Return.....");
                return;
            }

            final ArrayList<String> contactsData = intent.getStringArrayListExtra(AddContactActivityLollipop.EXTRA_CONTACTS);
            MultipleGroupChatRequestListener multipleListener = null;

            if (contactsData != null) {

                if (contactsData.size() == 1) {
                    MegaUser user = megaApi.getContact(contactsData.get(0));
                    if (user != null) {
                        megaChatApi.inviteToChat(chatRoom.getChatId(), user.getHandle(), MegaChatPeerList.PRIV_STANDARD, this);
                    }
                } else {
                    log("Add multiple participants "+contactsData.size());
                    multipleListener = new MultipleGroupChatRequestListener(this);
                    for (int i = 0; i < contactsData.size(); i++) {
                        MegaUser user = megaApi.getContact(contactsData.get(i));
                        if (user != null) {
                            megaChatApi.inviteToChat(chatRoom.getChatId(), user.getHandle(), MegaChatPeerList.PRIV_STANDARD, multipleListener);
                        }
                    }
                }
            }
        }
        else if (requestCode == Constants.REQUEST_CODE_SELECT_IMPORT_FOLDER && resultCode == RESULT_OK) {
            if(!Util.isOnline(this) || megaApi==null) {
                try{
                    statusDialog.dismiss();
                } catch(Exception ex) {};

                Snackbar.make(fragmentContainer, getString(R.string.error_server_connection_problem), Snackbar.LENGTH_LONG).show();
                return;
            }

            statusDialog = new ProgressDialog(this);
            statusDialog.setMessage(getString(R.string.general_importing));
            statusDialog.show();

            final long toHandle = intent.getLongExtra("IMPORT_TO", 0);

            final long[] importMessagesHandles = intent.getLongArrayExtra("HANDLES_IMPORT_CHAT");

            MegaNode target = null;
            target = megaApi.getNodeByHandle(toHandle);
            if(target == null){
                target = megaApi.getRootNode();
            }
            log("TARGET: " + target.getName() + "and handle: " + target.getHandle());

            if(importMessagesHandles.length==1){
                for (int k = 0; k < importMessagesHandles.length; k++){
                    MegaChatMessage message = megaChatApi.getMessage(idChat, importMessagesHandles[k]);
                    if(message!=null){

                        MegaNodeList nodeList = message.getMegaNodeList();

                        for(int i=0;i<nodeList.size();i++){
                            MegaNode document = nodeList.get(i);
                            if (document != null) {
                                log("DOCUMENT: " + document.getName() + "_" + document.getHandle());
                                if (target != null) {
//                            MegaNode autNode = megaApi.authorizeNode(document);

                                    megaApi.copyNode(document, target, this);
                                } else {
                                    log("TARGET: null");
                                    Snackbar.make(fragmentContainer, getString(R.string.import_success_error), Snackbar.LENGTH_LONG).show();
                                }
                            }
                            else{
                                log("DOCUMENT: null");
                                Snackbar.make(fragmentContainer, getString(R.string.import_success_error), Snackbar.LENGTH_LONG).show();
                            }
                        }

                    }
                    else{
                        log("MESSAGE is null");
                        Snackbar.make(fragmentContainer, getString(R.string.import_success_error), Snackbar.LENGTH_LONG).show();
                    }
                }
            }
            else {
                MultipleRequestListener listener = new MultipleRequestListener(Constants.MULTIPLE_CHAT_IMPORT, this);

                for (int k = 0; k < importMessagesHandles.length; k++){
                    MegaChatMessage message = megaChatApi.getMessage(idChat, importMessagesHandles[k]);
                    if(message!=null){

                        MegaNodeList nodeList = message.getMegaNodeList();

                        for(int i=0;i<nodeList.size();i++){
                            MegaNode document = nodeList.get(i);
                            if (document != null) {
                                log("DOCUMENT: " + document.getName() + "_" + document.getHandle());
                                if (target != null) {
//                            MegaNode autNode = megaApi.authorizeNode(document);

                                    megaApi.copyNode(document, target, listener);
                                } else {
                                    log("TARGET: null");
                                }
                            }
                            else{
                                log("DOCUMENT: null");
                            }
                        }
                    }
                    else{
                        log("MESSAGE is null");
                        Snackbar.make(fragmentContainer, getString(R.string.import_success_error), Snackbar.LENGTH_LONG).show();
                    }
                }
            }
        }
        else if (requestCode == Constants.REQUEST_SEND_CONTACTS && resultCode == RESULT_OK) {
            final ArrayList<String> contactsData = intent.getStringArrayListExtra(AddContactActivityLollipop.EXTRA_CONTACTS);
            if (contactsData != null) {
                MegaHandleList handleList = MegaHandleList.createInstance();
                for(int i=0; i<contactsData.size();i++){
                    MegaUser user = megaApi.getContact(contactsData.get(i));
                    if (user != null) {
                        handleList.addMegaHandle(user.getHandle());

                    }
                }
                MegaChatMessage contactMessage = megaChatApi.attachContacts(idChat, handleList);
                if(contactMessage!=null){
                    AndroidMegaChatMessage androidMsgSent = new AndroidMegaChatMessage(contactMessage);
                    sendMessageToUI(androidMsgSent);
                }
            }
        }
        else if (requestCode == Constants.REQUEST_CODE_SELECT_FILE && resultCode == RESULT_OK) {
            if (intent == null) {
                log("Return.....");
                return;
            }

//            final ArrayList<String> selectedContacts = intent.getStringArrayListExtra("SELECTED_CONTACTS");
//            final long fileHandle = intent.getLongExtra("NODE_HANDLES", 0);
//            MegaNode node = megaApi.getNodeByHandle(fileHandle);
//            if(node!=null){
//                log("Node to send: "+node.getName());
//                MegaNodeList nodeList = MegaNodeList.createInstance();
//                nodeList.addNode(node);
//                megaChatApi.attachNodes(idChat, nodeList, this);
//
//            }

            long handles[] = intent.getLongArrayExtra("NODE_HANDLES");
            log("Number of files to send: "+handles.length);

            for(int i=0; i<handles.length; i++){
                megaChatApi.attachNode(idChat, handles[i], this);
            }
            log("---- no more files to send");
        }
        else if (requestCode == Constants.REQUEST_CODE_GET && resultCode == RESULT_OK) {
            if (intent == null) {
                log("Return.....");
                return;
            }

            intent.setAction(Intent.ACTION_GET_CONTENT);
            FilePrepareTask filePrepareTask = new FilePrepareTask(this);
            filePrepareTask.execute(intent);
            ProgressDialog temp = null;
            try{
                temp = new ProgressDialog(this);
                temp.setMessage(getString(R.string.upload_prepare));
                temp.show();
            }
            catch(Exception e){
                return;
            }
            statusDialog = temp;
        }
        else if (requestCode == REQUEST_CODE_SELECT_CHAT && resultCode == RESULT_OK) {
            if(!Util.isOnline(this)) {
                try{
                    statusDialog.dismiss();
                } catch(Exception ex) {};

                Snackbar.make(fragmentContainer, getString(R.string.error_server_connection_problem), Snackbar.LENGTH_LONG).show();
                return;
            }

            showProgressForwarding();

            long[] chatHandles = intent.getLongArrayExtra("SELECTED_CHATS");
            log("Send to "+chatHandles.length+" chats");

            long[] idMessages = intent.getLongArrayExtra("ID_MESSAGES");
            log("Send "+idMessages.length+" messages");

            MultipleForwardChatProcessor forwardChatProcessor = new MultipleForwardChatProcessor(this, chatHandles, idMessages, idChat);

            forwardChatProcessor.forward();
        }
        else if (requestCode == Constants.TAKE_PHOTO_CODE && resultCode == RESULT_OK) {
            if (resultCode == Activity.RESULT_OK) {
                log("TAKE_PHOTO_CODE ");
//                String filePath = Environment.getExternalStorageDirectory().getAbsolutePath() + "/" + Util.temporalPicDIR + "/picture.jpg";
//                File imgFile = new File(filePath);
//                String name = Util.getPhotoSyncName(imgFile.lastModified(), imgFile.getAbsolutePath());
//                String newPath = Environment.getExternalStorageDirectory().getAbsolutePath() + "/" + Util.temporalPicDIR + "/" + name;
//                File newFile = new File(newPath);
//                imgFile.renameTo(newFile);
//                uploadPicture(newPath);

                onCaptureImageResult();
//                uploadPicture(finalUri);

            } else {
                log("TAKE_PHOTO_CODE--->ERROR!");
            }

        }else{
            log("Error onActivityResult");
        }

        super.onActivityResult(requestCode, resultCode, intent);
    }

    public void retryNodeAttachment(long nodeHandle){
        megaChatApi.attachNode(idChat, nodeHandle, this);
    }

    public void retryContactAttachment(MegaHandleList handleList){
        log("retryContactAttachment");
        MegaChatMessage contactMessage = megaChatApi.attachContacts(idChat, handleList);
        if(contactMessage!=null){
            AndroidMegaChatMessage androidMsgSent = new AndroidMegaChatMessage(contactMessage);
            sendMessageToUI(androidMsgSent);
        }
    }

    public void retryPendingMessage(long idMessage){
        log("retryPendingMessage: "+idMessage);

        PendingMessage pendMsg = dbH.findPendingMessagesById(idMessage);

        if(pendMsg!=null){

            if(pendMsg.getNodeHandle()!=-1){
                removePendingMsg(idMessage);
                retryNodeAttachment(pendMsg.getNodeHandle());
            }
            else{
                log("The file was not uploaded yet");

                ////Retry to send

                Intent intent = new Intent(this, ChatUploadService.class);

                long timestamp = System.currentTimeMillis()/1000;
                long idPendingMsg = dbH.setPendingMessage(idChat+"", Long.toString(timestamp));
                if(idPendingMsg!=-1){
                    intent.putExtra(ChatUploadService.EXTRA_ID_PEND_MSG, idPendingMsg);

                    log("name of the file: "+pendMsg.getName());

                    PendingNodeAttachment nodeAttachment = null;

                    String filePath = pendMsg.getFilePath();

                    File f = new File(filePath);
                    if (!f.exists()) {
                        showSnackbar(getResources().getQuantityString(R.plurals.messages_forwarded_error_not_available, 1, 1));
                        return;
                    }

                    //Remove the old message from the UI and DB
                    removePendingMsg(idMessage);

                    if (MimeTypeList.typeForName(filePath).isImage()) {

                        if(sendOriginalAttachments){
                            String fingerprint = megaApi.getFingerprint(filePath);

                            //Add node to db
                            long idNode = dbH.setNodeAttachment(filePath,pendMsg.getName(), fingerprint);

                            dbH.setMsgNode(idPendingMsg, idNode);

                            nodeAttachment = new PendingNodeAttachment(filePath, fingerprint, pendMsg.getName());
                        }
                        else{
                            File previewDir = PreviewUtils.getPreviewFolder(this);
                            String nameFilePreview = pendMsg.getName();
                            File preview = new File(previewDir, nameFilePreview);

                            boolean isPreview = megaApi.createPreview(filePath, preview.getAbsolutePath());

                            if(isPreview){
                                log("Preview: "+preview.getAbsolutePath());
                                String fingerprint = megaApi.getFingerprint(preview.getAbsolutePath());

                                //Add node to db
                                long idNode = dbH.setNodeAttachment(preview.getAbsolutePath(), pendMsg.getName(), fingerprint);

                                dbH.setMsgNode(idPendingMsg, idNode);

                                nodeAttachment = new PendingNodeAttachment(preview.getAbsolutePath(), fingerprint, pendMsg.getName());
                            }
                            else{
                                log("No preview");
                                String fingerprint = megaApi.getFingerprint(filePath);

                                //Add node to db
                                long idNode = dbH.setNodeAttachment(filePath, pendMsg.getName(), fingerprint);

                                dbH.setMsgNode(idPendingMsg, idNode);

                                nodeAttachment = new PendingNodeAttachment(filePath, fingerprint, pendMsg.getName());
                            }
                        }
                    }
                    else{
                        String fingerprint = megaApi.getFingerprint(filePath);

                        //Add node to db
                        long idNode = dbH.setNodeAttachment(filePath, pendMsg.getName(), fingerprint);

                        dbH.setMsgNode(idPendingMsg, idNode);

                        nodeAttachment = new PendingNodeAttachment(filePath, fingerprint, pendMsg.getName());
                    }

                    PendingMessage newPendingMsg = new PendingMessage(idPendingMsg, idChat, nodeAttachment, timestamp, PendingMessage.STATE_SENDING);
                    AndroidMegaChatMessage newNodeAttachmentMsg = new AndroidMegaChatMessage(newPendingMsg, true);
                    sendMessageToUI(newNodeAttachmentMsg);

                    intent.putExtra(ChatUploadService.EXTRA_FILEPATH, newPendingMsg.getFilePath());
                    intent.putExtra(ChatUploadService.EXTRA_CHAT_ID, idChat);

                    startService(intent);
                }
                else{
                    log("Error when adding pending msg to the database");
                }
            }
        }
        else{
            log("Pending message does not exist");
            showSnackbar(getResources().getQuantityString(R.plurals.messages_forwarded_error_not_available, 1, 1));
        }
    }

    public void showConfirmationOpenCamera(final MegaChatRoom c){
        log("showConfirmationOpenCamera");

        DialogInterface.OnClickListener dialogClickListener = new DialogInterface.OnClickListener() {
            @Override
            public void onClick(DialogInterface dialog, int which) {
                switch (which){
                    case DialogInterface.BUTTON_POSITIVE:
                        log("Open camera and lost the camera in the call");
                        //Remove the local video from the video call:
                        MegaChatCall callInProgress = megaChatApi.getChatCall(idChat);
                        if(callInProgress != null) {
                            if (callInProgress.getStatus() == MegaChatCall.CALL_STATUS_RING_IN) {
                                megaChatApi.answerChatCall(idChat, true, null);
                            } else {
                                if (callInProgress.hasLocalVideo()) {
                                    megaChatApi.disableVideo(idChat, null);
                                } else {
                                    megaChatApi.enableVideo(idChat, null);
                                }
                            }

                            if ((callInProgress.getStatus() == MegaChatCall.CALL_STATUS_IN_PROGRESS) || (callInProgress.getStatus() == MegaChatCall.CALL_STATUS_REQUEST_SENT)) {
                                ((MegaApplication) getApplication()).sendSignalPresenceActivity();
                            }
                            openCameraApp();
                        }

                        break;

                    case DialogInterface.BUTTON_NEGATIVE:
                        //No button clicked
                        break;
                }
            }
        };

        android.support.v7.app.AlertDialog.Builder builder = new android.support.v7.app.AlertDialog.Builder(this, R.style.AppCompatAlertDialogStyle);
        String message= getResources().getString(R.string.confirmation_open_camera_on_chat);
        builder.setTitle(R.string.title_confirmation_open_camera_on_chat);
        builder.setMessage(message).setPositiveButton(R.string.context_open_link, dialogClickListener).setNegativeButton(R.string.general_cancel, dialogClickListener).show();
    }

    public void showConfirmationClearChat(final MegaChatRoom c){
        log("showConfirmationClearChat");

        DialogInterface.OnClickListener dialogClickListener = new DialogInterface.OnClickListener() {
            @Override
            public void onClick(DialogInterface dialog, int which) {
                switch (which){
                    case DialogInterface.BUTTON_POSITIVE:
                        log("Clear chat!");
//						megaChatApi.truncateChat(chatHandle, MegaChatHandle.MEGACHAT_INVALID_HANDLE);
                        log("Clear history selected!");
                        chatC.clearHistory(c);
                        break;

                    case DialogInterface.BUTTON_NEGATIVE:
                        //No button clicked
                        break;
                }
            }
        };

        android.support.v7.app.AlertDialog.Builder builder;
        if (Build.VERSION.SDK_INT >= Build.VERSION_CODES.HONEYCOMB) {
            builder = new AlertDialog.Builder(this, R.style.AppCompatAlertDialogStyle);
        }
        else{
            builder = new AlertDialog.Builder(this);
        }
        String message= getResources().getString(R.string.confirmation_clear_group_chat);
        builder.setTitle(R.string.title_confirmation_clear_group_chat);
        builder.setMessage(message).setPositiveButton(R.string.general_clear, dialogClickListener)
                .setNegativeButton(R.string.general_cancel, dialogClickListener).show();
    }

    public void showConfirmationLeaveChat (final MegaChatRoom c){
        log("showConfirmationLeaveChat");

        DialogInterface.OnClickListener dialogClickListener = new DialogInterface.OnClickListener() {
            @Override
            public void onClick(DialogInterface dialog, int which) {
                switch (which){
                    case DialogInterface.BUTTON_POSITIVE: {
                        ChatController chatC = new ChatController(chatActivity);
                        chatC.leaveChat(c);
                        break;
                    }
                    case DialogInterface.BUTTON_NEGATIVE:
                        //No button clicked
                        break;
                }
            }
        };

        android.support.v7.app.AlertDialog.Builder builder;
        if (Build.VERSION.SDK_INT >= Build.VERSION_CODES.HONEYCOMB) {
            builder = new AlertDialog.Builder(this, R.style.AppCompatAlertDialogStyle);
        }
        else{
            builder = new AlertDialog.Builder(this);
        }
        builder.setTitle(getResources().getString(R.string.title_confirmation_leave_group_chat));
        String message= getResources().getString(R.string.confirmation_leave_group_chat);
        builder.setMessage(message).setPositiveButton(R.string.general_leave, dialogClickListener)
                .setNegativeButton(R.string.general_cancel, dialogClickListener).show();
    }

    @Override
    public void onBackPressed() {

        if(megaChatApi.isSignalActivityRequired()){
            megaChatApi.signalPresenceActivity();
        }
<<<<<<< HEAD
        if((emojiKeyboard.getLetterKeyboardShown())||(emojiKeyboard.getEmojiKeyboardShown())){
            emojiKeyboard.hideBothKeyboard(this);
=======
        if (emojiKeyboardShown) {
            keyboardButton.setImageResource(R.drawable.ic_emoticon_white);
            removeEmojiconFragment();
        }else if(fileStorageLayout.isShown()){
            hideFileStorageSection();
>>>>>>> cddbbafb
        }else{
            if(fileStorageLayout.isShown()){
                if(fileStorageF != null){
                    fileStorageF.clearSelections();
                    fileStorageF.hideMultipleSelect();
                }
                fileStorageLayout.setVisibility(View.GONE);
            }else{
                if (handlerEmojiKeyboard != null){
                    handlerEmojiKeyboard.removeCallbacksAndMessages(null);
                }
                if (handlerKeyboard != null){
                    handlerKeyboard.removeCallbacksAndMessages(null);
                }

                finish();
            }
        }

    }

    public static void log(String message) {
        Util.log("ChatActivityLollipop", message);
    }

    @Override
    public void onClick(View v) {
        log("onClick");
        if(megaChatApi.isSignalActivityRequired()){
            megaChatApi.signalPresenceActivity();
        }

        switch (v.getId()) {
            case R.id.home:{
                onBackPressed();
                break;
            }
            case R.id.call_in_progress_layout:{
                log("onClick:call_in_progress_layout");
                Intent intent = new Intent(this, ChatCallActivity.class);
                intent.addFlags(Intent.FLAG_ACTIVITY_CLEAR_TOP);
//        intent.setAction(Long.toString(System.currentTimeMillis()));
                intent.putExtra("chatHandle", idChat);
                startActivity(intent);
                break;

            }
            case R.id.send_message_icon_chat:{
                log("onClick:send_message_icon_chat");

                writingLayout.setClickable(false);
                String text = textChat.getText().toString();

                if((fileStorageF != null)&&(fileStorageF.isMultipleselect())){
                    fileStorageF.sendImages();
                }else{

                    if(!text.isEmpty()) {

                        if (editingMessage) {
                            log("onClick:send_message_icon_chat:editingMessage");
                            editMessage(text);
                            clearSelections();
                            hideMultipleSelect();
                            actionMode.invalidate();
                        } else {
                            log("onClick:send_message_icon_chat:sendindMessage");
                            sendMessage(text);
                        }

//                        textChat.getText().clear();
                        textChat.setText("", TextView.BufferType.EDITABLE);
                    }
                }

                break;
            }
            case R.id.keyboard_twemoji_chat:
            case R.id.rl_keyboard_twemoji_chat:{
                log("onClick:keyboard_icon_chat:  ");
                if(fileStorageLayout.isShown()){
                    hideFileStorageSection();
                }

                if(emojiKeyboard.getLetterKeyboardShown()){
                    emojiKeyboard.hideLetterKeyboard();
                    handlerKeyboard.postDelayed(new Runnable() {
                        @Override
                        public void run() {
                            emojiKeyboard.showEmojiKeyboard();
                        }
                    },250);

                }else if(emojiKeyboard.getEmojiKeyboardShown()){
                    emojiKeyboard.showLetterKeyboard();

                }else{
                    emojiKeyboard.showEmojiKeyboard();

                }
                break;
            }

            case R.id.media_icon_chat:
            case R.id.rl_media_icon_chat:{
                log("onClick:media_icon_chat");
                if(fileStorageLayout.isShown()){
                    hideFileStorageSection();
                }
                emojiKeyboard.hideBothKeyboard(this);

                boolean inProgressCall = false;

                MegaChatCall callInProgress = megaChatApi.getChatCall(idChat);
                if(callInProgress != null){
                    if((callInProgress.getStatus() >= MegaChatCall.CALL_STATUS_REQUEST_SENT) && (callInProgress.getStatus() <= MegaChatCall.CALL_STATUS_IN_PROGRESS)){
                        inProgressCall = true;
                    }else{
                        inProgressCall = false;
                    }
                }else{
                    inProgressCall = false;
                }

                if(!inProgressCall){
                    openCameraApp();
                }else{
                    showConfirmationOpenCamera(chatRoom);
                }
                break;
            }

            case R.id.send_contact_icon_chat:
            case R.id.rl_send_contact_icon_chat:{
                if(fileStorageLayout.isShown()){
                    hideFileStorageSection();
                }
                emojiKeyboard.hideBothKeyboard(this);

                attachContact();
                break;
            }

            case R.id.pick_file_system_icon_chat:
            case R.id.rl_pick_file_system_icon_chat:{
                if(fileStorageLayout.isShown()){
                    hideFileStorageSection();
                }
                emojiKeyboard.hideBothKeyboard(this);

                attachPhotoVideo();
                break;
            }

            case R.id.pick_cloud_drive_icon_chat:
            case R.id.rl_pick_cloud_drive_icon_chat:{
                if(fileStorageLayout.isShown()){
                    hideFileStorageSection();
                }
                emojiKeyboard.hideBothKeyboard(this);

                attachFromCloud();
                break;
            }

            case R.id.pick_file_storage_icon_chat:
            case R.id.rl_pick_file_storage_icon_chat:{
                log("file storage icon ");

                if(fileStorageLayout.isShown()){
                    hideFileStorageSection();
                }else{
                    if(emojiKeyboard.getLetterKeyboardShown()){
                        emojiKeyboard.hideBothKeyboard(this);
                        handlerEmojiKeyboard.postDelayed(new Runnable() {
                            @Override
                            public void run() {
                                if (Build.VERSION.SDK_INT >= Build.VERSION_CODES.M) {
                                    boolean hasStoragePermission = (ContextCompat.checkSelfPermission(chatActivity, Manifest.permission.READ_EXTERNAL_STORAGE) == PackageManager.PERMISSION_GRANTED);
                                    if (!hasStoragePermission) {
                                        ActivityCompat.requestPermissions(chatActivity,new String[]{Manifest.permission.READ_EXTERNAL_STORAGE},Constants.REQUEST_READ_STORAGE);

<<<<<<< HEAD
                                    }else{
                                        chatActivity.attachFromFileStorage();
                                    }
                                }
                                else{
                                    chatActivity.attachFromFileStorage();
                                }
                            }
                        },250);
=======
                    fileStorageLayout.setVisibility(View.VISIBLE);
                    pickFileStorageButton.setImageResource(R.drawable.ic_g_select_image);
>>>>>>> cddbbafb

                    }else{
                        emojiKeyboard.hideBothKeyboard(this);
                        if (Build.VERSION.SDK_INT >= Build.VERSION_CODES.M) {
                            boolean hasStoragePermission = (ContextCompat.checkSelfPermission(this, Manifest.permission.READ_EXTERNAL_STORAGE) == PackageManager.PERMISSION_GRANTED);
                            if (!hasStoragePermission) {
                                ActivityCompat.requestPermissions(this,new String[]{Manifest.permission.READ_EXTERNAL_STORAGE},Constants.REQUEST_READ_STORAGE);

                            }else{
                                this.attachFromFileStorage();
                            }
                        }
                        else{
                            this.attachFromFileStorage();
                        }
                    }

//                    if (Build.VERSION.SDK_INT >= Build.VERSION_CODES.M) {
//                        boolean hasStoragePermission = (ContextCompat.checkSelfPermission(this, Manifest.permission.READ_EXTERNAL_STORAGE) == PackageManager.PERMISSION_GRANTED);
//                        if (!hasStoragePermission) {
//                            ActivityCompat.requestPermissions(this,new String[]{Manifest.permission.READ_EXTERNAL_STORAGE},Constants.REQUEST_READ_STORAGE);
//
//                        }else{
//                            this.attachFromFileStorage();
//                        }
//                    }
//                    else{
//                        this.attachFromFileStorage();
//                    }
                }
                break;
            }
            case R.id.toolbar_chat:{
                log("onClick:toolbar_chat");
                showGroupInfoActivity();
                break;
            }
            case R.id.message_jump_layout:{
                log("onClick:jump to least");
                goToEnd();
                break;
            }
		}
    }

    public void attachFromFileStorage(){
        if (isFirstTimeStorage) {
            fileStorageF = ChatFileStorageFragment.newInstance();

            getSupportFragmentManager()
                    .beginTransaction()
                    .replace(R.id.fragment_container_file_storage, fileStorageF,"fileStorageF")
                    .commitNowAllowingStateLoss();
            isFirstTimeStorage = false;
        }
        fileStorageLayout.setVisibility(View.VISIBLE);

//        fileStorageF = ChatFileStorageFragment.newInstance();
//        FragmentTransaction ft = getSupportFragmentManager().beginTransaction();
//        ft.replace(R.id.fragment_container_file_storage, fileStorageF, "fileStorageF");
//        ft.commitNow();

        //ft.commitAllowingStateLoss();
    }



    public void attachFromCloud(){
        log("attachFromCloud");
        ChatController chatC = new ChatController(this);
        chatC.pickFileToSend();
    }

    public void attachContact(){
        log("attachContact");
        chooseContactsDialog();
    }

    public void attachPhotoVideo(){
        log("attachPhotoVideo");

        disablePinScreen();

        Intent intent = new Intent();
        intent.setAction(Intent.ACTION_OPEN_DOCUMENT);
        intent.setAction(Intent.ACTION_GET_CONTENT);
        intent.putExtra(Intent.EXTRA_ALLOW_MULTIPLE, true);
        intent.setType("*/*");

        startActivityForResult(Intent.createChooser(intent, null), Constants.REQUEST_CODE_GET);
    }

    public void sendMessage(String text){
        log("sendMessage: "+text);

        MegaChatMessage msgSent = megaChatApi.sendMessage(idChat, text);
        AndroidMegaChatMessage androidMsgSent = new AndroidMegaChatMessage(msgSent);
        sendMessageToUI(androidMsgSent);
    }

    public void hideNewMessagesLayout(){
        log("hideNewMessagesLayout");

        int position = positionNewMessagesLayout;

        positionNewMessagesLayout = -1;
        lastIdMsgSeen = -1;
        generalUnreadCount = -1;
        lastSeenReceived = true;
        newVisibility = false;

        if(adapter!=null){
            adapter.notifyItemChanged(position);
        }
    }

    public void openCameraApp(){
        log("openCameraApp()");
        isTakePicture = true;
        if (Build.VERSION.SDK_INT >= Build.VERSION_CODES.M) {
            boolean hasStoragePermission = (ContextCompat.checkSelfPermission(this, Manifest.permission.WRITE_EXTERNAL_STORAGE) == PackageManager.PERMISSION_GRANTED);
            if (!hasStoragePermission) {
                ActivityCompat.requestPermissions(this,
                        new String[]{Manifest.permission.WRITE_EXTERNAL_STORAGE},
                        Constants.REQUEST_WRITE_STORAGE);
            }

            boolean hasCameraPermission = (ContextCompat.checkSelfPermission(this, Manifest.permission.CAMERA) == PackageManager.PERMISSION_GRANTED);
            if (!hasCameraPermission) {
                ActivityCompat.requestPermissions(this,
                        new String[]{Manifest.permission.CAMERA},
                        Constants.REQUEST_CAMERA);
            }

            if (hasStoragePermission && hasCameraPermission){
                this.takePicture();
            }
        }else{
            this.takePicture();
        }
    }

    public void sendMessageToUI(AndroidMegaChatMessage androidMsgSent){
        log("sendMessageToUI");

        if(positionNewMessagesLayout!=-1){
            hideNewMessagesLayout();
        }

        int infoToShow = -1;

        int index = messages.size()-1;
        if(androidMsgSent!=null){
            if(androidMsgSent.isUploading()){
                log("Name of the file uploading: "+androidMsgSent.getPendingMessage().getName());
            }
            else{
                log("Sent message with id temp: "+androidMsgSent.getMessage().getTempId());
                log("State of the message: "+androidMsgSent.getMessage().getStatus());
            }

            log("Index: "+index);
            if(index==-1){
                //First element
                log("First element!");
                messages.add(androidMsgSent);
                messages.get(0).setInfoToShow(AndroidMegaChatMessage.CHAT_ADAPTER_SHOW_ALL);
            }
            else{
                //Not first element
                //Find where to add in the queue

                AndroidMegaChatMessage msg = messages.get(index);

                if(!androidMsgSent.isUploading()){
                    while(msg.isUploading()){
                        index--;
                        msg = messages.get(index);
                    }
                }


                while (!msg.isUploading() && msg.getMessage().getStatus() == MegaChatMessage.STATUS_SENDING_MANUAL) {
                    index--;
                    msg = messages.get(index);
                }

                index++;
                log("Add in position: "+index);

                messages.add(index, androidMsgSent);

                infoToShow = adjustInfoToShow(index);
            }

            if (adapter == null){
                log("adapter NULL");
                adapter = new MegaChatLollipopAdapter(this, chatRoom, messages, listView);
                adapter.setHasStableIds(true);
                listView.setLayoutManager(mLayoutManager);
                listView.setAdapter(adapter);
                adapter.setMessages(messages);
            }
            else{
                log("adapter is NOT null");
                adapter.addMessage(messages, index);
                if(infoToShow== AndroidMegaChatMessage.CHAT_ADAPTER_SHOW_ALL){
                    mLayoutManager.scrollToPositionWithOffset(index, Util.scaleHeightPx(50, outMetrics));
                }else{
                    mLayoutManager.scrollToPositionWithOffset(index, Util.scaleHeightPx(20, outMetrics));
                }
            }
        }
        else{
            log("Error sending message!");
        }
    }

    public void editMessage(String text){
        log("editMessage: "+text);
        MegaChatMessage msgEdited = null;

        if(messageToEdit.getMsgId()!=-1){
            msgEdited = megaChatApi.editMessage(idChat, messageToEdit.getMsgId(), text);
        }
        else{
            msgEdited = megaChatApi.editMessage(idChat, messageToEdit.getTempId(), text);
        }

        if(msgEdited!=null){
            log("Edited message: status: "+msgEdited.getStatus());
            AndroidMegaChatMessage androidMsgEdited = new AndroidMegaChatMessage(msgEdited);
            modifyMessageReceived(androidMsgEdited, false);
        }
        else{
            log("Message cannot be edited!");
            showSnackbar(getString(R.string.error_editing_message));
        }
    }

    public void editMessageMS(String text, MegaChatMessage messageToEdit){
        log("editMessageMS: "+text);
        MegaChatMessage msgEdited = null;

        if(messageToEdit.getMsgId()!=-1){
            msgEdited = megaChatApi.editMessage(idChat, messageToEdit.getMsgId(), text);
        }
        else{
            msgEdited = megaChatApi.editMessage(idChat, messageToEdit.getTempId(), text);
        }

        if(msgEdited!=null){
            log("Edited message: status: "+msgEdited.getStatus());
            AndroidMegaChatMessage androidMsgEdited = new AndroidMegaChatMessage(msgEdited);
            modifyMessageReceived(androidMsgEdited, false);
        }
        else{
            log("Message cannot be edited!");
            showSnackbar(getString(R.string.error_editing_message));
        }
    }

    public void showUploadPanel(){
        AttachmentUploadBottomSheetDialogFragment bottomSheetDialogFragment = new AttachmentUploadBottomSheetDialogFragment();
        bottomSheetDialogFragment.show(getSupportFragmentManager(), bottomSheetDialogFragment.getTag());
    }

//    public void hideUploadPanel(){
//        fab.setVisibility(View.VISIBLE);
//        uploadPanel.setVisibility(View.GONE);
//        RelativeLayout.LayoutParams params = (RelativeLayout.LayoutParams) messagesContainerLayout.getLayoutParams();
//        params.addRule(RelativeLayout.ABOVE, R.id.writing_container_layout_chat_layout);
//        messagesContainerLayout.setLayoutParams(params);
//    }

    public void activateActionMode(){
        log("activateActionMode");
        if (!adapter.isMultipleSelect()){
            adapter.setMultipleSelect(true);
            actionMode = startSupportActionMode(new ActionBarCallBack());
        }
    }


    /////Multiselect/////
    private class  ActionBarCallBack implements ActionMode.Callback {

        @Override
        public boolean onActionItemClicked(ActionMode mode, MenuItem item) {
            ArrayList<AndroidMegaChatMessage> messagesSelected = adapter.getSelectedMessages();

            if(megaChatApi.isSignalActivityRequired()){
                megaChatApi.signalPresenceActivity();
            }

            switch(item.getItemId()){
//                case R.id.cab_menu_select_all:{
//                    selectAll();
//                    actionMode.invalidate();
//                    break;
//                }
//                case R.id.cab_menu_unselect_all:{
//                    clearSelections();
//                    hideMultipleSelect();
//                    actionMode.invalidate();
//                    break;
//                }
                case R.id.chat_cab_menu_edit:{
                    log("Edit text");
                    editingMessage = true;
                    messageToEdit = messagesSelected.get(0).getMessage();
                    textChat.setText(messageToEdit.getContent());
                    textChat.setSelection(textChat.getText().length());
                    //Show keyboard

                    break;
                }
                case R.id.chat_cab_menu_forward:{
                    log("Forward message");
                    prepareMessagesToForward(messagesSelected);
                    break;
                }
                case R.id.chat_cab_menu_copy:{
                    clearSelections();
                    hideMultipleSelect();

                    String text = "";

                    if(messagesSelected.size()==1){
                        AndroidMegaChatMessage message = messagesSelected.get(0);
                        text = chatC.createSingleManagementString(message, chatRoom);
                    }
                    else{
                        text = copyMessages(messagesSelected);
                    }

                    if(android.os.Build.VERSION.SDK_INT < android.os.Build.VERSION_CODES.HONEYCOMB) {
                        android.text.ClipboardManager clipboard = (android.text.ClipboardManager) getSystemService(Context.CLIPBOARD_SERVICE);
                        clipboard.setText(text);
                    } else {
                        android.content.ClipboardManager clipboard = (android.content.ClipboardManager) getSystemService(Context.CLIPBOARD_SERVICE);
                        android.content.ClipData clip = android.content.ClipData.newPlainText("Copied Text", text);
                        clipboard.setPrimaryClip(clip);
                    }

                    Snackbar.make(fragmentContainer, getString(R.string.messages_copied_clipboard), Snackbar.LENGTH_LONG).show();

                    break;
                }
                case R.id.chat_cab_menu_delete:{
                    clearSelections();
                    hideMultipleSelect();
                    //Delete
                    showConfirmationDeleteMessages(messagesSelected, chatRoom);
                    break;
                }
                case R.id.chat_cab_menu_download:{
                    clearSelections();
                    hideMultipleSelect();

                    ArrayList<MegaNodeList> list = new ArrayList<>();
                    for(int i = 0; i<messagesSelected.size();i++){

                        MegaNodeList megaNodeList = messagesSelected.get(i).getMessage().getMegaNodeList();
                        list.add(megaNodeList);
                    }
                    chatC.prepareForChatDownload(list);
                    break;
                }
                case R.id.chat_cab_menu_import:{
                    clearSelections();
                    hideMultipleSelect();

                    importNodes(messagesSelected);
                    break;
                }
                case R.id.chat_cab_menu_offline:{
                    clearSelections();
                    hideMultipleSelect();
                    chatC.saveForOfflineWithMessages(messagesSelected);
                    break;
                }
            }
            return false;
        }

        public String copyMessages(ArrayList<AndroidMegaChatMessage> messagesSelected){
            log("copyMessages");
            ChatController chatC = new ChatController(chatActivity);
            StringBuilder builder = new StringBuilder();

            for(int i=0;i<messagesSelected.size();i++){
                AndroidMegaChatMessage messageSelected = messagesSelected.get(i);
                builder.append("[");
                String timestamp = TimeChatUtils.formatShortDateTime(messageSelected.getMessage().getTimestamp());
                builder.append(timestamp);
                builder.append("] ");
                String messageString = chatC.createManagementString(messageSelected, chatRoom);
                builder.append(messageString);
                builder.append("\n");
            }
            return builder.toString();
        }

        @Override
        public boolean onCreateActionMode(ActionMode mode, Menu menu) {
            MenuInflater inflater = mode.getMenuInflater();
            inflater.inflate(R.menu.messages_chat_action, menu);

            importIcon = menu.findItem(R.id.chat_cab_menu_import);
            menu.findItem(R.id.chat_cab_menu_offline).setIcon(Util.mutateIconSecondary(chatActivity, R.drawable.ic_b_save_offline, R.color.white));

            Util.changeStatusBarColorActionMode(chatActivity, getWindow(), handler, 1);
            return true;
        }

        @Override
        public void onDestroyActionMode(ActionMode arg0) {
            log("onDestroyActionMode");
            adapter.setMultipleSelect(false);
//            textChat.getText().clear();
            editingMessage = false;
            clearSelections();
            Util.changeStatusBarColorActionMode(chatActivity, getWindow(), handler, 0);
        }

        @Override
        public boolean onPrepareActionMode(ActionMode mode, Menu menu) {
            log("onPrepareActionMode");
            List<AndroidMegaChatMessage> selected = adapter.getSelectedMessages();
            if (selected.size() !=0) {
//                MenuItem unselect = menu.findItem(R.id.cab_menu_unselect_all);

                if(chatRoom.getOwnPrivilege()==MegaChatRoom.PRIV_RM||chatRoom.getOwnPrivilege()==MegaChatRoom.PRIV_RO){

                    boolean showCopy = true;
                    for(int i=0; i<selected.size();i++) {
                        if (showCopy) {
                            if (selected.get(i).getMessage().getType() == MegaChatMessage.TYPE_NODE_ATTACHMENT || selected.get(i).getMessage().getType() == MegaChatMessage.TYPE_CONTACT_ATTACHMENT) {
                                showCopy = false;
                            }
                        }
                    }
                    menu.findItem(R.id.chat_cab_menu_edit).setVisible(false);
                    menu.findItem(R.id.chat_cab_menu_copy).setVisible(showCopy);
                    menu.findItem(R.id.chat_cab_menu_delete).setVisible(false);
                    menu.findItem(R.id.chat_cab_menu_forward).setVisible(false);
                    menu.findItem(R.id.chat_cab_menu_download).setVisible(false);
                    menu.findItem(R.id.chat_cab_menu_offline).setVisible(false);
                    importIcon.setVisible(false);

                }else{

                    log("Chat with permissions");
                    if(Util.isOnline(chatActivity)){
                        menu.findItem(R.id.chat_cab_menu_forward).setVisible(true);
                    }else{
                        menu.findItem(R.id.chat_cab_menu_forward).setVisible(false);
                    }

                    if (selected.size() == 1) {
                        if(selected.get(0).isUploading()){
                            menu.findItem(R.id.chat_cab_menu_copy).setVisible(false);
                            menu.findItem(R.id.chat_cab_menu_delete).setVisible(false);
                            menu.findItem(R.id.chat_cab_menu_edit).setVisible(false);
                            menu.findItem(R.id.chat_cab_menu_forward).setVisible(false);
                            menu.findItem(R.id.chat_cab_menu_download).setVisible(false);
                            menu.findItem(R.id.chat_cab_menu_offline).setVisible(false);
                            importIcon.setVisible(false);
                        }
                        else if(selected.get(0).getMessage().getType()==MegaChatMessage.TYPE_NODE_ATTACHMENT){
                            log("TYPE_NODE_ATTACHMENT selected");
                            menu.findItem(R.id.chat_cab_menu_copy).setVisible(false);
                            menu.findItem(R.id.chat_cab_menu_edit).setVisible(false);

                            if(selected.get(0).getMessage().getUserHandle()==myUserHandle){
                                if(selected.get(0).getMessage().isDeletable()){
                                    log("one message Message DELETABLE");
                                    menu.findItem(R.id.chat_cab_menu_delete).setVisible(true);
                                }
                                else{
                                    log("one message Message NOT DELETABLE");
                                    menu.findItem(R.id.chat_cab_menu_delete).setVisible(false);
                                }
                            }
                            else{
                                menu.findItem(R.id.chat_cab_menu_delete).setVisible(false);
                            }

                            if(Util.isOnline(chatActivity)){
                                menu.findItem(R.id.chat_cab_menu_download).setVisible(true);
                                menu.findItem(R.id.chat_cab_menu_offline).setVisible(true);
                                importIcon.setVisible(true);
                            }
                            else{
                                menu.findItem(R.id.chat_cab_menu_download).setVisible(false);
                                menu.findItem(R.id.chat_cab_menu_offline).setVisible(false);
                                importIcon.setVisible(false);
                            }
                        }
                        else if(selected.get(0).getMessage().getType()==MegaChatMessage.TYPE_CONTACT_ATTACHMENT){
                            menu.findItem(R.id.chat_cab_menu_copy).setVisible(false);
                            menu.findItem(R.id.chat_cab_menu_edit).setVisible(false);

                            if(selected.get(0).getMessage().isDeletable()){
                                log("one message Message DELETABLE");
                                menu.findItem(R.id.chat_cab_menu_delete).setVisible(true);
                            }
                            else{
                                log("one message Message NOT DELETABLE");
                                menu.findItem(R.id.chat_cab_menu_delete).setVisible(false);
                            }

                            if(selected.get(0).getMessage().getUserHandle()!=myUserHandle){
                                menu.findItem(R.id.chat_cab_menu_delete).setVisible(false);
                            }

                            menu.findItem(R.id.chat_cab_menu_download).setVisible(false);
                            menu.findItem(R.id.chat_cab_menu_offline).setVisible(false);
                            importIcon.setVisible(false);
                        }
                        else{
                            MegaChatMessage messageSelected= megaChatApi.getMessage(idChat, selected.get(0).getMessage().getMsgId());
                            menu.findItem(R.id.chat_cab_menu_copy).setVisible(true);

                            if(messageSelected.getUserHandle()==myUserHandle){

                                if(messageSelected.isEditable()){
                                    log("Message EDITABLE");
                                    menu.findItem(R.id.chat_cab_menu_edit).setVisible(true);
                                }
                                else{
                                    log("Message NOT EDITABLE");
                                    menu.findItem(R.id.chat_cab_menu_edit).setVisible(false);
                                }
                                if(messageSelected.isDeletable()){
                                    log("Message DELETABLE");
                                    menu.findItem(R.id.chat_cab_menu_delete).setVisible(true);
                                }
                                else{
                                    log("Message NOT DELETABLE");
                                    menu.findItem(R.id.chat_cab_menu_delete).setVisible(false);
                                }

                                int type = selected.get(0).getMessage().getType();
                                if (type == MegaChatMessage.TYPE_TRUNCATE||type == MegaChatMessage.TYPE_ALTER_PARTICIPANTS||type == MegaChatMessage.TYPE_CHAT_TITLE||type == MegaChatMessage.TYPE_PRIV_CHANGE||type == MegaChatMessage.TYPE_CALL_ENDED) {
                                    menu.findItem(R.id.chat_cab_menu_forward).setVisible(false);
                                } else{
                                    if(Util.isOnline(chatActivity)){
                                        menu.findItem(R.id.chat_cab_menu_forward).setVisible(true);
                                    }else{
                                        menu.findItem(R.id.chat_cab_menu_forward).setVisible(false);
                                    }
                                }
                            }
                            else{
                                menu.findItem(R.id.chat_cab_menu_edit).setVisible(false);
                                menu.findItem(R.id.chat_cab_menu_delete).setVisible(false);
                                importIcon.setVisible(false);

                                int type = selected.get(0).getMessage().getType();
                                if (type == MegaChatMessage.TYPE_TRUNCATE||type == MegaChatMessage.TYPE_ALTER_PARTICIPANTS||type == MegaChatMessage.TYPE_CHAT_TITLE||type == MegaChatMessage.TYPE_PRIV_CHANGE||type == MegaChatMessage.TYPE_CALL_ENDED) {
                                    menu.findItem(R.id.chat_cab_menu_forward).setVisible(false);
                                } else{
                                    if(Util.isOnline(chatActivity)){
                                        menu.findItem(R.id.chat_cab_menu_forward).setVisible(true);
                                    }else{
                                        menu.findItem(R.id.chat_cab_menu_forward).setVisible(false);
                                    }
                                }
                            }

                            menu.findItem(R.id.chat_cab_menu_download).setVisible(false);
                            menu.findItem(R.id.chat_cab_menu_offline).setVisible(false);
                            importIcon.setVisible(false);
                        }
                    }
                    else{
                        log("Many items selected");
                        boolean showDelete = true;
                        boolean showCopy = true;
                        boolean showForward = true;
                        boolean allNodeAttachments = true;

                        for(int i=0; i<selected.size();i++) {

                            if (showCopy) {
                                if (selected.get(i).getMessage().getType() == MegaChatMessage.TYPE_NODE_ATTACHMENT || selected.get(i).getMessage().getType() == MegaChatMessage.TYPE_CONTACT_ATTACHMENT) {
                                    showCopy = false;
                                }
                            }

                            if (showDelete) {
                                if (selected.get(i).getMessage().getUserHandle() == myUserHandle) {
                                    if (selected.get(i).getMessage().getType() == MegaChatMessage.TYPE_NORMAL || selected.get(i).getMessage().getType() == MegaChatMessage.TYPE_NODE_ATTACHMENT || selected.get(i).getMessage().getType() == MegaChatMessage.TYPE_CONTACT_ATTACHMENT || selected.get(i).getMessage().getType() == MegaChatMessage.TYPE_CONTAINS_META) {
                                        if (!(selected.get(i).getMessage().isDeletable())) {
                                            showDelete = false;
                                        }
                                    } else {
                                        showDelete = false;
                                    }
                                } else {
                                    showDelete = false;
                                }
                            }

                            if (showForward) {
                                int type = selected.get(i).getMessage().getType();
                                if (type == MegaChatMessage.TYPE_TRUNCATE||type == MegaChatMessage.TYPE_ALTER_PARTICIPANTS||type == MegaChatMessage.TYPE_CHAT_TITLE||type == MegaChatMessage.TYPE_PRIV_CHANGE||type == MegaChatMessage.TYPE_CALL_ENDED) {
                                    showForward = false;
                                }
                            }

                            if (allNodeAttachments) {
                                if (selected.get(i).getMessage().getType() != MegaChatMessage.TYPE_NODE_ATTACHMENT) {
                                    allNodeAttachments = false;
                                }
                            }
                        }

                        if(allNodeAttachments){
                            if(Util.isOnline(chatActivity)){
                                menu.findItem(R.id.chat_cab_menu_download).setVisible(true);
                                menu.findItem(R.id.chat_cab_menu_offline).setVisible(true);
                                importIcon.setVisible(true);
                            }
                            else{
                                menu.findItem(R.id.chat_cab_menu_download).setVisible(false);
                                menu.findItem(R.id.chat_cab_menu_offline).setVisible(false);
                                importIcon.setVisible(false);
                            }
                        }
                        else{
                            menu.findItem(R.id.chat_cab_menu_download).setVisible(false);
                            menu.findItem(R.id.chat_cab_menu_offline).setVisible(false);
                            importIcon.setVisible(false);
                        }

                        menu.findItem(R.id.chat_cab_menu_edit).setVisible(false);
                        menu.findItem(R.id.chat_cab_menu_copy).setVisible(showCopy);
                        menu.findItem(R.id.chat_cab_menu_delete).setVisible(showDelete);
                        if(Util.isOnline(chatActivity)){
                            menu.findItem(R.id.chat_cab_menu_forward).setVisible(showForward);
                        }
                        else{
                            menu.findItem(R.id.chat_cab_menu_forward).setVisible(false);
                        }
                    }
                }
            }
            return false;
        }

    }

    public boolean showSelectMenuItem(){
        if (adapter != null){
            return adapter.isMultipleSelect();
        }

        return false;
    }

    public void showConfirmationDeleteMessages(final ArrayList<AndroidMegaChatMessage> messages, final MegaChatRoom chat){
        log("showConfirmationDeleteMessages");

        DialogInterface.OnClickListener dialogClickListener = new DialogInterface.OnClickListener() {
            @Override
            public void onClick(DialogInterface dialog, int which) {
                switch (which){
                    case DialogInterface.BUTTON_POSITIVE:
                        ChatController cC = new ChatController(chatActivity);
                        cC.deleteMessages(messages, chat);
                        break;

                    case DialogInterface.BUTTON_NEGATIVE:
                        //No button clicked
                        break;
                }
            }
        };

        AlertDialog.Builder builder;
        if (Build.VERSION.SDK_INT >= Build.VERSION_CODES.HONEYCOMB) {
            builder = new AlertDialog.Builder(this, R.style.AppCompatAlertDialogStyle);
        }
        else{
            builder = new AlertDialog.Builder(this);
        }

        if(messages.size()==1){
            builder.setMessage(R.string.confirmation_delete_one_message);
        }
        else{
            builder.setMessage(R.string.confirmation_delete_several_messages);
        }
        builder.setPositiveButton(R.string.context_remove, dialogClickListener)
                .setNegativeButton(R.string.general_cancel, dialogClickListener).show();
    }

    public void showConfirmationDeleteMessage(final long messageId, final long chatId){
        log("showConfirmationDeleteMessage");

        DialogInterface.OnClickListener dialogClickListener = new DialogInterface.OnClickListener() {
            @Override
            public void onClick(DialogInterface dialog, int which) {
                switch (which){
                    case DialogInterface.BUTTON_POSITIVE:
                        ChatController cC = new ChatController(chatActivity);
                        cC.deleteMessageById(messageId, chatId);
                        break;

                    case DialogInterface.BUTTON_NEGATIVE:
                        //No button clicked
                        break;
                }
            }
        };

        AlertDialog.Builder builder;
        if (Build.VERSION.SDK_INT >= Build.VERSION_CODES.HONEYCOMB) {
            builder = new AlertDialog.Builder(this, R.style.AppCompatAlertDialogStyle);
        }
        else{
            builder = new AlertDialog.Builder(this);
        }

        builder.setMessage(R.string.confirmation_delete_one_message);

        builder.setPositiveButton(R.string.context_remove, dialogClickListener)
                .setNegativeButton(R.string.general_cancel, dialogClickListener).show();
    }

    /*
     * Clear all selected items
     */
    private void clearSelections() {
        if(adapter.isMultipleSelect()){
            adapter.clearSelections();
        }
        updateActionModeTitle();
    }

    private void updateActionModeTitle() {
//        if (actionMode == null || getActivity() == null) {
//            return;
//        }
        List<AndroidMegaChatMessage> messages = adapter.getSelectedMessages();

        try {
            actionMode.setTitle(messages.size()+"");
            actionMode.invalidate();
        } catch (Exception e) {
            e.printStackTrace();
            log("oninvalidate error");
        }
    }

    /*
     * Disable selection
     */
    public void hideMultipleSelect() {
        log("hideMultipleSelect");
        adapter.setMultipleSelect(false);
        if (actionMode != null) {
            actionMode.finish();
        }
    }

    public void selectAll() {
        if (adapter != null) {
            if (adapter.isMultipleSelect()) {
                adapter.selectAll();
            } else {
                adapter.setMultipleSelect(true);
                adapter.selectAll();

                actionMode = startSupportActionMode(new ActionBarCallBack());
            }

            updateActionModeTitle();
        }
    }

    public void itemClick(int positionInAdapter) {
        log("itemClick");
        int position = positionInAdapter-1;
        if(megaChatApi.isSignalActivityRequired()){
            megaChatApi.signalPresenceActivity();
        }

        if(position<messages.size()){
            AndroidMegaChatMessage m = messages.get(position);

            if (adapter.isMultipleSelect()) {
                if (!m.isUploading()) {
                    if (m.getMessage() != null) {
                        log("Message id: " + m.getMessage().getMsgId());
                        log("Timestamp: " + m.getMessage().getTimestamp());
                    }

                    adapter.toggleSelection(positionInAdapter);

                    List<AndroidMegaChatMessage> messages = adapter.getSelectedMessages();
                    if (messages.size() > 0) {
                        updateActionModeTitle();
//                adapter.notifyDataSetChanged();
                    }
//                    else {
//                        hideMultipleSelect();
//                    }
                }
            }else{

                if(m!=null){
                    if(m.isUploading()){
                        if(m.getPendingMessage().getState()==PendingMessage.STATE_ERROR){
                            showUploadingAttachmentBottomSheet(m, position);
                        }
                    }
                    else{

                        if((m.getMessage().getStatus()==MegaChatMessage.STATUS_SERVER_REJECTED)||(m.getMessage().getStatus()==MegaChatMessage.STATUS_SENDING_MANUAL)){
                            if(m.getMessage().getUserHandle()==megaChatApi.getMyUserHandle()) {
                                if (!(m.getMessage().isManagementMessage())) {
                                    log("selected message handle: " + m.getMessage().getTempId());
                                    log("selected message rowId: " + m.getMessage().getRowId());
                                    if ((m.getMessage().getStatus() == MegaChatMessage.STATUS_SERVER_REJECTED) || (m.getMessage().getStatus() == MegaChatMessage.STATUS_SENDING_MANUAL)) {
                                        log("show not sent message panel");
                                        showMsgNotSentPanel(m, position);
                                    }
                                }
                            }
                        }
                        else{
                            if(m.getMessage().getType()==MegaChatMessage.TYPE_NODE_ATTACHMENT){
                                log("TYPE_NODE_ATTACHMENT");
                                MegaNodeList nodeList = m.getMessage().getMegaNodeList();
                                if(nodeList.size()==1){
                                    MegaNode node = nodeList.get(0);

                                    if (MimeTypeList.typeForName(node.getName()).isImage()){
                                        if(node.hasPreview()){
                                            log("Show full screen viewer");
                                            showFullScreenViewer(m.getMessage().getMsgId());
                                        }
                                        else{
                                            log("Image without preview - show node attachment panel for one node");
                                            showNodeAttachmentBottomSheet(m, position);
                                        }
                                    }
                                    else if (MimeTypeList.typeForName(node.getName()).isVideoReproducible() || MimeTypeList.typeForName(node.getName()).isAudio() ){
                                        log("itemClick:isFile:isVideoReproducibleOrIsAudio");

                                        String mimeType = MimeTypeList.typeForName(node.getName()).getType();
                                        log("itemClick:FILENAME: " + node.getName() + " TYPE: "+mimeType);

                                        Intent mediaIntent;
                                        boolean internalIntent;
                                        boolean opusFile = false;
                                        if (MimeTypeList.typeForName(node.getName()).isVideoNotSupported() || MimeTypeList.typeForName(node.getName()).isAudioNotSupported()){
                                            mediaIntent = new Intent(Intent.ACTION_VIEW);
                                            internalIntent=false;
                                            String[] s = node.getName().split("\\.");
                                            if (s != null && s.length > 1 && s[s.length-1].equals("opus")) {
                                                opusFile = true;
                                            }
                                        }
                                        else {
                                            log("itemClick:setIntentToAudioVideoPlayer");
                                            mediaIntent = new Intent(this, AudioVideoPlayerLollipop.class);
                                            internalIntent=true;
                                        }
                                        mediaIntent.putExtra("adapterType", Constants.FROM_CHAT);
                                        mediaIntent.putExtra("isPlayList", false);
                                        mediaIntent.putExtra("msgId", m.getMessage().getMsgId());
                                        mediaIntent.putExtra("chatId", idChat);

                                        String downloadLocationDefaultPath = null;
                                        mediaIntent.putExtra("FILENAME", node.getName());
                                        MegaPreferences prefs = dbH.getPreferences();
                                        if (prefs != null){
                                            log("prefs != null");
                                            if (prefs.getStorageAskAlways() != null){
                                                if (!Boolean.parseBoolean(prefs.getStorageAskAlways())){
                                                    log("askMe==false");
                                                    if (prefs.getStorageDownloadLocation() != null){
                                                        if (prefs.getStorageDownloadLocation().compareTo("") != 0){
                                                            downloadLocationDefaultPath = prefs.getStorageDownloadLocation();
                                                        }
                                                    }
                                                }
                                            }
                                        }
                                        String localPath = Util.getLocalFile(this, node.getName(), node.getSize(), downloadLocationDefaultPath);
                                        File f = new File(downloadLocationDefaultPath, node.getName());
                                        boolean isOnMegaDownloads = false;
                                        if(f.exists() && (f.length() == node.getSize())){
                                            isOnMegaDownloads = true;
                                        }
                                        log("isOnMegaDownloads: "+isOnMegaDownloads);
                                        if (localPath != null && (isOnMegaDownloads || (megaApi.getFingerprint(node) != null && megaApi.getFingerprint(node).equals(megaApi.getFingerprint(localPath))))){
                                            File mediaFile = new File(localPath);
                                            //mediaIntent.setDataAndType(Uri.parse(localPath), mimeType);
                                            if (Build.VERSION.SDK_INT >= Build.VERSION_CODES.N && localPath.contains(Environment.getExternalStorageDirectory().getPath())) {
                                                log("itemClick:FileProviderOption");
                                                Uri mediaFileUri = FileProvider.getUriForFile(this, "mega.privacy.android.app.providers.fileprovider", mediaFile);
                                                if(mediaFileUri==null){
                                                    log("itemClick:ERROR:NULLmediaFileUri");
                                                    showSnackbar(getString(R.string.email_verification_text_error));
                                                }
                                                else{
                                                    mediaIntent.setDataAndType(mediaFileUri, MimeTypeList.typeForName(node.getName()).getType());
                                                }
                                            }
                                            else{
                                                Uri mediaFileUri = Uri.fromFile(mediaFile);
                                                if(mediaFileUri==null){
                                                    log("itemClick:ERROR:NULLmediaFileUri");
                                                    showSnackbar(getString(R.string.email_verification_text_error));
                                                }
                                                else{
                                                    mediaIntent.setDataAndType(mediaFileUri, MimeTypeList.typeForName(node.getName()).getType());
                                                }
                                            }
                                            mediaIntent.addFlags(Intent.FLAG_GRANT_READ_URI_PERMISSION);
                                        }
                                        else {
                                            log("itemClick:localPathNULL");
                                            if (Util.isOnline(this)){
                                                if (megaApi.httpServerIsRunning() == 0) {
                                                    megaApi.httpServerStart();
                                                }
                                                else{
                                                    log("itemClick:ERROR:httpServerAlreadyRunning");
                                                }

                                                ActivityManager.MemoryInfo mi = new ActivityManager.MemoryInfo();
                                                ActivityManager activityManager = (ActivityManager) this.getSystemService(Context.ACTIVITY_SERVICE);
                                                activityManager.getMemoryInfo(mi);

                                                if(mi.totalMem>Constants.BUFFER_COMP){
                                                    log("itemClick:total mem: "+mi.totalMem+" allocate 32 MB");
                                                    megaApi.httpServerSetMaxBufferSize(Constants.MAX_BUFFER_32MB);
                                                }
                                                else{
                                                    log("itemClick:total mem: "+mi.totalMem+" allocate 16 MB");
                                                    megaApi.httpServerSetMaxBufferSize(Constants.MAX_BUFFER_16MB);
                                                }

                                                String url = megaApi.httpServerGetLocalLink(node);
                                                if(url!=null){
                                                    Uri parsedUri = Uri.parse(url);
                                                    if(parsedUri!=null){
                                                        mediaIntent.setDataAndType(parsedUri, mimeType);
                                                    }
                                                    else{
                                                        log("itemClick:ERROR:httpServerGetLocalLink");
                                                        showSnackbar(getString(R.string.email_verification_text_error));
                                                    }
                                                }
                                                else{
                                                    log("itemClick:ERROR:httpServerGetLocalLink");
                                                    showSnackbar(getString(R.string.email_verification_text_error));
                                                }
                                            }
                                            else {
                                                showSnackbar(getString(R.string.error_server_connection_problem)+". "+ getString(R.string.no_network_connection_on_play_file));
                                            }
                                        }
                                        mediaIntent.putExtra("HANDLE", node.getHandle());
                                        if (opusFile){
                                            mediaIntent.setDataAndType(mediaIntent.getData(), "audio/*");
                                        }
                                        if(internalIntent){
                                            startActivity(mediaIntent);
                                        }
                                        else{
                                            log("itemClick:externalIntent");
                                            if (MegaApiUtils.isIntentAvailable(this, mediaIntent)){
                                                startActivity(mediaIntent);
                                            }
                                            else{
                                                log("itemClick:noAvailableIntent");
                                                showNodeAttachmentBottomSheet(m, position);
                                            }
                                        }
                                        overridePendingTransition(0,0);
                                    }
                                    else if (MimeTypeList.typeForName(node.getName()).isPdf()){
                                        log("itemClick:isFile:isPdf");
                                        String mimeType = MimeTypeList.typeForName(node.getName()).getType();
                                        log("itemClick:FILENAME: " + node.getName() + " TYPE: "+mimeType);
                                        Intent pdfIntent = new Intent(this, PdfViewerActivityLollipop.class);
                                        pdfIntent.putExtra("inside", true);
                                        pdfIntent.putExtra("adapterType", Constants.FROM_CHAT);
                                        pdfIntent.putExtra("msgId", m.getMessage().getMsgId());
                                        pdfIntent.putExtra("chatId", idChat);

                                        String downloadLocationDefaultPath = null;
                                        pdfIntent.putExtra("FILENAME", node.getName());
                                        MegaPreferences prefs = dbH.getPreferences();
                                        if (prefs != null){
                                            log("prefs != null");
                                            if (prefs.getStorageAskAlways() != null){
                                                if (!Boolean.parseBoolean(prefs.getStorageAskAlways())){
                                                    log("askMe==false");
                                                    if (prefs.getStorageDownloadLocation() != null){
                                                        if (prefs.getStorageDownloadLocation().compareTo("") != 0){
                                                            downloadLocationDefaultPath = prefs.getStorageDownloadLocation();
                                                        }
                                                    }
                                                }
                                            }
                                        }

                                        String localPath = Util.getLocalFile(this, node.getName(), node.getSize(), downloadLocationDefaultPath);
                                        File f = new File(downloadLocationDefaultPath, node.getName());
                                        boolean isOnMegaDownloads = false;
                                        if(f.exists() && (f.length() == node.getSize())){
                                            isOnMegaDownloads = true;
                                        }
                                        log("isOnMegaDownloads: "+isOnMegaDownloads);
                                        if (localPath != null && (isOnMegaDownloads || (megaApi.getFingerprint(node) != null && megaApi.getFingerprint(node).equals(megaApi.getFingerprint(localPath))))){
                                            File mediaFile = new File(localPath);
                                            if (Build.VERSION.SDK_INT >= Build.VERSION_CODES.N && localPath.contains(Environment.getExternalStorageDirectory().getPath())) {
                                                log("itemClick:FileProviderOption");
                                                Uri mediaFileUri = FileProvider.getUriForFile(this, "mega.privacy.android.app.providers.fileprovider", mediaFile);
                                                if(mediaFileUri==null){
                                                    log("itemClick:ERROR:NULLmediaFileUri");
                                                    showSnackbar(getString(R.string.email_verification_text_error));
                                                }
                                                else{
                                                    pdfIntent.setDataAndType(mediaFileUri, MimeTypeList.typeForName(node.getName()).getType());
                                                }
                                            }
                                            else{
                                                Uri mediaFileUri = Uri.fromFile(mediaFile);
                                                if(mediaFileUri==null){
                                                    log("itemClick:ERROR:NULLmediaFileUri");
                                                    showSnackbar(getString(R.string.email_verification_text_error));
                                                }
                                                else{
                                                    pdfIntent.setDataAndType(mediaFileUri, MimeTypeList.typeForName(node.getName()).getType());
                                                }
                                            }
                                            pdfIntent.addFlags(Intent.FLAG_GRANT_READ_URI_PERMISSION);
                                        }
                                        else {
                                            log("itemClick:localPathNULL");
                                            if (Util.isOnline(this)){
                                                if (megaApi.httpServerIsRunning() == 0) {
                                                    megaApi.httpServerStart();
                                                }
                                                else{
                                                    log("itemClick:ERROR:httpServerAlreadyRunning");
                                                }
                                                ActivityManager.MemoryInfo mi = new ActivityManager.MemoryInfo();
                                                ActivityManager activityManager = (ActivityManager) this.getSystemService(Context.ACTIVITY_SERVICE);
                                                activityManager.getMemoryInfo(mi);
                                                if(mi.totalMem>Constants.BUFFER_COMP){
                                                    log("itemClick:total mem: "+mi.totalMem+" allocate 32 MB");
                                                    megaApi.httpServerSetMaxBufferSize(Constants.MAX_BUFFER_32MB);
                                                }
                                                else{
                                                    log("itemClick:total mem: "+mi.totalMem+" allocate 16 MB");
                                                    megaApi.httpServerSetMaxBufferSize(Constants.MAX_BUFFER_16MB);
                                                }
                                                String url = megaApi.httpServerGetLocalLink(node);
                                                if(url!=null){
                                                    Uri parsedUri = Uri.parse(url);
                                                    if(parsedUri!=null){
                                                        pdfIntent.setDataAndType(parsedUri, mimeType);
                                                    }
                                                    else{
                                                        log("itemClick:ERROR:httpServerGetLocalLink");
                                                        showSnackbar(getString(R.string.email_verification_text_error));
                                                    }
                                                }
                                                else{
                                                    log("itemClick:ERROR:httpServerGetLocalLink");
                                                    showSnackbar(getString(R.string.email_verification_text_error));
                                                }
                                            }
                                            else {
                                                showSnackbar(getString(R.string.error_server_connection_problem)+". "+ getString(R.string.no_network_connection_on_play_file));
                                            }
                                        }
                                        pdfIntent.putExtra("HANDLE", node.getHandle());

                                        if (MegaApiUtils.isIntentAvailable(this, pdfIntent)){
                                            startActivity(pdfIntent);
                                        }
                                        else{
                                            log("itemClick:noAvailableIntent");
                                            showNodeAttachmentBottomSheet(m, position);
                                        }
                                        overridePendingTransition(0,0);
                                    }
                                    else{
                                        log("NOT Image, pdf, audio or video - show node attachment panel for one node");
                                        showNodeAttachmentBottomSheet(m, position);
                                    }
                                }
                                else{
                                    log("show node attachment panel");
                                    showNodeAttachmentBottomSheet(m, position);
                                }
                            }
                            else if(m.getMessage().getType()==MegaChatMessage.TYPE_CONTACT_ATTACHMENT){
                                log("TYPE_CONTACT_ATTACHMENT");

                                log("show contact attachment panel");
                                if (Util.isOnline(this)) {
                                    if (m != null) {
                                        if (m.getMessage().getUsersCount() == 1) {
                                            long userHandle = m.getMessage().getUserHandle(0);
                                            if(userHandle != megaChatApi.getMyUserHandle()){
                                                showContactAttachmentBottomSheet(m, position);
                                            }
                                        }
                                        else{
                                            showContactAttachmentBottomSheet(m, position);
                                        }
                                    }
                                }
                                else{
                                    //No shown - is not possible to know is it already contact or not - megaApi not working
                                    showSnackbar(getString(R.string.error_server_connection_problem));
                                }
                            }
                            else if(m.getMessage().getType()==MegaChatMessage.TYPE_CONTAINS_META){
                                log("TYPE_CONTAINS_META");

                                log("open rich link");

//                                if(!adapter.getforwardOwnRichLinksB()){
                                    MegaChatContainsMeta meta = m.getMessage().getContainsMeta();
                                    if(meta!=null && meta.getType()==MegaChatContainsMeta.CONTAINS_META_RICH_PREVIEW){
                                        String url = meta.getRichPreview().getUrl();
                                        Intent browserIntent = new Intent(Intent.ACTION_VIEW, Uri.parse(url));
                                        startActivity(browserIntent);
                                    }
//                                }else{

//                                    ArrayList<AndroidMegaChatMessage> message = new ArrayList<>();
//                                    message.add(m);
//                                    prepareMessagesToForward(message);
//                                }

                            }else if((m.getMessage().getType() == MegaChatMessage.TYPE_NORMAL) && (m.getRichLinkMessage()!=null)){
                                log("TYPE_NORMAL");

                                AndroidMegaRichLinkMessage richLinkMessage = m.getRichLinkMessage();
                                String url = richLinkMessage.getUrl();

                                if(richLinkMessage.getNode()!=null){
                                    if(richLinkMessage.getNode().isFile()){
                                        openMegaLink(url, true);
                                    }
                                    else{
                                        openMegaLink(url, false);
                                    }
                                }
                                else{
                                    if(richLinkMessage.isFile()){
                                        openMegaLink(url, true);
                                    }
                                    else{
                                        openMegaLink(url, false);
                                    }
                                }
                            }
                        }
                    }
                }

            }
        }else{
            log("DO NOTHING: Position ("+position+") is more than size in messages (size: "+messages.size()+")");
        }
    }

    public void showFullScreenViewer(long msgId){
        log("showFullScreenViewer");
        int position = 0;
        boolean positionFound = false;
        List<Long> ids = new ArrayList<>();
        for(int i=0; i<messages.size();i++){
            AndroidMegaChatMessage androidMessage = messages.get(i);
            if(!androidMessage.isUploading()){
                MegaChatMessage msg = androidMessage.getMessage();

                if(msg.getType()==MegaChatMessage.TYPE_NODE_ATTACHMENT){
                    ids.add(msg.getMsgId());

                    if(msg.getMsgId()==msgId){
                        positionFound=true;
                    }
                    if(!positionFound){
                        MegaNodeList nodeList = msg.getMegaNodeList();
                        if(nodeList.size()==1){
                            MegaNode node = nodeList.get(0);
                            if(MimeTypeList.typeForName(node.getName()).isImage()){
                                position++;
                            }
                        }
                    }
                }
            }
        }

        Intent intent = new Intent(this, ChatFullScreenImageViewer.class);
        intent.putExtra("position", position);
        intent.putExtra("chatId", idChat);
        long[] array = new long[ids.size()];
        for(int i = 0; i < ids.size(); i++) {
            array[i] = ids.get(i);
        }
        intent.putExtra("messageIds", array);
        startActivity(intent);
    }

//    @Override
//    public boolean onDown(MotionEvent e) {
//        return false;
//    }
//
//    @Override
//    public void onShowPress(MotionEvent e) {
//
//    }
//
//    @Override
//    public boolean onSingleTapUp(MotionEvent e) {
//        return false;
//    }
//
//    @Override
//    public boolean onScroll(MotionEvent e1, MotionEvent e2, float distanceX, float distanceY) {
//        return false;
//    }
//
//    @Override
//    public void onLongPress(MotionEvent e) {
//
//    }
//
//    @Override
//    public boolean onFling(MotionEvent e1, MotionEvent e2, float velocityX, float velocityY) {
//        return false;
//    }

//    @Override
//    public boolean onInterceptTouchEvent(RecyclerView rv, MotionEvent e) {
////        detector.onTouchEvent(e);
//        return false;
//    }

//    @Override
//    public void onTouchEvent(RecyclerView rv, MotionEvent e) {
//    }
//
//    @Override
//    public void onRequestDisallowInterceptTouchEvent(boolean disallowIntercept) {
//
//    }

    @Override
    public void onChatRoomUpdate(MegaChatApiJava api, MegaChatRoom chat) {
        log("onChatRoomUpdate!");
        this.chatRoom = chat;
        if(chat.hasChanged(MegaChatRoom.CHANGE_TYPE_CLOSED)){
            log("CHANGE_TYPE_CLOSED for the chat: "+chat.getChatId());
            log("Permissions for the chat: "+chat.getOwnPrivilege());
            //Hide field to write
            setChatSubtitle();
            supportInvalidateOptionsMenu();
        }
        else if(chat.hasChanged(MegaChatRoom.CHANGE_TYPE_STATUS)){
            log("CHANGE_TYPE_STATUS for the chat: "+chat.getChatId());
            if(!(chatRoom.isGroup())){
                long userHandle = chatRoom.getPeerHandle(0);
                setStatus(userHandle);
            }
        }
        else if(chat.hasChanged(MegaChatRoom.CHANGE_TYPE_PARTICIPANTS)){
            log("CHANGE_TYPE_PARTICIPANTS for the chat: "+chat.getChatId());
            setChatSubtitle();
//            if(adapter!=null){
//                /* Needed to update the forward icon */
//                log("notifyDataSetChanged");
//                adapter.notifyDataSetChanged();
//            }
        }
        else if(chat.hasChanged(MegaChatRoom.CHANGE_TYPE_OWN_PRIV)){
            log("CHANGE_TYPE_OWN_PRIV for the chat: "+chat.getChatId());
//            if(adapter!=null){
//                /* Needed to update the forward icon */
//                log("notifyDataSetChanged");
//                adapter.notifyDataSetChanged();
//            }
            setChatSubtitle();
            supportInvalidateOptionsMenu();
        }
        else if(chat.hasChanged(MegaChatRoom.CHANGE_TYPE_TITLE)){
            log("CHANGE_TYPE_TITLE for the chat: "+chat.getChatId());
        }
        else if(chat.hasChanged(MegaChatRoom.CHANGE_TYPE_USER_STOP_TYPING)){
            log("CHANGE_TYPE_USER_STOP_TYPING for the chat: "+chat.getChatId());

            long userHandleTyping = chat.getUserTyping();

            if(userHandleTyping==megaChatApi.getMyUserHandle()){
                return;
            }

            if(usersTypingSync==null){
                return;
            }

            //Find the item
            boolean found = false;
            for(UserTyping user : usersTypingSync) {
                if(user.getParticipantTyping().getHandle() == userHandleTyping) {
                    log("Found user typing!");
                    usersTypingSync.remove(user);
                    found=true;
                    break;
                }
            }

            if(!found){
                log("CHANGE_TYPE_USER_STOP_TYPING: Not found user typing");
            }
            else{
                updateUserTypingFromNotification();
            }

        }
        else if(chat.hasChanged(MegaChatRoom.CHANGE_TYPE_USER_TYPING)){
            log("CHANGE_TYPE_USER_TYPING for the chat: "+chat.getChatId());
            if(chat!=null){

                long userHandleTyping = chat.getUserTyping();

                if(userHandleTyping==megaChatApi.getMyUserHandle()){
                    return;
                }

                if(usersTyping==null){
                    usersTyping = new ArrayList<UserTyping>();
                    usersTypingSync = Collections.synchronizedList(usersTyping);
                }

                //Find if any notification arrives previously
                if(usersTypingSync.size()<=0){
                    log("No more users writing");
                    MegaChatParticipant participantTyping = new MegaChatParticipant(userHandleTyping);
                    UserTyping currentUserTyping = new UserTyping(participantTyping);

                    String nameTyping = chatC.getFirstName(userHandleTyping, chatRoom);

                    log("userHandleTyping: "+userHandleTyping);


                    if(nameTyping==null){
                        log("NULL name");
                        nameTyping = getString(R.string.transfer_unknown);
                    }
                    else{
                        if(nameTyping.trim().isEmpty()){
                            log("EMPTY name");
                            nameTyping = getString(R.string.transfer_unknown);
                        }
                    }
                    participantTyping.setFirstName(nameTyping);

                    userTypingTimeStamp = System.currentTimeMillis()/1000;
                    currentUserTyping.setTimeStampTyping(userTypingTimeStamp);

                    usersTypingSync.add(currentUserTyping);

                    String userTyping =  getResources().getQuantityString(R.plurals.user_typing, 1, usersTypingSync.get(0).getParticipantTyping().getFirstName());

                    userTyping = userTyping.replace("[A]", "<font color=\'#8d8d94\'>");
                    userTyping = userTyping.replace("[/A]", "</font>");

                    Spanned result = null;
                    if (android.os.Build.VERSION.SDK_INT >= android.os.Build.VERSION_CODES.N) {
                        result = Html.fromHtml(userTyping,Html.FROM_HTML_MODE_LEGACY);
                    } else {
                        result = Html.fromHtml(userTyping);
                    }

                    userTypingText.setText(result);

                    userTypingLayout.setVisibility(View.VISIBLE);
                }
                else{
                    log("More users writing or the same in different timestamp");

                    //Find the item
                    boolean found = false;
                    for(UserTyping user : usersTypingSync) {
                        if(user.getParticipantTyping().getHandle() == userHandleTyping) {
                            log("Found user typing!");
                            userTypingTimeStamp = System.currentTimeMillis()/1000;
                            user.setTimeStampTyping(userTypingTimeStamp);
                            found=true;
                            break;
                        }
                    }

                    if(!found){
                        log("It's a new user typing");
                        MegaChatParticipant participantTyping = new MegaChatParticipant(userHandleTyping);
                        UserTyping currentUserTyping = new UserTyping(participantTyping);

                        String nameTyping = chatC.getFirstName(userHandleTyping, chatRoom);
                        if(nameTyping==null){
                            log("NULL name");
                            nameTyping = getString(R.string.transfer_unknown);
                        }
                        else{
                            if(nameTyping.trim().isEmpty()){
                                log("EMPTY name");
                                nameTyping = getString(R.string.transfer_unknown);
                            }
                        }
                        participantTyping.setFirstName(nameTyping);

                        userTypingTimeStamp = System.currentTimeMillis()/1000;
                        currentUserTyping.setTimeStampTyping(userTypingTimeStamp);

                        usersTypingSync.add(currentUserTyping);

                        //Show the notification
                        int size = usersTypingSync.size();
                        switch (size){
                            case 1:{
                                String userTyping = getResources().getQuantityString(R.plurals.user_typing, 1, usersTypingSync.get(0).getParticipantTyping().getFirstName());

                                userTyping = userTyping.replace("[A]", "<font color=\'#8d8d94\'>");
                                userTyping = userTyping.replace("[/A]", "</font>");

                                Spanned result = null;
                                if (android.os.Build.VERSION.SDK_INT >= android.os.Build.VERSION_CODES.N) {
                                    result = Html.fromHtml(userTyping,Html.FROM_HTML_MODE_LEGACY);
                                } else {
                                    result = Html.fromHtml(userTyping);
                                }

                                userTypingText.setText(result);
                                break;
                            }
                            case 2:{
                                String userTyping = getResources().getQuantityString(R.plurals.user_typing, 2, usersTypingSync.get(0).getParticipantTyping().getFirstName()+", "+usersTypingSync.get(1).getParticipantTyping().getFirstName());

                                userTyping = userTyping.replace("[A]", "<font color=\'#8d8d94\'>");
                                userTyping = userTyping.replace("[/A]", "</font>");

                                Spanned result = null;
                                if (android.os.Build.VERSION.SDK_INT >= android.os.Build.VERSION_CODES.N) {
                                    result = Html.fromHtml(userTyping,Html.FROM_HTML_MODE_LEGACY);
                                } else {
                                    result = Html.fromHtml(userTyping);
                                }

                                userTypingText.setText(result);
                                break;
                            }
                            default:{
                                String names = usersTypingSync.get(0).getParticipantTyping().getFirstName()+", "+usersTypingSync.get(1).getParticipantTyping().getFirstName();
                                String userTyping = String.format(getString(R.string.more_users_typing), names);

                                userTyping = userTyping.replace("[A]", "<font color=\'#8d8d94\'>");
                                userTyping = userTyping.replace("[/A]", "</font>");

                                Spanned result = null;
                                if (android.os.Build.VERSION.SDK_INT >= android.os.Build.VERSION_CODES.N) {
                                    result = Html.fromHtml(userTyping,Html.FROM_HTML_MODE_LEGACY);
                                } else {
                                    result = Html.fromHtml(userTyping);
                                }

                                userTypingText.setText(result);
                                break;
                            }
                        }
                        userTypingLayout.setVisibility(View.VISIBLE);
                    }
                }

                int interval = 5000;
                IsTypingRunnable runnable = new IsTypingRunnable(userTypingTimeStamp, userHandleTyping);
                handlerReceive = new Handler();
                handlerReceive.postDelayed(runnable, interval);
            }
        }
        else if(chat.hasChanged(MegaChatRoom.CHANGE_TYPE_ARCHIVE)){
            log("CHANGE_TYPE_ARCHIVE for the chat: "+chat.getChatId());
            setChatSubtitle();
        }
    }

    private class IsTypingRunnable implements Runnable{

        long timeStamp;
        long userHandleTyping;

        public IsTypingRunnable(long timeStamp, long userHandleTyping) {
            this.timeStamp = timeStamp;
            this.userHandleTyping = userHandleTyping;
        }

        @Override
        public void run() {
            log("Run off notification typing");
            long timeNow = System.currentTimeMillis()/1000;
            if ((timeNow - timeStamp) > 4){
                log("Remove user from the list");

                boolean found = false;
                for(UserTyping user : usersTypingSync) {
                    if(user.getTimeStampTyping() == timeStamp) {
                        if(user.getParticipantTyping().getHandle() == userHandleTyping) {
                            log("Found user typing in runnable!");
                            usersTypingSync.remove(user);
                            found=true;
                            break;
                        }
                    }
                }

                if(!found){
                    log("Not found user typing in runnable!");
                }

                updateUserTypingFromNotification();
            }
        }
    }

    public void updateUserTypingFromNotification(){
        log("updateUserTypingFromNotification");

        int size = usersTypingSync.size();
        log("Size of typing: "+size);
        switch (size){
            case 0:{
                userTypingLayout.setVisibility(View.GONE);
                break;
            }
            case 1:{
                String userTyping = getResources().getQuantityString(R.plurals.user_typing, 1, usersTypingSync.get(0).getParticipantTyping().getFirstName());
                userTyping = userTyping.replace("[A]", "<font color=\'#8d8d94\'>");
                userTyping = userTyping.replace("[/A]", "</font>");

                Spanned result = null;
                if (android.os.Build.VERSION.SDK_INT >= android.os.Build.VERSION_CODES.N) {
                    result = Html.fromHtml(userTyping,Html.FROM_HTML_MODE_LEGACY);
                } else {
                    result = Html.fromHtml(userTyping);
                }

                userTypingText.setText(result);
                break;
            }
            case 2:{
                String userTyping = getResources().getQuantityString(R.plurals.user_typing, 2, usersTypingSync.get(0).getParticipantTyping().getFirstName()+", "+usersTypingSync.get(1).getParticipantTyping().getFirstName());
                userTyping = userTyping.replace("[A]", "<font color=\'#8d8d94\'>");
                userTyping = userTyping.replace("[/A]", "</font>");

                Spanned result = null;
                if (android.os.Build.VERSION.SDK_INT >= android.os.Build.VERSION_CODES.N) {
                    result = Html.fromHtml(userTyping,Html.FROM_HTML_MODE_LEGACY);
                } else {
                    result = Html.fromHtml(userTyping);
                }

                userTypingText.setText(result);
                break;
            }
            default:{
                String names = usersTypingSync.get(0).getParticipantTyping().getFirstName()+", "+usersTypingSync.get(1).getParticipantTyping().getFirstName();
                String userTyping = String.format(getString(R.string.more_users_typing), names);

                userTyping = userTyping.replace("[A]", "<font color=\'#8d8d94\'>");
                userTyping = userTyping.replace("[/A]", "</font>");

                Spanned result = null;
                if (android.os.Build.VERSION.SDK_INT >= android.os.Build.VERSION_CODES.N) {
                    result = Html.fromHtml(userTyping,Html.FROM_HTML_MODE_LEGACY);
                } else {
                    result = Html.fromHtml(userTyping);
                }

                userTypingText.setText(result);
                break;
            }
        }
    }

    public void setRichLinkInfo(long msgId, AndroidMegaRichLinkMessage richLinkMessage){
        log("setRichLinkInfo");

        int indexToChange = -1;
        ListIterator<AndroidMegaChatMessage> itr = messages.listIterator(messages.size());

        // Iterate in reverse.
        while(itr.hasPrevious()) {
            AndroidMegaChatMessage messageToCheck = itr.previous();

            if(!messageToCheck.isUploading()){
                if(messageToCheck.getMessage().getMsgId()==msgId){
                    indexToChange = itr.nextIndex();
                    log("Found index to change: "+indexToChange);
                    break;
                }
            }
        }

        if(indexToChange!=-1){

            AndroidMegaChatMessage androidMsg = messages.get(indexToChange);

            androidMsg.setRichLinkMessage(richLinkMessage);

            if(adapter!=null){
                adapter.notifyItemChanged(indexToChange+1);
            }
        }
        else{
            log("Error, rich link message not found!!");
        }
    }

    public void setRichLinkImage(long msgId){
        log("setRichLinkImage");

        int indexToChange = -1;
        ListIterator<AndroidMegaChatMessage> itr = messages.listIterator(messages.size());

        // Iterate in reverse.
        while(itr.hasPrevious()) {
            AndroidMegaChatMessage messageToCheck = itr.previous();

            if(!messageToCheck.isUploading()){
                if(messageToCheck.getMessage().getMsgId()==msgId){
                    indexToChange = itr.nextIndex();
                    log("Found index to change: "+indexToChange);
                    break;
                }
            }
        }

        if(indexToChange!=-1){

            if(adapter!=null){
                adapter.notifyItemChanged(indexToChange+1);
            }
        }
        else{
            log("Error, rich link message not found!!");
        }
    }

    public void checkMegaLink(MegaChatMessage msg){
        //Check if it is a MEGA link
        if(msg.getType()==MegaChatMessage.TYPE_NORMAL){
            if(msg.getContent()!=null){
                String link = AndroidMegaRichLinkMessage.extractMegaLink(msg.getContent());

                boolean isFile = AndroidMegaRichLinkMessage.isFileLink(link);

                if(link!=null){
                    log("The link found: "+link);
                    if(megaApi!=null && megaApi.getRootNode()!=null){
                        ChatLinkInfoListener listener = null;
                        if(isFile){
                            log("isFileLink");
                            listener = new ChatLinkInfoListener(this, msg.getMsgId(), megaApi);
                            megaApi.getPublicNode(link, listener);
                        }
                        else{
                            log("isFolderLink");

                            MegaApiAndroid megaApiFolder = getLocalMegaApiFolder();
                            listener = new ChatLinkInfoListener(this, msg.getMsgId(), megaApi, megaApiFolder);
                            megaApiFolder.loginToFolder(link, listener);
                        }

                    }
                }
            }
        }
    }

    @Override
    public void onMessageLoaded(MegaChatApiJava api, MegaChatMessage msg) {
        log("onMessageLoaded!------------------------");

        if(msg!=null){
            log("STATUS: "+msg.getStatus());
            log("TEMP ID: "+msg.getTempId());
            log("FINAL ID: "+msg.getMsgId());
            log("TIMESTAMP: "+msg.getTimestamp());
            log("TYPE: "+msg.getType());

            if(messages!=null){
                log("Messages size: "+messages.size());
            }

            if(msg.isDeleted()){
                log("DELETED MESSAGE!!!!");
                return;
            }

            if(msg.isEdited()){
                log("EDITED MESSAGE!!!!");
            }

            if(msg.getType()==MegaChatMessage.TYPE_REVOKE_NODE_ATTACHMENT) {
                log("TYPE_REVOKE_NODE_ATTACHMENT MESSAGE!!!!");
                return;
            }

            checkMegaLink(msg);

            if(msg.getType()==MegaChatMessage.TYPE_NODE_ATTACHMENT){
                log("TYPE_NODE_ATTACHMENT MESSAGE!!!!");
                MegaNodeList nodeList = msg.getMegaNodeList();
                int revokedCount = 0;

                for(int i=0; i<nodeList.size(); i++){
                    MegaNode node = nodeList.get(i);
                    boolean revoked = megaChatApi.isRevoked(idChat, node.getHandle());
                    if(revoked){
                        log("The node is revoked: "+node.getName());
                        revokedCount++;
                    }
                    else{
                        log("Node NOT revoked: "+node.getName());
                    }
                }

                if(revokedCount==nodeList.size()){
                    log("RETURN");
                    return;
                }
            }

            if(msg.getStatus()==MegaChatMessage.STATUS_SERVER_REJECTED){
                log("onMessageLoaded: STATUS_SERVER_REJECTED----- "+msg.getStatus());
            }

            if(msg.getStatus()==MegaChatMessage.STATUS_SENDING_MANUAL){

                log("MANUAL_S:onMessageLoaded: Getting messages not sent !!!-------------------------------------------------: "+msg.getStatus());
                AndroidMegaChatMessage androidMsg = new AndroidMegaChatMessage(msg);

                if(msg.isEdited()){
                    log("MESSAGE EDITED");

                    if(!noMoreNoSentMessages){
                        log("onMessageLoaded: NOT noMoreNoSentMessages");
                        bufferSending.add(0,androidMsg);
                    }
                    else{
                        log("Try to recover the initial msg");
                        if(msg.getMsgId()!=-1){
                            MegaChatMessage notEdited = megaChatApi.getMessage(idChat, msg.getMsgId());
                            log("Content not edited");
                            AndroidMegaChatMessage androidMsgNotEdited = new AndroidMegaChatMessage(notEdited);
                            int returnValue = modifyMessageReceived(androidMsgNotEdited, false);
                            if(returnValue!=-1){
                                log("onMessageLoaded: Message " + returnValue + " modified!");
                            }
                        }

                        appendMessageAnotherMS(androidMsg);
                    }
                }
                else{
                    log("NOOOT MESSAGE EDITED");
                    int resultModify = -1;
                    if(msg.getUserHandle()==megaChatApi.getMyUserHandle()){
                        if(msg.getType()==MegaChatMessage.TYPE_NODE_ATTACHMENT){
                            log("Modify my message and node attachment");

                            long idMsg =  dbH.findPendingMessageByIdTempKarere(msg.getTempId());
                            log("----The id of my pending message is: "+idMsg);
                            if(idMsg!=-1){
                                resultModify = modifyAttachmentReceived(androidMsg, idMsg);
                                dbH.removePendingMessageById(idMsg);
                                if(resultModify==-1){
                                    log("Node attachment message not in list -> resultModify -1");
//                            AndroidMegaChatMessage msgToAppend = new AndroidMegaChatMessage(msg);
//                            appendMessagePosition(msgToAppend);
                                }
                                else{
                                    log("onMessageLoaded: Modify attachment");
                                    return;
                                }
                            }
                        }
                    }

                    int returnValue = modifyMessageReceived(androidMsg, true);
                    if(returnValue!=-1){
                        log("onMessageLoaded: Message " + returnValue + " modified!");
                        return;
                    }

                    bufferSending.add(0,androidMsg);

                    if(!noMoreNoSentMessages){
                        log("onMessageLoaded: NOT noMoreNoSentMessages");
                    }
                }
            }
            else if(msg.getStatus()==MegaChatMessage.STATUS_SENDING){
                log("SENDING: onMessageLoaded: Getting messages not sent !!!-------------------------------------------------: "+msg.getStatus());
                AndroidMegaChatMessage androidMsg = new AndroidMegaChatMessage(msg);
                int returnValue = modifyMessageReceived(androidMsg, true);
                if(returnValue!=-1){
                    log("onMessageLoaded: Message " + returnValue + " modified!");
                    return;
                }

                bufferSending.add(0,androidMsg);

                if(!noMoreNoSentMessages){
                    log("onMessageLoaded: NOT noMoreNoSentMessages");
                }
            }
            else{
                if(!noMoreNoSentMessages){
                    log("First message with NORMAL status");
                    noMoreNoSentMessages=true;
                    //Copy to bufferMessages
                    for(int i=0;i<bufferSending.size();i++){
                        bufferMessages.add(bufferSending.get(i));
                    }
                    bufferSending.clear();
                }

                AndroidMegaChatMessage androidMsg = new AndroidMegaChatMessage(msg);
                if (lastIdMsgSeen != -1) {
                    if(lastIdMsgSeen ==msg.getMsgId()){
                        log("onMessageLoaded: Last message seen received!");
                        lastSeenReceived=true;
                        positionToScroll = 0;
                        log("(1) positionToScroll: "+positionToScroll);
                    }
                }
                else{
                    log("lastMessageSeen is -1");
                    lastSeenReceived=true;
                }

//                megaChatApi.setMessageSeen(idChat, msg.getMsgId());

                if(positionToScroll>=0){
                    positionToScroll++;
                    log("(2)positionToScroll:increase: "+positionToScroll);
                }

                bufferMessages.add(androidMsg);
                log("onMessageLoaded: Size of buffer: "+bufferMessages.size());
                log("onMessageLoaded: Size of messages: "+messages.size());
            }
        }
        else{
            log("onMessageLoaded:NULLmsg:REACH FINAL HISTORY:stateHistory "+stateHistory);

            if(bufferSending.size()!=0){
                for(int i=0;i<bufferSending.size();i++){
                    bufferMessages.add(bufferSending.get(i));
                }
                bufferSending.clear();
            }

            log("onMessageLoaded:numberToLoad: "+numberToLoad+" bufferSize: "+bufferMessages.size()+" messagesSize: "+messages.size());
            if((bufferMessages.size()+messages.size())>=numberToLoad){
                fullHistoryReceivedOnLoad();
                isLoadingHistory = false;
            }
            else{
                log("onMessageLoaded:lessNumberReceived");
                if((stateHistory!=MegaChatApi.SOURCE_NONE)&&(stateHistory!=MegaChatApi.SOURCE_ERROR)){
                    log("But more history exists --> loadMessages");
                    log("G->loadMessages unread is 0");
                    isLoadingHistory = true;
                    stateHistory = megaChatApi.loadMessages(idChat, NUMBER_MESSAGES_TO_LOAD);
                    log("New state of history: "+stateHistory);
                    getMoreHistory = false;
                    if(stateHistory==MegaChatApi.SOURCE_NONE || stateHistory==MegaChatApi.SOURCE_ERROR){
                        fullHistoryReceivedOnLoad();
                        isLoadingHistory = false;
                    }
                }
                else{
                    fullHistoryReceivedOnLoad();
                    isLoadingHistory = false;
                }
            }
        }
        log("END onMessageLoaded-----------messages.size="+messages.size());
    }

    public void fullHistoryReceivedOnLoad(){
        log("fullHistoryReceivedOnLoad");

        isOpeningChat = false;

        if(bufferMessages.size()!=0){
            log("fullHistoryReceivedOnLoad:buffer size: "+bufferMessages.size());
            loadBufferMessages();

            if(lastSeenReceived==false){
                log("fullHistoryReceivedOnLoad: last message seen NOT received");
                if(stateHistory!=MegaChatApi.SOURCE_NONE){
                    log("fullHistoryReceivedOnLoad:F->loadMessages");
                    isLoadingHistory = true;
                    stateHistory = megaChatApi.loadMessages(idChat, NUMBER_MESSAGES_TO_LOAD);
                }
            }
            else{
                log("fullHistoryReceivedOnLoad: last message seen received");
                if(positionToScroll>0){
                    log("fullHistoryReceivedOnLoad: Scroll to position: "+positionToScroll);
                    if(positionToScroll<messages.size()){
//                        mLayoutManager.scrollToPositionWithOffset(positionToScroll+1,Util.scaleHeightPx(50, outMetrics));
                        //Find last message
                        int positionLastMessage = -1;
                        for(int i=messages.size()-1; i>=0;i--) {
                            AndroidMegaChatMessage androidMessage = messages.get(i);

                            if (!androidMessage.isUploading()) {

                                MegaChatMessage msg = androidMessage.getMessage();
                                if (msg.getMsgId() == lastIdMsgSeen) {
                                    positionLastMessage = i;
                                    break;
                                }
                            }
                        }

                        //Check if it has no my messages after
                        positionLastMessage = positionLastMessage + 1;
                        AndroidMegaChatMessage message = messages.get(positionLastMessage);

                        while(message.getMessage().getUserHandle()==megaChatApi.getMyUserHandle()){
                            lastIdMsgSeen = message.getMessage().getMsgId();
                            positionLastMessage = positionLastMessage + 1;
                            message = messages.get(positionLastMessage);
                        }

                        if(isTurn){
                            scrollToMessage(-1);

                        }else{
                            scrollToMessage(lastIdMsgSeen);

                        }

                    }
                    else{
                        log("Error, the position to scroll is more than size of messages");
                    }
                }
            }

            setLastMessageSeen();
        }
        else{
            log("fullHistoryReceivedOnLoad:bufferEmpty");
        }

        log("fullHistoryReceivedOnLoad:getMoreHistoryTRUE");
        getMoreHistory = true;

        //Load pending messages
        if(!pendingMessagesLoaded){
            pendingMessagesLoaded = true;
            loadPendingMessages();
            if(positionToScroll<=0){
                log("positionToScroll is 0 - no unread messages");
                mLayoutManager.scrollToPosition(messages.size());
            }
        }

        chatRelativeLayout.setVisibility(View.VISIBLE);
        emptyLayout.setVisibility(View.GONE);
    }

    @Override
    public void onMessageReceived(MegaChatApiJava api, MegaChatMessage msg) {
        log("onMessageReceived!");
        log("------------------------------------------"+api.getChatConnectionState(idChat));
        log("STATUS: "+msg.getStatus());
        log("TEMP ID: "+msg.getTempId());
        log("FINAL ID: "+msg.getMsgId());
        log("TIMESTAMP: "+msg.getTimestamp());
        log("TYPE: "+msg.getType());

        if(msg.getType()==MegaChatMessage.TYPE_REVOKE_NODE_ATTACHMENT) {
            log("TYPE_REVOKE_NODE_ATTACHMENT MESSAGE!!!!");
            return;
        }

        if(msg.getStatus()==MegaChatMessage.STATUS_SERVER_REJECTED){
            log("onMessageReceived: STATUS_SERVER_REJECTED----- "+msg.getStatus());
        }

        if(!msg.isManagementMessage()){
            if(positionNewMessagesLayout!=-1){
                log("Layout unread messages shown: "+generalUnreadCount);
                if(generalUnreadCount<0){
                    generalUnreadCount--;
                }
                else{
                    generalUnreadCount++;
                }

                if(adapter!=null){
                    adapter.notifyItemChanged(positionNewMessagesLayout);
                }
            }
        }
        else {
            int messageType = msg.getType();
            log("Message type: " + messageType);

            switch (messageType) {
                case MegaChatMessage.TYPE_ALTER_PARTICIPANTS:{
                    if(msg.getUserHandle()==myUserHandle) {
                        log("me alter participant");
                        hideNewMessagesLayout();
                    }
                    break;
                }
                case MegaChatMessage.TYPE_PRIV_CHANGE:{
                    if(msg.getUserHandle()==myUserHandle){
                        log("I change a privilege");
                        hideNewMessagesLayout();
                    }
                    break;
                }
                case MegaChatMessage.TYPE_CHAT_TITLE:{
                    if(msg.getUserHandle()==myUserHandle) {
                        log("I change the title");
                        hideNewMessagesLayout();
                    }
                    break;
                }
            }
        }

        if(setAsRead){
            markAsSeen(msg);
        }

        if(msg.getType()==MegaChatMessage.TYPE_CHAT_TITLE){
            log("Change of chat title");
            String newTitle = msg.getContent();
            if(newTitle!=null){

                titleToolbar.setText(newTitle);

            }
        }
        else if(msg.getType()==MegaChatMessage.TYPE_TRUNCATE){
            invalidateOptionsMenu();
        }

        AndroidMegaChatMessage androidMsg = new AndroidMegaChatMessage(msg);
        appendMessagePosition(androidMsg);

        if(mLayoutManager.findLastCompletelyVisibleItemPosition()==messages.size()-1){
            log("Do scroll to end");

            mLayoutManager.scrollToPosition(messages.size());
        }
        else{
            if((emojiKeyboard.getLetterKeyboardShown() || emojiKeyboard.getEmojiKeyboardShown())&&(messages.size()==1)){
             mLayoutManager.scrollToPosition(messages.size());
            }

            log("DONT scroll to end");
            if(typeMessageJump !=  TYPE_MESSAGE_NEW_MESSAGE){
                messageJumpText.setText(getResources().getString(R.string.message_new_messages));
                typeMessageJump = TYPE_MESSAGE_NEW_MESSAGE;
            }

            if(messageJumpLayout.getVisibility() != View.VISIBLE){
                messageJumpText.setText(getResources().getString(R.string.message_new_messages));
                messageJumpLayout.setVisibility(View.VISIBLE);
            }
        }

        checkMegaLink(msg);

//        mLayoutManager.setStackFromEnd(true);
//        mLayoutManager.scrollToPosition(0);
    }

    @Override
    public void onMessageUpdate(MegaChatApiJava api, MegaChatMessage msg) {
//        log("onMessageUpdate!: "+ msg.getMsgId());
        int resultModify = -1;
        if(msg.isDeleted()){
            log("The message has been deleted");
            deleteMessage(msg, false);
            return;
        }

        AndroidMegaChatMessage androidMsg = new AndroidMegaChatMessage(msg);

        if(msg.hasChanged(MegaChatMessage.CHANGE_TYPE_ACCESS)){
            log("Change access of the message");

            MegaNodeList nodeList = msg.getMegaNodeList();
            int revokedCount = 0;

            for(int i=0; i<nodeList.size(); i++){
                MegaNode node = nodeList.get(i);
                boolean revoked = megaChatApi.isRevoked(idChat, node.getHandle());
                if(revoked){
                    log("The node is revoked: "+node.getName());
                    revokedCount++;
                }
                else{
                    log("Node not revoked: "+node.getName());
                }
            }

            if(revokedCount==nodeList.size()){
                log("All the attachments have been revoked");
                deleteMessage(msg, false);
            }
            else{
                log("One attachment revoked, modify message");
                resultModify = modifyMessageReceived(androidMsg, false);

                if(resultModify==-1) {
                    log("Modify result is -1");
                    int firstIndexShown = messages.get(0).getMessage().getMsgIndex();
                    log("The first index is: "+firstIndexShown+ " the index of the updated message: "+msg.getMsgIndex());
                    if(firstIndexShown<=msg.getMsgIndex()){
                        log("The message should be in the list");
                        if(msg.getType()==MegaChatMessage.TYPE_NODE_ATTACHMENT){

                            log("A - Node attachment message not in list -> append");
                            AndroidMegaChatMessage msgToAppend = new AndroidMegaChatMessage(msg);
                            reinsertNodeAttachmentNoRevoked(msgToAppend);
                        }
                    }
                    else{
                        if(messages.size()<NUMBER_MESSAGES_BEFORE_LOAD){
                            log("Show more message - add to the list");
                            if(msg.getType()==MegaChatMessage.TYPE_NODE_ATTACHMENT){

                                log("B - Node attachment message not in list -> append");
                                AndroidMegaChatMessage msgToAppend = new AndroidMegaChatMessage(msg);
                                reinsertNodeAttachmentNoRevoked(msgToAppend);
                            }
                        }
                    }

                }
            }
        }
        else if(msg.hasChanged(MegaChatMessage.CHANGE_TYPE_CONTENT)){
            log("Change content of the message");

            if(msg.getType()==MegaChatMessage.TYPE_TRUNCATE){
                log("TRUNCATE MESSAGE");
                clearHistory(androidMsg);
            }
            else{
                if(msg.isDeleted()){
                    log("Message deleted!!");
                }

                checkMegaLink(msg);

                resultModify = modifyMessageReceived(androidMsg, false);
                log("onMessageUpdate: resultModify: "+resultModify);
            }
        }
        else if(msg.hasChanged(MegaChatMessage.CHANGE_TYPE_STATUS)){

            int statusMsg = msg.getStatus();
            log("Status change: "+statusMsg);
            log("Temporal id: "+msg.getTempId());
            log("Final id: "+msg.getMsgId());

            if(msg.getUserHandle()==megaChatApi.getMyUserHandle()){
                if(msg.getType()==MegaChatMessage.TYPE_NODE_ATTACHMENT){
                    log("Modify my message and node attachment");

                    long idMsg =  dbH.findPendingMessageByIdTempKarere(msg.getTempId());
                    log("----The id of my pending message is: "+idMsg);
                    if(idMsg!=-1){
                        resultModify = modifyAttachmentReceived(androidMsg, idMsg);
                        dbH.removePendingMessageById(idMsg);
                        if(resultModify==-1){
                            log("Node attachment message not in list -> resultModify -1");
//                            AndroidMegaChatMessage msgToAppend = new AndroidMegaChatMessage(msg);
//                            appendMessagePosition(msgToAppend);
                        }
                        return;
                    }
                }
            }

            if(msg.getStatus()==MegaChatMessage.STATUS_SEEN){
                log("STATUS_SEEN");
            }
            else if(msg.getStatus()==MegaChatMessage.STATUS_SERVER_RECEIVED){
                log("STATUS_SERVER_RECEIVED");

                if(msg.getType()==MegaChatMessage.TYPE_NORMAL){
                    if(msg.getUserHandle()==megaChatApi.getMyUserHandle()){
                        checkMegaLink(msg);
                    }
                }

                resultModify = modifyMessageReceived(androidMsg, true);
                log("onMessageUpdate: resultModify: "+resultModify);
            }
            else if(msg.getStatus()==MegaChatMessage.STATUS_SERVER_REJECTED){
                log("onMessageUpdate: STATUS_SERVER_REJECTED----- "+msg.getStatus());
                deleteMessage(msg, true);
            }
            else{
                log("-----------Status : "+msg.getStatus());
                log("-----------Timestamp: "+msg.getTimestamp());

                resultModify = modifyMessageReceived(androidMsg, false);
                log("onMessageUpdate: resultModify: "+resultModify);
            }
        }
    }

    @Override
    public void onHistoryReloaded(MegaChatApiJava api, MegaChatRoom chat) {
        log("onHistoryReloaded");
        bufferMessages.clear();
        messages.clear();

        invalidateOptionsMenu();
        log("Load new history");

        long unread = chatRoom.getUnreadCount();
        //                        stateHistory = megaChatApi.loadMessages(idChat, NUMBER_MESSAGES_TO_LOAD);
        if (unread == 0) {
            lastIdMsgSeen = -1;
            generalUnreadCount = -1;
            lastSeenReceived = true;
            log("onHistoryReloaded: loadMessages unread is 0");
        } else {
            lastIdMsgSeen = megaChatApi.getLastMessageSeenId(idChat);
            generalUnreadCount = unread;

            if (lastIdMsgSeen != -1) {
                log("onHistoryReloaded: Id of last message seen: " + lastIdMsgSeen);
            } else {
                log("onHistoryReloaded: Error the last message seen shouldn't be NULL");
            }

            lastSeenReceived = false;
        }
    }

    public void deleteMessage(MegaChatMessage msg, boolean rejected){
        log("deleteMessage");

        int indexToChange = -1;

        ListIterator<AndroidMegaChatMessage> itr = messages.listIterator(messages.size());

        // Iterate in reverse.
        while(itr.hasPrevious()) {
            AndroidMegaChatMessage messageToCheck = itr.previous();
            log("Index: " + itr.nextIndex());

            if(!messageToCheck.isUploading()){
                if(rejected){
                    if (messageToCheck.getMessage().getTempId() == msg.getTempId()) {
                        indexToChange = itr.nextIndex();
                        break;
                    }
                }
                else{
                    if (messageToCheck.getMessage().getMsgId() == msg.getMsgId()) {
                        indexToChange = itr.nextIndex();
                        break;
                    }
                }
            }
        }

        if(indexToChange!=-1) {
            messages.remove(indexToChange);
            log("Removed index: " + indexToChange + " positionNewMessagesLayout: "+ positionNewMessagesLayout +" messages size: " + messages.size());
//                adapter.notifyDataSetChanged();

            if(positionNewMessagesLayout<=indexToChange){
                if(generalUnreadCount==1 || generalUnreadCount==-1){
                    log("Reset generalUnread:Position where new messages layout is show: " + positionNewMessagesLayout);
                    generalUnreadCount = 0;
                    lastIdMsgSeen = -1;
                }
                else{
                    log("Decrease generalUnread:Position where new messages layout is show: " + positionNewMessagesLayout);
                    generalUnreadCount--;
                }

                adapter.notifyItemChanged(positionNewMessagesLayout);
            }

            adapter.removeMessage(indexToChange+1, messages);

            if(!messages.isEmpty()){
                //Update infoToShow of the next message also
                if (indexToChange == 0) {
                    messages.get(indexToChange).setInfoToShow(AndroidMegaChatMessage.CHAT_ADAPTER_SHOW_ALL);
                }
                else{
                    //Not first element
                    if(indexToChange==messages.size()){
                        log("The last message removed, do not check more messages");
                        setShowAvatar(indexToChange-1);
                        adapter.modifyMessage(messages, indexToChange);
                        return;
                    }

                    adjustInfoToShow(indexToChange);
                    setShowAvatar(indexToChange);
                    setShowAvatar(indexToChange-1);

                    adapter.modifyMessage(messages, indexToChange+1);
                }
            }
        }
        else{
            log("index to change not found");
        }
    }

    public int modifyAttachmentReceived(AndroidMegaChatMessage msg, long idPendMsg){
        log("modifyAttachmentReceived");
        log("Msg ID: "+msg.getMessage().getMsgId());
        log("Msg TEMP ID: "+msg.getMessage().getTempId());
        log("Msg status: "+msg.getMessage().getStatus());
        int indexToChange = -1;
        ListIterator<AndroidMegaChatMessage> itr = messages.listIterator(messages.size());

        // Iterate in reverse.
        while(itr.hasPrevious()) {
            AndroidMegaChatMessage messageToCheck = itr.previous();

            if(messageToCheck.isUploading()){
                if(messageToCheck.getPendingMessage().getId()==idPendMsg){
                    indexToChange = itr.nextIndex();
                    log("Found index to change: "+indexToChange);
                    break;
                }
            }
        }

        if(indexToChange!=-1){

            log("modifyAttachmentReceived: INDEX change, need to reorder");
            messages.remove(indexToChange);
            log("Removed index: "+indexToChange);
            log("modifyAttachmentReceived: messages size: "+messages.size());
            adapter.removeMessage(indexToChange+1, messages);

            int scrollToP = appendMessagePosition(msg);
            if(scrollToP!=-1){
                if(msg.getMessage().getStatus()==MegaChatMessage.STATUS_SERVER_RECEIVED){
                    log("modifyAttachmentReceived: need to scroll to position: "+indexToChange);
                    final int indexToScroll = scrollToP+1;
                    mLayoutManager.scrollToPositionWithOffset(indexToScroll,Util.scaleHeightPx(20, outMetrics));

                }
            }
        }
        else{
            log("Error, id pending message message not found!!");
        }
        log("Index modified: "+indexToChange);
        return indexToChange;
    }


    public int modifyMessageReceived(AndroidMegaChatMessage msg, boolean checkTempId){
        log("modifyMessageReceived");
        log("Msg ID: "+msg.getMessage().getMsgId());
        log("Msg TEMP ID: "+msg.getMessage().getTempId());
        log("Msg status: "+msg.getMessage().getStatus());
        int indexToChange = -1;
        ListIterator<AndroidMegaChatMessage> itr = messages.listIterator(messages.size());

        // Iterate in reverse.
        while(itr.hasPrevious()) {
            AndroidMegaChatMessage messageToCheck = itr.previous();
            log("Index: "+itr.nextIndex());

            if(!messageToCheck.isUploading()){
                log("Checking with Msg ID: "+messageToCheck.getMessage().getMsgId());
                log("Checking with Msg TEMP ID: "+messageToCheck.getMessage().getTempId());

                if(checkTempId){
                    log("Check temporal IDS----");
                    if (messageToCheck.getMessage().getTempId() == msg.getMessage().getTempId()) {
                        log("modifyMessageReceived with idTemp");
                        indexToChange = itr.nextIndex();
                        break;
                    }
                }
                else{
                    if (messageToCheck.getMessage().getMsgId() == msg.getMessage().getMsgId()) {
                        log("modifyMessageReceived");
                        indexToChange = itr.nextIndex();
                        break;
                    }
                }
            }
            else{

                log("This message is uploading");
            }
        }

        log("---------------Index to change = "+indexToChange);
        if(indexToChange!=-1){

//            if(msg.getMessage().isDeleted()){
//                messages.remove(indexToChange);
//                log("Removed index: "+indexToChange);
//                log("modifyMessageReceived: messages size: "+messages.size());
////                adapter.notifyDataSetChanged();
//                adapter.removeMessage(indexToChange, messages);
//                return indexToChange;
//            }

            AndroidMegaChatMessage messageToUpdate = messages.get(indexToChange);
            if(messageToUpdate.getMessage().getMsgIndex()==msg.getMessage().getMsgIndex()){
                log("modifyMessageReceived: The internal index not change");

                if(msg.getMessage().getStatus()==MegaChatMessage.STATUS_SENDING_MANUAL){
                    log("Modified a MANUAl SENDING msg");
                    //Check the message to change is not the last one
                    int lastI = messages.size()-1;
                    if(indexToChange<lastI){
                        //Check if there is already any MANUAL_SENDING in the queue
                        AndroidMegaChatMessage previousMessage = messages.get(lastI);
                        if(previousMessage.isUploading()){
                            log("Previous message is uploading");
                        }
                        else{
                            if(previousMessage.getMessage().getStatus()==MegaChatMessage.STATUS_SENDING_MANUAL){
                                log("More MANUAL SENDING in queue");
                                log("Removed index: "+indexToChange);
                                messages.remove(indexToChange);
                                appendMessageAnotherMS(msg);
                                adapter.notifyDataSetChanged();
                                return indexToChange;
                            }
                        }
                    }
                }

                log("Modified message keep going");
                messages.set(indexToChange, msg);

                //Update infoToShow also
                if (indexToChange == 0) {
                    messages.get(indexToChange).setInfoToShow(AndroidMegaChatMessage.CHAT_ADAPTER_SHOW_ALL);
                    messages.get(indexToChange).setShowAvatar(true);
                }
                else{
                    //Not first element
                    adjustInfoToShow(indexToChange);
                    setShowAvatar(indexToChange);

                    //Create adapter
                    if (adapter == null) {
                        adapter = new MegaChatLollipopAdapter(this, chatRoom, messages, listView);
                        adapter.setHasStableIds(true);
                        listView.setAdapter(adapter);
                    } else {
                        adapter.modifyMessage(messages, indexToChange+1);
                    }
                }
            }
            else{
                log("modifyMessageReceived: INDEX change, need to reorder");
                messages.remove(indexToChange);
                log("Removed index: "+indexToChange);
                log("modifyMessageReceived: messages size: "+messages.size());
                adapter.removeMessage(indexToChange+1, messages);
                int scrollToP = appendMessagePosition(msg);
                if(scrollToP!=-1){
                    if(msg.getMessage().getStatus()==MegaChatMessage.STATUS_SERVER_RECEIVED){
                        log("modifyMessageReceived: need to scroll to position: "+indexToChange);
                        mLayoutManager.scrollToPosition(scrollToP+1);
                        //mLayoutManager.scrollToPositionWithOffset(scrollToP, Util.scaleHeightPx(20, outMetrics));
                    }
                }
                log("modifyMessageReceived: messages size 2: "+messages.size());
            }

        }
        else{
            log("Error, id temp message not found!!");
        }
        return indexToChange;
    }

    public void loadBufferMessages(){
        log("loadBufferMessages");
        ListIterator<AndroidMegaChatMessage> itr = bufferMessages.listIterator();
        while (itr.hasNext()) {
            int currentIndex = itr.nextIndex();
            AndroidMegaChatMessage messageToShow = itr.next();
            loadMessage(messageToShow);
        }

        //Create adapter
        if(adapter==null){
            adapter = new MegaChatLollipopAdapter(this, chatRoom, messages, listView);
            adapter.setHasStableIds(true);
            listView.setLayoutManager(mLayoutManager);
            listView.setAdapter(adapter);
            adapter.setMessages(messages);
        }
        else{
//            adapter.setPositionClicked(-1);
            adapter.loadPreviousMessages(messages, bufferMessages.size());

            log("addMessage: "+messages.size());
        }

        log("AFTER updateMessagesLoaded: "+messages.size()+" messages in list");

        bufferMessages.clear();
    }

    public void clearHistory(AndroidMegaChatMessage androidMsg){
        log("clearHistory");

        ListIterator<AndroidMegaChatMessage> itr = messages.listIterator(messages.size());

        int indexToChange=-1;
        // Iterate in reverse.
        while(itr.hasPrevious()) {
            AndroidMegaChatMessage messageToCheck = itr.previous();

            if(!messageToCheck.isUploading()){
                if(messageToCheck.getMessage().getStatus()!=MegaChatMessage.STATUS_SENDING){

                    indexToChange = itr.nextIndex();
                    log("Found index of last sent and confirmed message: "+indexToChange);
                    break;
                }
            }
        }

//        indexToChange = 2;
        if(indexToChange != messages.size()-1){
            log("Clear history of confirmed messages: "+indexToChange);

            List<AndroidMegaChatMessage> messagesCopy = new ArrayList<>(messages);
            messages.clear();
            messages.add(androidMsg);
            for(int i = indexToChange+1; i<messagesCopy.size();i++){
                messages.add(messagesCopy.get(i));
            }
        }
        else{
            log("Clear all messages");
            messages.clear();
            messages.add(androidMsg);
        }

        if(messages.size()==1){
            androidMsg.setInfoToShow(AndroidMegaChatMessage.CHAT_ADAPTER_SHOW_ALL);
        }
        else{
            for(int i=0; i<messages.size();i++){
                adjustInfoToShow(i);
            }
        }

        adapter.setMessages(messages);
        adapter.notifyDataSetChanged();
    }

    public void loadPendingMessages(){
        log("loadPendingMessages");
        ArrayList<AndroidMegaChatMessage> pendMsgs = dbH.findAndroidMessagesNotSent(idChat);
//        dbH.findPendingMessagesBySent(1);
        log("Number of pending: "+pendMsgs.size());
        for(int i=0;i<pendMsgs.size();i++){
            if(pendMsgs.get(i)!=null){
                appendMessagePosition(pendMsgs.get(i));
            }
            else{
                log("Null pending messages");
            }
        }

    }

    public void loadMessage(AndroidMegaChatMessage messageToShow){
        log("loadMessage");

        messageToShow.setInfoToShow(AndroidMegaChatMessage.CHAT_ADAPTER_SHOW_ALL);
        messages.add(0,messageToShow);

        if(messages.size()>1) {
            adjustInfoToShow(1);
        }

        setShowAvatar(0);

        if(adapter.isMultipleSelect()){
            adapter.updateSelectionOnScroll();
        }
    }

    public void appendMessageAnotherMS(AndroidMegaChatMessage msg){
        log("appendMessageAnotherMS");
        messages.add(msg);
        int lastIndex = messages.size()-1;

        if(lastIndex==0){
            messages.get(lastIndex).setInfoToShow(AndroidMegaChatMessage.CHAT_ADAPTER_SHOW_ALL);
        }
        else{
            adjustInfoToShow(lastIndex);
        }

        //Create adapter
        if(adapter==null){
            log("Create adapter");
            adapter = new MegaChatLollipopAdapter(this, chatRoom, messages, listView);
            adapter.setHasStableIds(true);
            listView.setLayoutManager(mLayoutManager);
            listView.setAdapter(adapter);
            adapter.setMessages(messages);
        }
        else{
            log("Update adapter with last index: "+lastIndex);
            if(lastIndex==0){
                log("Arrives the first message of the chat");
                adapter.setMessages(messages);
            }
            else{
                adapter.addMessage(messages, lastIndex+1);
            }
        }
    }

    public int reinsertNodeAttachmentNoRevoked(AndroidMegaChatMessage msg){
        log("reinsertNodeAttachmentNoRevoked");
        int lastIndex = messages.size()-1;
        log("1lastIndex: "+lastIndex);
        if(messages.size()==-1){
            log("2lastIndex: "+lastIndex);
            msg.setInfoToShow(AndroidMegaChatMessage.CHAT_ADAPTER_SHOW_ALL);
            messages.add(msg);
        }
        else {
            log("Finding where to append the message");
            while(messages.get(lastIndex).getMessage().getMsgIndex()>msg.getMessage().getMsgIndex()){
                log("3lastIndex: "+lastIndex);
                lastIndex--;
                if (lastIndex == -1) {
                    break;
                }
            }
            log("4lastIndex: "+lastIndex);
            lastIndex++;
            log("Append in position: "+lastIndex);
            messages.add(lastIndex, msg);
            adjustInfoToShow(lastIndex);
            int nextIndex = lastIndex+1;
            if(nextIndex<=messages.size()-1){
                adjustInfoToShow(nextIndex);
            }
            int previousIndex = lastIndex-1;
            if(previousIndex>=0){
                adjustInfoToShow(previousIndex);
            }
        }

        //Create adapter
        if(adapter==null){
            log("Create adapter");
            adapter = new MegaChatLollipopAdapter(this, chatRoom, messages, listView);
            adapter.setHasStableIds(true);
            listView.setLayoutManager(mLayoutManager);
            listView.setAdapter(adapter);
            adapter.setMessages(messages);
        }
        else{
            log("Update adapter with last index: "+lastIndex);
            if(lastIndex<0){
                log("Arrives the first message of the chat");
                adapter.setMessages(messages);
            }
            else{
                adapter.addMessage(messages, lastIndex+1);
            }
        }
        return lastIndex;
    }

    public int appendMessagePosition(AndroidMegaChatMessage msg){
        log("appendMessagePosition: "+messages.size()+" messages");

        int lastIndex = messages.size()-1;
        if(messages.size()==0){
            msg.setInfoToShow(AndroidMegaChatMessage.CHAT_ADAPTER_SHOW_ALL);
            msg.setShowAvatar(true);
            messages.add(msg);
        }
        else{
            log("Finding where to append the message");

            if(msg.isUploading()){
                lastIndex++;
                log("The message is uploading add to index: "+lastIndex);
            }
            else{
                log("status of message: "+msg.getMessage().getStatus());
                if(lastIndex>=0){
                    while(messages.get(lastIndex).isUploading()){
                        log("one less index is uploading");
                        lastIndex--;
                    }
                    while(messages.get(lastIndex).getMessage().getStatus()==MegaChatMessage.STATUS_SENDING_MANUAL){
                        log("one less index is MANUAL SENDING");
                        lastIndex--;
                    }
                    if(msg.getMessage().getStatus()==MegaChatMessage.STATUS_SERVER_RECEIVED||msg.getMessage().getStatus()==MegaChatMessage.STATUS_NOT_SEEN){
                        while(messages.get(lastIndex).getMessage().getStatus()==MegaChatMessage.STATUS_SENDING){
                            log("one less index");
                            lastIndex--;
                        }
                    }
                }
                lastIndex++;
                log("Append in position: "+lastIndex);
            }

            messages.add(lastIndex, msg);
            adjustInfoToShow(lastIndex);
            msg.setShowAvatar(true);
            setShowAvatar(lastIndex-1);
        }

        //Create adapter
        if(adapter==null){
            log("Create adapter");
            adapter = new MegaChatLollipopAdapter(this, chatRoom, messages, listView);
            adapter.setHasStableIds(true);
            listView.setLayoutManager(mLayoutManager);
            listView.setAdapter(adapter);
            adapter.setMessages(messages);
        }else{
            log("Update adapter with last index: "+lastIndex);
            if(lastIndex<0){
                log("Arrives the first message of the chat");
                adapter.setMessages(messages);
            }
            else{
                adapter.addMessage(messages, lastIndex+1);
                adapter.notifyItemChanged(lastIndex);
            }
        }
        return lastIndex;
    }

    public int adjustInfoToShow(int index) {
        log("adjustInfoToShow");

        AndroidMegaChatMessage msg = messages.get(index);

        long userHandleToCompare = -1;
        long previousUserHandleToCompare = -1;

        if(msg.isUploading()){
            userHandleToCompare = myUserHandle;
        }
        else{
            if (msg.getMessage().getType() == MegaChatMessage.TYPE_CALL_ENDED){
                msg.setInfoToShow(AndroidMegaChatMessage.CHAT_ADAPTER_SHOW_TIME);
                return AndroidMegaChatMessage.CHAT_ADAPTER_SHOW_TIME;
            }

            if ((msg.getMessage().getType() == MegaChatMessage.TYPE_PRIV_CHANGE) || (msg.getMessage().getType() == MegaChatMessage.TYPE_ALTER_PARTICIPANTS)) {
                userHandleToCompare = msg.getMessage().getHandleOfAction();
            } else {
                userHandleToCompare = msg.getMessage().getUserHandle();
            }
        }

        if(index==0){
            msg.setInfoToShow(AndroidMegaChatMessage.CHAT_ADAPTER_SHOW_ALL);
        }
        else{
            AndroidMegaChatMessage previousMessage = messages.get(index-1);

            if(previousMessage.isUploading()){

                log("The previous message is uploading");
                if(msg.isUploading()){
                    log("The message is also uploading");
                    if (compareDate(msg.getPendingMessage().getUploadTimestamp(), previousMessage.getPendingMessage().getUploadTimestamp()) == 0) {
                        //Same date
                        if (compareTime(msg.getPendingMessage().getUploadTimestamp(), previousMessage.getPendingMessage().getUploadTimestamp()) == 0) {
                            msg.setInfoToShow(AndroidMegaChatMessage.CHAT_ADAPTER_SHOW_NOTHING);
                        } else {
                            //Different minute
                            msg.setInfoToShow(AndroidMegaChatMessage.CHAT_ADAPTER_SHOW_TIME);
                        }
                    } else {
                        //Different date
                        msg.setInfoToShow(AndroidMegaChatMessage.CHAT_ADAPTER_SHOW_ALL);
                    }
                }
                else{
                    if (compareDate(msg.getMessage().getTimestamp(), previousMessage.getPendingMessage().getUploadTimestamp()) == 0) {
                        //Same date
                        if (compareTime(msg.getMessage().getTimestamp(), previousMessage.getPendingMessage().getUploadTimestamp()) == 0) {
                            msg.setInfoToShow(AndroidMegaChatMessage.CHAT_ADAPTER_SHOW_NOTHING);
                        } else {
                            //Different minute
                            msg.setInfoToShow(AndroidMegaChatMessage.CHAT_ADAPTER_SHOW_TIME);
                        }
                    } else {
                        //Different date
                        msg.setInfoToShow(AndroidMegaChatMessage.CHAT_ADAPTER_SHOW_ALL);
                    }
                }
            }
            else{
                log("The previous message is NOT uploading");

                if (userHandleToCompare == myUserHandle) {
                    log("MY message!!");
//                log("MY message!!: "+messageToShow.getContent());
                    if ((previousMessage.getMessage().getType() == MegaChatMessage.TYPE_PRIV_CHANGE) || (previousMessage.getMessage().getType() == MegaChatMessage.TYPE_ALTER_PARTICIPANTS)) {
                        previousUserHandleToCompare = previousMessage.getMessage().getHandleOfAction();
                    } else {
                        previousUserHandleToCompare = previousMessage.getMessage().getUserHandle();
                    }

//                    log("previous message: "+previousMessage.getContent());
                    if (previousUserHandleToCompare == myUserHandle) {
                        log("Last message and previous is mine");
                        //The last two messages are mine
                        if(msg.isUploading()){
                            log("The msg to append is uploading");
                            if (compareDate(msg.getPendingMessage().getUploadTimestamp(), previousMessage) == 0) {
                                //Same date
                                if (compareTime(msg.getPendingMessage().getUploadTimestamp(), previousMessage) == 0) {
                                    msg.setInfoToShow(AndroidMegaChatMessage.CHAT_ADAPTER_SHOW_NOTHING);
                                } else {
                                    //Different minute
                                    msg.setInfoToShow(AndroidMegaChatMessage.CHAT_ADAPTER_SHOW_TIME);
                                }
                            } else {
                                //Different date
                                msg.setInfoToShow(AndroidMegaChatMessage.CHAT_ADAPTER_SHOW_ALL);
                            }
                        }
                        else{
                            if (compareDate(msg, previousMessage) == 0) {
                                //Same date
                                if (compareTime(msg, previousMessage) == 0) {
                                    if ((previousMessage.getMessage().getType() == MegaChatMessage.TYPE_PRIV_CHANGE) || (previousMessage.getMessage().getType() == MegaChatMessage.TYPE_ALTER_PARTICIPANTS) || (previousMessage.getMessage().getType() == MegaChatMessage.TYPE_CHAT_TITLE)) {
                                        msg.setInfoToShow(AndroidMegaChatMessage.CHAT_ADAPTER_SHOW_TIME);
                                    }
                                    else if ((msg.getMessage().getType() == MegaChatMessage.TYPE_PRIV_CHANGE) || (msg.getMessage().getType() == MegaChatMessage.TYPE_ALTER_PARTICIPANTS) || (msg.getMessage().getType() == MegaChatMessage.TYPE_CHAT_TITLE)) {
                                        msg.setInfoToShow(AndroidMegaChatMessage.CHAT_ADAPTER_SHOW_TIME);
                                    }
                                    else{
                                        msg.setInfoToShow(AndroidMegaChatMessage.CHAT_ADAPTER_SHOW_NOTHING);
                                    }
                                } else {
                                    //Different minute
                                    msg.setInfoToShow(AndroidMegaChatMessage.CHAT_ADAPTER_SHOW_TIME);
                                }
                            } else {
                                //Different date
                                msg.setInfoToShow(AndroidMegaChatMessage.CHAT_ADAPTER_SHOW_ALL);
                            }
                        }

                    } else {
                        //The last message is mine, the previous not
                        log("Last message is mine, NOT previous");
                        if(msg.isUploading()) {
                            log("The msg to append is uploading");
                            if (compareDate(msg.getPendingMessage().getUploadTimestamp(), previousMessage) == 0) {
                                msg.setInfoToShow(AndroidMegaChatMessage.CHAT_ADAPTER_SHOW_TIME);
                            } else {
                                //Different date
                                msg.setInfoToShow(AndroidMegaChatMessage.CHAT_ADAPTER_SHOW_ALL);
                            }
                        }
                        else{
                            if (compareDate(msg, previousMessage) == 0) {
                                msg.setInfoToShow(AndroidMegaChatMessage.CHAT_ADAPTER_SHOW_TIME);
                            } else {
                                //Different date
                                msg.setInfoToShow(AndroidMegaChatMessage.CHAT_ADAPTER_SHOW_ALL);
                            }
                        }
                    }

                } else {
                    log("NOT MY message!! - CONTACT");
//                    log("previous message: "+previousMessage.getContent());

                    if ((previousMessage.getMessage().getType() == MegaChatMessage.TYPE_PRIV_CHANGE) || (previousMessage.getMessage().getType() == MegaChatMessage.TYPE_ALTER_PARTICIPANTS)) {
                        previousUserHandleToCompare = previousMessage.getMessage().getHandleOfAction();
                    } else {
                        previousUserHandleToCompare = previousMessage.getMessage().getUserHandle();
                    }

                    if (previousUserHandleToCompare == userHandleToCompare) {
                        //The last message is also a contact's message
                        if(msg.isUploading()) {
                            if (compareDate(msg.getPendingMessage().getUploadTimestamp(), previousMessage) == 0) {
                                //Same date
                                if (compareTime(msg.getPendingMessage().getUploadTimestamp(), previousMessage) == 0) {
                                    log("Add with show nothing - same userHandle");
                                    msg.setInfoToShow(AndroidMegaChatMessage.CHAT_ADAPTER_SHOW_NOTHING);

                                } else {
                                    //Different minute
                                    msg.setInfoToShow(AndroidMegaChatMessage.CHAT_ADAPTER_SHOW_TIME);
                                }
                            } else {
                                //Different date
                                msg.setInfoToShow(AndroidMegaChatMessage.CHAT_ADAPTER_SHOW_ALL);
                            }
                        }
                        else{

                            if (compareDate(msg, previousMessage) == 0) {
                                //Same date
                                if (compareTime(msg, previousMessage) == 0) {
                                    log("Add with show nothing - same userHandle");
                                    if ((previousMessage.getMessage().getType() == MegaChatMessage.TYPE_PRIV_CHANGE) || (previousMessage.getMessage().getType() == MegaChatMessage.TYPE_ALTER_PARTICIPANTS) || (previousMessage.getMessage().getType() == MegaChatMessage.TYPE_CHAT_TITLE)) {
                                        msg.setInfoToShow(AndroidMegaChatMessage.CHAT_ADAPTER_SHOW_TIME);
                                    }
                                    else if ((msg.getMessage().getType() == MegaChatMessage.TYPE_PRIV_CHANGE) || (msg.getMessage().getType() == MegaChatMessage.TYPE_ALTER_PARTICIPANTS) || (msg.getMessage().getType() == MegaChatMessage.TYPE_CHAT_TITLE)) {
                                        msg.setInfoToShow(AndroidMegaChatMessage.CHAT_ADAPTER_SHOW_TIME);
                                    }
                                    else{
                                        msg.setInfoToShow(AndroidMegaChatMessage.CHAT_ADAPTER_SHOW_NOTHING);
                                    }
                                } else {
                                    //Different minute
                                    msg.setInfoToShow(AndroidMegaChatMessage.CHAT_ADAPTER_SHOW_TIME);
                                }
                            } else {
                                //Different date
                                msg.setInfoToShow(AndroidMegaChatMessage.CHAT_ADAPTER_SHOW_ALL);
                            }
                        }

                    } else {
                        //The last message is from contact, the previous not
                        log("Different user handle");
                        if(msg.isUploading()) {
                            if (compareDate(msg.getPendingMessage().getUploadTimestamp(), previousMessage) == 0) {
                                //Same date
                                if (compareTime(msg.getPendingMessage().getUploadTimestamp(), previousMessage) == 0) {
                                    if(previousUserHandleToCompare==myUserHandle){
                                        msg.setInfoToShow(AndroidMegaChatMessage.CHAT_ADAPTER_SHOW_TIME);
                                    }
                                    else{
                                        msg.setInfoToShow(AndroidMegaChatMessage.CHAT_ADAPTER_SHOW_NOTHING);
                                    }

                                } else {
                                    //Different minute
                                    msg.setInfoToShow(AndroidMegaChatMessage.CHAT_ADAPTER_SHOW_TIME);
                                }

                            } else {
                                //Different date
                                msg.setInfoToShow(AndroidMegaChatMessage.CHAT_ADAPTER_SHOW_ALL);
                            }
                        }
                        else{
                            if (compareDate(msg, previousMessage) == 0) {
                                if (compareTime(msg, previousMessage) == 0) {
                                    if(previousUserHandleToCompare==myUserHandle){
                                        msg.setInfoToShow(AndroidMegaChatMessage.CHAT_ADAPTER_SHOW_TIME);
                                    }
                                    else{
                                        if ((previousMessage.getMessage().getType() == MegaChatMessage.TYPE_PRIV_CHANGE) || (previousMessage.getMessage().getType() == MegaChatMessage.TYPE_ALTER_PARTICIPANTS) || (previousMessage.getMessage().getType() == MegaChatMessage.TYPE_CHAT_TITLE)) {
                                            msg.setInfoToShow(AndroidMegaChatMessage.CHAT_ADAPTER_SHOW_TIME);
                                        }
                                        else{
                                            msg.setInfoToShow(AndroidMegaChatMessage.CHAT_ADAPTER_SHOW_TIME);
                                        }
                                    }

                                } else {
                                    //Different minute
                                    msg.setInfoToShow(AndroidMegaChatMessage.CHAT_ADAPTER_SHOW_TIME);
                                }

                            } else {
                                //Different date
                                msg.setInfoToShow(AndroidMegaChatMessage.CHAT_ADAPTER_SHOW_ALL);
                            }
                        }
                    }
                }

            }
        }
        return msg.getInfoToShow();
    }

    public void setShowAvatar(int index){
        log("setShowAvatar");

        AndroidMegaChatMessage msg = messages.get(index);

        long userHandleToCompare = -1;
        long previousUserHandleToCompare = -1;

        if(msg.isUploading()){
            msg.setShowAvatar(false);
            return;
        }

        if (userHandleToCompare == myUserHandle) {
            log("MY message!!");
        }
        else{
            if ((msg.getMessage().getType() == MegaChatMessage.TYPE_PRIV_CHANGE) || (msg.getMessage().getType() == MegaChatMessage.TYPE_ALTER_PARTICIPANTS)) {
                userHandleToCompare = msg.getMessage().getHandleOfAction();
            } else {
                userHandleToCompare = msg.getMessage().getUserHandle();
            }

            log("userHandleTocompare: "+userHandleToCompare);
            AndroidMegaChatMessage previousMessage = null;
            if(messages.size()-1>index){
                previousMessage = messages.get(index + 1);

                if(previousMessage==null){
                    msg.setShowAvatar(true);
                    log("2 - Previous message is null");
                    return;
                }

                if(previousMessage.isUploading()){
                    msg.setShowAvatar(true);
                    log("Previous is uploading");
                    return;
                }

                if ((previousMessage.getMessage().getType() == MegaChatMessage.TYPE_PRIV_CHANGE) || (previousMessage.getMessage().getType() == MegaChatMessage.TYPE_ALTER_PARTICIPANTS)) {
                    previousUserHandleToCompare = previousMessage.getMessage().getHandleOfAction();
                } else {
                    previousUserHandleToCompare = previousMessage.getMessage().getUserHandle();
                }

                log("previousUserHandleToCompare: "+previousUserHandleToCompare);

//                if(previousMessage.getInfoToShow()!=AndroidMegaChatMessage.CHAT_ADAPTER_SHOW_NOTHING){
//                    msg.setShowAvatar(true);
//                }
//                else{
                    if ((previousMessage.getMessage().getType() == MegaChatMessage.TYPE_CALL_ENDED) || (previousMessage.getMessage().getType() == MegaChatMessage.TYPE_PRIV_CHANGE) || (previousMessage.getMessage().getType() == MegaChatMessage.TYPE_ALTER_PARTICIPANTS) || (previousMessage.getMessage().getType() == MegaChatMessage.TYPE_CHAT_TITLE)) {
                        msg.setShowAvatar(true);
                        log("Set: "+true);
                    } else {
                        if (previousUserHandleToCompare == userHandleToCompare) {

                            msg.setShowAvatar(false);
                            log("Set: "+false);
                        }
                        else{
                            msg.setShowAvatar(true);
                            log("Set: "+true);
                        }
                    }
//                }
            }
            else{
                log("No previous message");
                msg.setShowAvatar(true);
            }
        }
    }

    public boolean isGroup(){
        return chatRoom.isGroup();
    }

    public void showMsgNotSentPanel(AndroidMegaChatMessage message, int position){
        log("showMsgNotSentPanel: "+position);

        this.selectedPosition = position;
        this.selectedMessageId = message.getMessage().getRowId();
        log("Temporal id of MS message: "+message.getMessage().getTempId());

        if(message!=null){
            MessageNotSentBottomSheetDialogFragment bottomSheetDialogFragment = new MessageNotSentBottomSheetDialogFragment();
            bottomSheetDialogFragment.show(getSupportFragmentManager(), bottomSheetDialogFragment.getTag());
        }
    }

    public void showNodeAttachmentBottomSheet(AndroidMegaChatMessage message, int position){
        log("showNodeAttachmentBottomSheet: "+position);
        this.selectedPosition = position;

        if(message!=null){
            this.selectedMessageId = message.getMessage().getMsgId();
//            this.selectedChatItem = chat;
            NodeAttachmentBottomSheetDialogFragment bottomSheetDialogFragment = new NodeAttachmentBottomSheetDialogFragment();
            bottomSheetDialogFragment.show(getSupportFragmentManager(), bottomSheetDialogFragment.getTag());
        }
    }

    public void showUploadingAttachmentBottomSheet(AndroidMegaChatMessage message, int position){
        log("showUploadingAttachmentBottomSheet: "+position);
        this.selectedPosition = position;
        if(message!=null){
            this.selectedMessageId = message.getPendingMessage().getId();

            PendingMessageBottomSheetDialogFragment pendingMsgSheetDialogFragment = new PendingMessageBottomSheetDialogFragment();
            pendingMsgSheetDialogFragment.show(getSupportFragmentManager(), pendingMsgSheetDialogFragment.getTag());
        }
    }

    public void showContactAttachmentBottomSheet(AndroidMegaChatMessage message, int position){
        log("showContactAttachmentBottomSheet: "+position);
        this.selectedPosition = position;

        if(message!=null){
            this.selectedMessageId = message.getMessage().getMsgId();
//            this.selectedChatItem = chat;
            ContactAttachmentBottomSheetDialogFragment bottomSheetDialogFragment = new ContactAttachmentBottomSheetDialogFragment();
            bottomSheetDialogFragment.show(getSupportFragmentManager(), bottomSheetDialogFragment.getTag());
        }
    }

    public void removeMsgNotSent(){
        log("removeMsgNotSent: "+selectedPosition);
        messages.remove(selectedPosition);
        adapter.removeMessage(selectedPosition, messages);
    }

    public void removePendingMsg(long id){
        log("removePendingMsg: "+selectedMessageId);
        try{
            dbH.removePendingMessageById(id);
            messages.remove(selectedPosition);
            adapter.removeMessage(selectedPosition, messages);
        }
        catch (IndexOutOfBoundsException e){
            log("removePendingMsg: EXCEPTION: "+e.getMessage());
        }
    }

    public void showSnackbar(String s){
        log("showSnackbar: "+s);
        Snackbar snackbar = Snackbar.make(fragmentContainer, s, Snackbar.LENGTH_LONG);
        TextView snackbarTextView = (TextView)snackbar.getView().findViewById(android.support.design.R.id.snackbar_text);
        snackbarTextView.setMaxLines(5);
        snackbar.show();
    }

    public void removeProgressDialog(){
        try{
            statusDialog.dismiss();
        } catch(Exception ex) {};
    }

    public void showSnackbarNotSpace(){
        log("showSnackbarNotSpace");
        Snackbar mySnackbar = Snackbar.make(fragmentContainer, R.string.error_not_enough_free_space, Snackbar.LENGTH_LONG);
        mySnackbar.setAction("Settings", new SnackbarNavigateOption(this));
        mySnackbar.show();
    }

    public void startConversation(long handle){
        log("startConversation");
        MegaChatRoom chat = megaChatApi.getChatRoomByUser(handle);
        MegaChatPeerList peers = MegaChatPeerList.createInstance();
        if(chat==null){
            log("No chat, create it!");
            peers.addPeer(handle, MegaChatPeerList.PRIV_STANDARD);
            megaChatApi.createChat(false, peers, this);
        }
        else{
            log("There is already a chat, open it!");
            Intent intentOpenChat = new Intent(this, ChatActivityLollipop.class);
            intentOpenChat.setAction(Constants.ACTION_NEW_CHAT);
            intentOpenChat.putExtra("CHAT_ID", chat.getChatId());
            this.startActivity(intentOpenChat);
            finish();
        }
    }

    public void startGroupConversation(ArrayList<Long> userHandles){
        log("startGroupConversation");

        MegaChatPeerList peers = MegaChatPeerList.createInstance();

        for(int i=0;i<userHandles.size();i++){
            long handle = userHandles.get(i);
            peers.addPeer(handle, MegaChatPeerList.PRIV_STANDARD);
        }
        megaChatApi.createChat(true, peers, this);
    }

    public void setMessages(ArrayList<AndroidMegaChatMessage> messages){
        if(dialog!=null){
            dialog.dismiss();
        }

        this.messages = messages;
        //Create adapter
        if (adapter == null) {
            adapter = new MegaChatLollipopAdapter(this, chatRoom, messages, listView);
            adapter.setHasStableIds(true);
            listView.setAdapter(adapter);
            adapter.setMessages(messages);
        } else {
            adapter.setMessages(messages);
        }
    }

    @Override
    public void onRequestStart(MegaChatApiJava api, MegaChatRequest request) {

    }

    @Override
    public void onRequestUpdate(MegaChatApiJava api, MegaChatRequest request) {

    }

    @Override
    public void onRequestFinish(MegaChatApiJava api, MegaChatRequest request, MegaChatError e) {
        log("onRequestFinish: "+request.getRequestString()+" "+request.getType());

        if(request.getType() == MegaChatRequest.TYPE_TRUNCATE_HISTORY){
            log("Truncate history request finish!!!");
            if(e.getErrorCode()==MegaChatError.ERROR_OK){
                log("Ok. Clear history done");
                showSnackbar(getString(R.string.clear_history_success));
                hideMessageJump();
            }
            else{
                log("Error clearing history: "+e.getErrorString());
                showSnackbar(getString(R.string.clear_history_error));
            }
        }
        else if(request.getType() == MegaChatRequest.TYPE_START_CHAT_CALL){
            if(e.getErrorCode()==MegaChatError.ERROR_OK){
                log("TYPE_START_CHAT_CALL finished with success");
                //getFlag - Returns true if it is a video-audio call or false for audio call
            }
            else{
                log("EEEERRRRROR WHEN TYPE_START_CHAT_CALL " + e.getErrorString());
                showSnackbar(getString(R.string.call_error));
            }
        }
        else if(request.getType() == MegaChatRequest.TYPE_REMOVE_FROM_CHATROOM){
            log("Remove participant: "+request.getUserHandle()+" my user: "+megaChatApi.getMyUserHandle());

            if(e.getErrorCode()==MegaChatError.ERROR_OK){
                log("Participant removed OK");
                invalidateOptionsMenu();
            }
            else{
                log("EEEERRRRROR WHEN TYPE_REMOVE_FROM_CHATROOM " + e.getErrorString());
                showSnackbar(getString(R.string.remove_participant_error));
            }
        }
        else if(request.getType() == MegaChatRequest.TYPE_INVITE_TO_CHATROOM){
            log("Request type: "+MegaChatRequest.TYPE_INVITE_TO_CHATROOM);
            if(e.getErrorCode()==MegaChatError.ERROR_OK){
                showSnackbar(getString(R.string.add_participant_success));
            }
            else{
                if(e.getErrorCode() == MegaChatError.ERROR_EXIST){
                    showSnackbar(getString(R.string.add_participant_error_already_exists));
                }
                else{
                    showSnackbar(getString(R.string.add_participant_error));
                }
            }
        }
        else if(request.getType() == MegaChatRequest.TYPE_ATTACH_NODE_MESSAGE){
            try{
                statusDialog.dismiss();
            } catch(Exception ex) {};

            if(adapter!=null){
                if(adapter.isMultipleSelect()){
                    clearSelections();
                    hideMultipleSelect();
                }
            }

            if(e.getErrorCode()==MegaChatError.ERROR_OK){
                log("File sent correctly");
                MegaNodeList nodeList = request.getMegaNodeList();

                for(int i = 0; i<nodeList.size();i++){
                    log("Node name: "+nodeList.get(i).getName());
                }
                AndroidMegaChatMessage androidMsgSent = new AndroidMegaChatMessage(request.getMegaChatMessage());
                sendMessageToUI(androidMsgSent);
            }
            else{
                log("File NOT sent: "+e.getErrorCode()+"___"+e.getErrorString());
                showSnackbar(getString(R.string.error_attaching_node_from_cloud));
            }
        }
        else if(request.getType() == MegaChatRequest.TYPE_REVOKE_NODE_MESSAGE){
            if(e.getErrorCode()==MegaChatError.ERROR_OK){
                log("Node revoked correctly, msg id: "+request.getMegaChatMessage().getMsgId());
            }
            else{
                log("NOT revoked correctly");
                showSnackbar(getString(R.string.error_revoking_node));
            }
        }
        else if(request.getType() == MegaChatRequest.TYPE_CREATE_CHATROOM){
            log("Create chat request finish!!!");
            if(e.getErrorCode()==MegaChatError.ERROR_OK){

                log("open new chat");
                Intent intent = new Intent(this, ChatActivityLollipop.class);
                intent.setAction(Constants.ACTION_NEW_CHAT);
                intent.putExtra("CHAT_ID", request.getChatHandle());
                this.startActivity(intent);
                finish();
            }
            else{
                log("EEEERRRRROR WHEN CREATING CHAT " + e.getErrorString());
                showSnackbar(getString(R.string.create_chat_error));
            }
        }
        else if(request.getType() == MegaChatRequest.TYPE_LAST_GREEN){
            log("TYPE_LAST_GREEN requested");
        }
    }

    @Override
    public void onRequestTemporaryError(MegaChatApiJava api, MegaChatRequest request, MegaChatError e) {
        log("onRequestTemporaryError");
    }

    @Override
    protected void onStop() {
        log("onStop()");

        try{
            if(textChat!=null){
                String written = textChat.getText().toString();
                if(written!=null){
                    dbH.setWrittenTextItem(Long.toString(idChat), textChat.getText().toString());
                }
            }
            else{
                log("textChat is NULL");
            }

        }
        catch (Exception e){
            log("Written message not stored on DB");
        }

        super.onStop();
    }

    @Override
    protected void onDestroy(){
        emojiKeyboard.hideBothKeyboard(this);
        if (handlerEmojiKeyboard != null){
            handlerEmojiKeyboard.removeCallbacksAndMessages(null);
        }
        if (handlerKeyboard != null){
            handlerKeyboard.removeCallbacksAndMessages(null);
        }

        if (megaChatApi != null) {
            megaChatApi.closeChatRoom(idChat, this);
            MegaApplication.setClosedChat(true);
            log("removeChatListener");
            megaChatApi.removeChatListener(this);
            megaChatApi.removeChatCallListener(this);
        }
        if (handler != null) {
            handler.removeCallbacksAndMessages(null);
        }

        LocalBroadcastManager.getInstance(this).unregisterReceiver(dialogConnectReceiver);

        super.onDestroy();
    }

    @Override
    protected void onNewIntent(Intent intent){
        log("onNewIntent");

        if (intent != null){
            if (intent.getAction() != null){
                log("Intent is here!: "+intent.getAction());
                if (intent.getAction().equals(Constants.ACTION_CLEAR_CHAT)){
                    log("Intent to Clear history");
                    showConfirmationClearChat(chatRoom);
                }
                else if(intent.getAction().equals(Constants.ACTION_UPDATE_ATTACHMENT)){
                    log("Intent to update an attachment with error");

                    long idPendMsg = intent.getLongExtra("ID_MSG", -1);
                    if(idPendMsg!=-1){
                        int indexToChange = -1;
                        ListIterator<AndroidMegaChatMessage> itr = messages.listIterator(messages.size());

                        // Iterate in reverse.
                        while(itr.hasPrevious()) {
                            AndroidMegaChatMessage messageToCheck = itr.previous();

                            if(messageToCheck.isUploading()){
                                if(messageToCheck.getPendingMessage().getId()==idPendMsg){
                                    indexToChange = itr.nextIndex();
                                    log("Found index to change: "+indexToChange);
                                    break;
                                }
                            }
                        }

                        if(indexToChange!=-1){
                            log("Index modified: "+indexToChange);
                            messages.get(indexToChange).getPendingMessage().setState(PendingMessage.STATE_ERROR);
                            adapter.modifyMessage(messages, indexToChange+1);
                        }
                        else{
                            log("Error, id pending message message not found!!");
                        }
                    }
                    else{
                        log("Error. The idPendMsg is -1");
                    }

                    int isOverquota = intent.getIntExtra("IS_OVERQUOTA", 0);
                    if(isOverquota==1){
                        showOverquotaAlert(false);
                    }
                    else if (isOverquota==2){
                        showOverquotaAlert(true);
                    }

                    return;
                }
                else if((intent.getAction().equals(Constants.ACTION_NEW_CHAT)) || (intent.getAction().equals(Constants.ACTION_CHAT_SHOW_MESSAGES))){
                    log("Intent to open new chat: "+intent.getAction());
                    finish();
                    long chatIdIntent = intent.getLongExtra("CHAT_ID", -1);
                    if(chatIdIntent!=-1){
                        Intent intentOpenChat = new Intent(this, ChatActivityLollipop.class);
                        intentOpenChat.setAction(Constants.ACTION_CHAT_SHOW_MESSAGES);
                        intentOpenChat.putExtra("CHAT_ID", chatIdIntent);
                        this.startActivity(intentOpenChat);
                    }
                    else{
                        log("Error the chat Id is not valid: "+chatIdIntent);
                    }

                }
                else{
                    log("Other intent");
                }
            }
        }
        super.onNewIntent(intent);
        setIntent(intent);
        return;
    }

    public String getPeerFullName(long userHandle){
        return chatRoom.getPeerFullnameByHandle(userHandle);
    }

    public MegaChatRoom getChatRoom() {
        return chatRoom;
    }

    public void setChatRoom(MegaChatRoom chatRoom) {
        this.chatRoom = chatRoom;
    }

    public void importNode(long idMessage) {
        log("importNode");
        ArrayList<AndroidMegaChatMessage> messages = new ArrayList<>();
        MegaChatMessage m = megaChatApi.getMessage(idChat, idMessage);

        if(m!=null){
            AndroidMegaChatMessage aMessage = new AndroidMegaChatMessage(m);
            messages.add(aMessage);
            importNodes(messages);
        }
        else{
            log("Message cannot be recovered - null");
        }
    }

    public void importNodes(ArrayList<AndroidMegaChatMessage> messages){
        log("importNodes");

        Intent intent = new Intent(this, FileExplorerActivityLollipop.class);
        intent.setAction(FileExplorerActivityLollipop.ACTION_PICK_IMPORT_FOLDER);

        long[] longArray = new long[messages.size()];
        for (int i = 0; i < messages.size(); i++) {
            longArray[i] = messages.get(i).getMessage().getMsgId();
        }
        intent.putExtra("HANDLES_IMPORT_CHAT", longArray);

        startActivityForResult(intent, Constants.REQUEST_CODE_SELECT_IMPORT_FOLDER);

    }

    public void removeRequestDialog(){
        try{
            statusDialog.dismiss();
        } catch(Exception ex){};

    }

    public void revoke(){
        log("revoke");
        megaChatApi.revokeAttachmentMessage(idChat, selectedMessageId);
    }

    @Override
    public void onRequestStart(MegaApiJava api, MegaRequest request) {

    }

    @Override
    public void onRequestUpdate(MegaApiJava api, MegaRequest request) {

    }

    @Override
    public void onRequestFinish(MegaApiJava api, MegaRequest request, MegaError e) {
        removeRequestDialog();

        if (request.getType() == MegaRequest.TYPE_INVITE_CONTACT){
            log("MegaRequest.TYPE_INVITE_CONTACT finished: "+request.getNumber());

            if(request.getNumber()== MegaContactRequest.INVITE_ACTION_REMIND){
                showSnackbar(getString(R.string.context_contact_invitation_resent));
            }
            else{
                if (e.getErrorCode() == MegaError.API_OK){
                    log("OK INVITE CONTACT: "+request.getEmail());
                    if(request.getNumber()==MegaContactRequest.INVITE_ACTION_ADD)
                    {
                        showSnackbar(getString(R.string.context_contact_request_sent, request.getEmail()));
                    }
                }
                else{
                    log("Code: "+e.getErrorString());
                    if(e.getErrorCode()==MegaError.API_EEXIST)
                    {
                        showSnackbar(getString(R.string.context_contact_already_invited, request.getEmail()));
                    }
                    else if(request.getNumber()==MegaContactRequest.INVITE_ACTION_ADD && e.getErrorCode()==MegaError.API_EARGS)
                    {
                        showSnackbar(getString(R.string.error_own_email_as_contact));
                    }
                    else{
                        showSnackbar(getString(R.string.general_error));
                    }
                    log("ERROR: " + e.getErrorCode() + "___" + e.getErrorString());
                }
            }
        }
        else if(request.getType() == MegaRequest.TYPE_COPY){
            if (e.getErrorCode() != MegaError.API_OK) {

                log("e.getErrorCode() != MegaError.API_OK");

                if(e.getErrorCode()==MegaError.API_EOVERQUOTA){
                    log("OVERQUOTA ERROR: "+e.getErrorCode());
                    Intent intent = new Intent(this, ManagerActivityLollipop.class);
                    intent.setAction(Constants.ACTION_OVERQUOTA_STORAGE);
                    startActivity(intent);
                    finish();
                }
                else if(e.getErrorCode()==MegaError.API_EGOINGOVERQUOTA){
                    log("OVERQUOTA ERROR: "+e.getErrorCode());
                    Intent intent = new Intent(this, ManagerActivityLollipop.class);
                    intent.setAction(Constants.ACTION_PRE_OVERQUOTA_STORAGE);
                    startActivity(intent);
                    finish();
                }
                else
                {
                    Snackbar.make(fragmentContainer, getString(R.string.import_success_error), Snackbar.LENGTH_LONG).show();
                }

            }else{
                Snackbar.make(fragmentContainer, getString(R.string.import_success_message), Snackbar.LENGTH_LONG).show();
            }
        }
    }

    @Override
    public void onRequestTemporaryError(MegaApiJava api, MegaRequest request, MegaError e) {

    }

    @Override
    public void onSaveInstanceState(Bundle outState){
        log("onSaveInstanceState");
        super.onSaveInstanceState(outState);
        outState.putLong("idChat", idChat);
        outState.putLong("selectedMessageId", selectedMessageId);
        outState.putInt("selectedPosition", selectedPosition);
        outState.putInt("typeMessageJump",typeMessageJump);

        if(messageJumpLayout.getVisibility() == View.VISIBLE){
            visibilityMessageJump = true;
        }else{
            visibilityMessageJump = false;
        }
        outState.putBoolean("visibilityMessageJump",visibilityMessageJump);
        outState.putLong("lastMessageSeen", lastIdMsgSeen);
        outState.putLong("generalUnreadCount", generalUnreadCount);
        outState.putBoolean("isHideJump",isHideJump);
        outState.putString("mOutputFilePath",mOutputFilePath);
    }

    public void askSizeConfirmationBeforeChatDownload(String parentPath, ArrayList<MegaNode> nodeList, long size){
        log("askSizeConfirmationBeforeChatDownload");

        final String parentPathC = parentPath;
        final ArrayList<MegaNode> nodeListC = nodeList;
        final long sizeC = size;
        final ChatController chatC = new ChatController(this);

        android.support.v7.app.AlertDialog.Builder builder;
        if (Build.VERSION.SDK_INT >= Build.VERSION_CODES.HONEYCOMB) {
            builder = new AlertDialog.Builder(this, R.style.AppCompatAlertDialogStyle);
        }
        else{
            builder = new AlertDialog.Builder(this);
        }
        LinearLayout confirmationLayout = new LinearLayout(this);
        confirmationLayout.setOrientation(LinearLayout.VERTICAL);
        LinearLayout.LayoutParams params = new LinearLayout.LayoutParams(LinearLayout.LayoutParams.MATCH_PARENT, LinearLayout.LayoutParams.WRAP_CONTENT);
        params.setMargins(Util.scaleWidthPx(20, outMetrics), Util.scaleHeightPx(10, outMetrics), Util.scaleWidthPx(17, outMetrics), 0);

        final CheckBox dontShowAgain =new CheckBox(this);
        dontShowAgain.setText(getString(R.string.checkbox_not_show_again));
        dontShowAgain.setTextColor(ContextCompat.getColor(this, R.color.text_secondary));

        confirmationLayout.addView(dontShowAgain, params);

        builder.setView(confirmationLayout);

//				builder.setTitle(getString(R.string.confirmation_required));

        builder.setMessage(getString(R.string.alert_larger_file, Util.getSizeString(sizeC)));
        builder.setPositiveButton(getString(R.string.general_save_to_device),
                new DialogInterface.OnClickListener() {
                    public void onClick(DialogInterface dialog, int whichButton) {
                        if(dontShowAgain.isChecked()){
                            dbH.setAttrAskSizeDownload("false");
                        }
                        chatC.download(parentPathC, nodeListC);
                    }
                });
        builder.setNegativeButton(getString(android.R.string.cancel), new DialogInterface.OnClickListener() {
            public void onClick(DialogInterface dialog, int whichButton) {
                if(dontShowAgain.isChecked()){
                    dbH.setAttrAskSizeDownload("false");
                }
            }
        });

        downloadConfirmationDialog = builder.create();
        downloadConfirmationDialog.show();
    }

    /*
	 * Handle processed upload intent
	 */
    public void onIntentProcessed(List<ShareInfo> infos) {
        log("onIntentProcessedLollipop");

        if (infos == null) {
            Snackbar.make(fragmentContainer, getString(R.string.upload_can_not_open), Snackbar.LENGTH_LONG).show();
        }
        else {
            log("Launch chat upload with files "+infos.size());
            for (ShareInfo info : infos) {
                Intent intent = new Intent(this, ChatUploadService.class);

                long timestamp = System.currentTimeMillis()/1000;
                long idPendingMsg = dbH.setPendingMessage(idChat+"", Long.toString(timestamp));
                if(idPendingMsg!=-1){
                    intent.putExtra(ChatUploadService.EXTRA_ID_PEND_MSG, idPendingMsg);

                    log("name of the file: "+info.getTitle());
                    log("size of the file: "+info.getSize());
                    PendingNodeAttachment nodeAttachment = null;

                    if (MimeTypeList.typeForName(info.getFileAbsolutePath()).isImage()) {

                        if(sendOriginalAttachments){
                            String fingerprint = megaApi.getFingerprint(info.getFileAbsolutePath());

                            //Add node to db
                            long idNode = dbH.setNodeAttachment(info.getFileAbsolutePath(), info.getTitle(), fingerprint);

                            dbH.setMsgNode(idPendingMsg, idNode);

                            nodeAttachment = new PendingNodeAttachment(info.getFileAbsolutePath(), fingerprint, info.getTitle());
                        }
                        else{
                            File previewDir = PreviewUtils.getPreviewFolder(this);
                            String nameFilePreview = info.getTitle();
                            File preview = new File(previewDir, nameFilePreview);

                            boolean isPreview = megaApi.createPreview(info.getFileAbsolutePath(), preview.getAbsolutePath());

                            if(isPreview){
                                log("Preview: "+preview.getAbsolutePath());
                                String fingerprint = megaApi.getFingerprint(preview.getAbsolutePath());

                                //Add node to db
                                long idNode = dbH.setNodeAttachment(preview.getAbsolutePath(), info.getTitle(), fingerprint);

                                dbH.setMsgNode(idPendingMsg, idNode);

                                nodeAttachment = new PendingNodeAttachment(preview.getAbsolutePath(), fingerprint, info.getTitle());
                            }
                            else{
                                log("No preview");
                                String fingerprint = megaApi.getFingerprint(info.getFileAbsolutePath());

                                //Add node to db
                                long idNode = dbH.setNodeAttachment(info.getFileAbsolutePath(), info.getTitle(), fingerprint);

                                dbH.setMsgNode(idPendingMsg, idNode);

                                nodeAttachment = new PendingNodeAttachment(info.getFileAbsolutePath(), fingerprint, info.getTitle());
                            }
                        }
                    }
                    else{
                        String fingerprint = megaApi.getFingerprint(info.getFileAbsolutePath());

                        //Add node to db
                        long idNode = dbH.setNodeAttachment(info.getFileAbsolutePath(), info.getTitle(), fingerprint);

                        dbH.setMsgNode(idPendingMsg, idNode);

                        nodeAttachment = new PendingNodeAttachment(info.getFileAbsolutePath(), fingerprint, info.getTitle());
                    }

                    PendingMessage newPendingMsg = new PendingMessage(idPendingMsg, idChat, nodeAttachment, timestamp, PendingMessage.STATE_SENDING);
                    AndroidMegaChatMessage newNodeAttachmentMsg = new AndroidMegaChatMessage(newPendingMsg, true);
                    sendMessageToUI(newNodeAttachmentMsg);

//                ArrayList<String> filePaths = newPendingMsg.getFilePaths();
//                filePaths.add("/home/jfjf.jpg");

                    intent.putExtra(ChatUploadService.EXTRA_FILEPATH, newPendingMsg.getFilePath());
                    intent.putExtra(ChatUploadService.EXTRA_CHAT_ID, idChat);

                    startService(intent);
                }
                else{
                    log("Error when adding pending msg to the database");
                }

                if (statusDialog != null) {
                    try {
                        statusDialog.dismiss();
                    }
                    catch(Exception ex){}
                }
            }
        }
    }

    public void prepareMessageToForward(long idMessage) {
        log("prepareMessageToForward");
        ArrayList<AndroidMegaChatMessage> messagesSelected = new ArrayList<>();
        MegaChatMessage m = megaChatApi.getMessage(idChat, idMessage);
        AndroidMegaChatMessage aM = new AndroidMegaChatMessage(m);
        messagesSelected.add(aM);

        prepareMessagesToForward(messagesSelected);
    }

    public void prepareMessagesToForward(ArrayList<AndroidMegaChatMessage> messagesSelected){
        log ("prepareMessagesToForward");

        ArrayList<AndroidMegaChatMessage> messagesToImport = new ArrayList<>();
        long[] idMessages = new long[messagesSelected.size()];
        for(int i=0; i<messagesSelected.size();i++){
            idMessages[i] = messagesSelected.get(i).getMessage().getMsgId();

            if(messagesSelected.get(i).getMessage().getType()==MegaChatMessage.TYPE_NODE_ATTACHMENT){
                if(messagesSelected.get(i).getMessage().getUserHandle()!=myUserHandle){
                    //Node has to be imported
                    messagesToImport.add(messagesSelected.get(i));
                }
            }
        }

        if(messagesToImport.isEmpty()){
            log("Proceed to forward");
            forwardMessages(messagesSelected);
        }
        else{
            log("Proceed to import nodes to own Cloud");
            ChatImportToForwardListener listener = new ChatImportToForwardListener(Constants.MULTIPLE_FORWARD_MESSAGES, messagesSelected, messagesToImport.size(), this);

            MegaNode target = megaApi.getNodeByPath(Constants.CHAT_FOLDER, megaApi.getRootNode());
            if(target==null){
                log("Error no chat folder - return");
                return;
            }

            for(int j=0; j<messagesToImport.size();j++){
                AndroidMegaChatMessage message = messagesToImport.get(j);

                if(message!=null){

                    MegaNodeList nodeList = message.getMessage().getMegaNodeList();

                    for(int i=0;i<nodeList.size();i++){
                        MegaNode document = nodeList.get(i);
                        if (document != null) {
                            log("DOCUMENT: " + document.getName() + "_" + document.getHandle());

                            megaApi.copyNode(document, target, listener);
                        }
                        else{
                            log("DOCUMENT: null");
                        }
                    }
                }
                else{
                    log("MESSAGE is null");
                    Snackbar.make(fragmentContainer, getString(R.string.import_success_error), Snackbar.LENGTH_LONG).show();
                }
            }
        }
    }

    public void forwardMessages(ArrayList<AndroidMegaChatMessage> messagesSelected){
        log ("forwardMessages");

        long[] idMessages = new long[messagesSelected.size()];
        for(int i=0; i<messagesSelected.size();i++){
            idMessages[i] = messagesSelected.get(i).getMessage().getMsgId();
        }

        Intent i = new Intent(this, ChatExplorerActivity.class);
        i.putExtra("ID_MESSAGES", idMessages);
        i.putExtra("ID_CHAT_FROM", idChat);
        i.setAction(Constants.ACTION_FORWARD_MESSAGES);
        startActivityForResult(i, REQUEST_CODE_SELECT_CHAT);
    }

    public void openChatAfterForward(long chatHandle, String text){
        log("openChatAfterForward");
        try{
            statusDialog.dismiss();
        } catch(Exception ex) {};

        if(chatHandle==idChat){
            log("Chat already opened");

            try{
                statusDialog.dismiss();
            } catch(Exception ex) {};

            if(adapter!=null){
                if(adapter.isMultipleSelect()){
                    clearSelections();
                    hideMultipleSelect();
                }
            }

            if(text!=null){
                showSnackbar(text);
            }
        }
        else{
            if(chatHandle!=-1){
                log("Open chat to forward messages");

                Intent intentOpenChat = new Intent(this, ManagerActivityLollipop.class);
                intentOpenChat.addFlags(Intent.FLAG_ACTIVITY_CLEAR_TOP);
                intentOpenChat.setAction(Constants.ACTION_CHAT_NOTIFICATION_MESSAGE);
                intentOpenChat.putExtra("CHAT_ID", chatHandle);
                if(text!=null){
                    intentOpenChat.putExtra("showSnackbar", text);
                }
                startActivity(intentOpenChat);
                finish();
            }
            else{
                if(adapter.isMultipleSelect()){
                    clearSelections();
                    hideMultipleSelect();
                }
                if(text!=null){
                    showSnackbar(text);
                }
            }
        }
    }

    public void markAsSeen(MegaChatMessage msg){
        log("markAsSeen");
        if(activityVisible){
            if(msg.getStatus()!=MegaChatMessage.STATUS_SEEN) {
                megaChatApi.setMessageSeen(chatRoom.getChatId(), msg.getMsgId());
            }
        }
    }

   @Override
    protected void onResume(){
        log("onResume");
        super.onResume();

        MegaApplication.setShowPinScreen(true);
        MegaApplication.setOpenChatId(idChat);

        supportInvalidateOptionsMenu();

        int chatConnection = megaChatApi.getChatConnectionState(idChat);
        log("Chat connection (" + idChat+ ") is: "+chatConnection);
        if(chatConnection==MegaChatApi.CHAT_CONNECTION_ONLINE) {
            setAsRead = true;
            requestLastGreen(INITIAL_PRESENCE_STATUS);
        }
        else{
            setAsRead=false;
        }

        if(chatRoom.hasCustomTitle()){
            textChat.setHint(getString(R.string.type_message_hint_with_customized_title, chatRoom.getTitle()));
        }else{
            textChat.setHint(getString(R.string.type_message_hint_with_default_title, chatRoom.getTitle()));
        }

       emojiKeyboard.hideBothKeyboard(this);

        //Update last seen position if different and there is unread messages
       //If the chat is being opened do not update, onLoad will do that

        if(!isOpeningChat) {
            if(lastSeenReceived == true){
               long unreadCount = chatRoom.getUnreadCount();
               if (unreadCount != 0) {
                   lastIdMsgSeen = megaChatApi.getLastMessageSeenId(idChat);

                   //Find last message
                   int positionLastMessage = -1;
                   for(int i=messages.size()-1; i>=0;i--) {
                       AndroidMegaChatMessage androidMessage = messages.get(i);

                       if (!androidMessage.isUploading()) {
                           MegaChatMessage msg = androidMessage.getMessage();
                           if (msg.getMsgId() == lastIdMsgSeen) {
                               positionLastMessage = i;
                               break;
                           }
                       }
                   }

                   //Check if it has no my messages after
                   positionLastMessage = positionLastMessage + 1;
                   AndroidMegaChatMessage message = messages.get(positionLastMessage);

                   while(message.getMessage().getUserHandle()==megaChatApi.getMyUserHandle()){
                       lastIdMsgSeen = message.getMessage().getMsgId();
                       positionLastMessage = positionLastMessage + 1;
                       message = messages.get(positionLastMessage);
                   }

                   generalUnreadCount = unreadCount;

                   scrollToMessage(lastIdMsgSeen);
               }
               else{
                   if(generalUnreadCount!=0){
                       scrollToMessage(-1);
                   }
               }
           }

           setLastMessageSeen();
        }
        else{
           log("onResume:openingChat:doNotUpdateLastMessageSeen");
        }

        activityVisible = true;

        MegaChatCall callInProgress = megaChatApi.getChatCall(idChat);
        if(callInProgress != null){
            if((callInProgress.getStatus() >= MegaChatCall.CALL_STATUS_REQUEST_SENT) && (callInProgress.getStatus() <= MegaChatCall.CALL_STATUS_IN_PROGRESS)){
                callInProgressLayout.setVisibility(View.VISIBLE);
                callInProgressLayout.setOnClickListener(this);
            }
            else{
                callInProgressLayout.setVisibility(View.GONE);
            }
        }
        else{
            callInProgressLayout.setVisibility(View.GONE);
        }


       if(aB != null && aB.getTitle() != null){
           titleToolbar.setText(adjustForLargeFont(titleToolbar.getText().toString()));
        }
    }

    public void scrollToMessage(long lastId){
        for(int i=messages.size()-1; i>=0;i--) {
            AndroidMegaChatMessage androidMessage = messages.get(i);

            if (!androidMessage.isUploading()) {
                MegaChatMessage msg = androidMessage.getMessage();
                if (msg.getMsgId() == lastId) {
                    log("scrollToPosition: "+i);
                    mLayoutManager.scrollToPositionWithOffset(i+1,Util.scaleHeightPx(30, outMetrics));
                    break;
                }
            }
        }

    }

    public void setLastMessageSeen(){
        log("setLastMessageSeen");

        if(messages!=null){
            if(!messages.isEmpty()){
                AndroidMegaChatMessage lastMessage = messages.get(messages.size()-1);
                int index = messages.size()-1;
                if(lastMessage!=null) {
                    if (!lastMessage.isUploading()) {
                        while (lastMessage.getMessage().getUserHandle() == megaChatApi.getMyUserHandle()) {
                            index--;
                            if (index == -1) {
                                break;
                            }
                            lastMessage = messages.get(index);
                        }

                        if (lastMessage.getMessage() != null) {
                            boolean resultMarkAsSeen = megaChatApi.setMessageSeen(idChat, lastMessage.getMessage().getMsgId());
                            log("(A)Result setMessageSeen: " + resultMarkAsSeen);
                        }

                    } else {
                        while (lastMessage.isUploading() == true) {
                            index--;
                            if (index == -1) {
                                break;
                            }
                            lastMessage = messages.get(index);
                        }
                        if (lastMessage != null) {

                            while (lastMessage.getMessage().getUserHandle() == megaChatApi.getMyUserHandle()) {
                                index--;
                                if (index == -1) {
                                    break;
                                }
                                lastMessage = messages.get(index);
                            }

                            if (lastMessage.getMessage() != null) {
                                boolean resultMarkAsSeen = megaChatApi.setMessageSeen(idChat, lastMessage.getMessage().getMsgId());
                                log("(B)Result setMessageSeen: " + resultMarkAsSeen);
                            }
                        }
                    }
                }
                else{
                    log("ERROR:lastMessageNUll");
                }
            }
        }
    }

    @Override
    protected void onPause(){
        log("onPause");
        super.onPause();

        activityVisible = false;
        MegaApplication.setOpenChatId(-1);
    }

    @Override
    public void onChatListItemUpdate(MegaChatApiJava api, MegaChatListItem item) {
        if(item.hasChanged(MegaChatListItem.CHANGE_TYPE_UNREAD_COUNT)) {
            updateNavigationToolbarIcon();
        }
    }

    public void updateNavigationToolbarIcon(){

        if (Build.VERSION.SDK_INT >= Build.VERSION_CODES.KITKAT) {
            int numberUnread = megaChatApi.getUnreadChats();

            if(numberUnread==0){
                aB.setHomeAsUpIndicator(R.drawable.ic_arrow_back_white);
            }
            else{

                badgeDrawable.setProgress(1.0f);

                if(numberUnread>9){
                    badgeDrawable.setText("9+");
                }
                else{
                    badgeDrawable.setText(numberUnread+"");
                }

                aB.setHomeAsUpIndicator(badgeDrawable);
            }
        }
        else{
            aB.setHomeAsUpIndicator(R.drawable.ic_arrow_back_white);
        }
    }

    @Override
    public void onChatInitStateUpdate(MegaChatApiJava api, int newState) {

    }

    @Override
    public void onChatPresenceConfigUpdate(MegaChatApiJava api, MegaChatPresenceConfig config) {

    }

    @Override
    public void onChatOnlineStatusUpdate(MegaChatApiJava api, long userHandle, int status, boolean inProgress) {
        log("onChatOnlineStatusUpdate: " + status + "___" + inProgress);
        setChatSubtitle();
        requestLastGreen(status);
    }

    @Override
    public void onChatConnectionStateUpdate(MegaChatApiJava api, long chatid, int newState) {
//        log("onChatConnectionStateUpdate: "+newState);

        supportInvalidateOptionsMenu();

        if(idChat==chatid){
        if(newState==MegaChatApi.CHAT_CONNECTION_ONLINE){
            log("Chat is now ONLINE");
                setAsRead=true;
                setLastMessageSeen();
            }
            else{
                setAsRead=false;
            }
        }
        setChatSubtitle();
    }

    @Override
    public void onChatPresenceLastGreen(MegaChatApiJava api, long userhandle, int lastGreen) {
        log("onChatPresenceLastGreen: "+lastGreen);
        if(!chatRoom.isGroup() && userhandle == chatRoom.getPeerHandle(0)){
            log("Update last green");
            minutesLastGreen = lastGreen;

            int state = megaChatApi.getUserOnlineStatus(chatRoom.getPeerHandle(0));

            if(state != MegaChatApi.STATUS_ONLINE && state != MegaChatApi.STATUS_BUSY && state != MegaChatApi.STATUS_INVALID){
                String formattedDate = TimeChatUtils.lastGreenDate(lastGreen);

                setLastGreen(formattedDate);

                log("Date last green: "+formattedDate);
            }
        }
    }

    public void takePicture(){
        log("takePicture");

        Intent intent = new Intent(MediaStore.ACTION_IMAGE_CAPTURE);
        if (intent.resolveActivity(getPackageManager()) != null) {
            File photoFile = createImageFile();
            Uri photoURI;
            if(photoFile != null){
                if (Build.VERSION.SDK_INT >= Build.VERSION_CODES.N) {
                    photoURI = FileProvider.getUriForFile(this, "mega.privacy.android.app.providers.fileprovider", photoFile);
                }
                else{
                    photoURI = Uri.fromFile(photoFile);
                }

                isTakePicture = false;
                mOutputFilePath = photoFile.getAbsolutePath();
                if(mOutputFilePath!=null){
                    intent.setFlags(Intent.FLAG_GRANT_READ_URI_PERMISSION);
                    intent.setFlags(Intent.FLAG_GRANT_WRITE_URI_PERMISSION);
                    intent.putExtra(MediaStore.EXTRA_OUTPUT, photoURI);
                    startActivityForResult(intent, Constants.TAKE_PHOTO_CODE);
                }
            }
        }

//        String path = Environment.getExternalStorageDirectory().getAbsolutePath() +"/"+ Util.temporalPicDIR;
//        File newFolder = new File(path);
//        newFolder.mkdirs();
//
//        String file = path + "/picture.jpg";
//        File newFile = new File(file);
//        try {
//            newFile.createNewFile();
//        } catch (IOException e) {}
//
//        Uri outputFileUri;
//        if (Build.VERSION.SDK_INT >= Build.VERSION_CODES.N) {
//            outputFileUri = FileProvider.getUriForFile(this, "mega.privacy.android.app.providers.fileprovider", newFile);
//        }
//        else{
//            outputFileUri = Uri.fromFile(newFile);
//        }
//
//        isTakePicture = false;
//
//        Intent cameraIntent = new Intent(MediaStore.ACTION_IMAGE_CAPTURE);
//        cameraIntent.putExtra(MediaStore.EXTRA_OUTPUT, outputFileUri);
//        cameraIntent.setFlags(Intent.FLAG_GRANT_READ_URI_PERMISSION);
//        startActivityForResult(cameraIntent, Constants.TAKE_PHOTO_CODE);
    }

    public void uploadPicture(String imagePath){
        log("uploadPicture - Path: "+imagePath);
        Intent intent = new Intent(this, ChatUploadService.class);
        File selfie = new File(imagePath);

        long timestamp = System.currentTimeMillis()/1000;
        long idPendingMsg = dbH.setPendingMessage(idChat+"", Long.toString(timestamp));
        if(idPendingMsg!=-1){
            intent.putExtra(ChatUploadService.EXTRA_ID_PEND_MSG, idPendingMsg);
        }
        PendingNodeAttachment nodeAttachment = null;

        if(sendOriginalAttachments){
            log("sendOriginalAttachments");

            String fingerprint = megaApi.getFingerprint(selfie.getAbsolutePath());

            //Add node to db
            long idNode = dbH.setNodeAttachment(selfie.getAbsolutePath(), selfie.getName(), fingerprint);
            dbH.setMsgNode(idPendingMsg, idNode);
            nodeAttachment = new PendingNodeAttachment(selfie.getAbsolutePath(), fingerprint, selfie.getName());

        }else{
            File previewDir = PreviewUtils.getPreviewFolder(this);
            String nameFilePreview = selfie.getName();
            File preview = new File(previewDir, nameFilePreview);

            boolean isPreview = megaApi.createPreview(selfie.getAbsolutePath(), preview.getAbsolutePath());

            if(isPreview){
                log("Preview: "+preview.getAbsolutePath());
                String fingerprint = megaApi.getFingerprint(preview.getAbsolutePath());

                //Add node to db
                long idNode = dbH.setNodeAttachment(preview.getAbsolutePath(), selfie.getName(), fingerprint);

                dbH.setMsgNode(idPendingMsg, idNode);

                nodeAttachment = new PendingNodeAttachment(preview.getAbsolutePath(), fingerprint, selfie.getName());
            }else{
                log("No preview");
                String fingerprint = megaApi.getFingerprint(selfie.getAbsolutePath());

                //Add node to db
                long idNode = dbH.setNodeAttachment(selfie.getAbsolutePath(), selfie.getName(), fingerprint);

                dbH.setMsgNode(idPendingMsg, idNode);

                nodeAttachment = new PendingNodeAttachment(selfie.getAbsolutePath(), fingerprint, selfie.getName());
            }
        }

        PendingMessage newPendingMsg = new PendingMessage(idPendingMsg, idChat, nodeAttachment, timestamp, PendingMessage.STATE_SENDING);
        if(!isLoadingHistory){
            AndroidMegaChatMessage newNodeAttachmentMsg = new AndroidMegaChatMessage(newPendingMsg, true);
            sendMessageToUI(newNodeAttachmentMsg);
        }

        intent.putExtra(ChatUploadService.EXTRA_FILEPATH, newPendingMsg.getFilePath());
        intent.putExtra(ChatUploadService.EXTRA_CHAT_ID, idChat);

        startService(intent);
    }

    public void multiselectActivated(boolean flag){
        String text = textChat.getText().toString();

        if(flag){
            //multiselect on
            if(!text.isEmpty()) {
                textChat.setTextColor(ContextCompat.getColor(this, R.color.transfer_progress));
            }
            if(!sendIcon.isEnabled()){
                sendIcon.setEnabled(true);
                sendIcon.setImageDrawable(ContextCompat.getDrawable(this, R.drawable.ic_send_black));
            }
        }else if(!flag){
            //multiselect off
            if(sendIcon.isEnabled()) {

                textChat.setTextColor(ContextCompat.getColor(this, R.color.black));
                if(!text.isEmpty()) {
                    sendIcon.setEnabled(true);
                    sendIcon.setImageDrawable(ContextCompat.getDrawable(this, R.drawable.ic_send_black));
                }else{
                    sendIcon.setEnabled(false);
                    sendIcon.setImageDrawable(ContextCompat.getDrawable(this, R.drawable.ic_send_trans));
                }
            }
        }
    }

    private void showOverquotaAlert(boolean prewarning){
        log("showOverquotaAlert: prewarning: "+prewarning);

        AlertDialog.Builder builder = new AlertDialog.Builder(this);
        builder.setTitle(getString(R.string.overquota_alert_title));

        if(prewarning){
            builder.setMessage(getString(R.string.pre_overquota_alert_text));
        }
        else{
            builder.setMessage(getString(R.string.overquota_alert_text));
            dbH.setCamSyncEnabled(false);
        }

        if(overquotaDialog==null){

            builder.setPositiveButton(getString(R.string.my_account_upgrade_pro), new android.content.DialogInterface.OnClickListener() {

                @Override
                public void onClick(DialogInterface dialog, int which) {
                    showUpgradeAccount();
                }
            });
            builder.setNegativeButton(getString(R.string.general_cancel), new android.content.DialogInterface.OnClickListener() {

                @Override
                public void onClick(DialogInterface dialog, int which) {
                    dialog.dismiss();
                    overquotaDialog=null;
                }
            });

            overquotaDialog = builder.create();
            overquotaDialog.setCanceledOnTouchOutside(false);
        }

        overquotaDialog.show();
    }

    public void showUpgradeAccount(){
        log("showUpgradeAccount");
        Intent upgradeIntent = new Intent(this, ManagerActivityLollipop.class);
        upgradeIntent.setAction(Constants.ACTION_SHOW_UPGRADE_ACCOUNT);
        startActivity(upgradeIntent);
    }

    public void showJumpMessage(){
        if((!isHideJump)&&(typeMessageJump!=TYPE_MESSAGE_NEW_MESSAGE)){
            typeMessageJump = TYPE_MESSAGE_JUMP_TO_LEAST;
            messageJumpText.setText(getResources().getString(R.string.message_jump_latest));
            messageJumpLayout.setVisibility(View.VISIBLE);
        }
    }

    @Override
    public void onChatCallUpdate(MegaChatApiJava api, MegaChatCall call) {
        log("onChatCallUpdate");
        if(call.getChatid()==idChat){
            if(call.getStatus()==MegaChatCall.CALL_STATUS_DESTROYED||call.getStatus()==MegaChatCall.CALL_STATUS_TERMINATING){
                log("Hide call in progress");
                callInProgressLayout.setVisibility(View.GONE);
                callInProgressLayout.setOnClickListener(null);
            }
        }
    }

    public void goToEnd(){
        int index = messages.size()-1;
        final int indexToScroll = index+1;
        mLayoutManager.scrollToPositionWithOffset(indexToScroll,Util.scaleHeightPx(20, outMetrics));
        hideMessageJump();
    }

    public void setNewVisibility(boolean vis){
        newVisibility = vis;
    }

    public void hideMessageJump(){
        isHideJump = true;
        visibilityMessageJump=false;
        if(messageJumpLayout.getVisibility() == View.VISIBLE){
            messageJumpLayout.animate()
                        .alpha(0.0f)
                        .setDuration(1000)
                        .withEndAction(new Runnable() {
                            @Override public void run() {
                                messageJumpLayout.setVisibility(View.GONE);
                                messageJumpLayout.setAlpha(1.0f);
                            }
                        })
                        .start();
        }
    }

    public MegaApiAndroid getLocalMegaApiFolder() {

        PackageManager m = getPackageManager();
        String s = getPackageName();
        PackageInfo p;
        String path = null;
        try {
            p = m.getPackageInfo(s, 0);
            path = p.applicationInfo.dataDir + "/";
        } catch (PackageManager.NameNotFoundException e) {
            e.printStackTrace();
        }

        MegaApiAndroid megaApiFolder = new MegaApiAndroid(MegaApplication.APP_KEY,
                MegaApplication.USER_AGENT, path);

        megaApiFolder.setDownloadMethod(MegaApiJava.TRANSFER_METHOD_AUTO_ALTERNATIVE);
        megaApiFolder.setUploadMethod(MegaApiJava.TRANSFER_METHOD_AUTO_ALTERNATIVE);

        return megaApiFolder;
    }

    public File createImageFile() {
        log("createImageFile");
        String timeStamp = new SimpleDateFormat("yyyyMMdd_HHmmss").format(new Date());
        String imageFileName = "picture" + timeStamp + "_";
        File storageDir = getExternalFilesDir(null);
        if (!storageDir.exists()) {
            storageDir.mkdir();
        }
        return new File(storageDir, imageFileName + ".jpg");
    }

    private void onCaptureImageResult() {
        log("onCaptureImageResult");
        if (mOutputFilePath != null) {
            File f = new File(mOutputFilePath);
            if(f!=null){
                try {
                    File publicFile = copyImageFile(f);
                    //Remove mOutputFilePath
                    if (f.exists()) {
                        if (f.isDirectory()) {
                            if(f.list().length <= 0){
                                f.delete();
                            }
                        }else{
                            f.delete();
                        }
                    }
                    if(publicFile!=null){
                        Uri finalUri = Uri.fromFile(publicFile);
                        galleryAddPic(finalUri);
                        uploadPicture(publicFile.getPath());
                    }

                } catch (IOException e) {
                    e.printStackTrace();
                }
            }

        }
    }

    public File copyImageFile(File fileToCopy) throws IOException {
        log("copyImageFile");
        File storageDir = new File(Environment.getExternalStoragePublicDirectory(Environment.DIRECTORY_DCIM), "Camera");
        if (!storageDir.exists()) {
            storageDir.mkdir();
        }
        File copyFile = new File(storageDir, fileToCopy.getName());
        copyFile.createNewFile();
        copy(fileToCopy, copyFile);
        return copyFile;
    }

    public static void copy(File src, File dst) throws IOException {
        log("copy");
        InputStream in = new FileInputStream(src);
        OutputStream out = new FileOutputStream(dst);
        byte[] buf = new byte[1024];
        int len;
        while ((len = in.read(buf)) > 0) {
            out.write(buf, 0, len);
        }
        in.close();
        out.close();
    }

    private void galleryAddPic(Uri contentUri) {
        log("galleryAddPic");
        if(contentUri!=null){
            Intent mediaScanIntent = new Intent(Intent.ACTION_MEDIA_SCANNER_SCAN_FILE, contentUri);
            sendBroadcast(mediaScanIntent);
        }
    }

    public int getGroupPermission(){
        int permission = chatRoom.getOwnPrivilege();
        return permission;
    }


    public void hideKeyboard() {
        if (fileStorageLayout.isShown()) {
            hideFileStorageSection();
        }
        emojiKeyboard.hideBothKeyboard(this);

    }

    public void showConfirmationConnect(){
        log("showConfirmationConnect");

        DialogInterface.OnClickListener dialogClickListener = new DialogInterface.OnClickListener() {
            @Override
            public void onClick(DialogInterface dialog, int which) {
                switch (which){
                    case DialogInterface.BUTTON_POSITIVE:
                        startConnection();
                        finish();
                        break;

                    case DialogInterface.BUTTON_NEGATIVE:
                        log("showConfirmationConnect: BUTTON_NEGATIVE");
                        break;
                }
            }
        };

        AlertDialog.Builder builder = new AlertDialog.Builder(this);
        try {
            builder.setMessage(R.string.confirmation_to_reconnect).setPositiveButton(R.string.cam_sync_ok, dialogClickListener)
                    .setNegativeButton(R.string.general_cancel, dialogClickListener).show().setCanceledOnTouchOutside(false);
        }
        catch (Exception e){}
    }

    public void startConnection() {
        log("startConnection: Broadcast to ManagerActivity");
        Intent intent = new Intent(Constants.BROADCAST_ACTION_INTENT_CONNECTIVITY_CHANGE);
        intent.putExtra("actionType", Constants.START_RECONNECTION);
        LocalBroadcastManager.getInstance(getApplicationContext()).sendBroadcast(intent);
    }

    public int getDeviceDensity(){
        int screen = 0;
        switch (getResources().getDisplayMetrics().densityDpi) {
            case DisplayMetrics.DENSITY_LOW:
                screen = 1;
                break;
            case DisplayMetrics.DENSITY_MEDIUM:
                screen = 1;
                break;
            case DisplayMetrics.DENSITY_HIGH:
                screen = 1;
                break;
            case DisplayMetrics.DENSITY_XHIGH:
                screen = 0;
                break;
            case DisplayMetrics.DENSITY_XXHIGH:
                screen = 0;
                break;
            case DisplayMetrics.DENSITY_XXXHIGH:
                screen = 0;
                break;
            default:
                screen = 0;
        }
        return screen;
    }

    public void hideFileStorageSection(){
        if (fileStorageF != null) {
            fileStorageF.clearSelections();
            fileStorageF.hideMultipleSelect();
        }
        fileStorageLayout.setVisibility(View.GONE);
        pickFileStorageButton.setImageResource(R.drawable.ic_b_select_image);
    }

}<|MERGE_RESOLUTION|>--- conflicted
+++ resolved
@@ -1237,17 +1237,11 @@
                         subtitleToobar.setText(adjustForLargeFont(getString(R.string.archived_chat)));
                         subtitleToobar.setVisibility(View.VISIBLE);
                         iconStateToolbar.setVisibility(View.GONE);
-<<<<<<< HEAD
-                    }else{
-                        subtitleToobar.setText(null);
-                        subtitleToobar.setVisibility(View.GONE);
-=======
                     }
                     else{
                         long participantsLabel = chatRoom.getPeerCount()+1; //Add one to include me
                         subtitleToobar.setText(adjustForLargeFont(getResources().getQuantityString(R.plurals.subtitle_of_group_chat, (int) participantsLabel, participantsLabel)));
                         subtitleToobar.setVisibility(View.VISIBLE);
->>>>>>> cddbbafb
                         iconStateToolbar.setVisibility(View.GONE);
                     }
                 }
@@ -2409,16 +2403,8 @@
         if(megaChatApi.isSignalActivityRequired()){
             megaChatApi.signalPresenceActivity();
         }
-<<<<<<< HEAD
         if((emojiKeyboard.getLetterKeyboardShown())||(emojiKeyboard.getEmojiKeyboardShown())){
             emojiKeyboard.hideBothKeyboard(this);
-=======
-        if (emojiKeyboardShown) {
-            keyboardButton.setImageResource(R.drawable.ic_emoticon_white);
-            removeEmojiconFragment();
-        }else if(fileStorageLayout.isShown()){
-            hideFileStorageSection();
->>>>>>> cddbbafb
         }else{
             if(fileStorageLayout.isShown()){
                 if(fileStorageF != null){
@@ -2437,7 +2423,6 @@
                 finish();
             }
         }
-
     }
 
     public static void log(String message) {
@@ -2600,8 +2585,6 @@
                                     boolean hasStoragePermission = (ContextCompat.checkSelfPermission(chatActivity, Manifest.permission.READ_EXTERNAL_STORAGE) == PackageManager.PERMISSION_GRANTED);
                                     if (!hasStoragePermission) {
                                         ActivityCompat.requestPermissions(chatActivity,new String[]{Manifest.permission.READ_EXTERNAL_STORAGE},Constants.REQUEST_READ_STORAGE);
-
-<<<<<<< HEAD
                                     }else{
                                         chatActivity.attachFromFileStorage();
                                     }
@@ -2611,11 +2594,6 @@
                                 }
                             }
                         },250);
-=======
-                    fileStorageLayout.setVisibility(View.VISIBLE);
-                    pickFileStorageButton.setImageResource(R.drawable.ic_g_select_image);
->>>>>>> cddbbafb
-
                     }else{
                         emojiKeyboard.hideBothKeyboard(this);
                         if (Build.VERSION.SDK_INT >= Build.VERSION_CODES.M) {
@@ -2671,6 +2649,7 @@
             isFirstTimeStorage = false;
         }
         fileStorageLayout.setVisibility(View.VISIBLE);
+        pickFileStorageButton.setImageResource(R.drawable.ic_g_select_image);
 
 //        fileStorageF = ChatFileStorageFragment.newInstance();
 //        FragmentTransaction ft = getSupportFragmentManager().beginTransaction();
