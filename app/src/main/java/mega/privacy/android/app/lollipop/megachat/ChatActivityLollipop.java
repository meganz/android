--- conflicted
+++ resolved
@@ -101,10 +101,7 @@
 import mega.privacy.android.app.components.voiceClip.OnRecordListener;
 import mega.privacy.android.app.components.voiceClip.RecordButton;
 import mega.privacy.android.app.components.voiceClip.RecordView;
-<<<<<<< HEAD
-=======
 import mega.privacy.android.app.interfaces.OnProximitySensorListener;
->>>>>>> c55097b0
 import mega.privacy.android.app.fcm.KeepAliveService;
 import mega.privacy.android.app.interfaces.OnProximitySensorListener;
 import mega.privacy.android.app.interfaces.StoreDataBeforeForward;
@@ -8587,11 +8584,9 @@
         this.isWaitingForMoreFiles = isWaitingForMoreFiles;
     }
 
-<<<<<<< HEAD
     public long getCurrentChatid() {
         return idChat;
     }
-=======
     Runnable updateVisualizer = new Runnable() {
         @Override
         public void run() {
@@ -8670,8 +8665,4 @@
             changeColor(fifthBar, IS_LOW);
         }
     }
-
-
-
->>>>>>> c55097b0
 }