--- conflicted
+++ resolved
@@ -1779,27 +1779,9 @@
     }
 
     public void setBottomLayout(int show) {
-<<<<<<< HEAD
-        if (show == SHOW_JOIN_LAYOUT) {
-            writingContainerLayout.setVisibility(View.GONE);
-            joinChatLinkLayout.setVisibility(View.VISIBLE);
-            RelativeLayout.LayoutParams params = (RelativeLayout.LayoutParams) messagesContainerLayout.getLayoutParams();
-            params.addRule(RelativeLayout.ABOVE, R.id.join_chat_layout_chat_layout);
-            messagesContainerLayout.setLayoutParams(params);
-            fragmentVoiceClip.setVisibility(View.GONE);
-        }else if (show == SHOW_NOTHING_LAYOUT || app.getStorageState() == STORAGE_STATE_PAYWALL) {
-            writingContainerLayout.setVisibility(View.GONE);
-            joinChatLinkLayout.setVisibility(View.GONE);
-            fragmentVoiceClip.setVisibility(View.GONE);
-        }else{
-            writingContainerLayout.setVisibility(View.VISIBLE);
-            joinChatLinkLayout.setVisibility(View.GONE);
-            RelativeLayout.LayoutParams params = (RelativeLayout.LayoutParams) messagesContainerLayout.getLayoutParams();
-            params.addRule(RelativeLayout.ABOVE, R.id.writing_container_layout_chat_layout);
-            messagesContainerLayout.setLayoutParams(params);
-            fragmentVoiceClip.setVisibility(View.VISIBLE);
-=======
-        if (joiningOrLeaving) {
+        if (app.getStorageState() == STORAGE_STATE_PAYWALL) {
+            show = SHOW_NOTHING_LAYOUT;
+        } else if (joiningOrLeaving) {
             show = SHOW_JOINING_OR_LEFTING_LAYOUT;
         }
 
@@ -1839,7 +1821,6 @@
                 messagesContainerLayout.setLayoutParams(params);
                 fragmentVoiceClip.setVisibility(View.VISIBLE);
                 joiningLeavingLayout.setVisibility(View.GONE);
->>>>>>> 9fac6ad7
         }
     }
 
@@ -2270,13 +2251,13 @@
     public boolean onOptionsItemSelected(MenuItem item) {
         logDebug("onOptionsItemSelected");
 
-<<<<<<< HEAD
         if (app.getStorageState() == STORAGE_STATE_PAYWALL &&
                 (item.getItemId() == R.id.cab_menu_call_chat || item.getItemId() == R.id.cab_menu_video_chat)) {
             showOverDiskQuotaPaywallWarning();
-=======
+            return false;
+        }
+
         if (joiningOrLeaving && item.getItemId() != android.R.id.home) {
->>>>>>> 9fac6ad7
             return false;
         }
 
