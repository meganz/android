package mega.privacy.android.app.lollipop.megachat;

import android.Manifest;
import android.animation.Animator;
import android.animation.AnimatorListenerAdapter;
import android.app.Activity;
import android.app.ActivityManager;
import android.app.ProgressDialog;
import android.content.BroadcastReceiver;
import android.content.Context;
import android.content.DialogInterface;
import android.content.Intent;
import android.content.IntentFilter;
import android.content.pm.PackageInfo;
import android.content.pm.PackageManager;
import android.content.res.Configuration;
import android.graphics.Bitmap;
import android.graphics.BitmapFactory;
import android.graphics.PorterDuff;
import android.graphics.drawable.Drawable;
import android.location.Address;
import android.media.AudioFocusRequest;
import android.media.AudioManager;
import android.media.MediaRecorder;
import android.net.Uri;
import android.os.Build;
import android.os.Bundle;
import android.os.Environment;
import android.os.Handler;
import android.os.Looper;
import android.provider.MediaStore;
import com.google.android.material.bottomsheet.BottomSheetDialogFragment;
import androidx.coordinatorlayout.widget.CoordinatorLayout;
import androidx.core.app.ActivityCompat;
import androidx.core.content.ContextCompat;
import androidx.core.content.FileProvider;
import androidx.appcompat.app.ActionBar;
import androidx.appcompat.app.AlertDialog;
import androidx.appcompat.view.ActionMode;
import androidx.core.text.HtmlCompat;
import androidx.recyclerview.widget.RecyclerView;
import androidx.recyclerview.widget.SimpleItemAnimator;
import androidx.appcompat.widget.Toolbar;
import android.text.Editable;
import android.text.Html;
import android.text.SpannableStringBuilder;
import android.text.Spanned;
import android.text.TextUtils;
import android.text.TextWatcher;
import android.util.Base64;
import android.util.DisplayMetrics;
import android.view.HapticFeedbackConstants;
import android.view.LayoutInflater;
import android.view.Menu;
import android.view.MenuInflater;
import android.view.MenuItem;
import android.view.View;
import android.view.Window;
import android.view.inputmethod.EditorInfo;
import android.widget.Button;
import android.widget.CheckBox;
import android.widget.Chronometer;
import android.widget.FrameLayout;
import android.widget.ImageButton;
import android.widget.ImageView;
import android.widget.LinearLayout;
import android.widget.RelativeLayout;
import android.widget.TextView;
import android.widget.Toast;

<<<<<<< HEAD
import com.google.android.material.dialog.MaterialAlertDialogBuilder;
=======
import org.jetbrains.annotations.NotNull;
>>>>>>> 4e6176db

import java.io.File;
import java.io.IOException;
import java.text.SimpleDateFormat;
import java.util.ArrayList;
import java.util.Calendar;
import java.util.Collections;
import java.util.Date;
import java.util.List;
import java.util.ListIterator;
import java.util.TimeZone;

import mega.privacy.android.app.DatabaseHandler;
import mega.privacy.android.app.MegaApplication;
import mega.privacy.android.app.MimeTypeList;
import mega.privacy.android.app.R;
import mega.privacy.android.app.ShareInfo;
import mega.privacy.android.app.activities.GiphyPickerActivity;
import mega.privacy.android.app.components.BubbleDrawable;
import mega.privacy.android.app.components.MarqueeTextView;
import mega.privacy.android.app.components.NpaLinearLayoutManager;
import mega.privacy.android.app.components.twemoji.EmojiEditText;
import mega.privacy.android.app.components.twemoji.EmojiKeyboard;
import mega.privacy.android.app.components.twemoji.EmojiManager;
import mega.privacy.android.app.components.twemoji.EmojiTextView;
import mega.privacy.android.app.components.voiceClip.OnBasketAnimationEnd;
import mega.privacy.android.app.components.voiceClip.OnRecordListener;
import mega.privacy.android.app.components.voiceClip.RecordButton;
import mega.privacy.android.app.components.voiceClip.RecordView;
import mega.privacy.android.app.fcm.ChatAdvancedNotificationBuilder;
import mega.privacy.android.app.fcm.KeepAliveService;
import mega.privacy.android.app.interfaces.ChatManagementCallback;
import mega.privacy.android.app.interfaces.OnProximitySensorListener;
import mega.privacy.android.app.interfaces.StoreDataBeforeForward;
import mega.privacy.android.app.listeners.CreateChatListener;
import mega.privacy.android.app.listeners.GetAttrUserListener;
import mega.privacy.android.app.listeners.GetPeerAttributesListener;
import mega.privacy.android.app.listeners.InviteToChatRoomListener;
import mega.privacy.android.app.listeners.RemoveFromChatRoomListener;
import mega.privacy.android.app.lollipop.AddContactActivityLollipop;
import mega.privacy.android.app.lollipop.AudioVideoPlayerLollipop;
import mega.privacy.android.app.lollipop.ContactInfoActivityLollipop;
import mega.privacy.android.app.lollipop.FileLinkActivityLollipop;
import mega.privacy.android.app.lollipop.FileStorageActivityLollipop;
import mega.privacy.android.app.lollipop.FolderLinkActivityLollipop;
import mega.privacy.android.app.lollipop.LoginActivityLollipop;
import mega.privacy.android.app.lollipop.ManagerActivityLollipop;
import mega.privacy.android.app.lollipop.PdfViewerActivityLollipop;
import mega.privacy.android.app.lollipop.PinActivityLollipop;
import mega.privacy.android.app.lollipop.adapters.RotatableAdapter;
import mega.privacy.android.app.lollipop.controllers.ChatController;
import mega.privacy.android.app.lollipop.listeners.AudioFocusListener;
import mega.privacy.android.app.lollipop.listeners.ChatLinkInfoListener;
import mega.privacy.android.app.lollipop.listeners.MultipleForwardChatProcessor;
import mega.privacy.android.app.lollipop.listeners.MultipleRequestListener;
import mega.privacy.android.app.lollipop.megachat.calls.ChatCallActivity;
import mega.privacy.android.app.lollipop.megachat.chatAdapters.MegaChatLollipopAdapter;
import mega.privacy.android.app.lollipop.tasks.FilePrepareTask;
import mega.privacy.android.app.middlelayer.push.PushMessageHanlder;
import mega.privacy.android.app.modalbottomsheet.chatmodalbottomsheet.ReactionsBottomSheet;
import mega.privacy.android.app.modalbottomsheet.chatmodalbottomsheet.AttachmentUploadBottomSheetDialogFragment;
import mega.privacy.android.app.modalbottomsheet.chatmodalbottomsheet.InfoReactionsBottomSheet;
import mega.privacy.android.app.modalbottomsheet.chatmodalbottomsheet.GeneralChatMessageBottomSheet;
import mega.privacy.android.app.modalbottomsheet.chatmodalbottomsheet.MessageNotSentBottomSheetDialogFragment;
import mega.privacy.android.app.modalbottomsheet.chatmodalbottomsheet.PendingMessageBottomSheetDialogFragment;
import mega.privacy.android.app.modalbottomsheet.chatmodalbottomsheet.SendAttachmentChatBottomSheetDialogFragment;
import mega.privacy.android.app.objects.GifData;
import mega.privacy.android.app.utils.FileUtil;
<<<<<<< HEAD
import mega.privacy.android.app.utils.ColorUtils;
=======
import mega.privacy.android.app.utils.StringResourcesUtils;
>>>>>>> 4e6176db
import mega.privacy.android.app.utils.TimeUtils;
import mega.privacy.android.app.utils.Util;
import nz.mega.sdk.MegaApiAndroid;
import nz.mega.sdk.MegaApiJava;
import nz.mega.sdk.MegaChatApi;
import nz.mega.sdk.MegaChatApiAndroid;
import nz.mega.sdk.MegaChatApiJava;
import nz.mega.sdk.MegaChatCall;
import nz.mega.sdk.MegaChatContainsMeta;
import nz.mega.sdk.MegaChatError;
import nz.mega.sdk.MegaChatGeolocation;
import nz.mega.sdk.MegaChatGiphy;
import nz.mega.sdk.MegaChatListItem;
import nz.mega.sdk.MegaChatListenerInterface;
import nz.mega.sdk.MegaChatMessage;
import nz.mega.sdk.MegaChatPeerList;
import nz.mega.sdk.MegaChatPresenceConfig;
import nz.mega.sdk.MegaChatRequest;
import nz.mega.sdk.MegaChatRequestListenerInterface;
import nz.mega.sdk.MegaChatRoom;
import nz.mega.sdk.MegaChatRoomListenerInterface;
import nz.mega.sdk.MegaContactRequest;
import nz.mega.sdk.MegaError;
import nz.mega.sdk.MegaHandleList;
import nz.mega.sdk.MegaNode;
import nz.mega.sdk.MegaNodeList;
import nz.mega.sdk.MegaRequest;
import nz.mega.sdk.MegaRequestListenerInterface;
import nz.mega.sdk.MegaTransfer;
import nz.mega.sdk.MegaUser;

import static mega.privacy.android.app.activities.GiphyPickerActivity.GIF_DATA;
import static mega.privacy.android.app.constants.BroadcastConstants.*;
import static mega.privacy.android.app.lollipop.AudioVideoPlayerLollipop.*;
import static mega.privacy.android.app.lollipop.megachat.AndroidMegaRichLinkMessage.*;
import static mega.privacy.android.app.lollipop.megachat.MapsActivity.*;
import static mega.privacy.android.app.modalbottomsheet.ModalBottomSheetUtil.*;
import static mega.privacy.android.app.utils.AlertsAndWarnings.showOverDiskQuotaPaywallWarning;
import static mega.privacy.android.app.utils.CacheFolderManager.*;
import static mega.privacy.android.app.utils.CallUtil.*;
import static mega.privacy.android.app.utils.ChatUtil.*;
import static mega.privacy.android.app.utils.Constants.*;
import static mega.privacy.android.app.utils.FileUtil.*;
import static mega.privacy.android.app.utils.GiphyUtil.getGiphySrc;
import static mega.privacy.android.app.utils.LinksUtil.isMEGALinkAndRequiresTransferSession;
import static mega.privacy.android.app.utils.LogUtil.*;
import static mega.privacy.android.app.utils.MegaApiUtils.*;
import static mega.privacy.android.app.utils.MegaNodeUtil.*;
import static mega.privacy.android.app.utils.TextUtil.*;
import static mega.privacy.android.app.utils.StringResourcesUtils.getTranslatedErrorString;
import static mega.privacy.android.app.utils.TimeUtils.*;
import static mega.privacy.android.app.utils.Util.*;
import static nz.mega.sdk.MegaApiJava.INVALID_HANDLE;
import static nz.mega.sdk.MegaApiJava.STORAGE_STATE_PAYWALL;
import static nz.mega.sdk.MegaChatApiJava.MEGACHAT_INVALID_HANDLE;

public class ChatActivityLollipop extends PinActivityLollipop
        implements MegaChatRequestListenerInterface, MegaRequestListenerInterface,
        MegaChatListenerInterface, MegaChatRoomListenerInterface, View.OnClickListener,
        StoreDataBeforeForward<ArrayList<AndroidMegaChatMessage>>, ChatManagementCallback {

    private static final int MAX_NAMES_PARTICIPANTS = 3;
    private static final int INVALID_LAST_SEEN_ID = 0;

    public MegaChatLollipopAdapter.ViewHolderMessageChat holder_imageDrag;
    public int position_imageDrag = -1;
    private static final String PLAYING = "isAnyPlaying";
    private static final String ID_VOICE_CLIP_PLAYING = "idMessageVoicePlaying";
    private static final String PROGRESS_PLAYING = "progressVoicePlaying";
    private static final String MESSAGE_HANDLE_PLAYING = "messageHandleVoicePlaying";
    private static final String USER_HANDLE_PLAYING = "userHandleVoicePlaying";
    private final static String JOIN_CALL_DIALOG = "isJoinCallDialogShown";
    private static final String LAST_MESSAGE_SEEN = "LAST_MESSAGE_SEEN";
    private static final String GENERAL_UNREAD_COUNT = "GENERAL_UNREAD_COUNT";
    private static final String SELECTED_ITEMS = "selectedItems";
    private static final String JOINING_OR_LEAVING = "JOINING_OR_LEAVING";
    private static final String JOINING_OR_LEAVING_ACTION = "JOINING_OR_LEAVING_ACTION";
    private static final String OPENING_AND_JOINING_ACTION = "OPENING_AND_JOINING_ACTION";
    private static final String ERROR_REACTION_DIALOG = "ERROR_REACTION_DIALOG";
    private static final String TYPE_ERROR_REACTION = "TYPE_ERROR_REACTION";

    private final static int NUMBER_MESSAGES_TO_LOAD = 32;
    private final static int MAX_NUMBER_MESSAGES_TO_LOAD_NOT_SEEN = 256;
    private final static int NUMBER_MESSAGES_BEFORE_LOAD = 8;
    public static final int REPEAT_INTERVAL = 40;

    private final static int ROTATION_PORTRAIT = 0;
    private final static int ROTATION_LANDSCAPE = 1;
    private final static int ROTATION_REVERSE_PORTRAIT = 2;
    private final static int ROTATION_REVERSE_LANDSCAPE = 3;
    private final static int MAX_LINES_INPUT_TEXT = 5;
    private final static int TITLE_TOOLBAR_PORT = 140;
    private final static int TITLE_TOOLBAR_LAND = 250;
    private final static int TITLE_TOOLBAR_IND_PORT = 100;
    private final static int HINT_LAND = 550;
    private final static int HINT_PORT = 250;
    private final static boolean IS_LOW = true;
    private final static boolean IS_HIGH = false;

    public static int MEGA_FILE_LINK = 1;
    public static int MEGA_FOLDER_LINK = 2;
    public static int MEGA_CHAT_LINK = 3;

    private final static int SHOW_WRITING_LAYOUT = 1;
    private final static int SHOW_JOIN_LAYOUT = 2;
    private final static int SHOW_NOTHING_LAYOUT = 3;
    private final static  int SHOW_JOINING_OR_LEFTING_LAYOUT = 4;
    private final static int INITIAL_PRESENCE_STATUS = -55;
    private final static int RECORD_BUTTON_SEND = 1;
    private final static int RECORD_BUTTON_ACTIVATED = 2;
    private final static int RECORD_BUTTON_DEACTIVATED = 3;

    private final static int PADDING_BUBBLE = 25;
    private final static int CORNER_RADIUS_BUBBLE = 30;
    private final static int MAX_WIDTH_BUBBLE = 350;
    private final static int MARGIN_BUTTON_DEACTIVATED = 48;
    private final static int MARGIN_BUTTON_ACTIVATED = 24;
    private final static int MARGIN_BOTTOM = 80;
    private final static int DURATION_BUBBLE = 4000;
    private int MIN_FIRST_AMPLITUDE = 2;
    private int MIN_SECOND_AMPLITUDE;
    private int MIN_THIRD_AMPLITUDE;
    private int MIN_FOURTH_AMPLITUDE;
    private int MIN_FIFTH_AMPLITUDE;
    private int MIN_SIXTH_AMPLITUDE;
    private final static int NOT_SOUND = 0;
    private final static int FIRST_RANGE = 1;
    private final static int SECOND_RANGE = 2;
    private final static int THIRD_RANGE = 3;
    private final static int FOURTH_RANGE = 4;
    private final static int FIFTH_RANGE = 5;
    private final static int SIXTH_RANGE = 6;
    private final static int WIDTH_BAR = 8;

    private final static int TYPE_MESSAGE_JUMP_TO_LEAST = 0;
    private final static int TYPE_MESSAGE_NEW_MESSAGE = 1;

    private int currentRecordButtonState;
    private String mOutputFilePath;
    private int keyboardHeight;
    private int marginBottomDeactivated;
    private int marginBottomActivated;
    private boolean newVisibility;
    private boolean getMoreHistory;
    private int minutesLastGreen = INVALID_VALUE;
    private boolean isLoadingHistory;
    private AlertDialog errorOpenChatDialog;
    private long numberToLoad;
    private ArrayList<Integer> recoveredSelectedPositions = null;

    private AlertDialog downloadConfirmationDialog;
    private AlertDialog chatAlertDialog;
    private AlertDialog errorReactionsDialog;
    private boolean errorReactionsDialogIsShown;
    private long typeErrorReaction = REACTION_ERROR_DEFAULT_VALUE;
    private AlertDialog dialogCall;

    ProgressDialog dialog;
    ProgressDialog statusDialog;

    boolean retryHistory = false;

    private long lastIdMsgSeen = MEGACHAT_INVALID_HANDLE;
    private long generalUnreadCount;
    private boolean lastSeenReceived;
    private int positionToScroll = INVALID_VALUE;
    private int positionNewMessagesLayout = INVALID_VALUE;

    MegaApiAndroid megaApi;
    MegaChatApiAndroid megaChatApi;

    Handler handlerReceive;
    Handler handlerSend;
    Handler handlerKeyboard;
    Handler handlerEmojiKeyboard;

    private TextView emptyTextView;
    private ImageView emptyImageView;
    private RelativeLayout emptyLayout;

    boolean pendingMessagesLoaded = false;

    public boolean activityVisible = false;
    boolean setAsRead = false;

    boolean isOpeningChat = true;
    public int selectedPosition = INVALID_POSITION;
    public long selectedMessageId = -1;
    MegaChatRoom chatRoom;

    public long idChat;

    boolean noMoreNoSentMessages = false;

    public int showRichLinkWarning = RICH_WARNING_TRUE;

    private BadgeDrawerArrowDrawable badgeDrawable;
    private Drawable upArrow;

    ChatController chatC;
    boolean scrollingUp = false;

    long myUserHandle;

    ActionBar aB;
    Toolbar tB;
    RelativeLayout toolbarElementsInside;

    private EmojiTextView titleToolbar;
    private MarqueeTextView individualSubtitleToobar;
    private EmojiTextView groupalSubtitleToolbar;
    private ImageView iconStateToolbar;
    private ImageView muteIconToolbar;
    private LinearLayout subtitleCall;
    private TextView subtitleChronoCall;
    private LinearLayout participantsLayout;
    private TextView participantsText;
    private ImageView privateIconToolbar;

    private boolean editingMessage = false;
    private MegaChatMessage messageToEdit = null;

    private CoordinatorLayout fragmentContainer;
    private LinearLayout writingContainerLayout;
    private RelativeLayout writingLayout;

    private RelativeLayout joinChatLinkLayout;
    private Button joinButton;

    private RelativeLayout chatRelativeLayout;
    private RelativeLayout userTypingLayout;
    private TextView userTypingText;
    private RelativeLayout joiningLeavingLayout;
    private TextView joiningLeavingText;

    boolean sendIsTyping=true;
    long userTypingTimeStamp = -1;
    private ImageButton keyboardTwemojiButton;

    private ImageButton mediaButton;
    private ImageButton pickFileStorageButton;
    private ImageButton pickAttachButton;
    private ImageButton gifButton;

    private EmojiKeyboard emojiKeyboard;
    private FrameLayout rLKeyboardTwemojiButton;

    private FrameLayout rLMediaButton;
    private FrameLayout rLPickFileStorageButton;
    private FrameLayout rLPickAttachButton;
    private FrameLayout rlGifButton;

    private LinearLayout returnCallOnHoldButton;
    private ImageView returnCallOnHoldButtonIcon;
    private TextView returnCallOnHoldButtonText;

    private RelativeLayout callInProgressLayout;
    private long chatIdBanner;
    private TextView callInProgressText;
    private Chronometer callInProgressChrono;
    private boolean startVideo = false;

    private EmojiEditText textChat;
    ImageButton sendIcon;
    RelativeLayout messagesContainerLayout;

    RelativeLayout observersLayout;
    TextView observersNumberText;

    RecyclerView listView;
    NpaLinearLayoutManager mLayoutManager;

    ChatActivityLollipop chatActivity;

    private MenuItem importIcon;
    private MenuItem callMenuItem;
    private MenuItem videoMenuItem;
    private MenuItem selectMenuItem;
    private MenuItem inviteMenuItem;
    private MenuItem clearHistoryMenuItem;
    private MenuItem contactInfoMenuItem;
    private MenuItem leaveMenuItem;
    private MenuItem archiveMenuItem;
    private MenuItem muteMenuItem;
    private MenuItem unMuteMenuItem;

    String intentAction;
    MegaChatLollipopAdapter adapter;
    int stateHistory;

    DatabaseHandler dbH = null;

    FrameLayout fileStorageLayout;
    private ChatFileStorageFragment fileStorageF;

    private ArrayList<AndroidMegaChatMessage> messages = new ArrayList<>();
    private ArrayList<AndroidMegaChatMessage> bufferMessages = new ArrayList<>();
    private ArrayList<AndroidMegaChatMessage> bufferSending = new ArrayList<>();
    private ArrayList<MessageVoiceClip> messagesPlaying = new ArrayList<>();
    private ArrayList<RemovedMessage> removedMessages = new ArrayList<>();

    RelativeLayout messageJumpLayout;
    TextView messageJumpText;
    boolean isHideJump = false;
    int typeMessageJump = 0;
    boolean visibilityMessageJump=false;
    boolean isTurn = false;
    Handler handler;

    private AlertDialog locationDialog;
    private boolean isLocationDialogShown = false;
    private boolean isJoinCallDialogShown = false;
    private RelativeLayout inputTextLayout;
    private View separatorOptions;

    /*Voice clips*/
    private String outputFileVoiceNotes = null;
    private String outputFileName = "";
    private RelativeLayout recordLayout;
    private RelativeLayout recordButtonLayout;
    private RecordButton recordButton;
    private MediaRecorder myAudioRecorder = null;
    private LinearLayout bubbleLayout;
    private TextView bubbleText;
    private RecordView recordView;
    private FrameLayout fragmentVoiceClip;
    private RelativeLayout voiceClipLayout;
    private boolean isShareLinkDialogDismissed = false;
    private RelativeLayout recordingLayout;
    private TextView recordingChrono;
    private RelativeLayout firstBar, secondBar, thirdBar, fourthBar, fifthBar, sixthBar;
    private int currentAmplitude = -1;
    private Handler handlerVisualizer = new Handler();

    private ActionMode actionMode;

    private AppRTCAudioManager rtcAudioManager = null;
    private boolean speakerWasActivated = true;

    // Data being stored when My Chat Files folder does not exist
    private ArrayList<AndroidMegaChatMessage> preservedMessagesSelected;
    private ArrayList<MegaChatMessage> preservedMsgSelected;
    private ArrayList<MegaChatMessage> preservedMsgToImport;
    private boolean isForwardingFromNC;

    private ArrayList<Intent> preservedIntents = new ArrayList<>();
    private boolean isWaitingForMoreFiles;
    private boolean isAskingForMyChatFiles;
    // The flag to indicate whether forwarding message is on going
    private boolean isForwardingMessage = false;

    private BottomSheetDialogFragment bottomSheetDialogFragment;

    private MegaNode myChatFilesFolder;
    private TextUtils.TruncateAt typeEllipsize = TextUtils.TruncateAt.END;

    private boolean joiningOrLeaving;
    private String joiningOrLeavingAction;
    private boolean openingAndJoining;

    private AudioFocusRequest request;
    private AudioManager mAudioManager;
    private AudioFocusListener audioFocusListener;

    @Override
    public void storedUnhandledData(ArrayList<AndroidMegaChatMessage> preservedData) {
        this.preservedMessagesSelected = preservedData;
    }

    @Override
    public void handleStoredData() {
        if (preservedMessagesSelected != null && !preservedMessagesSelected.isEmpty()) {
            forwardMessages(preservedMessagesSelected);
            preservedMessagesSelected = null;
        } else if (preservedMsgSelected != null && !preservedMsgSelected.isEmpty()) {
            chatC.proceedWithForward(myChatFilesFolder, preservedMsgSelected, preservedMsgToImport, idChat);
            isForwardingFromNC = false;
            preservedMsgSelected = null;
            preservedMsgToImport = null;
        }
    }

    @Override
    public void storedUnhandledData(ArrayList<MegaChatMessage> messagesSelected, ArrayList<MegaChatMessage> messagesToImport) {
        isForwardingFromNC = true;
        preservedMsgSelected = messagesSelected;
        preservedMsgToImport = messagesToImport;
        preservedMessagesSelected = null;
    }

    /**
     * Method for finding out if the selected message is deleted.
     *
     * @param messageSelected The message selected.
     * @return True if it's removed. False, otherwise.
     */
    public boolean hasMessagesRemoved(MegaChatMessage messageSelected) {
        if (removedMessages != null && !removedMessages.isEmpty()) {
            for (int i = 0; i < removedMessages.size(); i++) {
                if (messageSelected.getMsgId() == removedMessages.get(i).msgId) {
                    return true;
                }
            }
        }

        return false;
    }

    @Override
    public void confirmLeaveChat(long chatId) {
        stopReproductions();
        setJoiningOrLeaving(StringResourcesUtils.getString(R.string.leaving_label));
        megaChatApi.leaveChat(chatId, new RemoveFromChatRoomListener(this, this));
    }

    @Override
    public void confirmLeaveChats(@NotNull List<? extends MegaChatListItem> chats) {
        // No option available to leave more than one chat here.
    }

    @Override
    public void leaveChatSuccess() {
        joiningOrLeaving = false;
    }

    private class UserTyping {
        MegaChatParticipant participantTyping;
        long timeStampTyping;

        public UserTyping(MegaChatParticipant participantTyping) {
            this.participantTyping = participantTyping;
        }

        public MegaChatParticipant getParticipantTyping() {
            return participantTyping;
        }

        public void setParticipantTyping(MegaChatParticipant participantTyping) {
            this.participantTyping = participantTyping;
        }

        public long getTimeStampTyping() {
            return timeStampTyping;
        }

        public void setTimeStampTyping(long timeStampTyping) {
            this.timeStampTyping = timeStampTyping;
        }
    }

    private final BroadcastReceiver historyTruncatedByRetentionTimeReceiver = new BroadcastReceiver() {
        @Override
        public void onReceive(Context context, Intent intent) {
            if (intent != null) {
                long msgId = intent.getLongExtra(MESSAGE_ID, MEGACHAT_INVALID_HANDLE);
                if (msgId != MEGACHAT_INVALID_HANDLE) {
                    updateHistoryByRetentionTime(msgId);
                }
            }
        }
    };

    private BroadcastReceiver voiceclipDownloadedReceiver = new BroadcastReceiver() {
        @Override
        public void onReceive(Context context, Intent intent) {
            if (intent != null) {
                long nodeHandle = intent.getLongExtra(EXTRA_NODE_HANDLE, 0);
                int resultTransfer = intent.getIntExtra(EXTRA_RESULT_TRANSFER,0);
                if(adapter!=null){
                    adapter.finishedVoiceClipDownload(nodeHandle, resultTransfer);
                }
            }
        }
    };

    private BroadcastReceiver dialogConnectReceiver = new BroadcastReceiver() {
        @Override
        public void onReceive(Context context, Intent intent) {
            logDebug("Network broadcast received on chatActivity!");
            if (intent != null){
                showConfirmationConnect();
            }
        }
    };

    private BroadcastReceiver chatArchivedReceiver = new BroadcastReceiver() {
        @Override
        public void onReceive(Context context, Intent intent) {
            if (intent == null) return;

            String title = intent.getStringExtra(CHAT_TITLE);
            sendBroadcastChatArchived(title);
        }
    };

    private BroadcastReceiver userNameReceiver = new BroadcastReceiver() {
        @Override
        public void onReceive(Context context, Intent intent) {
            if (intent == null || intent.getAction() == null
                || intent.getLongExtra(EXTRA_USER_HANDLE, INVALID_HANDLE) == INVALID_HANDLE) {
                return;
            }

            if (intent.getAction().equals(ACTION_UPDATE_NICKNAME)
                || intent.getAction().equals(ACTION_UPDATE_FIRST_NAME)
                || intent.getAction().equals(ACTION_UPDATE_LAST_NAME)) {
                updateUserNameInChat();
            }
        }
    };

    private BroadcastReceiver chatCallUpdateReceiver = new BroadcastReceiver() {
        @Override
        public void onReceive(Context context, Intent intent) {
            if (intent == null || intent.getAction() == null)
                return;

            long chatId = intent.getLongExtra(UPDATE_CHAT_CALL_ID, MEGACHAT_INVALID_HANDLE);
            if (chatId != getCurrentChatid()) {
                logDebug("Different chat");
                updateCallBar();
                return;
            }

            if (intent.getAction().equals(ACTION_CHANGE_CALL_ON_HOLD)) {
                updateCallBar();
            }

            if (intent.getAction().equals(ACTION_CALL_STATUS_UPDATE)) {

                int callStatus = intent.getIntExtra(UPDATE_CALL_STATUS, INVALID_CALL_STATUS);
                if (intent.getAction().equals(ACTION_CALL_STATUS_UPDATE) && callStatus >= MegaChatCall.CALL_STATUS_REQUEST_SENT) {
                    updateCallBar();
                }
                switch (callStatus) {
                    case MegaChatCall.CALL_STATUS_IN_PROGRESS:
                        cancelRecording();
                        break;

                    case MegaChatCall.CALL_STATUS_DESTROYED:
                        if (dialogCall != null) {
                            dialogCall.dismiss();
                        }
                        usersWithVideo();
                        break;
                }
            }

            if (intent.getAction().equals(ACTION_CHANGE_LOCAL_AVFLAGS) || intent.getAction().equals(ACTION_CHANGE_COMPOSITION)) {
                usersWithVideo();
            }
        }
    };

    private BroadcastReceiver chatSessionUpdateReceiver = new BroadcastReceiver() {
        @Override
        public void onReceive(Context context, Intent intent) {
            if (intent == null || intent.getAction() == null)
                return;

            long chatId = intent.getLongExtra(UPDATE_CHAT_CALL_ID, MEGACHAT_INVALID_HANDLE);
            if (chatId != getCurrentChatid()) {
                logWarning("Call different chat");
                return;
            }

            if (intent.getAction().equals(ACTION_CHANGE_REMOTE_AVFLAGS)) {
                usersWithVideo();
            }

            if (intent.getAction().equals(ACTION_CHANGE_SESSION_ON_HOLD)) {
                updateCallBar();
            }
        }
    };

    private BroadcastReceiver chatRoomMuteUpdateReceiver = new BroadcastReceiver() {
        @Override
        public void onReceive(Context context, Intent intent) {
            if (intent == null || intent.getAction() == null)
                return;

            if(intent.getAction().equals(ACTION_UPDATE_PUSH_NOTIFICATION_SETTING)){
                if (chatRoom == null) {
                    chatRoom = megaChatApi.getChatRoom(idChat);
                }
                if (chatRoom != null) {
                    muteIconToolbar.setVisibility(isEnableChatNotifications(chatRoom.getChatId()) ? View.GONE : View.VISIBLE);
                }
            }
        }
    };

    private final BroadcastReceiver leftChatReceiver = new BroadcastReceiver() {
        @Override
        public void onReceive(Context context, Intent intent) {
            if (intent == null || intent.getAction() == null)
                return;

            if (intent.getAction().equals(ACTION_LEFT_CHAT)) {
                long extraIdChat = intent.getLongExtra(CHAT_ID, MEGACHAT_INVALID_HANDLE);
                if (extraIdChat != MEGACHAT_INVALID_HANDLE) {
                    megaChatApi.leaveChat(extraIdChat, new RemoveFromChatRoomListener(chatActivity, chatActivity));

                    if (idChat == extraIdChat) {
                        setJoiningOrLeaving(StringResourcesUtils.getString(R.string.leaving_label));
                    }
                }
            }
        }
    };

    private BroadcastReceiver closeChatReceiver = new BroadcastReceiver() {
        @Override
        public void onReceive(Context context, Intent intent) {
            if (intent == null || intent.getAction() == null) return;

            if (intent.getAction().equals(ACTION_CLOSE_CHAT_AFTER_IMPORT)
                    || intent.getAction().equals(ACTION_CLOSE_CHAT_AFTER_OPEN_TRANSFERS)) {
                finish();
            }
        }
    };

    ArrayList<UserTyping> usersTyping;
    List<UserTyping> usersTypingSync;

    public void openMegaLink(String url, boolean isFile) {
        logDebug("url: " + url + ", isFile: " + isFile);
        Intent openLink;

        if (isFile) {
            openLink = new Intent(this, FileLinkActivityLollipop.class);
            openLink.setAction(ACTION_OPEN_MEGA_LINK);
        } else {
            openLink = new Intent(this, FolderLinkActivityLollipop.class);
            openLink.setAction(ACTION_OPEN_MEGA_FOLDER_LINK);
        }

        openLink.putExtra(OPENED_FROM_CHAT, true);
        openLink.setFlags(Intent.FLAG_ACTIVITY_CLEAR_TOP);
        openLink.setData(Uri.parse(url));
        startActivity(openLink);
    }

    public void showMessageInfo(int positionInAdapter){
        logDebug("showMessageInfo");
        int position = positionInAdapter-1;

        if(position<messages.size()) {
            AndroidMegaChatMessage androidM = messages.get(position);
            StringBuilder messageToShow = new StringBuilder("");
            String token = PushMessageHanlder.getToken();
            if(token!=null){
                messageToShow.append("FCM TOKEN: " +token);
            }
            messageToShow.append("\nCHAT ID: " + MegaApiJava.userHandleToBase64(idChat));
            messageToShow.append("\nMY USER HANDLE: " +MegaApiJava.userHandleToBase64(megaChatApi.getMyUserHandle()));
            if(androidM!=null){
                MegaChatMessage m = androidM.getMessage();
                if(m!=null){
                    messageToShow.append("\nMESSAGE TYPE: " +m.getType());
                    messageToShow.append("\nMESSAGE TIMESTAMP: " +m.getTimestamp());
                    messageToShow.append("\nMESSAGE USERHANDLE: " +MegaApiJava.userHandleToBase64(m.getUserHandle()));
                    messageToShow.append("\nMESSAGE ID: " +MegaApiJava.userHandleToBase64(m.getMsgId()));
                    messageToShow.append("\nMESSAGE TEMP ID: " +MegaApiJava.userHandleToBase64(m.getTempId()));
                }
            }
            Toast.makeText(this, messageToShow, Toast.LENGTH_SHORT).show();
        }
    }

    public void showGroupInfoActivity(){
        logDebug("showGroupInfoActivity");
        if(chatRoom.isGroup()){
            Intent i = new Intent(this, GroupChatInfoActivityLollipop.class);
            i.putExtra("handle", chatRoom.getChatId());
            this.startActivity(i);
        }else{
            Intent i = new Intent(this, ContactInfoActivityLollipop.class);
            i.putExtra("handle", chatRoom.getChatId());
            this.startActivity(i);
        }
    }

    @Override
    public void onCreate(Bundle savedInstanceState) {
        requestWindowFeature(Window.FEATURE_NO_TITLE);
        super.onCreate(savedInstanceState);

        if (megaApi == null) {
            megaApi = MegaApplication.getInstance().getMegaApi();
        }

        if (megaChatApi == null) {
            megaChatApi = MegaApplication.getInstance().getMegaChatApi();
        }

        if (megaChatApi == null || megaChatApi.getInitState() == MegaChatApi.INIT_ERROR || megaChatApi.getInitState() == MegaChatApi.INIT_NOT_DONE) {
            logDebug("Refresh session - karere");
            Intent intent = new Intent(this, LoginActivityLollipop.class);
            intent.putExtra(VISIBLE_FRAGMENT, LOGIN_FRAGMENT);
            intent.setFlags(Intent.FLAG_ACTIVITY_CLEAR_TOP);
            startActivity(intent);
            finish();
            return;
        }

        dbH = DatabaseHandler.getDbHandler(this);

        handler = new Handler();

        chatActivity = this;
        chatC = new ChatController(chatActivity);
        registerReceiver(historyTruncatedByRetentionTimeReceiver, new IntentFilter(BROADCAST_ACTION_UPDATE_HISTORY_BY_RT));
        registerReceiver(dialogConnectReceiver, new IntentFilter(BROADCAST_ACTION_INTENT_CONNECTIVITY_CHANGE_DIALOG));
        registerReceiver(voiceclipDownloadedReceiver, new IntentFilter(BROADCAST_ACTION_INTENT_VOICE_CLIP_DOWNLOADED));

        IntentFilter contactUpdateFilter = new IntentFilter(BROADCAST_ACTION_INTENT_FILTER_CONTACT_UPDATE);
        contactUpdateFilter.addAction(ACTION_UPDATE_NICKNAME);
        contactUpdateFilter.addAction(ACTION_UPDATE_FIRST_NAME);
        contactUpdateFilter.addAction(ACTION_UPDATE_LAST_NAME);
        registerReceiver(userNameReceiver, contactUpdateFilter);

        registerReceiver(chatArchivedReceiver, new IntentFilter(BROADCAST_ACTION_INTENT_CHAT_ARCHIVED_GROUP));

        IntentFilter filterCall = new IntentFilter(ACTION_CALL_STATUS_UPDATE);
        filterCall.addAction(ACTION_CHANGE_LOCAL_AVFLAGS);
        filterCall.addAction(ACTION_CHANGE_COMPOSITION);
        filterCall.addAction(ACTION_CHANGE_CALL_ON_HOLD);
        registerReceiver(chatCallUpdateReceiver, filterCall);

        IntentFilter filterSession = new IntentFilter(ACTION_CHANGE_SESSION_ON_HOLD);
        filterSession.addAction(ACTION_CHANGE_REMOTE_AVFLAGS);
        registerReceiver(chatSessionUpdateReceiver, filterSession);

        registerReceiver(chatRoomMuteUpdateReceiver, new IntentFilter(ACTION_UPDATE_PUSH_NOTIFICATION_SETTING));

        IntentFilter leftChatFilter = new IntentFilter(BROADCAST_ACTION_INTENT_LEFT_CHAT);
        leftChatFilter.addAction(ACTION_LEFT_CHAT);
        registerReceiver(leftChatReceiver, leftChatFilter);

        IntentFilter closeChatFilter = new IntentFilter(ACTION_CLOSE_CHAT_AFTER_IMPORT);
        closeChatFilter.addAction(ACTION_CLOSE_CHAT_AFTER_OPEN_TRANSFERS);
        registerReceiver(closeChatReceiver, closeChatFilter);

        mAudioManager = (AudioManager) getSystemService(Context.AUDIO_SERVICE);

        setContentView(R.layout.activity_chat);

        //Set toolbar
        tB = findViewById(R.id.toolbar_chat);

        setSupportActionBar(tB);
        aB = getSupportActionBar();
        aB.setDisplayHomeAsUpEnabled(true);
        aB.setDisplayShowHomeEnabled(true);
        aB.setTitle(null);
        aB.setSubtitle(null);
        tB.setOnClickListener(this);

        int range = 32000/6;
        MIN_SECOND_AMPLITUDE = range;
        MIN_THIRD_AMPLITUDE = range * SECOND_RANGE;
        MIN_FOURTH_AMPLITUDE = range * THIRD_RANGE;
        MIN_FIFTH_AMPLITUDE = range * FOURTH_RANGE;
        MIN_SIXTH_AMPLITUDE = range * FIFTH_RANGE;

        toolbarElementsInside = tB.findViewById(R.id.toolbar_elements_inside);
        titleToolbar = tB.findViewById(R.id.title_toolbar);
        iconStateToolbar = tB.findViewById(R.id.state_icon_toolbar);
        privateIconToolbar = tB.findViewById(R.id.private_icon_toolbar);
        muteIconToolbar = tB.findViewById(R.id.mute_icon_toolbar);

        individualSubtitleToobar = tB.findViewById(R.id.individual_subtitle_toolbar);
        groupalSubtitleToolbar = tB.findViewById(R.id.groupal_subtitle_toolbar);

        subtitleCall = tB.findViewById(R.id.subtitle_call);
        subtitleChronoCall = tB.findViewById(R.id.chrono_call);
        participantsLayout = tB.findViewById(R.id.ll_participants);
        participantsText = tB.findViewById(R.id.participants_text);

        textChat = findViewById(R.id.edit_text_chat);
        textChat.setVisibility(View.VISIBLE);
        textChat.setEnabled(true);

        emptyLayout = findViewById(R.id.empty_messages_layout);
        emptyTextView = findViewById(R.id.empty_text_chat_recent);
        emptyImageView = findViewById(R.id.empty_image_view_chat);

        fragmentContainer = findViewById(R.id.fragment_container_chat);
        writingContainerLayout = findViewById(R.id.writing_container_layout_chat_layout);
        inputTextLayout = findViewById(R.id.write_layout);
        separatorOptions = findViewById(R.id.separator_layout_options);

        titleToolbar.setText("");
        individualSubtitleToobar.setText("");
        individualSubtitleToobar.setVisibility(View.GONE);
        groupalSubtitleToolbar.setText("");
        setGroupalSubtitleToolbarVisibility(false);
        subtitleCall.setVisibility(View.GONE);
        subtitleChronoCall.setVisibility(View.GONE);
        participantsLayout.setVisibility(View.GONE);
        iconStateToolbar.setVisibility(View.GONE);
        privateIconToolbar.setVisibility(View.GONE);

        muteIconToolbar.setVisibility(View.GONE);
        badgeDrawable = new BadgeDrawerArrowDrawable(getSupportActionBar().getThemedContext(),
                R.color.red_600_red_300, R.color.white_dark_grey, R.color.white_dark_grey);

        upArrow = ContextCompat.getDrawable(getApplicationContext(), R.drawable.ic_arrow_back_white)
                .mutate();
        upArrow.setColorFilter(getResources().getColor(R.color.grey_087_white_087),
                PorterDuff.Mode.SRC_IN);

        updateNavigationToolbarIcon();

        joinChatLinkLayout = findViewById(R.id.join_chat_layout_chat_layout);
        joinButton = findViewById(R.id.join_button);
        joinButton.setOnClickListener(this);

        joiningLeavingLayout = findViewById(R.id.joining_leaving_layout_chat_layout);
        joiningLeavingText = findViewById(R.id.joining_leaving_text_chat_layout);

        messageJumpLayout = findViewById(R.id.message_jump_layout);
        messageJumpText = findViewById(R.id.message_jump_text);
        messageJumpLayout.setVisibility(View.GONE);
        writingLayout = findViewById(R.id.writing_linear_layout_chat);

        rLKeyboardTwemojiButton = findViewById(R.id.rl_keyboard_twemoji_chat);
        rLMediaButton = findViewById(R.id.rl_media_icon_chat);
        rLPickFileStorageButton = findViewById(R.id.rl_pick_file_storage_icon_chat);
        rLPickAttachButton = findViewById(R.id.rl_attach_icon_chat);
        rlGifButton = findViewById(R.id.rl_gif_chat);

        keyboardTwemojiButton = findViewById(R.id.keyboard_twemoji_chat);
        mediaButton = findViewById(R.id.media_icon_chat);
        pickFileStorageButton = findViewById(R.id.pick_file_storage_icon_chat);
        pickAttachButton = findViewById(R.id.pick_attach_chat);
        gifButton = findViewById(R.id.gif_chat);

        keyboardHeight = getOutMetrics().heightPixels / 2 - getActionBarHeight(this, getResources());
        marginBottomDeactivated = dp2px(MARGIN_BUTTON_DEACTIVATED, getOutMetrics());
        marginBottomActivated = dp2px(MARGIN_BUTTON_ACTIVATED, getOutMetrics());

        callInProgressLayout = findViewById(R.id.call_in_progress_layout);
        callInProgressLayout.setVisibility(View.GONE);
        callInProgressText = findViewById(R.id.call_in_progress_text);
        callInProgressChrono = findViewById(R.id.call_in_progress_chrono);
        callInProgressChrono.setVisibility(View.GONE);

        returnCallOnHoldButton = findViewById(R.id.call_on_hold_layout);
        returnCallOnHoldButtonIcon = findViewById(R.id.call_on_hold_icon);
        returnCallOnHoldButtonText = findViewById(R.id.call_on_hold_text);

        returnCallOnHoldButton.setOnClickListener(this);
        returnCallOnHoldButton.setVisibility(View.GONE);

        /*Recording views*/
        recordingLayout = findViewById(R.id.recording_layout);
        recordingChrono = findViewById(R.id.recording_time);
        recordingChrono.setText(new SimpleDateFormat("mm:ss").format(0));
        firstBar = findViewById(R.id.first_bar);
        secondBar = findViewById(R.id.second_bar);
        thirdBar = findViewById(R.id.third_bar);
        fourthBar = findViewById(R.id.fourth_bar);
        fifthBar = findViewById(R.id.fifth_bar);
        sixthBar = findViewById(R.id.sixth_bar);

        initRecordingItems(IS_LOW);
        recordingLayout.setVisibility(View.GONE);

        enableButton(rLKeyboardTwemojiButton, keyboardTwemojiButton);
        enableButton(rLMediaButton, mediaButton);
        enableButton(rLPickAttachButton, pickAttachButton);
        enableButton(rLPickFileStorageButton, pickFileStorageButton);
        enableButton(rlGifButton, gifButton);

        messageJumpLayout.setOnClickListener(this);

        fileStorageLayout = findViewById(R.id.fragment_container_file_storage);
        fileStorageLayout.setVisibility(View.GONE);
        pickFileStorageButton.setImageResource(R.drawable.ic_select_image);

        chatRelativeLayout  = findViewById(R.id.relative_chat_layout);

        sendIcon = findViewById(R.id.send_message_icon_chat);
        sendIcon.setOnClickListener(this);
        sendIcon.setEnabled(true);

        //Voice clip elements
        voiceClipLayout =  findViewById(R.id.voice_clip_layout);
        fragmentVoiceClip = findViewById(R.id.fragment_voice_clip);
        recordLayout = findViewById(R.id.layout_button_layout);
        recordButtonLayout = findViewById(R.id.record_button_layout);
        recordButton = findViewById(R.id.record_button);
        recordButton.setColorFilter(ContextCompat.getColor(this, R.color.grey_054_white_054),
                PorterDuff.Mode.SRC_IN);
        recordButton.setEnabled(true);
        recordButton.setHapticFeedbackEnabled(true);
        recordView = findViewById(R.id.record_view);
        recordView.setVisibility(View.GONE);
        bubbleLayout = findViewById(R.id.bubble_layout);
        BubbleDrawable myBubble = new BubbleDrawable(BubbleDrawable.CENTER, ContextCompat.getColor(this,R.color.grey_900_grey_100));
        myBubble.setCornerRadius(CORNER_RADIUS_BUBBLE);
        myBubble.setPointerAlignment(BubbleDrawable.RIGHT);
        myBubble.setPadding(PADDING_BUBBLE, PADDING_BUBBLE, PADDING_BUBBLE, PADDING_BUBBLE);
        bubbleLayout.setBackground(myBubble);
        bubbleLayout.setVisibility(View.GONE);
        bubbleText = findViewById(R.id.bubble_text);
        bubbleText.setMaxWidth(dp2px(MAX_WIDTH_BUBBLE, getOutMetrics()));
        recordButton.setRecordView(recordView);
        myAudioRecorder = new MediaRecorder();
        showInputText();

        //Input text:
        handlerKeyboard = new Handler();
        handlerEmojiKeyboard = new Handler();

        emojiKeyboard = findViewById(R.id.emojiView);
        emojiKeyboard.initEmoji(this, textChat, keyboardTwemojiButton);
        emojiKeyboard.setListenerActivated(true);

        observersLayout = findViewById(R.id.observers_layout);
        observersNumberText = findViewById(R.id.observers_text);

        textChat.addTextChangedListener(new TextWatcher() {
            public void afterTextChanged(Editable s) { }

            public void beforeTextChanged(CharSequence s, int start, int count, int after) { }

            public void onTextChanged(CharSequence s, int start, int before, int count) {

                if (s != null && !s.toString().trim().isEmpty()) {
                    showSendIcon();
                } else {
                    refreshTextInput();
                }

                if (getCurrentFocus() == textChat) {
                    // is only executed if the EditText was directly changed by the user
                    if (sendIsTyping) {
                        sendIsTyping = false;
                        megaChatApi.sendTypingNotification(chatRoom.getChatId());

                        int interval = 4000;
                        Runnable runnable = new Runnable() {
                            public void run() {
                                sendIsTyping = true;
                            }
                        };
                        handlerSend = new Handler();
                        handlerSend.postDelayed(runnable, interval);
                    }

                    if (megaChatApi.isSignalActivityRequired()) {
                        megaChatApi.signalPresenceActivity();
                    }
                } else {
                    if (chatRoom != null) {
                        megaChatApi.sendStopTypingNotification(chatRoom.getChatId());
                    }
                }
            }
        });

        textChat.setOnTouchListener((v, event) -> {
            showLetterKB();
            return false;
        });

        textChat.setOnLongClickListener(v -> {
            showLetterKB();
            return false;
        });

        textChat.setOnEditorActionListener((v, actionId, event) -> {
            if (actionId == EditorInfo.IME_ACTION_DONE) {
                showLetterKB();
            }
            return false;
        });

        textChat.setMediaListener(path -> uploadPictureOrVoiceClip(path));

        /*
        *If the recording button (an arrow) is clicked, the recording will be sent to the chat
        */
        recordButton.setOnRecordClickListener(v -> {
            recordButton.performHapticFeedback(HapticFeedbackConstants.CONTEXT_CLICK);
            sendRecording();
        });

        /*
         *Events of the recording
         */
        recordView.setOnRecordListener(new OnRecordListener() {
            @Override
            public void onStart() {
                if (participatingInACall()) {
                    showSnackbar(SNACKBAR_TYPE, getApplicationContext().getString(R.string.not_allowed_recording_voice_clip), -1);
                    return;
                }
                if (!isAllowedToRecord()) return;
                audioFocusListener = new AudioFocusListener(ChatActivityLollipop.this);
                request = getRequest(audioFocusListener, AUDIOFOCUS_DEFAULT);
                if (getAudioFocus(mAudioManager, audioFocusListener, request, AUDIOFOCUS_DEFAULT, STREAM_MUSIC_DEFAULT)) {
                    prepareRecording();
                }
            }

            @Override
            public void onLessThanSecond() {
                if (!isAllowedToRecord()) return;
                showBubble();
            }

            @Override
            public void onCancel() {
                recordButton.performHapticFeedback(HapticFeedbackConstants.CONTEXT_CLICK);
                cancelRecording();
            }

            @Override
            public void onLock() {
                recordButtonStates(RECORD_BUTTON_SEND);
            }

            @Override
            public void onFinish(long recordTime) {
                recordButton.performHapticFeedback(HapticFeedbackConstants.CONTEXT_CLICK);
                sendRecording();
            }

            @Override
            public void finishedSound() {
                if (!isAllowedToRecord()) return;
                startRecording();
            }

            @Override
            public void changeTimer(CharSequence time) {
               if(recordingLayout != null && recordingChrono != null && recordingLayout.getVisibility() == View.VISIBLE){
                   recordingChrono.setText(time);
               }
            }
        });

        recordView.setOnBasketAnimationEndListener(new OnBasketAnimationEnd() {
            @Override
            public void onAnimationEnd() {
                recordButton.performHapticFeedback(HapticFeedbackConstants.CONTEXT_CLICK);
                cancelRecording();
            }

            @Override
            public void deactivateRecordButton() {
                hideChatOptions();
                recordView.setVisibility(View.VISIBLE);
                recordLayout.setVisibility(View.VISIBLE);
                recordButtonLayout.setVisibility(View.VISIBLE);
                recordButton.activateOnTouchListener(false);
                recordButtonDeactivated(true);
                placeRecordButton(RECORD_BUTTON_DEACTIVATED);
            }
        });


        emojiKeyboard.setOnPlaceButtonListener(() -> {
            if(sendIcon.getVisibility() != View.VISIBLE){
                recordLayout.setVisibility(View.VISIBLE);
                recordButtonLayout.setVisibility(View.VISIBLE);
            }
            recordView.setVisibility(View.INVISIBLE);
            recordButton.activateOnTouchListener(true);
            placeRecordButton(RECORD_BUTTON_DEACTIVATED);
        });

        messageJumpLayout.setOnClickListener(this);

        listView = findViewById(R.id.messages_chat_list_view);
        listView.setClipToPadding(false);

        listView.setNestedScrollingEnabled(false);
        ((SimpleItemAnimator) listView.getItemAnimator()).setSupportsChangeAnimations(false);

        mLayoutManager = new NpaLinearLayoutManager(this);
        mLayoutManager.setStackFromEnd(true);
        listView.setLayoutManager(mLayoutManager);

        listView.addOnScrollListener(new RecyclerView.OnScrollListener() {

            @Override
            public void onScrolled(RecyclerView recyclerView, int dx, int dy) {
                // Get the first visible item

                if(!messages.isEmpty()){
                    int lastPosition = messages.size()-1;
                    AndroidMegaChatMessage msg = messages.get(lastPosition);

                    while (!msg.isUploading() && msg.getMessage().getStatus() == MegaChatMessage.STATUS_SENDING_MANUAL) {
                        lastPosition--;
                        msg = messages.get(lastPosition);
                    }
                    if (lastPosition == (messages.size() - 1)) {
                        //Scroll to end
                        if ((messages.size() - 1) == (mLayoutManager.findLastVisibleItemPosition() - 1)) {
                            hideMessageJump();
                        } else if ((messages.size() - 1) > (mLayoutManager.findLastVisibleItemPosition() - 1)) {
                            if (newVisibility) {
                                showJumpMessage();
                            }
                        }
                    } else {
                        lastPosition++;
                        if (lastPosition == (mLayoutManager.findLastVisibleItemPosition() - 1)) {
                            hideMessageJump();
                        } else if (lastPosition != (mLayoutManager.findLastVisibleItemPosition() - 1)) {
                            if (newVisibility) {
                                showJumpMessage();
                            }
                        }
                    }


                }

                if (stateHistory != MegaChatApi.SOURCE_NONE) {
                    scrollingUp = dy > 0 ? true : false;

                    if (!scrollingUp && mLayoutManager.findFirstVisibleItemPosition() <= NUMBER_MESSAGES_BEFORE_LOAD && getMoreHistory) {
                        askForMoreMessages();
                        positionToScroll = INVALID_VALUE;
                    }
                }
            }
        });

        messagesContainerLayout = findViewById(R.id.message_container_chat_layout);

        userTypingLayout = findViewById(R.id.user_typing_layout);
        userTypingLayout.setVisibility(View.GONE);
        userTypingText = findViewById(R.id.user_typing_text);

        initAfterIntent(getIntent(), savedInstanceState);

        logDebug("FINISH on Create");
    }

    private boolean isAllowedToRecord() {
        logDebug("isAllowedToRecord ");
        if (participatingInACall()) return false;
        if (!checkPermissionsVoiceClip()) return false;
        return true;
    }

    private void showLetterKB() {
        hideFileStorage();
        if (emojiKeyboard == null || emojiKeyboard.getLetterKeyboardShown()) return;
        emojiKeyboard.showLetterKeyboard();
    }

    private void hideFileStorage() {
        if ((!fileStorageLayout.isShown())) return;
        showInputText();
        fileStorageLayout.setVisibility(View.GONE);
        pickFileStorageButton.setImageResource(R.drawable.ic_select_image);
        placeRecordButton(RECORD_BUTTON_DEACTIVATED);
        if (fileStorageF == null) return;
        fileStorageF.clearSelections();
        fileStorageF.hideMultipleSelect();
    }

    /*
     * Hide input text when file storage is shown
     */

    private void hideInputText(){
        inputTextLayout.setVisibility(View.GONE);
        separatorOptions.setVisibility(View.VISIBLE);
        voiceClipLayout.setVisibility(View.GONE);
       if(emojiKeyboard!=null)
        emojiKeyboard.hideKeyboardFromFileStorage();
    }

    /*
     * Show input text when file storage is hidden
     */

    private void showInputText(){
        inputTextLayout.setVisibility(View.VISIBLE);
        separatorOptions.setVisibility(View.GONE);
        voiceClipLayout.setVisibility(View.VISIBLE);

    }

    public void initAfterIntent(Intent newIntent, Bundle savedInstanceState){

        if (newIntent != null){
            logDebug("Intent is not null");
            intentAction = newIntent.getAction();
            if (intentAction != null){

                if (intentAction.equals(ACTION_OPEN_CHAT_LINK) || intentAction.equals(ACTION_JOIN_OPEN_CHAT_LINK)){
                    String link = newIntent.getDataString();
                    megaChatApi.openChatPreview(link, this);

                    if (intentAction.equals(ACTION_JOIN_OPEN_CHAT_LINK)) {
                        openingAndJoining = true;
                        setJoiningOrLeaving(StringResourcesUtils.getString(R.string.joining_label));
                    }
                } else {
                    long newIdChat = newIntent.getLongExtra(CHAT_ID, MEGACHAT_INVALID_HANDLE);

                    if(idChat != newIdChat){
                        megaChatApi.closeChatRoom(idChat, this);
                        idChat = newIdChat;
                    }
                    megaChatApi.addChatListener(this);
                    myUserHandle = megaChatApi.getMyUserHandle();

                    if(savedInstanceState!=null) {

                        logDebug("Bundle is NOT NULL");
                        selectedMessageId = savedInstanceState.getLong("selectedMessageId", -1);
                        logDebug("Handle of the message: " + selectedMessageId);
                        selectedPosition = savedInstanceState.getInt("selectedPosition", -1);
                        isHideJump = savedInstanceState.getBoolean("isHideJump",false);
                        typeMessageJump = savedInstanceState.getInt("typeMessageJump",-1);
                        visibilityMessageJump = savedInstanceState.getBoolean("visibilityMessageJump",false);
                        mOutputFilePath = savedInstanceState.getString("mOutputFilePath");
                        isShareLinkDialogDismissed = savedInstanceState.getBoolean("isShareLinkDialogDismissed", false);
                        isLocationDialogShown = savedInstanceState.getBoolean("isLocationDialogShown", false);
                        isJoinCallDialogShown = savedInstanceState.getBoolean(JOIN_CALL_DIALOG, false);
                        recoveredSelectedPositions = savedInstanceState.getIntegerArrayList(SELECTED_ITEMS);

                        if(visibilityMessageJump){
                            if(typeMessageJump == TYPE_MESSAGE_NEW_MESSAGE){
                                messageJumpText.setText(getResources().getString(R.string.message_new_messages));
                                messageJumpLayout.setVisibility(View.VISIBLE);
                            }else if(typeMessageJump == TYPE_MESSAGE_JUMP_TO_LEAST){
                                messageJumpText.setText(getResources().getString(R.string.message_jump_latest));
                                messageJumpLayout.setVisibility(View.VISIBLE);
                            }
                        }

                        lastIdMsgSeen = savedInstanceState.getLong(LAST_MESSAGE_SEEN, MEGACHAT_INVALID_HANDLE);
                        isTurn = lastIdMsgSeen != MEGACHAT_INVALID_HANDLE;

                        generalUnreadCount = savedInstanceState.getLong(GENERAL_UNREAD_COUNT, 0);

                        boolean isPlaying = savedInstanceState.getBoolean(PLAYING, false);
                        if (isPlaying) {
                            long idMessageVoicePlaying = savedInstanceState.getLong(ID_VOICE_CLIP_PLAYING, -1);
                            long messageHandleVoicePlaying = savedInstanceState.getLong(MESSAGE_HANDLE_PLAYING, -1);
                            long userHandleVoicePlaying = savedInstanceState.getLong(USER_HANDLE_PLAYING, -1);
                            int progressVoicePlaying = savedInstanceState.getInt(PROGRESS_PLAYING, 0);

                            if (!messagesPlaying.isEmpty()) {
                                for (MessageVoiceClip m : messagesPlaying) {
                                    m.getMediaPlayer().release();
                                    m.setMediaPlayer(null);
                                }
                                messagesPlaying.clear();
                            }

                            MessageVoiceClip messagePlaying = new MessageVoiceClip(idMessageVoicePlaying, userHandleVoicePlaying, messageHandleVoicePlaying);
                            messagePlaying.setProgress(progressVoicePlaying);
                            messagePlaying.setPlayingWhenTheScreenRotated(true);
                            messagesPlaying.add(messagePlaying);

                        }

                        joiningOrLeaving = savedInstanceState.getBoolean(JOINING_OR_LEAVING, false);
                        joiningOrLeavingAction = savedInstanceState.getString(JOINING_OR_LEAVING_ACTION);
                        openingAndJoining = savedInstanceState.getBoolean(OPENING_AND_JOINING_ACTION, false);
                        errorReactionsDialogIsShown = savedInstanceState.getBoolean(ERROR_REACTION_DIALOG, false);
                        typeErrorReaction = savedInstanceState.getLong(TYPE_ERROR_REACTION, REACTION_ERROR_DEFAULT_VALUE);
                        if(errorReactionsDialogIsShown && typeErrorReaction != REACTION_ERROR_DEFAULT_VALUE){
                            createLimitReactionsAlertDialog(typeErrorReaction);
                        }
                    }

                    String text = null;
                    if (intentAction.equals(ACTION_CHAT_SHOW_MESSAGES)) {
                        logDebug("ACTION_CHAT_SHOW_MESSAGES");
                        isOpeningChat = true;

                        int errorCode = newIntent.getIntExtra("PUBLIC_LINK", 1);
                        if (savedInstanceState == null) {
                            text = newIntent.getStringExtra(SHOW_SNACKBAR);
                            if (text == null) {
                                if (errorCode != 1) {
                                    if (errorCode == MegaChatError.ERROR_OK) {
                                        text = getString(R.string.chat_link_copied_clipboard);
                                    }
                                    else {
                                        logDebug("initAfterIntent:publicLinkError:errorCode");
                                        text = getString(R.string.general_error) + ": " + errorCode;
                                    }
                                }
                            }
                        }
                        else if (errorCode != 1 && errorCode == MegaChatError.ERROR_OK && !isShareLinkDialogDismissed) {
                                text = getString(R.string.chat_link_copied_clipboard);
                        }
                    }
                    initAndShowChat(text);
                }
            }
        }
        else{
            logWarning("INTENT is NULL");
        }
    }

    private void initializeInputText() {
        hideKeyboard();
        setChatSubtitle();
        ChatItemPreferences chatPrefs = dbH.findChatPreferencesByHandle(Long.toString(idChat));

        if (chatPrefs != null) {
            String written = chatPrefs.getWrittenText();
            if (!TextUtils.isEmpty(written)) {
                String editedMsgId = chatPrefs.getEditedMsgId();
                editingMessage = !isTextEmpty(editedMsgId);
                messageToEdit = editingMessage ? megaChatApi.getMessage(idChat, Long.parseLong(editedMsgId)) : null;
                textChat.setText(written);
                showSendIcon();
                return;
            }
        } else {
            chatPrefs = new ChatItemPreferences(Long.toString(idChat), "");
            dbH.setChatItemPreferences(chatPrefs);
        }
        refreshTextInput();
    }

    private CharSequence transformEmojis(String textToTransform, float sizeText){
        CharSequence text = textToTransform == null ? "" : textToTransform;
        String resultText = converterShortCodes(text.toString());
        SpannableStringBuilder spannableStringBuilder = new SpannableStringBuilder(resultText);
        EmojiManager.getInstance().replaceWithImages(this, spannableStringBuilder, sizeText, sizeText);
        int maxWidth;
        if(isScreenInPortrait(this)){
            maxWidth = HINT_PORT;
        }else{
            maxWidth = HINT_LAND;
        }
        CharSequence textF = TextUtils.ellipsize(spannableStringBuilder, textChat.getPaint(), dp2px(maxWidth, getOutMetrics()), typeEllipsize);
        return textF;
    }

    private void refreshTextInput() {
        recordButtonStates(RECORD_BUTTON_DEACTIVATED);
        sendIcon.setVisibility(View.GONE);
        sendIcon.setEnabled(false);
        if (chatRoom != null) {
            megaChatApi.sendStopTypingNotification(chatRoom.getChatId());
            String title;
            setSizeInputText(true);
            if (chatRoom.hasCustomTitle()) {
                title = getString(R.string.type_message_hint_with_customized_title, getTitleChat(chatRoom));
            } else {
                title = getString(R.string.type_message_hint_with_default_title, getTitleChat(chatRoom));
            }
            textChat.setHint(transformEmojis(title, textChat.getTextSize()));
        }
    }

    public void updateUserNameInChat() {
        if (chatRoom.isGroup()) {
            setChatSubtitle();
        }
        if (adapter != null) {
            adapter.notifyDataSetChanged();
        }
    }

    private void updateTitle() {
        initializeInputText();
        titleToolbar.setText(getTitleChat(chatRoom));
    }

    /**
     * Opens a new chat conversation, checking if the id is valid and if the ChatRoom exists.
     * If an error ocurred opening the chat, an error dialog is shown.
     *
     * @return True if the chat was successfully opened, false otherwise
     */
    private boolean initChat() {
        if (idChat == MEGACHAT_INVALID_HANDLE) {
            logError("Chat ID -1 error");
            return false;
        }

        //Recover chat
        logDebug("Recover chat with id: " + idChat);
        chatRoom = megaChatApi.getChatRoom(idChat);
        if (chatRoom == null) {
            logError("Chatroom is NULL - finish activity!!");
            finish();
        }

        if (adapter != null) {
            adapter.updateChatRoom(chatRoom);
        }

        megaChatApi.closeChatRoom(idChat, this);

        if (megaChatApi.openChatRoom(idChat, this)) {
            MegaApplication.setClosedChat(false);
            return true;
        }

        logError("Error openChatRoom");
        if (errorOpenChatDialog == null) {
            MaterialAlertDialogBuilder builder = new MaterialAlertDialogBuilder(this);
            builder.setTitle(getString(R.string.chat_error_open_title))
                    .setMessage(getString(R.string.chat_error_open_message))
                    .setPositiveButton(getString(R.string.general_ok), (dialog, whichButton) -> finish());
            errorOpenChatDialog = builder.create();
            errorOpenChatDialog.show();
        }

        return false;
    }

    /**
     * Opens a new chat conversation.
     * If it went well, shows the chat with the empty state and requests messages.
     *
     * @param textSnackbar  if there is a chat link involved in the action, it it indicates the "Copy chat link" dialog has to be shown.
     *                      If not, a simple Snackbar has to be shown with this text.
     */
    private void initAndShowChat(String textSnackbar) {
        if (!initChat()) {
            return;
        }

        initializeInputText();
        checkIfIsAlreadyJoiningOrLeaving();

        int chatConnection = megaChatApi.getChatConnectionState(idChat);
        logDebug("Chat connection (" + idChat + ") is: " + chatConnection);

        if (adapter == null) {
            createAdapter();
        } else {
            adapter.updateChatRoom(chatRoom);
            adapter.notifyDataSetChanged();
        }

        setPreviewersView();
        titleToolbar.setText(chatRoom.getTitle());
        setChatSubtitle();
        privateIconToolbar.setVisibility(chatRoom.isPublic() ? View.GONE : View.VISIBLE);
        muteIconToolbar.setVisibility(isEnableChatNotifications(chatRoom.getChatId()) ? View.GONE : View.VISIBLE);
        isOpeningChat = true;

        String textToShowB = getString(R.string.chat_loading_messages);

        try {
            textToShowB = textToShowB.replace("[A]", "<font color=\'"
                    + ColorUtils.getColorHexString(this, R.color.grey_300_grey_600)
                    + "\'>");
            textToShowB = textToShowB.replace("[/A]", "</font>");
            textToShowB = textToShowB.replace("[B]", "<font color=\'"
                    + ColorUtils.getColorHexString(this, R.color.grey_900_grey_100)
                    + "\'>");
            textToShowB = textToShowB.replace("[/B]", "</font>");
        } catch (Exception e) {
            logWarning("Exception formatting string", e);
        }

        emptyScreen(HtmlCompat.fromHtml(textToShowB, HtmlCompat.FROM_HTML_MODE_LEGACY));

        if (!isTextEmpty(textSnackbar)) {
            String chatLink = getIntent().getStringExtra(CHAT_LINK_EXTRA);

            if (!isTextEmpty(chatLink) && !isShareLinkDialogDismissed) {
                showShareChatLinkDialog(this, chatRoom, chatLink);
            } else {
                showSnackbar(SNACKBAR_TYPE, textSnackbar, MEGACHAT_INVALID_HANDLE);
            }
        }

        loadHistory();
        logDebug("On create: stateHistory: " + stateHistory);
        if (isLocationDialogShown) {
            showSendLocationDialog();
        }

        if (isJoinCallDialogShown) {
            MegaChatCall callInThisChat = megaChatApi.getChatCall(chatRoom.getChatId());
            if (callInThisChat != null && !callInThisChat.isOnHold() && chatRoom.isGroup()) {
                MegaChatCall anotherCallActive = getAnotherActiveCall(chatRoom.getChatId());
                if (anotherCallActive != null ) {
                    showJoinCallDialog(callInThisChat.getChatid(), anotherCallActive);
                }else{
                    MegaChatCall anotherCallOnHold = getAnotherCallOnHold(chatRoom.getChatId());
                    if(anotherCallOnHold != null){
                        showJoinCallDialog(callInThisChat.getChatid(), anotherCallOnHold);
                    }
                }
            }
        }
    }

    private void emptyScreen(CharSequence text){
        if (getResources().getConfiguration().orientation == Configuration.ORIENTATION_LANDSCAPE) {
            emptyImageView.setImageResource(R.drawable.empty_chat_message_landscape);
        } else {
            emptyImageView.setImageResource(R.drawable.empty_chat_message_portrait);
        }

        emptyTextView.setText(text);
        emptyTextView.setVisibility(View.VISIBLE);
        emptyLayout.setVisibility(View.VISIBLE);

        chatRelativeLayout.setVisibility(View.GONE);
    }

    public void removeChatLink(){
        logDebug("removeChatLink");
        megaChatApi.removeChatLink(idChat, this);
    }

    /**
     * Requests to load for first time chat messages.
     * It controls if it is the real first time, or the device was rotated with the "isTurn" flag.
     */
    public void loadHistory() {
        if (chatRoom == null) {
            return;
        }

        long unreadCount = chatRoom.getUnreadCount();
        lastSeenReceived = unreadCount == 0;

        if (lastSeenReceived) {
            logDebug("loadMessages:unread is 0");

            if (!isTurn) {
                lastIdMsgSeen = MEGACHAT_INVALID_HANDLE;
                generalUnreadCount = 0;
            }
        } else {
            if (!isTurn) {
                lastIdMsgSeen = megaChatApi.getLastMessageSeenId(idChat);
                generalUnreadCount = unreadCount;
            } else {
                logDebug("Do not change lastSeenId --> rotating screen");
            }

            if (lastIdMsgSeen != -1) {
                logDebug("lastSeenId: " + lastIdMsgSeen);
            } else {
                logError("Error:InvalidLastMessage");
            }
        }

        askForMoreMessages();
    }

    /**
     * Sets the visibility of the groupalSubtitleToolbar view.
     * If it is visible some attributes of the layout should be updated due to the marquee behaviour.
     *
     * This method should be used always the visibility of groupalSubtitleToolbar
     * changes instead of change the visibility directly.
     *
     * @param visible   true if visible, false otherwise
     */
    private void setGroupalSubtitleToolbarVisibility(boolean visible) {
        if (subtitleCall.getVisibility() == View.VISIBLE) {
            visible = false;
        }

        groupalSubtitleToolbar.setVisibility(visible ? View.VISIBLE : View.GONE);

        if (visible) {
            groupalSubtitleToolbar.setSelected(true);
            groupalSubtitleToolbar.setHorizontallyScrolling(true);
            groupalSubtitleToolbar.setFocusable(true);
            groupalSubtitleToolbar.setEllipsize(TextUtils.TruncateAt.MARQUEE);
            groupalSubtitleToolbar.setMarqueeRepeatLimit(-1);
            groupalSubtitleToolbar.setSingleLine(true);
            groupalSubtitleToolbar.setHorizontallyScrolling(true);
        }
    }

    private void setSubtitleVisibility() {
        if(chatRoom == null){
            chatRoom = megaChatApi.getChatRoom(idChat);
        }

        if(chatRoom == null)
            return;

        boolean isGroup = chatRoom.isGroup();

        individualSubtitleToobar.setVisibility(isGroup ? View.GONE : View.VISIBLE);
        setGroupalSubtitleToolbarVisibility(isGroup);

        if (chatRoom.isGroup()) {
            iconStateToolbar.setVisibility(View.GONE);
        }
    }

    private void setPreviewGroupalSubtitle() {
        long participants = chatRoom.getPeerCount();

        if (!chatRoom.isPreview() && chatRoom.isActive()) {
            participants++;
        }

        setGroupalSubtitleToolbarVisibility(participants > 0);
        if (participants > 0) {
            groupalSubtitleToolbar.setText(adjustForLargeFont(getResources()
                    .getQuantityString(R.plurals.subtitle_of_group_chat, (int) participants, (int) participants)));
        }
    }

    public void setChatSubtitle(){
        logDebug("setChatSubtitle");
        if(chatRoom==null){
            return;
        }
        int width;
        if(isScreenInPortrait(this)){
            if(chatRoom.isGroup()) {
                width = scaleWidthPx(TITLE_TOOLBAR_PORT, getOutMetrics());
            }else {
                width = scaleWidthPx(TITLE_TOOLBAR_IND_PORT, getOutMetrics());
            }
        }else{
            width = scaleWidthPx(TITLE_TOOLBAR_LAND, getOutMetrics());
        }
        titleToolbar.setMaxWidthEmojis(width);
        titleToolbar.setTypeEllipsize(TextUtils.TruncateAt.END);
        setSubtitleVisibility();

        if (chatC.isInAnonymousMode() && megaChatApi.getChatConnectionState(idChat)==MegaChatApi.CHAT_CONNECTION_ONLINE) {
            logDebug("Is preview");
            setPreviewGroupalSubtitle();
            tB.setOnClickListener(this);
            setBottomLayout(SHOW_JOIN_LAYOUT);

        }else if(megaChatApi.getConnectionState()!=MegaChatApi.CONNECTED||megaChatApi.getChatConnectionState(idChat)!=MegaChatApi.CHAT_CONNECTION_ONLINE) {
            logDebug("Chat not connected ConnectionState: " + megaChatApi.getConnectionState() + " ChatConnectionState: " + megaChatApi.getChatConnectionState(idChat));
            tB.setOnClickListener(this);
            if (chatRoom.isPreview()) {
                logDebug("Chat not connected: is preview");
                setPreviewGroupalSubtitle();
                setBottomLayout(SHOW_NOTHING_LAYOUT);
            } else {
                logDebug("Chat not connected: is not preview");
                if (chatRoom.isGroup()) {
                    groupalSubtitleToolbar.setText(adjustForLargeFont(getString(R.string.invalid_connection_state)));
                } else {
                    individualSubtitleToobar.setText(adjustForLargeFont(getString(R.string.invalid_connection_state)));
                }

                int permission = chatRoom.getOwnPrivilege();
                logDebug("Check permissions");
                if ((permission == MegaChatRoom.PRIV_RO) || (permission == MegaChatRoom.PRIV_RM)) {
                    setBottomLayout(SHOW_NOTHING_LAYOUT);
                } else {
                    setBottomLayout(SHOW_WRITING_LAYOUT);
                }
            }
        }else{
            logDebug("Karere connection state: " + megaChatApi.getConnectionState());
            logDebug("Chat connection state: " + megaChatApi.getChatConnectionState(idChat));

            int permission = chatRoom.getOwnPrivilege();
            if (chatRoom.isGroup()) {
                tB.setOnClickListener(this);
                if(chatRoom.isPreview()){
                    logDebug("Is preview");
                    setPreviewGroupalSubtitle();
                   setBottomLayout(openingAndJoining ? SHOW_JOINING_OR_LEFTING_LAYOUT : SHOW_JOIN_LAYOUT);
                }
                else {
                    logDebug("Check permissions group chat");
                    if (permission == MegaChatRoom.PRIV_RO) {
                        logDebug("Permission RO");
                        setBottomLayout(SHOW_NOTHING_LAYOUT);

                        if (chatRoom.isArchived()) {
                            logDebug("Chat is archived");
                            groupalSubtitleToolbar.setText(adjustForLargeFont(getString(R.string.archived_chat)));
                        } else {
                            groupalSubtitleToolbar.setText(adjustForLargeFont(getString(R.string.observer_permission_label_participants_panel)));
                        }
                    }else if (permission == MegaChatRoom.PRIV_RM) {
                        logDebug("Permission RM");
                        setBottomLayout(SHOW_NOTHING_LAYOUT);

                        if (chatRoom.isArchived()) {
                            logDebug("Chat is archived");
                            groupalSubtitleToolbar.setText(adjustForLargeFont(getString(R.string.archived_chat)));
                        }
                        else if (!chatRoom.isActive()) {
                            groupalSubtitleToolbar.setText(adjustForLargeFont(getString(R.string.inactive_chat)));
                        }
                        else {
                            groupalSubtitleToolbar.setText(null);
                            setGroupalSubtitleToolbarVisibility(false);
                        }
                    }
                    else{
                        logDebug("Permission: " + permission);

                        setBottomLayout(SHOW_WRITING_LAYOUT);

                        if(chatRoom.isArchived()){
                            logDebug("Chat is archived");
                            groupalSubtitleToolbar.setText(adjustForLargeFont(getString(R.string.archived_chat)));
                        }
                        else if(chatRoom.hasCustomTitle()){
                            setCustomSubtitle();
                        }
                        else{
                            long participantsLabel = chatRoom.getPeerCount()+1; //Add one to include me
                            groupalSubtitleToolbar.setText(adjustForLargeFont(getResources().getQuantityString(R.plurals.subtitle_of_group_chat, (int) participantsLabel, participantsLabel)));
                        }
                    }
                }
            }
            else{
                logDebug("Check permissions one to one chat");
                if(permission==MegaChatRoom.PRIV_RO) {
                    logDebug("Permission RO");

                    if(megaApi!=null){
                        if(megaApi.getRootNode()!=null){
                            long chatHandle = chatRoom.getChatId();
                            MegaChatRoom chat = megaChatApi.getChatRoom(chatHandle);
                            long userHandle = chat.getPeerHandle(0);
                            String userHandleEncoded = MegaApiAndroid.userHandleToBase64(userHandle);
                            MegaUser user = megaApi.getContact(userHandleEncoded);

                            if(user!=null && user.getVisibility() == MegaUser.VISIBILITY_VISIBLE){
                                tB.setOnClickListener(this);
                            }
                            else{
                                tB.setOnClickListener(null);
                            }
                        }
                    }
                    else{
                        tB.setOnClickListener(null);
                    }
                    setBottomLayout(SHOW_NOTHING_LAYOUT);

                    if(chatRoom.isArchived()){
                        logDebug("Chat is archived");
                        individualSubtitleToobar.setText(adjustForLargeFont(getString(R.string.archived_chat)));
                    }
                    else{
                        individualSubtitleToobar.setText(adjustForLargeFont(getString(R.string.observer_permission_label_participants_panel)));
                    }
                }
                else if(permission==MegaChatRoom.PRIV_RM) {
                    tB.setOnClickListener(this);

                    logDebug("Permission RM");
                    setBottomLayout(SHOW_NOTHING_LAYOUT);

                    if(chatRoom.isArchived()){
                        logDebug("Chat is archived");
                        individualSubtitleToobar.setText(adjustForLargeFont(getString(R.string.archived_chat)));
                    }
                    else if(!chatRoom.isActive()){
                        individualSubtitleToobar.setText(adjustForLargeFont(getString(R.string.inactive_chat)));
                    }
                    else{
                        individualSubtitleToobar.setText(null);
                        individualSubtitleToobar.setVisibility(View.GONE);
                    }
                }
                else{
                    tB.setOnClickListener(this);

                    long userHandle = chatRoom.getPeerHandle(0);
                    setStatus(userHandle);
                    setBottomLayout(SHOW_WRITING_LAYOUT);
                }
            }
        }
    }

    /**
     * Updates the views that have to be shown at the bottom of the UI.
     *
     * @param show  indicates which layout has to be shown at the bottom of the UI
     */
    public void setBottomLayout(int show) {
        if (app.getStorageState() == STORAGE_STATE_PAYWALL) {
            show = SHOW_NOTHING_LAYOUT;
        } else if (joiningOrLeaving) {
            show = SHOW_JOINING_OR_LEFTING_LAYOUT;
        }

        RelativeLayout.LayoutParams params = (RelativeLayout.LayoutParams) messagesContainerLayout.getLayoutParams();

        switch (show) {
            case SHOW_JOINING_OR_LEFTING_LAYOUT:
                writingContainerLayout.setVisibility(View.GONE);
                joinChatLinkLayout.setVisibility(View.GONE);
                params.addRule(RelativeLayout.ABOVE, R.id.joining_leaving_layout_chat_layout);
                messagesContainerLayout.setLayoutParams(params);
                fragmentVoiceClip.setVisibility(View.GONE);
                joiningLeavingLayout.setVisibility(View.VISIBLE);
                joiningLeavingText.setText(joiningOrLeavingAction);
                break;

            case SHOW_JOIN_LAYOUT:
                writingContainerLayout.setVisibility(View.GONE);
                joinChatLinkLayout.setVisibility(View.VISIBLE);
                params.addRule(RelativeLayout.ABOVE, R.id.join_chat_layout_chat_layout);
                messagesContainerLayout.setLayoutParams(params);
                fragmentVoiceClip.setVisibility(View.GONE);
                joiningLeavingLayout.setVisibility(View.GONE);
                break;

            case SHOW_NOTHING_LAYOUT:
                writingContainerLayout.setVisibility(View.GONE);
                joinChatLinkLayout.setVisibility(View.GONE);
                fragmentVoiceClip.setVisibility(View.GONE);
                joiningLeavingLayout.setVisibility(View.GONE);
                break;

            default:
                writingContainerLayout.setVisibility(View.VISIBLE);
                joinChatLinkLayout.setVisibility(View.GONE);
                params.addRule(RelativeLayout.ABOVE, R.id.writing_container_layout_chat_layout);
                messagesContainerLayout.setLayoutParams(params);
                fragmentVoiceClip.setVisibility(View.VISIBLE);
                joiningLeavingLayout.setVisibility(View.GONE);
        }
    }

    /**
     * When the group chat has a custom title, the subtitle has to contain the participants' names.
     * It sets the custom subtitle. The subtitle would contain the participant's names following these rules:
     * - If the group has four or less participants: all their names.
     * - If the group has more than four participants: the names of the three first participants and X more,
     *      which "X" is the number of the rest of participants
     */
    private void setCustomSubtitle() {
        logDebug("setCustomSubtitle");
        long participantsCount = chatRoom.getPeerCount();

        if (participantsCount == 0 && !chatRoom.isPreview()) {
            groupalSubtitleToolbar.setText(R.string.bucket_word_me);
            return;
        }

        StringBuilder customSubtitle = new StringBuilder();

        for (int i = 0; i < participantsCount; i++) {
            if ((i == 1 || i == 2) && areMoreParticipants(i)) {
                customSubtitle.append(", ");
            }
            String participantName = chatC.getParticipantFirstName(chatRoom.getPeerHandle(i));
            if (isTextEmpty(participantName)) {
                sendGetPeerAttributesRequest(participantsCount);
                return;
            } else if (i == 0 && !areMoreParticipants(i)) {
                if (!chatRoom.isPreview()) {
                    customSubtitle.append(participantName)
                            .append(", ").append(getString(R.string.bucket_word_me));
                    groupalSubtitleToolbar.setText(adjustForLargeFont(customSubtitle.toString()));
                } else {
                    groupalSubtitleToolbar.setText(adjustForLargeFont(participantName));
                }
            } else if (areMoreParticipantsThanMaxAllowed(i)) {
                String firstNames = customSubtitle.append(participantName).toString();
                groupalSubtitleToolbar.setText(adjustForLargeFont(getString(R.string.custom_subtitle_of_group_chat, firstNames, participantsCount - 2)));
                break;
            } else {
                customSubtitle.append(participantName);

                if (i == participantsCount - 1) {
                    if (!chatRoom.isPreview()) {
                        customSubtitle.append(", ").append(getString(R.string.bucket_word_me));
                    }
                    groupalSubtitleToolbar.setText(adjustForLargeFont(customSubtitle.toString()));
                }
            }
        }

        if (isTextEmpty(groupalSubtitleToolbar.getText().toString())) {
            groupalSubtitleToolbar.setText(null);
            setGroupalSubtitleToolbarVisibility(false);
        }
    }

    /**
     * Checks if there are more participants in the group chat after the current position.
     *
     * @param position  position to check
     * @return  True if there are more participants after the current position, false otherwise.
     */
    private boolean areMoreParticipants(long position) {
        return chatRoom.getPeerCount() > position;
    }

    /**
     * Checks if there only three participants in the group chat.
     *
     * @param position  position to check
     * @return  True if there are three participants, false otherwise.
     */
    private boolean areSameParticipantsAsMaxAllowed(long position) {
        return chatRoom.getPeerCount() == MAX_NAMES_PARTICIPANTS && position == 2;
    }

    /**
     * Checks if there are more than three participants in the group chat.
     *
     * @param position  position to check
     * @return True if there are more than three participants, false otherwise.
     */
    private boolean areMoreParticipantsThanMaxAllowed(long position) {
        return chatRoom.getPeerCount() > MAX_NAMES_PARTICIPANTS && position == 2;
    }

    /**
     * Requests the attributes of the participants when they unavailable.
     *
     * @param participantsCount number of participants in the group chat.
     */
    private void sendGetPeerAttributesRequest(long participantsCount) {
        MegaHandleList handleList = MegaHandleList.createInstance();

        for (int i = 0; i < participantsCount; i++) {
            handleList.addMegaHandle(chatRoom.getPeerHandle(i));

            if (areMoreParticipantsThanMaxAllowed(i) || areSameParticipantsAsMaxAllowed(i))
                break;
        }

        if (handleList.size() > 0) {
            megaChatApi.loadUserAttributes(chatRoom.getChatId(), handleList, new GetPeerAttributesListener(this));
        }
    }

    /**
     * Updates the custom subtitle when the request for load the participants' attributes finishes.
     *
     * @param chatId        identifier of the chat received in the request
     * @param handleList    list of the participants' handles
     */
    public void updateCustomSubtitle(long chatId, MegaHandleList handleList) {
        if (handleList == null || handleList.size() == 0
                || chatId != chatRoom.getChatId() || megaChatApi.getChatRoom(chatId) == null)
            return;

        chatRoom = megaChatApi.getChatRoom(chatId);

        for (int i = 0; i < handleList.size(); i++) {
            chatC.setNonContactAttributesInDB(handleList.get(i));
        }

        setCustomSubtitle();
    }

    public void setLastGreen(String date){
        individualSubtitleToobar.setText(date);
        individualSubtitleToobar.isMarqueeIsNecessary(this);
        if(subtitleCall.getVisibility()!=View.VISIBLE && groupalSubtitleToolbar.getVisibility()!=View.VISIBLE){
            individualSubtitleToobar.setVisibility(View.VISIBLE);
        }
    }

    public void requestLastGreen(int state){
        logDebug("State: " + state);

        if(chatRoom!=null && !chatRoom.isGroup() && !chatRoom.isArchived()){
            if(state == INITIAL_PRESENCE_STATUS){
                state = megaChatApi.getUserOnlineStatus(chatRoom.getPeerHandle(0));
            }

            if(state != MegaChatApi.STATUS_ONLINE && state != MegaChatApi.STATUS_BUSY && state != MegaChatApi.STATUS_INVALID){
                logDebug("Request last green for user");
                megaChatApi.requestLastGreen(chatRoom.getPeerHandle(0), this);
            }
        }
    }

    public void setStatus(long userHandle){

        iconStateToolbar.setVisibility(View.GONE);

        if(megaChatApi.getConnectionState()!=MegaChatApi.CONNECTED){
            logWarning("Chat not connected");
            individualSubtitleToobar.setText(adjustForLargeFont(getString(R.string.invalid_connection_state)));
        }
        else if(chatRoom.isArchived()){
            logDebug("Chat is archived");
            individualSubtitleToobar.setText(adjustForLargeFont(getString(R.string.archived_chat)));
        }
        else if(!chatRoom.isGroup()){
            int state = megaChatApi.getUserOnlineStatus(userHandle);

            if(state == MegaChatApi.STATUS_ONLINE){
                logDebug("This user is connected");
                individualSubtitleToobar.setText(adjustForLargeFont(getString(R.string.online_status)));
                iconStateToolbar.setVisibility(View.VISIBLE);
                iconStateToolbar.setImageDrawable(ContextCompat.getDrawable(this,
                        Util.isDarkMode(this) ? R.drawable.ic_online_dark_appbar
                                : R.drawable.ic_online_light));
            }
            else if(state == MegaChatApi.STATUS_AWAY){
                logDebug("This user is away");
                individualSubtitleToobar.setText(adjustForLargeFont(getString(R.string.away_status)));
                iconStateToolbar.setVisibility(View.VISIBLE);
                iconStateToolbar.setImageDrawable(ContextCompat.getDrawable(this,
                        Util.isDarkMode(this) ? R.drawable.ic_away_dark_appbar
                                : R.drawable.ic_away_light));
            }
            else if(state == MegaChatApi.STATUS_BUSY){
                logDebug("This user is busy");
                individualSubtitleToobar.setText(adjustForLargeFont(getString(R.string.busy_status)));
                iconStateToolbar.setVisibility(View.VISIBLE);
                iconStateToolbar.setImageDrawable(ContextCompat.getDrawable(this,
                        Util.isDarkMode(this) ? R.drawable.ic_busy_dark_appbar
                                : R.drawable.ic_busy_light));
            }
            else if(state == MegaChatApi.STATUS_OFFLINE){
                logDebug("This user is offline");
                individualSubtitleToobar.setText(adjustForLargeFont(getString(R.string.offline_status)));
                iconStateToolbar.setVisibility(View.VISIBLE);
                iconStateToolbar.setImageDrawable(ContextCompat.getDrawable(this,
                        Util.isDarkMode(this) ? R.drawable.ic_offline_dark_appbar
                                : R.drawable.ic_offline_light));
            }
            else if(state == MegaChatApi.STATUS_INVALID){
                logWarning("INVALID status: " + state);
                individualSubtitleToobar.setText(null);
                individualSubtitleToobar.setVisibility(View.GONE);
            }
            else{
                logDebug("This user status is: " + state);
                individualSubtitleToobar.setText(null);
                individualSubtitleToobar.setVisibility(View.GONE);
            }
        }
    }

    public int compareTime(AndroidMegaChatMessage message, AndroidMegaChatMessage previous){
        return compareTime(message.getMessage().getTimestamp(), previous.getMessage().getTimestamp());
    }

    public int compareTime(long timeStamp, AndroidMegaChatMessage previous){
        return compareTime(timeStamp, previous.getMessage().getTimestamp());
    }

    public int compareTime(long timeStamp, long previous){
        if(previous!=-1){

            Calendar cal = calculateDateFromTimestamp(timeStamp);
            Calendar previousCal =  calculateDateFromTimestamp(previous);

            TimeUtils tc = new TimeUtils(TIME);

            int result = tc.compare(cal, previousCal);
            logDebug("RESULTS compareTime: " + result);
            return result;
        }
        else{
            logWarning("return -1");
            return -1;
        }
    }

    public int compareDate(AndroidMegaChatMessage message, AndroidMegaChatMessage previous){
        return compareDate(message.getMessage().getTimestamp(), previous.getMessage().getTimestamp());
    }

    public int compareDate(long timeStamp, AndroidMegaChatMessage previous){
        return compareDate(timeStamp, previous.getMessage().getTimestamp());
    }

    public int compareDate(long timeStamp, long previous){
        logDebug("compareDate");

        if(previous!=-1){
            Calendar cal = calculateDateFromTimestamp(timeStamp);
            Calendar previousCal =  calculateDateFromTimestamp(previous);

            TimeUtils tc = new TimeUtils(DATE);

            int result = tc.compare(cal, previousCal);
            logDebug("RESULTS compareDate: "+result);
            return result;
        }
        else{
            logWarning("return -1");
            return -1;
        }
    }

    @Override
    public boolean onCreateOptionsMenu(Menu menu) {
        logDebug("onCreateOptionsMenuLollipop");
        // Inflate the menu items for use in the action bar
        MenuInflater inflater = getMenuInflater();
        inflater.inflate(R.menu.chat_action, menu);

        callMenuItem = menu.findItem(R.id.cab_menu_call_chat);
        videoMenuItem = menu.findItem(R.id.cab_menu_video_chat);
        selectMenuItem = menu.findItem(R.id.cab_menu_select_messages);
        inviteMenuItem = menu.findItem(R.id.cab_menu_invite_chat);
        clearHistoryMenuItem = menu.findItem(R.id.cab_menu_clear_history_chat);
        contactInfoMenuItem = menu.findItem(R.id.cab_menu_contact_info_chat);
        leaveMenuItem = menu.findItem(R.id.cab_menu_leave_chat);
        archiveMenuItem = menu.findItem(R.id.cab_menu_archive_chat);
        muteMenuItem = menu.findItem(R.id.cab_menu_mute_chat);
        unMuteMenuItem = menu.findItem(R.id.cab_menu_unmute_chat);

        return super.onCreateOptionsMenu(menu);
    }

    @Override
    public boolean onPrepareOptionsMenu(Menu menu){
        logDebug("onPrepareOptionsMenu");

        if (chatRoom != null && !joiningOrLeaving) {
            if (isEnableChatNotifications(chatRoom.getChatId())) {
                unMuteMenuItem.setVisible(false);
                muteMenuItem.setVisible(true);
            } else {
                muteMenuItem.setVisible(false);
                unMuteMenuItem.setVisible(true);
            }

            checkSelectOption();
            callMenuItem.setEnabled(false);
            callMenuItem.setIcon(mutateIcon(this, R.drawable.ic_phone_white, R.color.grey_054_white_054));
            if (chatRoom.isGroup()) {
                videoMenuItem.setVisible(false);
            }else{
                videoMenuItem.setEnabled(false);
                videoMenuItem.setIcon(mutateIcon(this, R.drawable.ic_videocam_white, R.color.grey_054_white_054));
            }

            if(chatRoom.isPreview() || !isStatusConnected(this, idChat)) {
                muteMenuItem.setVisible(false);
                unMuteMenuItem.setVisible(false);
                leaveMenuItem.setVisible(false);
                clearHistoryMenuItem.setVisible(false);
                inviteMenuItem.setVisible(false);
                contactInfoMenuItem.setVisible(false);
                archiveMenuItem.setVisible(false);
            }else {

                if (megaChatApi != null && (megaChatApi.getNumCalls() <= 0 || (!participatingInACall() && !megaChatApi.hasCallInChatRoom(chatRoom.getChatId())))) {
                    if (!chatRoom.isGroup() || chatRoom.getPeerCount() > 0) {
                        callMenuItem.setEnabled(true);
                        callMenuItem.setIcon(mutateIcon(this, R.drawable.ic_phone_white, R.color.grey_087_white_087));
                    }

                    if (chatRoom.isGroup()) {
                        videoMenuItem.setVisible(false);
                    } else {
                        videoMenuItem.setEnabled(true);
                        videoMenuItem.setIcon(mutateIcon(this, R.drawable.ic_videocam_white, R.color.grey_087_white_087));
                    }
                }

                archiveMenuItem.setVisible(true);
                if(chatRoom.isArchived()){
                    archiveMenuItem.setTitle(getString(R.string.general_unarchive));
                }
                else{
                    archiveMenuItem.setTitle(getString(R.string.general_archive));
                }

                int permission = chatRoom.getOwnPrivilege();
                logDebug("Permission in the chat: " + permission);
                if (chatRoom.isGroup()) {

                    if (permission == MegaChatRoom.PRIV_MODERATOR) {

                        inviteMenuItem.setVisible(true);

                        int lastMessageIndex = messages.size() - 1;
                        if (lastMessageIndex >= 0) {
                            AndroidMegaChatMessage lastMessage = messages.get(lastMessageIndex);
                            if (!lastMessage.isUploading()) {
                                if (lastMessage.getMessage().getType() == MegaChatMessage.TYPE_TRUNCATE) {
                                    logDebug("Last message is TRUNCATE");
                                    clearHistoryMenuItem.setVisible(false);
                                } else {
                                    logDebug("Last message is NOT TRUNCATE");
                                    clearHistoryMenuItem.setVisible(true);
                                }
                            } else {
                                logDebug("Last message is UPLOADING");
                                clearHistoryMenuItem.setVisible(true);
                            }
                        }
                        else {
                            clearHistoryMenuItem.setVisible(false);
                        }

                        leaveMenuItem.setVisible(true);
                    } else if (permission == MegaChatRoom.PRIV_RM) {
                        logDebug("Group chat PRIV_RM");
                        leaveMenuItem.setVisible(false);
                        clearHistoryMenuItem.setVisible(false);
                        inviteMenuItem.setVisible(false);
                        callMenuItem.setVisible(false);
                        videoMenuItem.setVisible(false);
                    } else if (permission == MegaChatRoom.PRIV_RO) {
                        logDebug("Group chat PRIV_RO");
                        leaveMenuItem.setVisible(true);
                        clearHistoryMenuItem.setVisible(false);
                        inviteMenuItem.setVisible(false);
                        callMenuItem.setVisible(false);
                        videoMenuItem.setVisible(false);
                    } else if(permission == MegaChatRoom.PRIV_STANDARD){
                        logDebug("Group chat PRIV_STANDARD");
                        leaveMenuItem.setVisible(true);
                        clearHistoryMenuItem.setVisible(false);
                        inviteMenuItem.setVisible(false);
                    }else{
                        logDebug("Permission: " + permission);
                        leaveMenuItem.setVisible(true);
                        clearHistoryMenuItem.setVisible(false);
                        inviteMenuItem.setVisible(false);
                    }

                    contactInfoMenuItem.setTitle(getString(R.string.group_chat_info_label));
                    contactInfoMenuItem.setVisible(true);
                }
                else {
                    inviteMenuItem.setVisible(false);
                    if (permission == MegaChatRoom.PRIV_RO) {
                        clearHistoryMenuItem.setVisible(false);
                        contactInfoMenuItem.setVisible(false);
                        callMenuItem.setVisible(false);
                        videoMenuItem.setVisible(false);
                    } else {
                        clearHistoryMenuItem.setVisible(true);
                        contactInfoMenuItem.setTitle(getString(R.string.contact_properties_activity));
                        contactInfoMenuItem.setVisible(true);
                    }
                    leaveMenuItem.setVisible(false);
                }
            }

        }else{
            logWarning("Chatroom NULL on create menu");
            muteMenuItem.setVisible(false);
            unMuteMenuItem.setVisible(false);
            leaveMenuItem.setVisible(false);
            callMenuItem.setVisible(false);
            videoMenuItem.setVisible(false);
            selectMenuItem.setVisible(false);
            clearHistoryMenuItem.setVisible(false);
            inviteMenuItem.setVisible(false);
            contactInfoMenuItem.setVisible(false);
            archiveMenuItem.setVisible(false);
        }

        return super.onPrepareOptionsMenu(menu);
    }

    void ifAnonymousModeLogin(boolean pendingJoin) {
        if (chatC.isInAnonymousMode()) {
            Intent loginIntent = new Intent(this, LoginActivityLollipop.class);
            if (pendingJoin && getIntent() != null && getIntent().getDataString() != null) {
                String link = getIntent().getDataString();

                MegaApplication.getChatManagement().setPendingJoinLink(link);
                loginIntent.putExtra(VISIBLE_FRAGMENT,  LOGIN_FRAGMENT);
                loginIntent.setAction(ACTION_JOIN_OPEN_CHAT_LINK);
                loginIntent.setData(Uri.parse(link));
            } else {
                loginIntent.putExtra(VISIBLE_FRAGMENT,  TOUR_FRAGMENT);
            }

            loginIntent.setFlags(Intent.FLAG_ACTIVITY_REORDER_TO_FRONT);
            startActivity(loginIntent);
            app.setIsLoggingRunning(true);
        }

        closeChat(true);
        finish();
    }

    @Override
    public boolean onOptionsItemSelected(MenuItem item) {
        logDebug("onOptionsItemSelected");

        if (app.getStorageState() == STORAGE_STATE_PAYWALL &&
                (item.getItemId() == R.id.cab_menu_call_chat || item.getItemId() == R.id.cab_menu_video_chat)) {
            showOverDiskQuotaPaywallWarning();
            return false;
        }

        if (joiningOrLeaving && item.getItemId() != android.R.id.home) {
            return false;
        }

        switch (item.getItemId()) {
            // Respond to the action bar's Up/Home button
            case android.R.id.home: {
                if (emojiKeyboard != null) {
                    emojiKeyboard.hideBothKeyboard(this);
                }
                if (fileStorageLayout.isShown()) {
                    hideFileStorage();
                }
                if (handlerEmojiKeyboard != null) {
                    handlerEmojiKeyboard.removeCallbacksAndMessages(null);
                }
                if (handlerKeyboard != null) {
                    handlerKeyboard.removeCallbacksAndMessages(null);
                }
                ifAnonymousModeLogin(false);
                break;
            }
            case R.id.cab_menu_call_chat:{
                if(recordView.isRecordingNow() || canNotStartCall(this, chatRoom)) break;

                startVideo = false;
                if(checkPermissionsCall()){
                    startCall();
                }
                break;
            }
            case R.id.cab_menu_video_chat:{
                logDebug("cab_menu_video_chat");
                if(recordView.isRecordingNow() || canNotStartCall(this, chatRoom)) break;

                startVideo = true;
                if(checkPermissionsCall()){
                    startCall();
                }
                break;
            }
            case R.id.cab_menu_select_messages:
                activateActionMode();
                break;

            case R.id.cab_menu_invite_chat:
                if(recordView.isRecordingNow())
                    break;

                chooseAddParticipantDialog();
                break;

            case R.id.cab_menu_contact_info_chat:{
                if(recordView.isRecordingNow()) break;

                if(chatRoom.isGroup()){
                    Intent i = new Intent(this, GroupChatInfoActivityLollipop.class);
                    i.putExtra("handle", chatRoom.getChatId());
                    this.startActivity(i);
                }
                else{
                    Intent i = new Intent(this, ContactInfoActivityLollipop.class);
                    i.putExtra("handle", chatRoom.getChatId());
                    this.startActivity(i);
                }
                break;
            }
            case R.id.cab_menu_clear_history_chat:{
                if(recordView.isRecordingNow()) break;

                logDebug("Clear history selected!");
                stopReproductions();
                showConfirmationClearChat(this, chatRoom);
                break;
            }
            case R.id.cab_menu_leave_chat:{
                if(recordView.isRecordingNow()) break;

                logDebug("Leave selected!");
                showConfirmationLeaveChat(chatActivity, chatRoom.getChatId(), chatActivity);
                break;
            }
            case R.id.cab_menu_archive_chat:{
                if(recordView.isRecordingNow()) break;

                logDebug("Archive/unarchive selected!");
                ChatController chatC = new ChatController(chatActivity);
                chatC.archiveChat(chatRoom);
                break;
            }

            case R.id.cab_menu_mute_chat:
                createMuteNotificationsAlertDialogOfAChat(this, chatRoom.getChatId());
                break;

            case R.id.cab_menu_unmute_chat:
                MegaApplication.getPushNotificationSettingManagement().controlMuteNotificationsOfAChat(this, NOTIFICATIONS_ENABLED, chatRoom.getChatId());
                break;
        }
        return super.onOptionsItemSelected(item);
    }

    /*
     *Prepare recording
     */
    private void prepareRecording() {
        recordView.playSound(TYPE_START_RECORD);
        stopReproductions();
    }


    /*
     * Start recording
     */
    public void startRecording(){
        long timeStamp = System.currentTimeMillis() / 1000;
        outputFileName = "/note_voice" + getVoiceClipName(timeStamp);
        File vcFile = buildVoiceClipFile(this, outputFileName);
        outputFileVoiceNotes = vcFile.getAbsolutePath();
        if (outputFileVoiceNotes == null) return;
        if (myAudioRecorder == null) myAudioRecorder = new MediaRecorder();
        try {
            myAudioRecorder.reset();
            myAudioRecorder.setAudioSource(MediaRecorder.AudioSource.MIC);
            myAudioRecorder.setOutputFormat(MediaRecorder.OutputFormat.MPEG_4);
            myAudioRecorder.setAudioEncoder(MediaRecorder.AudioEncoder.AAC);
            myAudioRecorder.setAudioEncodingBitRate(50000);
            myAudioRecorder.setAudioSamplingRate(44100);
            myAudioRecorder.setAudioChannels(1);
            myAudioRecorder.setOutputFile(outputFileVoiceNotes);
            myAudioRecorder.prepare();

        } catch (IOException e) {
            controlErrorRecording();
            e.printStackTrace();
            return;
        }
        myAudioRecorder.start();
        setRecordingNow(true);
        recordView.startRecordingTime();
        handlerVisualizer.post(updateVisualizer);
        initRecordingItems(IS_LOW);
        recordingLayout.setVisibility(View.VISIBLE);
    }

    private void initRecordingItems(boolean isLow){
        changeColor(firstBar, isLow);
        changeColor(secondBar, isLow);
        changeColor(thirdBar, isLow);
        changeColor(fourthBar, isLow);
        changeColor(fifthBar, isLow);
        changeColor(sixthBar, isLow);

    }

    public static String getVoiceClipName(long timestamp) {
        logDebug("timestamp: " + timestamp);
        //Get date time:
        try {
            Calendar calendar = Calendar.getInstance();
            TimeZone tz = TimeZone.getDefault();
            calendar.setTimeInMillis(timestamp * 1000L);
            calendar.add(Calendar.MILLISECOND, tz.getOffset(calendar.getTimeInMillis()));
            SimpleDateFormat sdf = new SimpleDateFormat("yyyyMMdd_HHmmss");
            return sdf.format(calendar.getTime()) + ".m4a";

        } catch (Exception e) {
            logError("Error getting the voice clip name", e);
        }

        return null;
    }

    private void controlErrorRecording() {
        destroyAudioRecorderElements();
        textChat.requestFocus();
    }

    private void hideRecordingLayout(){
        if(recordingLayout == null || recordingLayout.getVisibility() == View.GONE) return;
        recordingChrono.setText("00:00");
        recordingLayout.setVisibility(View.GONE);
    }

    private void destroyAudioRecorderElements(){
        abandonAudioFocus(audioFocusListener, mAudioManager, request);
        handlerVisualizer.removeCallbacks(updateVisualizer);

        hideRecordingLayout();
        outputFileVoiceNotes = null;
        outputFileName = null;
        setRecordingNow(false);

        if (myAudioRecorder == null) return;
        myAudioRecorder.reset();
        myAudioRecorder.release();
        myAudioRecorder = null;
    }

    /*
     * Cancel recording and reset the audio recorder
     */
    public void cancelRecording() {
        if (!isRecordingNow() || myAudioRecorder == null)
            return;

        hideRecordingLayout();
        handlerVisualizer.removeCallbacks(updateVisualizer);

        try {
            myAudioRecorder.stop();
            myAudioRecorder.reset();
            myAudioRecorder = null;
            abandonAudioFocus(audioFocusListener, mAudioManager, request);
            ChatController.deleteOwnVoiceClip(this, outputFileName);
            outputFileVoiceNotes = null;
            setRecordingNow(false);
            textChat.requestFocus();

        } catch (RuntimeException stopException) {
            logError("Error canceling a recording", stopException);
            ChatController.deleteOwnVoiceClip(this, outputFileName);
            controlErrorRecording();

        }
    }

    /*
     * Stop the Record and send it to the chat
     */
    private void sendRecording() {
        logDebug("sendRecording");

        if ((!recordView.isRecordingNow()) || (myAudioRecorder == null)) return;
        hideRecordingLayout();
        handlerVisualizer.removeCallbacks(updateVisualizer);

        try {
            myAudioRecorder.stop();
            recordView.playSound(TYPE_END_RECORD);
            abandonAudioFocus(audioFocusListener, mAudioManager, request);
            setRecordingNow(false);
            uploadPictureOrVoiceClip(outputFileVoiceNotes);
            outputFileVoiceNotes = null;
            textChat.requestFocus();
        } catch (RuntimeException ex) {
            controlErrorRecording();
        }
    }

    /*
     *Hide chat options while recording
     */
    private void hideChatOptions(){
        logDebug("hideChatOptions");
        textChat.setVisibility(View.INVISIBLE);
        sendIcon.setVisibility(View.GONE);
        disableButton(rLKeyboardTwemojiButton, keyboardTwemojiButton);
        disableButton(rLMediaButton, mediaButton);
        disableButton(rLPickAttachButton, pickAttachButton);
        disableButton(rLPickFileStorageButton, pickFileStorageButton);
        disableButton(rlGifButton, gifButton);
    }

    private void disableButton(final  FrameLayout layout, final  ImageButton button){
        logDebug("disableButton");
        layout.setOnClickListener(null);
        button.setOnClickListener(null);
        button.setVisibility(View.INVISIBLE);
    }

    /*
     *Show chat options when not being recorded
     */
    private void showChatOptions(){
        logDebug("showChatOptions");
        textChat.setVisibility(View.VISIBLE);
        enableButton(rLKeyboardTwemojiButton, keyboardTwemojiButton);
        enableButton(rLMediaButton, mediaButton);
        enableButton(rLPickAttachButton, pickAttachButton);
        enableButton(rLPickFileStorageButton, pickFileStorageButton);
        enableButton(rlGifButton, gifButton);
    }

    private void enableButton(FrameLayout layout, ImageButton button){
        logDebug("enableButton");
        layout.setOnClickListener(this);
        button.setOnClickListener(this);
        button.setVisibility(View.VISIBLE);
    }

    /**
     * Method that displays the send icon.
     */
    private void showSendIcon() {
        if(recordView.isRecordingNow())
            return;

        sendIcon.setEnabled(true);
        textChat.setHint(" ");
        setSizeInputText(false);
        sendIcon.setVisibility(View.VISIBLE);
        currentRecordButtonState = 0;
        recordLayout.setVisibility(View.GONE);
        recordButtonLayout.setVisibility(View.GONE);
    }

    /*
     *Record button deactivated or ready to send
     */
    private void recordButtonDeactivated(boolean isDeactivated) {
        if (textChat != null && textChat.getText() != null && !isTextEmpty(textChat.getText().toString()) && isDeactivated) {
            showSendIcon();
        } else {
            recordButtonLayout.setBackground(null);
            sendIcon.setVisibility(View.GONE);
            recordButton.setVisibility(View.VISIBLE);

            if(isDeactivated){
                recordButton.activateOnClickListener(false);
                recordButton.setImageDrawable(ContextCompat.getDrawable(this, R.drawable.ic_mic_vc));
                recordButton.setColorFilter(ContextCompat.getColor(this, R.color.grey_054_white_054),
                        PorterDuff.Mode.SRC_IN);
                return;
            }

            recordButton.activateOnTouchListener(false);
            recordButton.activateOnClickListener(true);
            recordButton.setImageDrawable(ContextCompat.getDrawable(this, R.drawable.ic_send_white));
            recordButton.setColorFilter(ContextCompat.getColor(this, R.color.grey_054_white_054),
                    PorterDuff.Mode.SRC_IN);
        }
    }

    /*
     *Update the record button view depending on the state the recording is in
     */
    private void recordButtonStates(int recordButtonState){
        if (currentRecordButtonState == recordButtonState)
            return;

        currentRecordButtonState = recordButtonState;
        recordLayout.setVisibility(View.VISIBLE);
        recordButtonLayout.setVisibility(View.VISIBLE);
        if((currentRecordButtonState == RECORD_BUTTON_SEND) || (currentRecordButtonState == RECORD_BUTTON_ACTIVATED)){
            logDebug("SEND||ACTIVATED");
            recordView.setVisibility(View.VISIBLE);
            hideChatOptions();
            if(recordButtonState == RECORD_BUTTON_SEND){
                recordButtonDeactivated(false);
            }else{
                recordButtonLayout.setBackground(ContextCompat.getDrawable(this, R.drawable.recv_bg_mic));
                recordButton.activateOnTouchListener(true);
                recordButton.activateOnClickListener(false);
                recordButton.setImageDrawable(ContextCompat.getDrawable(this, R.drawable.ic_mic_vc));
                recordButton.setColorFilter(ContextCompat.getColor(this, R.color.white_black),
                        PorterDuff.Mode.SRC_IN);
            }

        }else if(currentRecordButtonState == RECORD_BUTTON_DEACTIVATED){
            logDebug("DESACTIVATED");
            showChatOptions();
            recordView.setVisibility(View.GONE);
            recordButton.activateOnTouchListener(true);
            recordButtonDeactivated(true);
        }
        placeRecordButton(currentRecordButtonState);
    }

    public void showBubble() {
        logDebug("showBubble");
        recordView.playSound(TYPE_ERROR_RECORD);
        bubbleLayout.setAlpha(1);
        bubbleLayout.setVisibility(View.VISIBLE);
        bubbleLayout.animate().alpha(0).setDuration(DURATION_BUBBLE);
        cancelRecording();
    }
    /*
    *Place the record button with the corresponding margins
    */
    public void placeRecordButton(int recordButtonState) {
        logDebug("recordButtonState: " + recordButtonState);
        int marginBottomVoicleLayout;
        recordView.recordButtonTranslation(recordButtonLayout,0,0);
        if(fileStorageLayout != null && fileStorageLayout.isShown() ||
                emojiKeyboard != null && emojiKeyboard.getEmojiKeyboardShown()) {
            marginBottomVoicleLayout = keyboardHeight + marginBottomDeactivated;
        }
        else {
            marginBottomVoicleLayout = marginBottomDeactivated;
        }

        int value = 0;
        int marginBottom = marginBottomVoicleLayout;
        int marginRight = 0;
        if(recordButtonState == RECORD_BUTTON_SEND || recordButtonState == RECORD_BUTTON_DEACTIVATED) {
            logDebug("SEND||DESACTIVATED");
            value = MARGIN_BUTTON_DEACTIVATED;
            if(recordButtonState == RECORD_BUTTON_DEACTIVATED) {
                logDebug("DESACTIVATED");
                marginRight = dp2px(14, getOutMetrics());
            }
        }
        else if(recordButtonState == RECORD_BUTTON_ACTIVATED) {
            logDebug("ACTIVATED");
            value = MARGIN_BOTTOM;
            if(fileStorageLayout != null && fileStorageLayout.isShown() ||
                    emojiKeyboard != null && emojiKeyboard.getEmojiKeyboardShown()) {
                marginBottom = keyboardHeight+marginBottomActivated;
            }
            else {
                marginBottom = marginBottomActivated;
            }
        }
        RelativeLayout.LayoutParams params = (RelativeLayout.LayoutParams) recordButtonLayout.getLayoutParams();
        params.height = dp2px(value, getOutMetrics());
        params.width = dp2px(value, getOutMetrics());
        params.addRule(RelativeLayout.ALIGN_PARENT_RIGHT);
        params.addRule(RelativeLayout.ALIGN_PARENT_BOTTOM);
        params.setMargins(0, 0, marginRight, marginBottom);
        recordButtonLayout.setLayoutParams(params);

        FrameLayout.LayoutParams paramsRecordView = (FrameLayout.LayoutParams) recordView.getLayoutParams();
        paramsRecordView.setMargins(0,0,0, marginBottomVoicleLayout);
        recordView.setLayoutParams(paramsRecordView);
    }

    public boolean isRecordingNow(){
        return recordView.isRecordingNow();
    }

    /*
     * Know if you're recording right now
     */
    public void setRecordingNow(boolean recordingNow) {
        if (recordView == null) return;

        recordView.setRecordingNow(recordingNow);
        if (recordView.isRecordingNow()) {
            recordButtonStates(RECORD_BUTTON_ACTIVATED);
            int screenRotation = getWindowManager().getDefaultDisplay().getRotation();
            switch (screenRotation) {
                case ROTATION_PORTRAIT: {
                    lockOrientationPortrait(this);
                    break;
                }
                case ROTATION_LANDSCAPE: {
                    lockOrientationLandscape(this);
                    break;
                }
                case ROTATION_REVERSE_PORTRAIT: {
                    lockOrientationReversePortrait(this);
                }
                case ROTATION_REVERSE_LANDSCAPE: {
                    lockOrientationReverseLandscape(this);
                    break;
                }
                default: {
                    unlockOrientation(this);
                    break;
                }
            }
            if (emojiKeyboard != null) emojiKeyboard.setListenerActivated(false);
            return;
        }

        unlockOrientation(this);
        recordButtonStates(RECORD_BUTTON_DEACTIVATED);
        if (emojiKeyboard != null) emojiKeyboard.setListenerActivated(true);
    }

    private void startCall(){
        stopReproductions();
        hideKeyboard();

        if (megaChatApi == null)
            return;

        MegaChatCall callInThisChat = megaChatApi.getChatCall(chatRoom.getChatId());
        if(callInThisChat != null){
            logDebug("There is a call in this chat");
            if (participatingInACall()) {
                long chatIdCallInProgress = getChatCallInProgress();
                if (callInThisChat.isOnHold() || chatIdCallInProgress == chatRoom.getChatId()) {
                    logDebug("I'm participating in the call of this chat");
                    returnCall(this, chatRoom.getChatId());
                    return;
                }

                logDebug("I'm participating in another call from another chat");
                MegaChatCall anotherOnHoldCall = getAnotherOnHoldCall(chatRoom.getChatId());
                if(anotherOnHoldCall != null) {
                    showJoinCallDialog(chatRoom.getChatId(), anotherOnHoldCall);
                }
                return;
            }

            if (canNotJoinCall(this, callInThisChat, chatRoom)) return;

            if (callInThisChat.getStatus() == MegaChatCall.CALL_STATUS_RING_IN) {
                logDebug("The call in this chat is Ring in");
                addChecksForACall(chatRoom.getChatId(), false);
                MegaApplication.setShowPinScreen(false);
                Intent intent = new Intent(this, ChatCallActivity.class);
                intent.addFlags(Intent.FLAG_ACTIVITY_CLEAR_TOP);
                intent.putExtra(CHAT_ID, idChat);
                startActivity(intent);
                return;
            }

            if (callInThisChat.getStatus() == MegaChatCall.CALL_STATUS_USER_NO_PRESENT) {
                logDebug("The call in this chat is In progress, but I do not participate");
                addChecksForACall(chatRoom.getChatId(), startVideo);
                megaChatApi.startChatCall(idChat, startVideo, this);
            }

            return;
        }

        if (!participatingInACall()) {
            logDebug("There is not a call in this chat and I am NOT in another call");
            addChecksForACall(chatRoom.getChatId(), startVideo);
            megaChatApi.startChatCall(idChat, startVideo, this);
        }else{
            logDebug("There is not a call in this chat and I am in another call");
        }

    }

    private boolean checkPermissions(String permission, int requestCode) {
        if (Build.VERSION.SDK_INT < Build.VERSION_CODES.M) {
            return true;
        }

        boolean hasPermission = (ContextCompat.checkSelfPermission(this, permission) == PackageManager.PERMISSION_GRANTED);

        if (!hasPermission) {
            ActivityCompat.requestPermissions(this, new String[]{permission}, requestCode);
            return false;
        }

        return true;
    }

    private boolean checkPermissionsVoiceClip() {
        logDebug("checkPermissionsVoiceClip()");
        return checkPermissions(Manifest.permission.RECORD_AUDIO, RECORD_VOICE_CLIP);
    }

    private boolean checkPermissionsCall() {
        logDebug("checkPermissionsCall");
        return checkPermissions(Manifest.permission.CAMERA, REQUEST_CAMERA)
                && checkPermissions(Manifest.permission.RECORD_AUDIO, REQUEST_RECORD_AUDIO);
    }

    private boolean checkPermissionsTakePicture() {
        logDebug("checkPermissionsTakePicture");
        return checkPermissions(Manifest.permission.CAMERA, REQUEST_CAMERA_TAKE_PICTURE)
                && checkPermissions(Manifest.permission.WRITE_EXTERNAL_STORAGE, REQUEST_WRITE_STORAGE_TAKE_PICTURE);
    }

    private boolean checkPermissionsReadStorage() {
        logDebug("checkPermissionsReadStorage");
        return checkPermissions(Manifest.permission.READ_EXTERNAL_STORAGE, REQUEST_READ_STORAGE);
    }

    private boolean checkPermissionWriteStorage(int code) {
        logDebug("checkPermissionsWriteStorage :" + code);
        return checkPermissions(Manifest.permission.WRITE_EXTERNAL_STORAGE, code);
    }

    @Override
    public void onRequestPermissionsResult(int requestCode, String[] permissions, int[] grantResults) {
        logDebug("onRequestPermissionsResult");
        super.onRequestPermissionsResult(requestCode, permissions, grantResults);
        if (grantResults.length == 0 || grantResults[0] != PackageManager.PERMISSION_GRANTED) return;
        switch (requestCode) {
            case REQUEST_WRITE_STORAGE: {
                logDebug("REQUEST_WRITE_STORAGE");
                //After storage authorization, resume unfinished download
                if (checkPermissionWriteStorage(REQUEST_WRITE_STORAGE)) {
                    ArrayList<MegaNodeList> list = new ArrayList<>();
                    if(preservedMessagesSelected != null && !preservedMessagesSelected.isEmpty()) {
                        for (int i = 0; i < preservedMessagesSelected.size(); i++) {
                            MegaNodeList megaNodeList = preservedMessagesSelected.get(i).getMessage().getMegaNodeList();
                            list.add(megaNodeList);
                        }

                        chatC.prepareForChatDownload(list);
                        preservedMessagesSelected = null;
                    }
                }
                break;
            }
            case REQUEST_WRITE_STORAGE_OFFLINE: {
                logDebug("REQUEST_WRITE_STORAGE");
                //After storage authorization, resume unfinished offline download
                if (checkPermissionWriteStorage(REQUEST_WRITE_STORAGE_OFFLINE)) {
                    chatC.saveForOfflineWithAndroidMessages(preservedMessagesSelected, chatRoom);
                    preservedMessagesSelected = null;
                }
                break;
            }
            case REQUEST_CAMERA:
            case REQUEST_RECORD_AUDIO:{
                logDebug("REQUEST_CAMERA || RECORD_AUDIO");
                if (checkPermissionsCall()) {
                    startCall();
                }
                break;
            }
            case REQUEST_CAMERA_TAKE_PICTURE:
            case REQUEST_WRITE_STORAGE_TAKE_PICTURE:{
                logDebug("REQUEST_CAMERA_TAKE_PICTURE || REQUEST_WRITE_STORAGE_TAKE_PICTURE");
                if (checkPermissionsTakePicture()) {
                    takePicture();
                }
                break;
            }
            case RECORD_VOICE_CLIP:
            case REQUEST_STORAGE_VOICE_CLIP:{
                logDebug("RECORD_VOICE_CLIP || REQUEST_STORAGE_VOICE_CLIP");
                if (checkPermissionsVoiceClip()) {
                   cancelRecording();
                }
                break;
            }
            case REQUEST_READ_STORAGE:{
                if (checkPermissionsReadStorage()) {
                    this.attachFromFileStorage();
                }
                break;
            }
            case LOCATION_PERMISSION_REQUEST_CODE: {
                if (ContextCompat.checkSelfPermission(this, Manifest.permission.ACCESS_FINE_LOCATION) == PackageManager.PERMISSION_GRANTED) {
                    Intent intent = new Intent(getApplicationContext(), MapsActivity.class);
                    intent.putExtra(EDITING_MESSAGE, editingMessage);
                    if (messageToEdit != null) {
                        intent.putExtra(MSG_ID, messageToEdit.getMsgId());
                    }
                    startActivityForResult(intent, REQUEST_CODE_SEND_LOCATION);
                }
                break;
            }
        }
    }

    public void chooseAddParticipantDialog(){
        logDebug("chooseAddContactDialog");

        if(megaApi!=null && megaApi.getRootNode()!=null){
            ArrayList<MegaUser> contacts = megaApi.getContacts();
            if(contacts==null){
                showSnackbar(SNACKBAR_TYPE, getString(R.string.no_contacts_invite), -1);
            }
            else {
                if(contacts.isEmpty()){
                    showSnackbar(SNACKBAR_TYPE, getString(R.string.no_contacts_invite), -1);
                }
                else{
                    Intent in = new Intent(this, AddContactActivityLollipop.class);
                    in.putExtra("contactType", CONTACT_TYPE_MEGA);
                    in.putExtra("chat", true);
                    in.putExtra("chatId", idChat);
                    in.putExtra("aBtitle", getString(R.string.add_participants_menu_item));
                    startActivityForResult(in, REQUEST_ADD_PARTICIPANTS);
                }
            }
        }
        else{
            logWarning("Online but not megaApi");
            showErrorAlertDialog(getString(R.string.error_server_connection_problem), false, this);
        }
    }

    public void chooseContactsDialog(){
        logDebug("chooseContactsDialog");

        if(megaApi!=null && megaApi.getRootNode()!=null){
            ArrayList<MegaUser> contacts = megaApi.getContacts();
            if(contacts==null){
                showSnackbar(SNACKBAR_TYPE, getString(R.string.no_contacts_invite), -1);
            }
            else {
                if(contacts.isEmpty()){
                    showSnackbar(SNACKBAR_TYPE, getString(R.string.no_contacts_invite), -1);
                }
                else{
                    Intent in = new Intent(this, AddContactActivityLollipop.class);
                    in.putExtra("contactType", CONTACT_TYPE_MEGA);
                    in.putExtra("chat", true);
                    in.putExtra("aBtitle", getString(R.string.send_contacts));
                    startActivityForResult(in, REQUEST_SEND_CONTACTS);
                }
            }
        }
        else{
            logWarning("Online but not megaApi");
            showErrorAlertDialog(getString(R.string.error_server_connection_problem), false, this);
        }
    }

    public void disablePinScreen(){
        logDebug("disablePinScreen");
        MegaApplication.setShowPinScreen(false);
    }

    public void showProgressForwarding(){
        logDebug("showProgressForwarding");

        statusDialog = new ProgressDialog(this);
        statusDialog.setMessage(getString(R.string.general_forwarding));
        statusDialog.show();
    }

    private void stopReproductions(){
        if(adapter!=null){
            adapter.stopAllReproductionsInProgress();
        }
    }

    public void forwardMessages(ArrayList<AndroidMegaChatMessage> messagesSelected){
        logDebug("forwardMessages");

        if (app.getStorageState() == STORAGE_STATE_PAYWALL) {
            showOverDiskQuotaPaywallWarning();
            return;
        }

        //Prevent trigger multiple forwarding messages screens in multiple clicks
        if (isForwardingMessage) {
            logDebug("Forwarding message is on going");
            return;
        }

        isForwardingMessage = true;
        storedUnhandledData(messagesSelected);
        checkIfIsNeededToAskForMyChatFilesFolder();
    }

    public void proceedWithAction() {
        if (isForwardingMessage) {
            stopReproductions();
            chatC.prepareAndroidMessagesToForward(preservedMessagesSelected, idChat);
        } else {
            startUploadService();
        }
    }

    @Override
    protected void onActivityResult(int requestCode, int resultCode, Intent intent) {
        logDebug("resultCode: " + resultCode);
        if (requestCode == REQUEST_ADD_PARTICIPANTS && resultCode == RESULT_OK) {
            if (intent == null) {
                logWarning("Return.....");
                return;
            }

            final List<String> contactsData = intent.getStringArrayListExtra(AddContactActivityLollipop.EXTRA_CONTACTS);
            if (contactsData != null) {
                new InviteToChatRoomListener(this).inviteToChat(chatRoom.getChatId(), contactsData);
            }
        }
        else if (requestCode == REQUEST_CODE_SELECT_IMPORT_FOLDER && resultCode == RESULT_OK) {
            if(!isOnline(this) || megaApi==null) {
                removeProgressDialog();
                showSnackbar(SNACKBAR_TYPE, getString(R.string.error_server_connection_problem), -1);
                return;
            }

            final long toHandle = intent.getLongExtra("IMPORT_TO", 0);

            final long[] importMessagesHandles = intent.getLongArrayExtra("HANDLES_IMPORT_CHAT");

            importNodes(toHandle, importMessagesHandles);
        }
        else if (requestCode == REQUEST_SEND_CONTACTS && resultCode == RESULT_OK) {
            final ArrayList<String> contactsData = intent.getStringArrayListExtra(AddContactActivityLollipop.EXTRA_CONTACTS);
            if (contactsData != null) {
                MegaHandleList handleList = MegaHandleList.createInstance();
                for(int i=0; i<contactsData.size();i++){
                    MegaUser user = megaApi.getContact(contactsData.get(i));
                    if (user != null) {
                        handleList.addMegaHandle(user.getHandle());

                    }
                }
                retryContactAttachment(handleList);
            }
        }
        else if (requestCode == REQUEST_CODE_SELECT_FILE && resultCode == RESULT_OK) {
            if (intent == null) {
                logWarning("Return.....");
                return;
            }

            long handles[] = intent.getLongArrayExtra(NODE_HANDLES);
            logDebug("Number of files to send: " + handles.length);

            chatC.checkIfNodesAreMineAndAttachNodes(handles, idChat);
        }
        else if (requestCode == REQUEST_CODE_GET && resultCode == RESULT_OK) {
            if (intent == null) {
                logWarning("Return.....");
                return;
            }

            intent.setAction(Intent.ACTION_GET_CONTENT);
            FilePrepareTask filePrepareTask = new FilePrepareTask(this);
            filePrepareTask.execute(intent);
            ProgressDialog temp = null;
            try{
                temp = new ProgressDialog(this);
                temp.setMessage(getString(R.string.upload_prepare));
                temp.show();
            }
            catch(Exception e){
                return;
            }
            statusDialog = temp;
        }
        else if (requestCode == REQUEST_CODE_SELECT_CHAT) {
            isForwardingMessage = false;
            if (resultCode != RESULT_OK) return;
            if (!isOnline(this)) {
                removeProgressDialog();

                showSnackbar(SNACKBAR_TYPE, getString(R.string.error_server_connection_problem), -1);
                return;
            }

            showProgressForwarding();

            long[] idMessages = intent.getLongArrayExtra(ID_MESSAGES);
            if (idMessages != null) logDebug("Send " + idMessages.length + " messages");

            long[] chatHandles = intent.getLongArrayExtra(SELECTED_CHATS);
            if (chatHandles != null) logDebug("Send to " + chatHandles.length + " chats");

            long[] contactHandles = intent.getLongArrayExtra(SELECTED_USERS);
            if (contactHandles != null) logDebug("Send to " + contactHandles.length + " contacts");

            if(idMessages != null) {
                ArrayList<MegaChatRoom> chats = new ArrayList<>();
                ArrayList<MegaUser> users = new ArrayList<>();

                if (contactHandles != null && contactHandles.length > 0) {
                    for (int i = 0; i < contactHandles.length; i++) {
                        MegaUser user = megaApi.getContact(MegaApiAndroid.userHandleToBase64(contactHandles[i]));
                        if (user != null) {
                            users.add(user);
                        }
                    }
                    if (chatHandles != null && chatHandles.length > 0 ){
                        for (int i = 0; i < chatHandles.length; i++) {
                            MegaChatRoom chatRoom = megaChatApi.getChatRoom(chatHandles[i]);
                            if (chatRoom != null) {
                                chats.add(chatRoom);
                            }
                        }
                    }
                    CreateChatListener listener = new CreateChatListener(chats, users, idMessages, this, CreateChatListener.SEND_MESSAGES, idChat);

                    if(users != null && !users.isEmpty()) {
                        for (MegaUser user : users) {
                            MegaChatPeerList peers = MegaChatPeerList.createInstance();
                            peers.addPeer(user.getHandle(), MegaChatPeerList.PRIV_STANDARD);
                            megaChatApi.createChat(false, peers, listener);
                        }
                    }

                }else if (chatHandles != null && chatHandles.length > 0 ){
                    int countChat = chatHandles.length;
                    logDebug("Selected: " + countChat + " chats to send");

                    MultipleForwardChatProcessor forwardChatProcessor = new MultipleForwardChatProcessor(this, chatHandles, idMessages, idChat);
                    forwardChatProcessor.forward(chatRoom);
                }else{
                    logError("Error on sending to chat");
                }
            }
        }
        else if (requestCode == TAKE_PHOTO_CODE && resultCode == RESULT_OK) {
            if (resultCode == Activity.RESULT_OK) {
                logDebug("TAKE_PHOTO_CODE ");
                onCaptureImageResult();

            } else {
                logError("TAKE_PHOTO_CODE--->ERROR!");
            }

        } else if (requestCode == REQUEST_CODE_SEND_LOCATION && resultCode == RESULT_OK) {
            if (intent == null) {
                return;
            }
            byte[] byteArray = intent.getByteArrayExtra(SNAPSHOT);
            //
            if (byteArray == null) return;
            Bitmap snapshot = BitmapFactory.decodeByteArray(byteArray, 0, byteArray.length);
            String encodedSnapshot = Base64.encodeToString(byteArray, Base64.DEFAULT);
            logDebug("Info bitmap: " + snapshot.getByteCount() + " " + snapshot.getWidth() + " " + snapshot.getHeight());

            float latitude = (float) intent.getDoubleExtra(LATITUDE, 0);
            float longitude = (float) intent.getDoubleExtra(LONGITUDE, 0);
            editingMessage = intent.getBooleanExtra(EDITING_MESSAGE, false);
            if (editingMessage) {
                long msgId = intent.getLongExtra(MSG_ID, -1);
                if (msgId != -1) {
                    messageToEdit = megaChatApi.getMessage(idChat, msgId);
                }
            }

            if (editingMessage && messageToEdit != null) {
                logDebug("Edit Geolocation - tempId: " + messageToEdit.getTempId() +" id: " + messageToEdit.getMsgId());
                if (messageToEdit.getTempId() != -1) {
                    MegaChatMessage editedMsg = megaChatApi.editGeolocation(idChat, messageToEdit.getTempId(), longitude, latitude, encodedSnapshot);
                    modifyLocationReceived(new AndroidMegaChatMessage(editedMsg), true);
                }
                else if (messageToEdit.getMsgId() != -1) {
                    MegaChatMessage editedMsg = megaChatApi.editGeolocation(idChat, messageToEdit.getMsgId(), longitude, latitude, encodedSnapshot);
                    modifyLocationReceived(new AndroidMegaChatMessage(editedMsg), false);
                }
                editingMessage = false;
                messageToEdit = null;
            }
            else {
                logDebug("Send location [longLatitude]: " + latitude + " [longLongitude]: " + longitude);
                sendLocationMessage(longitude, latitude, encodedSnapshot);
            }
        } else if (requestCode == REQUEST_CODE_SELECT_LOCAL_FOLDER && resultCode == RESULT_OK) {
            logDebug("Local folder selected");
            String parentPath = intent.getStringExtra(FileStorageActivityLollipop.EXTRA_PATH);
            Util.storeDownloadLocationIfNeeded(parentPath);

            chatC.prepareForDownload(intent, parentPath);
        } else if (requestCode == REQUEST_CODE_PICK_GIF && resultCode == RESULT_OK && intent != null) {
            sendGiphyMessageFromGifData(intent.getParcelableExtra(GIF_DATA));
        } else{
            logError("Error onActivityResult");
        }

        super.onActivityResult(requestCode, resultCode, intent);
    }

    public void importNodes(final long toHandle, final long[] importMessagesHandles){
        logDebug("importNode: " + toHandle +  " -> " + importMessagesHandles.length);
        statusDialog = new ProgressDialog(this);
        statusDialog.setMessage(getString(R.string.general_importing));
        statusDialog.show();

        MegaNode target = null;
        target = megaApi.getNodeByHandle(toHandle);
        if(target == null){
            target = megaApi.getRootNode();
        }
        logDebug("TARGET handle: " + target.getHandle());

        if(importMessagesHandles.length==1){
            for (int k = 0; k < importMessagesHandles.length; k++){
                MegaChatMessage message = megaChatApi.getMessage(idChat, importMessagesHandles[k]);
                if(message!=null){

                    MegaNodeList nodeList = message.getMegaNodeList();

                    for(int i=0;i<nodeList.size();i++){
                        MegaNode document = nodeList.get(i);
                        if (document != null) {
                            logDebug("DOCUMENT: " + document.getHandle());
                            document = chatC.authorizeNodeIfPreview(document, chatRoom);
                            if (target != null) {
//                            MegaNode autNode = megaApi.authorizeNode(document);

                                megaApi.copyNode(document, target, this);
                            } else {
                                logError("TARGET: null");
                               showSnackbar(SNACKBAR_TYPE, getString(R.string.import_success_error), -1);
                            }
                        }
                        else{
                            logError("DOCUMENT: null");
                            showSnackbar(SNACKBAR_TYPE, getString(R.string.import_success_error), -1);
                        }
                    }

                }
                else{
                    logError("MESSAGE is null");
                    showSnackbar(SNACKBAR_TYPE, getString(R.string.import_success_error), -1);
                }
            }
        }
        else {
            MultipleRequestListener listener = new MultipleRequestListener(MULTIPLE_CHAT_IMPORT, this);

            for (int k = 0; k < importMessagesHandles.length; k++){
                MegaChatMessage message = megaChatApi.getMessage(idChat, importMessagesHandles[k]);
                if(message!=null){

                    MegaNodeList nodeList = message.getMegaNodeList();

                    for(int i=0;i<nodeList.size();i++){
                        MegaNode document = nodeList.get(i);
                        if (document != null) {
                            logDebug("DOCUMENT: " + document.getHandle());
                            document = chatC.authorizeNodeIfPreview(document, chatRoom);
                            if (target != null) {
//                            MegaNode autNode = megaApi.authorizeNode(document);
                                megaApi.copyNode(document, target, listener);
                            } else {
                                logError("TARGET: null");
                            }
                        }
                        else{
                            logError("DOCUMENT: null");
                        }
                    }
                }
                else{
                    logError("MESSAGE is null");
                    showSnackbar(SNACKBAR_TYPE, getString(R.string.import_success_error), -1);
                }
            }
        }
    }

    public void retryNodeAttachment(long nodeHandle){
        megaChatApi.attachNode(idChat, nodeHandle, this);
    }

    public void retryContactAttachment(MegaHandleList handleList){
        logDebug("retryContactAttachment");
        MegaChatMessage contactMessage = megaChatApi.attachContacts(idChat, handleList);
        if(contactMessage!=null){
            AndroidMegaChatMessage androidMsgSent = new AndroidMegaChatMessage(contactMessage);
            sendMessageToUI(androidMsgSent);
        }
    }

    public void retryPendingMessage(long idMessage){
        logDebug("retryPendingMessage: " + idMessage);

        PendingMessageSingle pendMsg = dbH.findPendingMessageById(idMessage);

        if(pendMsg!=null){

            if(pendMsg.getNodeHandle()!=-1){
                removePendingMsg(idMessage);
                retryNodeAttachment(pendMsg.getNodeHandle());
            }
            else{
                logDebug("The file was not uploaded yet");

                ////Retry to send

                String filePath = pendMsg.getFilePath();

                File f = new File(filePath);
                if (!f.exists()) {
                    showSnackbar(SNACKBAR_TYPE, getResources().getQuantityString(R.plurals.messages_forwarded_error_not_available, 1, 1), -1);
                    return;
                }

                //Remove the old message from the UI and DB
                removePendingMsg(idMessage);

                Intent intent = new Intent(this, ChatUploadService.class);

                PendingMessageSingle pMsgSingle = new PendingMessageSingle();
                pMsgSingle.setChatId(idChat);
                long timestamp = System.currentTimeMillis()/1000;
                pMsgSingle.setUploadTimestamp(timestamp);

                String fingerprint = megaApi.getFingerprint(f.getAbsolutePath());

                pMsgSingle.setFilePath(f.getAbsolutePath());
                pMsgSingle.setName(f.getName());
                pMsgSingle.setFingerprint(fingerprint);

                long idMessageDb = dbH.addPendingMessage(pMsgSingle);
                pMsgSingle.setId(idMessageDb);
                if(idMessageDb!=-1){
                    intent.putExtra(ChatUploadService.EXTRA_ID_PEND_MSG, idMessageDb);

                    if(!isLoadingHistory){
                        AndroidMegaChatMessage newNodeAttachmentMsg = new AndroidMegaChatMessage(pMsgSingle, true);
                        sendMessageToUI(newNodeAttachmentMsg);
                    }

//                ArrayList<String> filePaths = newPendingMsg.getFilePaths();
//                filePaths.add("/home/jfjf.jpg");

                    intent.putExtra(ChatUploadService.EXTRA_CHAT_ID, idChat);

                    checkIfServiceCanStart(intent);
                }
                else{
                    logError("Error when adding pending msg to the database");
                }
            }
        }
        else{
            logError("Pending message does not exist");
            showSnackbar(SNACKBAR_TYPE, getResources().getQuantityString(R.plurals.messages_forwarded_error_not_available, 1, 1), -1);
        }
    }

    private void setSizeInputText(boolean isEmpty){
        textChat.setMinLines(1);
        if(isEmpty){
            textChat.setMaxLines(1);
        }else {
            int maxLines;
            if (textChat.getMaxLines() < MAX_LINES_INPUT_TEXT && textChat.getLineCount() == textChat.getMaxLines()) {
                maxLines = textChat.getLineCount() + 1;
            } else {
                maxLines = MAX_LINES_INPUT_TEXT;
            }
            textChat.setEllipsize(null);
            textChat.setMaxLines(maxLines);
        }
    }
    private void endCall(long chatHang){
        logDebug("chatHang: " + chatHang);
        if(megaChatApi!=null){
            megaChatApi.hangChatCall(chatHang, this);
        }
    }

    /**
     * Dialog to allow joining a group call when another one is active.
     *
     * @param callInThisChat  The chat ID of the group call.
     * @param anotherCall The in progress call.
     */
    public void showJoinCallDialog(long callInThisChat, MegaChatCall anotherCall) {
        LayoutInflater inflater = getLayoutInflater();
        View dialoglayout = inflater.inflate(R.layout.join_call_dialog, null);
        final Button holdJoinButton = dialoglayout.findViewById(R.id.hold_join_button);
        final Button endJoinButton = dialoglayout.findViewById(R.id.end_join_button);
        final Button cancelButton = dialoglayout.findViewById(R.id.cancel_button);

        MaterialAlertDialogBuilder builder = new MaterialAlertDialogBuilder(this, R.style.ThemeOverlay_Mega_MaterialAlertDialog);
        builder.setView(dialoglayout);
        dialogCall = builder.create();
        isJoinCallDialogShown = true;
        dialogCall.show();

        View.OnClickListener clickListener = v -> {
            switch (v.getId()) {
                case R.id.hold_join_button:
                    if(anotherCall.isOnHold()){
                        MegaChatCall callInChat = megaChatApi.getChatCall(callInThisChat);
                        if(callInChat != null){
                            if (callInChat.getStatus() == MegaChatCall.CALL_STATUS_RING_IN) {
                                addChecksForACall(callInThisChat, false);
                                megaChatApi.answerChatCall(callInThisChat, false, ChatActivityLollipop.this);
                            } else if (callInChat.getStatus() == MegaChatCall.CALL_STATUS_USER_NO_PRESENT) {
                                megaChatApi.startChatCall(idChat, false, ChatActivityLollipop.this);
                            }
                        }
                    }else{
                        megaChatApi.setCallOnHold(anotherCall.getChatid(), true, ChatActivityLollipop.this);
                    }
                    break;

                case R.id.end_join_button:
                    endCall(anotherCall.getChatid());
                    break;

                case R.id.cancel_button:
                    break;

            }
            if (dialogCall != null) {
                dialogCall.dismiss();
            }
        };

        dialogCall.setOnDismissListener(dialog -> isJoinCallDialogShown = false);
        holdJoinButton.setOnClickListener(clickListener);
        endJoinButton.setOnClickListener(clickListener);
        cancelButton.setOnClickListener(clickListener);
    }

    public void controlCamera(){
        stopReproductions();
        openCameraApp();
    }

<<<<<<< HEAD
    public void showConfirmationLeaveChat (final MegaChatRoom c){
        logDebug("showConfirmationLeaveChat");

        DialogInterface.OnClickListener dialogClickListener = new DialogInterface.OnClickListener() {
            @Override
            public void onClick(DialogInterface dialog, int which) {
                switch (which){
                    case DialogInterface.BUTTON_POSITIVE: {
                        stopReproductions();

                        setJoiningOrLeaving(getString(R.string.leaving_label));
                        ChatController chatC = new ChatController(chatActivity);
                        chatC.leaveChat(c);
                        break;
                    }
                    case DialogInterface.BUTTON_NEGATIVE:
                        //No button clicked
                        break;
                }
            }
        };

        MaterialAlertDialogBuilder builder = new MaterialAlertDialogBuilder(this, R.style.ThemeOverlay_Mega_MaterialAlertDialog);
        builder.setTitle(getResources().getString(R.string.title_confirmation_leave_group_chat));
        String message= getResources().getString(R.string.confirmation_leave_group_chat);
        builder.setMessage(message).setPositiveButton(R.string.general_leave, dialogClickListener)
                .setNegativeButton(R.string.general_cancel, dialogClickListener).show();
    }

=======
>>>>>>> 4e6176db
    @Override
    public void onBackPressed() {
        logDebug("onBackPressed");
        retryConnectionsAndSignalPresence();
        if (emojiKeyboard != null && emojiKeyboard.getEmojiKeyboardShown()) {
            emojiKeyboard.hideBothKeyboard(this);
        } else if (fileStorageLayout.isShown()) {
            hideFileStorage();
        } else {
            if (handlerEmojiKeyboard != null) {
                handlerEmojiKeyboard.removeCallbacksAndMessages(null);
            }
            if (handlerKeyboard != null) {
                handlerKeyboard.removeCallbacksAndMessages(null);
            }
            ifAnonymousModeLogin(false);
        }
    }

    @Override
    public void onClick(View v) {
        logDebug("onClick");

        if (joiningOrLeaving && v.getId() != R.id.home)
            return;
        MegaChatCall callInThisChat;
        switch (v.getId()) {
            case R.id.home:
                onBackPressed();
                break;

            case R.id.call_on_hold_layout:
                callInThisChat = megaChatApi.getChatCall(chatRoom.getChatId());
                if (callInThisChat == null)
                    break;

                if (callInThisChat.getStatus() != MegaChatCall.CALL_STATUS_RING_IN &&
                        ((callInThisChat.getStatus() >= MegaChatCall.CALL_STATUS_REQUEST_SENT &&
                                callInThisChat.getStatus() <= MegaChatCall.CALL_STATUS_IN_PROGRESS) ||
                                callInThisChat.getStatus() == MegaChatCall.CALL_STATUS_RECONNECTING)) {
                    if (callInThisChat.isOnHold()) {
                        returnCall(this, chatRoom.getChatId());
                    }

                } else if (chatRoom.isGroup()) {
                    MegaChatCall anotherCall = getAnotherActiveCall(chatRoom.getChatId());
                    if (anotherCall == null) {
                        anotherCall = getAnotherOnHoldCall(chatRoom.getChatId());
                    }
                    if (anotherCall != null) {
                        showJoinCallDialog(callInThisChat.getChatid(), anotherCall);
                    }
                }
                break;

            case R.id.call_in_progress_layout:
                if (chatIdBanner == MEGACHAT_INVALID_HANDLE)
                    break;

                MegaChatCall callBanner = megaChatApi.getChatCall(chatIdBanner);
                if (callBanner == null || callBanner.getStatus() == MegaChatCall.CALL_STATUS_USER_NO_PRESENT ||
                        callBanner.getStatus() == MegaChatCall.CALL_STATUS_RING_IN) {
                    startVideo = false;
                    if (checkPermissionsCall()) {
                        startCall();
                    }
                } else {
                    returnCall(this, chatIdBanner);
                }
                break;

            case R.id.send_message_icon_chat:
                writingLayout.setClickable(false);
                String text = textChat.getText().toString();
                if(text.trim().isEmpty()) break;
                if (editingMessage) {
                    editMessage(text);
                    finishMultiselectionMode();
                    checkActionMode();
                } else {
                    sendMessage(text);
                }
                textChat.setText("", TextView.BufferType.EDITABLE);
                break;

            case R.id.keyboard_twemoji_chat:
            case R.id.rl_keyboard_twemoji_chat:
                logDebug("keyboard_icon_chat");
                hideFileStorage();
                if(emojiKeyboard==null) break;
                changeKeyboard(keyboardTwemojiButton);
                break;


            case R.id.media_icon_chat:
            case R.id.rl_media_icon_chat:
                logDebug("media_icon_chat");
                if (recordView.isRecordingNow()) break;
                hideKeyboard();
                if(isNecessaryDisableLocalCamera() != -1){
                    showConfirmationOpenCamera(this, ACTION_TAKE_PICTURE, false);
                    break;
                }
                controlCamera();
                break;

            case R.id.pick_file_storage_icon_chat:
            case R.id.rl_pick_file_storage_icon_chat:
                logDebug("file storage icon ");
                if (fileStorageLayout.isShown()) {
                    hideFileStorage();
                    if(emojiKeyboard != null) emojiKeyboard.changeKeyboardIcon(false);
                } else {
                    if ((emojiKeyboard != null) && (emojiKeyboard.getLetterKeyboardShown())) {
                        emojiKeyboard.hideBothKeyboard(this);
                        handlerEmojiKeyboard.postDelayed(new Runnable() {
                            @Override
                            public void run() {
                                if (Build.VERSION.SDK_INT >= Build.VERSION_CODES.M) {
                                    boolean hasStoragePermission = (ContextCompat.checkSelfPermission(chatActivity, Manifest.permission.READ_EXTERNAL_STORAGE) == PackageManager.PERMISSION_GRANTED);
                                    if (!hasStoragePermission) {
                                        ActivityCompat.requestPermissions(chatActivity, new String[]{Manifest.permission.READ_EXTERNAL_STORAGE}, REQUEST_READ_STORAGE);
                                    } else {
                                        chatActivity.attachFromFileStorage();
                                    }
                                } else {
                                    chatActivity.attachFromFileStorage();
                                }
                            }
                        }, 250);
                    } else {

                        if (emojiKeyboard != null) {
                            emojiKeyboard.hideBothKeyboard(this);
                        }

                        if (Build.VERSION.SDK_INT >= Build.VERSION_CODES.M) {
                            boolean hasStoragePermission = (ContextCompat.checkSelfPermission(this, Manifest.permission.READ_EXTERNAL_STORAGE) == PackageManager.PERMISSION_GRANTED);
                            if (!hasStoragePermission) {
                                ActivityCompat.requestPermissions(this, new String[]{Manifest.permission.READ_EXTERNAL_STORAGE}, REQUEST_READ_STORAGE);

                            } else {
                                this.attachFromFileStorage();
                            }
                        } else {
                            this.attachFromFileStorage();
                        }
                    }
                }
                break;

            case R.id.rl_gif_chat:
            case R.id.gif_chat:
                startActivityForResult(
                        new Intent(this, GiphyPickerActivity.class), REQUEST_CODE_PICK_GIF);
                break;

            case R.id.toolbar_chat:
                logDebug("toolbar_chat");
                if(recordView.isRecordingNow()) break;

                showGroupInfoActivity();
                break;

            case R.id.message_jump_layout:
                goToEnd();
                break;

            case R.id.pick_attach_chat:
            case R.id.rl_attach_icon_chat:
                logDebug("Show attach bottom sheet");
                hideKeyboard();
                showSendAttachmentBottomSheet();
                break;

            case R.id.join_button:
                if (chatC.isInAnonymousMode()) {
                    ifAnonymousModeLogin(true);
                } else if (!isAlreadyJoining(idChat)) {
                    setJoiningOrLeaving(StringResourcesUtils.getString(R.string.joining_label));
                    megaChatApi.autojoinPublicChat(idChat, this);
                }

                break;

		}
    }

    public void sendLocation(){
        logDebug("sendLocation");
        if(MegaApplication.isEnabledGeoLocation()){
            getLocationPermission();
        }
        else{
            showSendLocationDialog();
        }
    }

    private void changeKeyboard(ImageButton btn){
        Drawable currentDrawable = btn.getDrawable();
        Drawable emojiDrawable = getResources().getDrawable(R.drawable.ic_emojicon);
        Drawable keyboardDrawable = getResources().getDrawable(R.drawable.ic_keyboard_white);
        if(areDrawablesIdentical(currentDrawable, emojiDrawable) && !emojiKeyboard.getEmojiKeyboardShown()){
            if(emojiKeyboard.getLetterKeyboardShown()){
                emojiKeyboard.hideLetterKeyboard();
                handlerKeyboard.postDelayed(new Runnable() {
                    @Override
                    public void run() {
                        emojiKeyboard.showEmojiKeyboard();
                    }
                },250);
            }else{
                emojiKeyboard.showEmojiKeyboard();
            }
        }else if(areDrawablesIdentical(currentDrawable, keyboardDrawable) && !emojiKeyboard.getLetterKeyboardShown()){
            emojiKeyboard.showLetterKeyboard();
        }
    }

    public void sendFromCloud(){
        attachFromCloud();
    }

    public void sendFromFileSystem(){
        attachPhotoVideo();
    }

    void getLocationPermission() {
        if (ContextCompat.checkSelfPermission(this, Manifest.permission.ACCESS_FINE_LOCATION) != PackageManager.PERMISSION_GRANTED) {
            ActivityCompat.requestPermissions(this, new String[]{Manifest.permission.ACCESS_FINE_LOCATION}, LOCATION_PERMISSION_REQUEST_CODE);
        }
        else {
            Intent intent =  new Intent(getApplicationContext(), MapsActivity.class);
            intent.putExtra(EDITING_MESSAGE, editingMessage);
            if (messageToEdit != null) {
                intent.putExtra(MSG_ID, messageToEdit.getMsgId());
            }
            startActivityForResult(intent, REQUEST_CODE_SEND_LOCATION);
        }
    }

    void showSendLocationDialog () {
        MaterialAlertDialogBuilder builder = new MaterialAlertDialogBuilder(this);
        builder.setTitle(R.string.title_activity_maps)
                .setMessage(R.string.explanation_send_location)
                .setPositiveButton(getString(R.string.button_continue),
                new DialogInterface.OnClickListener() {
                    public void onClick(DialogInterface dialog, int whichButton) {
                        //getLocationPermission();
                        megaApi.enableGeolocation(chatActivity);
                    }
                })
                .setNegativeButton(R.string.general_cancel,
                new DialogInterface.OnClickListener() {
                    @Override
                    public void onClick(DialogInterface dialog, int which) {
                        try {
                            locationDialog.dismiss();
                            isLocationDialogShown = false;
                        } catch (Exception e){}
                    }
                });

        locationDialog = builder.create();
        locationDialog.setCancelable(false);
        locationDialog.setCanceledOnTouchOutside(false);
        locationDialog.show();
        isLocationDialogShown = true;
    }

    public void attachFromFileStorage(){
        logDebug("attachFromFileStorage");
        fileStorageF = ChatFileStorageFragment.newInstance();
        getSupportFragmentManager().beginTransaction().replace(R.id.fragment_container_file_storage, fileStorageF,"fileStorageF").commitNowAllowingStateLoss();
        hideInputText();
        fileStorageLayout.setVisibility(View.VISIBLE);
//        pickFileStorageButton.setImageResource(R.drawable.ic_g_select_image);
        placeRecordButton(RECORD_BUTTON_DEACTIVATED);
    }

    public void attachFromCloud(){
        logDebug("attachFromCloud");
        if(megaApi!=null && megaApi.getRootNode()!=null){
            ChatController chatC = new ChatController(this);
            chatC.pickFileToSend();
        }
        else{
            logWarning("Online but not megaApi");
            showErrorAlertDialog(getString(R.string.error_server_connection_problem), false, this);
        }
    }

    public void attachPhotoVideo(){
        logDebug("attachPhotoVideo");

        disablePinScreen();

        Intent intent = new Intent();
        intent.setAction(Intent.ACTION_OPEN_DOCUMENT);
        intent.setAction(Intent.ACTION_GET_CONTENT);
        intent.putExtra(Intent.EXTRA_ALLOW_MULTIPLE, true);
        intent.setType("*/*");

        startActivityForResult(Intent.createChooser(intent, null), REQUEST_CODE_GET);
    }

    public void sendMessage(String text){
        logDebug("sendMessage: ");
        MegaChatMessage msgSent = megaChatApi.sendMessage(idChat, text);
        AndroidMegaChatMessage androidMsgSent = new AndroidMegaChatMessage(msgSent);
        sendMessageToUI(androidMsgSent);
    }

    public void sendLocationMessage(float longLongitude, float longLatitude, String encodedSnapshot){
        logDebug("sendLocationMessage");
        MegaChatMessage locationMessage = megaChatApi.sendGeolocation(idChat, longLongitude, longLatitude, encodedSnapshot);
        if(locationMessage == null) return;
        AndroidMegaChatMessage androidMsgSent = new AndroidMegaChatMessage(locationMessage);
        sendMessageToUI(androidMsgSent);
    }

    /**
     * Sends a Giphy message from MegaChatGiphy object.
     *
     * @param giphy Giphy to send.
     */
    public void sendGiphyMessageFromMegaChatGiphy(MegaChatGiphy giphy) {
        if (giphy == null) {
            logWarning("MegaChatGiphy is null");
            return;
        }
        sendGiphyMessage(giphy.getMp4Src(), giphy.getWebpSrc(), giphy.getMp4Size(), giphy.getWebpSize(),
                giphy.getWidth(), giphy.getHeight(), giphy.getTitle());

    }

    /**
     * Sends a Giphy message from GifData object.
     *
     * @param gifData   Giphy to send.
     */
    public void sendGiphyMessageFromGifData(GifData gifData) {
        if (gifData == null) {
            logWarning("GifData is null");
            return;
        }

        sendGiphyMessage(gifData.getMp4Url(), gifData.getWebpUrl(), gifData.getMp4Size(), gifData.getWebpSize(),
                gifData.getWidth(), gifData.getHeight(), gifData.getTitle());
    }

    /**
     * Sends a Giphy message.
     *
     * @param srcMp4    Source location of the mp4
     * @param srcWebp   Source location of the webp
     * @param sizeMp4   Size in bytes of the mp4
     * @param sizeWebp  Size in bytes of the webp
     * @param width     Width of the giphy
     * @param height    Height of the giphy
     * @param title     Title of the giphy
     */
    public void sendGiphyMessage(String srcMp4, String srcWebp, long sizeMp4, long sizeWebp, int width, int height, String title) {
        MegaChatMessage giphyMessage = megaChatApi.sendGiphy(idChat, getGiphySrc(srcMp4), getGiphySrc(srcWebp),
                sizeMp4, sizeWebp, width, height, title);
        if (giphyMessage == null) return;

        AndroidMegaChatMessage androidMsgSent = new AndroidMegaChatMessage(giphyMessage);
        sendMessageToUI(androidMsgSent);
    }

    public void hideNewMessagesLayout(){
        logDebug("hideNewMessagesLayout");

        int position = positionNewMessagesLayout;

        positionNewMessagesLayout = INVALID_VALUE;
        lastIdMsgSeen = MEGACHAT_INVALID_HANDLE;
        generalUnreadCount = 0;
        lastSeenReceived = true;
        newVisibility = false;

        if(adapter!=null){
            adapter.notifyItemChanged(position);
        }
    }

    public void openCameraApp(){
        logDebug("openCameraApp()");
        if(checkPermissionsTakePicture()){
            takePicture();
        }
    }

    public void sendMessageToUI(AndroidMegaChatMessage androidMsgSent){
        logDebug("sendMessageToUI");

        if(positionNewMessagesLayout!=-1){
            hideNewMessagesLayout();
        }

        int infoToShow = -1;

        int index = messages.size()-1;
        if(androidMsgSent!=null){
            if(androidMsgSent.isUploading()){
                logDebug("Is uploading: ");

            }else if(androidMsgSent.getMessage() != null) {
                logDebug("Sent message with id temp: " + androidMsgSent.getMessage().getTempId());
                logDebug("State of the message: " + androidMsgSent.getMessage().getStatus());
            }

            if(index==-1){
                //First element
                logDebug("First element!");
                messages.add(androidMsgSent);
                messages.get(0).setInfoToShow(AndroidMegaChatMessage.CHAT_ADAPTER_SHOW_ALL);
            }
            else{
                //Not first element - Find where to add in the queue
                logDebug("NOT First element!");

                AndroidMegaChatMessage msg = messages.get(index);
                if(!androidMsgSent.isUploading()){
                    while(msg.isUploading()){
                        index--;
                        if (index == -1) {
                            break;
                        }
                        msg = messages.get(index);
                    }
                }

                while (!msg.isUploading() && msg.getMessage().getStatus() == MegaChatMessage.STATUS_SENDING_MANUAL) {
                    index--;
                    if (index == -1) {
                        break;
                    }
                    msg = messages.get(index);
                }

                index++;
                logDebug("Add in position: " + index);
                messages.add(index, androidMsgSent);
                infoToShow = adjustInfoToShow(index);
            }

            if (adapter == null) {
                createAdapter();
            } else {
                //Increment header position
                index++;
                adapter.addMessage(messages, index);
                mLayoutManager.scrollToPositionWithOffset(index, scaleHeightPx(infoToShow == AndroidMegaChatMessage.CHAT_ADAPTER_SHOW_ALL ? 50 : 20, getOutMetrics()));
            }
        }
        else{
            logError("Error sending message!");
        }
    }

    /**
     * Method for copying a message.
     *
     * @param message The message.
     * @return The copied text.
     */
    public String copyMessage(AndroidMegaChatMessage message) {
        return chatC.createSingleManagementString(message, chatRoom);
    }

    /**
     * Method for copying a text to the clipboard.
     *
     * @param text The text.
     */
    public void copyToClipboard(String text) {
        android.content.ClipboardManager clipboard = (android.content.ClipboardManager) getSystemService(Context.CLIPBOARD_SERVICE);
        android.content.ClipData clip = android.content.ClipData.newPlainText("Copied Text", text);
        clipboard.setPrimaryClip(clip);
        showSnackbar(SNACKBAR_TYPE, getString(R.string.messages_copied_clipboard), -1);
    }


    public void editMessage(ArrayList<AndroidMegaChatMessage> messagesSelected) {
        if (messagesSelected.isEmpty() || messagesSelected.get(0) == null)
            return;

        editingMessage = true;
        MegaChatMessage msg = messagesSelected.get(0).getMessage();
        MegaChatContainsMeta meta = msg.getContainsMeta();
        messageToEdit = msg;

        if (msg.getType() == MegaChatMessage.TYPE_CONTAINS_META && meta != null && meta.getType() == MegaChatContainsMeta.CONTAINS_META_GEOLOCATION) {
            sendLocation();
            finishMultiselectionMode();
            checkActionMode();
        } else {
            textChat.setText(messageToEdit.getContent());
            textChat.setSelection(textChat.getText().length());
        }
    }

    public void editMessage(String text) {
        if (messageToEdit.getContent().equals(text)) return;
        MegaChatMessage msgEdited = megaChatApi.editMessage(idChat,
                messageToEdit.getMsgId() != MEGACHAT_INVALID_HANDLE ? messageToEdit.getMsgId() : messageToEdit.getTempId(),
                text);

        if (msgEdited != null) {
            logDebug("Edited message: status: " + msgEdited.getStatus());
            AndroidMegaChatMessage androidMsgEdited = new AndroidMegaChatMessage(msgEdited);
            modifyMessageReceived(androidMsgEdited, false);
        } else {
            logWarning("Message cannot be edited!");
            showSnackbar(SNACKBAR_TYPE, getString(R.string.error_editing_message), MEGACHAT_INVALID_HANDLE);
        }
    }

    public void editMessageMS(String text, MegaChatMessage messageToEdit){
        logDebug("editMessageMS: ");
        MegaChatMessage msgEdited = null;

        if(messageToEdit.getMsgId()!=-1){
            msgEdited = megaChatApi.editMessage(idChat, messageToEdit.getMsgId(), text);
        }
        else{
            msgEdited = megaChatApi.editMessage(idChat, messageToEdit.getTempId(), text);
        }

        if(msgEdited!=null){
            logDebug("Edited message: status: " + msgEdited.getStatus());
            AndroidMegaChatMessage androidMsgEdited = new AndroidMegaChatMessage(msgEdited);
            modifyMessageReceived(androidMsgEdited, false);
        }
        else{
            logWarning("Message cannot be edited!");
            showSnackbar(SNACKBAR_TYPE, getString(R.string.error_editing_message), -1);
        }
    }

    public void showUploadPanel(){
        if (isBottomSheetDialogShown(bottomSheetDialogFragment)) return;

        bottomSheetDialogFragment = new AttachmentUploadBottomSheetDialogFragment();
        bottomSheetDialogFragment.show(getSupportFragmentManager(), bottomSheetDialogFragment.getTag());
    }

    public void activateActionMode(){
        if (!adapter.isMultipleSelect()) {
            adapter.setMultipleSelect(true);
            actionMode = startSupportActionMode(new ActionBarCallBack());
            updateActionModeTitle();
        }
    }

    private void reDoTheSelectionAfterRotation() {
        if (recoveredSelectedPositions == null || adapter == null)
            return;

        if (recoveredSelectedPositions.size() > 0) {
            activateActionMode();

            for (int position : recoveredSelectedPositions) {
                AndroidMegaChatMessage msg = adapter.getMessageAtMessagesPosition(position);
                if(msg != null) {
                    adapter.toggleSelection(msg.getMessage().getMsgId());
                }
            }
        }

        updateActionModeTitle();
    }

    public void activateActionModeWithItem(int positionInAdapter) {
        logDebug("activateActionModeWithItem");

        activateActionMode();
        if (adapter.isMultipleSelect()) {
            itemClick((positionInAdapter + 1), null);
        }
    }

    //Multiselect
    private class  ActionBarCallBack implements ActionMode.Callback {

        @Override
        public boolean onActionItemClicked(ActionMode mode, MenuItem item) {
            ArrayList<AndroidMegaChatMessage> messagesSelected = adapter.getSelectedMessages();

            if (app.getStorageState() == STORAGE_STATE_PAYWALL) {
                showOverDiskQuotaPaywallWarning();
                return false;
            }

            switch(item.getItemId()){
                case R.id.chat_cab_menu_edit:
                    logDebug("Edit text");
                    editMessage(messagesSelected);
                    break;

                case R.id.chat_cab_menu_forward:
                    logDebug("Forward message");
                    forwardMessages(messagesSelected);
                    break;

                case R.id.chat_cab_menu_copy:
                    finishMultiselectionMode();
                    String text = "";
                    if (messagesSelected.size() == 1) {
                        text = copyMessage(messagesSelected.get(0));
                    } else {
                        text = copyMessages(messagesSelected);
                    }
                    copyToClipboard(text);
                    break;
                case R.id.chat_cab_menu_delete:
                    finishMultiselectionMode();
                    //Delete
                    showConfirmationDeleteMessages(messagesSelected, chatRoom);
                    break;

                case R.id.chat_cab_menu_download:
                    logDebug("chat_cab_menu_download ");
                    finishMultiselectionMode();

                    if (!checkPermissionWriteStorage(REQUEST_WRITE_STORAGE)) {
                        preservedMessagesSelected = messagesSelected;
                        return false;
                    }
                    ArrayList<MegaNodeList> list = new ArrayList<>();
                    for (int i = 0; i < messagesSelected.size(); i++) {
                        MegaNodeList megaNodeList = messagesSelected.get(i).getMessage().getMegaNodeList();
                        list.add(megaNodeList);
                    }
                    chatC.prepareForChatDownload(list);
                    break;

                case R.id.chat_cab_menu_import:
                    finishMultiselectionMode();
                    chatC.importNodesFromAndroidMessages(messagesSelected);
                    break;

                case R.id.chat_cab_menu_offline:
                    finishMultiselectionMode();
                    if (!checkPermissionWriteStorage(REQUEST_WRITE_STORAGE_OFFLINE)) {
                        preservedMessagesSelected = messagesSelected;
                        return false;
                    }
                    chatC.saveForOfflineWithAndroidMessages(messagesSelected, chatRoom);
                    break;

            }
            return false;
        }

        public String copyMessages(ArrayList<AndroidMegaChatMessage> messagesSelected){
            logDebug("copyMessages");
            ChatController chatC = new ChatController(chatActivity);
            StringBuilder builder = new StringBuilder();

            for(int i=0;i<messagesSelected.size();i++){
                AndroidMegaChatMessage messageSelected = messagesSelected.get(i);
                builder.append("[");
                String timestamp = formatShortDateTime(messageSelected.getMessage().getTimestamp());
                builder.append(timestamp);
                builder.append("] ");
                String messageString = chatC.createManagementString(messageSelected, chatRoom);
                builder.append(messageString);
                builder.append("\n");
            }
            return builder.toString();
        }


        @Override
        public boolean onCreateActionMode(ActionMode mode, Menu menu) {
            logDebug("onCreateActionMode");

            MenuInflater inflater = mode.getMenuInflater();
            inflater.inflate(R.menu.messages_chat_action, menu);

            importIcon = menu.findItem(R.id.chat_cab_menu_import);
            return true;
        }

        @Override
        public void onDestroyActionMode(ActionMode arg0) {
            logDebug("onDestroyActionMode");
            adapter.setMultipleSelect(false);
            editingMessage = false;
            recoveredSelectedPositions = null;
            clearSelections();
        }

        @Override
        public boolean onPrepareActionMode(ActionMode mode, Menu menu) {
            logDebug("onPrepareActionMode");
            List<AndroidMegaChatMessage> selected = adapter.getSelectedMessages();
            if(selected.size() == 0){
                menu.findItem(R.id.chat_cab_menu_edit).setVisible(false);
                menu.findItem(R.id.chat_cab_menu_copy).setVisible(false);
                menu.findItem(R.id.chat_cab_menu_delete).setVisible(false);
                menu.findItem(R.id.chat_cab_menu_forward).setVisible(false);
                menu.findItem(R.id.chat_cab_menu_download).setVisible(false);
                menu.findItem(R.id.chat_cab_menu_offline).setVisible(false);
                importIcon.setVisible(false);

            }else {

                if((chatRoom.getOwnPrivilege()==MegaChatRoom.PRIV_RM||chatRoom.getOwnPrivilege()==MegaChatRoom.PRIV_RO) && !chatRoom.isPreview()){
                    logDebug("Chat without permissions || without preview");

                    boolean showCopy = true;
                    for (int i = 0; i < selected.size(); i++) {
                        MegaChatMessage msg = selected.get(i).getMessage();
                        if (msg.getType() == MegaChatMessage.TYPE_NODE_ATTACHMENT
                                || msg.getType() == MegaChatMessage.TYPE_CONTACT_ATTACHMENT
                                || msg.getType() == MegaChatMessage.TYPE_VOICE_CLIP
                                || (msg.getType() == MegaChatMessage.TYPE_CONTAINS_META && msg.getContainsMeta() != null
                                && (msg.getContainsMeta().getType() == MegaChatContainsMeta.CONTAINS_META_GEOLOCATION
                                || msg.getContainsMeta().getType() == MegaChatContainsMeta.CONTAINS_META_GIPHY))) {
                            showCopy = false;
                            break;
                        }
                    }

                    menu.findItem(R.id.chat_cab_menu_edit).setVisible(false);
                    menu.findItem(R.id.chat_cab_menu_copy).setVisible(showCopy);
                    menu.findItem(R.id.chat_cab_menu_delete).setVisible(false);
                    menu.findItem(R.id.chat_cab_menu_forward).setVisible(false);
                    menu.findItem(R.id.chat_cab_menu_download).setVisible(false);
                    menu.findItem(R.id.chat_cab_menu_offline).setVisible(false);
                    importIcon.setVisible(false);
                }
                else{
                    logDebug("Chat with permissions or preview");
                    if(isOnline(chatActivity) && !chatC.isInAnonymousMode()){
                        menu.findItem(R.id.chat_cab_menu_forward).setVisible(true);
                    }else{
                        menu.findItem(R.id.chat_cab_menu_forward).setVisible(false);
                    }

                    if (selected.size() == 1) {
                        if(hasMessagesRemoved(selected.get(0).getMessage())){
                            menu.findItem(R.id.chat_cab_menu_edit).setVisible(false);
                            menu.findItem(R.id.chat_cab_menu_copy).setVisible(false);
                            menu.findItem(R.id.chat_cab_menu_delete).setVisible(false);
                            menu.findItem(R.id.chat_cab_menu_forward).setVisible(false);
                            menu.findItem(R.id.chat_cab_menu_download).setVisible(false);
                            menu.findItem(R.id.chat_cab_menu_offline).setVisible(false);
                            importIcon.setVisible(false);

                        }else if(selected.get(0).isUploading()){
                            menu.findItem(R.id.chat_cab_menu_copy).setVisible(false);
                            menu.findItem(R.id.chat_cab_menu_delete).setVisible(false);
                            menu.findItem(R.id.chat_cab_menu_edit).setVisible(false);
                            menu.findItem(R.id.chat_cab_menu_forward).setVisible(false);
                            menu.findItem(R.id.chat_cab_menu_download).setVisible(false);
                            menu.findItem(R.id.chat_cab_menu_offline).setVisible(false);
                            importIcon.setVisible(false);

                        }else if(selected.get(0).getMessage().getType()==MegaChatMessage.TYPE_NODE_ATTACHMENT){
                            logDebug("TYPE_NODE_ATTACHMENT selected");
                            menu.findItem(R.id.chat_cab_menu_copy).setVisible(false);
                            menu.findItem(R.id.chat_cab_menu_edit).setVisible(false);

                            if(selected.get(0).getMessage().getUserHandle()==myUserHandle && selected.get(0).getMessage().isDeletable()){
                                logDebug("one message Message DELETABLE");
                                menu.findItem(R.id.chat_cab_menu_delete).setVisible(true);
                            }else{
                                menu.findItem(R.id.chat_cab_menu_delete).setVisible(false);
                            }

                            if(isOnline(chatActivity)){
                                menu.findItem(R.id.chat_cab_menu_download).setVisible(true);
                                if (chatC.isInAnonymousMode()) {
                                    menu.findItem(R.id.chat_cab_menu_offline).setVisible(false);
                                    importIcon.setVisible(false);
                                }
                                else {
                                    menu.findItem(R.id.chat_cab_menu_offline).setVisible(true);
                                    importIcon.setVisible(true);
                                }
                            }
                            else{
                                menu.findItem(R.id.chat_cab_menu_download).setVisible(false);
                                menu.findItem(R.id.chat_cab_menu_offline).setVisible(false);
                                importIcon.setVisible(false);
                            }
                        }
                        else if(selected.get(0).getMessage().getType()==MegaChatMessage.TYPE_CONTACT_ATTACHMENT){
                            logDebug("TYPE_CONTACT_ATTACHMENT selected");

                            menu.findItem(R.id.chat_cab_menu_copy).setVisible(false);
                            menu.findItem(R.id.chat_cab_menu_edit).setVisible(false);

                            if(selected.get(0).getMessage().getUserHandle()==myUserHandle && selected.get(0).getMessage().isDeletable()){
                                logDebug("one message Message DELETABLE");
                                menu.findItem(R.id.chat_cab_menu_delete).setVisible(true);
                            }
                            else{
                                logDebug("one message Message NOT DELETABLE");
                                menu.findItem(R.id.chat_cab_menu_delete).setVisible(false);
                            }

                            menu.findItem(R.id.chat_cab_menu_download).setVisible(false);
                            menu.findItem(R.id.chat_cab_menu_offline).setVisible(false);
                            importIcon.setVisible(false);
                        }
                        else if(selected.get(0).getMessage().getType()==MegaChatMessage.TYPE_VOICE_CLIP){
                            logDebug("TYPE_VOICE_CLIP selected");

                            menu.findItem(R.id.chat_cab_menu_copy).setVisible(false);
                            menu.findItem(R.id.chat_cab_menu_edit).setVisible(false);

                            if((selected.get(0).getMessage().getUserHandle()==myUserHandle) && (selected.get(0).getMessage().isDeletable())){
                                menu.findItem(R.id.chat_cab_menu_delete).setVisible(true);
                            }else{
                                menu.findItem(R.id.chat_cab_menu_delete).setVisible(false);
                            }
                            menu.findItem(R.id.chat_cab_menu_download).setVisible(false);
                            menu.findItem(R.id.chat_cab_menu_offline).setVisible(false);
                            importIcon.setVisible(false);

                        }
                        else{
                            logDebug("Other type: " + selected.get(0).getMessage().getType());

                            MegaChatMessage messageSelected= megaChatApi.getMessage(idChat, selected.get(0).getMessage().getMsgId());
                            if(messageSelected == null){
                                messageSelected = megaChatApi.getMessage(idChat, selected.get(0).getMessage().getTempId());
                                if(messageSelected == null){
                                    menu.findItem(R.id.chat_cab_menu_edit).setVisible(false);
                                    menu.findItem(R.id.chat_cab_menu_copy).setVisible(false);
                                    menu.findItem(R.id.chat_cab_menu_delete).setVisible(false);
                                    menu.findItem(R.id.chat_cab_menu_forward).setVisible(false);
                                    menu.findItem(R.id.chat_cab_menu_download).setVisible(false);
                                    menu.findItem(R.id.chat_cab_menu_offline).setVisible(false);
                                    importIcon.setVisible(false);
                                    return false;
                                }
                            }

                            if (messageSelected.getType() == MegaChatMessage.TYPE_CONTAINS_META
                                    && messageSelected.getContainsMeta() != null
                                    && (messageSelected.getContainsMeta().getType() == MegaChatContainsMeta.CONTAINS_META_GEOLOCATION
                                        || messageSelected.getContainsMeta().getType() == MegaChatContainsMeta.CONTAINS_META_GIPHY)) {
                                menu.findItem(R.id.chat_cab_menu_copy).setVisible(false);
                            } else {
                                menu.findItem(R.id.chat_cab_menu_copy).setVisible(true);
                            }

                            int type = selected.get(0).getMessage().getType();

                            if(messageSelected.getUserHandle()==myUserHandle){

                                if(messageSelected.isEditable()){
                                    logDebug("Message EDITABLE");
                                    menu.findItem(R.id.chat_cab_menu_edit).setVisible(true);
                                    menu.findItem(R.id.chat_cab_menu_delete).setVisible(true);
                                }
                                else{
                                    logDebug("Message NOT EDITABLE");
                                    menu.findItem(R.id.chat_cab_menu_edit).setVisible(false);
                                    menu.findItem(R.id.chat_cab_menu_delete).setVisible(false);
                                }

                                if (!isOnline(chatActivity) || type == MegaChatMessage.TYPE_TRUNCATE||type == MegaChatMessage.TYPE_ALTER_PARTICIPANTS||type == MegaChatMessage.TYPE_CHAT_TITLE||type == MegaChatMessage.TYPE_PRIV_CHANGE||type == MegaChatMessage.TYPE_CALL_ENDED||type == MegaChatMessage.TYPE_CALL_STARTED) {
                                    menu.findItem(R.id.chat_cab_menu_forward).setVisible(false);
                                }
                                else{
                                    menu.findItem(R.id.chat_cab_menu_forward).setVisible(true);
                                }
                            }
                            else{
                                menu.findItem(R.id.chat_cab_menu_edit).setVisible(false);
                                menu.findItem(R.id.chat_cab_menu_delete).setVisible(false);
                                importIcon.setVisible(false);

                                if (chatC.isInAnonymousMode() || !isOnline(chatActivity) || type == MegaChatMessage.TYPE_TRUNCATE||type == MegaChatMessage.TYPE_ALTER_PARTICIPANTS||type == MegaChatMessage.TYPE_CHAT_TITLE||type == MegaChatMessage.TYPE_PRIV_CHANGE||type == MegaChatMessage.TYPE_CALL_ENDED||type == MegaChatMessage.TYPE_CALL_STARTED) {
                                    menu.findItem(R.id.chat_cab_menu_forward).setVisible(false);
                                }
                                else{
                                    menu.findItem(R.id.chat_cab_menu_forward).setVisible(true);
                                }
                            }
                            menu.findItem(R.id.chat_cab_menu_download).setVisible(false);
                            menu.findItem(R.id.chat_cab_menu_offline).setVisible(false);
                            importIcon.setVisible(false);
                        }
                    }
                    else{
                        logDebug("Many items selected");
                        boolean isUploading = false;
                        boolean showDelete = true;
                        boolean showCopy = true;
                        boolean showForward = true;
                        boolean allNodeAttachments = true;
                        boolean isRemoved = false;

                        for(int i=0; i<selected.size();i++) {

                            if(hasMessagesRemoved(selected.get(i).getMessage())){
                                isRemoved = true;
                                break;
                            }

                            if (!isUploading) {
                                if (selected.get(i).isUploading()) {
                                    isUploading = true;
                                }
                            }

                            MegaChatMessage msg = selected.get(i).getMessage();

                            if (showCopy
                                    && (msg.getType() == MegaChatMessage.TYPE_NODE_ATTACHMENT
                                    || msg.getType() == MegaChatMessage.TYPE_CONTACT_ATTACHMENT
                                    || msg.getType() == MegaChatMessage.TYPE_VOICE_CLIP
                                    || (msg.getType() == MegaChatMessage.TYPE_CONTAINS_META && msg.getContainsMeta() != null
                                        && (msg.getContainsMeta().getType() == MegaChatContainsMeta.CONTAINS_META_GEOLOCATION
                                            || msg.getContainsMeta().getType() == MegaChatContainsMeta.CONTAINS_META_GIPHY)))) {
                                showCopy = false;
                            }

                            if((showDelete) && ((msg.getUserHandle() != myUserHandle) || ((msg.getType() == MegaChatMessage.TYPE_NORMAL || msg.getType() == MegaChatMessage.TYPE_NODE_ATTACHMENT || msg.getType() == MegaChatMessage.TYPE_CONTACT_ATTACHMENT || msg.getType() == MegaChatMessage.TYPE_CONTAINS_META || msg.getType() == MegaChatMessage.TYPE_VOICE_CLIP) && (!(msg.isDeletable()))))){
                                showDelete = false;
                            }

                            if((showForward) &&(msg.getType() == MegaChatMessage.TYPE_TRUNCATE||msg.getType() == MegaChatMessage.TYPE_ALTER_PARTICIPANTS||msg.getType() == MegaChatMessage.TYPE_CHAT_TITLE||msg.getType() == MegaChatMessage.TYPE_PRIV_CHANGE||msg.getType() == MegaChatMessage.TYPE_CALL_ENDED||msg.getType() == MegaChatMessage.TYPE_CALL_STARTED)) {
                                showForward = false;
                            }

                            if ((allNodeAttachments) && (selected.get(i).getMessage().getType() != MegaChatMessage.TYPE_NODE_ATTACHMENT)){
                                allNodeAttachments = false;
                            }
                        }

                        if (isUploading || isRemoved) {
                            menu.findItem(R.id.chat_cab_menu_copy).setVisible(false);
                            menu.findItem(R.id.chat_cab_menu_delete).setVisible(false);
                            menu.findItem(R.id.chat_cab_menu_edit).setVisible(false);
                            menu.findItem(R.id.chat_cab_menu_forward).setVisible(false);
                            menu.findItem(R.id.chat_cab_menu_download).setVisible(false);
                            menu.findItem(R.id.chat_cab_menu_offline).setVisible(false);
                            importIcon.setVisible(false);
                        }
                        else {
                            if(allNodeAttachments && isOnline(chatActivity)){
                                menu.findItem(R.id.chat_cab_menu_download).setVisible(true);
                                if (chatC.isInAnonymousMode()){
                                    menu.findItem(R.id.chat_cab_menu_offline).setVisible(false);
                                    importIcon.setVisible(false);
                                }
                                else {
                                    menu.findItem(R.id.chat_cab_menu_offline).setVisible(true);
                                    importIcon.setVisible(true);
                                }
                            }
                            else{
                                menu.findItem(R.id.chat_cab_menu_download).setVisible(false);
                                menu.findItem(R.id.chat_cab_menu_offline).setVisible(false);
                                importIcon.setVisible(false);
                            }

                            menu.findItem(R.id.chat_cab_menu_edit).setVisible(false);
                            if (chatC.isInAnonymousMode()){
                                menu.findItem(R.id.chat_cab_menu_copy).setVisible(false);
                                menu.findItem(R.id.chat_cab_menu_delete).setVisible(false);
                            }
                            else {
                                menu.findItem(R.id.chat_cab_menu_copy).setVisible(showCopy);
                                menu.findItem(R.id.chat_cab_menu_delete).setVisible(showDelete);
                            }
                            if(isOnline(chatActivity) && !chatC.isInAnonymousMode()){
                                menu.findItem(R.id.chat_cab_menu_forward).setVisible(showForward);
                            }
                            else{
                                menu.findItem(R.id.chat_cab_menu_forward).setVisible(false);
                            }
                        }
                    }
                }
            }
            return false;
        }
    }

    public boolean showSelectMenuItem(){
        if (adapter != null){
            return adapter.isMultipleSelect();
        }
        return false;
    }

    public void showConfirmationDeleteMessages(final ArrayList<AndroidMegaChatMessage> messages, final MegaChatRoom chat){
        logDebug("showConfirmationDeleteMessages");

        DialogInterface.OnClickListener dialogClickListener = new DialogInterface.OnClickListener() {
            @Override
            public void onClick(DialogInterface dialog, int which) {
                switch (which){
                    case DialogInterface.BUTTON_POSITIVE:
                        stopReproductions();
                        ChatController cC = new ChatController(chatActivity);
                        cC.deleteAndroidMessages(messages, chat);
                        break;
                    case DialogInterface.BUTTON_NEGATIVE:
                        //No button clicked
                        break;
                }
            }
        };

        MaterialAlertDialogBuilder builder = new MaterialAlertDialogBuilder(this, R.style.ThemeOverlay_Mega_MaterialAlertDialog);

        if(messages.size()==1){
            builder.setMessage(R.string.confirmation_delete_one_message);
        }
        else{
            builder.setMessage(R.string.confirmation_delete_several_messages);
        }
        builder.setPositiveButton(R.string.context_remove, dialogClickListener).setNegativeButton(R.string.general_cancel, dialogClickListener).show();
    }

    public void showConfirmationDeleteMessage(final long messageId, final long chatId){
        logDebug("showConfirmationDeleteMessage");

        DialogInterface.OnClickListener dialogClickListener = new DialogInterface.OnClickListener() {
            @Override
            public void onClick(DialogInterface dialog, int which) {
                switch (which){
                    case DialogInterface.BUTTON_POSITIVE:
                        ChatController cC = new ChatController(chatActivity);
                        cC.deleteMessageById(messageId, chatId);
                        break;
                    case DialogInterface.BUTTON_NEGATIVE:
                        //No button clicked
                        break;
                }
            }
        };

        MaterialAlertDialogBuilder builder = new MaterialAlertDialogBuilder(this, R.style.ThemeOverlay_Mega_MaterialAlertDialog);

        builder.setMessage(R.string.confirmation_delete_one_message);
        builder.setPositiveButton(R.string.context_remove, dialogClickListener)
                .setNegativeButton(R.string.general_cancel, dialogClickListener).show();
    }

    /*
     * Clear all selected items
     */
    private void clearSelections() {
        if(adapter.isMultipleSelect()){
            adapter.clearSelections();
        }
        updateActionModeTitle();
    }

    public void updateActionModeTitle() {
        try {
            if (actionMode != null) {
                if (adapter.getSelectedItemCount() == 0) {
                    actionMode.setTitle(getString(R.string.select_message_title).toUpperCase());
                } else {
                    actionMode.setTitle(adapter.getSelectedItemCount() + "");
                }
                actionMode.invalidate();
            }
        } catch (Exception e) {
            e.printStackTrace();
            logError("Invalidate error", e);
        }
    }

    /*
     * Disable selection
     */
    public void hideMultipleSelect() {
        if (adapter != null) {
            adapter.setMultipleSelect(false);
        }

        if (actionMode != null) {
            actionMode.finish();
        }
    }

    public void finishMultiselectionMode() {
        clearSelections();
        hideMultipleSelect();
    }

    private void checkActionMode(){
        if (adapter.isMultipleSelect() && actionMode != null) {
            actionMode.invalidate();
        }else{
            editingMessage = false;
        }
    }

    public void selectAll() {
        if (adapter != null) {
            if (adapter.isMultipleSelect()) {
                adapter.selectAll();
            } else {
                adapter.setMultipleSelect(true);
                adapter.selectAll();

                actionMode = startSupportActionMode(new ActionBarCallBack());
            }

            new Handler(Looper.getMainLooper()).post(() -> updateActionModeTitle());
        }
    }

    /**
     * Method for displaying feedback dialogue in a message.
     *
     * @param chatId      The chat ID.
     * @param megaMessage The message.
     * @param reaction    The reaction.
     */
    public void openInfoReactionBottomSheet(long chatId, AndroidMegaChatMessage megaMessage, String reaction) {
        if (chatRoom.getChatId() != chatId)
            return;

        showReactionBottomSheet(megaMessage, messages.indexOf(megaMessage), reaction);
    }

    public void openReactionBottomSheet(long chatId, AndroidMegaChatMessage megaMessage) {
        if (chatRoom.getChatId() != chatId)
            return;

        int positionInMessages = messages.indexOf(megaMessage);
        showReactionBottomSheet(megaMessage, positionInMessages, null);
    }

    public void itemLongClick(int positionInAdapter) {
        int positionInMessages = positionInAdapter - 1;
        if (positionInMessages >= messages.size())
            return;

        AndroidMegaChatMessage m = messages.get(positionInMessages);
        if (adapter.isMultipleSelect() || m == null || m.isUploading() || m.getMessage().getStatus() == MegaChatMessage.STATUS_SERVER_REJECTED || m.getMessage().getStatus() == MegaChatMessage.STATUS_SENDING_MANUAL)
            return;

        int type = m.getMessage().getType();
        switch (type) {
            case MegaChatMessage.TYPE_NODE_ATTACHMENT:
            case MegaChatMessage.TYPE_CONTACT_ATTACHMENT:
            case MegaChatMessage.TYPE_VOICE_CLIP:
            case MegaChatMessage.TYPE_NORMAL:
                showGeneralChatMessageBottomSheet(m, positionInMessages);
                break;

            case MegaChatMessage.TYPE_CONTAINS_META:
                MegaChatContainsMeta meta = m.getMessage().getContainsMeta();
                if (meta == null || meta.getType() == MegaChatContainsMeta.CONTAINS_META_INVALID)
                    return;

                if (meta.getType() == MegaChatContainsMeta.CONTAINS_META_RICH_PREVIEW
                        || meta.getType() == MegaChatContainsMeta.CONTAINS_META_GEOLOCATION
                        || meta.getType() == MegaChatContainsMeta.CONTAINS_META_GIPHY) {
                    showGeneralChatMessageBottomSheet(m, positionInMessages);
                }
                break;
        }
    }

    private boolean isSelectableMessage(AndroidMegaChatMessage message) {
        if (message.getMessage().getStatus() == MegaChatMessage.STATUS_SERVER_REJECTED || message.getMessage().getStatus() == MegaChatMessage.STATUS_SENDING_MANUAL)
            return false;

        int type = message.getMessage().getType();
        switch (type) {
            case MegaChatMessage.TYPE_NODE_ATTACHMENT:
            case MegaChatMessage.TYPE_CONTACT_ATTACHMENT:
            case MegaChatMessage.TYPE_VOICE_CLIP:
            case MegaChatMessage.TYPE_NORMAL:
            case MegaChatMessage.TYPE_CONTAINS_META:
            case MegaChatMessage.TYPE_PUBLIC_HANDLE_CREATE:
            case MegaChatMessage.TYPE_PUBLIC_HANDLE_DELETE:
            case MegaChatMessage.TYPE_SET_PRIVATE_MODE:
                return true;
            default:
                return false;
        }
    }

    public void itemClick(int positionInAdapter, int [] screenPosition) {
        int positionInMessages = positionInAdapter-1;

        if(positionInMessages < messages.size()){
            AndroidMegaChatMessage m = messages.get(positionInMessages);

            if (adapter.isMultipleSelect()) {
                logDebug("isMultipleSelect");
                if (!m.isUploading()) {
                    logDebug("isMultipleSelect - iNOTsUploading");
                    if (m.getMessage() != null) {
                        MegaChatContainsMeta meta = m.getMessage().getContainsMeta();
                        if (meta != null && meta.getType() == MegaChatContainsMeta.CONTAINS_META_INVALID) {
                        }else{
                            logDebug("Message id: " + m.getMessage().getMsgId());
                            logDebug("Timestamp: " + m.getMessage().getTimestamp());
                            if (isSelectableMessage(m)) {
                                adapter.toggleSelection(m.getMessage().getMsgId());
                                List<AndroidMegaChatMessage> messages = adapter.getSelectedMessages();
                                if (!messages.isEmpty()) {
                                    updateActionModeTitle();
                                }
                            }
                        }
                    }
                }
            }else{
                if(m!=null){
                    if(m.isUploading()){
                        showUploadingAttachmentBottomSheet(m, positionInMessages);
                    }else{
                        if((m.getMessage().getStatus()==MegaChatMessage.STATUS_SERVER_REJECTED)||(m.getMessage().getStatus()==MegaChatMessage.STATUS_SENDING_MANUAL)){
                            if(m.getMessage().getUserHandle()==megaChatApi.getMyUserHandle()) {
                                if (!(m.getMessage().isManagementMessage())) {
                                    logDebug("selected message handle: " + m.getMessage().getTempId());
                                    logDebug("selected message rowId: " + m.getMessage().getRowId());
                                    if ((m.getMessage().getStatus() == MegaChatMessage.STATUS_SERVER_REJECTED) || (m.getMessage().getStatus() == MegaChatMessage.STATUS_SENDING_MANUAL)) {
                                        logDebug("show not sent message panel");
                                        showMsgNotSentPanel(m, positionInMessages);
                                    }
                                }
                            }
                        }
                        else{
                            if(m.getMessage().getType()==MegaChatMessage.TYPE_NODE_ATTACHMENT){
                                MegaNodeList nodeList = m.getMessage().getMegaNodeList();
                                if(nodeList.size()==1){
                                    MegaNode node = chatC.authorizeNodeIfPreview(nodeList.get(0), chatRoom);
                                    if (MimeTypeList.typeForName(node.getName()).isImage()){

                                        if(node.hasPreview()){
                                            logDebug("Show full screen viewer");
                                            showFullScreenViewer(m.getMessage().getMsgId(), screenPosition);
                                        }
                                        else{
                                            logDebug("Image without preview - show node attachment panel for one node");
                                            showGeneralChatMessageBottomSheet(m, positionInMessages);
                                        }
                                    }
                                    else if (MimeTypeList.typeForName(node.getName()).isVideoReproducible()||MimeTypeList.typeForName(node.getName()).isAudio()){
                                        logDebug("isFile:isVideoReproducibleOrIsAudio");
                                        String mimeType = MimeTypeList.typeForName(node.getName()).getType();
                                        logDebug("FILE HANDLE: " + node.getHandle() + " TYPE: " + mimeType);

                                        Intent mediaIntent;
                                        boolean internalIntent;
                                        boolean opusFile = false;
                                        if (MimeTypeList.typeForName(node.getName()).isVideoNotSupported() || MimeTypeList.typeForName(node.getName()).isAudioNotSupported()){
                                            mediaIntent = new Intent(Intent.ACTION_VIEW);
                                            internalIntent=false;
                                            String[] s = node.getName().split("\\.");
                                            if (s != null && s.length > 1 && s[s.length-1].equals("opus")) {
                                                opusFile = true;
                                            }
                                        }
                                        else {
                                            logDebug("setIntentToAudioVideoPlayer");
                                            mediaIntent = new Intent(this, AudioVideoPlayerLollipop.class);
                                            internalIntent=true;
                                        }
                                        logDebug("putExtra: screenPosition("+screenPosition+"), msgId("+m.getMessage().getMsgId()+"), chatId("+idChat+"), filename("+node.getName()+")");

                                        mediaIntent.putExtra("screenPosition", screenPosition);
                                        mediaIntent.putExtra("adapterType", FROM_CHAT);
                                        mediaIntent.putExtra(IS_PLAYLIST, false);
                                        mediaIntent.putExtra("msgId", m.getMessage().getMsgId());
                                        mediaIntent.putExtra("chatId", idChat);
                                        mediaIntent.putExtra("FILENAME", node.getName());

                                        String localPath = getLocalFile(this, node.getName(), node.getSize());

                                        if (localPath != null){
                                            logDebug("localPath != null");

                                            File mediaFile = new File(localPath);
                                            //mediaIntent.setDataAndType(Uri.parse(localPath), mimeType);
                                            if (Build.VERSION.SDK_INT >= Build.VERSION_CODES.N && localPath.contains(Environment.getExternalStorageDirectory().getPath())) {
                                                logDebug("FileProviderOption");
                                                Uri mediaFileUri = FileProvider.getUriForFile(this, "mega.privacy.android.app.providers.fileprovider", mediaFile);
                                                if(mediaFileUri==null){
                                                    logDebug("ERROR:NULLmediaFileUri");
                                                    showSnackbar(SNACKBAR_TYPE, getString(R.string.general_text_error), -1);
                                                }
                                                else{
                                                    mediaIntent.setDataAndType(mediaFileUri, MimeTypeList.typeForName(node.getName()).getType());
                                                }
                                            }else{
                                                Uri mediaFileUri = Uri.fromFile(mediaFile);
                                                if(mediaFileUri==null){
                                                    logError("ERROR:NULLmediaFileUri");
                                                    showSnackbar(SNACKBAR_TYPE, getString(R.string.general_text_error), -1);
                                                }
                                                else{
                                                    mediaIntent.setDataAndType(mediaFileUri, MimeTypeList.typeForName(node.getName()).getType());
                                                }
                                            }
                                            mediaIntent.addFlags(Intent.FLAG_GRANT_READ_URI_PERMISSION);
                                        }else {
                                            logDebug("localPathNULL");
                                            if (isOnline(this)){
                                                if (megaApi.httpServerIsRunning() == 0) {
                                                    logDebug("megaApi.httpServerIsRunning() == 0");
                                                    megaApi.httpServerStart();
                                                }
                                                else{
                                                    logWarning("ERROR:httpServerAlreadyRunning");
                                                }

                                                ActivityManager.MemoryInfo mi = new ActivityManager.MemoryInfo();
                                                ActivityManager activityManager = (ActivityManager) this.getSystemService(Context.ACTIVITY_SERVICE);
                                                activityManager.getMemoryInfo(mi);

                                                if(mi.totalMem>BUFFER_COMP){
                                                    logDebug("Total mem: " + mi.totalMem + " allocate 32 MB");
                                                    megaApi.httpServerSetMaxBufferSize(MAX_BUFFER_32MB);
                                                }else{
                                                    logDebug("Total mem: " + mi.totalMem + " allocate 16 MB");
                                                    megaApi.httpServerSetMaxBufferSize(MAX_BUFFER_16MB);
                                                }

                                                String url = megaApi.httpServerGetLocalLink(node);
                                                if(url!=null){
                                                    logDebug("URL generated: " + url);
                                                    Uri parsedUri = Uri.parse(url);
                                                    if(parsedUri!=null){
                                                        logDebug("parsedUri!=null ---> " + parsedUri);
                                                        mediaIntent.setDataAndType(parsedUri, mimeType);
                                                    }else{
                                                        logError("ERROR:httpServerGetLocalLink");
                                                        showSnackbar(SNACKBAR_TYPE, getString(R.string.general_text_error), -1);
                                                    }
                                                }else{
                                                    logError("ERROR:httpServerGetLocalLink");
                                                    showSnackbar(SNACKBAR_TYPE, getString(R.string.general_text_error), -1);
                                                }
                                            }
                                            else {
                                                showSnackbar(SNACKBAR_TYPE, getString(R.string.error_server_connection_problem)+". "+ getString(R.string.no_network_connection_on_play_file), -1);
                                            }
                                        }
                                        mediaIntent.putExtra("HANDLE", node.getHandle());
                                        if (opusFile){
                                            logDebug("opusFile ");
                                            mediaIntent.setDataAndType(mediaIntent.getData(), "audio/*");
                                        }
                                        if(internalIntent){
                                            startActivity(mediaIntent);
                                        }else{
                                            logDebug("externalIntent");
                                            if (isIntentAvailable(this, mediaIntent)){
                                                startActivity(mediaIntent);
                                            }else{
                                                logDebug("noAvailableIntent");
                                                showGeneralChatMessageBottomSheet(m, positionInMessages);
                                            }
                                        }
                                        overridePendingTransition(0,0);
                                        if (adapter != null) {
                                            adapter.setNodeAttachmentVisibility(false, holder_imageDrag, positionInMessages);
                                        }

                                    }else if (MimeTypeList.typeForName(node.getName()).isPdf()){

                                        logDebug("isFile:isPdf");
                                        String mimeType = MimeTypeList.typeForName(node.getName()).getType();
                                        logDebug("FILE HANDLE: " + node.getHandle() + " TYPE: " + mimeType);
                                        Intent pdfIntent = new Intent(this, PdfViewerActivityLollipop.class);
                                        pdfIntent.putExtra("inside", true);
                                        pdfIntent.putExtra("adapterType", FROM_CHAT);
                                        pdfIntent.putExtra("msgId", m.getMessage().getMsgId());
                                        pdfIntent.putExtra("chatId", idChat);

                                        String localPath = getLocalFile(this, node.getName(), node.getSize());

                                        if (localPath != null){
                                            File mediaFile = new File(localPath);
                                            if (Build.VERSION.SDK_INT >= Build.VERSION_CODES.N && localPath.contains(Environment.getExternalStorageDirectory().getPath())) {
                                                logDebug("FileProviderOption");
                                                Uri mediaFileUri = FileProvider.getUriForFile(this, "mega.privacy.android.app.providers.fileprovider", mediaFile);
                                                if(mediaFileUri==null){
                                                    logError("ERROR:NULLmediaFileUri");
                                                    showSnackbar(SNACKBAR_TYPE, getString(R.string.general_text_error), -1);
                                                }
                                                else{
                                                    pdfIntent.setDataAndType(mediaFileUri, MimeTypeList.typeForName(node.getName()).getType());
                                                }
                                            }
                                            else{
                                                Uri mediaFileUri = Uri.fromFile(mediaFile);
                                                if(mediaFileUri==null){
                                                    logError("ERROR:NULLmediaFileUri");
                                                    showSnackbar(SNACKBAR_TYPE, getString(R.string.general_text_error), -1);
                                                }
                                                else{
                                                    pdfIntent.setDataAndType(mediaFileUri, MimeTypeList.typeForName(node.getName()).getType());
                                                }
                                            }
                                            pdfIntent.addFlags(Intent.FLAG_GRANT_READ_URI_PERMISSION);
                                        }
                                        else {
                                            logWarning("localPathNULL");
                                            if (isOnline(this)){
                                                if (megaApi.httpServerIsRunning() == 0) {
                                                    megaApi.httpServerStart();
                                                }
                                                else{
                                                    logError("ERROR:httpServerAlreadyRunning");
                                                }
                                                ActivityManager.MemoryInfo mi = new ActivityManager.MemoryInfo();
                                                ActivityManager activityManager = (ActivityManager) this.getSystemService(Context.ACTIVITY_SERVICE);
                                                activityManager.getMemoryInfo(mi);
                                                if(mi.totalMem>BUFFER_COMP){
                                                    logDebug("Total mem: " + mi.totalMem + " allocate 32 MB");
                                                    megaApi.httpServerSetMaxBufferSize(MAX_BUFFER_32MB);
                                                }
                                                else{
                                                    logDebug("Total mem: " + mi.totalMem + " allocate 16 MB");
                                                    megaApi.httpServerSetMaxBufferSize(MAX_BUFFER_16MB);
                                                }
                                                String url = megaApi.httpServerGetLocalLink(node);
                                                if(url!=null){
                                                    logDebug("URL generated: " + url);
                                                    Uri parsedUri = Uri.parse(url);
                                                    if(parsedUri!=null){
                                                        pdfIntent.setDataAndType(parsedUri, mimeType);
                                                    }
                                                    else{
                                                        logError("ERROR:httpServerGetLocalLink");
                                                        showSnackbar(SNACKBAR_TYPE, getString(R.string.general_text_error), -1);
                                                    }
                                                }
                                                else{
                                                    logError("ERROR:httpServerGetLocalLink");
                                                    showSnackbar(SNACKBAR_TYPE, getString(R.string.general_text_error), -1);
                                                }
                                            }
                                            else {
                                                showSnackbar(SNACKBAR_TYPE, getString(R.string.error_server_connection_problem)+". "+ getString(R.string.no_network_connection_on_play_file), -1);
                                            }
                                        }
                                        pdfIntent.putExtra("HANDLE", node.getHandle());

                                        if (isIntentAvailable(this, pdfIntent)){
                                            startActivity(pdfIntent);
                                        }
                                        else{
                                            logWarning("noAvailableIntent");
                                            showGeneralChatMessageBottomSheet(m, positionInMessages);
                                        }
                                        overridePendingTransition(0,0);
                                    }
                                    else{
                                        logDebug("NOT Image, pdf, audio or video - show node attachment panel for one node");
                                        showGeneralChatMessageBottomSheet(m, positionInMessages);
                                    }
                                }
                                else{
                                    logDebug("show node attachment panel");
                                    showGeneralChatMessageBottomSheet(m, positionInMessages);
                                }
                            }
                            else if(m.getMessage().getType()==MegaChatMessage.TYPE_CONTACT_ATTACHMENT){
                                logDebug("TYPE_CONTACT_ATTACHMENT");
                                logDebug("show contact attachment panel");
                                if (isOnline(this)) {
                                    if (!chatC.isInAnonymousMode() && m != null) {
                                        if (m.getMessage().getUsersCount() == 1) {
                                            showGeneralChatMessageBottomSheet(m, positionInMessages);
                                        }else{
                                            showGeneralChatMessageBottomSheet(m, positionInMessages);
                                        }
                                    }
                                }
                                else{
                                    //No shown - is not possible to know is it already contact or not - megaApi not working
                                    showSnackbar(SNACKBAR_TYPE, getString(R.string.error_server_connection_problem), -1);
                                }
                            }
                            else if (m.getMessage().getType() == MegaChatMessage.TYPE_CONTAINS_META) {
                                logDebug("TYPE_CONTAINS_META");
                                MegaChatContainsMeta meta = m.getMessage().getContainsMeta();
                                if (meta == null || meta.getType() == MegaChatContainsMeta.CONTAINS_META_INVALID)
                                    return;
                                String url = null;
                                if (meta.getType() == MegaChatContainsMeta.CONTAINS_META_RICH_PREVIEW) {
                                    url = meta.getRichPreview().getUrl();

                                    if (isMEGALinkAndRequiresTransferSession(this, url)) {
                                        return;
                                    }
                                } else if (meta.getType() == MegaChatContainsMeta.CONTAINS_META_GEOLOCATION) {
                                    url = m.getMessage().getContent();
                                    MegaChatGeolocation location = meta.getGeolocation();
                                    if (location != null) {
                                        float latitude = location.getLatitude();
                                        float longitude = location.getLongitude();
                                        List<Address> addresses = getAddresses(this, latitude, longitude);
                                        if (addresses != null && !addresses.isEmpty()) {
                                            String address = addresses.get(0).getAddressLine(0);
                                            if (address != null) {
                                                url = "geo:" + latitude + "," + longitude + "?q=" + Uri.encode(address);
                                            }
                                        }
                                    }
                                }

                                if (url == null) return;

                                Intent browserIntent = new Intent(Intent.ACTION_VIEW, Uri.parse(url));

                                if (isIntentAvailable(this, browserIntent)) {
                                    startActivity(browserIntent);
                                } else {
                                    showSnackbar(SNACKBAR_TYPE, getString(R.string.intent_not_available_location), MEGACHAT_INVALID_HANDLE);
                                }
                            } else if(m.getMessage().getType() == MegaChatMessage.TYPE_NORMAL ){
                                logDebug("TYPE_NORMAL");
                                AndroidMegaRichLinkMessage richLinkMessage = m.getRichLinkMessage();

                                if(richLinkMessage == null){
                                    showGeneralChatMessageBottomSheet(m, positionInMessages);
                                }else{
                                    String url = richLinkMessage.getUrl();
                                    if (richLinkMessage.isChat()) {
                                        loadChatLink(url);
                                    } else {
                                        openMegaLink(url, richLinkMessage.getNode() != null ? richLinkMessage.getNode().isFile() : richLinkMessage.isFile());
                                    }
                                }

                            }
                        }
                    }
                }
            }
        }else{
            logDebug("DO NOTHING: Position (" + positionInMessages + ") is more than size in messages (size: " + messages.size() + ")");
        }
    }

    public void loadChatLink(String link){
        logDebug("loadChatLink: ");
        Intent intentOpenChat = new Intent(this, ChatActivityLollipop.class);
        intentOpenChat.setAction(ACTION_OPEN_CHAT_LINK);
        intentOpenChat.setData(Uri.parse(link));
        this.startActivity(intentOpenChat);
    }

    public void showFullScreenViewer(long msgId, int[] screenPosition){
        logDebug("showFullScreenViewer");
        int position = 0;
        boolean positionFound = false;
        List<Long> ids = new ArrayList<>();
        for(int i=0; i<messages.size();i++){
            AndroidMegaChatMessage androidMessage = messages.get(i);
            if(!androidMessage.isUploading()){
                MegaChatMessage msg = androidMessage.getMessage();

                if(msg.getType()==MegaChatMessage.TYPE_NODE_ATTACHMENT){
                    ids.add(msg.getMsgId());

                    if(msg.getMsgId()==msgId){
                        positionFound=true;
                    }
                    if(!positionFound){
                        MegaNodeList nodeList = msg.getMegaNodeList();
                        if(nodeList.size()==1){
                            MegaNode node = nodeList.get(0);
                            if(MimeTypeList.typeForName(node.getName()).isImage()){
                                position++;
                            }
                        }
                    }
                }
            }
        }

        Intent intent = new Intent(this, ChatFullScreenImageViewer.class);
        intent.putExtra("position", position);
        intent.putExtra("chatId", idChat);
        intent.putExtra("screenPosition", screenPosition);
        long[] array = new long[ids.size()];
        for(int i = 0; i < ids.size(); i++) {
            array[i] = ids.get(i);
        }
        intent.putExtra("messageIds", array);
        startActivity(intent);
        overridePendingTransition(0,0);
        if (adapter !=  null) {
            adapter.setNodeAttachmentVisibility(false, holder_imageDrag, position);
        }
    }

    @Override
    public void onChatRoomUpdate(MegaChatApiJava api, MegaChatRoom chat) {
        logDebug("onChatRoomUpdate!");
        this.chatRoom = chat;
        if (adapter != null) {
            adapter.updateChatRoom(chatRoom);
        }

        if(chat.hasChanged(MegaChatRoom.CHANGE_TYPE_CLOSED)){
            logDebug("CHANGE_TYPE_CLOSED for the chat: " + chat.getChatId());
            int permission = chat.getOwnPrivilege();
            logDebug("Permissions for the chat: " + permission);

            if(chat.isPreview()){
                if(permission==MegaChatRoom.PRIV_RM){
                    //Show alert to user
                    showSnackbar(SNACKBAR_TYPE, getString(R.string.alert_invalid_preview), -1);
                }
            }
            else{
                //Hide field to write
                joiningOrLeaving = false;
                setChatSubtitle();
                supportInvalidateOptionsMenu();
            }
        }
        else if(chat.hasChanged(MegaChatRoom.CHANGE_TYPE_STATUS)){
            logDebug("CHANGE_TYPE_STATUS for the chat: " + chat.getChatId());
            if(!(chatRoom.isGroup())){
                long userHandle = chatRoom.getPeerHandle(0);
                setStatus(userHandle);
            }
        }
        else if(chat.hasChanged(MegaChatRoom.CHANGE_TYPE_PARTICIPANTS)){
            logDebug("CHANGE_TYPE_PARTICIPANTS for the chat: " + chat.getChatId());
            setChatSubtitle();
        }
        else if(chat.hasChanged(MegaChatRoom.CHANGE_TYPE_OWN_PRIV)){
            logDebug("CHANGE_TYPE_OWN_PRIV for the chat: " + chat.getChatId());
            setChatSubtitle();
            supportInvalidateOptionsMenu();
        }
        else if(chat.hasChanged(MegaChatRoom.CHANGE_TYPE_TITLE)){
            updateTitle();
        }
        else if(chat.hasChanged(MegaChatRoom.CHANGE_TYPE_USER_STOP_TYPING)){
            logDebug("CHANGE_TYPE_USER_STOP_TYPING for the chat: " + chat.getChatId());

            long userHandleTyping = chat.getUserTyping();

            if(userHandleTyping==megaChatApi.getMyUserHandle()){
                return;
            }

            if(usersTypingSync==null){
                return;
            }

            //Find the item
            boolean found = false;
            for(UserTyping user : usersTypingSync) {
                if(user.getParticipantTyping().getHandle() == userHandleTyping) {
                    logDebug("Found user typing!");
                    usersTypingSync.remove(user);
                    found=true;
                    break;
                }
            }

            if(!found){
                logDebug("CHANGE_TYPE_USER_STOP_TYPING: Not found user typing");
            }
            else{
                updateUserTypingFromNotification();
            }

        }
        else if(chat.hasChanged(MegaChatRoom.CHANGE_TYPE_USER_TYPING)){
            logDebug("CHANGE_TYPE_USER_TYPING for the chat: " + chat.getChatId());
            if(chat!=null){

                long userHandleTyping = chat.getUserTyping();

                if(userHandleTyping==megaChatApi.getMyUserHandle()){
                    return;
                }

                if(usersTyping==null){
                    usersTyping = new ArrayList<>();
                    usersTypingSync = Collections.synchronizedList(usersTyping);
                }

                //Find if any notification arrives previously
                if(usersTypingSync.size()<=0){
                    logDebug("No more users writing");
                    MegaChatParticipant participantTyping = new MegaChatParticipant(userHandleTyping);
                    UserTyping currentUserTyping = new UserTyping(participantTyping);

                    String nameTyping = chatC.getParticipantFirstName(userHandleTyping);

                    logDebug("userHandleTyping: " + userHandleTyping);

                    if (isTextEmpty(nameTyping)) {
                        nameTyping = getString(R.string.transfer_unknown);
                    }

                    participantTyping.setFirstName(nameTyping);

                    userTypingTimeStamp = System.currentTimeMillis()/1000;
                    currentUserTyping.setTimeStampTyping(userTypingTimeStamp);

                    usersTypingSync.add(currentUserTyping);

                    String userTyping =  getResources().getQuantityString(R.plurals.user_typing, 1, toCDATA(usersTypingSync.get(0).getParticipantTyping().getFirstName()));
                    userTyping = userTyping.replace("[A]", "<font color=\'#8d8d94\'>");
                    userTyping = userTyping.replace("[/A]", "</font>");
                    userTypingText.setText(HtmlCompat.fromHtml(userTyping, HtmlCompat.FROM_HTML_MODE_LEGACY));

                    userTypingLayout.setVisibility(View.VISIBLE);
                }
                else{
                    logDebug("More users writing or the same in different timestamp");

                    //Find the item
                    boolean found = false;
                    for(UserTyping user : usersTypingSync) {
                        if(user.getParticipantTyping().getHandle() == userHandleTyping) {
                            logDebug("Found user typing!");
                            userTypingTimeStamp = System.currentTimeMillis()/1000;
                            user.setTimeStampTyping(userTypingTimeStamp);
                            found=true;
                            break;
                        }
                    }

                    if(!found){
                        logDebug("It's a new user typing");
                        MegaChatParticipant participantTyping = new MegaChatParticipant(userHandleTyping);
                        UserTyping currentUserTyping = new UserTyping(participantTyping);

                        String nameTyping = chatC.getParticipantFirstName(userHandleTyping);
                        if (isTextEmpty(nameTyping)) {
                            nameTyping = getString(R.string.transfer_unknown);
                        }

                        participantTyping.setFirstName(nameTyping);

                        userTypingTimeStamp = System.currentTimeMillis()/1000;
                        currentUserTyping.setTimeStampTyping(userTypingTimeStamp);

                        usersTypingSync.add(currentUserTyping);

                        //Show the notification
                        String userTyping;
                        int size = usersTypingSync.size();
                        switch (size) {
                            case 1:
                                userTyping = getResources().getQuantityString(R.plurals.user_typing, 1, usersTypingSync.get(0).getParticipantTyping().getFirstName());
                                userTyping = toCDATA(userTyping);
                                break;

                            case 2:
                                userTyping = getResources().getQuantityString(R.plurals.user_typing, 2, usersTypingSync.get(0).getParticipantTyping().getFirstName() + ", " + usersTypingSync.get(1).getParticipantTyping().getFirstName());
                                userTyping = toCDATA(userTyping);
                                break;

                            default:
                                String names = usersTypingSync.get(0).getParticipantTyping().getFirstName() + ", " + usersTypingSync.get(1).getParticipantTyping().getFirstName();
                                userTyping = String.format(getString(R.string.more_users_typing), toCDATA(names));
                                break;
                        }

                        userTyping = userTyping.replace("[A]", "<font color=\'#8d8d94\'>");
                        userTyping = userTyping.replace("[/A]", "</font>");

                        userTypingText.setText(HtmlCompat.fromHtml(userTyping, HtmlCompat.FROM_HTML_MODE_LEGACY));
                        userTypingLayout.setVisibility(View.VISIBLE);
                    }
                }

                int interval = 5000;
                IsTypingRunnable runnable = new IsTypingRunnable(userTypingTimeStamp, userHandleTyping);
                handlerReceive = new Handler();
                handlerReceive.postDelayed(runnable, interval);
            }
        }
        else if(chat.hasChanged(MegaChatRoom.CHANGE_TYPE_ARCHIVE)){
            logDebug("CHANGE_TYPE_ARCHIVE for the chat: " + chat.getChatId());
            setChatSubtitle();
        }
        else if(chat.hasChanged(MegaChatRoom.CHANGE_TYPE_CHAT_MODE)){
            logDebug("CHANGE_TYPE_CHAT_MODE for the chat: " + chat.getChatId());
        }
        else if(chat.hasChanged(MegaChatRoom.CHANGE_TYPE_UPDATE_PREVIEWERS)){
            logDebug("CHANGE_TYPE_UPDATE_PREVIEWERS for the chat: " + chat.getChatId());
            setPreviewersView();
        }
        else if (chat.hasChanged(MegaChatRoom.CHANGE_TYPE_RETENTION_TIME)) {
            logDebug("CHANGE_TYPE_RETENTION_TIME for the chat: " + chat.getChatId());
            Intent intentRetentionTime = new Intent(ACTION_UPDATE_RETENTION_TIME);
            intentRetentionTime.putExtra(RETENTION_TIME, chat.getRetentionTime());
            MegaApplication.getInstance().sendBroadcast(intentRetentionTime);
        }
    }

    void setPreviewersView () {
        if(chatRoom.getNumPreviewers()>0){
            observersNumberText.setText(chatRoom.getNumPreviewers()+"");
            observersLayout.setVisibility(View.VISIBLE);
        }
        else{
            observersLayout.setVisibility(View.GONE);
        }
    }

    private class IsTypingRunnable implements Runnable{

        long timeStamp;
        long userHandleTyping;

        public IsTypingRunnable(long timeStamp, long userHandleTyping) {
            this.timeStamp = timeStamp;
            this.userHandleTyping = userHandleTyping;
        }

        @Override
        public void run() {
            logDebug("Run off notification typing");
            long timeNow = System.currentTimeMillis()/1000;
            if ((timeNow - timeStamp) > 4){
                logDebug("Remove user from the list");

                boolean found = false;
                for(UserTyping user : usersTypingSync) {
                    if(user.getTimeStampTyping() == timeStamp) {
                        if(user.getParticipantTyping().getHandle() == userHandleTyping) {
                            logDebug("Found user typing in runnable!");
                            usersTypingSync.remove(user);
                            found=true;
                            break;
                        }
                    }
                }

                if(!found){
                    logDebug("Not found user typing in runnable!");
                }

                updateUserTypingFromNotification();
            }
        }
    }

    public void updateUserTypingFromNotification(){
        logDebug("updateUserTypingFromNotification");

        int size = usersTypingSync.size();
        logDebug("Size of typing: " + size);
        switch (size){
            case 0:{
                userTypingLayout.setVisibility(View.GONE);
                break;
            }
            case 1:{
                String userTyping = getResources().getQuantityString(R.plurals.user_typing, 1, usersTypingSync.get(0).getParticipantTyping().getFirstName());
                userTyping = toCDATA(userTyping);
                userTyping = userTyping.replace("[A]", "<font color=\'#8d8d94\'>");
                userTyping = userTyping.replace("[/A]", "</font>");

                Spanned result = null;
                if (android.os.Build.VERSION.SDK_INT >= android.os.Build.VERSION_CODES.N) {
                    result = Html.fromHtml(userTyping,Html.FROM_HTML_MODE_LEGACY);
                } else {
                    result = Html.fromHtml(userTyping);
                }

                userTypingText.setText(result);
                break;
            }
            case 2:{
                String userTyping = getResources().getQuantityString(R.plurals.user_typing, 2, usersTypingSync.get(0).getParticipantTyping().getFirstName()+", "+usersTypingSync.get(1).getParticipantTyping().getFirstName());
                userTyping = toCDATA(userTyping);
                userTyping = userTyping.replace("[A]", "<font color=\'#8d8d94\'>");
                userTyping = userTyping.replace("[/A]", "</font>");

                Spanned result = null;
                if (android.os.Build.VERSION.SDK_INT >= android.os.Build.VERSION_CODES.N) {
                    result = Html.fromHtml(userTyping,Html.FROM_HTML_MODE_LEGACY);
                } else {
                    result = Html.fromHtml(userTyping);
                }

                userTypingText.setText(result);
                break;
            }
            default:{
                String names = usersTypingSync.get(0).getParticipantTyping().getFirstName()+", "+usersTypingSync.get(1).getParticipantTyping().getFirstName();
                String userTyping = String.format(getString(R.string.more_users_typing), toCDATA(names));

                userTyping = userTyping.replace("[A]", "<font color=\'#8d8d94\'>");
                userTyping = userTyping.replace("[/A]", "</font>");

                Spanned result = null;
                if (android.os.Build.VERSION.SDK_INT >= android.os.Build.VERSION_CODES.N) {
                    result = Html.fromHtml(userTyping,Html.FROM_HTML_MODE_LEGACY);
                } else {
                    result = Html.fromHtml(userTyping);
                }

                userTypingText.setText(result);
                break;
            }
        }
    }

    public void setRichLinkInfo(long msgId, AndroidMegaRichLinkMessage richLinkMessage){
        logDebug("setRichLinkInfo");

        int indexToChange = -1;
        ListIterator<AndroidMegaChatMessage> itr = messages.listIterator(messages.size());

        // Iterate in reverse.
        while(itr.hasPrevious()) {
            AndroidMegaChatMessage messageToCheck = itr.previous();

            if(!messageToCheck.isUploading()){
                if(messageToCheck.getMessage().getMsgId()==msgId){
                    indexToChange = itr.nextIndex();
                    logDebug("Found index to change: " + indexToChange);
                    break;
                }
            }
        }

        if(indexToChange!=-1){

            AndroidMegaChatMessage androidMsg = messages.get(indexToChange);

            androidMsg.setRichLinkMessage(richLinkMessage);

            try{
                if(adapter!=null){
                    adapter.notifyItemChanged(indexToChange+1);
                }
            }
            catch(IllegalStateException e){
                logError("IllegalStateException: do not update adapter", e);
            }

        }
        else{
            logError("Error, rich link message not found!!");
        }
    }

    public void setRichLinkImage(long msgId){
        logDebug("setRichLinkImage");

        int indexToChange = -1;
        ListIterator<AndroidMegaChatMessage> itr = messages.listIterator(messages.size());

        // Iterate in reverse.
        while(itr.hasPrevious()) {
            AndroidMegaChatMessage messageToCheck = itr.previous();

            if(!messageToCheck.isUploading()){
                if(messageToCheck.getMessage().getMsgId()==msgId){
                    indexToChange = itr.nextIndex();
                    logDebug("Found index to change: " + indexToChange);
                    break;
                }
            }
        }

        if(indexToChange!=-1){

            if(adapter!=null){
                adapter.notifyItemChanged(indexToChange+1);
            }
        }
        else{
            logError("Error, rich link message not found!!");
        }
    }

    public int checkMegaLink(MegaChatMessage msg){
        logDebug("checkMegaLink");

        //Check if it is a MEGA link
        if (msg.getType() != MegaChatMessage.TYPE_NORMAL || msg.getContent() == null) return -1;

        String link = extractMegaLink(msg.getContent());

        if (isChatLink(link)) {
            logDebug("isChatLink");
            ChatLinkInfoListener listener = new ChatLinkInfoListener(this, msg.getMsgId(), megaApi);
            megaChatApi.checkChatLink(link, listener);

            return MEGA_CHAT_LINK;
        }

        if (link == null || megaApi == null || megaApi.getRootNode() == null) return -1;

        logDebug("The link was found");

        ChatLinkInfoListener listener = null;
        if (isFileLink(link)) {
            logDebug("isFileLink");
            listener = new ChatLinkInfoListener(this, msg.getMsgId(), megaApi);
            megaApi.getPublicNode(link, listener);
            return MEGA_FILE_LINK;
        } else {
            logDebug("isFolderLink");

            MegaApiAndroid megaApiFolder = getLocalMegaApiFolder();
            listener = new ChatLinkInfoListener(this, msg.getMsgId(), megaApi, megaApiFolder);
            megaApiFolder.loginToFolder(link, listener);
            return MEGA_FOLDER_LINK;
        }
    }

    @Override
    public void onMessageLoaded(MegaChatApiJava api, MegaChatMessage msg) {

        if (msg != null) {
            logDebug("STATUS: " + msg.getStatus());
            logDebug("TEMP ID: " + msg.getTempId());
            logDebug("FINAL ID: " + msg.getMsgId());
            logDebug("TIMESTAMP: " + msg.getTimestamp());
            logDebug("TYPE: " + msg.getType());

            if(messages!=null){
                logDebug("Messages size: "+messages.size());
            }

            if(msg.isDeleted()){
                logDebug("DELETED MESSAGE!!!!");
                numberToLoad--;
                return;
            }

            if(msg.isEdited()){
                logDebug("EDITED MESSAGE!!!!");
            }

            if(msg.getType()==MegaChatMessage.TYPE_REVOKE_NODE_ATTACHMENT) {
                logDebug("TYPE_REVOKE_NODE_ATTACHMENT MESSAGE!!!!");
                numberToLoad--;
                return;
            }

            checkMegaLink(msg);

            if(msg.getType()==MegaChatMessage.TYPE_NODE_ATTACHMENT){
                logDebug("TYPE_NODE_ATTACHMENT MESSAGE!!!!");
            }

            if(msg.getStatus()==MegaChatMessage.STATUS_SERVER_REJECTED){
                logDebug("STATUS_SERVER_REJECTED " + msg.getStatus());
            }

            if(msg.getStatus()==MegaChatMessage.STATUS_SENDING_MANUAL){

                logDebug("STATUS_SENDING_MANUAL: Getting messages not sent!!!: " + msg.getStatus());
                AndroidMegaChatMessage androidMsg = new AndroidMegaChatMessage(msg);

                if(msg.isEdited()){
                    logDebug("MESSAGE EDITED");

                    if(!noMoreNoSentMessages){
                        logDebug("NOT noMoreNoSentMessages");
                        addInBufferSending(androidMsg);
                    }else{
                        logDebug("Try to recover the initial msg");
                        if(msg.getMsgId()!=-1){
                            MegaChatMessage notEdited = megaChatApi.getMessage(idChat, msg.getMsgId());
                            logDebug("Content not edited");
                            AndroidMegaChatMessage androidMsgNotEdited = new AndroidMegaChatMessage(notEdited);
                            int returnValue = modifyMessageReceived(androidMsgNotEdited, false);
                            if(returnValue!=-1){
                                logDebug("Message " + returnValue + " modified!");
                            }
                        }

                        appendMessageAnotherMS(androidMsg);
                    }
                }
                else{
                    logDebug("NOT MESSAGE EDITED");
                    int resultModify = -1;
                    if(msg.getUserHandle()==megaChatApi.getMyUserHandle()){
                        if(msg.getType()==MegaChatMessage.TYPE_NODE_ATTACHMENT){
                            logDebug("Modify my message and node attachment");

                            long idMsg =  dbH.findPendingMessageByIdTempKarere(msg.getTempId());
                            logDebug("The id of my pending message is: " + idMsg);
                            if(idMsg!=-1){
                                resultModify = modifyAttachmentReceived(androidMsg, idMsg);
                                dbH.removePendingMessageById(idMsg);
                                if(resultModify==-1){
                                    logDebug("Node attachment message not in list -> resultModify -1");
//                            AndroidMegaChatMessage msgToAppend = new AndroidMegaChatMessage(msg);
//                            appendMessagePosition(msgToAppend);
                                }
                                else{
                                    logDebug("Modify attachment");
                                    numberToLoad--;
                                    return;
                                }
                            }
                        }
                    }

                    int returnValue = modifyMessageReceived(androidMsg, true);
                    if(returnValue!=-1){
                        logDebug("Message " + returnValue + " modified!");
                        numberToLoad--;
                        return;
                    }
                    addInBufferSending(androidMsg);
                    if(!noMoreNoSentMessages){
                        logDebug("NOT noMoreNoSentMessages");
                    }
                }
            }
            else if(msg.getStatus()==MegaChatMessage.STATUS_SENDING){
                logDebug("SENDING: Getting messages not sent !!!-------------------------------------------------: "+msg.getStatus());
                AndroidMegaChatMessage androidMsg = new AndroidMegaChatMessage(msg);
                int returnValue = modifyMessageReceived(androidMsg, true);
                if(returnValue!=-1){
                    logDebug("Message " + returnValue + " modified!");
                    numberToLoad--;
                    return;
                }
                addInBufferSending(androidMsg);
                if(!noMoreNoSentMessages){
                    logDebug("NOT noMoreNoSentMessages");
                }
            }
            else{
                if(!noMoreNoSentMessages){
                    logDebug("First message with NORMAL status");
                    noMoreNoSentMessages=true;
                    if(!bufferSending.isEmpty()){
                        bufferMessages.addAll(bufferSending);
                        bufferSending.clear();
                    }
                }

                AndroidMegaChatMessage androidMsg = new AndroidMegaChatMessage(msg);

                if (lastIdMsgSeen != -1) {
                    if(lastIdMsgSeen ==msg.getMsgId()){
                        logDebug("Last message seen received!");
                        lastSeenReceived=true;
                        positionToScroll = 0;
                        logDebug("positionToScroll: " + positionToScroll);
                    }
                }
                else{
                    logDebug("lastMessageSeen is -1");
                    lastSeenReceived=true;
                }

//                megaChatApi.setMessageSeen(idChat, msg.getMsgId());

                if(positionToScroll>=0){
                    positionToScroll++;
                    logDebug("positionToScroll:increase: " + positionToScroll);
                }
                bufferMessages.add(androidMsg);
                logDebug("Size of buffer: " + bufferMessages.size());
                logDebug("Size of messages: " + messages.size());
            }
        }
        else{
            logDebug("NULLmsg:REACH FINAL HISTORY:stateHistory " + stateHistory);
            if (!bufferSending.isEmpty()) {
                bufferMessages.addAll(bufferSending);
                bufferSending.clear();
            }

            if (stateHistory == MegaChatApi.SOURCE_ERROR) {
                logDebug("SOURCE_ERROR: wait to CHAT ONLINE connection");
                retryHistory = true;
            } else if (thereAreNotMoreMessages()) {
                logDebug("SOURCE_NONE: there are no more messages");
                fullHistoryReceivedOnLoad();
            } else if (bufferMessages.size() == NUMBER_MESSAGES_TO_LOAD) {
                allMessagesRequestedAreLoaded();
            } else {
                long pendingMessagesCount = numberToLoad - bufferMessages.size();
                if (pendingMessagesCount > 0) {
                    logDebug("Fewer messages received (" + bufferMessages.size() + ") than asked (" + NUMBER_MESSAGES_TO_LOAD + "): ask for the rest of messages (" + pendingMessagesCount + ")");
                    askForMoreMessages(pendingMessagesCount);

                    if (thereAreNotMoreMessages()) {
                        logDebug("SOURCE_NONE: there are no more messages");
                        fullHistoryReceivedOnLoad();
                    }
                } else {
                    allMessagesRequestedAreLoaded();
                }
            }
        }
        logDebug("END onMessageLoaded - messages.size=" + messages.size());
    }

    private void allMessagesRequestedAreLoaded() {
        logDebug("All the messages asked are loaded");
        long messagesLoadedCount = bufferMessages.size() + messages.size();
        fullHistoryReceivedOnLoad();

        if (messagesLoadedCount < Math.abs(generalUnreadCount) && messagesLoadedCount < MAX_NUMBER_MESSAGES_TO_LOAD_NOT_SEEN) {
            askForMoreMessages();
        }
    }

    public boolean thereAreNotMoreMessages() {
        return stateHistory == MegaChatApi.SOURCE_NONE;
    }

    /**
     * Initiates fetching 32 messages more of the current ChatRoom.
     */
    private void askForMoreMessages() {
        askForMoreMessages(NUMBER_MESSAGES_TO_LOAD);
    }

    /**
     * Initiates fetching some messages more of the current ChatRoom.
     *
     * @param messagesCount number of messages to be fetched
     */
    private void askForMoreMessages(long messagesCount) {
        isLoadingHistory = true;
        numberToLoad = messagesCount;
        stateHistory = megaChatApi.loadMessages(idChat, (int) numberToLoad);
        getMoreHistory = false;
    }

    /**
     * Updates the loaded messages in the adapter when all the messages have been received.
     */
    public void fullHistoryReceivedOnLoad() {
        logDebug("fullHistoryReceivedOnLoad");

        isLoadingHistory = false;
        isOpeningChat = false;

        if (!bufferMessages.isEmpty()) {
            logDebug("Buffer size: " + bufferMessages.size());
            loadBufferMessages();
            checkLastSeenId();

            if (lastSeenReceived && positionToScroll > 0 && positionToScroll < messages.size()) {
                logDebug("Last message seen received");
                //Find last message
                updateLocalLastSeenId();
                scrollToMessage(isTurn ? -1 : lastIdMsgSeen);
            }

            setLastMessageSeen();
        }

        logDebug("getMoreHistoryTRUE");
        getMoreHistory = true;

        //Load pending messages
        if(!pendingMessagesLoaded){
            pendingMessagesLoaded = true;
            loadPendingMessages();

            if (positionToScroll <= 0) {
                mLayoutManager.scrollToPosition(messages.size());
            }
        }

        chatRelativeLayout.setVisibility(View.VISIBLE);
        emptyLayout.setVisibility(View.GONE);
    }

    @Override
    public void onMessageReceived(MegaChatApiJava api, MegaChatMessage msg) {
        logDebug("CHAT CONNECTION STATE: " + api.getChatConnectionState(idChat));
        logDebug("STATUS: " + msg.getStatus());
        logDebug("TEMP ID: " + msg.getTempId());
        logDebug("FINAL ID: " + msg.getMsgId());
        logDebug("TIMESTAMP: " + msg.getTimestamp());
        logDebug("TYPE: " + msg.getType());

        if(msg.getType()==MegaChatMessage.TYPE_REVOKE_NODE_ATTACHMENT) {
            logDebug("TYPE_REVOKE_NODE_ATTACHMENT MESSAGE!!!!");
            return;
        }

        if(msg.getStatus()==MegaChatMessage.STATUS_SERVER_REJECTED){
            logDebug("STATUS_SERVER_REJECTED: " + msg.getStatus());
        }

        if (!msg.isManagementMessage() || msg.getType() == MegaChatMessage.TYPE_CALL_ENDED) {
            if(positionNewMessagesLayout!=-1){
                logDebug("Layout unread messages shown: " + generalUnreadCount);
                if(generalUnreadCount<0){
                    generalUnreadCount--;
                }
                else{
                    generalUnreadCount++;
                }

                if(adapter!=null){
                    adapter.notifyItemChanged(positionNewMessagesLayout);
                }
            }
        }
        else {
            int messageType = msg.getType();
            logDebug("Message type: " + messageType);

            switch (messageType) {
                case MegaChatMessage.TYPE_ALTER_PARTICIPANTS:{
                    if(msg.getUserHandle()==myUserHandle) {
                        logDebug("me alter participant");
                        hideNewMessagesLayout();
                    }
                    break;
                }
                case MegaChatMessage.TYPE_PRIV_CHANGE:{
                    if(msg.getUserHandle()==myUserHandle){
                        logDebug("I change a privilege");
                        hideNewMessagesLayout();
                    }
                    break;
                }
                case MegaChatMessage.TYPE_CHAT_TITLE:{
                    if(msg.getUserHandle()==myUserHandle) {
                        logDebug("I change the title");
                        hideNewMessagesLayout();
                    }
                    break;
                }
            }
        }

        if(setAsRead){
            markAsSeen(msg);
        }

        if(msg.getType()==MegaChatMessage.TYPE_CHAT_TITLE){
            String newTitle = msg.getContent();
            if(newTitle!=null){
                titleToolbar.setText(newTitle);
            }
        }
        else if(msg.getType()==MegaChatMessage.TYPE_TRUNCATE){
            invalidateOptionsMenu();
        }

        AndroidMegaChatMessage androidMsg = new AndroidMegaChatMessage(msg);
        appendMessagePosition(androidMsg);

        if(mLayoutManager.findLastCompletelyVisibleItemPosition()==messages.size()-1){
            logDebug("Do scroll to end");
            mLayoutManager.scrollToPosition(messages.size());
        }
        else{
            if(emojiKeyboard !=null){
                if((emojiKeyboard.getLetterKeyboardShown() || emojiKeyboard.getEmojiKeyboardShown())&&(messages.size()==1)){
                    mLayoutManager.scrollToPosition(messages.size());
                }
            }
            logDebug("DONT scroll to end");
            if(typeMessageJump !=  TYPE_MESSAGE_NEW_MESSAGE){
                messageJumpText.setText(getResources().getString(R.string.message_new_messages));
                typeMessageJump = TYPE_MESSAGE_NEW_MESSAGE;
            }

            if(messageJumpLayout.getVisibility() != View.VISIBLE){
                messageJumpText.setText(getResources().getString(R.string.message_new_messages));
                messageJumpLayout.setVisibility(View.VISIBLE);
            }
        }

        checkMegaLink(msg);
    }
    public void sendToDownload(MegaNodeList nodelist){
        logDebug("sendToDownload");
        chatC.prepareForChatDownload(nodelist);
    }

    @Override
    public void onReactionUpdate(MegaChatApiJava api, long msgid, String reaction, int count) {
        MegaChatMessage message = api.getMessage(idChat, msgid);
        if (adapter == null || message == null) {
            logWarning("Message not found");
            return;
        }

        adapter.checkReactionUpdated(idChat, message, reaction, count);

        if (bottomSheetDialogFragment != null && bottomSheetDialogFragment.isAdded() && bottomSheetDialogFragment instanceof InfoReactionsBottomSheet) {
            ((InfoReactionsBottomSheet) bottomSheetDialogFragment).changeInReactionReceived(msgid, idChat, reaction, count);
        }
    }

    @Override
    public void onMessageUpdate(MegaChatApiJava api, MegaChatMessage msg) {
        logDebug("msgID "+ msg.getMsgId());
        logDebug("onMessageUpdate ");
        int resultModify = -1;
        if(msg.isDeleted()){
            if(adapter!=null){
                adapter.stopPlaying(msg.getMsgId());
            }
            deleteMessage(msg, false);
            return;
        }
        AndroidMegaChatMessage androidMsg = new AndroidMegaChatMessage(msg);

        if(msg.hasChanged(MegaChatMessage.CHANGE_TYPE_ACCESS)){
            logDebug("Change access of the message");
            logDebug("One attachment revoked, modify message");
            resultModify = modifyMessageReceived(androidMsg, false);
            if (resultModify == -1) {
                logDebug("Modify result is -1");
                int firstIndexShown = messages.get(0).getMessage().getMsgIndex();
                logDebug("The first index is: " + firstIndexShown + " the index of the updated message: " + msg.getMsgIndex());
                if (firstIndexShown <= msg.getMsgIndex()) {
                    logDebug("The message should be in the list");
                    if (msg.getType() == MegaChatMessage.TYPE_NODE_ATTACHMENT) {

                        logDebug("Node attachment message not in list -> append");
                        AndroidMegaChatMessage msgToAppend = new AndroidMegaChatMessage(msg);
                        reinsertNodeAttachmentNoRevoked(msgToAppend);
                    }
                } else {
                    if (messages.size() < NUMBER_MESSAGES_BEFORE_LOAD) {
                        logDebug("Show more message - add to the list");
                        if (msg.getType() == MegaChatMessage.TYPE_NODE_ATTACHMENT) {

                            logDebug("Node attachment message not in list -> append");
                            AndroidMegaChatMessage msgToAppend = new AndroidMegaChatMessage(msg);
                            reinsertNodeAttachmentNoRevoked(msgToAppend);
                        }
                    }
                }
            }
        }
        else if(msg.hasChanged(MegaChatMessage.CHANGE_TYPE_CONTENT)){
            logDebug("Change content of the message");

            if(msg.getType()==MegaChatMessage.TYPE_TRUNCATE){
                clearHistory(androidMsg);
            }
            else{

                disableMultiselection();
                if(msg.isDeleted()){
                    logDebug("Message deleted!!");
                }
                checkMegaLink(msg);
                if (msg.getContainsMeta() != null && msg.getContainsMeta().getType() == MegaChatContainsMeta.CONTAINS_META_GEOLOCATION){
                    logDebug("CONTAINS_META_GEOLOCATION");
                }
                resultModify = modifyMessageReceived(androidMsg, false);
                logDebug("resultModify: " + resultModify);
            }
        }
        else if(msg.hasChanged(MegaChatMessage.CHANGE_TYPE_STATUS)){

            int statusMsg = msg.getStatus();
            logDebug("Status change: "+ statusMsg + "T emporal id: "+ msg.getTempId() + " Final id: "+ msg.getMsgId());

            if(msg.getUserHandle()==megaChatApi.getMyUserHandle()){
                if((msg.getType()==MegaChatMessage.TYPE_NODE_ATTACHMENT)||(msg.getType()==MegaChatMessage.TYPE_VOICE_CLIP)){
                    logDebug("Modify my message and node attachment");

                    long idMsg =  dbH.findPendingMessageByIdTempKarere(msg.getTempId());
                    logDebug("The id of my pending message is: " + idMsg);
                    if(idMsg!=-1){
                        resultModify = modifyAttachmentReceived(androidMsg, idMsg);
                        if(resultModify==-1){
                            logWarning("Node attachment message not in list -> resultModify -1");
//                            AndroidMegaChatMessage msgToAppend = new AndroidMegaChatMessage(msg);
//                            appendMessagePosition(msgToAppend);
                        }
                        else{
                            dbH.removePendingMessageById(idMsg);
                        }
                        return;
                    }
                }
            }

            if(msg.getStatus()==MegaChatMessage.STATUS_SEEN){
                logDebug("STATUS_SEEN");
            }
            else if(msg.getStatus()==MegaChatMessage.STATUS_SERVER_RECEIVED){
                logDebug("STATUS_SERVER_RECEIVED");

                if(msg.getType()==MegaChatMessage.TYPE_NORMAL){
                    if(msg.getUserHandle()==megaChatApi.getMyUserHandle()){
                        checkMegaLink(msg);
                    }
                }

                resultModify = modifyMessageReceived(androidMsg, true);
                logDebug("resultModify: " + resultModify);
            }
            else if(msg.getStatus()==MegaChatMessage.STATUS_SERVER_REJECTED){
                logDebug("STATUS_SERVER_REJECTED: " + msg.getStatus());
                deleteMessage(msg, true);
            }
            else{
                logDebug("Status: " + msg.getStatus());
                logDebug("Timestamp: " + msg.getTimestamp());

                resultModify = modifyMessageReceived(androidMsg, false);
                logDebug("resultModify: " + resultModify);
            }
        }
    }

    /**
     * Method that controls the update of the chat history depending on the retention time.
     *
     * @param msgId Message ID from which the messages are to be deleted.
     */
    private void updateHistoryByRetentionTime(long msgId) {
        if (messages != null && !messages.isEmpty()) {
            for (AndroidMegaChatMessage message : messages) {
                if (message != null && message.getMessage() != null &&
                        message.getMessage().getMsgId() == msgId) {

                    int position = messages.indexOf(message);

                    if (position < messages.size() - 1) {
                        List<AndroidMegaChatMessage> messagesCopy = new ArrayList<>(messages);
                        messages.clear();

                        for (int i = position + 1; i < messagesCopy.size(); i++) {
                            messages.add(messagesCopy.get(i));
                        }
                    } else {
                        messages.clear();
                    }

                    updateMessages();
                    break;
                }
            }
        }
    }

    @Override
    public void onHistoryTruncatedByRetentionTime(MegaChatApiJava api, MegaChatMessage msg) {
        if (msg == null) {
            return;
        }

        updateHistoryByRetentionTime(msg.getMsgId());
    }

    private void disableMultiselection(){
        if (adapter == null || !adapter.isMultipleSelect())
            return;

        finishMultiselectionMode();
    }

    @Override
    public void onHistoryReloaded(MegaChatApiJava api, MegaChatRoom chat) {
        logDebug("onHistoryReloaded");
        cleanBuffers();
        invalidateOptionsMenu();
        logDebug("Load new history");

        long unread = chatRoom.getUnreadCount();
        generalUnreadCount = unread;
        lastSeenReceived = unread == 0;

        if (unread == 0) {
            lastIdMsgSeen = MEGACHAT_INVALID_HANDLE;
            logDebug("loadMessages unread is 0");
        } else {
            lastIdMsgSeen = megaChatApi.getLastMessageSeenId(idChat);
            if (lastIdMsgSeen != -1) {
                logDebug("Id of last message seen: " + lastIdMsgSeen);
            } else {
                logError("Error the last message seen shouldn't be NULL");
            }
        }
    }

    public void deleteMessage(MegaChatMessage msg, boolean rejected){
        int indexToChange = -1;

        ListIterator<AndroidMegaChatMessage> itr = messages.listIterator(messages.size());

        // Iterate in reverse.
        while(itr.hasPrevious()) {
            AndroidMegaChatMessage messageToCheck = itr.previous();
            logDebug("Index: " + itr.nextIndex());

            if(!messageToCheck.isUploading()){
                if (rejected) {
                    if (messageToCheck.getMessage().getTempId() == msg.getTempId()) {
                        indexToChange = itr.nextIndex();
                        break;
                    }
                } else {
                    if (messageToCheck.getMessage().getMsgId() == msg.getMsgId()
                        || (msg.getTempId() != -1
                        && messageToCheck.getMessage().getTempId() == msg.getTempId())) {
                        indexToChange = itr.nextIndex();
                        break;
                    }
                }
            }
        }

        if(indexToChange!=-1) {
            messages.remove(indexToChange);
            logDebug("Removed index: " + indexToChange + " positionNewMessagesLayout: " + positionNewMessagesLayout + " messages size: " + messages.size());
            if (positionNewMessagesLayout <= indexToChange) {
                if (generalUnreadCount == 1 || generalUnreadCount == -1) {
                    logDebug("Reset generalUnread:Position where new messages layout is show: " + positionNewMessagesLayout);
                    generalUnreadCount = 0;
                    lastIdMsgSeen = -1;
                } else {
                    logDebug("Decrease generalUnread:Position where new messages layout is show: " + positionNewMessagesLayout);
                    generalUnreadCount--;
                }
                adapter.notifyItemChanged(positionNewMessagesLayout);
            }

            if(!messages.isEmpty()){
                //Update infoToShow of the next message also
                if (indexToChange == 0) {
                    messages.get(indexToChange).setInfoToShow(AndroidMegaChatMessage.CHAT_ADAPTER_SHOW_ALL);
                    //Check if there is more messages and update the following one
                    if(messages.size()>1){
                        adjustInfoToShow(indexToChange+1);
                        setShowAvatar(indexToChange+1);
                    }
                }
                else{
                    //Not first element
                    if (indexToChange == messages.size()) {
                        logDebug("The last message removed, do not check more messages");
                        setShowAvatar(indexToChange - 1);
                    } else {
                        adjustInfoToShow(indexToChange);
                        setShowAvatar(indexToChange);
                        setShowAvatar(indexToChange - 1);
                    }
                }
            }
            adapter.removeMessage(indexToChange + 1, messages);
            disableMultiselection();
        } else {
            logWarning("index to change not found");
        }
    }

    public int modifyAttachmentReceived(AndroidMegaChatMessage msg, long idPendMsg){
        logDebug("ID: " + msg.getMessage().getMsgId() + ", tempID: " + msg.getMessage().getTempId() + ", Status: " + msg.getMessage().getStatus());
        int indexToChange = -1;
        ListIterator<AndroidMegaChatMessage> itr = messages.listIterator(messages.size());

        // Iterate in reverse.
        while(itr.hasPrevious()) {
            AndroidMegaChatMessage messageToCheck = itr.previous();

            if(messageToCheck.getPendingMessage()!=null){
                logDebug("Pending ID: " + messageToCheck.getPendingMessage().getId() + ", other: "+ idPendMsg);
                logDebug("Pending ID: " + messageToCheck.getPendingMessage().getId() + ", other: "+ idPendMsg);
                if(messageToCheck.getPendingMessage().getId()==idPendMsg){
                    indexToChange = itr.nextIndex();
                    logDebug("Found index to change: " + indexToChange);
                    break;
                }
            }
        }

        if(indexToChange!=-1){

            logDebug("INDEX change, need to reorder");
            messages.remove(indexToChange);
            logDebug("Removed index: " + indexToChange);
            logDebug("Messages size: " + messages.size());
            adapter.removeMessage(indexToChange+1, messages);

            int scrollToP = appendMessagePosition(msg);
            if(scrollToP!=-1){
                if(msg.getMessage().getStatus()==MegaChatMessage.STATUS_SERVER_RECEIVED){
                    logDebug("Need to scroll to position: " + indexToChange);
                    final int indexToScroll = scrollToP+1;
                    mLayoutManager.scrollToPositionWithOffset(indexToScroll,scaleHeightPx(20, getOutMetrics()));

                }
            }
        }
        else{
            logError("Error, id pending message message not found!!");
        }
        logDebug("Index modified: " + indexToChange);
        return indexToChange;
    }

    /**
     * Checks on the provided list if the message to update exists.
     * If so, returns its index on list.
     *
     * @param msg           The updated AndroidMegaChatMessage.
     * @param checkTempId   True if has to check the temp id instead of final id.
     * @param itr           ListIterator containing the list of messages to check.
     * @return The index to change if successful, INVALID_POSITION otherwise.
     */
    private int getIndexToUpdate(AndroidMegaChatMessage msg, boolean checkTempId, ListIterator<AndroidMegaChatMessage> itr) {
        // Iterate in reverse.
        while (itr.hasPrevious()) {
            AndroidMegaChatMessage messageToCheck = itr.previous();

            if (!messageToCheck.isUploading()) {
                logDebug("Checking with Msg ID: " + messageToCheck.getMessage().getMsgId()
                        + " and Msg TEMP ID: " + messageToCheck.getMessage().getTempId());

                if (checkTempId && messageToCheck.getMessage().getTempId() == msg.getMessage().getTempId()) {
                    logDebug("Modify received message with idTemp");
                    return itr.nextIndex();
                } else if (messageToCheck.getMessage().getMsgId() == msg.getMessage().getMsgId()) {
                    logDebug("modifyMessageReceived");
                    return itr.nextIndex();
                }
            } else {
                logDebug("This message is uploading");
            }
        }

        return INVALID_POSITION;
    }

    /**
     * Modifies a message on UI (messages list and adapter), on bufferMessages list
     * or on bufferSending list, if it has been already loaded.
     *
     * @param msg           The updated AndroidMegaChatMessage.
     * @param checkTempId   True if has to check the temp id instead of final id.
     * @return The index to change if successful, INVALID_POSITION otherwise.
     */
    public int modifyMessageReceived(AndroidMegaChatMessage msg, boolean checkTempId){
        logDebug("Msg ID: " + msg.getMessage().getMsgId()
                + "Msg TEMP ID: " + msg.getMessage().getTempId()
                + "Msg status: " + msg.getMessage().getStatus());

        ListIterator<AndroidMegaChatMessage> itr = messages.listIterator(messages.size());
        int indexToChange = getIndexToUpdate(msg, checkTempId, itr);


        if (indexToChange == INVALID_POSITION) {
            itr = bufferMessages.listIterator(bufferMessages.size());
            indexToChange = getIndexToUpdate(msg, checkTempId, itr);

            if (indexToChange != INVALID_POSITION) {
                bufferMessages.set(indexToChange, msg);
                return indexToChange;
            }
        }

        if (indexToChange == INVALID_POSITION) {
            itr = bufferSending.listIterator(bufferSending.size());
            indexToChange = getIndexToUpdate(msg, checkTempId, itr);

            if (indexToChange != INVALID_POSITION) {
                bufferSending.set(indexToChange, msg);
                return indexToChange;
            }
        }

        logDebug("Index to change = " + indexToChange);
        if (indexToChange == INVALID_POSITION) {
            return indexToChange;
        }

        AndroidMegaChatMessage messageToUpdate = messages.get(indexToChange);
        if(messageToUpdate.getMessage().getMsgIndex()==msg.getMessage().getMsgIndex()){
            logDebug("The internal index not change");

            if(msg.getMessage().getStatus()==MegaChatMessage.STATUS_SENDING_MANUAL){
                logDebug("Modified a MANUAl SENDING msg");
                //Check the message to change is not the last one
                int lastI = messages.size()-1;
                if(indexToChange<lastI){
                    //Check if there is already any MANUAL_SENDING in the queue
                    AndroidMegaChatMessage previousMessage = messages.get(lastI);
                    if(previousMessage.isUploading()){
                        logDebug("Previous message is uploading");
                    }
                    else{
                        if(previousMessage.getMessage().getStatus()==MegaChatMessage.STATUS_SENDING_MANUAL){
                            logDebug("More MANUAL SENDING in queue");
                            logDebug("Removed index: " + indexToChange);
                            messages.remove(indexToChange);
                            appendMessageAnotherMS(msg);
                            adapter.notifyDataSetChanged();
                            return indexToChange;
                        }
                    }
                }
            }

            logDebug("Modified message keep going");
            messages.set(indexToChange, msg);

            //Update infoToShow also
            if (indexToChange == 0) {
                messages.get(indexToChange).setInfoToShow(AndroidMegaChatMessage.CHAT_ADAPTER_SHOW_ALL);
                messages.get(indexToChange).setShowAvatar(true);
            }
            else{
                //Not first element
                adjustInfoToShow(indexToChange);
                setShowAvatar(indexToChange);

                //Create adapter
                if (adapter == null) {
                    adapter = new MegaChatLollipopAdapter(this, chatRoom, messages,messagesPlaying, removedMessages,  listView);
                    adapter.setHasStableIds(true);
                    listView.setAdapter(adapter);
                } else {
                    adapter.modifyMessage(messages, indexToChange+1);
                }
            }
        }
        else{
            logDebug("INDEX change, need to reorder");
            messages.remove(indexToChange);
            logDebug("Removed index: " + indexToChange);
            logDebug("Messages size: " + messages.size());
            adapter.removeMessage(indexToChange+1, messages);
            int scrollToP = appendMessagePosition(msg);
            if(scrollToP!=-1){
                if(msg.getMessage().getStatus()==MegaChatMessage.STATUS_SERVER_RECEIVED){
                    mLayoutManager.scrollToPosition(scrollToP+1);
                }
            }
            logDebug("Messages size: " + messages.size());
        }

        return indexToChange;
    }

    public void modifyLocationReceived(AndroidMegaChatMessage editedMsg, boolean hasTempId){
        logDebug("Edited Msg ID: " + editedMsg.getMessage().getMsgId() + ", Old Msg ID: " + messageToEdit.getMsgId());
        logDebug("Edited Msg TEMP ID: " + editedMsg.getMessage().getTempId() + ", Old Msg TEMP ID: " + messageToEdit.getTempId());
        logDebug("Edited Msg status: " + editedMsg.getMessage().getStatus() + ", Old Msg status: " + messageToEdit.getStatus());
        int indexToChange = -1;
        ListIterator<AndroidMegaChatMessage> itr = messages.listIterator(messages.size());

        boolean editedMsgHasTempId = false;
        if (editedMsg.getMessage().getTempId() != -1) {
            editedMsgHasTempId = true;
        }

        // Iterate in reverse.
        while(itr.hasPrevious()) {
            AndroidMegaChatMessage messageToCheck = itr.previous();
            logDebug("Index: " + itr.nextIndex());

            if(!messageToCheck.isUploading()){
                logDebug("Checking with Msg ID: " + messageToCheck.getMessage().getMsgId() + " and Msg TEMP ID: " + messageToCheck.getMessage().getTempId());
                if (hasTempId) {
                    if (editedMsgHasTempId && messageToCheck.getMessage().getTempId() == editedMsg.getMessage().getTempId()) {
                        indexToChange = itr.nextIndex();
                        break;
                    }
                    else if (!editedMsgHasTempId && messageToCheck.getMessage().getTempId() == editedMsg.getMessage().getMsgId()){
                        indexToChange = itr.nextIndex();
                        break;
                    }
                }
                else {
                    if (editedMsgHasTempId && messageToCheck.getMessage().getMsgId() == editedMsg.getMessage().getTempId()) {
                        indexToChange = itr.nextIndex();
                        break;
                    }
                    else if (!editedMsgHasTempId && messageToCheck.getMessage().getMsgId() == editedMsg.getMessage().getMsgId()){
                        indexToChange = itr.nextIndex();
                        break;
                    }
                }
            }
            else{
                logDebug("This message is uploading");
            }
        }

        logDebug("Index to change = " + indexToChange);
        if(indexToChange!=-1){

            AndroidMegaChatMessage messageToUpdate = messages.get(indexToChange);
            if(messageToUpdate.getMessage().getMsgIndex()==editedMsg.getMessage().getMsgIndex()){
                logDebug("The internal index not change");

                if(editedMsg.getMessage().getStatus()==MegaChatMessage.STATUS_SENDING_MANUAL){
                    logDebug("Modified a MANUAl SENDING msg");
                    //Check the message to change is not the last one
                    int lastI = messages.size()-1;
                    if(indexToChange<lastI){
                        //Check if there is already any MANUAL_SENDING in the queue
                        AndroidMegaChatMessage previousMessage = messages.get(lastI);
                        if(previousMessage.isUploading()){
                            logDebug("Previous message is uploading");
                        }
                        else if(previousMessage.getMessage().getStatus()==MegaChatMessage.STATUS_SENDING_MANUAL){
                            logDebug("More MANUAL SENDING in queue");
                            logDebug("Removed index: " + indexToChange);
                            messages.remove(indexToChange);
                            appendMessageAnotherMS(editedMsg);
                            adapter.notifyDataSetChanged();
                        }
                    }
                }

                logDebug("Modified message keep going");
                messages.set(indexToChange, editedMsg);

                //Update infoToShow also
                if (indexToChange == 0) {
                    messages.get(indexToChange).setInfoToShow(AndroidMegaChatMessage.CHAT_ADAPTER_SHOW_ALL);
                    messages.get(indexToChange).setShowAvatar(true);
                }
                else{
                    //Not first element
                    adjustInfoToShow(indexToChange);
                    setShowAvatar(indexToChange);

                    //Create adapter
                    if (adapter == null) {
                        createAdapter();
                    } else {
                        adapter.modifyMessage(messages, indexToChange+1);
                    }
                }
            }
            else{
                logDebug("INDEX change, need to reorder");
                messages.remove(indexToChange);
                logDebug("Removed index: " + indexToChange);
                logDebug("Messages size: " + messages.size());
                adapter.removeMessage(indexToChange+1, messages);
                int scrollToP = appendMessagePosition(editedMsg);
                if(scrollToP!=-1 && editedMsg.getMessage().getStatus()==MegaChatMessage.STATUS_SERVER_RECEIVED){
                    mLayoutManager.scrollToPosition(scrollToP+1);
                }
                logDebug("Messages size: " + messages.size());
            }
        }
        else{
            logError("Error, id temp message not found!! indexToChange == -1");
        }
    }

    public void loadBufferMessages(){
        logDebug("loadBufferMessages");
        ListIterator<AndroidMegaChatMessage> itr = bufferMessages.listIterator();
        while (itr.hasNext()) {
            int currentIndex = itr.nextIndex();
            AndroidMegaChatMessage messageToShow = itr.next();
            loadMessage(messageToShow, currentIndex);
        }

        //Create adapter
        if(adapter==null){
           createAdapter();
        }
        else{
            adapter.loadPreviousMessages(messages, bufferMessages.size());

            logDebug("addMessage: " + messages.size());
            updateActionModeTitle();
            reDoTheSelectionAfterRotation();
            recoveredSelectedPositions = null;
        }

        logDebug("AFTER updateMessagesLoaded: " + messages.size() + " messages in list");

        bufferMessages.clear();
    }

    public void clearHistory(AndroidMegaChatMessage androidMsg){
        ListIterator<AndroidMegaChatMessage> itr = messages.listIterator(messages.size());

        int indexToChange=-1;
        // Iterate in reverse.
        while(itr.hasPrevious()) {
            AndroidMegaChatMessage messageToCheck = itr.previous();

            if(!messageToCheck.isUploading()){
                if(messageToCheck.getMessage().getStatus()!=MegaChatMessage.STATUS_SENDING){

                    indexToChange = itr.nextIndex();
                    logDebug("Found index of last sent and confirmed message: " + indexToChange);
                    break;
                }
            }
        }

//        indexToChange = 2;
        if(indexToChange != messages.size()-1){
            logDebug("Clear history of confirmed messages: " + indexToChange);

            List<AndroidMegaChatMessage> messagesCopy = new ArrayList<>(messages);
            messages.clear();
            messages.add(androidMsg);

            for(int i = indexToChange+1; i<messagesCopy.size();i++){
                messages.add(messagesCopy.get(i));
            }
        }
        else{
            logDebug("Clear all messages");
            messages.clear();
            messages.add(androidMsg);
        }

        removedMessages.clear();

        if(messages.size()==1){
            androidMsg.setInfoToShow(AndroidMegaChatMessage.CHAT_ADAPTER_SHOW_ALL);
        }
        else{
            for(int i=0; i<messages.size();i++){
                adjustInfoToShow(i);
            }
        }

        updateMessages();
    }

    /**
     * Method to control the visibility of the select option.
     */
    private void checkSelectOption() {
        if (selectMenuItem == null)
            return;

        boolean selectableMessages = false;
        if ((messages != null && chatRoom != null && !joiningOrLeaving && messages.size() > 0)) {
            for (AndroidMegaChatMessage msg : messages) {
                if (msg == null || msg.getMessage() == null) {
                    continue;
                }

                switch (msg.getMessage().getType()) {
                    case MegaChatMessage.TYPE_CONTAINS_META:
                    case MegaChatMessage.TYPE_NORMAL:
                    case MegaChatMessage.TYPE_NODE_ATTACHMENT:
                    case MegaChatMessage.TYPE_VOICE_CLIP:
                    case MegaChatMessage.TYPE_CONTACT_ATTACHMENT:
                        selectableMessages = true;
                        break;
                }
            }
        }
        selectMenuItem.setVisible(selectableMessages);
    }


    private void updateMessages(){
        checkSelectOption();
        adapter.setMessages(messages);
    }

    public void loadPendingMessages(){
        logDebug("loadPendingMessages");
        ArrayList<AndroidMegaChatMessage> pendMsgs = dbH.findPendingMessagesNotSent(idChat);
//        dbH.findPendingMessagesBySent(1);
        logDebug("Number of pending: " + pendMsgs.size());

        for(int i=0;i<pendMsgs.size();i++){
            AndroidMegaChatMessage pMsg = pendMsgs.get(i);
            if(pMsg!=null && pMsg.getPendingMessage()!=null){
                if(pMsg.getPendingMessage().getState()==PendingMessageSingle.STATE_PREPARING){
                    if(pMsg.getPendingMessage().getTransferTag()!=-1){
                        logDebug("STATE_PREPARING: Transfer tag: " + pMsg.getPendingMessage().getTransferTag());
                        if(megaApi!=null) {
                            MegaTransfer t = megaApi.getTransferByTag(pMsg.getPendingMessage().getTransferTag());
                            if(t!=null){
                                if(t.getState()==MegaTransfer.STATE_COMPLETED){
                                    dbH.updatePendingMessageOnTransferFinish(pMsg.getPendingMessage().getId(), "-1", PendingMessageSingle.STATE_SENT);
                                }
                                else if(t.getState()==MegaTransfer.STATE_CANCELLED){
                                    dbH.updatePendingMessageOnTransferFinish(pMsg.getPendingMessage().getId(), "-1", PendingMessageSingle.STATE_SENT);
                                }
                                else if(t.getState()==MegaTransfer.STATE_FAILED){
                                    dbH.updatePendingMessageOnTransferFinish(pMsg.getPendingMessage().getId(), "-1", PendingMessageSingle.STATE_ERROR_UPLOADING);
                                    pMsg.getPendingMessage().setState(PendingMessageSingle.STATE_ERROR_UPLOADING);
                                    appendMessagePosition(pMsg);
                                }
                                else{
                                    logDebug("STATE_PREPARING: Found transfer in progress for the message");
                                    appendMessagePosition(pMsg);
                                }
                            }
                            else{
                                logDebug("STATE_PREPARING: Mark message as error uploading - no transfer in progress");
                                dbH.updatePendingMessageOnTransferFinish(pMsg.getPendingMessage().getId(), "-1", PendingMessageSingle.STATE_ERROR_UPLOADING);
                                pMsg.getPendingMessage().setState(PendingMessageSingle.STATE_ERROR_UPLOADING);
                                appendMessagePosition(pMsg);
                            }
                        }
                    }
                }
                else if(pMsg.getPendingMessage().getState()==PendingMessageSingle.STATE_PREPARING_FROM_EXPLORER){
                    logDebug("STATE_PREPARING_FROM_EXPLORER: Convert to STATE_PREPARING");
                    dbH.updatePendingMessageOnTransferFinish(pMsg.getPendingMessage().getId(), "-1", PendingMessageSingle.STATE_PREPARING);
                    pMsg.getPendingMessage().setState(PendingMessageSingle.STATE_PREPARING);
                    appendMessagePosition(pMsg);
                }
                else if(pMsg.getPendingMessage().getState()==PendingMessageSingle.STATE_UPLOADING){
                    if(pMsg.getPendingMessage().getTransferTag()!=-1){
                        logDebug("STATE_UPLOADING: Transfer tag: " + pMsg.getPendingMessage().getTransferTag());
                        if(megaApi!=null){
                            MegaTransfer t = megaApi.getTransferByTag(pMsg.getPendingMessage().getTransferTag());
                            if(t!=null){
                                if(t.getState()==MegaTransfer.STATE_COMPLETED){
                                    dbH.updatePendingMessageOnTransferFinish(pMsg.getPendingMessage().getId(), "-1", PendingMessageSingle.STATE_SENT);
                                }
                                else if(t.getState()==MegaTransfer.STATE_CANCELLED){
                                    dbH.updatePendingMessageOnTransferFinish(pMsg.getPendingMessage().getId(), "-1", PendingMessageSingle.STATE_SENT);
                                }
                                else if(t.getState()==MegaTransfer.STATE_FAILED){
                                    dbH.updatePendingMessageOnTransferFinish(pMsg.getPendingMessage().getId(), "-1", PendingMessageSingle.STATE_ERROR_UPLOADING);
                                    pMsg.getPendingMessage().setState(PendingMessageSingle.STATE_ERROR_UPLOADING);
                                    appendMessagePosition(pMsg);
                                }
                                else{
                                    logDebug("STATE_UPLOADING: Found transfer in progress for the message");
                                    appendMessagePosition(pMsg);
                                }
                            }
                            else{
                                logDebug("STATE_UPLOADING: Mark message as error uploading - no transfer in progress");
                                dbH.updatePendingMessageOnTransferFinish(pMsg.getPendingMessage().getId(), "-1", PendingMessageSingle.STATE_ERROR_UPLOADING);
                                pMsg.getPendingMessage().setState(PendingMessageSingle.STATE_ERROR_UPLOADING);
                                appendMessagePosition(pMsg);
                            }
                        }
                    }
                }
                else{
                    appendMessagePosition(pMsg);
                }
            }
            else{
                logWarning("Null pending messages");
            }
        }
    }

    public void loadMessage(AndroidMegaChatMessage messageToShow, int currentIndex){
        messageToShow.setInfoToShow(AndroidMegaChatMessage.CHAT_ADAPTER_SHOW_ALL);
        messages.add(0,messageToShow);

        if(messages.size()>1) {
            adjustInfoToShow(1);
        }

        setShowAvatar(0);

    }

    public void appendMessageAnotherMS(AndroidMegaChatMessage msg){
        logDebug("appendMessageAnotherMS");
        messages.add(msg);
        int lastIndex = messages.size()-1;

        if(lastIndex==0){
            messages.get(lastIndex).setInfoToShow(AndroidMegaChatMessage.CHAT_ADAPTER_SHOW_ALL);
        }
        else{
            adjustInfoToShow(lastIndex);
        }

        //Create adapter
        if(adapter==null){
            logDebug("Create adapter");
            createAdapter();
        }else{

            if(lastIndex==0){
                logDebug("Arrives the first message of the chat");
                updateMessages();
            }
            else{
                adapter.addMessage(messages, lastIndex+1);
            }
        }
    }

    public int reinsertNodeAttachmentNoRevoked(AndroidMegaChatMessage msg){
        logDebug("reinsertNodeAttachmentNoRevoked");
        int lastIndex = messages.size()-1;
        logDebug("Last index: " + lastIndex);
        if(messages.size()==-1){
            msg.setInfoToShow(AndroidMegaChatMessage.CHAT_ADAPTER_SHOW_ALL);
            messages.add(msg);
        }
        else {
            logDebug("Finding where to append the message");
            while(messages.get(lastIndex).getMessage().getMsgIndex()>msg.getMessage().getMsgIndex()){
                logDebug("Last index: " + lastIndex);
                lastIndex--;
                if (lastIndex == -1) {
                    break;
                }
            }
            logDebug("Last index: " + lastIndex);
            lastIndex++;
            logDebug("Append in position: " + lastIndex);
            messages.add(lastIndex, msg);
            adjustInfoToShow(lastIndex);
            int nextIndex = lastIndex+1;
            if(nextIndex<=messages.size()-1){
                adjustInfoToShow(nextIndex);
            }
            int previousIndex = lastIndex-1;
            if(previousIndex>=0){
                adjustInfoToShow(previousIndex);
            }
        }

        //Create adapter
        if(adapter==null){
            logDebug("Create adapter");
            createAdapter();
        }else{
            if(lastIndex<0){
                logDebug("Arrives the first message of the chat");
                updateMessages();
            }
            else{
                adapter.addMessage(messages, lastIndex+1);
            }
        }
        return lastIndex;
    }

    public int appendMessagePosition(AndroidMegaChatMessage msg){
        logDebug("appendMessagePosition: " + messages.size() + " messages");
        int lastIndex = messages.size()-1;
        if(messages.size()==0){
            msg.setInfoToShow(AndroidMegaChatMessage.CHAT_ADAPTER_SHOW_ALL);
            msg.setShowAvatar(true);
            messages.add(msg);
        }else{
            logDebug("Finding where to append the message");

            if(msg.isUploading()){
                lastIndex++;
                logDebug("The message is uploading add to index: " + lastIndex + "with state: " + msg.getPendingMessage().getState());
            }else{
                logDebug("Status of message: " + msg.getMessage().getStatus());
                if(lastIndex>=0) {
                    while (messages.get(lastIndex).isUploading()) {
                        logDebug("One less index is uploading");
                        lastIndex--;
                        if(lastIndex==-1){
                            break;
                        }
                    }
                }
                if(lastIndex>=0) {
                    while (messages.get(lastIndex).getMessage().getStatus() == MegaChatMessage.STATUS_SENDING_MANUAL) {
                        logDebug("One less index is MANUAL SENDING");
                        lastIndex--;
                        if(lastIndex==-1){
                            break;
                        }
                    }
                }
                if(lastIndex>=0) {
                    if (msg.getMessage().getStatus() == MegaChatMessage.STATUS_SERVER_RECEIVED || msg.getMessage().getStatus() == MegaChatMessage.STATUS_NOT_SEEN) {
                        while (messages.get(lastIndex).getMessage().getStatus() == MegaChatMessage.STATUS_SENDING) {
                            logDebug("One less index");
                            lastIndex--;
                            if(lastIndex==-1){
                                break;
                            }
                        }
                    }
                }

                lastIndex++;
                logDebug("Append in position: " + lastIndex);
            }
            if(lastIndex>=0){
                messages.add(lastIndex, msg);
                adjustInfoToShow(lastIndex);
                msg.setShowAvatar(true);
                if(!messages.get(lastIndex).isUploading()){
                    int nextIndex = lastIndex+1;
                    if(nextIndex<messages.size()){
                        if(messages.get(nextIndex)!=null) {
                            if(messages.get(nextIndex).isUploading()){
                                adjustInfoToShow(nextIndex);
                            }
                        }
                    }
                }
                if(lastIndex>0){
                    setShowAvatar(lastIndex-1);
                }
            }
        }

        //Create adapter
        if(adapter==null){
            logDebug("Create adapter");
            createAdapter();
        }else{
            logDebug("Update adapter with last index: " + lastIndex);
            if(lastIndex<0){
                logDebug("Arrives the first message of the chat");
                updateMessages();
            }else{
                adapter.addMessage(messages, lastIndex+1);
                adapter.notifyItemChanged(lastIndex);
            }
        }
        return lastIndex;
    }

    public int adjustInfoToShow(int index) {
        logDebug("Index: " + index);

        AndroidMegaChatMessage msg = messages.get(index);

        long userHandleToCompare = -1;
        long previousUserHandleToCompare = -1;

        if(msg.isUploading()){
            userHandleToCompare = myUserHandle;
        }
        else{

            if ((msg.getMessage().getType() == MegaChatMessage.TYPE_PRIV_CHANGE) || (msg.getMessage().getType() == MegaChatMessage.TYPE_ALTER_PARTICIPANTS)) {
                userHandleToCompare = msg.getMessage().getHandleOfAction();
            } else {
                userHandleToCompare = msg.getMessage().getUserHandle();
            }
        }

        if(index==0){
            msg.setInfoToShow(AndroidMegaChatMessage.CHAT_ADAPTER_SHOW_ALL);
        }
        else{
            AndroidMegaChatMessage previousMessage = messages.get(index-1);

            if(previousMessage.isUploading()){

                logDebug("The previous message is uploading");
                if(msg.isUploading()){
                    logDebug("The message is also uploading");
                    if (compareDate(msg.getPendingMessage().getUploadTimestamp(), previousMessage.getPendingMessage().getUploadTimestamp()) == 0) {
                        //Same date
                        if (compareTime(msg.getPendingMessage().getUploadTimestamp(), previousMessage.getPendingMessage().getUploadTimestamp()) == 0) {
                            msg.setInfoToShow(AndroidMegaChatMessage.CHAT_ADAPTER_SHOW_NOTHING);
                        } else {
                            //Different minute
                            msg.setInfoToShow(AndroidMegaChatMessage.CHAT_ADAPTER_SHOW_TIME);
                        }
                    } else {
                        //Different date
                        msg.setInfoToShow(AndroidMegaChatMessage.CHAT_ADAPTER_SHOW_ALL);
                    }
                }
                else{
                    if (compareDate(msg.getMessage().getTimestamp(), previousMessage.getPendingMessage().getUploadTimestamp()) == 0) {
                        //Same date
                        if (compareTime(msg.getMessage().getTimestamp(), previousMessage.getPendingMessage().getUploadTimestamp()) == 0) {
                            msg.setInfoToShow(AndroidMegaChatMessage.CHAT_ADAPTER_SHOW_NOTHING);
                        } else {
                            //Different minute
                            msg.setInfoToShow(AndroidMegaChatMessage.CHAT_ADAPTER_SHOW_TIME);
                        }
                    } else {
                        //Different date
                        msg.setInfoToShow(AndroidMegaChatMessage.CHAT_ADAPTER_SHOW_ALL);
                    }
                }
            }
            else{
                logDebug("The previous message is NOT uploading");

                if (userHandleToCompare == myUserHandle) {
                    logDebug("MY message!!");
//                log("MY message!!: "+messageToShow.getContent());
                    if ((previousMessage.getMessage().getType() == MegaChatMessage.TYPE_PRIV_CHANGE) || (previousMessage.getMessage().getType() == MegaChatMessage.TYPE_ALTER_PARTICIPANTS)) {
                        previousUserHandleToCompare = previousMessage.getMessage().getHandleOfAction();
                    } else {
                        previousUserHandleToCompare = previousMessage.getMessage().getUserHandle();
                    }

//                    log("previous message: "+previousMessage.getContent());
                    if (previousUserHandleToCompare == myUserHandle) {
                        logDebug("Last message and previous is mine");
                        //The last two messages are mine
                        if(msg.isUploading()){
                            logDebug("The msg to append is uploading");
                            if (compareDate(msg.getPendingMessage().getUploadTimestamp(), previousMessage) == 0) {
                                //Same date
                                if (compareTime(msg.getPendingMessage().getUploadTimestamp(), previousMessage) == 0) {
                                    msg.setInfoToShow(AndroidMegaChatMessage.CHAT_ADAPTER_SHOW_NOTHING);
                                } else {
                                    //Different minute
                                    msg.setInfoToShow(AndroidMegaChatMessage.CHAT_ADAPTER_SHOW_TIME);
                                }
                            } else {
                                //Different date
                                msg.setInfoToShow(AndroidMegaChatMessage.CHAT_ADAPTER_SHOW_ALL);
                            }
                        }
                        else{
                            if (compareDate(msg, previousMessage) == 0) {
                                //Same date
                                if (compareTime(msg, previousMessage) == 0) {
                                    if ((msg.getMessage().isManagementMessage())) {
                                        msg.setInfoToShow(AndroidMegaChatMessage.CHAT_ADAPTER_SHOW_TIME);
                                    }
                                    else{
                                        msg.setInfoToShow(AndroidMegaChatMessage.CHAT_ADAPTER_SHOW_NOTHING);
                                    }
                                } else {
                                    //Different minute
                                    msg.setInfoToShow(AndroidMegaChatMessage.CHAT_ADAPTER_SHOW_TIME);
                                }
                            } else {
                                //Different date
                                msg.setInfoToShow(AndroidMegaChatMessage.CHAT_ADAPTER_SHOW_ALL);
                            }
                        }

                    } else {
                        //The last message is mine, the previous not
                        logDebug("Last message is mine, NOT previous");
                        if(msg.isUploading()) {
                            logDebug("The msg to append is uploading");
                            if (compareDate(msg.getPendingMessage().getUploadTimestamp(), previousMessage) == 0) {
                                msg.setInfoToShow(AndroidMegaChatMessage.CHAT_ADAPTER_SHOW_TIME);
                            } else {
                                //Different date
                                msg.setInfoToShow(AndroidMegaChatMessage.CHAT_ADAPTER_SHOW_ALL);
                            }
                        }
                        else{
                            if (compareDate(msg, previousMessage) == 0) {
                                msg.setInfoToShow(AndroidMegaChatMessage.CHAT_ADAPTER_SHOW_TIME);
                            } else {
                                //Different date
                                msg.setInfoToShow(AndroidMegaChatMessage.CHAT_ADAPTER_SHOW_ALL);
                            }
                        }
                    }

                } else {
                    logDebug("NOT MY message!! - CONTACT");
//                    log("previous message: "+previousMessage.getContent());

                    if ((previousMessage.getMessage().getType() == MegaChatMessage.TYPE_PRIV_CHANGE) || (previousMessage.getMessage().getType() == MegaChatMessage.TYPE_ALTER_PARTICIPANTS)) {
                        previousUserHandleToCompare = previousMessage.getMessage().getHandleOfAction();
                    } else {
                        previousUserHandleToCompare = previousMessage.getMessage().getUserHandle();
                    }

                    if (previousUserHandleToCompare == userHandleToCompare) {
                        //The last message is also a contact's message
                        if(msg.isUploading()) {
                            if (compareDate(msg.getPendingMessage().getUploadTimestamp(), previousMessage) == 0) {
                                //Same date
                                if (compareTime(msg.getPendingMessage().getUploadTimestamp(), previousMessage) == 0) {
                                    logDebug("Add with show nothing - same userHandle");
                                    msg.setInfoToShow(AndroidMegaChatMessage.CHAT_ADAPTER_SHOW_NOTHING);

                                } else {
                                    //Different minute
                                    msg.setInfoToShow(AndroidMegaChatMessage.CHAT_ADAPTER_SHOW_TIME);
                                }
                            } else {
                                //Different date
                                msg.setInfoToShow(AndroidMegaChatMessage.CHAT_ADAPTER_SHOW_ALL);
                            }
                        }
                        else{

                            if (compareDate(msg, previousMessage) == 0) {
                                //Same date
                                if (compareTime(msg, previousMessage) == 0) {
                                    if ((msg.getMessage().isManagementMessage())) {
                                        msg.setInfoToShow(AndroidMegaChatMessage.CHAT_ADAPTER_SHOW_TIME);
                                    }
                                    else{
                                        msg.setInfoToShow(AndroidMegaChatMessage.CHAT_ADAPTER_SHOW_NOTHING);
                                    }
                                } else {
                                    //Different minute
                                    msg.setInfoToShow(AndroidMegaChatMessage.CHAT_ADAPTER_SHOW_TIME);
                                }
                            } else {
                                //Different date
                                msg.setInfoToShow(AndroidMegaChatMessage.CHAT_ADAPTER_SHOW_ALL);
                            }
                        }

                    } else {
                        //The last message is from contact, the previous not
                        logDebug("Different user handle");
                        if(msg.isUploading()) {
                            if (compareDate(msg.getPendingMessage().getUploadTimestamp(), previousMessage) == 0) {
                                //Same date
                                if (compareTime(msg.getPendingMessage().getUploadTimestamp(), previousMessage) == 0) {
                                    if(previousUserHandleToCompare==myUserHandle){
                                        msg.setInfoToShow(AndroidMegaChatMessage.CHAT_ADAPTER_SHOW_TIME);
                                    }
                                    else{
                                        msg.setInfoToShow(AndroidMegaChatMessage.CHAT_ADAPTER_SHOW_NOTHING);
                                    }

                                } else {
                                    //Different minute
                                    msg.setInfoToShow(AndroidMegaChatMessage.CHAT_ADAPTER_SHOW_TIME);
                                }

                            } else {
                                //Different date
                                msg.setInfoToShow(AndroidMegaChatMessage.CHAT_ADAPTER_SHOW_ALL);
                            }
                        }
                        else{
                            if (compareDate(msg, previousMessage) == 0) {
                                if (compareTime(msg, previousMessage) == 0) {
                                    if(previousUserHandleToCompare==myUserHandle){
                                        msg.setInfoToShow(AndroidMegaChatMessage.CHAT_ADAPTER_SHOW_TIME);
                                    }
                                    else{
                                        if ((msg.getMessage().isManagementMessage())) {
                                            msg.setInfoToShow(AndroidMegaChatMessage.CHAT_ADAPTER_SHOW_TIME);
                                        }
                                        else{
                                            msg.setInfoToShow(AndroidMegaChatMessage.CHAT_ADAPTER_SHOW_TIME);
                                        }
                                    }

                                } else {
                                    //Different minute
                                    msg.setInfoToShow(AndroidMegaChatMessage.CHAT_ADAPTER_SHOW_TIME);
                                }

                            } else {
                                //Different date
                                msg.setInfoToShow(AndroidMegaChatMessage.CHAT_ADAPTER_SHOW_ALL);
                            }
                        }
                    }
                }

            }
        }
        return msg.getInfoToShow();
    }

    public void setShowAvatar(int index){
        logDebug("Index: " + index);

        AndroidMegaChatMessage msg = messages.get(index);

        long userHandleToCompare = -1;
        long previousUserHandleToCompare = -1;

        if(msg.isUploading()){
            msg.setShowAvatar(false);
            return;
        }

        if (userHandleToCompare == myUserHandle) {
            logDebug("MY message!!");
        }else{
            logDebug("Contact message");
            if ((msg.getMessage().getType() == MegaChatMessage.TYPE_PRIV_CHANGE) || (msg.getMessage().getType() == MegaChatMessage.TYPE_ALTER_PARTICIPANTS)) {
                userHandleToCompare = msg.getMessage().getHandleOfAction();
            } else {
                userHandleToCompare = msg.getMessage().getUserHandle();
            }
            logDebug("userHandleTocompare: " + userHandleToCompare);
            AndroidMegaChatMessage previousMessage = null;
            if(messages.size()-1 > index){
                previousMessage = messages.get(index + 1);
                if(previousMessage==null){
                    msg.setShowAvatar(true);
                    logWarning("Previous message is null");
                    return;
                }
                if(previousMessage.isUploading()){
                    msg.setShowAvatar(true);
                    logDebug("Previous is uploading");
                    return;
                }

                if((previousMessage.getMessage().getType() == MegaChatMessage.TYPE_PRIV_CHANGE) || (previousMessage.getMessage().getType() == MegaChatMessage.TYPE_ALTER_PARTICIPANTS)) {
                    previousUserHandleToCompare = previousMessage.getMessage().getHandleOfAction();
                }else{
                    previousUserHandleToCompare = previousMessage.getMessage().getUserHandle();
                }

                logDebug("previousUserHandleToCompare: " + previousUserHandleToCompare);

                if ((previousMessage.getMessage().getType() == MegaChatMessage.TYPE_CALL_ENDED) || (previousMessage.getMessage().getType() == MegaChatMessage.TYPE_CALL_STARTED) || (previousMessage.getMessage().getType() == MegaChatMessage.TYPE_PRIV_CHANGE) || (previousMessage.getMessage().getType() == MegaChatMessage.TYPE_ALTER_PARTICIPANTS) || (previousMessage.getMessage().getType() == MegaChatMessage.TYPE_CHAT_TITLE)) {
                    msg.setShowAvatar(true);
                    logDebug("Set: " + true);
                } else {
                    if (previousUserHandleToCompare == userHandleToCompare) {
                        msg.setShowAvatar(false);
                        logDebug("Set: " + false);
                    }else{
                        msg.setShowAvatar(true);
                        logDebug("Set: " + true);
                    }
                }
            }
            else{
                logWarning("No previous message");
                msg.setShowAvatar(true);
            }
        }
    }

    public void showMsgNotSentPanel(AndroidMegaChatMessage message, int position){
        logDebug("Position: " + position);

        selectedPosition = position;

        if (message == null || isBottomSheetDialogShown(bottomSheetDialogFragment)) return;

        selectedMessageId = message.getMessage().getRowId();
        logDebug("Temporal id of MS message: "+message.getMessage().getTempId());
        bottomSheetDialogFragment = new MessageNotSentBottomSheetDialogFragment();
        bottomSheetDialogFragment.show(getSupportFragmentManager(), bottomSheetDialogFragment.getTag());
    }

    public void showSendAttachmentBottomSheet(){
        logDebug("showSendAttachmentBottomSheet");

        if (isBottomSheetDialogShown(bottomSheetDialogFragment)) return;

        bottomSheetDialogFragment = new SendAttachmentChatBottomSheetDialogFragment();
        bottomSheetDialogFragment.show(getSupportFragmentManager(), bottomSheetDialogFragment.getTag());
    }

    public void showUploadingAttachmentBottomSheet(AndroidMegaChatMessage message, int position){
        logDebug("showUploadingAttachmentBottomSheet: "+position);
        selectedPosition = position;

        if (message == null || isBottomSheetDialogShown(bottomSheetDialogFragment)) return;

        selectedMessageId = message.getPendingMessage().getId();

        bottomSheetDialogFragment = new PendingMessageBottomSheetDialogFragment();
        bottomSheetDialogFragment.show(getSupportFragmentManager(), bottomSheetDialogFragment.getTag());
    }

    public void showReactionBottomSheet(AndroidMegaChatMessage message, int position, String reaction) {
        if (message == null || message.getMessage() == null)
            return;

        selectedPosition = position;
        hideBottomSheet();
        selectedMessageId = message.getMessage().getMsgId();

        if (reaction == null) {
            bottomSheetDialogFragment = new ReactionsBottomSheet();
            bottomSheetDialogFragment.show(getSupportFragmentManager(), bottomSheetDialogFragment.getTag());
        } else if (chatRoom != null && !chatRoom.isPreview() && chatRoom.getOwnPrivilege() != MegaChatRoom.PRIV_RM) {
            bottomSheetDialogFragment = new InfoReactionsBottomSheet(this, reaction);
            bottomSheetDialogFragment.show(getSupportFragmentManager(), bottomSheetDialogFragment.getTag());
        }
    }

    public void hideBottomSheet() {
        if (isBottomSheetDialogShown(bottomSheetDialogFragment)) {
            bottomSheetDialogFragment.dismissAllowingStateLoss();
        }
    }

    private void showGeneralChatMessageBottomSheet(AndroidMegaChatMessage message, int position) {
        selectedPosition = position;

        if (message == null || isBottomSheetDialogShown(bottomSheetDialogFragment)) return;

        selectedMessageId = message.getMessage().getMsgId();
        bottomSheetDialogFragment = new GeneralChatMessageBottomSheet();
        bottomSheetDialogFragment.show(getSupportFragmentManager(), bottomSheetDialogFragment.getTag());
    }

    public void removeMsgNotSent(){
        logDebug("Selected position: " + selectedPosition);
        messages.remove(selectedPosition);
        adapter.removeMessage(selectedPosition, messages);
    }

    public void updatingRemovedMessage(MegaChatMessage message) {
        for (int i = 0; i < messages.size(); i++) {
            MegaChatMessage messageToCompare = messages.get(i).getMessage();
            if (messageToCompare != null && messageToCompare.getTempId() == message.getTempId() && messageToCompare.getMsgId() == message.getMsgId()) {
                RemovedMessage msg = new RemovedMessage(messageToCompare.getTempId(), messageToCompare.getMsgId());
                removedMessages.add(msg);
                adapter.notifyItemChanged(i + 1);
            }
        }
    }

    public void removePendingMsg(long id){
        logDebug("Selected message ID: " + selectedMessageId);

        PendingMessageSingle pMsg = dbH.findPendingMessageById(id);
        if(pMsg!=null && pMsg.getState()==PendingMessageSingle.STATE_UPLOADING) {
            if (pMsg.getTransferTag() != -1) {
                logDebug("Transfer tag: " + pMsg.getTransferTag());
                if (megaApi != null) {
                    megaApi.cancelTransferByTag(pMsg.getTransferTag(), this);
                }
            }
        }

        if(pMsg!=null && pMsg.getState()!=PendingMessageSingle.STATE_SENT){
            try{
                dbH.removePendingMessageById(id);
                messages.remove(selectedPosition);
                adapter.removeMessage(selectedPosition, messages);
            }
            catch (IndexOutOfBoundsException e){
                logError("EXCEPTION", e);
            }
        }
        else{
            showSnackbar(SNACKBAR_TYPE, getString(R.string.error_message_already_sent), -1);
        }
    }

    public void showSnackbar(int type, String s, long idChat){
        showSnackbar(type, fragmentContainer, s, idChat);
    }

    public void removeProgressDialog(){
        if (statusDialog != null) {
            try {
                statusDialog.dismiss();
            } catch (Exception ex) {}
        }
    }

    public void startConversation(long handle){
        logDebug("Handle: " + handle);
        MegaChatRoom chat = megaChatApi.getChatRoomByUser(handle);
        MegaChatPeerList peers = MegaChatPeerList.createInstance();
        if(chat==null){
            logDebug("No chat, create it!");
            peers.addPeer(handle, MegaChatPeerList.PRIV_STANDARD);
            megaChatApi.createChat(false, peers, this);
        }
        else{
            logDebug("There is already a chat, open it!");
            Intent intentOpenChat = new Intent(this, ChatActivityLollipop.class);
            intentOpenChat.setAction(ACTION_CHAT_SHOW_MESSAGES);
            intentOpenChat.putExtra(CHAT_ID, chat.getChatId());
            this.startActivity(intentOpenChat);
        }
    }

    public void startGroupConversation(ArrayList<Long> userHandles){
        logDebug("startGroupConversation");

        MegaChatPeerList peers = MegaChatPeerList.createInstance();

        for(int i=0;i<userHandles.size();i++){
            long handle = userHandles.get(i);
            peers.addPeer(handle, MegaChatPeerList.PRIV_STANDARD);
        }
        megaChatApi.createChat(true, peers, this);
    }

    public void setMessages(ArrayList<AndroidMegaChatMessage> messages){
        if(dialog!=null){
            dialog.dismiss();
        }

        this.messages = messages;
        //Create adapter
        if (adapter == null) {
            createAdapter();
        } else {
            updateMessages();
        }
    }

    private void createAdapter() {
        //Create adapter
        adapter = new MegaChatLollipopAdapter(this, chatRoom, messages, messagesPlaying, removedMessages, listView);
        adapter.setHasStableIds(true);
        listView.setLayoutManager(mLayoutManager);
        listView.setAdapter(adapter);
        updateMessages();
    }

    public void updateReactionAdapter(MegaChatMessage msg, String reaction, int count) {
        adapter.checkReactionUpdated(idChat, msg, reaction, count);
    }

    @Override
    public void onRequestStart(MegaChatApiJava api, MegaChatRequest request) {

    }

    @Override
    public void onRequestUpdate(MegaChatApiJava api, MegaChatRequest request) {

    }

    @Override
    public void onRequestFinish(MegaChatApiJava api, MegaChatRequest request, MegaChatError e) {
        logDebug("onRequestFinish: " + request.getRequestString() + " " + request.getType());

       if (request.getType() == MegaChatRequest.TYPE_HANG_CHAT_CALL) {
            if (e.getErrorCode() == MegaChatError.ERROR_OK) {
                logDebug("The call has been successfully hung up");
                MegaChatCall call = api.getChatCall(idChat);
                if (call == null) return;
                if (call.getStatus() == MegaChatCall.CALL_STATUS_RING_IN) {
                    addChecksForACall(chatRoom.getChatId(), false);
                    api.answerChatCall(idChat, false, this);

                } else if (call.getStatus() == MegaChatCall.CALL_STATUS_USER_NO_PRESENT) {
                    api.startChatCall(idChat, false, this);
                }
            } else {
                logError("ERROR WHEN TYPE_HANG_CHAT_CALL e.getErrorCode(): " + e.getErrorString());
            }

        } else if (request.getType() == MegaChatRequest.TYPE_START_CHAT_CALL) {
            if (e.getErrorCode() == MegaChatError.ERROR_OK) {
                logDebug(" The call has been started success");
                openCall();
            } else {
                logError("ERROR WHEN TYPE_START_CHAT_CALL e.getErrorCode(): " + e.getErrorString());
                showSnackbar(SNACKBAR_TYPE, getString(R.string.call_error), MEGACHAT_INVALID_HANDLE);
            }
        } else if (request.getType() == MegaChatRequest.TYPE_ANSWER_CHAT_CALL) {
            if (e.getErrorCode() == MegaChatError.ERROR_OK) {
                logDebug("The call has been answered success");
                openCall();
            } else {
                logError("ERROR WHEN TYPE_ANSWER_CHAT_CALL e.getErrorCode(): " + e.getErrorString());
                if (e.getErrorCode() == MegaChatError.ERROR_TOOMANY) {
                    showSnackbar(SNACKBAR_TYPE, getString(R.string.call_error_too_many_participants), -1);
                } else {
                    showSnackbar(SNACKBAR_TYPE, getString(R.string.call_error), -1);
                }
            }

        }else if (request.getType() == MegaChatRequest.TYPE_SET_CALL_ON_HOLD) {
                if (e.getErrorCode() == MegaChatError.ERROR_OK) {
                    MegaChatCall call = megaChatApi.getChatCall(idChat);
                    if (call == null)
                        return;

                    logDebug("Active call on hold. Joinning in the group chat.");
                    if (call.getStatus() == MegaChatCall.CALL_STATUS_RING_IN) {
                        addChecksForACall(chatRoom.getChatId(), false);
                        megaChatApi.answerChatCall(idChat, false, this);
                    } else if (call.getStatus() == MegaChatCall.CALL_STATUS_USER_NO_PRESENT) {
                        megaChatApi.startChatCall(idChat, false, this);
                    }
                } else {
                    logError("Error putting the call on hold" + e.getErrorCode());
                }

       } else if (request.getType() == MegaChatRequest.TYPE_REMOVE_FROM_CHATROOM) {
           logDebug("Remove participant: " + request.getUserHandle() + " my user: " + megaChatApi.getMyUserHandle());

           if (e.getErrorCode() == MegaChatError.ERROR_OK) {
               logDebug("Participant removed OK");
               invalidateOptionsMenu();
           } else {
               logError("ERROR WHEN TYPE_REMOVE_FROM_CHATROOM " + e.getErrorString());
               showSnackbar(SNACKBAR_TYPE, getTranslatedErrorString(e), MEGACHAT_INVALID_HANDLE);
           }
       } else if (request.getType() == MegaChatRequest.TYPE_ATTACH_NODE_MESSAGE) {
            removeProgressDialog();

            disableMultiselection();

            if(e.getErrorCode()==MegaChatError.ERROR_OK){
                logDebug("File sent correctly");
                MegaNodeList nodeList = request.getMegaNodeList();

                for(int i = 0; i<nodeList.size();i++){
                    logDebug("Node handle: " + nodeList.get(i).getHandle());
                }
                AndroidMegaChatMessage androidMsgSent = new AndroidMegaChatMessage(request.getMegaChatMessage());
                sendMessageToUI(androidMsgSent);

            }else{
                logError("File NOT sent: " + e.getErrorCode() + "___" + e.getErrorString());
                showSnackbar(SNACKBAR_TYPE, getString(R.string.error_attaching_node_from_cloud), -1);
            }

        }else if(request.getType() == MegaChatRequest.TYPE_REVOKE_NODE_MESSAGE){
            if(e.getErrorCode()==MegaChatError.ERROR_OK){
                logDebug("Node revoked correctly, msg id: " + request.getMegaChatMessage().getMsgId());
            }
            else{
                logError("NOT revoked correctly");
                showSnackbar(SNACKBAR_TYPE, getString(R.string.error_revoking_node), -1);
            }

        }else if(request.getType() == MegaChatRequest.TYPE_CREATE_CHATROOM){
            logDebug("Create chat request finish!!!");
            if(e.getErrorCode()==MegaChatError.ERROR_OK){

                logDebug("Open new chat");
                Intent intent = new Intent(this, ChatActivityLollipop.class);
                intent.setAction(ACTION_CHAT_SHOW_MESSAGES);
                intent.putExtra(CHAT_ID, request.getChatHandle());
                this.startActivity(intent);
                finish();
            }
            else{
                logError("ERROR WHEN CREATING CHAT " + e.getErrorString());
                showSnackbar(SNACKBAR_TYPE, getString(R.string.create_chat_error), -1);
            }
        } else if (request.getType() == MegaChatRequest.TYPE_LOAD_PREVIEW) {
            if (e.getErrorCode() == MegaChatError.ERROR_OK || e.getErrorCode() == MegaChatError.ERROR_EXIST) {
                if (idChat != MEGACHAT_INVALID_HANDLE && megaChatApi.getChatRoom(idChat) != null) {
                    logDebug("Close previous chat");
                    megaChatApi.closeChatRoom(idChat, this);
                }

                idChat = request.getChatHandle();
                megaChatApi.addChatListener(this);
                
                if (idChat != MEGACHAT_INVALID_HANDLE) {
                    dbH.setLastPublicHandle(idChat);
                    dbH.setLastPublicHandleTimeStamp();
                    dbH.setLastPublicHandleType(MegaApiJava.AFFILIATE_TYPE_CHAT);
                }

                MegaApplication.setOpenChatId(idChat);

                if (e.getErrorCode() == MegaChatError.ERROR_OK && openingAndJoining) {
                    if (!isAlreadyJoining(idChat)) {
                        megaChatApi.autojoinPublicChat(idChat, this);
                    }

                    openingAndJoining = false;
                } else if (e.getErrorCode() == MegaChatError.ERROR_EXIST) {
                    if (megaChatApi.getChatRoom(idChat).isActive()) {
                        //I'm already participant
                        joiningOrLeaving = false;
                        openingAndJoining = false;
                    } else {
                        if (initChat()) {
                            //Chat successfully initialized, now can rejoin
                            setJoiningOrLeaving(StringResourcesUtils.getString(R.string.joining_label));
                            titleToolbar.setText(chatRoom.getTitle());
                            groupalSubtitleToolbar.setText(null);
                            setGroupalSubtitleToolbarVisibility(false);

                            if (adapter == null) {
                                createAdapter();
                            } else {
                                adapter.updateChatRoom(chatRoom);
                                adapter.notifyDataSetChanged();
                            }

                            if (!isAlreadyJoining(idChat)
                                    && !isAlreadyJoining(request.getUserHandle())) {
                                megaChatApi.autorejoinPublicChat(idChat, request.getUserHandle(), this);
                            }
                        } else {
                            logWarning("Error opening chat before rejoin");
                        }
                        return;
                    }
                }

                initAndShowChat(null);
                supportInvalidateOptionsMenu();
            } else {
                String text;
                if (e.getErrorCode() == MegaChatError.ERROR_NOENT) {
                    text = getString(R.string.invalid_chat_link);
                } else {
                    showSnackbar(SNACKBAR_TYPE, getString(R.string.error_general_nodes), MEGACHAT_INVALID_HANDLE);
                    text = getString(R.string.error_chat_link);
                }

                emptyScreen(text);
            }
        } else if (request.getType() == MegaChatRequest.TYPE_AUTOJOIN_PUBLIC_CHAT) {
            joiningOrLeaving = false;

            if (e.getErrorCode() == MegaChatError.ERROR_OK) {
                if (request.getUserHandle() != MEGACHAT_INVALID_HANDLE) {
                    //Rejoin option
                    initializeInputText();
                    isOpeningChat = true;
                    loadHistory();
                } else {
                    //Join
                    setChatSubtitle();
                    setPreviewersView();
                }

                supportInvalidateOptionsMenu();
            } else {
                MegaChatRoom chatRoom = megaChatApi.getChatRoom(idChat);
                if (chatRoom != null && chatRoom.getOwnPrivilege() >= MegaChatRoom.PRIV_RO) {
                    logWarning("I'm already a participant");
                    return;
                }

                logError("ERROR WHEN JOINING CHAT " + e.getErrorCode() + " " + e.getErrorString());
                showSnackbar(SNACKBAR_TYPE, getString(R.string.error_general_nodes), MEGACHAT_INVALID_HANDLE);
            }
        } else if(request.getType() == MegaChatRequest.TYPE_LAST_GREEN){
            logDebug("TYPE_LAST_GREEN requested");

        }else if(request.getType() == MegaChatRequest.TYPE_ARCHIVE_CHATROOM){

            long chatHandle = request.getChatHandle();
            chatRoom = megaChatApi.getChatRoom(chatHandle);
            String chatTitle = getTitleChat(chatRoom);

            if(chatTitle==null){
                chatTitle = "";
            }
            else if(!chatTitle.isEmpty() && chatTitle.length()>60){
                chatTitle = chatTitle.substring(0,59)+"...";
            }

            if(!chatTitle.isEmpty() && chatRoom.isGroup() && !chatRoom.hasCustomTitle()){
                chatTitle = "\""+chatTitle+"\"";
            }

            supportInvalidateOptionsMenu();
            setChatSubtitle();

            if (!chatRoom.isArchived()) {
                requestLastGreen(INITIAL_PRESENCE_STATUS);
            }

            if(e.getErrorCode()==MegaChatError.ERROR_OK){

                if(request.getFlag()){
                    logDebug("Chat archived");
                    sendBroadcastChatArchived(chatTitle);
                }
                else{
                    logDebug("Chat unarchived");
                    showSnackbar(SNACKBAR_TYPE, getString(R.string.success_unarchive_chat, chatTitle), -1);
                }

            }else{
                if(request.getFlag()){
                    logError("ERROR WHEN ARCHIVING CHAT " + e.getErrorString());
                    showSnackbar(SNACKBAR_TYPE, getString(R.string.error_archive_chat, chatTitle), -1);
                }else{
                    logError("ERROR WHEN UNARCHIVING CHAT " + e.getErrorString());
                    showSnackbar(SNACKBAR_TYPE, getString(R.string.error_unarchive_chat, chatTitle), -1);
                }
            }
        }
        else if (request.getType() == MegaChatRequest.TYPE_CHAT_LINK_HANDLE) {
            if(request.getFlag() && request.getNumRetry()==0){
                logDebug("Removing chat link");
                if(e.getErrorCode()==MegaChatError.ERROR_OK){
                    showSnackbar(SNACKBAR_TYPE, getString(R.string.chat_link_deleted), -1);
                }
                else{
                    if (e.getErrorCode() == MegaChatError.ERROR_ARGS) {
                        logError("The chatroom isn't grupal or public");
                    }
                    else if (e.getErrorCode()==MegaChatError.ERROR_NOENT){
                        logError("The chatroom doesn't exist or the chatid is invalid");
                    }
                    else if(e.getErrorCode()==MegaChatError.ERROR_ACCESS){
                        logError("The chatroom doesn't have a topic or the caller isn't an operator");
                    }
                    else{
                        logError("Error TYPE_CHAT_LINK_HANDLE " + e.getErrorCode());
                    }
                    showSnackbar(SNACKBAR_TYPE, getString(R.string.general_error) + ": " + e.getErrorString(), -1);
                }
            }
        }
    }

    @Override
    public void onRequestTemporaryError(MegaChatApiJava api, MegaChatRequest request, MegaChatError e) {
        logWarning("onRequestTemporaryError");
    }

    @Override
    protected void onStop() {
        super.onStop();
    }

    private void cleanBuffers(){
        if(!bufferMessages.isEmpty()){
            bufferMessages.clear();
        }
        if(!messages.isEmpty()){
            messages.clear();
        }
        if(!removedMessages.isEmpty()){
            removedMessages.clear();
        }
    }

    @Override
    protected void onDestroy() {
        logDebug("onDestroy()");
        destroySpeakerAudioManger();
        cleanBuffers();
        if (handlerEmojiKeyboard != null){
            handlerEmojiKeyboard.removeCallbacksAndMessages(null);
        }
        if (handlerKeyboard != null) {
            handlerKeyboard.removeCallbacksAndMessages(null);
        }

        if (megaChatApi != null && idChat != -1) {
            megaChatApi.closeChatRoom(idChat, this);
            MegaApplication.setClosedChat(true);
            megaChatApi.removeChatListener(this);

            if (chatRoom != null && chatRoom.isPreview()) {
                megaChatApi.closeChatPreview(idChat);
            }
        }

        if (handler != null) {
            handler.removeCallbacksAndMessages(null);
        }

        if (handlerReceive != null) {
            handlerReceive.removeCallbacksAndMessages(null);
        }
        if (handlerSend != null) {
            handlerSend.removeCallbacksAndMessages(null);
        }

        hideCallBar(null);

        destroyAudioRecorderElements();
        if(adapter!=null) {
            adapter.stopAllReproductionsInProgress();
            adapter.destroyVoiceElemnts();
        }

        unregisterReceiver(historyTruncatedByRetentionTimeReceiver);
        unregisterReceiver(chatRoomMuteUpdateReceiver);
        unregisterReceiver(dialogConnectReceiver);
        unregisterReceiver(voiceclipDownloadedReceiver);
        unregisterReceiver(userNameReceiver);
        unregisterReceiver(chatArchivedReceiver);
        unregisterReceiver(chatCallUpdateReceiver);
        unregisterReceiver(chatSessionUpdateReceiver);
        unregisterReceiver(leftChatReceiver);
        unregisterReceiver(closeChatReceiver);

        if(megaApi != null) {
            megaApi.removeRequestListener(this);
        }

        super.onDestroy();
    }

    /**
     * Method for saving in the database if there was something written in the input text or if a message was being edited
     */
    private void saveInputText() {
        try {
            if (textChat != null) {
                String written = textChat.getText().toString();
                if (written != null) {
                    if (dbH == null) {
                        dbH = MegaApplication.getInstance().getDbH();
                    }
                    ChatItemPreferences prefs = dbH.findChatPreferencesByHandle(Long.toString(idChat));
                    String editedMessageId = editingMessage && messageToEdit != null ? Long.toString(messageToEdit.getMsgId()) : "";
                    if (prefs != null) {
                        prefs.setEditedMsgId(editedMessageId);
                        prefs.setWrittenText(written);
                        dbH.setWrittenTextItem(Long.toString(idChat), written, editedMessageId);
                    } else {
                        prefs = new ChatItemPreferences(Long.toString(idChat), written, editedMessageId);
                        dbH.setChatItemPreferences(prefs);
                    }
                }
            }
        } catch (Exception e) {
            logError("Written message not stored on DB", e);
        }
    }

    public void closeChat(boolean shouldLogout) {
        logDebug("closeChat");
        if (megaChatApi == null || chatRoom == null || idChat == MEGACHAT_INVALID_HANDLE) {
            return;
        }
        saveInputText();
        shouldLogout = chatC.isInAnonymousMode() && shouldLogout;
        megaChatApi.closeChatRoom(idChat, this);

        if (chatRoom.isPreview()) {
            megaChatApi.closeChatPreview(idChat);
        }

        MegaApplication.setClosedChat(true);
        megaChatApi.removeChatListener(this);

        if (shouldLogout) {
            megaChatApi.logout();
        }

        chatRoom = null;
        idChat = MEGACHAT_INVALID_HANDLE;
    }

    @Override
    protected void onNewIntent(Intent intent){
        logDebug("onNewIntent");
        hideKeyboard();
        if (intent != null){
            if (intent.getAction() != null){
                if(intent.getAction().equals(ACTION_UPDATE_ATTACHMENT)){
                    logDebug("Intent to update an attachment with error");

                    long idPendMsg = intent.getLongExtra("ID_MSG", -1);
                    if(idPendMsg!=-1){
                        int indexToChange = -1;
                        ListIterator<AndroidMegaChatMessage> itr = messages.listIterator(messages.size());

                        // Iterate in reverse.
                        while(itr.hasPrevious()) {
                            AndroidMegaChatMessage messageToCheck = itr.previous();

                            if(messageToCheck.isUploading()){
                                if(messageToCheck.getPendingMessage().getId()==idPendMsg){
                                    indexToChange = itr.nextIndex();
                                    logDebug("Found index to change: " + indexToChange);
                                    break;
                                }
                            }
                        }

                        if(indexToChange!=-1){
                            logDebug("Index modified: " + indexToChange);

                            PendingMessageSingle pendingMsg = null;
                            if(idPendMsg!=-1){
                                pendingMsg = dbH.findPendingMessageById(idPendMsg);

                                if(pendingMsg!=null){
                                    messages.get(indexToChange).setPendingMessage(pendingMsg);
                                    adapter.modifyMessage(messages, indexToChange+1);
                                }
                            }
                        }
                        else{
                            logError("Error, id pending message message not found!!");
                        }
                    }
                    else{
                        logError("Error. The idPendMsg is -1");
                    }

                    int isOverquota = intent.getIntExtra("IS_OVERQUOTA", 0);
                    if(isOverquota==1){
                        showOverquotaAlert(false);
                    }
                    else if (isOverquota==2){
                        showOverquotaAlert(true);
                    }

                    return;
                }else{
                    long newidChat = intent.getLongExtra(CHAT_ID, MEGACHAT_INVALID_HANDLE);
                    if(intent.getAction().equals(ACTION_CHAT_SHOW_MESSAGES) || intent.getAction().equals(ACTION_OPEN_CHAT_LINK) || idChat != newidChat) {
                        cleanBuffers();
                        pendingMessagesLoaded = false;
                    }
                    if (messagesPlaying != null && !messagesPlaying.isEmpty()) {
                        for (MessageVoiceClip m : messagesPlaying) {
                            m.getMediaPlayer().release();
                            m.setMediaPlayer(null);
                        }
                        messagesPlaying.clear();
                    }

                    closeChat(false);
                    MegaApplication.setOpenChatId(-1);
                    initAfterIntent(intent, null);
                }

            }
        }
        super.onNewIntent(intent);
        setIntent(intent);
    }

    public MegaChatRoom getChatRoom() {
        return chatRoom;
    }

    public void setChatRoom(MegaChatRoom chatRoom) {
        this.chatRoom = chatRoom;
    }

    public void revoke(){
        logDebug("revoke");
        megaChatApi.revokeAttachmentMessage(idChat, selectedMessageId);
    }

    @Override
    public void onRequestStart(MegaApiJava api, MegaRequest request) {

    }

    @Override
    public void onRequestUpdate(MegaApiJava api, MegaRequest request) {

    }

    @Override
    public void onRequestFinish(MegaApiJava api, MegaRequest request, MegaError e) {
        removeProgressDialog();
        if (request.getType() == MegaRequest.TYPE_INVITE_CONTACT){
            logDebug("MegaRequest.TYPE_INVITE_CONTACT finished: " + request.getNumber());

            if(request.getNumber()== MegaContactRequest.INVITE_ACTION_REMIND){
                showSnackbar(SNACKBAR_TYPE, getString(R.string.context_contact_invitation_resent), -1);
            }
            else{
                if (e.getErrorCode() == MegaError.API_OK){
                    logDebug("OK INVITE CONTACT: " + request.getEmail());
                    if(request.getNumber()==MegaContactRequest.INVITE_ACTION_ADD)
                    {
                        showSnackbar(SNACKBAR_TYPE, getString(R.string.context_contact_request_sent, request.getEmail()), -1);
                    }
                }
                else{
                    logError("Code: " + e.getErrorString());
                    if(e.getErrorCode()==MegaError.API_EEXIST)
                    {
                        showSnackbar(SNACKBAR_TYPE, getString(R.string.context_contact_already_invited, request.getEmail()), -1);
                    }
                    else if(request.getNumber()==MegaContactRequest.INVITE_ACTION_ADD && e.getErrorCode()==MegaError.API_EARGS)
                    {
                        showSnackbar(SNACKBAR_TYPE, getString(R.string.error_own_email_as_contact), -1);
                    }
                    else{
                        showSnackbar(SNACKBAR_TYPE, getString(R.string.general_error), -1);
                    }
                    logError("ERROR: " + e.getErrorCode() + "___" + e.getErrorString());
                }
            }
        }
        else if(request.getType() == MegaRequest.TYPE_COPY){
            if (e.getErrorCode() != MegaError.API_OK) {

                logDebug("e.getErrorCode() != MegaError.API_OK");

                if(e.getErrorCode()==MegaError.API_EOVERQUOTA){
                    logWarning("OVERQUOTA ERROR: " + e.getErrorCode());
                    Intent intent = new Intent(this, ManagerActivityLollipop.class);
                    intent.setAction(ACTION_OVERQUOTA_STORAGE);
                    startActivity(intent);
                    finish();
                }
                else if(e.getErrorCode()==MegaError.API_EGOINGOVERQUOTA){
                    logWarning("OVERQUOTA ERROR: " + e.getErrorCode());
                    Intent intent = new Intent(this, ManagerActivityLollipop.class);
                    intent.setAction(ACTION_PRE_OVERQUOTA_STORAGE);
                    startActivity(intent);
                    finish();
                }
                else
                {
                    showSnackbar(SNACKBAR_TYPE, getString(R.string.import_success_error), -1);
                }

            }else{
                showSnackbar(SNACKBAR_TYPE, getString(R.string.import_success_message), -1);
            }
        }
        else if (request.getType() == MegaRequest.TYPE_CANCEL_TRANSFER){
            if (e.getErrorCode() != MegaError.API_OK) {
                logError("Error TYPE_CANCEL_TRANSFER: " + e.getErrorCode());
            }
            else{
                logDebug("Chat upload cancelled");
            }
        }
        else if (request.getType() == MegaRequest.TYPE_SET_ATTR_USER){
            if(request.getParamType()==MegaApiJava.USER_ATTR_GEOLOCATION){
                if(e.getErrorCode() == MegaError.API_OK){
                    logDebug("Attribute USER_ATTR_GEOLOCATION enabled");
                    MegaApplication.setEnabledGeoLocation(true);
                    getLocationPermission();
                }
                else{
                    logDebug("Attribute USER_ATTR_GEOLOCATION disabled");
                    MegaApplication.setEnabledGeoLocation(false);
                }
            }
        }
    }

    @Override
    public void onRequestTemporaryError(MegaApiJava api, MegaRequest request, MegaError e) {

    }

    protected MegaChatLollipopAdapter getAdapter() {
        return adapter;
    }

    @Override
    public void onSaveInstanceState(Bundle outState){
        logDebug("onSaveInstance");
        super.onSaveInstanceState(outState);
        outState.putLong("idChat", idChat);
        outState.putLong("selectedMessageId", selectedMessageId);
        outState.putInt("selectedPosition", selectedPosition);
        outState.putInt("typeMessageJump",typeMessageJump);

        if(messageJumpLayout.getVisibility() == View.VISIBLE){
            visibilityMessageJump = true;
        }else{
            visibilityMessageJump = false;
        }
        outState.putBoolean("visibilityMessageJump",visibilityMessageJump);
        outState.putLong(LAST_MESSAGE_SEEN, lastIdMsgSeen);
        outState.putLong(GENERAL_UNREAD_COUNT, generalUnreadCount);
        outState.putBoolean("isHideJump",isHideJump);
        outState.putString("mOutputFilePath",mOutputFilePath);
        outState.putBoolean("isShareLinkDialogDismissed", isShareLinkDialogDismissed);

        if(adapter == null)
            return;


        RotatableAdapter currentAdapter = getAdapter();
        if(currentAdapter != null & adapter.isMultipleSelect()){
            ArrayList<Integer> selectedPositions= (ArrayList<Integer>) (currentAdapter.getSelectedItems());
            outState.putIntegerArrayList(SELECTED_ITEMS, selectedPositions);
        }

        MessageVoiceClip messageVoiceClip = adapter.getVoiceClipPlaying();
        if (messageVoiceClip != null) {
            outState.putBoolean(PLAYING, true);
            outState.putLong(ID_VOICE_CLIP_PLAYING, messageVoiceClip.getIdMessage());
            outState.putLong(MESSAGE_HANDLE_PLAYING, messageVoiceClip.getMessageHandle());
            outState.putLong(USER_HANDLE_PLAYING, messageVoiceClip.getUserHandle());
            outState.putInt(PROGRESS_PLAYING, messageVoiceClip.getProgress());
        } else {
            outState.putBoolean(PLAYING, false);

        }
        outState.putBoolean("isLocationDialogShown", isLocationDialogShown);
        outState.putBoolean(JOINING_OR_LEAVING, joiningOrLeaving);
        outState.putString(JOINING_OR_LEAVING_ACTION, joiningOrLeavingAction);
        outState.putBoolean(OPENING_AND_JOINING_ACTION, openingAndJoining);
        outState.putBoolean(ERROR_REACTION_DIALOG, errorReactionsDialogIsShown);
        outState.putLong(TYPE_ERROR_REACTION, typeErrorReaction);
    }

    public void askSizeConfirmationBeforeChatDownload(String parentPath, ArrayList<MegaNode> nodeList, long size){
        logDebug("askSizeConfirmationBeforeChatDownload");

        final String parentPathC = parentPath;
        final ArrayList<MegaNode> nodeListC = nodeList;
        final long sizeC = size;
        final ChatController chatC = new ChatController(this);

        MaterialAlertDialogBuilder builder = new MaterialAlertDialogBuilder(this, R.style.ThemeOverlay_Mega_MaterialAlertDialog);
        LinearLayout confirmationLayout = new LinearLayout(this);
        confirmationLayout.setOrientation(LinearLayout.VERTICAL);
        LinearLayout.LayoutParams params = new LinearLayout.LayoutParams(LinearLayout.LayoutParams.MATCH_PARENT, LinearLayout.LayoutParams.WRAP_CONTENT);
        params.setMargins(scaleWidthPx(20, getOutMetrics()), scaleHeightPx(10, getOutMetrics()), scaleWidthPx(17, getOutMetrics()), 0);

        final CheckBox dontShowAgain =new CheckBox(this);
        dontShowAgain.setText(getString(R.string.checkbox_not_show_again));
        dontShowAgain.setTextColor(ColorUtils.getThemeColor(this, android.R.attr.textColorSecondary));

        confirmationLayout.addView(dontShowAgain, params);

        builder.setView(confirmationLayout);

//				builder.setTitle(getString(R.string.confirmation_required));

        builder.setMessage(getString(R.string.alert_larger_file, getSizeString(sizeC)));
        builder.setPositiveButton(getString(R.string.general_save_to_device),
                new DialogInterface.OnClickListener() {
                    public void onClick(DialogInterface dialog, int whichButton) {
                        if(dontShowAgain.isChecked()){
                            dbH.setAttrAskSizeDownload("false");
                        }
                        chatC.download(parentPathC, nodeListC);
                    }
                });
        builder.setNegativeButton(getString(android.R.string.cancel), new DialogInterface.OnClickListener() {
            public void onClick(DialogInterface dialog, int whichButton) {
                if(dontShowAgain.isChecked()){
                    dbH.setAttrAskSizeDownload("false");
                }
            }
        });

        downloadConfirmationDialog = builder.create();
        downloadConfirmationDialog.show();
    }

    /*
	 * Handle processed upload intent
	 */
    public void onIntentProcessed(List<ShareInfo> infos) {
        logDebug("onIntentProcessedLollipop");

        if (infos == null) {
            showSnackbar(SNACKBAR_TYPE, getString(R.string.upload_can_not_open), -1);
        }
        else {
            logDebug("Launch chat upload with files " + infos.size());
            for (ShareInfo info : infos) {
                Intent intent = new Intent(this, ChatUploadService.class);

                PendingMessageSingle pMsgSingle = new PendingMessageSingle();
                pMsgSingle.setChatId(idChat);
                long timestamp = System.currentTimeMillis()/1000;
                pMsgSingle.setUploadTimestamp(timestamp);

                String fingerprint = megaApi.getFingerprint(info.getFileAbsolutePath());

                pMsgSingle.setFilePath(info.getFileAbsolutePath());
                pMsgSingle.setName(info.getTitle());
                pMsgSingle.setFingerprint(fingerprint);

                long idMessage = dbH.addPendingMessage(pMsgSingle);
                pMsgSingle.setId(idMessage);

                if(idMessage!=-1){
                    intent.putExtra(ChatUploadService.EXTRA_ID_PEND_MSG, idMessage);

                    logDebug("Size of the file: " + info.getSize());

                    AndroidMegaChatMessage newNodeAttachmentMsg = new AndroidMegaChatMessage(pMsgSingle, true);
                    sendMessageToUI(newNodeAttachmentMsg);

                    intent.putExtra(ChatUploadService.EXTRA_CHAT_ID, idChat);

                    checkIfServiceCanStart(intent);
                }
                else{
                    logError("Error when adding pending msg to the database");
                }

                removeProgressDialog();
            }
        }
    }

    /**
     * If the chat id received is valid, opens a chat after forward messages.
     * If no, only disables select mode and shows a Snackbar if the text received is not null neither empty.
     *
     * @param chatHandle Chat id.
     * @param text       Text to show as Snackbar if needed, null or empty otherwise.
     */
    public void openChatAfterForward(long chatHandle, String text) {
        removeProgressDialog();

        if (chatHandle == idChat || chatHandle == MEGACHAT_INVALID_HANDLE) {
            disableMultiselection();

            if (text != null) {
                showSnackbar(SNACKBAR_TYPE, text, MEGACHAT_INVALID_HANDLE);
            }

            return;
        }

        Intent intentOpenChat = new Intent(this, ManagerActivityLollipop.class);
        intentOpenChat.addFlags(Intent.FLAG_ACTIVITY_CLEAR_TOP);
        intentOpenChat.setAction(ACTION_CHAT_NOTIFICATION_MESSAGE);
        intentOpenChat.putExtra(CHAT_ID, chatHandle);
        intentOpenChat.putExtra(SHOW_SNACKBAR, text);
        closeChat(true);
        startActivity(intentOpenChat);
        finish();
    }

    public void markAsSeen(MegaChatMessage msg) {
        logDebug("markAsSeen");
        if (activityVisible) {
            if (msg.getStatus() != MegaChatMessage.STATUS_SEEN) {
                logDebug("Mark message: " + msg.getMsgId() + " as seen");
                megaChatApi.setMessageSeen(chatRoom.getChatId(), msg.getMsgId());
            }
        }
    }


   @Override
    public void onResume(){
        logDebug("onResume");
        super.onResume();
       stopService(new Intent(this, KeepAliveService.class));
        if(idChat!=-1 && chatRoom!=null) {

            setNodeAttachmentVisible();

            MegaApplication.setShowPinScreen(true);
            MegaApplication.setOpenChatId(idChat);
            supportInvalidateOptionsMenu();

            int chatConnection = megaChatApi.getChatConnectionState(idChat);
            logDebug("Chat connection (" + idChat+ ") is: " + chatConnection);
            if(chatConnection==MegaChatApi.CHAT_CONNECTION_ONLINE) {
                setAsRead = true;
                if(!chatRoom.isGroup()) {
                    requestLastGreen(INITIAL_PRESENCE_STATUS);
                }
            }
            else{
                setAsRead=false;
            }
            setChatSubtitle();
            if(emojiKeyboard!=null){
                emojiKeyboard.hideBothKeyboard(this);
            }

            try {
                ChatAdvancedNotificationBuilder notificationBuilder;
                notificationBuilder = ChatAdvancedNotificationBuilder.newInstance(this, megaApi, megaChatApi);
                notificationBuilder.removeAllChatNotifications();
            } catch (Exception e) {
                logError("Exception NotificationManager - remove all notifications", e);
            }
            //Update last seen position if different and there is unread messages
            //If the chat is being opened do not update, onLoad will do that

            //!isLoadingMessages
            if(!isOpeningChat) {
                logDebug("Chat is NOT loading history");
                if(lastSeenReceived == true && messages != null){

                    long unreadCount = chatRoom.getUnreadCount();
                    if (unreadCount != 0) {
                        lastIdMsgSeen = megaChatApi.getLastMessageSeenId(idChat);

                        //Find last message
                        int positionLastMessage = -1;
                        for(int i=messages.size()-1; i>=0;i--) {
                            AndroidMegaChatMessage androidMessage = messages.get(i);

                            if (!androidMessage.isUploading()) {
                                MegaChatMessage msg = androidMessage.getMessage();
                                if (msg.getMsgId() == lastIdMsgSeen) {
                                    positionLastMessage = i;
                                    break;
                                }
                            }
                        }

                        if(positionLastMessage==-1){
                            scrollToMessage(-1);

                        }
                        else{
                            //Check if it has no my messages after

                            if(positionLastMessage >= messages.size()-1){
                                logDebug("Nothing after, do not increment position");
                            }
                            else{
                                positionLastMessage = positionLastMessage + 1;
                            }

                            AndroidMegaChatMessage message = messages.get(positionLastMessage);
                            logDebug("Position lastMessage found: " + positionLastMessage + " messages.size: " + messages.size());

                            while(message.getMessage().getUserHandle()==megaChatApi.getMyUserHandle()){
                                lastIdMsgSeen = message.getMessage().getMsgId();
                                positionLastMessage = positionLastMessage + 1;
                                message = messages.get(positionLastMessage);
                            }

                            generalUnreadCount = unreadCount;

                            scrollToMessage(lastIdMsgSeen);
                        }
                    }
                    else{
                        if(generalUnreadCount!=0){
                            scrollToMessage(-1);
                        }
                    }
                }
                setLastMessageSeen();
            }
            else{
                logDebug("openingChat:doNotUpdateLastMessageSeen");
            }

            activityVisible = true;
            updateCallBar();
            if(aB != null && aB.getTitle() != null){
                titleToolbar.setText(adjustForLargeFont(titleToolbar.getText().toString()));
            }
            updateActionModeTitle();
        }
    }

    public void scrollToMessage(long lastId){
        if(messages == null || messages.isEmpty())
            return;

        for(int i=messages.size()-1; i>=0;i--) {
            AndroidMegaChatMessage androidMessage = messages.get(i);

            if (!androidMessage.isUploading()) {
                MegaChatMessage msg = androidMessage.getMessage();
                if (msg.getMsgId() == lastId) {
                    logDebug("Scroll to position: " + i);
                    mLayoutManager.scrollToPositionWithOffset(i+1,scaleHeightPx(30, getOutMetrics()));
                    break;
                }
            }
        }

    }

    public void setLastMessageSeen(){
        logDebug("setLastMessageSeen");

        if(messages!=null){
            if(!messages.isEmpty()){
                AndroidMegaChatMessage lastMessage = messages.get(messages.size()-1);
                int index = messages.size()-1;
                if((lastMessage!=null)&&(lastMessage.getMessage()!=null)){
                    if (!lastMessage.isUploading()) {
                        while (lastMessage.getMessage().getUserHandle() == megaChatApi.getMyUserHandle()) {
                            index--;
                            if (index == -1) {
                                break;
                            }
                            lastMessage = messages.get(index);
                        }

                        if (lastMessage.getMessage() != null && app.isActivityVisible()) {
                            boolean resultMarkAsSeen = megaChatApi.setMessageSeen(idChat, lastMessage.getMessage().getMsgId());
                            logDebug("Result setMessageSeen: " + resultMarkAsSeen);
                        }

                    } else {
                        while (lastMessage.isUploading() == true) {
                            index--;
                            if (index == -1) {
                                break;
                            }
                            lastMessage = messages.get(index);
                        }
                        if((lastMessage!=null)&&(lastMessage.getMessage()!=null)){

                            while (lastMessage.getMessage().getUserHandle() == megaChatApi.getMyUserHandle()) {
                                index--;
                                if (index == -1) {
                                    break;
                                }
                                lastMessage = messages.get(index);
                            }

                            if (lastMessage.getMessage() != null && app.isActivityVisible()) {
                                boolean resultMarkAsSeen = megaChatApi.setMessageSeen(idChat, lastMessage.getMessage().getMsgId());
                                logDebug("Result setMessageSeen: " + resultMarkAsSeen);
                            }
                        }
                    }
                }
                else{
                    logError("lastMessageNUll");
                }
            }
        }
    }

    @Override
    protected void onPause(){
        super.onPause();
        if (rtcAudioManager != null)
            rtcAudioManager.unregisterProximitySensor();

        destroyAudioRecorderElements();
        if(adapter!=null) {
            adapter.pausePlaybackInProgress();
        }
        hideKeyboard();
        activityVisible = false;
        MegaApplication.setOpenChatId(-1);
    }

    @Override
    public void onChatListItemUpdate(MegaChatApiJava api, MegaChatListItem item) {
        if(item.hasChanged(MegaChatListItem.CHANGE_TYPE_UNREAD_COUNT)) {
            updateNavigationToolbarIcon();
        }
    }

    public void updateNavigationToolbarIcon(){

        if (Build.VERSION.SDK_INT >= Build.VERSION_CODES.KITKAT) {

            if(!chatC.isInAnonymousMode()){
                int numberUnread = megaChatApi.getUnreadChats();

                if(numberUnread==0){
                    aB.setHomeAsUpIndicator(upArrow);
                }
                else{

                    badgeDrawable.setProgress(1.0f);

                    if(numberUnread>9){
                        badgeDrawable.setText("9+");
                    }
                    else{
                        badgeDrawable.setText(numberUnread+"");
                    }

                    aB.setHomeAsUpIndicator(badgeDrawable);
                }
            }
            else{
                aB.setHomeAsUpIndicator(upArrow);
            }
        }
        else{
            aB.setHomeAsUpIndicator(upArrow);
        }
    }

    @Override
    public void onChatInitStateUpdate(MegaChatApiJava api, int newState) {

    }

    @Override
    public void onChatPresenceConfigUpdate(MegaChatApiJava api, MegaChatPresenceConfig config) {

    }

    @Override
    public void onChatOnlineStatusUpdate(MegaChatApiJava api, long userHandle, int status, boolean inProgress) {
        logDebug("status: " + status + ", inProgress: " + inProgress);
        setChatSubtitle();
        requestLastGreen(status);
    }

    @Override
    public void onChatConnectionStateUpdate(MegaChatApiJava api, long chatid, int newState) {
        logDebug("Chat ID: "+ chatid + ". New State: " + newState);

        if (idChat == chatid) {
            if (newState == MegaChatApi.CHAT_CONNECTION_ONLINE) {
                logDebug("Chat is now ONLINE");
                setAsRead = true;
                setLastMessageSeen();

                if (stateHistory == MegaChatApi.SOURCE_ERROR && retryHistory) {
                    logWarning("SOURCE_ERROR:call to load history again");
                    retryHistory = false;
                    loadHistory();
                }

            } else {
                setAsRead = false;
            }

            updateCallBar();
            setChatSubtitle();
            supportInvalidateOptionsMenu();
        }
    }

    @Override
    public void onChatPresenceLastGreen(MegaChatApiJava api, long userhandle, int lastGreen) {
        logDebug("userhandle: " + userhandle + ", lastGreen: " + lastGreen);

        if (chatRoom == null) {
            return;
        }

        if(!chatRoom.isGroup() && userhandle == chatRoom.getPeerHandle(0)){
            logDebug("Update last green");
            minutesLastGreen = lastGreen;

            int state = megaChatApi.getUserOnlineStatus(chatRoom.getPeerHandle(0));

            if(state != MegaChatApi.STATUS_ONLINE && state != MegaChatApi.STATUS_BUSY && state != MegaChatApi.STATUS_INVALID){
                String formattedDate = lastGreenDate(this, lastGreen);

                setLastGreen(formattedDate);

                logDebug("Date last green: " + formattedDate);
            }
        }
    }

    public void takePicture(){
        logDebug("takePicture");
        Intent intent = new Intent(MediaStore.ACTION_IMAGE_CAPTURE);
        if (intent.resolveActivity(getPackageManager()) != null) {
            File photoFile = createImageFile();
            Uri photoURI;
            if(photoFile != null){
                if (Build.VERSION.SDK_INT >= Build.VERSION_CODES.N) {
                    photoURI = FileProvider.getUriForFile(this, "mega.privacy.android.app.providers.fileprovider", photoFile);
                }
                else{
                    photoURI = Uri.fromFile(photoFile);
                }
                mOutputFilePath = photoFile.getAbsolutePath();
                if(mOutputFilePath!=null){
                    intent.setFlags(Intent.FLAG_GRANT_READ_URI_PERMISSION);
                    intent.setFlags(Intent.FLAG_GRANT_WRITE_URI_PERMISSION);
                    intent.putExtra(MediaStore.EXTRA_OUTPUT, photoURI);
                    startActivityForResult(intent, TAKE_PHOTO_CODE);
                }
            }
        }
    }

    public void uploadPictureOrVoiceClip(String path){
        if(path == null) return;

        File file;
        if (path.startsWith("content:")) {
            file = getFileFromContentUri(this, Uri.parse(path));
        } else if (isVoiceClip(path)) {
            file = buildVoiceClipFile(this, outputFileName);
            if (!isFileAvailable(file)) return;
        } else {
            file = new File(path);
            if (!MimeTypeList.typeForName(file.getAbsolutePath()).isImage()) return;
        }

        Intent intent = new Intent(this, ChatUploadService.class);
        PendingMessageSingle pMsgSingle = new PendingMessageSingle();
        pMsgSingle.setChatId(idChat);
        if(isVoiceClip(file.getAbsolutePath())){
            pMsgSingle.setType(TYPE_VOICE_CLIP);
            intent.putExtra(EXTRA_TRANSFER_TYPE, APP_DATA_VOICE_CLIP);
        }

        long timestamp = System.currentTimeMillis()/1000;
        pMsgSingle.setUploadTimestamp(timestamp);

        String fingerprint = megaApi.getFingerprint(file.getAbsolutePath());
        pMsgSingle.setFilePath(file.getAbsolutePath());
        pMsgSingle.setName(file.getName());
        pMsgSingle.setFingerprint(fingerprint);
        long idMessage = dbH.addPendingMessage(pMsgSingle);
        pMsgSingle.setId(idMessage);

        if(idMessage == -1) return;

        logDebug("idMessage = " + idMessage);
        intent.putExtra(ChatUploadService.EXTRA_ID_PEND_MSG, idMessage);
        if(!isLoadingHistory){
            logDebug("sendMessageToUI");
            AndroidMegaChatMessage newNodeAttachmentMsg = new AndroidMegaChatMessage(pMsgSingle, true);
            sendMessageToUI(newNodeAttachmentMsg);
        }
        intent.putExtra(ChatUploadService.EXTRA_CHAT_ID, idChat);

        checkIfServiceCanStart(intent);
    }


    private void showOverquotaAlert(boolean prewarning){
        logDebug("prewarning: " + prewarning);

        MaterialAlertDialogBuilder builder = new MaterialAlertDialogBuilder(this);
        builder.setTitle(getString(R.string.overquota_alert_title));

        if(prewarning){
            builder.setMessage(getString(R.string.pre_overquota_alert_text));
        }
        else{
            builder.setMessage(getString(R.string.overquota_alert_text));
        }

        if(chatAlertDialog ==null){

            builder.setPositiveButton(getString(R.string.my_account_upgrade_pro), new android.content.DialogInterface.OnClickListener() {

                @Override
                public void onClick(DialogInterface dialog, int which) {
                    navigateToUpgradeAccount();
                }
            });
            builder.setNegativeButton(getString(R.string.general_cancel), new android.content.DialogInterface.OnClickListener() {

                @Override
                public void onClick(DialogInterface dialog, int which) {
                    dialog.dismiss();
                    chatAlertDialog =null;
                }
            });

            chatAlertDialog = builder.create();
            chatAlertDialog.setCanceledOnTouchOutside(false);
        }

        chatAlertDialog.show();
    }

    public void showJumpMessage(){
        if((!isHideJump)&&(typeMessageJump!=TYPE_MESSAGE_NEW_MESSAGE)){
            typeMessageJump = TYPE_MESSAGE_JUMP_TO_LEAST;
            messageJumpText.setText(getResources().getString(R.string.message_jump_latest));
            messageJumpLayout.setVisibility(View.VISIBLE);
        }
    }

    private void showCallInProgressLayout(String text, boolean shouldChronoShown, MegaChatCall call) {
        if (callInProgressText != null) {
            callInProgressText.setText(text);
        }

        if (shouldChronoShown) {
            startChronometers(call);
        } else {
            stopChronometers(call);
        }

        chatIdBanner = call.getChatid();

        if (callInProgressLayout != null && callInProgressLayout.getVisibility() != View.VISIBLE) {
            callInProgressLayout.setAlpha(1);
            callInProgressLayout.setVisibility(View.VISIBLE);
            callInProgressLayout.setOnClickListener(this);
        }
    }

    /**
     * Method to start the chronometer related to the current call
     *
     * @param call The current call in progress.
     */
    private void startChronometers(MegaChatCall call) {
        if (callInProgressChrono == null) {
            return;
        }

        activateChrono(true, callInProgressChrono, call);
        callInProgressChrono.setOnChronometerTickListener(chronometer -> {
            if (subtitleChronoCall == null) {
                return;
            }

            subtitleChronoCall.setVisibility(View.VISIBLE);
            subtitleChronoCall.setText(chronometer.getText());
        });
    }

    /**
     * Method to stop the chronometer related to the current call
     *
     * @param call The current call in progress.
     */
    private void stopChronometers(MegaChatCall call) {
        if (callInProgressChrono != null) {
            activateChrono(false, callInProgressChrono, call);
            callInProgressChrono.setOnChronometerTickListener(null);
        }

        if (subtitleChronoCall != null) {
            subtitleChronoCall.setVisibility(View.GONE);
        }
    }

    /**
     * Method for hiding the current call bar.
     *
     * @param call The call.
     */
    private void hideCallBar(MegaChatCall call) {
        invalidateOptionsMenu();
        stopChronometers(call);

        if (callInProgressLayout != null) {
            callInProgressLayout.setVisibility(View.GONE);
            callInProgressLayout.setOnClickListener(null);
            subtitleCall.setVisibility(View.GONE);
            setSubtitleVisibility();
        }
        if(returnCallOnHoldButton != null) {
            returnCallOnHoldButton.setVisibility(View.GONE);
        }
    }

    /**
     * Method to get another call on hold.
     *
     * @param currentChatId Call id.
     * @return The another call.
     */
    private MegaChatCall getAnotherOnHoldCall(long currentChatId) {
        return getAnotherOnHoldOrActiveCall(currentChatId, false);
    }

    /**
     * Method to get another call in progress.
     *
     * @param currentChatId Call id.
     * @return The another call.
     */
    private MegaChatCall getAnotherActiveCall(long currentChatId) {
        return getAnotherOnHoldOrActiveCall(currentChatId, true);
    }

    /**
     * Method to get another call in progress or on hold.
     *
     * @param currentChatId Call id.
     * @param isActiveCall  True if wants to get a call in progress,
     *                      false if wants to get a call on hold.
     * @return The another call.
     */
    private MegaChatCall getAnotherOnHoldOrActiveCall(long currentChatId, boolean isActiveCall) {
        ArrayList<Long> chatsIDsWithCallActive = getCallsParticipating();
        if (chatsIDsWithCallActive != null && !chatsIDsWithCallActive.isEmpty()) {
            for (Long anotherChatId : chatsIDsWithCallActive) {
                if (anotherChatId != currentChatId && megaChatApi.getChatCall(anotherChatId) != null &&
                        ((isActiveCall && !megaChatApi.getChatCall(anotherChatId).isOnHold()) ||
                                (!isActiveCall && megaChatApi.getChatCall(anotherChatId).isOnHold()))) {
                    return megaChatApi.getChatCall(anotherChatId);
                }
            }
        }
        return null;
    }

    /**
     * Method for updating the bar that indicates the current call in this chat.
     */
    private void updateCallBar() {
        if (chatRoom == null || chatRoom.isPreview() || !chatRoom.isActive() ||
                megaChatApi.getNumCalls() <= 0 || !isStatusConnected(this, idChat)) {
            /*No calls*/
            subtitleCall.setVisibility(View.GONE);
            setSubtitleVisibility();
            MegaChatCall call = megaChatApi.getChatCall(idChat);
            hideCallBar(call);
            return;
        }

        MegaChatCall anotherActiveCall = getAnotherActiveCall(idChat);
        MegaChatCall anotherOnHoldCall = getAnotherOnHoldCall(idChat);
        MegaChatCall callInThisChat = megaChatApi.getChatCall(chatRoom.getChatId());

        if (callInThisChat == null || (callInThisChat.getStatus() != MegaChatCall.CALL_STATUS_RECONNECTING && !isStatusConnected(this, idChat))) {
            /*No call in this chatRoom*/
            if ((anotherActiveCall != null || anotherOnHoldCall != null) &&
                    MegaApplication.getCallLayoutStatus(anotherActiveCall != null ? anotherActiveCall.getChatid() : anotherOnHoldCall.getChatid())) {
                updateCallInProgressLayout(anotherActiveCall != null ? anotherActiveCall : anotherOnHoldCall,
                        getString(R.string.call_in_progress_layout));
                returnCallOnHoldButton.setVisibility(View.GONE);
            } else {
                hideCallBar(null);
            }
            return;
        }

        /*Call in this chatRoom*/
        int callStatus = callInThisChat.getStatus();
        logDebug("The call status in this chatRoom is "+callStatusToString(callStatus));
        if (callStatus == MegaChatCall.CALL_STATUS_DESTROYED) {
            subtitleCall.setVisibility(View.GONE);
            setSubtitleVisibility();
            if ((anotherActiveCall != null || anotherOnHoldCall != null) &&
                    MegaApplication.getCallLayoutStatus(anotherActiveCall != null ? anotherActiveCall.getChatid() : anotherOnHoldCall.getChatid())) {
                updateCallInProgressLayout(anotherActiveCall != null ? anotherActiveCall : anotherOnHoldCall,
                        getString(anotherActiveCall != null ? R.string.call_in_progress_layout : R.string.call_on_hold));
                returnCallOnHoldButton.setVisibility(View.GONE);
            } else {
                hideCallBar(megaChatApi.getChatCall(idChat));
            }
            return;
        }

        if (callStatus == MegaChatCall.CALL_STATUS_IN_PROGRESS && (callInThisChat.isOnHold() || isSessionOnHold(callInThisChat.getChatid()))) {
            if (anotherActiveCall != null || anotherOnHoldCall != null) {
                updateCallInProgressLayout(anotherActiveCall != null ? anotherActiveCall : anotherOnHoldCall,
                        getString(R.string.call_in_progress_layout));
                returnCallOnHoldButtonText.setText(getResources().getString(R.string.call_on_hold));
                returnCallOnHoldButtonIcon.setImageResource(R.drawable.ic_transfers_pause);
                returnCallOnHoldButton.setVisibility(View.VISIBLE);
            } else {
                updateCallInProgressLayout(callInThisChat, getString(R.string.call_in_progress_layout));
                returnCallOnHoldButton.setVisibility(View.GONE);
            }
            return;
        }

        returnCallOnHoldButton.setVisibility(View.GONE);

        if ((anotherActiveCall == null && anotherOnHoldCall == null) && callStatus == MegaChatCall.CALL_STATUS_RECONNECTING) {
            MegaApplication.setCallLayoutStatus(idChat, false);
        }

        logDebug("Call Status in this chatRoom: "+callStatusToString(callStatus));
        switch (callStatus){
            case MegaChatCall.CALL_STATUS_TERMINATING_USER_PARTICIPATION:
            case MegaChatCall.CALL_STATUS_USER_NO_PRESENT:
            case MegaChatCall.CALL_STATUS_RING_IN:
                if(chatRoom == null)
                    break;

                if(chatRoom.isGroup()){
                    if (anotherActiveCall == null && anotherOnHoldCall == null) {
                        usersWithVideo();
                        long callerHandle = callInThisChat.getCaller();
                        String callerFullName = chatC.getParticipantFullName(callerHandle);
                        String textLayout;
                        if (callerHandle != MEGACHAT_INVALID_HANDLE && !isTextEmpty(callerFullName)) {
                            textLayout = getString(R.string.join_call_layout_in_group_call, callerFullName);
                        } else {
                            textLayout = getString(R.string.join_call_layout);
                        }
                        tapToReturnLayout(callInThisChat, textLayout);
                    }else{
                        updateCallInProgressLayout(anotherActiveCall != null ? anotherActiveCall : anotherOnHoldCall,
                                getString(R.string.call_in_progress_layout));
                        returnCallOnHoldButton.setVisibility(View.VISIBLE);
                        returnCallOnHoldButtonText.setText(getResources().getString(R.string.title_join_call));
                        returnCallOnHoldButtonIcon.setImageResource(R.drawable.ic_call_chat);
                    }
                }else{
                    if(callStatus == MegaChatCall.CALL_STATUS_USER_NO_PRESENT &&
                            isAfterReconnecting(this, callInProgressLayout, callInProgressText))
                        break;

                    if(anotherActiveCall == null && anotherOnHoldCall == null) {
                        if(callStatus == MegaChatCall.CALL_STATUS_RING_IN &&
                                (MegaApplication.getCallLayoutStatus(idChat) || !megaApi.isChatNotifiable(idChat))){
                            tapToReturnLayout(callInThisChat, getString(R.string.call_in_progress_layout));
                            break;
                        }
                        hideCallBar(callInThisChat);
                    }else{
                        updateCallInProgressLayout(anotherActiveCall != null ? anotherActiveCall : anotherOnHoldCall,
                                getString(R.string.call_in_progress_layout));
                    }
                }
                break;

            case MegaChatCall.CALL_STATUS_REQUEST_SENT:
                if (MegaApplication.getCallLayoutStatus(idChat)) {
                    tapToReturnLayout(callInThisChat, getString(R.string.call_in_progress_layout));
                    break;
                }

                hideCallBar(callInThisChat);
                break;

            case MegaChatCall.CALL_STATUS_RECONNECTING:
                subtitleChronoCall.setVisibility(View.GONE);
                callInProgressLayout.setBackgroundColor(ContextCompat.getColor(this, R.color.orange_400));
                showCallInProgressLayout(getString(R.string.reconnecting_message), false, callInThisChat);
                callInProgressLayout.setOnClickListener(this);
                break;

            case MegaChatCall.CALL_STATUS_IN_PROGRESS:
                if(!MegaApplication.getCallLayoutStatus(idChat)){
                    hideCallBar(callInThisChat);
                    break;
                }

                callInProgressLayout.setBackgroundColor(ColorUtils.getThemeColor(this, R.attr.colorSecondary));
                if (!isAfterReconnecting(this, callInProgressLayout, callInProgressText)) {
                    updateCallInProgressLayout(callInThisChat, getString(R.string.call_in_progress_layout));
                    break;
                }

                callInProgressLayout.setOnClickListener(null);
                showCallInProgressLayout(getString(R.string.connected_message), false, callInThisChat);
                callInProgressLayout.setAlpha(1);
                callInProgressLayout.setVisibility(View.VISIBLE);
                callInProgressLayout.animate()
                        .alpha(0f)
                        .setDuration(QUICK_INFO_ANIMATION)
                        .setListener(new AnimatorListenerAdapter() {
                            @Override
                            public void onAnimationEnd(Animator animation) {
                                callInProgressLayout.setVisibility(View.GONE);
                                updateCallInProgressLayout(callInThisChat, getString(R.string.call_in_progress_layout));
                            }
                        });
                break;

        }
    }

    private void tapToReturnLayout(MegaChatCall call, String text){
        callInProgressLayout.setBackgroundColor(ColorUtils.getThemeColor(this, R.attr.colorSecondary));
        showCallInProgressLayout(text, false, call);
        callInProgressLayout.setOnClickListener(this);
    }

    private void updateCallInProgressLayout(MegaChatCall call, String text){
        if (call == null)
            return;

        showCallInProgressLayout(text, true, call);
        callInProgressLayout.setOnClickListener(this);
        if (chatRoom != null && chatRoom.isGroup()) {
            subtitleCall.setVisibility(View.VISIBLE);
            individualSubtitleToobar.setVisibility(View.GONE);
            setGroupalSubtitleToolbarVisibility(false);
        }

        usersWithVideo();
        invalidateOptionsMenu();
    }

    public void usersWithVideo() {
        if (megaChatApi == null || chatRoom == null || !chatRoom.isGroup() || subtitleCall.getVisibility() != View.VISIBLE)
            return;

        MegaChatCall call = megaChatApi.getChatCall(idChat);
        if(call == null)
            return;

        int usersWithVideo = call.getNumParticipants(MegaChatCall.VIDEO);
        int totalVideosAllowed = megaChatApi.getMaxVideoCallParticipants();
        if (usersWithVideo <= 0 || totalVideosAllowed == 0) {
            participantsLayout.setVisibility(View.GONE);
            return;
        }
        participantsText.setText(usersWithVideo + "/" + totalVideosAllowed);
        participantsLayout.setVisibility(View.VISIBLE);
    }

    public void goToEnd(){
        logDebug("goToEnd()");
        int infoToShow = -1;
        if(!messages.isEmpty()){
            int index = messages.size()-1;

            AndroidMegaChatMessage msg = messages.get(index);

            while (!msg.isUploading() && msg.getMessage().getStatus() == MegaChatMessage.STATUS_SENDING_MANUAL) {
                index--;
                if (index == -1) {
                    break;
                }
                msg = messages.get(index);
            }

            if(index == (messages.size()-1)){
                //Scroll to end
                mLayoutManager.scrollToPositionWithOffset(index+1,scaleHeightPx(20, getOutMetrics()));
            }else{
                index++;
                infoToShow = adjustInfoToShow(index);
                if(infoToShow== AndroidMegaChatMessage.CHAT_ADAPTER_SHOW_ALL){
                    mLayoutManager.scrollToPositionWithOffset(index, scaleHeightPx(50, getOutMetrics()));
                }else{
                    mLayoutManager.scrollToPositionWithOffset(index, scaleHeightPx(20, getOutMetrics()));
                }
            }
        }
        hideMessageJump();
    }

    public void setNewVisibility(boolean vis){
        newVisibility = vis;
    }

    public void hideMessageJump(){
        isHideJump = true;
        visibilityMessageJump=false;
        if(messageJumpLayout.getVisibility() == View.VISIBLE){
            messageJumpLayout.animate()
                        .alpha(0.0f)
                        .setDuration(1000)
                        .withEndAction(new Runnable() {
                            @Override public void run() {
                                messageJumpLayout.setVisibility(View.GONE);
                                messageJumpLayout.setAlpha(1.0f);
                            }
                        })
                        .start();
        }
    }

    public MegaApiAndroid getLocalMegaApiFolder() {

        PackageManager m = getPackageManager();
        String s = getPackageName();
        PackageInfo p;
        String path = null;
        try {
            p = m.getPackageInfo(s, 0);
            path = p.applicationInfo.dataDir + "/";
        } catch (PackageManager.NameNotFoundException e) {
            e.printStackTrace();
        }

        MegaApiAndroid megaApiFolder = new MegaApiAndroid(MegaApplication.APP_KEY, MegaApplication.USER_AGENT, path);

        megaApiFolder.setDownloadMethod(MegaApiJava.TRANSFER_METHOD_AUTO_ALTERNATIVE);
        megaApiFolder.setUploadMethod(MegaApiJava.TRANSFER_METHOD_AUTO_ALTERNATIVE);

        return megaApiFolder;
    }

    public File createImageFile() {
        logDebug("createImageFile");
        String timeStamp = new SimpleDateFormat("yyyyMMdd_HHmmss").format(new Date());
        String imageFileName = "picture" + timeStamp + "_";
        File storageDir = getExternalFilesDir(null);
        if (!storageDir.exists()) {
            storageDir.mkdir();
        }
        return new File(storageDir, imageFileName + ".jpg");
    }

    /**
     * Manages the result after pick an image with camera.
     */
    private void onCaptureImageResult() {
        if (mOutputFilePath == null) {
            logDebug("mOutputFilePath is null");
            return;
        }

        File f = new File(mOutputFilePath);

        File publicFile = FileUtil.copyFileToDCIM(f);
        //Remove mOutputFilePath
        if (f.exists()) {
            if (f.isDirectory()) {
                if (f.list() != null && f.list().length <= 0) {
                    f.delete();
                }
            } else {
                f.delete();
            }
        }

        Uri finalUri = Uri.fromFile(publicFile);
        galleryAddPic(finalUri);
        uploadPictureOrVoiceClip(publicFile.getPath());
    }

    private void galleryAddPic(Uri contentUri) {
        logDebug("galleryAddPic");
        if(contentUri!=null){
            Intent mediaScanIntent = new Intent(Intent.ACTION_MEDIA_SCANNER_SCAN_FILE, contentUri);
            sendBroadcast(mediaScanIntent);
        }
    }

    public void hideKeyboard() {
        logDebug("hideKeyboard");
        hideFileStorage();
        if (emojiKeyboard == null) return;
        emojiKeyboard.hideBothKeyboard(this);
    }

    public void showConfirmationConnect(){
        logDebug("showConfirmationConnect");

        DialogInterface.OnClickListener dialogClickListener = new DialogInterface.OnClickListener() {
            @Override
            public void onClick(DialogInterface dialog, int which) {
                switch (which){
                    case DialogInterface.BUTTON_POSITIVE:
                        startConnection();
                        finish();
                        break;

                    case DialogInterface.BUTTON_NEGATIVE:
                        logDebug("BUTTON_NEGATIVE");
                        break;
                }
            }
        };

        MaterialAlertDialogBuilder builder = new MaterialAlertDialogBuilder(this);
        try {
            builder.setMessage(R.string.confirmation_to_reconnect).setPositiveButton(R.string.general_ok, dialogClickListener)
                    .setNegativeButton(R.string.general_cancel, dialogClickListener).show().setCanceledOnTouchOutside(false);
        }
        catch (Exception e){}
    }

    public void startConnection() {
        logDebug("Broadcast to ManagerActivity");
        Intent intent = new Intent(BROADCAST_ACTION_INTENT_CONNECTIVITY_CHANGE);
        intent.putExtra(ACTION_TYPE, START_RECONNECTION);
        sendBroadcast(intent);
    }

    public int getDeviceDensity(){
        int screen = 0;
        switch (getResources().getDisplayMetrics().densityDpi) {
            case DisplayMetrics.DENSITY_LOW:
                screen = 1;
                break;
            case DisplayMetrics.DENSITY_MEDIUM:
                screen = 1;
                break;
            case DisplayMetrics.DENSITY_HIGH:
                screen = 1;
                break;
            case DisplayMetrics.DENSITY_XHIGH:
                screen = 0;
                break;
            case DisplayMetrics.DENSITY_XXHIGH:
                screen = 0;
                break;
            case DisplayMetrics.DENSITY_XXXHIGH:
                screen = 0;
                break;
            default:
                screen = 0;
        }
        return screen;
    }

    public void setNodeAttachmentVisible() {
        logDebug("setNodeAttachmentVisible");
        if (adapter != null && holder_imageDrag != null && position_imageDrag != -1) {
            adapter.setNodeAttachmentVisibility(true, holder_imageDrag, position_imageDrag);
            holder_imageDrag = null;
            position_imageDrag = -1;
        }
    }

    private void addInBufferSending(AndroidMegaChatMessage androidMsg){
        if(bufferSending.isEmpty()){
            bufferSending.add(0,androidMsg);
        }else{
            boolean isContained = false;
            for(int i=0; i<bufferSending.size(); i++){
                if((bufferSending.get(i).getMessage().getMsgId() == androidMsg.getMessage().getMsgId())&&(bufferSending.get(i).getMessage().getTempId() == androidMsg.getMessage().getTempId())){
                    isContained = true;
                    break;
                }
            }
            if(!isContained){
                bufferSending.add(0,androidMsg);
            }
        }
    }

    private void createSpeakerAudioManger(){
        if(rtcAudioManager != null) return;
        speakerWasActivated = true;
        rtcAudioManager = AppRTCAudioManager.create(this, speakerWasActivated, INVALID_CALL_STATUS);
        rtcAudioManager.setOnProximitySensorListener(new OnProximitySensorListener() {
            @Override
            public void needToUpdate(boolean isNear) {
                if(!speakerWasActivated && !isNear){
                    adapter.pausePlaybackInProgress();
                }else if(speakerWasActivated && isNear){
                    speakerWasActivated = false;
                }
            }
        });
    }

    public void startProximitySensor(){
        logDebug("Starting proximity sensor");
        createSpeakerAudioManger();
        rtcAudioManager.startProximitySensor();
    }
    private void activateSpeaker(){
        if(!speakerWasActivated){
            speakerWasActivated = true;
        }
        if(rtcAudioManager != null){
            rtcAudioManager.updateSpeakerStatus(true, INVALID_CALL_STATUS);
        }
    }

    public void stopProximitySensor(){
        if(rtcAudioManager == null) return;
        activateSpeaker();
        rtcAudioManager.unregisterProximitySensor();
        destroySpeakerAudioManger();
    }

    private void destroySpeakerAudioManger(){
        if (rtcAudioManager == null) return;
        try {
            rtcAudioManager.stop();
            rtcAudioManager = null;
        } catch (Exception e) {
            logError("Exception stopping speaker audio manager", e);
        }
    }


    public void setShareLinkDialogDismissed (boolean dismissed) {
        isShareLinkDialogDismissed = dismissed;
    }

    private void checkIfServiceCanStart(Intent intent) {
        preservedIntents.add(intent);
        if (!isAskingForMyChatFiles) {
            checkIfIsNeededToAskForMyChatFilesFolder();
        }
    }

    private void checkIfIsNeededToAskForMyChatFilesFolder() {
        if (existsMyChatFilesFolder()) {
            setMyChatFilesFolder(getMyChatFilesFolder());

            if (isForwardingFromNC()) {
                handleStoredData();
            } else {
                proceedWithAction();
            }
        } else {
            isAskingForMyChatFiles = true;
            megaApi.getMyChatFilesFolder(new GetAttrUserListener(this));
        }
    }

    public void startUploadService() {
        if (!isWaitingForMoreFiles && !preservedIntents.isEmpty()) {
            for (Intent intent : preservedIntents) {
                intent.putExtra(ChatUploadService.EXTRA_PARENT_NODE, myChatFilesFolder.serialize());
                startService(intent);
            }
            preservedIntents.clear();
        }
    }

    public void setMyChatFilesFolder(MegaNode myChatFilesFolder) {
        isAskingForMyChatFiles = false;
        this.myChatFilesFolder = myChatFilesFolder;
    }

    public boolean isForwardingFromNC() {
        return isForwardingFromNC;
    }

    private void sendBroadcastChatArchived(String chatTitle) {
        Intent intent = new Intent(BROADCAST_ACTION_INTENT_CHAT_ARCHIVED);
        intent.putExtra(CHAT_TITLE, chatTitle);
        sendBroadcast(intent);
        closeChat(true);
        finish();
    }

    public void setIsWaitingForMoreFiles (boolean isWaitingForMoreFiles) {
        this.isWaitingForMoreFiles = isWaitingForMoreFiles;
    }

    public long getCurrentChatid() {
        return idChat;
    }

    Runnable updateVisualizer = new Runnable() {
        @Override
        public void run() {
            if (recordView.isRecordingNow() && recordingLayout.getVisibility() == View.VISIBLE) {
                updateAmplitudeVisualizer(myAudioRecorder.getMaxAmplitude());
                handlerVisualizer.postDelayed(this, REPEAT_INTERVAL);
            }
        }
    };

    private void updateAmplitudeVisualizer(int newAmplitude) {
        if (currentAmplitude != -1 && getRangeAmplitude(currentAmplitude) == getRangeAmplitude(newAmplitude))
            return;
        currentAmplitude = newAmplitude;
        needToUpdateVisualizer(currentAmplitude);
    }

    private int getRangeAmplitude(int value) {
        if(value < MIN_FIRST_AMPLITUDE) return NOT_SOUND;
        if(value >= MIN_FIRST_AMPLITUDE && value < MIN_SECOND_AMPLITUDE) return FIRST_RANGE;
        if(value >= MIN_SECOND_AMPLITUDE && value < MIN_THIRD_AMPLITUDE) return SECOND_RANGE;
        if(value >= MIN_THIRD_AMPLITUDE && value < MIN_FOURTH_AMPLITUDE) return THIRD_RANGE;
        if(value >= MIN_FOURTH_AMPLITUDE && value < MIN_FIFTH_AMPLITUDE) return FOURTH_RANGE;
        if(value >= MIN_FIFTH_AMPLITUDE && value < MIN_SIXTH_AMPLITUDE) return FIFTH_RANGE;
        return SIXTH_RANGE;
    }

    private void changeColor(RelativeLayout bar, boolean isLow) {
        Drawable background;
        if(isLow){
            background = ContextCompat.getDrawable(this, R.drawable.recording_low);
        }else{
            background = ContextCompat.getDrawable(this, R.drawable.recording_high);
        }
        if (bar.getBackground() == background) return;
        bar.setBackground(background);
    }
    private void needToUpdateVisualizer(int currentAmplitude) {
        int resultRange = getRangeAmplitude(currentAmplitude);

        if (resultRange == NOT_SOUND) {
            initRecordingItems(IS_LOW);
            return;
        }
        if (resultRange == SIXTH_RANGE) {
            initRecordingItems(IS_HIGH);
            return;
        }
        changeColor(firstBar, IS_HIGH);
        changeColor(sixthBar, IS_LOW);

        if (resultRange > FIRST_RANGE) {
            changeColor(secondBar, IS_HIGH);
            if (resultRange > SECOND_RANGE) {
                changeColor(thirdBar, IS_HIGH);
                if (resultRange > THIRD_RANGE) {
                    changeColor(fourthBar, IS_HIGH);
                    if (resultRange > FOURTH_RANGE) {
                        changeColor(fifthBar, IS_HIGH);
                    } else {
                        changeColor(fifthBar, IS_LOW);
                    }
                } else {
                    changeColor(fourthBar, IS_LOW);
                    changeColor(fifthBar, IS_LOW);
                }
            } else {
                changeColor(thirdBar, IS_LOW);
                changeColor(fourthBar, IS_LOW);
                changeColor(fifthBar, IS_LOW);
            }
        } else {
            changeColor(secondBar, IS_LOW);
            changeColor(thirdBar, IS_LOW);
            changeColor(fourthBar, IS_LOW);
            changeColor(fifthBar, IS_LOW);
        }
    }

    public long getLastIdMsgSeen() {
        return lastIdMsgSeen;
    }

    public long getGeneralUnreadCount() {
        return generalUnreadCount;
    }

    public void setPositionNewMessagesLayout(int positionNewMessagesLayout) {
        this.positionNewMessagesLayout = positionNewMessagesLayout;
    }

    /**
     * Checks if it is already joining or leaving the chat to set the right UI.
     */
    private void checkIfIsAlreadyJoiningOrLeaving() {
        if (MegaApplication.getChatManagement().isAlreadyJoining(idChat)) {
            joiningOrLeaving = true;
            joiningOrLeavingAction = StringResourcesUtils.getString(R.string.joining_label);
        } else if (MegaApplication.getChatManagement().isAlreadyLeaving(idChat)) {
            joiningOrLeaving = true;
            joiningOrLeavingAction = StringResourcesUtils.getString(R.string.leaving_label);
        }
    }

    /**
     * Initializes the joining or leaving UI depending on the action received.
     *
     * @param action    String which indicates if the UI to set is the joining or leaving state.
     */
    private void setJoiningOrLeaving(String action) {
        joiningOrLeaving = true;
        joiningOrLeavingAction = action;
        joiningLeavingText.setText(action);
        setBottomLayout(SHOW_JOINING_OR_LEFTING_LAYOUT);
        invalidateOptionsMenu();
    }

    /**
     * Checks if the chat is already joining before add it to the list.
     *
     * @return True if the chat is already joining, false otherwise.
     */
    private boolean isAlreadyJoining(long id) {
        if (MegaApplication.getChatManagement().isAlreadyJoining(id)) {
            return true;
        }

        MegaApplication.getChatManagement().addJoiningChatId(id);
        return false;
    }

    public void setLastIdMsgSeen(long lastIdMsgSeen) {
        this.lastIdMsgSeen = lastIdMsgSeen;
    }

    /**
     * Gets the visible positions on adapter and updates the uploading messages between them, if any.
     */
    public void updatePausedUploadingMessages() {
        if (mLayoutManager == null || adapter == null) {
            return;
        }

        adapter.updatePausedUploadingMessages(mLayoutManager.findFirstVisibleItemPosition(),
                mLayoutManager.findLastVisibleItemPosition());
    }

    /**
     * Method for opening the Call Activity.
     */
    private void openCall(){
        MegaApplication.setShowPinScreen(false);
        Intent i = new Intent(this, ChatCallActivity.class);
        i.putExtra(CHAT_ID, idChat);
        i.setAction(SECOND_CALL);
        i.addFlags(Intent.FLAG_ACTIVITY_NEW_TASK);
        this.startActivity(i);
    }


    /*
     * Gets the position of an attachment message if it is visible and exists.
     *
     * @param handle The handle of the attachment.
     * @return The position of the message if it is visible and exists, INVALID_POSITION otherwise.
     */
    public int getPositionOfAttachmentMessageIfVisible(long handle) {
        if (mLayoutManager == null || adapter == null) {
            return INVALID_POSITION;
        }

        int firstVisiblePosition = mLayoutManager.findFirstVisibleItemPosition();
        if (firstVisiblePosition == INVALID_POSITION || firstVisiblePosition == 0) {
            firstVisiblePosition = 1;
        }

        int lastVisiblePosition = mLayoutManager.findLastVisibleItemPosition();
        if (lastVisiblePosition == INVALID_POSITION) {
            lastVisiblePosition = adapter.getItemCount() - 1;
        }

        for (int i = lastVisiblePosition; i >= firstVisiblePosition; i--) {
            AndroidMegaChatMessage msg = adapter.getMessageAtAdapterPosition(i);
            MegaChatMessage chatMessage = msg.getMessage();
            if (chatMessage != null
                    && chatMessage.getMegaNodeList() != null
                    && chatMessage.getMegaNodeList().get(0) != null
                    && chatMessage.getMegaNodeList().get(0).getHandle() == handle) {
                return i;
            }
        }

        return INVALID_POSITION;
    }

    /**
     * Method to display a dialog to show the error related with the chat reactions.
     *
     * @param typeError Type of Error.
     */
    public void createLimitReactionsAlertDialog(long typeError) {
        MaterialAlertDialogBuilder dialogBuilder = new MaterialAlertDialogBuilder(this, R.style.ThemeOverlay_Mega_MaterialAlertDialog);
        dialogBuilder.setMessage(typeError == REACTION_ERROR_TYPE_USER
                ? getString(R.string.limit_reaction_per_user, MAX_REACTIONS_PER_USER)
                : getString(R.string.limit_reaction_per_message, MAX_REACTIONS_PER_MESSAGE))
                .setOnDismissListener(dialog -> {
                    errorReactionsDialogIsShown = false;
                    typeErrorReaction = REACTION_ERROR_DEFAULT_VALUE;
                })
                .setPositiveButton(getString(R.string.general_ok),
                        (dialog, which) -> {
                            dialog.dismiss();
                        });

        errorReactionsDialog = dialogBuilder.create();
        errorReactionsDialog.show();
        errorReactionsDialogIsShown = true;
        typeErrorReaction = typeError;
    }

    /**
     * Method for correctly updating the id of the last read message.
     */
    private void checkLastSeenId() {
        if (lastIdMsgSeen == INVALID_LAST_SEEN_ID && messages != null && !messages.isEmpty() && messages.get(0) != null && messages.get(0).getMessage() != null) {
            lastIdMsgSeen = messages.get(0).getMessage().getMsgId();
            updateLocalLastSeenId();
        }
    }

    /**
     * Method to find the appropriate position of unread messages. Taking into account the last received message that is read and the messages sent by me.
     */
    private void updateLocalLastSeenId() {
        int positionLastMessage = -1;
        for (int i = messages.size() - 1; i >= 0; i--) {
            AndroidMegaChatMessage androidMessage = messages.get(i);
            if (androidMessage != null && !androidMessage.isUploading()) {
                MegaChatMessage msg = androidMessage.getMessage();
                if (msg != null && msg.getMsgId() == lastIdMsgSeen) {
                    positionLastMessage = i;
                    break;
                }
            }
        }

        positionLastMessage = positionLastMessage + 1;
        if(positionLastMessage >= messages.size())
            return;

        AndroidMegaChatMessage message = messages.get(positionLastMessage);

        while (message.getMessage().getUserHandle() == megaChatApi.getMyUserHandle()) {
            lastIdMsgSeen = message.getMessage().getMsgId();
            positionLastMessage = positionLastMessage + 1;
            if (positionLastMessage < messages.size()) {
                message = messages.get(positionLastMessage);
            } else {
                break;
            }
        }
    }
}<|MERGE_RESOLUTION|>--- conflicted
+++ resolved
@@ -68,11 +68,8 @@
 import android.widget.TextView;
 import android.widget.Toast;
 
-<<<<<<< HEAD
 import com.google.android.material.dialog.MaterialAlertDialogBuilder;
-=======
 import org.jetbrains.annotations.NotNull;
->>>>>>> 4e6176db
 
 import java.io.File;
 import java.io.IOException;
@@ -141,11 +138,8 @@
 import mega.privacy.android.app.modalbottomsheet.chatmodalbottomsheet.SendAttachmentChatBottomSheetDialogFragment;
 import mega.privacy.android.app.objects.GifData;
 import mega.privacy.android.app.utils.FileUtil;
-<<<<<<< HEAD
 import mega.privacy.android.app.utils.ColorUtils;
-=======
 import mega.privacy.android.app.utils.StringResourcesUtils;
->>>>>>> 4e6176db
 import mega.privacy.android.app.utils.TimeUtils;
 import mega.privacy.android.app.utils.Util;
 import nz.mega.sdk.MegaApiAndroid;
@@ -3642,38 +3636,6 @@
         openCameraApp();
     }
 
-<<<<<<< HEAD
-    public void showConfirmationLeaveChat (final MegaChatRoom c){
-        logDebug("showConfirmationLeaveChat");
-
-        DialogInterface.OnClickListener dialogClickListener = new DialogInterface.OnClickListener() {
-            @Override
-            public void onClick(DialogInterface dialog, int which) {
-                switch (which){
-                    case DialogInterface.BUTTON_POSITIVE: {
-                        stopReproductions();
-
-                        setJoiningOrLeaving(getString(R.string.leaving_label));
-                        ChatController chatC = new ChatController(chatActivity);
-                        chatC.leaveChat(c);
-                        break;
-                    }
-                    case DialogInterface.BUTTON_NEGATIVE:
-                        //No button clicked
-                        break;
-                }
-            }
-        };
-
-        MaterialAlertDialogBuilder builder = new MaterialAlertDialogBuilder(this, R.style.ThemeOverlay_Mega_MaterialAlertDialog);
-        builder.setTitle(getResources().getString(R.string.title_confirmation_leave_group_chat));
-        String message= getResources().getString(R.string.confirmation_leave_group_chat);
-        builder.setMessage(message).setPositiveButton(R.string.general_leave, dialogClickListener)
-                .setNegativeButton(R.string.general_cancel, dialogClickListener).show();
-    }
-
-=======
->>>>>>> 4e6176db
     @Override
     public void onBackPressed() {
         logDebug("onBackPressed");
