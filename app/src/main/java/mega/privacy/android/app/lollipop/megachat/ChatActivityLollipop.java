package mega.privacy.android.app.lollipop.megachat;

import android.Manifest;
import android.app.Activity;
import android.app.ActivityManager;
import android.app.ProgressDialog;
import android.content.BroadcastReceiver;
import android.content.Context;
import android.content.DialogInterface;
import android.content.Intent;
import android.content.IntentFilter;
import android.content.pm.PackageInfo;
import android.content.pm.PackageManager;
import android.content.res.Configuration;
import android.graphics.drawable.Drawable;
import android.net.Uri;
import android.os.Build;
import android.os.Bundle;
import android.os.Environment;
import android.os.Handler;
import android.os.SystemClock;
import android.provider.MediaStore;
import android.support.design.widget.CoordinatorLayout;
import android.support.v4.app.ActivityCompat;
import android.support.v4.content.ContextCompat;
import android.support.v4.content.FileProvider;
import android.support.v4.content.LocalBroadcastManager;
import android.support.v4.view.GestureDetectorCompat;
import android.support.v7.app.ActionBar;
import android.support.v7.app.AlertDialog;
import android.support.v7.view.ActionMode;
import android.support.v7.widget.RecyclerView;
import android.support.v7.widget.SimpleItemAnimator;
import android.support.v7.widget.Toolbar;
import android.text.Editable;
import android.text.Html;
import android.text.Spanned;
import android.text.TextUtils;
import android.text.TextWatcher;
import android.util.DisplayMetrics;
import android.view.Display;
import android.view.KeyEvent;
import android.view.Menu;
import android.view.MenuInflater;
import android.view.MenuItem;
import android.view.MotionEvent;
import android.view.View;
import android.view.Window;
import android.view.WindowManager;
import android.view.inputmethod.EditorInfo;
import android.widget.Button;
import android.widget.CheckBox;
import android.widget.Chronometer;
import android.widget.FrameLayout;
import android.widget.ImageButton;
import android.widget.ImageView;
import android.widget.LinearLayout;
import android.widget.RelativeLayout;
import android.widget.TextView;
import android.widget.Toast;

import com.google.firebase.iid.FirebaseInstanceId;

import java.io.File;
import java.io.FileInputStream;
import java.io.FileOutputStream;
import java.io.IOException;
import java.io.InputStream;
import java.io.OutputStream;
import java.text.SimpleDateFormat;
import java.util.ArrayList;
import java.util.Calendar;
import java.util.Collections;
import java.util.Date;
import java.util.List;
import java.util.ListIterator;
import java.util.TimeZone;

import mega.privacy.android.app.DatabaseHandler;
import mega.privacy.android.app.MegaApplication;
import mega.privacy.android.app.MegaPreferences;
import mega.privacy.android.app.MimeTypeList;
import mega.privacy.android.app.R;
import mega.privacy.android.app.ShareInfo;
import mega.privacy.android.app.components.MarqueeTextView;
import mega.privacy.android.app.components.NpaLinearLayoutManager;
import mega.privacy.android.app.components.twemoji.EmojiEditText;
import mega.privacy.android.app.components.twemoji.EmojiKeyboard;
import mega.privacy.android.app.lollipop.AddContactActivityLollipop;
import mega.privacy.android.app.lollipop.AudioVideoPlayerLollipop;
import mega.privacy.android.app.lollipop.ContactInfoActivityLollipop;
import mega.privacy.android.app.lollipop.FileLinkActivityLollipop;
import mega.privacy.android.app.lollipop.FileStorageActivityLollipop;
import mega.privacy.android.app.lollipop.FolderLinkActivityLollipop;
import mega.privacy.android.app.lollipop.LoginActivityLollipop;
import mega.privacy.android.app.lollipop.ManagerActivityLollipop;
import mega.privacy.android.app.lollipop.PdfViewerActivityLollipop;
import mega.privacy.android.app.lollipop.PinActivityLollipop;
import mega.privacy.android.app.lollipop.controllers.ChatController;
import mega.privacy.android.app.lollipop.listeners.ChatLinkInfoListener;
import mega.privacy.android.app.lollipop.listeners.CreateChatToPerformActionListener;
import mega.privacy.android.app.lollipop.listeners.MultipleForwardChatProcessor;
import mega.privacy.android.app.lollipop.listeners.MultipleGroupChatRequestListener;
import mega.privacy.android.app.lollipop.listeners.MultipleRequestListener;
import mega.privacy.android.app.lollipop.megachat.calls.ChatCallActivity;
import mega.privacy.android.app.lollipop.megachat.chatAdapters.MegaChatLollipopAdapter;
import mega.privacy.android.app.lollipop.tasks.FilePrepareTask;
import mega.privacy.android.app.modalbottomsheet.chatmodalbottomsheet.AttachmentUploadBottomSheetDialogFragment;
import mega.privacy.android.app.modalbottomsheet.chatmodalbottomsheet.ContactAttachmentBottomSheetDialogFragment;
import mega.privacy.android.app.modalbottomsheet.chatmodalbottomsheet.MessageNotSentBottomSheetDialogFragment;
import mega.privacy.android.app.modalbottomsheet.chatmodalbottomsheet.NodeAttachmentBottomSheetDialogFragment;
import mega.privacy.android.app.modalbottomsheet.chatmodalbottomsheet.PendingMessageBottomSheetDialogFragment;
import mega.privacy.android.app.utils.Constants;
import mega.privacy.android.app.utils.MegaApiUtils;
import mega.privacy.android.app.utils.TimeUtils;
import mega.privacy.android.app.utils.Util;
import nz.mega.sdk.MegaApiAndroid;
import nz.mega.sdk.MegaApiJava;
import nz.mega.sdk.MegaChatApi;
import nz.mega.sdk.MegaChatApiAndroid;
import nz.mega.sdk.MegaChatApiJava;
import nz.mega.sdk.MegaChatCall;
import nz.mega.sdk.MegaChatCallListenerInterface;
import nz.mega.sdk.MegaChatContainsMeta;
import nz.mega.sdk.MegaChatError;
import nz.mega.sdk.MegaChatListItem;
import nz.mega.sdk.MegaChatListenerInterface;
import nz.mega.sdk.MegaChatMessage;
import nz.mega.sdk.MegaChatPeerList;
import nz.mega.sdk.MegaChatPresenceConfig;
import nz.mega.sdk.MegaChatRequest;
import nz.mega.sdk.MegaChatRequestListenerInterface;
import nz.mega.sdk.MegaChatRoom;
import nz.mega.sdk.MegaChatRoomListenerInterface;
import nz.mega.sdk.MegaContactRequest;
import nz.mega.sdk.MegaError;
import nz.mega.sdk.MegaHandleList;
import nz.mega.sdk.MegaNode;
import nz.mega.sdk.MegaNodeList;
import nz.mega.sdk.MegaRequest;
import nz.mega.sdk.MegaRequestListenerInterface;
import nz.mega.sdk.MegaTransfer;
import nz.mega.sdk.MegaUser;

import static mega.privacy.android.app.utils.Util.adjustForLargeFont;
import static mega.privacy.android.app.utils.Util.context;
import static mega.privacy.android.app.utils.Util.mutateIcon;
import static mega.privacy.android.app.utils.Util.toCDATA;

public class ChatActivityLollipop extends PinActivityLollipop implements MegaChatCallListenerInterface, MegaChatRequestListenerInterface, MegaRequestListenerInterface, MegaChatListenerInterface, MegaChatRoomListenerInterface,  View.OnClickListener{

    public MegaChatLollipopAdapter.ViewHolderMessageChat holder_imageDrag;
    public int position_imageDrag = -1;

    public static int NUMBER_MESSAGES_TO_LOAD = 20;
    public static int NUMBER_MESSAGES_BEFORE_LOAD = 8;

    public static int MEGA_FILE_LINK = 1;
    public static int MEGA_FOLDER_LINK = 2;
    public static int MEGA_CHAT_LINK = 3;

    public static int SHOW_WRITING_LAYOUT = 1;
    public static int SHOW_JOIN_LAYOUT = 2;
    public static int SHOW_NOTHING_LAYOUT = 3;
    public static int INITIAL_PRESENCE_STATUS = -55;

    String mOutputFilePath;

    boolean newVisibility = false;
    boolean getMoreHistory=false;

    Handler customHandler = new Handler();

    MegaChatCall callChat;
    Chronometer myChrono;

    int minutesLastGreen = -1;

    boolean isLoadingHistory = false;

    MenuItem importIcon;

    private AlertDialog errorOpenChatDialog;

    long numberToLoad = -1;

    private android.support.v7.app.AlertDialog downloadConfirmationDialog;
    private AlertDialog chatAlertDialog;

    boolean sendOriginalAttachments = false;

    ProgressDialog dialog;
    ProgressDialog statusDialog;

    boolean retryHistory = false;

    public long lastIdMsgSeen = -1;
    public long generalUnreadCount = -1;
    boolean lastSeenReceived = false;
    int positionToScroll = -1;
    public int positionNewMessagesLayout = -1;

    boolean isTakePicture = false;
    MegaApiAndroid megaApi;
    MegaChatApiAndroid megaChatApi;

    Handler handlerReceive;
    Handler handlerSend;
    Handler handlerKeyboard;
    Handler handlerEmojiKeyboard;

    TextView emptyTextView;
    ImageView emptyImageView;
    LinearLayout emptyLayout;

    boolean pendingMessagesLoaded = false;

    public boolean activityVisible = false;
    boolean setAsRead = false;

    boolean isOpeningChat = true;

    int selectedPosition;
    public long selectedMessageId = -1;
    MegaChatRoom chatRoom;

    public long idChat;

    boolean noMoreNoSentMessages = false;

    public int showRichLinkWarning = Constants.RICH_WARNING_TRUE;

    private BadgeDrawerArrowDrawable badgeDrawable;

    ChatController chatC;
    boolean scrollingUp = false;

    long myUserHandle;

    ActionBar aB;
    Toolbar tB;
    LinearLayout toolbarElements;
    RelativeLayout toolbarElementsInside;

    TextView titleToolbar;
    MarqueeTextView subtitleToobar;
    ImageView iconStateToolbar;

    ImageView privateIconToolbar;

    float density;
    DisplayMetrics outMetrics;
    Display display;

    boolean editingMessage = false;
    MegaChatMessage messageToEdit = null;

    GestureDetectorCompat detector;

    CoordinatorLayout fragmentContainer;
    RelativeLayout writingContainerLayout;
    RelativeLayout writingLayout;
    RelativeLayout disabledWritingLayout;

    RelativeLayout joinChatLinkLayout;
    Button joinButton;

    RelativeLayout chatRelativeLayout;
    RelativeLayout userTypingLayout;
    TextView userTypingText;
    boolean sendIsTyping=true;
    long userTypingTimeStamp = -1;
    ImageButton keyboardTwemojiButton;
    ImageButton mediaButton;
    ImageButton sendContactButton ;
    ImageButton pickFileSystemButton;
    ImageButton pickCloudDriveButton;
    ImageButton pickFileStorageButton;

    EmojiKeyboard emojiKeyboard;
    LinearLayout linearLayoutTwemoji;

    RelativeLayout rLKeyboardTwemojiButton;
    RelativeLayout rLMediaButton;
    RelativeLayout rLSendContactButton ;
    RelativeLayout rLPickFileSystemButton;
    RelativeLayout rLPickCloudDriveButton;
    RelativeLayout rLPickFileStorageButton;

    RelativeLayout callInProgressLayout;
    TextView callInProgressText;

    EmojiEditText textChat;
    ImageButton sendIcon;
    RelativeLayout messagesContainerLayout;

    RelativeLayout observersLayout;
    TextView observersNumberText;

    FrameLayout emojiKeyboardLayout;

    RecyclerView listView;
    NpaLinearLayoutManager mLayoutManager;

    ChatActivityLollipop chatActivity;

    MenuItem callMenuItem;
    MenuItem inviteMenuItem;
    MenuItem clearHistoryMenuItem;
    MenuItem contactInfoMenuItem;
    MenuItem leaveMenuItem;
    MenuItem archiveMenuItem;

    boolean focusChanged=false;

    String intentAction;
    MegaChatLollipopAdapter adapter;
    int stateHistory;

    DatabaseHandler dbH = null;

    FrameLayout fragmentContainerFileStorage;
    RelativeLayout fileStorageLayout;
    private ChatFileStorageFragment fileStorageF;

    ArrayList<AndroidMegaChatMessage> messages;
    ArrayList<AndroidMegaChatMessage> bufferMessages;
    ArrayList<AndroidMegaChatMessage> bufferManualSending;
    ArrayList<AndroidMegaChatMessage> bufferSending;

    public static int TYPE_MESSAGE_JUMP_TO_LEAST = 0;
    public static int TYPE_MESSAGE_NEW_MESSAGE = 1;
    RelativeLayout messageJumpLayout;
    TextView messageJumpText;
    boolean isHideJump = false;
    int typeMessageJump = 0;
    boolean visibilityMessageJump=false;
    boolean isTurn = false;
    Handler handler;

    int orientation = -1;

    View.OnFocusChangeListener focus = new View.OnFocusChangeListener() {
        @Override
        public void onFocusChange(View v, boolean hasFocus) {
            log("onFocusChange");
            if(!focusChanged){
                focusChanged = true;
            }
        }
    };

    private ActionMode actionMode;


    private class UserTyping {
        MegaChatParticipant participantTyping;
        long timeStampTyping;

        public UserTyping(MegaChatParticipant participantTyping) {
            this.participantTyping = participantTyping;
        }

        public MegaChatParticipant getParticipantTyping() {
            return participantTyping;
        }

        public void setParticipantTyping(MegaChatParticipant participantTyping) {
            this.participantTyping = participantTyping;
        }

        public long getTimeStampTyping() {
            return timeStampTyping;
        }

        public void setTimeStampTyping(long timeStampTyping) {
            this.timeStampTyping = timeStampTyping;
        }
    }

    private BroadcastReceiver dialogConnectReceiver = new BroadcastReceiver() {
        @Override
        public void onReceive(Context context, Intent intent) {
            log("Network broadcast received on chatActivity!");

            if (intent != null){
                showConfirmationConnect();
            }
        }
    };

    ArrayList<UserTyping> usersTyping;
    List<UserTyping> usersTypingSync;


//    private class RecyclerViewOnGestureListener extends GestureDetector.SimpleOnGestureListener {

//        public void onLongPress(MotionEvent e) {
//            log("onLongPress");
//            if(megaChatApi.isSignalActivityRequired()){
//                megaChatApi.signalPresenceActivity();
//            }
//
//            View view = listView.findChildViewUnder(e.getX(), e.getY());
//            int position = listView.getChildLayoutPosition(view);
//
//            if (!adapter.isMultipleSelect()){
//                if(position<1){
//                    log("Position not valid: "+position);
//                }else{
//                    if(!messages.get(position-1).isUploading()){
//                        if(MegaApplication.isShowInfoChatMessages()){
//                            showMessageInfo(position);
//                        }else{
//                            AndroidMegaChatMessage messageR = messages.get(position-1);
//                            if(messageR.getMessage().getType() == MegaChatMessage.TYPE_CONTAINS_META){
//                                 MegaChatContainsMeta meta = messageR.getMessage().getContainsMeta();
//                                if(meta==null){
//                                }else if(meta!=null && meta.getType()==MegaChatContainsMeta.CONTAINS_META_RICH_PREVIEW){
//                                    adapter.setMultipleSelect(true);
//                                    actionMode = startSupportActionMode(new ActionBarCallBack());
//
//                                    if(position<1){
//                                        log("Position not valid");
//                                    }else{
//                                        itemClick(position);
//                                    }
//                                }else{
//                                    log("CONTAINS_META_INVALID");
//                                }
//                            }else{
//                                adapter.setMultipleSelect(true);
//                                actionMode = startSupportActionMode(new ActionBarCallBack());
//
//                                if(position<1){
//                                    log("Position not valid");
//                                }else{
//                                    itemClick(position);
//                                }
//                            }
//                        }
//                    }
//                }
//            }
//
//            super.onLongPress(e);
//        }
//
//        @Override
//        public boolean onSingleTapUp(MotionEvent e) {
//
//            if(megaChatApi.isSignalActivityRequired()){
//                megaChatApi.signalPresenceActivity();
//            }
//
//            View view = listView.findChildViewUnder(e.getX(), e.getY());
//
//            int position = listView.getChildLayoutPosition(view);
//            if(position<1){
//                log("Position not valid");
//            }
//            else{
//
//                AndroidMegaChatMessage messageR = messages.get(position-1);
//                if(messageR.isUploading()){
//
//                    itemClick(position);
//                }
//                else{
//                    if(messageR.getMessage().getType() == MegaChatMessage.TYPE_CONTAINS_META){
//                        MegaChatContainsMeta meta = messageR.getMessage().getContainsMeta();
//                        if(meta==null){
//                        }else if(meta!=null && meta.getType()==MegaChatContainsMeta.CONTAINS_META_RICH_PREVIEW){
//                            itemClick(position);
//
//                        }else{
//                            log("CONTAINS_META_INVALID");
//                        }
//                    }
//                    else{
//
//                        itemClick(position);
//                    }
//                }
//            }
//            return true;
//        }
//    }

    public void openMegaLink(String url, boolean isFile){
        log("openMegaLink");
        if(isFile){
            Intent openFileIntent = new Intent(this, FileLinkActivityLollipop.class);
            openFileIntent.setFlags(Intent.FLAG_ACTIVITY_CLEAR_TOP);
            openFileIntent.setAction(Constants.ACTION_OPEN_MEGA_LINK);
            openFileIntent.setData(Uri.parse(url));
            startActivity(openFileIntent);
        }
        else{
            Intent openFolderIntent = new Intent(this, FolderLinkActivityLollipop.class);
            openFolderIntent.setFlags(Intent.FLAG_ACTIVITY_CLEAR_TOP);
            openFolderIntent.setAction(Constants.ACTION_OPEN_MEGA_FOLDER_LINK);
            openFolderIntent.setData(Uri.parse(url));
            startActivity(openFolderIntent);
        }
    }

    public void showMessageInfo(int positionInAdapter){
        int position = positionInAdapter-1;

        if(position<messages.size()) {
            AndroidMegaChatMessage androidM = messages.get(position);
            StringBuilder messageToShow = new StringBuilder("");
            String token = FirebaseInstanceId.getInstance().getToken();
            if(token!=null){
                messageToShow.append("FCM TOKEN: " +token);
            }
            messageToShow.append("\nCHAT ID: " + MegaApiJava.userHandleToBase64(idChat));
            messageToShow.append("\nMY USER HANDLE: " +MegaApiJava.userHandleToBase64(megaChatApi.getMyUserHandle()));
            if(androidM!=null){
                MegaChatMessage m = androidM.getMessage();
                if(m!=null){
                    messageToShow.append("\nMESSAGE TYPE: " +m.getType());
                    messageToShow.append("\nMESSAGE TIMESTAMP: " +m.getTimestamp());
                    messageToShow.append("\nMESSAGE USERHANDLE: " +MegaApiJava.userHandleToBase64(m.getUserHandle()));
                    messageToShow.append("\nMESSAGE ID: " +MegaApiJava.userHandleToBase64(m.getMsgId()));
                    messageToShow.append("\nMESSAGE TEMP ID: " +MegaApiJava.userHandleToBase64(m.getTempId()));
                }
            }

            Toast.makeText(this, messageToShow, Toast.LENGTH_SHORT).show();
            log("showMessageInfo: "+messageToShow);
        }
    }

    public void showGroupInfoActivity(){
        log("showGroupInfoActivity");
        if(chatRoom.isGroup()){
            Intent i = new Intent(this, GroupChatInfoActivityLollipop.class);
            i.putExtra("handle", chatRoom.getChatId());
            this.startActivity(i);
        }
        else{
            Intent i = new Intent(this, ContactInfoActivityLollipop.class);
            i.putExtra("handle", chatRoom.getChatId());
            this.startActivity(i);
        }
    }

    @Override
    protected void onCreate(Bundle savedInstanceState) {
        log("onCreate");
//        stopService(new Intent(this,IncomingCallService.class));
        requestWindowFeature(Window.FEATURE_NO_TITLE);
        super.onCreate(savedInstanceState);

        if (megaApi == null) {
            MegaApplication app = (MegaApplication) getApplication();
            megaApi = app.getMegaApi();
        }

        if (megaChatApi == null) {
            MegaApplication app = (MegaApplication) getApplication();
            megaChatApi = app.getMegaChatApi();
        }

        if(megaChatApi==null||megaChatApi.getInitState()==MegaChatApi.INIT_ERROR||megaChatApi.getInitState()==MegaChatApi.INIT_NOT_DONE){
            log("Refresh session - karere");
            Intent intent = new Intent(this, LoginActivityLollipop.class);
            intent.putExtra("visibleFragment", Constants. LOGIN_FRAGMENT);
            intent.setFlags(Intent.FLAG_ACTIVITY_CLEAR_TOP);
            startActivity(intent);
            finish();
            return;
        }

        megaChatApi.addChatListener(this);
        megaChatApi.addChatCallListener(this);

        dbH = DatabaseHandler.getDbHandler(this);

//        detector = new GestureDetectorCompat(this, new RecyclerViewOnGestureListener());

        handler = new Handler();

        chatActivity = this;
        chatC = new ChatController(chatActivity);

        LocalBroadcastManager.getInstance(this).registerReceiver(dialogConnectReceiver, new IntentFilter(Constants.BROADCAST_ACTION_INTENT_CONNECTIVITY_CHANGE_DIALOG));

        if (Build.VERSION.SDK_INT >= Build.VERSION_CODES.LOLLIPOP) {
            Window window = this.getWindow();
            window.addFlags(WindowManager.LayoutParams.FLAG_DRAWS_SYSTEM_BAR_BACKGROUNDS);
            window.clearFlags(WindowManager.LayoutParams.FLAG_TRANSLUCENT_STATUS);
            window.setStatusBarColor(ContextCompat.getColor(this, R.color.lollipop_dark_primary_color));
        }

        setContentView(R.layout.activity_chat);
        display = getWindowManager().getDefaultDisplay();
        outMetrics = new DisplayMetrics();
        display.getMetrics(outMetrics);
        density  = getResources().getDisplayMetrics().density;

        //Set toolbar
        tB = (Toolbar) findViewById(R.id.toolbar_chat);
        setSupportActionBar(tB);
        aB = getSupportActionBar();
//		aB.setHomeAsUpIndicator(R.drawable.ic_menu_white);
        aB.setDisplayHomeAsUpEnabled(true);
        aB.setDisplayShowHomeEnabled(true);
        aB.setTitle(null);
        aB.setSubtitle(null);

        aB.setTitle(null);
        aB.setSubtitle(null);

        tB.setOnClickListener(this);
        toolbarElements = (LinearLayout) tB.findViewById(R.id.toolbar_elements);
        toolbarElementsInside = (RelativeLayout) findViewById(R.id.toolbar_elements_inside);
        titleToolbar = (TextView) tB.findViewById(R.id.title_toolbar);
        subtitleToobar = (MarqueeTextView) tB.findViewById(R.id.subtitle_toolbar);
        subtitleToobar.setFocusable(true);
        subtitleToobar.setFocusableInTouchMode(true);
        subtitleToobar.setEllipsize(TextUtils.TruncateAt.MARQUEE);
        subtitleToobar.setMarqueeRepeatLimit(-1);
        subtitleToobar.setSingleLine(true);
        subtitleToobar.setHorizontallyScrolling(true);
        iconStateToolbar = (ImageView) tB.findViewById(R.id.state_icon_toolbar);
        privateIconToolbar = (ImageView) tB.findViewById(R.id.private_icon_toolbar);

        titleToolbar.setText(" ");
        subtitleToobar.setText(" ");
        subtitleToobar.setVisibility(View.GONE);
        iconStateToolbar.setVisibility(View.GONE);
        privateIconToolbar.setVisibility(View.GONE);
        myChrono = new Chronometer(context);

        badgeDrawable = new BadgeDrawerArrowDrawable(getSupportActionBar().getThemedContext());

        getWindow().setSoftInputMode(WindowManager.LayoutParams.SOFT_INPUT_STATE_HIDDEN);

        emptyLayout = (LinearLayout) findViewById(R.id.empty_messages_layout);
        emptyTextView = (TextView) findViewById(R.id.empty_text_chat_recent);
        emptyImageView = (ImageView) findViewById(R.id.empty_image_view_chat);

        updateNavigationToolbarIcon();

        fragmentContainer = (CoordinatorLayout) findViewById(R.id.fragment_container_chat);
        writingContainerLayout = (RelativeLayout) findViewById(R.id.writing_container_layout_chat_layout);

        joinChatLinkLayout = (RelativeLayout) findViewById(R.id.join_chat_layout_chat_layout);
        joinButton = (Button) findViewById(R.id.join_button);
        joinButton.setOnClickListener(this);

        messageJumpLayout = (RelativeLayout) findViewById(R.id.message_jump_layout);
        messageJumpText = (TextView) findViewById(R.id.message_jump_text);
        messageJumpLayout.setVisibility(View.GONE);

        writingLayout = (RelativeLayout) findViewById(R.id.writing_linear_layout_chat);
        disabledWritingLayout = (RelativeLayout) findViewById(R.id.writing_disabled_linear_layout_chat);

        linearLayoutTwemoji = (LinearLayout)findViewById(R.id.linear_layout_twemoji);
        rLKeyboardTwemojiButton = (RelativeLayout) findViewById(R.id.rl_keyboard_twemoji_chat);
        rLMediaButton = (RelativeLayout) findViewById(R.id.rl_media_icon_chat);
        rLSendContactButton = (RelativeLayout) findViewById(R.id.rl_send_contact_icon_chat);
        rLPickFileSystemButton = (RelativeLayout) findViewById(R.id.rl_pick_file_system_icon_chat);
        rLPickFileStorageButton = (RelativeLayout) findViewById(R.id.rl_pick_file_storage_icon_chat);
        rLPickCloudDriveButton = (RelativeLayout) findViewById(R.id.rl_pick_cloud_drive_icon_chat);

        keyboardTwemojiButton = (ImageButton) findViewById(R.id.keyboard_twemoji_chat);
        mediaButton = (ImageButton) findViewById(R.id.media_icon_chat);
        sendContactButton = (ImageButton) findViewById(R.id.send_contact_icon_chat);
        pickFileSystemButton = (ImageButton) findViewById(R.id.pick_file_system_icon_chat);
        pickFileStorageButton = (ImageButton) findViewById(R.id.pick_file_storage_icon_chat);
        pickCloudDriveButton = (ImageButton) findViewById(R.id.pick_cloud_drive_icon_chat);

        textChat = (EmojiEditText) findViewById(R.id.edit_text_chat);
        if(getResources().getConfiguration().orientation == Configuration.ORIENTATION_LANDSCAPE){
            textChat.setEmojiSize(Util.scaleWidthPx(10, outMetrics));
        }else{
            textChat.setEmojiSize(Util.scaleWidthPx(20, outMetrics));
        }

        emojiKeyboard = (EmojiKeyboard)findViewById(R.id.emojiView);
        emojiKeyboard.init(this, textChat, keyboardTwemojiButton);
        handlerKeyboard = new Handler();
        handlerEmojiKeyboard = new Handler();

        callInProgressLayout = (RelativeLayout) findViewById(R.id.call_in_progress_layout);
        callInProgressLayout.setVisibility(View.GONE);
        callInProgressText = (TextView) findViewById(R.id.call_in_progress_text);

        rLKeyboardTwemojiButton.setOnClickListener(this);
        rLMediaButton.setOnClickListener(this);
        rLSendContactButton.setOnClickListener(this);
        rLPickFileSystemButton.setOnClickListener(this);
        rLPickFileStorageButton.setOnClickListener(this);
        rLPickCloudDriveButton.setOnClickListener(this);

        keyboardTwemojiButton.setOnClickListener(this);
        mediaButton.setOnClickListener(this);
        sendContactButton.setOnClickListener(this);
        pickFileSystemButton.setOnClickListener(this);
        pickFileStorageButton.setOnClickListener(this);
        pickCloudDriveButton.setOnClickListener(this);

        messageJumpLayout.setOnClickListener(this);

        fragmentContainerFileStorage = (FrameLayout) findViewById(R.id.fragment_container_file_storage);
        fileStorageLayout = (RelativeLayout) findViewById(R.id.relative_layout_file_storage);
        fileStorageLayout.setVisibility(View.GONE);
        pickFileStorageButton.setImageResource(R.drawable.ic_b_select_image);

        observersLayout = (RelativeLayout) findViewById(R.id.observers_layout);
        observersNumberText = (TextView) findViewById(R.id.observers_text);

        textChat.addTextChangedListener(new TextWatcher() {
            public void afterTextChanged(Editable s) {
            }

            public void beforeTextChanged(CharSequence s, int start, int count, int after) {
            }

            public void onTextChanged(CharSequence s, int start, int before, int count) {

                if (s != null) {
                    if (s.length() > 0) {
                        String temp = s.toString();
                        if(temp.trim().length()>0){
                            sendIcon.setEnabled(true);
                            sendIcon.setImageDrawable(ContextCompat.getDrawable(chatActivity, R.drawable.ic_send_black));

                            textChat.setHint(" ");
                            textChat.setMinLines(1);
                            textChat.setMaxLines(5);

                        }else{
                            sendIcon.setEnabled(false);
                            sendIcon.setImageDrawable(ContextCompat.getDrawable(chatActivity, R.drawable.ic_send_trans));
                            log("textChat:TextChangedListener:onTextChanged:lengthInvalid1:sendStopTypingNotification");
                            megaChatApi.sendStopTypingNotification(chatRoom.getChatId());

                            if(chatRoom.hasCustomTitle()){
                                textChat.setHint(getString(R.string.type_message_hint_with_customized_title, chatRoom.getTitle()));
                            }else{
                               textChat.setHint(getString(R.string.type_message_hint_with_default_title, chatRoom.getTitle()));
                            }

                            textChat.setMinLines(1);
                            textChat.setMaxLines(1);

                        }
                    }else {
                        sendIcon.setEnabled(false);
                        sendIcon.setImageDrawable(ContextCompat.getDrawable(chatActivity, R.drawable.ic_send_trans));
                        log("textChat:TextChangedListener:onTextChanged:lengthInvalid2:sendStopTypingNotification");
                        if (chatRoom != null) {
                            megaChatApi.sendStopTypingNotification(chatRoom.getChatId());

                            if (chatRoom.hasCustomTitle()) {
                                textChat.setHint(getString(R.string.type_message_hint_with_customized_title, chatRoom.getTitle()));
                            }
                            else {
                                textChat.setHint(getString(R.string.type_message_hint_with_default_title, chatRoom.getTitle()));
                            }
                        }
                        textChat.setMinLines(1);
                        textChat.setMaxLines(1);
                    }
                }else{
                    sendIcon.setEnabled(false);
                    sendIcon.setImageDrawable(ContextCompat.getDrawable(chatActivity, R.drawable.ic_send_trans));
                    log("textChat:TextChangedListener:onTextChanged:nullText:sendStopTypingNotification");
                    megaChatApi.sendStopTypingNotification(chatRoom.getChatId());

                    if(chatRoom.hasCustomTitle()){
                        textChat.setHint(getString(R.string.type_message_hint_with_customized_title, chatRoom.getTitle()));
                    }else{
                        textChat.setHint(getString(R.string.type_message_hint_with_default_title, chatRoom.getTitle()));
                    }

                    textChat.setMinLines(1);
                    textChat.setMaxLines(1);

                }

                if(getCurrentFocus() == textChat){
                    // is only executed if the EditText was directly changed by the user

                    if(sendIsTyping){
                        log("textChat:TextChangedListener:onTextChanged:sendIsTyping:sendTypingNotification");
                        sendIsTyping=false;
                        megaChatApi.sendTypingNotification(chatRoom.getChatId());

                        int interval = 4000;
                        Runnable runnable = new Runnable(){
                            public void run() {
                                sendIsTyping=true;
                            }
                        };
                        handlerSend = new Handler();
                        handlerSend.postDelayed(runnable, interval);
                    }

                    if(megaChatApi.isSignalActivityRequired()){
                        megaChatApi.signalPresenceActivity();
                    }
                }
                else{
                    log("textChat:TextChangedListener:onTextChanged:nonFocusTextChat:sendStopTypingNotification");
                    if (chatRoom != null) {
                        megaChatApi.sendStopTypingNotification(chatRoom.getChatId());
                    }
                }
            }
        });


        textChat.setOnTouchListener(new View.OnTouchListener() {
            @Override
            public boolean onTouch(View v, MotionEvent event) {
                //Hide fileStorageLayout
                if(fileStorageLayout.isShown()){
                    hideFileStorageSection();
                }
                if(emojiKeyboard!=null){
                    emojiKeyboard.showLetterKeyboard();
                }
                return false;
            }
        });

        textChat.setOnLongClickListener(new View.OnLongClickListener() {
            @Override
            public boolean onLongClick(View v) {

                //Hide fileStorageLayout
                if(fileStorageLayout.isShown()){
                    hideFileStorageSection();
                }
                if(emojiKeyboard!=null) {
                    emojiKeyboard.showLetterKeyboard();
                }
                return false;
            }
        });

        textChat.setOnEditorActionListener(new TextView.OnEditorActionListener() {
            @Override
            public boolean onEditorAction(TextView v, int actionId, KeyEvent event) {
                if (actionId == EditorInfo.IME_ACTION_DONE) {
                    //Hide fileStorageLayout
                    if(fileStorageLayout.isShown()){
                        if(fileStorageF != null){
                            fileStorageF.clearSelections();
                            fileStorageF.hideMultipleSelect();
                        }
                        fileStorageLayout.setVisibility(View.GONE);
                    }
                    if(emojiKeyboard!=null){
                        emojiKeyboard.showLetterKeyboard();
                    }

                }
                return false;
            }
        });

        chatRelativeLayout  = (RelativeLayout) findViewById(R.id.relative_chat_layout);

        sendIcon = (ImageButton) findViewById(R.id.send_message_icon_chat);
        sendIcon.setOnClickListener(this);
        sendIcon.setImageDrawable(ContextCompat.getDrawable(this, R.drawable.ic_send_trans));
        sendIcon.setEnabled(false);

        listView = (RecyclerView) findViewById(R.id.messages_chat_list_view);
        listView.setClipToPadding(false);;
        listView.setNestedScrollingEnabled(false);
        ((SimpleItemAnimator) listView.getItemAnimator()).setSupportsChangeAnimations(false);

        mLayoutManager = new NpaLinearLayoutManager(this);
        mLayoutManager.setStackFromEnd(true);
        listView.setLayoutManager(mLayoutManager);
//        listView.addOnItemTouchListener(this);

        listView.addOnScrollListener(new RecyclerView.OnScrollListener() {
            @Override
            public void onScrolled(RecyclerView recyclerView, int dx, int dy) {
                // Get the first visible item

                if((messages!=null)&&(messages.size()>0)){
                    int lastPosition = messages.size()-1;
                    AndroidMegaChatMessage msg = messages.get(lastPosition);

                    while (!msg.isUploading() && msg.getMessage().getStatus() == MegaChatMessage.STATUS_SENDING_MANUAL) {
                        lastPosition--;
                        msg = messages.get(lastPosition);
                    }
                    if(lastPosition == (messages.size()-1)){
                        //Scroll to end
                        if((messages.size()-1) == (mLayoutManager.findLastVisibleItemPosition()-1)){
                            hideMessageJump();
                        }else if((messages.size()-1) > (mLayoutManager.findLastVisibleItemPosition()-1)){
                            if(newVisibility){
                                showJumpMessage();
                            }
                        }
                    }else{
                        lastPosition++;
                        if(lastPosition == (mLayoutManager.findLastVisibleItemPosition()-1)){
                            hideMessageJump();
                        }else if(lastPosition != (mLayoutManager.findLastVisibleItemPosition()-1)){
                            if(newVisibility){
                                showJumpMessage();
                            }
                        }
                    }
                }

                if(stateHistory!=MegaChatApi.SOURCE_NONE){
                    if (dy > 0) {
                        // Scrolling up
                        scrollingUp = true;
                    } else {
                        // Scrolling down
                        scrollingUp = false;
                    }

                    if(!scrollingUp){
                        int pos = mLayoutManager.findFirstVisibleItemPosition();
                        if(pos<=NUMBER_MESSAGES_BEFORE_LOAD&&getMoreHistory){
                            log("DE->loadMessages:scrolling up");
                            isLoadingHistory = true;
                            stateHistory = megaChatApi.loadMessages(idChat, NUMBER_MESSAGES_TO_LOAD);
                            positionToScroll = -1;
                            getMoreHistory = false;
                        }
                    }
                }
            }
        });

        messagesContainerLayout = (RelativeLayout) findViewById(R.id.message_container_chat_layout);

        userTypingLayout = (RelativeLayout) findViewById(R.id.user_typing_layout);
        userTypingLayout.setVisibility(View.GONE);
        userTypingText = (TextView) findViewById(R.id.user_typing_text);

        initAfterIntent(getIntent(), savedInstanceState);

        if (savedInstanceState != null) {
            orientation = savedInstanceState.getInt("orientation", -1);
        }

        log("FINISH on Create");
    }

    public void initAfterIntent(Intent newIntent, Bundle savedInstanceState){
        log("initAfterIntent");

        if (newIntent != null){
            log("Intent is not null");
            intentAction = newIntent.getAction();
            if (intentAction != null){
                if (intentAction.equals(Constants.ACTION_OPEN_CHAT_LINK)){
                    String link = newIntent.getDataString();
                    megaChatApi.openChatPreview(link, this);
                }
                else{
                    idChat = newIntent.getLongExtra("CHAT_ID", -1);

                    myUserHandle = megaChatApi.getMyUserHandle();

                    if(savedInstanceState!=null) {
                        log("Bundle is NOT NULL");
                        selectedMessageId = savedInstanceState.getLong("selectedMessageId", -1);
                        log("Handle of the message: "+selectedMessageId);
                        selectedPosition = savedInstanceState.getInt("selectedPosition", -1);
                        isHideJump = savedInstanceState.getBoolean("isHideJump",false);
                        typeMessageJump = savedInstanceState.getInt("typeMessageJump",-1);
                        visibilityMessageJump = savedInstanceState.getBoolean("visibilityMessageJump",false);
                        mOutputFilePath = savedInstanceState.getString("mOutputFilePath");

                        if(visibilityMessageJump){
                            if(typeMessageJump == TYPE_MESSAGE_NEW_MESSAGE){
                                messageJumpText.setText(getResources().getString(R.string.message_new_messages));
                                messageJumpLayout.setVisibility(View.VISIBLE);
                            }else if(typeMessageJump == TYPE_MESSAGE_JUMP_TO_LEAST){
                                messageJumpText.setText(getResources().getString(R.string.message_jump_latest));
                                messageJumpLayout.setVisibility(View.VISIBLE);
                            }
                        }

                        lastIdMsgSeen = savedInstanceState.getLong("lastMessageSeen",-1);
                        if(lastIdMsgSeen != -1){
                            isTurn = true;
                        }

                        generalUnreadCount = savedInstanceState.getLong("generalUnreadCount",-1);
                    }

                    String text = null;
                    if (intentAction.equals(Constants.ACTION_CHAT_SHOW_MESSAGES)) {
                        log("ACTION_CHAT_SHOW_MESSAGES");
                        isOpeningChat = true;

                        text = newIntent.getStringExtra("showSnackbar");
                        if (text == null) {

                            int errorCode = newIntent.getIntExtra("PUBLIC_LINK", 1);
                            if(errorCode!=1){
                                if(errorCode==MegaChatError.ERROR_OK){
                                    text = getString(R.string.chat_link_copied_clipboard);
                                }
                                else{
                                    log("initAfterIntent:publicLinkError:errorCode");
                                    text = getString(R.string.general_error) + ": " + errorCode;
                                }
                            }
                        }
                    }

                    showChat(text);
                }
            }
        }
        else{
            log("INTENT is NULL");
        }
    }

    public void showChat(String textSnackbar){

        if(idChat!=-1) {

            //REcover chat
            log("Recover chat with id: " + idChat);
            chatRoom = megaChatApi.getChatRoom(idChat);
            if(chatRoom==null){
                log("Chatroom is NULL - finish activity!!");
                finish();
            }

            if(chatRoom.hasCustomTitle()){
                textChat.setHint(getString(R.string.type_message_hint_with_customized_title, chatRoom.getTitle()));
            }
            else{
                textChat.setHint(getString(R.string.type_message_hint_with_default_title, chatRoom.getTitle()));
            }

            textChat.setMinLines(1);
            textChat.setMaxLines(1);

            ChatItemPreferences prefs = dbH.findChatPreferencesByHandle(Long.toString(idChat));
            if(prefs!=null){
                String written = prefs.getWrittenText();
                if(written!=null && (!written.isEmpty())){
                    textChat.setText(written);
                }
            }
            else{
                prefs = new ChatItemPreferences(Long.toString(idChat), Boolean.toString(true), "");
                dbH.setChatItemPreferences(prefs);
            }

            megaChatApi.closeChatRoom(idChat, null);

            boolean result = megaChatApi.openChatRoom(idChat, this);
            log("Result of open chat: " + result);
            if(result){
                MegaApplication.setClosedChat(false);
            }

            if(!result){
                log("----Error on openChatRoom");
                if(errorOpenChatDialog==null){
                    android.support.v7.app.AlertDialog.Builder builder;
                    if (Build.VERSION.SDK_INT >= Build.VERSION_CODES.HONEYCOMB) {
                        builder = new AlertDialog.Builder(this, R.style.AppCompatAlertDialogStyle);
                    }
                    else{
                        builder = new AlertDialog.Builder(this);
                    }
                    builder.setTitle(getString(R.string.chat_error_open_title));
                    builder.setMessage(getString(R.string.chat_error_open_message));

                    builder.setPositiveButton(getString(R.string.cam_sync_ok),
                            new DialogInterface.OnClickListener() {
                                public void onClick(DialogInterface dialog, int whichButton) {
                                    finish();
                                }
                            }
                    );
                    errorOpenChatDialog = builder.create();
                    errorOpenChatDialog.show();
                }
            }
            else {
                int chatConnection = megaChatApi.getChatConnectionState(idChat);
                log("Chat connection (" + idChat + ") is: " + chatConnection);

                messages = new ArrayList<AndroidMegaChatMessage>();
                bufferMessages = new ArrayList<AndroidMegaChatMessage>();
                bufferManualSending = new ArrayList<AndroidMegaChatMessage>();
                bufferSending = new ArrayList<AndroidMegaChatMessage>();

                if (adapter == null) {
                    adapter = new MegaChatLollipopAdapter(this, chatRoom, messages, listView);
                    adapter.setHasStableIds(true);
                    listView.setAdapter(adapter);
                }

                if (chatRoom.getNumPreviewers() > 0) {
                    observersNumberText.setText(chatRoom.getNumPreviewers() + "");
                    observersLayout.setVisibility(View.VISIBLE);
                } else {
                    observersLayout.setVisibility(View.GONE);
                }

                titleToolbar.setText(chatRoom.getTitle());
                setChatSubtitle();

                if (!chatRoom.isPublic() && chatRoom.isGroup()) {
                    RelativeLayout.LayoutParams params = (RelativeLayout.LayoutParams) titleToolbar.getLayoutParams();
                    params.addRule(RelativeLayout.LEFT_OF, privateIconToolbar.getId());
                    titleToolbar.setLayoutParams(params);
                    privateIconToolbar.setVisibility(View.VISIBLE);
                } else {
                    RelativeLayout.LayoutParams params = (RelativeLayout.LayoutParams) titleToolbar.getLayoutParams();
                    params.addRule(RelativeLayout.LEFT_OF, iconStateToolbar.getId());
                    titleToolbar.setLayoutParams(params);
                    privateIconToolbar.setVisibility(View.GONE);
                }

<<<<<<< HEAD
                isOpeningChat = true;
=======
                            String text = newIntent.getStringExtra("showSnackbar");
                            if(text!=null){
                                showSnackbar(Constants.SNACKBAR_TYPE, text, -1);
                            }
>>>>>>> 1c1a9b5f

                LinearLayout.LayoutParams emptyTextViewParams1 = (LinearLayout.LayoutParams) emptyImageView.getLayoutParams();

                if (getResources().getConfiguration().orientation == Configuration.ORIENTATION_LANDSCAPE) {
                    emptyImageView.setImageResource(R.drawable.chat_empty_landscape);
                    emptyTextViewParams1.setMargins(0, Util.scaleHeightPx(40, outMetrics), 0, Util.scaleHeightPx(24, outMetrics));
                } else {
                    emptyImageView.setImageResource(R.drawable.ic_empty_chat_list);
                    emptyTextViewParams1.setMargins(0, Util.scaleHeightPx(100, outMetrics), 0, Util.scaleHeightPx(24, outMetrics));
                }

                emptyImageView.setLayoutParams(emptyTextViewParams1);

                String textToShowB = String.format(getString(R.string.chat_loading_messages));

                try {
                    textToShowB = textToShowB.replace("[A]", "<font color=\'#7a7a7a\'>");
                    textToShowB = textToShowB.replace("[/A]", "</font>");
                    textToShowB = textToShowB.replace("[B]", "<font color=\'#000000\'>");
                    textToShowB = textToShowB.replace("[/B]", "</font>");
                } catch (Exception e) {
                }
                Spanned resultB = null;
                if (android.os.Build.VERSION.SDK_INT >= android.os.Build.VERSION_CODES.N) {
                    resultB = Html.fromHtml(textToShowB, Html.FROM_HTML_MODE_LEGACY);
                } else {
                    resultB = Html.fromHtml(textToShowB);
                }

                emptyTextView.setText(resultB);
                emptyTextView.setVisibility(View.VISIBLE);
                emptyLayout.setVisibility(View.VISIBLE);

                chatRelativeLayout.setVisibility(View.GONE);

                if(textSnackbar!=null){
                    showSnackbar(textSnackbar);
                }

                loadHistory();
                log("On create: stateHistory: " + stateHistory);
            }
        }
        else{
            log("Chat ID -1 error");
        }

        log("FINISH on Create");
    }

    public void loadHistory(){
        log("loadHistory");

        isLoadingHistory = true;

        long unreadCount = chatRoom.getUnreadCount();
        //                        stateHistory = megaChatApi.loadMessages(idChat, NUMBER_MESSAGES_TO_LOAD);
        if (unreadCount == 0) {
            if(!isTurn) {
                lastIdMsgSeen = -1;
                generalUnreadCount = -1;
                stateHistory = megaChatApi.loadMessages(idChat, NUMBER_MESSAGES_TO_LOAD);
                numberToLoad=NUMBER_MESSAGES_TO_LOAD;
            }else{
                if (generalUnreadCount < 0) {
                    log("loadHistory:A->loadMessages " + chatRoom.getUnreadCount());
                    long unreadAbs = Math.abs(generalUnreadCount);
                    numberToLoad =  (int) unreadAbs+NUMBER_MESSAGES_TO_LOAD;
                    stateHistory = megaChatApi.loadMessages(idChat, (int) numberToLoad);
                }
                else{
                    log("loadHistory:B->loadMessages " + chatRoom.getUnreadCount());
                    numberToLoad =  (int) generalUnreadCount+NUMBER_MESSAGES_TO_LOAD;
                    stateHistory = megaChatApi.loadMessages(idChat, (int) numberToLoad);
                }
            }
            lastSeenReceived = true;
            log("loadHistory:C->loadMessages:unread is 0");
//            stateHistory = megaChatApi.loadMessages(idChat, NUMBER_MESSAGES_TO_LOAD);
//            numberToLoad=NUMBER_MESSAGES_TO_LOAD;
        } else {
            if(!isTurn){
                lastIdMsgSeen = megaChatApi.getLastMessageSeenId(idChat);
                generalUnreadCount = unreadCount;
            }
            else{
                log("Do not change lastSeenId --> rotating screen");
            }

            if (lastIdMsgSeen != -1) {
                log("loadHistory:lastSeenId: " + lastIdMsgSeen);
            } else {
                log("loadHistory:Error:InvalidLastMessage");
            }

            lastSeenReceived = false;
            if (unreadCount < 0) {
                log("loadHistory:A->loadMessages " + chatRoom.getUnreadCount());
                long unreadAbs = Math.abs(unreadCount);
                numberToLoad =  (int) unreadAbs+NUMBER_MESSAGES_TO_LOAD;
                stateHistory = megaChatApi.loadMessages(idChat, (int) numberToLoad);
            }
            else{
                log("loadHistory:B->loadMessages " + chatRoom.getUnreadCount());
                numberToLoad =  (int) unreadCount+NUMBER_MESSAGES_TO_LOAD;
                stateHistory = megaChatApi.loadMessages(idChat, (int) numberToLoad);
            }
        }
        log("loadHistory:END:numberToLoad: "+numberToLoad);
    }

    public void setChatSubtitle(){
        log("setChatSubtitle");
        if(chatRoom==null){
            return;
        }

        if (chatC.isInAnonymousMode() && megaChatApi.getChatConnectionState(idChat)==MegaChatApi.CHAT_CONNECTION_ONLINE) {
            log("setChatSubtitle:isPreview");
            subtitleToobar.setText(adjustForLargeFont(getString(R.string.number_of_participants, chatRoom.getPeerCount())));
            subtitleToobar.setVisibility(View.VISIBLE);
            iconStateToolbar.setVisibility(View.GONE);
            tB.setOnClickListener(this);

            setBottomLayout(SHOW_JOIN_LAYOUT);
        }
        else if(megaChatApi.getConnectionState()!=MegaChatApi.CONNECTED||megaChatApi.getChatConnectionState(idChat)!=MegaChatApi.CHAT_CONNECTION_ONLINE){
            log("Chat not connected ConnectionState: "+megaChatApi.getConnectionState()+" ChatConnectionState: "+megaChatApi.getChatConnectionState(idChat));

            if(chatRoom.isPreview()){
                log("Chat not connected:setChatSubtitle:isPreview");
                subtitleToobar.setText(adjustForLargeFont(getString(R.string.number_of_participants, chatRoom.getPeerCount())));
                subtitleToobar.setVisibility(View.VISIBLE);
                iconStateToolbar.setVisibility(View.GONE);
                tB.setOnClickListener(this);

                setBottomLayout(SHOW_NOTHING_LAYOUT);
                return;
            }

            subtitleToobar.setText(adjustForLargeFont(getString(R.string.invalid_connection_state)));
            subtitleToobar.setVisibility(View.VISIBLE);
            iconStateToolbar.setVisibility(View.GONE);

            tB.setOnClickListener(null);
        }
        else{
            log("karere connection state: "+megaChatApi.getConnectionState());
            log("chat connection state: "+megaChatApi.getChatConnectionState(idChat));

            int permission = chatRoom.getOwnPrivilege();

            if (chatRoom.isGroup()) {
                tB.setOnClickListener(this);

                if(chatRoom.isPreview()){
                    log("setChatSubtitle:isPreview");
                    subtitleToobar.setText(adjustForLargeFont(getString(R.string.number_of_participants, chatRoom.getPeerCount())));
                    subtitleToobar.setVisibility(View.VISIBLE);
                    iconStateToolbar.setVisibility(View.GONE);
                    tB.setOnClickListener(this);

                    setBottomLayout(SHOW_JOIN_LAYOUT);

                    return;
                }
                else {
                    log("Check permissions group chat");
                    if(permission==MegaChatRoom.PRIV_RO) {
                        log("Permission RO");
                        setBottomLayout(SHOW_NOTHING_LAYOUT);

                        if(chatRoom.isArchived()){
                            log("Chat is archived");
                            subtitleToobar.setText(adjustForLargeFont(getString(R.string.archived_chat)));
                            subtitleToobar.setVisibility(View.VISIBLE);
                            iconStateToolbar.setVisibility(View.GONE);

                        }else{
                            subtitleToobar.setText(adjustForLargeFont(getString(R.string.observer_permission_label_participants_panel)));
                            subtitleToobar.setVisibility(View.VISIBLE);
                            iconStateToolbar.setVisibility(View.GONE);
                        }
                    }
                    else if(permission==MegaChatRoom.PRIV_RM) {
                        log("Permission RM");
                        setBottomLayout(SHOW_NOTHING_LAYOUT);

                        if(chatRoom.isArchived()){
                            log("Chat is archived");
                            subtitleToobar.setText(adjustForLargeFont(getString(R.string.archived_chat)));
                            subtitleToobar.setVisibility(View.VISIBLE);
                            iconStateToolbar.setVisibility(View.GONE);
                        }
                        else{
                            if(!chatRoom.isActive()){
                                subtitleToobar.setText(adjustForLargeFont(getString(R.string.inactive_chat)));
                                subtitleToobar.setVisibility(View.VISIBLE);
                                iconStateToolbar.setVisibility(View.GONE);
                            }
                            else{
                                subtitleToobar.setText(null);
                                subtitleToobar.setVisibility(View.GONE);
                                iconStateToolbar.setVisibility(View.GONE);
                            }
                        }
                    }
                    else{
                        log("permission: "+permission);
                        setBottomLayout(SHOW_WRITING_LAYOUT);

                        if(chatRoom.isArchived()){
                            log("Chat is archived");
                            subtitleToobar.setText(adjustForLargeFont(getString(R.string.archived_chat)));
                            subtitleToobar.setVisibility(View.VISIBLE);
                            iconStateToolbar.setVisibility(View.GONE);
                        }
                        else{
                            if(chatRoom.hasCustomTitle()){
                                setCustomSubtitle();
                            }
                            else{
                                long participantsLabel = chatRoom.getPeerCount()+1; //Add one to include me
                                subtitleToobar.setText(adjustForLargeFont(getResources().getQuantityString(R.plurals.subtitle_of_group_chat, (int) participantsLabel, participantsLabel)));
                                subtitleToobar.setVisibility(View.VISIBLE);
                                iconStateToolbar.setVisibility(View.GONE);
                            }
                        }
                    }
                }
            }
            else{
                log("Check permissions one to one chat");
                if(permission==MegaChatRoom.PRIV_RO) {
                    log("Permission RO");

                    if(megaApi!=null){
                        if(megaApi.getRootNode()!=null){
                            long chatHandle = chatRoom.getChatId();
                            MegaChatRoom chat = megaChatApi.getChatRoom(chatHandle);
                            long userHandle = chat.getPeerHandle(0);
                            String userHandleEncoded = MegaApiAndroid.userHandleToBase64(userHandle);
                            MegaUser user = megaApi.getContact(userHandleEncoded);

                            if(user!=null){
                                if(user.getVisibility() == MegaUser.VISIBILITY_VISIBLE){
                                    tB.setOnClickListener(this);
                                }else{
                                    tB.setOnClickListener(null);
                                }
                            }
                            else{
                                tB.setOnClickListener(null);
                            }
                        }
                    }else{
                        tB.setOnClickListener(null);
                    }

                    setBottomLayout(SHOW_NOTHING_LAYOUT);

                    if(chatRoom.isArchived()){
                        log("Chat is archived");
                        subtitleToobar.setText(adjustForLargeFont(getString(R.string.archived_chat)));
                        subtitleToobar.setVisibility(View.VISIBLE);
                        iconStateToolbar.setVisibility(View.GONE);
                    }
                    else{
                        subtitleToobar.setText(adjustForLargeFont(getString(R.string.observer_permission_label_participants_panel)));
                        subtitleToobar.setVisibility(View.VISIBLE);
                        iconStateToolbar.setVisibility(View.GONE);
                    }
                }
                else if(permission==MegaChatRoom.PRIV_RM) {
                    tB.setOnClickListener(this);

                    log("Permission RM");
                    setBottomLayout(SHOW_NOTHING_LAYOUT);

                    if(chatRoom.isArchived()){
                        log("Chat is archived");
                        subtitleToobar.setText(adjustForLargeFont(getString(R.string.archived_chat)));
                        subtitleToobar.setVisibility(View.VISIBLE);
                        iconStateToolbar.setVisibility(View.GONE);
                    }
                    else{
                        if(!chatRoom.isActive()){
                            subtitleToobar.setText(adjustForLargeFont(getString(R.string.inactive_chat)));
                            subtitleToobar.setVisibility(View.VISIBLE);
                            iconStateToolbar.setVisibility(View.GONE);
                        }
                        else{
                            subtitleToobar.setText(null);
                            subtitleToobar.setVisibility(View.GONE);
                            iconStateToolbar.setVisibility(View.GONE);
                        }
                    }
                }
                else{
                    tB.setOnClickListener(this);

                    long userHandle = chatRoom.getPeerHandle(0);
                    setStatus(userHandle);
                    setBottomLayout(SHOW_WRITING_LAYOUT);
                }
            }
        }
    }

    public void setBottomLayout(int show) {
        log("setBottomLayout");

        if (show == SHOW_JOIN_LAYOUT) {
            writingContainerLayout.setVisibility(View.GONE);
            joinChatLinkLayout.setVisibility(View.VISIBLE);
            RelativeLayout.LayoutParams params = (RelativeLayout.LayoutParams) messagesContainerLayout.getLayoutParams();
            params.addRule(RelativeLayout.ABOVE, R.id.join_chat_layout_chat_layout);
            messagesContainerLayout.setLayoutParams(params);
        }
        else if (show == SHOW_NOTHING_LAYOUT) {
            writingContainerLayout.setVisibility(View.GONE);
            joinChatLinkLayout.setVisibility(View.GONE);
        }
        else {
            writingContainerLayout.setVisibility(View.VISIBLE);
            joinChatLinkLayout.setVisibility(View.GONE);

            RelativeLayout.LayoutParams params = (RelativeLayout.LayoutParams) messagesContainerLayout.getLayoutParams();
            params.addRule(RelativeLayout.ABOVE, R.id.writing_container_layout_chat_layout);
            messagesContainerLayout.setLayoutParams(params);
        }
    }

    public void setCustomSubtitle(){
        log("setCustomSubtitle");

        long participantsCount = chatRoom.getPeerCount();
        StringBuilder customSubtitle = new StringBuilder("");
        for(int i=0;i<participantsCount;i++) {

            if(i!=0){
                customSubtitle.append(", ");
            }

            String participantName = chatRoom.getPeerFirstname(i);
            if(participantName==null){
                //Get the lastname
                String participantLastName = chatRoom.getPeerLastname(i);
                if(participantLastName==null){
                    //Get the email
                    String participantEmail = chatRoom.getPeerEmail(i);
                    customSubtitle.append(participantEmail);
                }
                else{
                    if(participantLastName.trim().isEmpty()){
                        //Get the email
                        String participantEmail = chatRoom.getPeerEmail(i);
                        customSubtitle.append(participantEmail);
                    }
                    else{
                        //Append last name to the title
                        customSubtitle.append(participantLastName);
                    }
                }
            }
            else{
                if(participantName.trim().isEmpty()){
                    //Get the lastname
                    String participantLastName = chatRoom.getPeerLastname(i);
                    if(participantLastName==null){
                        //Get the email
                        String participantEmail = chatRoom.getPeerEmail(i);
                        customSubtitle.append(participantEmail);
                    }
                    else{
                        if(participantLastName.trim().isEmpty()){
                            //Get the email
                            String participantEmail = chatRoom.getPeerEmail(i);
                            customSubtitle.append(participantEmail);
                        }
                        else{
                            //Append last name to the title
                            customSubtitle.append(participantLastName);
                        }
                    }
                }
                else{
                    //Append first name to the title
                    customSubtitle.append(participantName);
                }
            }
        }

        subtitleToobar.setText(adjustForLargeFont(customSubtitle.toString()));
        subtitleToobar.setVisibility(View.VISIBLE);
        iconStateToolbar.setVisibility(View.GONE);
    }

    public void setLastGreen(String date){
        subtitleToobar.setText(date);
        subtitleToobar.isMarqueeIsNecessary(this);
        subtitleToobar.setVisibility(View.VISIBLE);
    }

    public void requestLastGreen(int state){
        log("requestLastGreen: "+state);

        if(chatRoom!=null && !chatRoom.isGroup() && !chatRoom.isArchived()){
            if(state == INITIAL_PRESENCE_STATUS){
                state = megaChatApi.getUserOnlineStatus(chatRoom.getPeerHandle(0));
            }

            if(state != MegaChatApi.STATUS_ONLINE && state != MegaChatApi.STATUS_BUSY && state != MegaChatApi.STATUS_INVALID){
                log("Request last green for user");
                megaChatApi.requestLastGreen(chatRoom.getPeerHandle(0), this);
            }
        }
    }

    public void setStatus(long userHandle){
        if(megaChatApi.getConnectionState()!=MegaChatApi.CONNECTED){
            log("Chat not connected");
            subtitleToobar.setText(adjustForLargeFont(getString(R.string.invalid_connection_state)));
            subtitleToobar.setVisibility(View.VISIBLE);
            iconStateToolbar.setVisibility(View.GONE);
        }
        else{

            if(chatRoom.isArchived()){
                log("Chat is archived");
                subtitleToobar.setText(adjustForLargeFont(getString(R.string.archived_chat)));
                subtitleToobar.setVisibility(View.VISIBLE);
                iconStateToolbar.setVisibility(View.GONE);
            }
            else if(!chatRoom.isGroup()){
                int state = megaChatApi.getUserOnlineStatus(userHandle);

                if(state == MegaChatApi.STATUS_ONLINE){
                    log("This user is connected");
                    subtitleToobar.setText(adjustForLargeFont(getString(R.string.online_status)));
                    subtitleToobar.setVisibility(View.VISIBLE);
                    iconStateToolbar.setVisibility(View.VISIBLE);
                    iconStateToolbar.setImageDrawable(ContextCompat.getDrawable(this, R.drawable.ic_online));
                }
                else{

                    if(state == MegaChatApi.STATUS_AWAY){
                        log("This user is away");
                        subtitleToobar.setText(adjustForLargeFont(getString(R.string.away_status)));
                        subtitleToobar.setVisibility(View.VISIBLE);
                        iconStateToolbar.setVisibility(View.VISIBLE);
                        iconStateToolbar.setImageDrawable(ContextCompat.getDrawable(this, R.drawable.ic_away));

                    }
                    else if(state == MegaChatApi.STATUS_BUSY){
                        log("This user is busy");
                        subtitleToobar.setText(adjustForLargeFont(getString(R.string.busy_status)));
                        subtitleToobar.setVisibility(View.VISIBLE);
                        iconStateToolbar.setVisibility(View.VISIBLE);
                        iconStateToolbar.setImageDrawable(ContextCompat.getDrawable(this, R.drawable.ic_busy));

                    }
                    else if(state == MegaChatApi.STATUS_OFFLINE){
                        log("This user is offline");
                        subtitleToobar.setText(adjustForLargeFont(getString(R.string.offline_status)));
                        subtitleToobar.setVisibility(View.VISIBLE);
                        iconStateToolbar.setVisibility(View.VISIBLE);
                        iconStateToolbar.setImageDrawable(ContextCompat.getDrawable(this, R.drawable.ic_offline));

                    }
                    else if(state == MegaChatApi.STATUS_INVALID){
                        log("INVALID status: "+state);
                        subtitleToobar.setText(null);
                        subtitleToobar.setVisibility(View.GONE);
                        iconStateToolbar.setVisibility(View.GONE);
                    }
                    else{
                        log("This user status is: "+state);
                        subtitleToobar.setText(null);
                        subtitleToobar.setVisibility(View.GONE);
                        iconStateToolbar.setVisibility(View.GONE);
                    }
                }

            }
        }
    }

    public int compareTime(AndroidMegaChatMessage message, AndroidMegaChatMessage previous){
        if(previous!=null){

            Calendar cal = Util.calculateDateFromTimestamp(message.getMessage().getTimestamp());
            Calendar previousCal =  Util.calculateDateFromTimestamp(previous.getMessage().getTimestamp());

            TimeUtils tc = new TimeUtils(TimeUtils.TIME);

            int result = tc.compare(cal, previousCal);
            log("RESULTS compareTime: "+result);
            return result;
        }
        else{
            log("return -1");
            return -1;
        }
    }

    public int compareTime(long timeStamp, AndroidMegaChatMessage previous){
        if(previous!=null){

            Calendar cal = Util.calculateDateFromTimestamp(timeStamp);
            Calendar previousCal =  Util.calculateDateFromTimestamp(previous.getMessage().getTimestamp());

            TimeUtils tc = new TimeUtils(TimeUtils.TIME);

            int result = tc.compare(cal, previousCal);
            log("RESULTS compareTime: "+result);
            return result;
        }
        else{
            log("return -1");
            return -1;
        }
    }

    public int compareTime(long timeStamp, long previous){
        if(previous!=-1){

            Calendar cal = Util.calculateDateFromTimestamp(timeStamp);
            Calendar previousCal =  Util.calculateDateFromTimestamp(previous);

            TimeUtils tc = new TimeUtils(TimeUtils.TIME);

            int result = tc.compare(cal, previousCal);
            log("RESULTS compareTime: "+result);
            return result;
        }
        else{
            log("return -1");
            return -1;
        }
    }

    public int compareDate(AndroidMegaChatMessage message, AndroidMegaChatMessage previous){
        if(previous!=null){
            Calendar cal = Util.calculateDateFromTimestamp(message.getMessage().getTimestamp());
            Calendar previousCal =  Util.calculateDateFromTimestamp(previous.getMessage().getTimestamp());

            TimeUtils tc = new TimeUtils(TimeUtils.DATE);

            int result = tc.compare(cal, previousCal);
            log("RESULTS compareDate: "+result);
            return result;
        }
        else{
            log("return -1");
            return -1;
        }
    }

    public int compareDate(long timeStamp, AndroidMegaChatMessage previous){
        log("compareDate");

        if(previous!=null){
            Calendar cal = Util.calculateDateFromTimestamp(timeStamp);
            Calendar previousCal =  Util.calculateDateFromTimestamp(previous.getMessage().getTimestamp());

            TimeUtils tc = new TimeUtils(TimeUtils.DATE);

            int result = tc.compare(cal, previousCal);
            log("RESULTS compareDate: "+result);
            return result;
        }
        else{
            log("return -1");
            return -1;
        }
    }

    public int compareDate(long timeStamp, long previous){
        log("compareDate");

        if(previous!=-1){
            Calendar cal = Util.calculateDateFromTimestamp(timeStamp);
            Calendar previousCal =  Util.calculateDateFromTimestamp(previous);

            TimeUtils tc = new TimeUtils(TimeUtils.DATE);

            int result = tc.compare(cal, previousCal);
            log("RESULTS compareDate: "+result);
            return result;
        }
        else{
            log("return -1");
            return -1;
        }
    }

    @Override
    public boolean onCreateOptionsMenu(Menu menu) {
        log("onCreateOptionsMenuLollipop");
        // Inflate the menu items for use in the action bar
        MenuInflater inflater = getMenuInflater();
        inflater.inflate(R.menu.chat_action, menu);

        callMenuItem = menu.findItem(R.id.cab_menu_call_chat);
        inviteMenuItem = menu.findItem(R.id.cab_menu_invite_chat);
        clearHistoryMenuItem = menu.findItem(R.id.cab_menu_clear_history_chat);
        contactInfoMenuItem = menu.findItem(R.id.cab_menu_contact_info_chat);
        leaveMenuItem = menu.findItem(R.id.cab_menu_leave_chat);
        archiveMenuItem = menu.findItem(R.id.cab_menu_archive_chat);

        return super.onCreateOptionsMenu(menu);
    }

    @Override
    public boolean onPrepareOptionsMenu(Menu menu){
        log("onPrepareOptionsMenu");

        if(chatRoom!=null){
            if(chatRoom.isPreview()){
                leaveMenuItem.setVisible(false);
                callMenuItem.setVisible(megaChatApi.areGroupChatCallEnabled());
                callMenuItem.setEnabled(false);
                callMenuItem.setIcon(Util.mutateIcon(this, R.drawable.ic_phone_white, R.color.white_50_opacity));
                clearHistoryMenuItem.setVisible(false);
                inviteMenuItem.setVisible(false);
                contactInfoMenuItem.setVisible(false);
                archiveMenuItem.setVisible(false);

            }else {

                if (megaChatApi.getConnectionState() != MegaChatApi.CONNECTED) {
                    leaveMenuItem.setVisible(false);
                    callMenuItem.setVisible(megaChatApi.areGroupChatCallEnabled());
                    callMenuItem.setEnabled(false);
                    callMenuItem.setIcon(Util.mutateIcon(this, R.drawable.ic_phone_white, R.color.white_50_opacity));
                    clearHistoryMenuItem.setVisible(false);
                    inviteMenuItem.setVisible(false);
                    contactInfoMenuItem.setVisible(false);
                    archiveMenuItem.setVisible(false);
                }else {
                    int callsInProgress = megaChatApi.getNumCalls();

                    if(callsInProgress <= 0){
                        callMenuItem.setVisible(megaChatApi.areGroupChatCallEnabled());
                        callMenuItem.setEnabled(true);
                        callMenuItem.setIcon(Util.mutateIcon(this, R.drawable.ic_phone_white, R.color.background_chat));
                    }else{
                        if(this.participatingInACall()){
                            callMenuItem.setVisible(megaChatApi.areGroupChatCallEnabled());
                            callMenuItem.setEnabled(false);
                            callMenuItem.setIcon(Util.mutateIcon(this, R.drawable.ic_phone_white, R.color.white_50_opacity));
                        }else{
                            callMenuItem.setVisible(megaChatApi.areGroupChatCallEnabled());
                            callMenuItem.setEnabled(true);
                            callMenuItem.setIcon(Util.mutateIcon(this, R.drawable.ic_phone_white, R.color.background_chat));
                        }
                    }

                    archiveMenuItem.setVisible(true);
                    if(chatRoom.isArchived()){
                        archiveMenuItem.setTitle(getString(R.string.general_unarchive));
                    }
                    else{
                        archiveMenuItem.setTitle(getString(R.string.general_archive));
                    }

                    int permission = chatRoom.getOwnPrivilege();
                    log("Permission in the chat: " + permission);
                    if (chatRoom.isGroup()) {

                        if (permission == MegaChatRoom.PRIV_MODERATOR) {

                            inviteMenuItem.setVisible(true);

                            int lastMessageIndex = messages.size() - 1;
                            if (lastMessageIndex >= 0) {
                                AndroidMegaChatMessage lastMessage = messages.get(lastMessageIndex);
                                if (!lastMessage.isUploading()) {
                                    if (lastMessage.getMessage().getType() == MegaChatMessage.TYPE_TRUNCATE) {
                                        log("Last message is TRUNCATE");
                                        clearHistoryMenuItem.setVisible(false);
                                    } else {
                                        log("Last message is NOT TRUNCATE");
                                        clearHistoryMenuItem.setVisible(true);
                                    }
                                } else {
                                    log("Last message is UPLOADING");
                                    clearHistoryMenuItem.setVisible(true);
                                }
                            }
                            else {
                                clearHistoryMenuItem.setVisible(false);
                            }

                            leaveMenuItem.setVisible(true);
                        } else if (permission == MegaChatRoom.PRIV_RM) {
                            log("Group chat PRIV_RM");
                            leaveMenuItem.setVisible(false);
                            clearHistoryMenuItem.setVisible(false);
                            inviteMenuItem.setVisible(false);
                            callMenuItem.setVisible(false);
                        } else if (permission == MegaChatRoom.PRIV_RO) {
                            log("Group chat PRIV_RO");
                            leaveMenuItem.setVisible(true);
                            clearHistoryMenuItem.setVisible(false);
                            inviteMenuItem.setVisible(false);
                            callMenuItem.setVisible(false);
                        } else if(permission == MegaChatRoom.PRIV_STANDARD){
                            log("Group chat PRIV_STANDARD");
                            leaveMenuItem.setVisible(true);
                            clearHistoryMenuItem.setVisible(false);
                            inviteMenuItem.setVisible(false);

                        }else{
                            log("Permission: " + permission);
                            leaveMenuItem.setVisible(true);
                            clearHistoryMenuItem.setVisible(false);
                            inviteMenuItem.setVisible(false);
                            callMenuItem.setVisible(false);
                        }

                        contactInfoMenuItem.setTitle(getString(R.string.group_chat_info_label));
                        contactInfoMenuItem.setVisible(true);
                    }
                    else {
                        inviteMenuItem.setVisible(false);
                        if (permission == MegaChatRoom.PRIV_RO) {
                            clearHistoryMenuItem.setVisible(false);
                            contactInfoMenuItem.setVisible(false);
                            callMenuItem.setVisible(false);
                        } else {
                            clearHistoryMenuItem.setVisible(true);
                            contactInfoMenuItem.setTitle(getString(R.string.contact_properties_activity));
                            contactInfoMenuItem.setVisible(true);
                            callMenuItem.setVisible(true);
                        }
                        leaveMenuItem.setVisible(false);
                    }
                }
            }
        }else{
            log("Chatroom NULL on create menu");
            leaveMenuItem.setVisible(false);
            callMenuItem.setVisible(false);
            clearHistoryMenuItem.setVisible(false);
            inviteMenuItem.setVisible(false);
            contactInfoMenuItem.setVisible(false);
            archiveMenuItem.setVisible(false);
        }

        return super.onPrepareOptionsMenu(menu);
    }

    void ifAnonymousModeLogin(boolean pendingJoin) {
        if(chatC.isInAnonymousMode()){
            Intent loginIntent = new Intent(this, LoginActivityLollipop.class);
            loginIntent.putExtra("visibleFragment", Constants. LOGIN_FRAGMENT);
            if (pendingJoin && getIntent() != null && getIntent().getDataString() != null) {
                loginIntent.setAction(Constants.ACTION_OPEN_CHAT_LINK);
                loginIntent.setData(Uri.parse(getIntent().getDataString()));
            }
            loginIntent.putExtra("idChatToJoin", idChat);
            startActivity(loginIntent);
        }
    }

    @Override
    public boolean onOptionsItemSelected(MenuItem item) {
        log("onOptionsItemSelected");

        switch (item.getItemId()) {
            // Respond to the action bar's Up/Home button
            case android.R.id.home: {
                closeChat(true);
                ifAnonymousModeLogin(false);
                finish();
                break;
            }
            case R.id.cab_menu_call_chat:{
                if(checkPermissionsCall()){
                    startCall();
                }
                break;
            }
            case R.id.cab_menu_invite_chat:{
                chooseAddParticipantDialog();
                break;
            }
            case R.id.cab_menu_contact_info_chat:{
                if(chatRoom.isGroup()){
                    Intent i = new Intent(this, GroupChatInfoActivityLollipop.class);
                    i.putExtra("handle", chatRoom.getChatId());
                    this.startActivity(i);
                }
                else{
                    Intent i = new Intent(this, ContactInfoActivityLollipop.class);
                    i.putExtra("handle", chatRoom.getChatId());
                    this.startActivity(i);
                }
                break;
            }
            case R.id.cab_menu_clear_history_chat:{
                log("Clear history selected!");
                showConfirmationClearChat(chatRoom);
                break;
            }
            case R.id.cab_menu_leave_chat:{
                log("Leave selected!");
                showConfirmationLeaveChat(chatRoom);
                break;
            }
            case R.id.cab_menu_archive_chat:{
                log("Archive/unarchive selected!");
                ChatController chatC = new ChatController(chatActivity);
                chatC.archiveChat(chatRoom);
                break;
            }
        }
        return super.onOptionsItemSelected(item);
    }

    public void startCall(){
        megaChatApi.startChatCall(chatRoom.getChatId(), false, this);
    }

    public boolean checkPermissionsCall(){
        log("checkPermissionsCall() ");
        if (Build.VERSION.SDK_INT >= Build.VERSION_CODES.M) {

            boolean hasCameraPermission = (ContextCompat.checkSelfPermission(this, Manifest.permission.CAMERA) == PackageManager.PERMISSION_GRANTED);
            if (!hasCameraPermission) {
                ActivityCompat.requestPermissions(this, new String[]{Manifest.permission.CAMERA}, Constants.REQUEST_CAMERA);
                return false;
            }

            boolean hasRecordAudioPermission = (ContextCompat.checkSelfPermission(this, Manifest.permission.RECORD_AUDIO) == PackageManager.PERMISSION_GRANTED);
            if (!hasRecordAudioPermission) {
                ActivityCompat.requestPermissions(this, new String[]{Manifest.permission.RECORD_AUDIO}, Constants.RECORD_AUDIO);
                return false;
            }

            return true;
        }
        return true;
    }

    public boolean checkPermissionsTakePicture(){
        log("checkPermissionsCall");

        if (Build.VERSION.SDK_INT >= Build.VERSION_CODES.M) {

            boolean hasCameraPermission = (ContextCompat.checkSelfPermission(this, Manifest.permission.CAMERA) == PackageManager.PERMISSION_GRANTED);
            if (!hasCameraPermission) {
                ActivityCompat.requestPermissions(this, new String[]{Manifest.permission.CAMERA}, Constants.REQUEST_CAMERA);
                return false;
            }

            boolean hasRecordAudioPermission = (ContextCompat.checkSelfPermission(this, Manifest.permission.WRITE_EXTERNAL_STORAGE) == PackageManager.PERMISSION_GRANTED);
            if (!hasRecordAudioPermission) {
                ActivityCompat.requestPermissions(this, new String[]{Manifest.permission.WRITE_EXTERNAL_STORAGE}, Constants.REQUEST_WRITE_STORAGE);
                return false;
            }

            return true;
        }
        return true;
    }

    public boolean checkPermissionsReadStorage(){
        log("checkPermissionsReadStorage");

        if (Build.VERSION.SDK_INT >= Build.VERSION_CODES.M) {

            boolean hasReadStoragePermission = (ContextCompat.checkSelfPermission(this, Manifest.permission.READ_EXTERNAL_STORAGE) == PackageManager.PERMISSION_GRANTED);
            if (!hasReadStoragePermission) {
                ActivityCompat.requestPermissions(this, new String[]{Manifest.permission.READ_EXTERNAL_STORAGE}, Constants.REQUEST_READ_STORAGE);
                return false;
            }

            return true;
        }
        return true;
    }

    @Override
    public void onRequestPermissionsResult(int requestCode, String[] permissions, int[] grantResults) {
        log("onRequestPermissionsResult");
        super.onRequestPermissionsResult(requestCode, permissions, grantResults);
        switch (requestCode) {
            case Constants.REQUEST_CAMERA: {
                log("REQUEST_CAMERA");
                if (grantResults.length > 0 && grantResults[0] == PackageManager.PERMISSION_GRANTED) {
                    if(!isTakePicture){
                        if(checkPermissionsCall()){
                            startCall();
                        }
                    }
                    else{
                        if(checkPermissionsTakePicture()){
                            takePicture();
                        }
                    }
                }
                break;
            }
            case Constants.RECORD_AUDIO: {
                log("RECORD_AUDIO");
                if (grantResults.length > 0 && grantResults[0] == PackageManager.PERMISSION_GRANTED) {
                    if(checkPermissionsCall()){
                        startCall();
                    }
                }
                break;
            }
            case Constants.REQUEST_WRITE_STORAGE:{
                if (grantResults.length > 0 && grantResults[0] == PackageManager.PERMISSION_GRANTED) {
                    if(checkPermissionsTakePicture()){
                        takePicture();
                    }
                }
                break;
            }
            case Constants.REQUEST_READ_STORAGE:{
                if (grantResults.length > 0 && grantResults[0] == PackageManager.PERMISSION_GRANTED) {
                    if(checkPermissionsReadStorage()){
                        this.attachFromFileStorage();
                    }
                }
                break;
            }
        }
    }

    public void chooseAddParticipantDialog(){
        log("chooseAddContactDialog");

        if(megaApi!=null && megaApi.getRootNode()!=null){
            ArrayList<MegaUser> contacts = megaApi.getContacts();
            if(contacts==null){
                showSnackbar(Constants.SNACKBAR_TYPE, getString(R.string.no_contacts_invite), -1);
            }
            else {
                if(contacts.isEmpty()){
                    showSnackbar(Constants.SNACKBAR_TYPE, getString(R.string.no_contacts_invite), -1);
                }
                else{
                    Intent in = new Intent(this, AddContactActivityLollipop.class);
                    in.putExtra("contactType", Constants.CONTACT_TYPE_MEGA);
                    in.putExtra("chat", true);
                    in.putExtra("chatId", idChat);
                    in.putExtra("aBtitle", getString(R.string.add_participants_menu_item));
                    startActivityForResult(in, Constants.REQUEST_ADD_PARTICIPANTS);
                }
            }
        }
        else{
            log("Online but not megaApi");
            Util.showErrorAlertDialog(getString(R.string.error_server_connection_problem), false, this);
        }
    }

    public void chooseContactsDialog(){
        log("chooseContactsDialog");

        if(megaApi!=null && megaApi.getRootNode()!=null){
            ArrayList<MegaUser> contacts = megaApi.getContacts();
            if(contacts==null){
                showSnackbar(Constants.SNACKBAR_TYPE, getString(R.string.no_contacts_invite), -1);
            }
            else {
                if(contacts.isEmpty()){
                    showSnackbar(Constants.SNACKBAR_TYPE, getString(R.string.no_contacts_invite), -1);
                }
                else{
                    Intent in = new Intent(this, AddContactActivityLollipop.class);
                    in.putExtra("contactType", Constants.CONTACT_TYPE_MEGA);
                    in.putExtra("chat", true);
                    in.putExtra("aBtitle", getString(R.string.add_contacts));
                    startActivityForResult(in, Constants.REQUEST_SEND_CONTACTS);
                }
            }
        }
        else{
            log("Online but not megaApi");
            Util.showErrorAlertDialog(getString(R.string.error_server_connection_problem), false, this);
        }
    }

    public void disablePinScreen(){
        log("disablePinScreen");
        MegaApplication.setShowPinScreen(false);
    }

    public void showProgressForwarding(){
        log("showProgressForwarding");

        statusDialog = new ProgressDialog(this);
        statusDialog.setMessage(getString(R.string.general_forwarding));
        statusDialog.show();
    }

    public void forwardMessages(ArrayList<AndroidMegaChatMessage> messagesSelected){
        log("forwardMessages");
        chatC.prepareAndroidMessagesToForward(messagesSelected, idChat);
    }

    @Override
    protected void onActivityResult(int requestCode, int resultCode, Intent intent) {
        log("onActivityResult, resultCode: " + resultCode);
        if (requestCode == Constants.REQUEST_ADD_PARTICIPANTS && resultCode == RESULT_OK) {
            if (intent == null) {
                log("Return.....");
                return;
            }

            final ArrayList<String> contactsData = intent.getStringArrayListExtra(AddContactActivityLollipop.EXTRA_CONTACTS);
            MultipleGroupChatRequestListener multipleListener = null;

            if (contactsData != null) {

                if (contactsData.size() == 1) {
                    MegaUser user = megaApi.getContact(contactsData.get(0));
                    if (user != null) {
                        megaChatApi.inviteToChat(chatRoom.getChatId(), user.getHandle(), MegaChatPeerList.PRIV_STANDARD, this);
                    }
                } else {
                    log("Add multiple participants "+contactsData.size());
                    multipleListener = new MultipleGroupChatRequestListener(this);
                    for (int i = 0; i < contactsData.size(); i++) {
                        MegaUser user = megaApi.getContact(contactsData.get(i));
                        if (user != null) {
                            megaChatApi.inviteToChat(chatRoom.getChatId(), user.getHandle(), MegaChatPeerList.PRIV_STANDARD, multipleListener);
                        }
                    }
                }
            }
        }
        else if (requestCode == Constants.REQUEST_CODE_SELECT_IMPORT_FOLDER && resultCode == RESULT_OK) {
            if(!Util.isOnline(this) || megaApi==null) {
                try{
                    statusDialog.dismiss();
                } catch(Exception ex) {};

                showSnackbar(Constants.SNACKBAR_TYPE, getString(R.string.error_server_connection_problem), -1);
                return;
            }

            final long toHandle = intent.getLongExtra("IMPORT_TO", 0);

            final long[] importMessagesHandles = intent.getLongArrayExtra("HANDLES_IMPORT_CHAT");

            importNodes(toHandle, importMessagesHandles);
        }
        else if (requestCode == Constants.REQUEST_SEND_CONTACTS && resultCode == RESULT_OK) {
            final ArrayList<String> contactsData = intent.getStringArrayListExtra(AddContactActivityLollipop.EXTRA_CONTACTS);
            if (contactsData != null) {
                MegaHandleList handleList = MegaHandleList.createInstance();
                for(int i=0; i<contactsData.size();i++){
                    MegaUser user = megaApi.getContact(contactsData.get(i));
                    if (user != null) {
                        handleList.addMegaHandle(user.getHandle());

                    }
                }
                MegaChatMessage contactMessage = megaChatApi.attachContacts(idChat, handleList);
                if(contactMessage!=null){
                    AndroidMegaChatMessage androidMsgSent = new AndroidMegaChatMessage(contactMessage);
                    sendMessageToUI(androidMsgSent);
                }
            }
        }
        else if (requestCode == Constants.REQUEST_CODE_SELECT_FILE && resultCode == RESULT_OK) {
            if (intent == null) {
                log("Return.....");
                return;
            }

//            final ArrayList<String> selectedContacts = intent.getStringArrayListExtra("SELECTED_CONTACTS");
//            final long fileHandle = intent.getLongExtra("NODE_HANDLES", 0);
//            MegaNode node = megaApi.getNodeByHandle(fileHandle);
//            if(node!=null){
//                log("Node to send: "+node.getName());
//                MegaNodeList nodeList = MegaNodeList.createInstance();
//                nodeList.addNode(node);
//                megaChatApi.attachNodes(idChat, nodeList, this);
//
//            }

            long handles[] = intent.getLongArrayExtra("NODE_HANDLES");
            log("Number of files to send: "+handles.length);

            for(int i=0; i<handles.length; i++){
                megaChatApi.attachNode(idChat, handles[i], this);
            }
            log("---- no more files to send");
        }
        else if (requestCode == Constants.REQUEST_CODE_GET && resultCode == RESULT_OK) {
            if (intent == null) {
                log("Return.....");
                return;
            }

            intent.setAction(Intent.ACTION_GET_CONTENT);
            FilePrepareTask filePrepareTask = new FilePrepareTask(this);
            filePrepareTask.execute(intent);
            ProgressDialog temp = null;
            try{
                temp = new ProgressDialog(this);
                temp.setMessage(getString(R.string.upload_prepare));
                temp.show();
            }
            catch(Exception e){
                return;
            }
            statusDialog = temp;
        }
        else if (requestCode == Constants.REQUEST_CODE_SELECT_CHAT && resultCode == RESULT_OK) {
            if(!Util.isOnline(this)) {
                try{
                    statusDialog.dismiss();
                } catch(Exception ex) {};

                showSnackbar(Constants.SNACKBAR_TYPE, getString(R.string.error_server_connection_problem), -1);
                return;
            }

            showProgressForwarding();

            long[] idMessages = intent.getLongArrayExtra("ID_MESSAGES");
            log("Send "+idMessages.length+" messages");

            long[] chatHandles = intent.getLongArrayExtra("SELECTED_CHATS");
            log("Send to "+chatHandles.length+" chats");

            long[] contactHandles = intent.getLongArrayExtra("SELECTED_USERS");

            if (chatHandles != null && chatHandles.length > 0 && idMessages != null) {
                if (contactHandles != null && contactHandles.length > 0) {
                    ArrayList<MegaUser> users = new ArrayList<>();
                    ArrayList<MegaChatRoom> chats =  new ArrayList<>();

                    for (int i=0; i<contactHandles.length; i++) {
                        MegaUser user = megaApi.getContact(MegaApiAndroid.userHandleToBase64(contactHandles[i]));
                        if (user != null) {
                            users.add(user);
                        }
                    }

<<<<<<< HEAD
            forwardChatProcessor.forward(chatRoom);
=======
                    for (int i=0; i<chatHandles.length; i++) {
                        MegaChatRoom chatRoom = megaChatApi.getChatRoom(chatHandles[i]);
                        if (chatRoom != null) {
                            chats.add(chatRoom);
                        }
                    }

                    CreateChatToPerformActionListener listener = new CreateChatToPerformActionListener(chats, users, idMessages, this, CreateChatToPerformActionListener.SEND_MESSAGES, idChat);

                    for (MegaUser user : users) {
                        MegaChatPeerList peers = MegaChatPeerList.createInstance();
                        peers.addPeer(user.getHandle(), MegaChatPeerList.PRIV_STANDARD);
                        megaChatApi.createChat(false, peers, listener);
                    }
                }
                else {
                    int countChat = chatHandles.length;
                    log("Selected: " + countChat + " chats to send");

                    MultipleForwardChatProcessor forwardChatProcessor = new MultipleForwardChatProcessor(this, chatHandles, idMessages, idChat);
                    forwardChatProcessor.forward();
                }
            }
            else {
                log("Error on sending to chat");
            }
>>>>>>> 1c1a9b5f
        }
        else if (requestCode == Constants.TAKE_PHOTO_CODE && resultCode == RESULT_OK) {
            if (resultCode == Activity.RESULT_OK) {
                log("TAKE_PHOTO_CODE ");
//                String filePath = Environment.getExternalStorageDirectory().getAbsolutePath() + "/" + Util.temporalPicDIR + "/picture.jpg";
//                File imgFile = new File(filePath);
//                String name = Util.getPhotoSyncName(imgFile.lastModified(), imgFile.getAbsolutePath());
//                String newPath = Environment.getExternalStorageDirectory().getAbsolutePath() + "/" + Util.temporalPicDIR + "/" + name;
//                File newFile = new File(newPath);
//                imgFile.renameTo(newFile);
//                uploadPicture(newPath);

                onCaptureImageResult();
//                uploadPicture(finalUri);

            } else {
                log("TAKE_PHOTO_CODE--->ERROR!");
            }

        }
        else if (requestCode == Constants.REQUEST_CODE_SELECT_LOCAL_FOLDER && resultCode == RESULT_OK) {
            log("local folder selected");
            String parentPath = intent.getStringExtra(FileStorageActivityLollipop.EXTRA_PATH);
            long[] hashes = intent.getLongArrayExtra(FileStorageActivityLollipop.EXTRA_DOCUMENT_HASHES);
            if (hashes != null) {
                ArrayList<MegaNode> megaNodes = new ArrayList<>();
                for (int i=0; i<hashes.length; i++) {
                    MegaNode node = megaApi.getNodeByHandle(hashes[i]);
                    if (node != null) {
                        megaNodes.add(node);
                    }
                    else {
                        log("Node NULL, not added");
                    }
                }
                if (megaNodes.size() > 0) {
                    chatC.checkSizeBeforeDownload(parentPath, megaNodes);
                }
            }
        }
        else{
            log("Error onActivityResult");
        }

        super.onActivityResult(requestCode, resultCode, intent);
    }

    public void importNodes(final long toHandle, final long[] importMessagesHandles){
        log("importNode: "+toHandle+ " -> "+ importMessagesHandles.length);
        statusDialog = new ProgressDialog(this);
        statusDialog.setMessage(getString(R.string.general_importing));
        statusDialog.show();

        MegaNode target = null;
        target = megaApi.getNodeByHandle(toHandle);
        if(target == null){
            target = megaApi.getRootNode();
        }
        log("TARGET: " + target.getName() + "and handle: " + target.getHandle());

        if(importMessagesHandles.length==1){
            for (int k = 0; k < importMessagesHandles.length; k++){
                MegaChatMessage message = megaChatApi.getMessage(idChat, importMessagesHandles[k]);
                if(message!=null){

                    MegaNodeList nodeList = message.getMegaNodeList();

                    for(int i=0;i<nodeList.size();i++){
                        MegaNode document = nodeList.get(i);
                        if (document != null) {
                            log("DOCUMENT: " + document.getName() + "_" + document.getHandle());
                            document = chatC.authorizeNodeIfPreview(document, chatRoom);
                            if (target != null) {
//                            MegaNode autNode = megaApi.authorizeNode(document);

                                megaApi.copyNode(document, target, this);
                            } else {
                                log("TARGET: null");
                               showSnackbar(Constants.SNACKBAR_TYPE, getString(R.string.import_success_error), -1);
                            }
                        }
                        else{
                            log("DOCUMENT: null");
                            showSnackbar(Constants.SNACKBAR_TYPE, getString(R.string.import_success_error), -1);
                        }
                    }

                }
                else{
                    log("MESSAGE is null");
                    showSnackbar(Constants.SNACKBAR_TYPE, getString(R.string.import_success_error), -1);
                }
            }
        }
        else {
            MultipleRequestListener listener = new MultipleRequestListener(Constants.MULTIPLE_CHAT_IMPORT, this);

            for (int k = 0; k < importMessagesHandles.length; k++){
                MegaChatMessage message = megaChatApi.getMessage(idChat, importMessagesHandles[k]);
                if(message!=null){

                    MegaNodeList nodeList = message.getMegaNodeList();

                    for(int i=0;i<nodeList.size();i++){
                        MegaNode document = nodeList.get(i);
                        if (document != null) {
                            log("DOCUMENT: " + document.getName() + "_" + document.getHandle());
                            document = chatC.authorizeNodeIfPreview(document, chatRoom);
                            if (target != null) {
//                            MegaNode autNode = megaApi.authorizeNode(document);
                                megaApi.copyNode(document, target, listener);
                            } else {
                                log("TARGET: null");
                            }
                        }
                        else{
                            log("DOCUMENT: null");
                        }
                    }
                }
                else{
                    log("MESSAGE is null");
                    showSnackbar(Constants.SNACKBAR_TYPE, getString(R.string.import_success_error), -1);
                }
            }
        }
    }

    public void retryNodeAttachment(long nodeHandle){
        megaChatApi.attachNode(idChat, nodeHandle, this);
    }

    public void retryContactAttachment(MegaHandleList handleList){
        log("retryContactAttachment");
        MegaChatMessage contactMessage = megaChatApi.attachContacts(idChat, handleList);
        if(contactMessage!=null){
            AndroidMegaChatMessage androidMsgSent = new AndroidMegaChatMessage(contactMessage);
            sendMessageToUI(androidMsgSent);
        }
    }

    public void retryPendingMessage(long idMessage){
        log("retryPendingMessage: "+idMessage);

        PendingMessageSingle pendMsg = dbH.findPendingMessageById(idMessage);

        if(pendMsg!=null){

            if(pendMsg.getNodeHandle()!=-1){
                removePendingMsg(idMessage);
                retryNodeAttachment(pendMsg.getNodeHandle());
            }
            else{
                log("The file was not uploaded yet");

                ////Retry to send

                String filePath = pendMsg.getFilePath();

                File f = new File(filePath);
                if (!f.exists()) {
                    showSnackbar(Constants.SNACKBAR_TYPE, getResources().getQuantityString(R.plurals.messages_forwarded_error_not_available, 1, 1), -1);
                    return;
                }

                //Remove the old message from the UI and DB
                removePendingMsg(idMessage);

                Intent intent = new Intent(this, ChatUploadService.class);

                PendingMessageSingle pMsgSingle = new PendingMessageSingle();
                pMsgSingle.setChatId(idChat);
                long timestamp = System.currentTimeMillis()/1000;
                pMsgSingle.setUploadTimestamp(timestamp);

                String fingerprint = megaApi.getFingerprint(f.getAbsolutePath());

                pMsgSingle.setFilePath(f.getAbsolutePath());
                pMsgSingle.setName(f.getName());
                pMsgSingle.setFingerprint(fingerprint);

                long idMessageDb = dbH.addPendingMessage(pMsgSingle);
                pMsgSingle.setId(idMessageDb);
                if(idMessageDb!=-1){
                    intent.putExtra(ChatUploadService.EXTRA_ID_PEND_MSG, idMessageDb);

                    if(!isLoadingHistory){
                        AndroidMegaChatMessage newNodeAttachmentMsg = new AndroidMegaChatMessage(pMsgSingle, true);
                        sendMessageToUI(newNodeAttachmentMsg);
                    }

//                ArrayList<String> filePaths = newPendingMsg.getFilePaths();
//                filePaths.add("/home/jfjf.jpg");

                    intent.putExtra(ChatUploadService.EXTRA_CHAT_ID, idChat);

                    startService(intent);
                }
                else{
                    log("Error when adding pending msg to the database");
                }
            }
        }
        else{
            log("Pending message does not exist");
            showSnackbar(Constants.SNACKBAR_TYPE, getResources().getQuantityString(R.plurals.messages_forwarded_error_not_available, 1, 1), -1);
        }
    }

    public void showConfirmationOpenCamera(final MegaChatRoom c){
        log("showConfirmationOpenCamera");

        DialogInterface.OnClickListener dialogClickListener = new DialogInterface.OnClickListener() {
            @Override
            public void onClick(DialogInterface dialog, int which) {
                switch (which){
                    case DialogInterface.BUTTON_POSITIVE:
                        log("Open camera and lost the camera in the call");
                        //Find the call in progress:
                        if(megaChatApi!=null){
                            MegaHandleList listCalls = megaChatApi.getChatCalls();
                            if((listCalls!=null)&&(listCalls.size()>0)){
                                for(int i = 0; i < listCalls.size(); i++){
                                    MegaChatCall call = megaChatApi.getChatCall(listCalls.get(i));
                                    if(call!=null){
                                        if((call.getStatus() >= MegaChatCall.CALL_STATUS_REQUEST_SENT) && (call.getStatus() <= MegaChatCall.CALL_STATUS_IN_PROGRESS)){
                                            //Remove the local video from the video call:
                                            MegaChatCall callInProgress = megaChatApi.getChatCall(listCalls.get(i));
                                            if(callInProgress != null) {
                                                if (callInProgress.hasLocalVideo()) {
                                                    megaChatApi.disableVideo(listCalls.get(i), null);
                                                }
                                                openCameraApp();
                                            }
                                            break;
                                        }
                                    }

                                }
                            }

                        }



                        break;

                    case DialogInterface.BUTTON_NEGATIVE:
                        //No button clicked
                        break;
                }
            }
        };

        android.support.v7.app.AlertDialog.Builder builder = new android.support.v7.app.AlertDialog.Builder(this, R.style.AppCompatAlertDialogStyle);
        String message= getResources().getString(R.string.confirmation_open_camera_on_chat);
        builder.setTitle(R.string.title_confirmation_open_camera_on_chat);
        builder.setMessage(message).setPositiveButton(R.string.context_open_link, dialogClickListener).setNegativeButton(R.string.general_cancel, dialogClickListener).show();
    }

    public void showConfirmationClearChat(final MegaChatRoom c){
        log("showConfirmationClearChat");

        DialogInterface.OnClickListener dialogClickListener = new DialogInterface.OnClickListener() {
            @Override
            public void onClick(DialogInterface dialog, int which) {
                switch (which){
                    case DialogInterface.BUTTON_POSITIVE:
                        log("Clear chat!");
//						megaChatApi.truncateChat(chatHandle, MegaChatHandle.MEGACHAT_INVALID_HANDLE);
                        log("Clear history selected!");
                        chatC.clearHistory(c);
                        break;

                    case DialogInterface.BUTTON_NEGATIVE:
                        //No button clicked
                        break;
                }
            }
        };

        android.support.v7.app.AlertDialog.Builder builder;
        if (Build.VERSION.SDK_INT >= Build.VERSION_CODES.HONEYCOMB) {
            builder = new AlertDialog.Builder(this, R.style.AppCompatAlertDialogStyle);
        }
        else{
            builder = new AlertDialog.Builder(this);
        }
        String message= getResources().getString(R.string.confirmation_clear_group_chat);
        builder.setTitle(R.string.title_confirmation_clear_group_chat);
        builder.setMessage(message).setPositiveButton(R.string.general_clear, dialogClickListener)
                .setNegativeButton(R.string.general_cancel, dialogClickListener).show();
    }

    public void showConfirmationLeaveChat (final MegaChatRoom c){
        log("showConfirmationLeaveChat");

        DialogInterface.OnClickListener dialogClickListener = new DialogInterface.OnClickListener() {
            @Override
            public void onClick(DialogInterface dialog, int which) {
                switch (which){
                    case DialogInterface.BUTTON_POSITIVE: {
                        ChatController chatC = new ChatController(chatActivity);
                        chatC.leaveChat(c);
                        break;
                    }
                    case DialogInterface.BUTTON_NEGATIVE:
                        //No button clicked
                        break;
                }
            }
        };

        android.support.v7.app.AlertDialog.Builder builder;
        if (Build.VERSION.SDK_INT >= Build.VERSION_CODES.HONEYCOMB) {
            builder = new AlertDialog.Builder(this, R.style.AppCompatAlertDialogStyle);
        }
        else{
            builder = new AlertDialog.Builder(this);
        }
        builder.setTitle(getResources().getString(R.string.title_confirmation_leave_group_chat));
        String message= getResources().getString(R.string.confirmation_leave_group_chat);
        builder.setMessage(message).setPositiveButton(R.string.general_leave, dialogClickListener)
                .setNegativeButton(R.string.general_cancel, dialogClickListener).show();
    }

    public void showConfirmationRejoinChat(final long publicHandle){
        log("showConfirmationRejoinChat");

        DialogInterface.OnClickListener dialogClickListener = new DialogInterface.OnClickListener() {
            @Override
            public void onClick(DialogInterface dialog, int which) {
                switch (which){
                    case DialogInterface.BUTTON_POSITIVE: {
                        log("Rejoin chat!: " + publicHandle);
                        megaChatApi.autorejoinPublicChat(idChat, publicHandle, chatActivity);
                        break;
                    }
                    case DialogInterface.BUTTON_NEGATIVE: {
                        //No button clicked
                        break;
                    }
                }
            }
        };

        android.support.v7.app.AlertDialog.Builder builder = new android.support.v7.app.AlertDialog.Builder(this);
        String message= getResources().getString(R.string.confirmation_rejoin_chat_link);
        builder.setMessage(message).setPositiveButton(R.string.action_join, dialogClickListener)
                .setNegativeButton(R.string.general_cancel, dialogClickListener).show();
    }

    public void showAlertChatLink(boolean isInvalidPreview){
        log("showAlertChatLink");
        AlertDialog.Builder builder = new AlertDialog.Builder(this);
        String message = "";
        if (isInvalidPreview) {
            message = getResources().getString(R.string.alert_invalid_preview);
            builder.setMessage(message).setPositiveButton(R.string.cam_sync_ok, null);
        } else {
            message = getResources().getString(R.string.alert_already_participant_chat_link);
            builder.setMessage(message).setPositiveButton(R.string.cam_sync_ok, null);
        }

        chatAlertDialog = builder.create();
        chatAlertDialog.setCanceledOnTouchOutside(false);
        chatAlertDialog.setCancelable(false);

        chatAlertDialog.show();
    }

    @Override
    public void onBackPressed() {
        log("onBackPressed");

        super.callToSuperBack = false;
        super.onBackPressed();

        closeChat(true);

        if(emojiKeyboard!=null && ((emojiKeyboard.getLetterKeyboardShown())||(emojiKeyboard.getEmojiKeyboardShown()))){
            emojiKeyboard.hideBothKeyboard(this);
        }
        else{
            if(fileStorageLayout.isShown()){
                hideFileStorageSection();
            }
            else{
                if (handlerEmojiKeyboard != null){
                    handlerEmojiKeyboard.removeCallbacksAndMessages(null);
                }
                if (handlerKeyboard != null){
                    handlerKeyboard.removeCallbacksAndMessages(null);
                }
                ifAnonymousModeLogin(false);
                finish();
            }
        }
    }

    public static void log(String message) {
        Util.log("ChatActivityLollipop",message);
    }

    @Override
    public void onClick(View v) {
        log("onClick");

        switch (v.getId()) {
            case R.id.home:{
                onBackPressed();
                break;
            }
            case R.id.call_in_progress_layout:{

                if((checkPermissionsCall())&&(megaChatApi!=null)){

                    MegaChatCall callInProgress = megaChatApi.getChatCall(idChat);
                    log("call_in_progress_layout clicked: "+callInProgress.getStatus());

                    if(callInProgress.getStatus()==MegaChatCall.CALL_STATUS_USER_NO_PRESENT){
                        megaChatApi.startChatCall(idChat, false, this);

                    }else if((callInProgress.getStatus()==MegaChatCall.CALL_STATUS_RING_IN)){

//                        megaChatApi.answerChatCall(idChat, false, this);
                        log("showCallLayout:status:RING_IN -> getOpenCallChatId");
                        long openCallChatId = MegaApplication.getOpenCallChatId();
                        log("openCallId: "+openCallChatId);
                        if(openCallChatId!=-1){
                            Intent intent = new Intent(this, ChatCallActivity.class);
                            intent.addFlags(Intent.FLAG_ACTIVITY_CLEAR_TOP);
                            intent.putExtra("chatHandle", idChat);
                            startActivity(intent);
                        }

                    }else{
                        Intent intent = new Intent(this, ChatCallActivity.class);
                        intent.addFlags(Intent.FLAG_ACTIVITY_CLEAR_TOP);
                        intent.putExtra("chatHandle", idChat);
                        startActivity(intent);
                    }
                }
                break;
            }
            case R.id.send_message_icon_chat:{
                log("onClick:send_message_icon_chat");

                writingLayout.setClickable(false);
                String text = textChat.getText().toString();

                if((fileStorageF != null)&&(fileStorageF.isMultipleselect())){
                    fileStorageF.sendImages();
                }else{

                    if(!text.isEmpty()) {

                        if (editingMessage) {
                            log("onClick:send_message_icon_chat:editingMessage");
                            editMessage(text);
                            clearSelections();
                            hideMultipleSelect();
                            actionMode.invalidate();
                        } else {
                            log("onClick:send_message_icon_chat:sendindMessage");
                            sendMessage(text);
                        }

//                        textChat.getText().clear();
                        textChat.setText("", TextView.BufferType.EDITABLE);
                    }
                }

                break;
            }
            case R.id.keyboard_twemoji_chat:
            case R.id.rl_keyboard_twemoji_chat:{
                log("onClick:keyboard_icon_chat:  ");
                if(fileStorageLayout.isShown()){
                    hideFileStorageSection();
                }
                if(emojiKeyboard!=null){
                    if(emojiKeyboard.getLetterKeyboardShown()){
                        emojiKeyboard.hideLetterKeyboard();
                        handlerKeyboard.postDelayed(new Runnable() {
                            @Override
                            public void run() {
                                emojiKeyboard.showEmojiKeyboard();
                            }
                        },250);

                    }else if(emojiKeyboard.getEmojiKeyboardShown()){
                        emojiKeyboard.showLetterKeyboard();

                    }else{
                        emojiKeyboard.showEmojiKeyboard();

                    }
                }

                break;
            }

            case R.id.media_icon_chat:
            case R.id.rl_media_icon_chat:{
                log("onClick:media_icon_chat: chatRoom: "+chatRoom);
                if(fileStorageLayout.isShown()){
                    hideFileStorageSection();
                }
                if(emojiKeyboard!=null){
                    emojiKeyboard.hideBothKeyboard(this);
                }

                if(this.participatingInACall()){
                    showConfirmationOpenCamera(chatRoom);
                }else{
                    openCameraApp();
                }

                break;
            }

            case R.id.send_contact_icon_chat:
            case R.id.rl_send_contact_icon_chat:{
                if(fileStorageLayout.isShown()){
                    hideFileStorageSection();
                }
                if(emojiKeyboard!=null){
                    emojiKeyboard.hideBothKeyboard(this);
                }
                attachContact();
                break;
            }

            case R.id.pick_file_system_icon_chat:
            case R.id.rl_pick_file_system_icon_chat:{
                if(fileStorageLayout.isShown()){
                    hideFileStorageSection();
                }
                if(emojiKeyboard!=null){
                    emojiKeyboard.hideBothKeyboard(this);
                }
                attachPhotoVideo();
                break;
            }

            case R.id.pick_cloud_drive_icon_chat:
            case R.id.rl_pick_cloud_drive_icon_chat:{
                if(fileStorageLayout.isShown()){
                    hideFileStorageSection();
                }
                if(emojiKeyboard!=null){
                    emojiKeyboard.hideBothKeyboard(this);
                }

                attachFromCloud();
                break;
            }

            case R.id.pick_file_storage_icon_chat:
            case R.id.rl_pick_file_storage_icon_chat:{
                log("file storage icon ");
                if(fileStorageLayout.isShown()){
                    hideFileStorageSection();
                }else{

                    if((emojiKeyboard!=null)&&(emojiKeyboard.getLetterKeyboardShown())){
                        emojiKeyboard.hideBothKeyboard(this);
                        handlerEmojiKeyboard.postDelayed(new Runnable() {
                            @Override
                            public void run() {
                                if (Build.VERSION.SDK_INT >= Build.VERSION_CODES.M) {
                                    boolean hasStoragePermission = (ContextCompat.checkSelfPermission(chatActivity, Manifest.permission.READ_EXTERNAL_STORAGE) == PackageManager.PERMISSION_GRANTED);
                                    if (!hasStoragePermission) {
                                        ActivityCompat.requestPermissions(chatActivity,new String[]{Manifest.permission.READ_EXTERNAL_STORAGE},Constants.REQUEST_READ_STORAGE);
                                    }else{
                                        chatActivity.attachFromFileStorage();
                                    }
                                }
                                else{
                                    chatActivity.attachFromFileStorage();
                                }
                            }
                        },250);
                    }else{
                        if(emojiKeyboard!=null){
                            emojiKeyboard.hideBothKeyboard(this);
                        }

                        if (Build.VERSION.SDK_INT >= Build.VERSION_CODES.M) {
                            boolean hasStoragePermission = (ContextCompat.checkSelfPermission(this, Manifest.permission.READ_EXTERNAL_STORAGE) == PackageManager.PERMISSION_GRANTED);
                            if (!hasStoragePermission) {
                                ActivityCompat.requestPermissions(this,new String[]{Manifest.permission.READ_EXTERNAL_STORAGE},Constants.REQUEST_READ_STORAGE);

                            }else{
                                this.attachFromFileStorage();
                            }
                        }
                        else{
                            this.attachFromFileStorage();
                        }
                    }

//                    if (Build.VERSION.SDK_INT >= Build.VERSION_CODES.M) {
//                        boolean hasStoragePermission = (ContextCompat.checkSelfPermission(this, Manifest.permission.READ_EXTERNAL_STORAGE) == PackageManager.PERMISSION_GRANTED);
//                        if (!hasStoragePermission) {
//                            ActivityCompat.requestPermissions(this,new String[]{Manifest.permission.READ_EXTERNAL_STORAGE},Constants.REQUEST_READ_STORAGE);
//
//                        }else{
//                            this.attachFromFileStorage();
//                        }
//                    }
//                    else{
//                        this.attachFromFileStorage();
//                    }
                }
                break;
            }
            case R.id.toolbar_chat:{
                log("onClick:toolbar_chat");
                showGroupInfoActivity();
                break;
            }
            case R.id.message_jump_layout:{
                goToEnd();
                break;
            }
            case R.id.join_button:{
                if (chatC.isInAnonymousMode()) {
                    ifAnonymousModeLogin(true);
                }
                else {
                    megaChatApi.autojoinPublicChat(idChat, this);
                }
                break;
            }
		}
    }

    public void attachFromFileStorage(){
//        if (isFirstTimeStorage) {
            fileStorageF = ChatFileStorageFragment.newInstance();

            getSupportFragmentManager()
                    .beginTransaction()
                    .replace(R.id.fragment_container_file_storage, fileStorageF,"fileStorageF")
                    .commitNowAllowingStateLoss();
//            isFirstTimeStorage = false;
//        }
        fileStorageLayout.setVisibility(View.VISIBLE);
        pickFileStorageButton.setImageResource(R.drawable.ic_g_select_image);

//        fileStorageF = ChatFileStorageFragment.newInstance();
//        FragmentTransaction ft = getSupportFragmentManager().beginTransaction();
//        ft.replace(R.id.fragment_container_file_storage, fileStorageF, "fileStorageF");
//        ft.commitNow();

        //ft.commitAllowingStateLoss();
    }

    public void attachFromCloud(){
        log("attachFromCloud");
        if(megaApi!=null && megaApi.getRootNode()!=null){
            ChatController chatC = new ChatController(this);
            chatC.pickFileToSend();
        }
        else{
            log("Online but not megaApi");
            Util.showErrorAlertDialog(getString(R.string.error_server_connection_problem), false, this);
        }
    }

    public void attachContact(){
        log("attachContact");
        chooseContactsDialog();
    }

    public void attachPhotoVideo(){
        log("attachPhotoVideo");

        disablePinScreen();

        Intent intent = new Intent();
        intent.setAction(Intent.ACTION_OPEN_DOCUMENT);
        intent.setAction(Intent.ACTION_GET_CONTENT);
        intent.putExtra(Intent.EXTRA_ALLOW_MULTIPLE, true);
        intent.setType("*/*");

        startActivityForResult(Intent.createChooser(intent, null), Constants.REQUEST_CODE_GET);
    }

    public void sendMessage(String text){
        log("sendMessage: "+text);

        MegaChatMessage msgSent = megaChatApi.sendMessage(idChat, text);
        AndroidMegaChatMessage androidMsgSent = new AndroidMegaChatMessage(msgSent);
        sendMessageToUI(androidMsgSent);
    }

    public void hideNewMessagesLayout(){
        log("hideNewMessagesLayout");

        int position = positionNewMessagesLayout;

        positionNewMessagesLayout = -1;
        lastIdMsgSeen = -1;
        generalUnreadCount = -1;
        lastSeenReceived = true;
        newVisibility = false;

        if(adapter!=null){
            adapter.notifyItemChanged(position);
        }
    }

    public void openCameraApp(){
        log("openCameraApp()");
        isTakePicture = true;
        if (Build.VERSION.SDK_INT >= Build.VERSION_CODES.M) {
            boolean hasStoragePermission = (ContextCompat.checkSelfPermission(this, Manifest.permission.WRITE_EXTERNAL_STORAGE) == PackageManager.PERMISSION_GRANTED);
            if (!hasStoragePermission) {
                ActivityCompat.requestPermissions(this,
                        new String[]{Manifest.permission.WRITE_EXTERNAL_STORAGE},
                        Constants.REQUEST_WRITE_STORAGE);
            }

            boolean hasCameraPermission = (ContextCompat.checkSelfPermission(this, Manifest.permission.CAMERA) == PackageManager.PERMISSION_GRANTED);
            if (!hasCameraPermission) {
                ActivityCompat.requestPermissions(this,
                        new String[]{Manifest.permission.CAMERA},
                        Constants.REQUEST_CAMERA);
            }

            if (hasStoragePermission && hasCameraPermission){
                this.takePicture();
            }
        }else{
            this.takePicture();
        }
    }

    public void sendMessageToUI(AndroidMegaChatMessage androidMsgSent){
        log("sendMessageToUI");

        if(positionNewMessagesLayout!=-1){
            hideNewMessagesLayout();
        }

        int infoToShow = -1;

        int index = messages.size()-1;
        if(androidMsgSent!=null){
            if(androidMsgSent.isUploading()){
                log("Name of the file uploading: "+androidMsgSent.getPendingMessage().getName());
            }
            else{
                log("Sent message with id temp: "+androidMsgSent.getMessage().getTempId());
                log("State of the message: "+androidMsgSent.getMessage().getStatus());
            }

            if(index==-1){
                //First element
                log("First element!");
                messages.add(androidMsgSent);
                messages.get(0).setInfoToShow(AndroidMegaChatMessage.CHAT_ADAPTER_SHOW_ALL);
            }
            else{
                //Not first element
                //Find where to add in the queue

                AndroidMegaChatMessage msg = messages.get(index);

                if(!androidMsgSent.isUploading()){
                    while(msg.isUploading()){
                        index--;
                        if (index == -1) {
                            break;
                        }
                        msg = messages.get(index);
                    }
                }


                while (!msg.isUploading() && msg.getMessage().getStatus() == MegaChatMessage.STATUS_SENDING_MANUAL) {
                    index--;
                    if (index == -1) {
                        break;
                    }
                    msg = messages.get(index);
                }

                index++;
                log("Add in position: "+index);
                messages.add(index, androidMsgSent);
                infoToShow = adjustInfoToShow(index);
            }

            if (adapter == null){
                log("adapter NULL");
                adapter = new MegaChatLollipopAdapter(this, chatRoom, messages, listView);
                adapter.setHasStableIds(true);
                listView.setLayoutManager(mLayoutManager);
                listView.setAdapter(adapter);
                adapter.setMessages(messages);
            }
            else{
                log("adapter is NOT null");
                adapter.addMessage(messages, index);
                if(infoToShow== AndroidMegaChatMessage.CHAT_ADAPTER_SHOW_ALL){
                    mLayoutManager.scrollToPositionWithOffset(index, Util.scaleHeightPx(50, outMetrics));
                }else{
                    mLayoutManager.scrollToPositionWithOffset(index, Util.scaleHeightPx(20, outMetrics));
                }
            }
        }
        else{
            log("Error sending message!");
        }
    }

    public void editMessage(String text){
        log("editMessage: "+text);
        MegaChatMessage msgEdited = null;

        if(messageToEdit.getMsgId()!=-1){
            msgEdited = megaChatApi.editMessage(idChat, messageToEdit.getMsgId(), text);
        }
        else{
            msgEdited = megaChatApi.editMessage(idChat, messageToEdit.getTempId(), text);
        }

        if(msgEdited!=null){
            log("Edited message: status: "+msgEdited.getStatus());
            AndroidMegaChatMessage androidMsgEdited = new AndroidMegaChatMessage(msgEdited);
            modifyMessageReceived(androidMsgEdited, false);
        }
        else{
            log("Message cannot be edited!");
            showSnackbar(Constants.SNACKBAR_TYPE, getString(R.string.error_editing_message), -1);
        }
    }

    public void editMessageMS(String text, MegaChatMessage messageToEdit){
        log("editMessageMS: "+text);
        MegaChatMessage msgEdited = null;

        if(messageToEdit.getMsgId()!=-1){
            msgEdited = megaChatApi.editMessage(idChat, messageToEdit.getMsgId(), text);
        }
        else{
            msgEdited = megaChatApi.editMessage(idChat, messageToEdit.getTempId(), text);
        }

        if(msgEdited!=null){
            log("Edited message: status: "+msgEdited.getStatus());
            AndroidMegaChatMessage androidMsgEdited = new AndroidMegaChatMessage(msgEdited);
            modifyMessageReceived(androidMsgEdited, false);
        }
        else{
            log("Message cannot be edited!");
            showSnackbar(Constants.SNACKBAR_TYPE, getString(R.string.error_editing_message), -1);
        }
    }

    public void showUploadPanel(){
        AttachmentUploadBottomSheetDialogFragment bottomSheetDialogFragment = new AttachmentUploadBottomSheetDialogFragment();
        bottomSheetDialogFragment.show(getSupportFragmentManager(), bottomSheetDialogFragment.getTag());
    }

//    public void hideUploadPanel(){
//        fab.setVisibility(View.VISIBLE);
//        uploadPanel.setVisibility(View.GONE);
//        RelativeLayout.LayoutParams params = (RelativeLayout.LayoutParams) messagesContainerLayout.getLayoutParams();
//        params.addRule(RelativeLayout.ABOVE, R.id.writing_container_layout_chat_layout);
//        messagesContainerLayout.setLayoutParams(params);
//    }

    public void activateActionMode(){
        log("activateActionMode");
        if (!adapter.isMultipleSelect()){
            adapter.setMultipleSelect(true);
            actionMode = startSupportActionMode(new ActionBarCallBack());
        }
    }


    /////Multiselect/////
    private class  ActionBarCallBack implements ActionMode.Callback {

        @Override
        public boolean onActionItemClicked(ActionMode mode, MenuItem item) {
            ArrayList<AndroidMegaChatMessage> messagesSelected = adapter.getSelectedMessages();

            switch(item.getItemId()){
//                case R.id.cab_menu_select_all:{
//                    selectAll();
//                    actionMode.invalidate();
//                    break;
//                }
//                case R.id.cab_menu_unselect_all:{
//                    clearSelections();
//                    hideMultipleSelect();
//                    actionMode.invalidate();
//                    break;
//                }
                case R.id.chat_cab_menu_edit:{
                    log("Edit text");
                    editingMessage = true;
                    messageToEdit = messagesSelected.get(0).getMessage();
                    textChat.setText(messageToEdit.getContent());
                    textChat.setSelection(textChat.getText().length());
                    //Show keyboard

                    break;
                }
                case R.id.chat_cab_menu_forward:{
                    log("Forward message");
                    forwardMessages(messagesSelected);
                    break;
                }
                case R.id.chat_cab_menu_copy:{
                    clearSelections();
                    hideMultipleSelect();

                    String text = "";

                    if(messagesSelected.size()==1){
                        AndroidMegaChatMessage message = messagesSelected.get(0);
                        text = chatC.createSingleManagementString(message, chatRoom);
                    }
                    else{
                        text = copyMessages(messagesSelected);
                    }

                    if(android.os.Build.VERSION.SDK_INT < android.os.Build.VERSION_CODES.HONEYCOMB) {
                        android.text.ClipboardManager clipboard = (android.text.ClipboardManager) getSystemService(Context.CLIPBOARD_SERVICE);
                        clipboard.setText(text);
                    } else {
                        android.content.ClipboardManager clipboard = (android.content.ClipboardManager) getSystemService(Context.CLIPBOARD_SERVICE);
                        android.content.ClipData clip = android.content.ClipData.newPlainText("Copied Text", text);
                        clipboard.setPrimaryClip(clip);
                    }
                    showSnackbar(Constants.SNACKBAR_TYPE, getString(R.string.messages_copied_clipboard), -1);

                    break;
                }
                case R.id.chat_cab_menu_delete:{
                    clearSelections();
                    hideMultipleSelect();
                    //Delete
                    showConfirmationDeleteMessages(messagesSelected, chatRoom);
                    break;
                }
                case R.id.chat_cab_menu_download:{
                    clearSelections();
                    hideMultipleSelect();
                    ArrayList<MegaNodeList> list = new ArrayList<>();
                    for(int i = 0; i<messagesSelected.size();i++){
                        MegaNodeList megaNodeList = messagesSelected.get(i).getMessage().getMegaNodeList();
                        list.add(megaNodeList);
                    }

                    chatC.prepareForChatDownload(list);
                    break;
                }
                case R.id.chat_cab_menu_import:{
                    clearSelections();
                    hideMultipleSelect();
                    chatC.importNodesFromAndroidMessages(messagesSelected);
                    break;
                }
                case R.id.chat_cab_menu_offline:{
                    clearSelections();
                    hideMultipleSelect();
                    chatC.saveForOfflineWithAndroidMessages(messagesSelected, chatRoom);
                    break;
                }
            }
            return false;
        }

        public String copyMessages(ArrayList<AndroidMegaChatMessage> messagesSelected){
            log("copyMessages");
            ChatController chatC = new ChatController(chatActivity);
            StringBuilder builder = new StringBuilder();

            for(int i=0;i<messagesSelected.size();i++){
                AndroidMegaChatMessage messageSelected = messagesSelected.get(i);
                builder.append("[");
                String timestamp = TimeUtils.formatShortDateTime(messageSelected.getMessage().getTimestamp());
                builder.append(timestamp);
                builder.append("] ");
                String messageString = chatC.createManagementString(messageSelected, chatRoom);
                builder.append(messageString);
                builder.append("\n");
            }
            return builder.toString();
        }

        @Override
        public boolean onCreateActionMode(ActionMode mode, Menu menu) {
            MenuInflater inflater = mode.getMenuInflater();
            inflater.inflate(R.menu.messages_chat_action, menu);

            importIcon = menu.findItem(R.id.chat_cab_menu_import);
            menu.findItem(R.id.chat_cab_menu_offline).setIcon(Util.mutateIconSecondary(chatActivity, R.drawable.ic_b_save_offline, R.color.white));

            Util.changeStatusBarColorActionMode(chatActivity, getWindow(), handler, 1);
            return true;
        }

        @Override
        public void onDestroyActionMode(ActionMode arg0) {
            log("onDestroyActionMode");
            adapter.setMultipleSelect(false);
//            textChat.getText().clear();
            editingMessage = false;
            clearSelections();
            Util.changeStatusBarColorActionMode(chatActivity, getWindow(), handler, 0);
        }

        @Override
        public boolean onPrepareActionMode(ActionMode mode, Menu menu) {
            log("onPrepareActionMode");
            List<AndroidMegaChatMessage> selected = adapter.getSelectedMessages();
            if (selected.size() !=0) {
//                MenuItem unselect = menu.findItem(R.id.cab_menu_unselect_all);
                if((chatRoom.getOwnPrivilege()==MegaChatRoom.PRIV_RM||chatRoom.getOwnPrivilege()==MegaChatRoom.PRIV_RO) && !chatRoom.isPreview()){

                    boolean showCopy = true;
                    for(int i=0; i<selected.size();i++) {
                        if (showCopy) {
                            if (selected.get(i).getMessage().getType() == MegaChatMessage.TYPE_NODE_ATTACHMENT || selected.get(i).getMessage().getType() == MegaChatMessage.TYPE_CONTACT_ATTACHMENT) {
                                showCopy = false;
                            }
                        }
                    }
                    menu.findItem(R.id.chat_cab_menu_edit).setVisible(false);
                    menu.findItem(R.id.chat_cab_menu_copy).setVisible(showCopy);
                    menu.findItem(R.id.chat_cab_menu_delete).setVisible(false);
                    menu.findItem(R.id.chat_cab_menu_forward).setVisible(false);
                    menu.findItem(R.id.chat_cab_menu_download).setVisible(false);
                    menu.findItem(R.id.chat_cab_menu_offline).setVisible(false);
                    importIcon.setVisible(false);
                }
                else{
                    log("Chat with permissions or preview");
                    if(Util.isOnline(chatActivity) && !chatC.isInAnonymousMode()){
                        menu.findItem(R.id.chat_cab_menu_forward).setVisible(true);
                    }else{
                        menu.findItem(R.id.chat_cab_menu_forward).setVisible(false);
                    }

                    if (selected.size() == 1) {
                        if(selected.get(0).isUploading()){
                            menu.findItem(R.id.chat_cab_menu_copy).setVisible(false);
                            menu.findItem(R.id.chat_cab_menu_delete).setVisible(false);
                            menu.findItem(R.id.chat_cab_menu_edit).setVisible(false);
                            menu.findItem(R.id.chat_cab_menu_forward).setVisible(false);
                            menu.findItem(R.id.chat_cab_menu_download).setVisible(false);
                            menu.findItem(R.id.chat_cab_menu_offline).setVisible(false);
                            importIcon.setVisible(false);
                        }
                        else if(selected.get(0).getMessage().getType()==MegaChatMessage.TYPE_NODE_ATTACHMENT){
                            log("TYPE_NODE_ATTACHMENT selected");
                            menu.findItem(R.id.chat_cab_menu_copy).setVisible(false);
                            menu.findItem(R.id.chat_cab_menu_edit).setVisible(false);

                            if(selected.get(0).getMessage().getUserHandle()==myUserHandle && selected.get(0).getMessage().isDeletable()){
                                log("one message Message DELETABLE");
                                menu.findItem(R.id.chat_cab_menu_delete).setVisible(true);
                            }
                            else{
                                menu.findItem(R.id.chat_cab_menu_delete).setVisible(false);
                            }

                            if(Util.isOnline(chatActivity)){
                                menu.findItem(R.id.chat_cab_menu_download).setVisible(true);
                                if (chatC.isInAnonymousMode()) {
                                    menu.findItem(R.id.chat_cab_menu_offline).setVisible(false);
                                    importIcon.setVisible(false);
                                }
                                else {
                                    menu.findItem(R.id.chat_cab_menu_offline).setVisible(true);
                                    importIcon.setVisible(true);
                                }
                            }
                            else{
                                menu.findItem(R.id.chat_cab_menu_download).setVisible(false);
                                menu.findItem(R.id.chat_cab_menu_offline).setVisible(false);
                                importIcon.setVisible(false);
                            }
                        }
                        else if(selected.get(0).getMessage().getType()==MegaChatMessage.TYPE_CONTACT_ATTACHMENT){
                            menu.findItem(R.id.chat_cab_menu_copy).setVisible(false);
                            menu.findItem(R.id.chat_cab_menu_edit).setVisible(false);

                            if(selected.get(0).getMessage().getUserHandle()==myUserHandle && selected.get(0).getMessage().isDeletable()){
                                log("one message Message DELETABLE");
                                menu.findItem(R.id.chat_cab_menu_delete).setVisible(true);
                            }
                            else{
                                log("one message Message NOT DELETABLE");
                                menu.findItem(R.id.chat_cab_menu_delete).setVisible(false);
                            }

                            menu.findItem(R.id.chat_cab_menu_download).setVisible(false);
                            menu.findItem(R.id.chat_cab_menu_offline).setVisible(false);
                            importIcon.setVisible(false);
                        }
                        else{
                            MegaChatMessage messageSelected= megaChatApi.getMessage(idChat, selected.get(0).getMessage().getMsgId());
                            menu.findItem(R.id.chat_cab_menu_copy).setVisible(true);

                            if(messageSelected.getUserHandle()==myUserHandle){
                                if(messageSelected.isEditable()){
                                    log("Message EDITABLE");
                                    menu.findItem(R.id.chat_cab_menu_edit).setVisible(true);
                                    menu.findItem(R.id.chat_cab_menu_delete).setVisible(true);
                                }
                                else{
                                    log("Message NOT EDITABLE");
                                    menu.findItem(R.id.chat_cab_menu_edit).setVisible(false);
                                    menu.findItem(R.id.chat_cab_menu_delete).setVisible(false);
                                }

                                int type = selected.get(0).getMessage().getType();
                                if (!Util.isOnline(chatActivity) || type == MegaChatMessage.TYPE_TRUNCATE||type == MegaChatMessage.TYPE_ALTER_PARTICIPANTS||type == MegaChatMessage.TYPE_CHAT_TITLE||type == MegaChatMessage.TYPE_PRIV_CHANGE||type == MegaChatMessage.TYPE_CALL_ENDED||type == MegaChatMessage.TYPE_CALL_STARTED) {
                                    menu.findItem(R.id.chat_cab_menu_forward).setVisible(false);
                                }
                                else{
                                    menu.findItem(R.id.chat_cab_menu_forward).setVisible(true);
                                }
                            }
                            else{
                                menu.findItem(R.id.chat_cab_menu_edit).setVisible(false);
                                menu.findItem(R.id.chat_cab_menu_delete).setVisible(false);
                                importIcon.setVisible(false);

                                int type = selected.get(0).getMessage().getType();
                                if (chatC.isInAnonymousMode() || !Util.isOnline(chatActivity)
                                        || type == MegaChatMessage.TYPE_TRUNCATE||type == MegaChatMessage.TYPE_ALTER_PARTICIPANTS||type == MegaChatMessage.TYPE_CHAT_TITLE||type == MegaChatMessage.TYPE_PRIV_CHANGE||type == MegaChatMessage.TYPE_CALL_ENDED||type == MegaChatMessage.TYPE_CALL_STARTED) {
                                    menu.findItem(R.id.chat_cab_menu_forward).setVisible(false);
                                }
                                else{
                                    menu.findItem(R.id.chat_cab_menu_forward).setVisible(true);
                                }
                            }

                            menu.findItem(R.id.chat_cab_menu_download).setVisible(false);
                            menu.findItem(R.id.chat_cab_menu_offline).setVisible(false);
                            importIcon.setVisible(false);
                        }
                    }
                    else{
                        log("Many items selected");
                        boolean isUploading = false;
                        boolean showDelete = true;
                        boolean showCopy = true;
                        boolean showForward = true;
                        boolean allNodeAttachments = true;

                        for(int i=0; i<selected.size();i++) {

                            if (!isUploading) {
                                if (selected.get(i).isUploading()) {
                                    isUploading = true;
                                }
                            }

                            if (showCopy) {
                                if (selected.get(i).getMessage().getType() == MegaChatMessage.TYPE_NODE_ATTACHMENT || selected.get(i).getMessage().getType() == MegaChatMessage.TYPE_CONTACT_ATTACHMENT) {
                                    showCopy = false;
                                }
                            }

                            if (showDelete) {
                                if (selected.get(i).getMessage().getUserHandle() == myUserHandle) {
                                    if (selected.get(i).getMessage().getType() == MegaChatMessage.TYPE_NORMAL || selected.get(i).getMessage().getType() == MegaChatMessage.TYPE_NODE_ATTACHMENT || selected.get(i).getMessage().getType() == MegaChatMessage.TYPE_CONTACT_ATTACHMENT || selected.get(i).getMessage().getType() == MegaChatMessage.TYPE_CONTAINS_META) {
                                        if (!(selected.get(i).getMessage().isDeletable())) {
                                            showDelete = false;
                                        }
                                    } else {
                                        showDelete = false;
                                    }
                                } else {
                                    showDelete = false;
                                }
                            }

                            if (showForward) {
                                int type = selected.get(i).getMessage().getType();
                                if (type == MegaChatMessage.TYPE_TRUNCATE||type == MegaChatMessage.TYPE_ALTER_PARTICIPANTS||type == MegaChatMessage.TYPE_CHAT_TITLE||type == MegaChatMessage.TYPE_PRIV_CHANGE||type == MegaChatMessage.TYPE_CALL_ENDED||type == MegaChatMessage.TYPE_CALL_STARTED) {
                                    showForward = false;
                                }
                            }

                            if (allNodeAttachments) {
                                if (selected.get(i).getMessage().getType() != MegaChatMessage.TYPE_NODE_ATTACHMENT) {
                                    allNodeAttachments = false;
                                }
                            }
                        }

                        if (isUploading) {
                            menu.findItem(R.id.chat_cab_menu_copy).setVisible(false);
                            menu.findItem(R.id.chat_cab_menu_delete).setVisible(false);
                            menu.findItem(R.id.chat_cab_menu_edit).setVisible(false);
                            menu.findItem(R.id.chat_cab_menu_forward).setVisible(false);
                            menu.findItem(R.id.chat_cab_menu_download).setVisible(false);
                            menu.findItem(R.id.chat_cab_menu_offline).setVisible(false);
                            importIcon.setVisible(false);
                        }
                        else {
                            if(allNodeAttachments && Util.isOnline(chatActivity)){
                                menu.findItem(R.id.chat_cab_menu_download).setVisible(true);
                                if (chatC.isInAnonymousMode()){
                                    menu.findItem(R.id.chat_cab_menu_offline).setVisible(false);
                                    importIcon.setVisible(false);
                                }
                                else {
                                    menu.findItem(R.id.chat_cab_menu_offline).setVisible(true);
                                    importIcon.setVisible(true);
                                }
                            }
                            else{
                                menu.findItem(R.id.chat_cab_menu_download).setVisible(false);
                                menu.findItem(R.id.chat_cab_menu_offline).setVisible(false);
                                importIcon.setVisible(false);
                            }

                            menu.findItem(R.id.chat_cab_menu_edit).setVisible(false);
                            if (chatC.isInAnonymousMode()){
                                menu.findItem(R.id.chat_cab_menu_copy).setVisible(false);
                                menu.findItem(R.id.chat_cab_menu_delete).setVisible(false);
                            }
                            else {
                                menu.findItem(R.id.chat_cab_menu_copy).setVisible(showCopy);
                                menu.findItem(R.id.chat_cab_menu_delete).setVisible(showDelete);
                            }
                            if(Util.isOnline(chatActivity) && !chatC.isInAnonymousMode()){
                                menu.findItem(R.id.chat_cab_menu_forward).setVisible(showForward);
                            }
                            else{
                                menu.findItem(R.id.chat_cab_menu_forward).setVisible(false);
                            }
                        }
                    }
                }
            }
            return false;
        }

    }

    public boolean showSelectMenuItem(){
        if (adapter != null){
            return adapter.isMultipleSelect();
        }

        return false;
    }

    public void showConfirmationDeleteMessages(final ArrayList<AndroidMegaChatMessage> messages, final MegaChatRoom chat){
        log("showConfirmationDeleteMessages");

        DialogInterface.OnClickListener dialogClickListener = new DialogInterface.OnClickListener() {
            @Override
            public void onClick(DialogInterface dialog, int which) {
                switch (which){
                    case DialogInterface.BUTTON_POSITIVE:
                        ChatController cC = new ChatController(chatActivity);
                        cC.deleteAndroidMessages(messages, chat);
                        break;

                    case DialogInterface.BUTTON_NEGATIVE:
                        //No button clicked
                        break;
                }
            }
        };

        AlertDialog.Builder builder;
        if (Build.VERSION.SDK_INT >= Build.VERSION_CODES.HONEYCOMB) {
            builder = new AlertDialog.Builder(this, R.style.AppCompatAlertDialogStyle);
        }
        else{
            builder = new AlertDialog.Builder(this);
        }

        if(messages.size()==1){
            builder.setMessage(R.string.confirmation_delete_one_message);
        }
        else{
            builder.setMessage(R.string.confirmation_delete_several_messages);
        }
        builder.setPositiveButton(R.string.context_remove, dialogClickListener)
                .setNegativeButton(R.string.general_cancel, dialogClickListener).show();
    }

    public void showConfirmationDeleteMessage(final long messageId, final long chatId){
        log("showConfirmationDeleteMessage");

        DialogInterface.OnClickListener dialogClickListener = new DialogInterface.OnClickListener() {
            @Override
            public void onClick(DialogInterface dialog, int which) {
                switch (which){
                    case DialogInterface.BUTTON_POSITIVE:
                        ChatController cC = new ChatController(chatActivity);
                        cC.deleteMessageById(messageId, chatId);
                        break;

                    case DialogInterface.BUTTON_NEGATIVE:
                        //No button clicked
                        break;
                }
            }
        };

        AlertDialog.Builder builder;
        if (Build.VERSION.SDK_INT >= Build.VERSION_CODES.HONEYCOMB) {
            builder = new AlertDialog.Builder(this, R.style.AppCompatAlertDialogStyle);
        }
        else{
            builder = new AlertDialog.Builder(this);
        }

        builder.setMessage(R.string.confirmation_delete_one_message);

        builder.setPositiveButton(R.string.context_remove, dialogClickListener)
                .setNegativeButton(R.string.general_cancel, dialogClickListener).show();
    }

    /*
     * Clear all selected items
     */
    private void clearSelections() {
        if(adapter.isMultipleSelect()){
            adapter.clearSelections();
        }
        updateActionModeTitle();
    }

    private void updateActionModeTitle() {
        try {
            actionMode.setTitle(adapter.getSelectedItemCount()+"");
            actionMode.invalidate();
        } catch (Exception e) {
            e.printStackTrace();
            log("oninvalidate error");
        }
    }

    /*
     * Disable selection
     */
    public void hideMultipleSelect() {
        log("hideMultipleSelect");
        adapter.setMultipleSelect(false);
        if (actionMode != null) {
            actionMode.finish();
        }
    }

    public void selectAll() {
        if (adapter != null) {
            if (adapter.isMultipleSelect()) {
                adapter.selectAll();
            } else {
                adapter.setMultipleSelect(true);
                adapter.selectAll();

                actionMode = startSupportActionMode(new ActionBarCallBack());
            }

            updateActionModeTitle();
        }
    }

    public void itemClick(int positionInAdapter, int [] screenPosition) {
        log("itemClick");
        int position = positionInAdapter-1;

        if(position<messages.size()){
            AndroidMegaChatMessage m = messages.get(position);

            if (adapter.isMultipleSelect()) {
                if (!m.isUploading()) {
                    if (m.getMessage() != null) {
                        MegaChatContainsMeta meta = m.getMessage().getContainsMeta();
                        if (meta != null && meta.getType() == MegaChatContainsMeta.CONTAINS_META_INVALID) {
                        }else{
                            log("Message id: " + m.getMessage().getMsgId());
                            log("Timestamp: " + m.getMessage().getTimestamp());

                            adapter.toggleSelection(positionInAdapter);
                            List<AndroidMegaChatMessage> messages = adapter.getSelectedMessages();
                            if (messages.size() > 0) {
                                updateActionModeTitle();
                            }
                        }

                    }

//                    adapter.toggleSelection(positionInAdapter);

//                    List<AndroidMegaChatMessage> messages = adapter.getSelectedMessages();
//                    if (messages.size() > 0) {
//                        updateActionModeTitle();
////                adapter.notifyDataSetChanged();
//                    }
////                    else {
////                        hideMultipleSelect();
////                    }
                }
            }else{
                if(m!=null){
                    if(m.isUploading()){
                        showUploadingAttachmentBottomSheet(m, position);
                    }
                    else{

                        if((m.getMessage().getStatus()==MegaChatMessage.STATUS_SERVER_REJECTED)||(m.getMessage().getStatus()==MegaChatMessage.STATUS_SENDING_MANUAL)){
                            if(m.getMessage().getUserHandle()==megaChatApi.getMyUserHandle()) {
                                if (!(m.getMessage().isManagementMessage())) {
                                    log("selected message handle: " + m.getMessage().getTempId());
                                    log("selected message rowId: " + m.getMessage().getRowId());
                                    if ((m.getMessage().getStatus() == MegaChatMessage.STATUS_SERVER_REJECTED) || (m.getMessage().getStatus() == MegaChatMessage.STATUS_SENDING_MANUAL)) {
                                        log("show not sent message panel");
                                        showMsgNotSentPanel(m, position);
                                    }
                                }
                            }
                        }
                        else{
                            if(m.getMessage().getType()==MegaChatMessage.TYPE_NODE_ATTACHMENT){
                                log("TYPE_NODE_ATTACHMENT");
                                MegaNodeList nodeList = m.getMessage().getMegaNodeList();
                                if(nodeList.size()==1){
                                    MegaNode node = chatC.authorizeNodeIfPreview(nodeList.get(0), chatRoom);
                                    if (MimeTypeList.typeForName(node.getName()).isImage()){
                                        if(node.hasPreview()){
                                            log("Show full screen viewer");
                                            showFullScreenViewer(m.getMessage().getMsgId(), screenPosition);
                                        }
                                        else{
                                            log("Image without preview - show node attachment panel for one node");
                                            showNodeAttachmentBottomSheet(m, position);
                                        }
                                    }
                                    else if (MimeTypeList.typeForName(node.getName()).isVideoReproducible() || MimeTypeList.typeForName(node.getName()).isAudio() ){
                                        log("itemClick:isFile:isVideoReproducibleOrIsAudio");
                                        String mimeType = MimeTypeList.typeForName(node.getName()).getType();
                                        log("itemClick:FILENAME: " + node.getName() + " TYPE: "+mimeType);

                                        Intent mediaIntent;
                                        boolean internalIntent;
                                        boolean opusFile = false;
                                        if (MimeTypeList.typeForName(node.getName()).isVideoNotSupported() || MimeTypeList.typeForName(node.getName()).isAudioNotSupported()){
                                            mediaIntent = new Intent(Intent.ACTION_VIEW);
                                            internalIntent=false;
                                            String[] s = node.getName().split("\\.");
                                            if (s != null && s.length > 1 && s[s.length-1].equals("opus")) {
                                                opusFile = true;
                                            }
                                        }
                                        else {
                                            log("itemClick:setIntentToAudioVideoPlayer");
                                            mediaIntent = new Intent(this, AudioVideoPlayerLollipop.class);
                                            internalIntent=true;
                                        }
                                        mediaIntent.putExtra("screenPosition", screenPosition);
                                        mediaIntent.putExtra("adapterType", Constants.FROM_CHAT);
                                        mediaIntent.putExtra("isPlayList", false);
                                        mediaIntent.putExtra("msgId", m.getMessage().getMsgId());
                                        mediaIntent.putExtra("chatId", idChat);

                                        String downloadLocationDefaultPath = Util.getDownloadLocation(this);
                                        String localPath = Util.getLocalFile(this, node.getName(), node.getSize(), downloadLocationDefaultPath);
                                        File f = new File(downloadLocationDefaultPath, node.getName());
                                        boolean isOnMegaDownloads = false;
                                        if(f.exists() && (f.length() == node.getSize())){
                                            isOnMegaDownloads = true;
                                        }
                                        log("isOnMegaDownloads: "+isOnMegaDownloads);
                                        if (localPath != null && (isOnMegaDownloads || (megaApi.getFingerprint(node) != null && megaApi.getFingerprint(node).equals(megaApi.getFingerprint(localPath))))){
                                            File mediaFile = new File(localPath);
                                            //mediaIntent.setDataAndType(Uri.parse(localPath), mimeType);
                                            if (Build.VERSION.SDK_INT >= Build.VERSION_CODES.N && localPath.contains(Environment.getExternalStorageDirectory().getPath())) {
                                                log("itemClick:FileProviderOption");
                                                Uri mediaFileUri = FileProvider.getUriForFile(this, "mega.privacy.android.app.providers.fileprovider", mediaFile);
                                                if(mediaFileUri==null){
                                                    log("itemClick:ERROR:NULLmediaFileUri");
                                                    showSnackbar(Constants.SNACKBAR_TYPE, getString(R.string.email_verification_text_error), -1);
                                                }
                                                else{
                                                    mediaIntent.setDataAndType(mediaFileUri, MimeTypeList.typeForName(node.getName()).getType());
                                                }
                                            }
                                            else{
                                                Uri mediaFileUri = Uri.fromFile(mediaFile);
                                                if(mediaFileUri==null){
                                                    log("itemClick:ERROR:NULLmediaFileUri");
                                                    showSnackbar(Constants.SNACKBAR_TYPE, getString(R.string.email_verification_text_error), -1);
                                                }
                                                else{
                                                    mediaIntent.setDataAndType(mediaFileUri, MimeTypeList.typeForName(node.getName()).getType());
                                                }
                                            }
                                            mediaIntent.addFlags(Intent.FLAG_GRANT_READ_URI_PERMISSION);
                                        }
                                        else {
                                            log("itemClick:localPathNULL");
                                            if (Util.isOnline(this)){
                                                if (megaApi.httpServerIsRunning() == 0) {
                                                    megaApi.httpServerStart();
                                                }
                                                else{
                                                    log("itemClick:ERROR:httpServerAlreadyRunning");
                                                }

                                                ActivityManager.MemoryInfo mi = new ActivityManager.MemoryInfo();
                                                ActivityManager activityManager = (ActivityManager) this.getSystemService(Context.ACTIVITY_SERVICE);
                                                activityManager.getMemoryInfo(mi);

                                                if(mi.totalMem>Constants.BUFFER_COMP){
                                                    log("itemClick:total mem: "+mi.totalMem+" allocate 32 MB");
                                                    megaApi.httpServerSetMaxBufferSize(Constants.MAX_BUFFER_32MB);
                                                }
                                                else{
                                                    log("itemClick:total mem: "+mi.totalMem+" allocate 16 MB");
                                                    megaApi.httpServerSetMaxBufferSize(Constants.MAX_BUFFER_16MB);
                                                }

                                                String url = megaApi.httpServerGetLocalLink(node);
                                                if(url!=null){
                                                    log("URL generated: "+ url);
                                                    Uri parsedUri = Uri.parse(url);
                                                    if(parsedUri!=null){
                                                        mediaIntent.setDataAndType(parsedUri, mimeType);
                                                    }
                                                    else{
                                                        log("itemClick:ERROR:httpServerGetLocalLink");
                                                        showSnackbar(Constants.SNACKBAR_TYPE, getString(R.string.email_verification_text_error), -1);
                                                    }
                                                }
                                                else{
                                                    log("itemClick:ERROR:httpServerGetLocalLink");
                                                    showSnackbar(Constants.SNACKBAR_TYPE, getString(R.string.email_verification_text_error), -1);
                                                }
                                            }
                                            else {
                                                showSnackbar(Constants.SNACKBAR_TYPE, getString(R.string.error_server_connection_problem)+". "+ getString(R.string.no_network_connection_on_play_file), -1);
                                            }
                                        }
                                        mediaIntent.putExtra("HANDLE", node.getHandle());
                                        if (opusFile){
                                            mediaIntent.setDataAndType(mediaIntent.getData(), "audio/*");
                                        }
                                        if(internalIntent){
                                            startActivity(mediaIntent);
                                        }
                                        else{
                                            log("itemClick:externalIntent");
                                            if (MegaApiUtils.isIntentAvailable(this, mediaIntent)){
                                                startActivity(mediaIntent);
                                            }
                                            else{
                                                log("itemClick:noAvailableIntent");
                                                showNodeAttachmentBottomSheet(m, position);
                                            }
                                        }
                                        overridePendingTransition(0,0);
                                        if (adapter != null) {
                                            adapter.setNodeAttachmentVisibility(false, holder_imageDrag, position);
                                        }
                                    }
                                    else if (MimeTypeList.typeForName(node.getName()).isPdf()){
                                        log("itemClick:isFile:isPdf");
                                        String mimeType = MimeTypeList.typeForName(node.getName()).getType();
                                        log("itemClick:FILENAME: " + node.getName() + " TYPE: "+mimeType);
                                        Intent pdfIntent = new Intent(this, PdfViewerActivityLollipop.class);
                                        pdfIntent.putExtra("inside", true);
                                        pdfIntent.putExtra("adapterType", Constants.FROM_CHAT);
                                        pdfIntent.putExtra("msgId", m.getMessage().getMsgId());
                                        pdfIntent.putExtra("chatId", idChat);

                                        String downloadLocationDefaultPath = Util.getDownloadLocation(this);
                                        String localPath = Util.getLocalFile(this, node.getName(), node.getSize(), downloadLocationDefaultPath);
                                        File f = new File(downloadLocationDefaultPath, node.getName());
                                        boolean isOnMegaDownloads = false;
                                        if(f.exists() && (f.length() == node.getSize())){
                                            isOnMegaDownloads = true;
                                        }
                                        log("isOnMegaDownloads: "+isOnMegaDownloads);
                                        if (localPath != null && (isOnMegaDownloads || (megaApi.getFingerprint(node) != null && megaApi.getFingerprint(node).equals(megaApi.getFingerprint(localPath))))){
                                            File mediaFile = new File(localPath);
                                            if (Build.VERSION.SDK_INT >= Build.VERSION_CODES.N && localPath.contains(Environment.getExternalStorageDirectory().getPath())) {
                                                log("itemClick:FileProviderOption");
                                                Uri mediaFileUri = FileProvider.getUriForFile(this, "mega.privacy.android.app.providers.fileprovider", mediaFile);
                                                if(mediaFileUri==null){
                                                    log("itemClick:ERROR:NULLmediaFileUri");
                                                    showSnackbar(Constants.SNACKBAR_TYPE, getString(R.string.email_verification_text_error), -1);
                                                }
                                                else{
                                                    pdfIntent.setDataAndType(mediaFileUri, MimeTypeList.typeForName(node.getName()).getType());
                                                }
                                            }
                                            else{
                                                Uri mediaFileUri = Uri.fromFile(mediaFile);
                                                if(mediaFileUri==null){
                                                    log("itemClick:ERROR:NULLmediaFileUri");
                                                    showSnackbar(Constants.SNACKBAR_TYPE, getString(R.string.email_verification_text_error), -1);
                                                }
                                                else{
                                                    pdfIntent.setDataAndType(mediaFileUri, MimeTypeList.typeForName(node.getName()).getType());
                                                }
                                            }
                                            pdfIntent.addFlags(Intent.FLAG_GRANT_READ_URI_PERMISSION);
                                        }
                                        else {
                                            log("itemClick:localPathNULL");
                                            if (Util.isOnline(this)){
                                                if (megaApi.httpServerIsRunning() == 0) {
                                                    megaApi.httpServerStart();
                                                }
                                                else{
                                                    log("itemClick:ERROR:httpServerAlreadyRunning");
                                                }
                                                ActivityManager.MemoryInfo mi = new ActivityManager.MemoryInfo();
                                                ActivityManager activityManager = (ActivityManager) this.getSystemService(Context.ACTIVITY_SERVICE);
                                                activityManager.getMemoryInfo(mi);
                                                if(mi.totalMem>Constants.BUFFER_COMP){
                                                    log("itemClick:total mem: "+mi.totalMem+" allocate 32 MB");
                                                    megaApi.httpServerSetMaxBufferSize(Constants.MAX_BUFFER_32MB);
                                                }
                                                else{
                                                    log("itemClick:total mem: "+mi.totalMem+" allocate 16 MB");
                                                    megaApi.httpServerSetMaxBufferSize(Constants.MAX_BUFFER_16MB);
                                                }
                                                String url = megaApi.httpServerGetLocalLink(node);
                                                if(url!=null){
                                                    log("URL generated: "+ url);
                                                    Uri parsedUri = Uri.parse(url);
                                                    if(parsedUri!=null){
                                                        pdfIntent.setDataAndType(parsedUri, mimeType);
                                                    }
                                                    else{
                                                        log("itemClick:ERROR:httpServerGetLocalLink");
                                                        showSnackbar(Constants.SNACKBAR_TYPE, getString(R.string.email_verification_text_error), -1);
                                                    }
                                                }
                                                else{
                                                    log("itemClick:ERROR:httpServerGetLocalLink");
                                                    showSnackbar(Constants.SNACKBAR_TYPE, getString(R.string.email_verification_text_error), -1);
                                                }
                                            }
                                            else {
                                                showSnackbar(Constants.SNACKBAR_TYPE, getString(R.string.error_server_connection_problem)+". "+ getString(R.string.no_network_connection_on_play_file), -1);
                                            }
                                        }
                                        pdfIntent.putExtra("HANDLE", node.getHandle());

                                        if (MegaApiUtils.isIntentAvailable(this, pdfIntent)){
                                            startActivity(pdfIntent);
                                        }
                                        else{
                                            log("itemClick:noAvailableIntent");
                                            showNodeAttachmentBottomSheet(m, position);
                                        }
                                        overridePendingTransition(0,0);
                                    }
                                    else{
                                        log("NOT Image, pdf, audio or video - show node attachment panel for one node");
                                        showNodeAttachmentBottomSheet(m, position);
                                    }
                                }
                                else{
                                    log("show node attachment panel");
                                    showNodeAttachmentBottomSheet(m, position);
                                }
                            }
                            else if(m.getMessage().getType()==MegaChatMessage.TYPE_CONTACT_ATTACHMENT){
                                log("TYPE_CONTACT_ATTACHMENT");
                                log("show contact attachment panel");
                                if (Util.isOnline(this)) {
                                    if (!chatC.isInAnonymousMode() && m != null) {
                                        if (m.getMessage().getUsersCount() == 1) {
                                            long userHandle = m.getMessage().getUserHandle(0);
                                            if(userHandle != megaChatApi.getMyUserHandle()){
                                                showContactAttachmentBottomSheet(m, position);
                                            }
                                        }
                                        else{
                                            showContactAttachmentBottomSheet(m, position);
                                        }
                                    }
                                }
                                else{
                                    //No shown - is not possible to know is it already contact or not - megaApi not working
                                    showSnackbar(Constants.SNACKBAR_TYPE, getString(R.string.error_server_connection_problem), -1);
                                }
                            }
                            else if(m.getMessage().getType()==MegaChatMessage.TYPE_CONTAINS_META){
                                log("TYPE_CONTAINS_META");
                                log("open rich link");

//                                if(!adapter.getforwardOwnRichLinksB()){
                                    MegaChatContainsMeta meta = m.getMessage().getContainsMeta();
                                    if((meta != null) && (meta.getType()!= MegaChatContainsMeta.CONTAINS_META_INVALID)){
                                        if(meta.getType()==MegaChatContainsMeta.CONTAINS_META_RICH_PREVIEW){
                                            String url = meta.getRichPreview().getUrl();
                                            Intent browserIntent = new Intent(Intent.ACTION_VIEW, Uri.parse(url));
                                            startActivity(browserIntent);
                                        }
                                    }else{

                                    }


//                                }else{

//                                    ArrayList<AndroidMegaChatMessage> message = new ArrayList<>();
//                                    message.add(m);
//                                    prepareMessagesToForward(message);
//                                }

                            }else if((m.getMessage().getType() == MegaChatMessage.TYPE_NORMAL) && (m.getRichLinkMessage()!=null)){
                                log("TYPE_NORMAL");
                                AndroidMegaRichLinkMessage richLinkMessage = m.getRichLinkMessage();
                                String url = richLinkMessage.getUrl();

                                if(richLinkMessage.isChat()){
                                    loadChatLink(url);
                                }
                                else{
                                    if(richLinkMessage.getNode()!=null){
                                        if(richLinkMessage.getNode().isFile()){
                                            openMegaLink(url, true);
                                        }
                                        else{
                                            openMegaLink(url, false);
                                        }
                                    }
                                    else{
                                        if(richLinkMessage.isFile()){
                                            openMegaLink(url, true);
                                        }
                                        else{
                                            openMegaLink(url, false);
                                        }
                                    }
                                }
                            }
                        }
                    }
                }

            }
        }else{
            log("DO NOTHING: Position ("+position+") is more than size in messages (size: "+messages.size()+")");
        }
    }

    public void loadChatLink(String link){
        log("loadChatLink: "+link);
        Intent intentOpenChat = new Intent(this, ChatActivityLollipop.class);
        intentOpenChat.setAction(Constants.ACTION_OPEN_CHAT_LINK);
        intentOpenChat.setData(Uri.parse(link));
        this.startActivity(intentOpenChat);
    }

    public void showFullScreenViewer(long msgId, int[] screenPosition){
        log("showFullScreenViewer");
        int position = 0;
        boolean positionFound = false;
        List<Long> ids = new ArrayList<>();
        for(int i=0; i<messages.size();i++){
            AndroidMegaChatMessage androidMessage = messages.get(i);
            if(!androidMessage.isUploading()){
                MegaChatMessage msg = androidMessage.getMessage();

                if(msg.getType()==MegaChatMessage.TYPE_NODE_ATTACHMENT){
                    ids.add(msg.getMsgId());

                    if(msg.getMsgId()==msgId){
                        positionFound=true;
                    }
                    if(!positionFound){
                        MegaNodeList nodeList = msg.getMegaNodeList();
                        if(nodeList.size()==1){
                            MegaNode node = nodeList.get(0);
                            if(MimeTypeList.typeForName(node.getName()).isImage()){
                                position++;
                            }
                        }
                    }
                }
            }
        }

        Intent intent = new Intent(this, ChatFullScreenImageViewer.class);
        intent.putExtra("position", position);
        intent.putExtra("chatId", idChat);
        intent.putExtra("screenPosition", screenPosition);
        long[] array = new long[ids.size()];
        for(int i = 0; i < ids.size(); i++) {
            array[i] = ids.get(i);
        }
        intent.putExtra("messageIds", array);
        startActivity(intent);
        overridePendingTransition(0,0);
        if (adapter !=  null) {
            adapter.setNodeAttachmentVisibility(false, holder_imageDrag, position);
        }
    }

//    @Override
//    public boolean onDown(MotionEvent e) {
//        return false;
//    }
//
//    @Override
//    public void onShowPress(MotionEvent e) {
//
//    }
//
//    @Override
//    public boolean onSingleTapUp(MotionEvent e) {
//        return false;
//    }
//
//    @Override
//    public boolean onScroll(MotionEvent e1, MotionEvent e2, float distanceX, float distanceY) {
//        return false;
//    }
//
//    @Override
//    public void onLongPress(MotionEvent e) {
//
//    }
//
//    @Override
//    public boolean onFling(MotionEvent e1, MotionEvent e2, float velocityX, float velocityY) {
//        return false;
//    }

//    @Override
//    public boolean onInterceptTouchEvent(RecyclerView rv, MotionEvent e) {
////        detector.onTouchEvent(e);
//        return false;
//    }

//    @Override
//    public void onTouchEvent(RecyclerView rv, MotionEvent e) {
//    }
//
//    @Override
//    public void onRequestDisallowInterceptTouchEvent(boolean disallowIntercept) {
//
//    }

    @Override
    public void onChatRoomUpdate(MegaChatApiJava api, MegaChatRoom chat) {
        log("onChatRoomUpdate!");
        this.chatRoom = chat;
        if(chat.hasChanged(MegaChatRoom.CHANGE_TYPE_CLOSED)){
            log("CHANGE_TYPE_CLOSED for the chat: "+chat.getChatId());
            int permission = chat.getOwnPrivilege();
            log("Permissions for the chat: "+permission);

            if(chat.isPreview()){
                if(permission==MegaChatRoom.PRIV_RM){
                    //Show alert to user
                    showAlertChatLink(true);
                }
            }
            else{
                //Hide field to write
                setChatSubtitle();
                supportInvalidateOptionsMenu();
            }
        }
        else if(chat.hasChanged(MegaChatRoom.CHANGE_TYPE_STATUS)){
            log("CHANGE_TYPE_STATUS for the chat: "+chat.getChatId());
            if(!(chatRoom.isGroup())){
                long userHandle = chatRoom.getPeerHandle(0);
                setStatus(userHandle);
            }
        }
        else if(chat.hasChanged(MegaChatRoom.CHANGE_TYPE_PARTICIPANTS)){
            log("CHANGE_TYPE_PARTICIPANTS for the chat: "+chat.getChatId());
            setChatSubtitle();
//            if(adapter!=null){
//                /* Needed to update the forward icon */
//                log("notifyDataSetChanged");
//                adapter.notifyDataSetChanged();
//            }
        }
        else if(chat.hasChanged(MegaChatRoom.CHANGE_TYPE_OWN_PRIV)){
            log("CHANGE_TYPE_OWN_PRIV for the chat: "+chat.getChatId());
//            if(adapter!=null){
//                /* Needed to update the forward icon */
//                log("notifyDataSetChanged");
//                adapter.notifyDataSetChanged();
//            }
            setChatSubtitle();
            supportInvalidateOptionsMenu();
        }
        else if(chat.hasChanged(MegaChatRoom.CHANGE_TYPE_TITLE)){
            log("CHANGE_TYPE_TITLE for the chat: "+chat.getChatId());
        }
        else if(chat.hasChanged(MegaChatRoom.CHANGE_TYPE_USER_STOP_TYPING)){
            log("CHANGE_TYPE_USER_STOP_TYPING for the chat: "+chat.getChatId());

            long userHandleTyping = chat.getUserTyping();

            if(userHandleTyping==megaChatApi.getMyUserHandle()){
                return;
            }

            if(usersTypingSync==null){
                return;
            }

            //Find the item
            boolean found = false;
            for(UserTyping user : usersTypingSync) {
                if(user.getParticipantTyping().getHandle() == userHandleTyping) {
                    log("Found user typing!");
                    usersTypingSync.remove(user);
                    found=true;
                    break;
                }
            }

            if(!found){
                log("CHANGE_TYPE_USER_STOP_TYPING: Not found user typing");
            }
            else{
                updateUserTypingFromNotification();
            }

        }
        else if(chat.hasChanged(MegaChatRoom.CHANGE_TYPE_USER_TYPING)){
            log("CHANGE_TYPE_USER_TYPING for the chat: "+chat.getChatId());
            if(chat!=null){

                long userHandleTyping = chat.getUserTyping();

                if(userHandleTyping==megaChatApi.getMyUserHandle()){
                    return;
                }

                if(usersTyping==null){
                    usersTyping = new ArrayList<UserTyping>();
                    usersTypingSync = Collections.synchronizedList(usersTyping);
                }

                //Find if any notification arrives previously
                if(usersTypingSync.size()<=0){
                    log("No more users writing");
                    MegaChatParticipant participantTyping = new MegaChatParticipant(userHandleTyping);
                    UserTyping currentUserTyping = new UserTyping(participantTyping);

                    String nameTyping = chatC.getFirstName(userHandleTyping, chatRoom);

                    log("userHandleTyping: "+userHandleTyping);


                    if(nameTyping==null){
                        log("NULL name");
                        nameTyping = getString(R.string.transfer_unknown);
                    }
                    else{
                        if(nameTyping.trim().isEmpty()){
                            log("EMPTY name");
                            nameTyping = getString(R.string.transfer_unknown);
                        }
                    }
                    participantTyping.setFirstName(nameTyping);

                    userTypingTimeStamp = System.currentTimeMillis()/1000;
                    currentUserTyping.setTimeStampTyping(userTypingTimeStamp);

                    usersTypingSync.add(currentUserTyping);

                    String userTyping =  getResources().getQuantityString(R.plurals.user_typing, 1, toCDATA(usersTypingSync.get(0).getParticipantTyping().getFirstName()));

                    userTyping = userTyping.replace("[A]", "<font color=\'#8d8d94\'>");
                    userTyping = userTyping.replace("[/A]", "</font>");

                    Spanned result = null;
                    if (android.os.Build.VERSION.SDK_INT >= android.os.Build.VERSION_CODES.N) {
                        result = Html.fromHtml(userTyping,Html.FROM_HTML_MODE_LEGACY);
                    } else {
                        result = Html.fromHtml(userTyping);
                    }

                    userTypingText.setText(result);

                    userTypingLayout.setVisibility(View.VISIBLE);
                }
                else{
                    log("More users writing or the same in different timestamp");

                    //Find the item
                    boolean found = false;
                    for(UserTyping user : usersTypingSync) {
                        if(user.getParticipantTyping().getHandle() == userHandleTyping) {
                            log("Found user typing!");
                            userTypingTimeStamp = System.currentTimeMillis()/1000;
                            user.setTimeStampTyping(userTypingTimeStamp);
                            found=true;
                            break;
                        }
                    }

                    if(!found){
                        log("It's a new user typing");
                        MegaChatParticipant participantTyping = new MegaChatParticipant(userHandleTyping);
                        UserTyping currentUserTyping = new UserTyping(participantTyping);

                        String nameTyping = chatC.getFirstName(userHandleTyping, chatRoom);
                        if(nameTyping==null){
                            log("NULL name");
                            nameTyping = getString(R.string.transfer_unknown);
                        }
                        else{
                            if(nameTyping.trim().isEmpty()){
                                log("EMPTY name");
                                nameTyping = getString(R.string.transfer_unknown);
                            }
                        }
                        participantTyping.setFirstName(nameTyping);

                        userTypingTimeStamp = System.currentTimeMillis()/1000;
                        currentUserTyping.setTimeStampTyping(userTypingTimeStamp);

                        usersTypingSync.add(currentUserTyping);

                        //Show the notification
                        int size = usersTypingSync.size();
                        switch (size){
                            case 1:{
                                String userTyping = getResources().getQuantityString(R.plurals.user_typing, 1, usersTypingSync.get(0).getParticipantTyping().getFirstName());
                                userTyping = toCDATA(userTyping);
                                userTyping = userTyping.replace("[A]", "<font color=\'#8d8d94\'>");
                                userTyping = userTyping.replace("[/A]", "</font>");

                                Spanned result = null;
                                if (android.os.Build.VERSION.SDK_INT >= android.os.Build.VERSION_CODES.N) {
                                    result = Html.fromHtml(userTyping,Html.FROM_HTML_MODE_LEGACY);
                                } else {
                                    result = Html.fromHtml(userTyping);
                                }

                                userTypingText.setText(result);
                                break;
                            }
                            case 2:{
                                String userTyping = getResources().getQuantityString(R.plurals.user_typing, 2, usersTypingSync.get(0).getParticipantTyping().getFirstName()+", "+usersTypingSync.get(1).getParticipantTyping().getFirstName());
                                userTyping = toCDATA(userTyping);
                                userTyping = userTyping.replace("[A]", "<font color=\'#8d8d94\'>");
                                userTyping = userTyping.replace("[/A]", "</font>");

                                Spanned result = null;
                                if (android.os.Build.VERSION.SDK_INT >= android.os.Build.VERSION_CODES.N) {
                                    result = Html.fromHtml(userTyping,Html.FROM_HTML_MODE_LEGACY);
                                } else {
                                    result = Html.fromHtml(userTyping);
                                }

                                userTypingText.setText(result);
                                break;
                            }
                            default:{
                                String names = usersTypingSync.get(0).getParticipantTyping().getFirstName()+", "+usersTypingSync.get(1).getParticipantTyping().getFirstName();
                                String userTyping = String.format(getString(R.string.more_users_typing),toCDATA(names));

                                userTyping = userTyping.replace("[A]", "<font color=\'#8d8d94\'>");
                                userTyping = userTyping.replace("[/A]", "</font>");

                                Spanned result = null;
                                if (android.os.Build.VERSION.SDK_INT >= android.os.Build.VERSION_CODES.N) {
                                    result = Html.fromHtml(userTyping,Html.FROM_HTML_MODE_LEGACY);
                                } else {
                                    result = Html.fromHtml(userTyping);
                                }

                                userTypingText.setText(result);
                                break;
                            }
                        }
                        userTypingLayout.setVisibility(View.VISIBLE);
                    }
                }

                int interval = 5000;
                IsTypingRunnable runnable = new IsTypingRunnable(userTypingTimeStamp, userHandleTyping);
                handlerReceive = new Handler();
                handlerReceive.postDelayed(runnable, interval);
            }
        }
        else if(chat.hasChanged(MegaChatRoom.CHANGE_TYPE_ARCHIVE)){
            log("CHANGE_TYPE_ARCHIVE for the chat: "+chat.getChatId());
            setChatSubtitle();
        }
        else if(chat.hasChanged(MegaChatRoom.CHANGE_TYPE_CHAT_MODE)){
            log("CHANGE_TYPE_CHAT_MODE for the chat: "+chat.getChatId());
        }
        else if(chat.hasChanged(MegaChatRoom.CHANGE_TYPE_UPDATE_PREVIEWERS)){
            log("CHANGE_TYPE_UPDATE_PREVIEWERS for the chat: "+chat.getChatId());
            if(chatRoom.getNumPreviewers()>0){
                observersNumberText.setText(chatRoom.getNumPreviewers()+"");
                observersLayout.setVisibility(View.VISIBLE);
            }
            else{
                observersLayout.setVisibility(View.GONE);
            }
        }
    }

    private class IsTypingRunnable implements Runnable{

        long timeStamp;
        long userHandleTyping;

        public IsTypingRunnable(long timeStamp, long userHandleTyping) {
            this.timeStamp = timeStamp;
            this.userHandleTyping = userHandleTyping;
        }

        @Override
        public void run() {
            log("Run off notification typing");
            long timeNow = System.currentTimeMillis()/1000;
            if ((timeNow - timeStamp) > 4){
                log("Remove user from the list");

                boolean found = false;
                for(UserTyping user : usersTypingSync) {
                    if(user.getTimeStampTyping() == timeStamp) {
                        if(user.getParticipantTyping().getHandle() == userHandleTyping) {
                            log("Found user typing in runnable!");
                            usersTypingSync.remove(user);
                            found=true;
                            break;
                        }
                    }
                }

                if(!found){
                    log("Not found user typing in runnable!");
                }

                updateUserTypingFromNotification();
            }
        }
    }

    public void updateUserTypingFromNotification(){
        log("updateUserTypingFromNotification");

        int size = usersTypingSync.size();
        log("Size of typing: "+size);
        switch (size){
            case 0:{
                userTypingLayout.setVisibility(View.GONE);
                break;
            }
            case 1:{
                String userTyping = getResources().getQuantityString(R.plurals.user_typing, 1, usersTypingSync.get(0).getParticipantTyping().getFirstName());
                userTyping = toCDATA(userTyping);
                userTyping = userTyping.replace("[A]", "<font color=\'#8d8d94\'>");
                userTyping = userTyping.replace("[/A]", "</font>");

                Spanned result = null;
                if (android.os.Build.VERSION.SDK_INT >= android.os.Build.VERSION_CODES.N) {
                    result = Html.fromHtml(userTyping,Html.FROM_HTML_MODE_LEGACY);
                } else {
                    result = Html.fromHtml(userTyping);
                }

                userTypingText.setText(result);
                break;
            }
            case 2:{
                String userTyping = getResources().getQuantityString(R.plurals.user_typing, 2, usersTypingSync.get(0).getParticipantTyping().getFirstName()+", "+usersTypingSync.get(1).getParticipantTyping().getFirstName());
                userTyping = toCDATA(userTyping);
                userTyping = userTyping.replace("[A]", "<font color=\'#8d8d94\'>");
                userTyping = userTyping.replace("[/A]", "</font>");

                Spanned result = null;
                if (android.os.Build.VERSION.SDK_INT >= android.os.Build.VERSION_CODES.N) {
                    result = Html.fromHtml(userTyping,Html.FROM_HTML_MODE_LEGACY);
                } else {
                    result = Html.fromHtml(userTyping);
                }

                userTypingText.setText(result);
                break;
            }
            default:{
                String names = usersTypingSync.get(0).getParticipantTyping().getFirstName()+", "+usersTypingSync.get(1).getParticipantTyping().getFirstName();
                String userTyping = String.format(getString(R.string.more_users_typing), toCDATA(names));

                userTyping = userTyping.replace("[A]", "<font color=\'#8d8d94\'>");
                userTyping = userTyping.replace("[/A]", "</font>");

                Spanned result = null;
                if (android.os.Build.VERSION.SDK_INT >= android.os.Build.VERSION_CODES.N) {
                    result = Html.fromHtml(userTyping,Html.FROM_HTML_MODE_LEGACY);
                } else {
                    result = Html.fromHtml(userTyping);
                }

                userTypingText.setText(result);
                break;
            }
        }
    }

    public void setRichLinkInfo(long msgId, AndroidMegaRichLinkMessage richLinkMessage){
        log("setRichLinkInfo");

        int indexToChange = -1;
        ListIterator<AndroidMegaChatMessage> itr = messages.listIterator(messages.size());

        // Iterate in reverse.
        while(itr.hasPrevious()) {
            AndroidMegaChatMessage messageToCheck = itr.previous();

            if(!messageToCheck.isUploading()){
                if(messageToCheck.getMessage().getMsgId()==msgId){
                    indexToChange = itr.nextIndex();
                    log("Found index to change: "+indexToChange);
                    break;
                }
            }
        }

        if(indexToChange!=-1){

            AndroidMegaChatMessage androidMsg = messages.get(indexToChange);

            androidMsg.setRichLinkMessage(richLinkMessage);

            try{
                if(adapter!=null){
                    adapter.notifyItemChanged(indexToChange+1);
                }
            }
            catch(IllegalStateException e){
                log("IllegalStateException: do not update adapter");
            }

        }
        else{
            log("Error, rich link message not found!!");
        }
    }

    public void setRichLinkImage(long msgId){
        log("setRichLinkImage");

        int indexToChange = -1;
        ListIterator<AndroidMegaChatMessage> itr = messages.listIterator(messages.size());

        // Iterate in reverse.
        while(itr.hasPrevious()) {
            AndroidMegaChatMessage messageToCheck = itr.previous();

            if(!messageToCheck.isUploading()){
                if(messageToCheck.getMessage().getMsgId()==msgId){
                    indexToChange = itr.nextIndex();
                    log("Found index to change: "+indexToChange);
                    break;
                }
            }
        }

        if(indexToChange!=-1){

            if(adapter!=null){
                adapter.notifyItemChanged(indexToChange+1);
            }
        }
        else{
            log("Error, rich link message not found!!");
        }
    }

    public int checkMegaLink(MegaChatMessage msg){
        log("checkMegaLink");
        //Check if it is a MEGA link
        if(msg.getType()==MegaChatMessage.TYPE_NORMAL){
            if(msg.getContent()!=null){
                String link = AndroidMegaRichLinkMessage.extractMegaLink(msg.getContent());

                if(AndroidMegaRichLinkMessage.isChatLink(link)){

                    log("isChatLink");
                    ChatLinkInfoListener listener = new ChatLinkInfoListener(this, msg.getMsgId(), megaApi);
                    megaChatApi.checkChatLink(link, listener);

                    return MEGA_CHAT_LINK;
                }
                else{
                    boolean isFile = AndroidMegaRichLinkMessage.isFileLink(link);

                    if(link!=null){
                        log("The link found: "+link);
                        if(megaApi!=null && megaApi.getRootNode()!=null){
                            ChatLinkInfoListener listener = null;
                            if(isFile){
                                log("isFileLink");
                                listener = new ChatLinkInfoListener(this, msg.getMsgId(), megaApi);
                                megaApi.getPublicNode(link, listener);
                                return MEGA_FILE_LINK;
                            }
                            else{
                                log("isFolderLink");

                                MegaApiAndroid megaApiFolder = getLocalMegaApiFolder();
                                listener = new ChatLinkInfoListener(this, msg.getMsgId(), megaApi, megaApiFolder);
                                megaApiFolder.loginToFolder(link, listener);
                                return MEGA_FOLDER_LINK;
                            }

                        }
                    }
                }
            }
        }
        return -1;
    }

    @Override
    public void onMessageLoaded(MegaChatApiJava api, MegaChatMessage msg) {
        log("onMessageLoaded!------------------------");

        if(msg!=null){
            log("STATUS: "+msg.getStatus());
            log("TEMP ID: "+msg.getTempId());
            log("FINAL ID: "+msg.getMsgId());
            log("TIMESTAMP: "+msg.getTimestamp());
            log("TYPE: "+msg.getType());

            if(messages!=null){
                log("Messages size: "+messages.size());
            }

            if(msg.isDeleted()){
                log("DELETED MESSAGE!!!!");
                return;
            }

            if(msg.isEdited()){
                log("EDITED MESSAGE!!!!");
            }

            if(msg.getType()==MegaChatMessage.TYPE_REVOKE_NODE_ATTACHMENT) {
                log("TYPE_REVOKE_NODE_ATTACHMENT MESSAGE!!!!");
                return;
            }

            checkMegaLink(msg);

            if(msg.getType()==MegaChatMessage.TYPE_NODE_ATTACHMENT){
                log("TYPE_NODE_ATTACHMENT MESSAGE!!!!");
                MegaNodeList nodeList = msg.getMegaNodeList();
                int revokedCount = 0;

                for(int i=0; i<nodeList.size(); i++){
                    MegaNode node = nodeList.get(i);
                    boolean revoked = megaChatApi.isRevoked(idChat, node.getHandle());
                    if(revoked){
                        log("The node is revoked: "+node.getName());
                        revokedCount++;
                    }
                    else{
                        log("Node NOT revoked: "+node.getName());
                    }
                }

                if(revokedCount==nodeList.size()){
                    log("RETURN");
                    return;
                }
            }

            if(msg.getStatus()==MegaChatMessage.STATUS_SERVER_REJECTED){
                log("onMessageLoaded: STATUS_SERVER_REJECTED----- "+msg.getStatus());
            }

            if(msg.getStatus()==MegaChatMessage.STATUS_SENDING_MANUAL){

                log("MANUAL_S:onMessageLoaded: Getting messages not sent !!!-------------------------------------------------: "+msg.getStatus());
                AndroidMegaChatMessage androidMsg = new AndroidMegaChatMessage(msg);

                if(msg.isEdited()){
                    log("MESSAGE EDITED");

                    if(!noMoreNoSentMessages){
                        log("onMessageLoaded: NOT noMoreNoSentMessages");
                        bufferSending.add(0,androidMsg);
                    }
                    else{
                        log("Try to recover the initial msg");
                        if(msg.getMsgId()!=-1){
                            MegaChatMessage notEdited = megaChatApi.getMessage(idChat, msg.getMsgId());
                            log("Content not edited");
                            AndroidMegaChatMessage androidMsgNotEdited = new AndroidMegaChatMessage(notEdited);
                            int returnValue = modifyMessageReceived(androidMsgNotEdited, false);
                            if(returnValue!=-1){
                                log("onMessageLoaded: Message " + returnValue + " modified!");
                            }
                        }

                        appendMessageAnotherMS(androidMsg);
                    }
                }
                else{
                    log("NOOOT MESSAGE EDITED");
                    int resultModify = -1;
                    if(msg.getUserHandle()==megaChatApi.getMyUserHandle()){
                        if(msg.getType()==MegaChatMessage.TYPE_NODE_ATTACHMENT){
                            log("Modify my message and node attachment");

                            long idMsg =  dbH.findPendingMessageByIdTempKarere(msg.getTempId());
                            log("----The id of my pending message is: "+idMsg);
                            if(idMsg!=-1){
                                resultModify = modifyAttachmentReceived(androidMsg, idMsg);
                                dbH.removePendingMessageById(idMsg);
                                if(resultModify==-1){
                                    log("Node attachment message not in list -> resultModify -1");
//                            AndroidMegaChatMessage msgToAppend = new AndroidMegaChatMessage(msg);
//                            appendMessagePosition(msgToAppend);
                                }
                                else{
                                    log("onMessageLoaded: Modify attachment");
                                    return;
                                }
                            }
                        }
                    }

                    int returnValue = modifyMessageReceived(androidMsg, true);
                    if(returnValue!=-1){
                        log("onMessageLoaded: Message " + returnValue + " modified!");
                        return;
                    }

                    bufferSending.add(0,androidMsg);

                    if(!noMoreNoSentMessages){
                        log("onMessageLoaded: NOT noMoreNoSentMessages");
                    }
                }
            }
            else if(msg.getStatus()==MegaChatMessage.STATUS_SENDING){
                log("SENDING: onMessageLoaded: Getting messages not sent !!!-------------------------------------------------: "+msg.getStatus());
                AndroidMegaChatMessage androidMsg = new AndroidMegaChatMessage(msg);
                int returnValue = modifyMessageReceived(androidMsg, true);
                if(returnValue!=-1){
                    log("onMessageLoaded: Message " + returnValue + " modified!");
                    return;
                }

                bufferSending.add(0,androidMsg);

                if(!noMoreNoSentMessages){
                    log("onMessageLoaded: NOT noMoreNoSentMessages");
                }
            }
            else{
                if(!noMoreNoSentMessages){
                    log("First message with NORMAL status");
                    noMoreNoSentMessages=true;
                    //Copy to bufferMessages
                    for(int i=0;i<bufferSending.size();i++){
                        bufferMessages.add(bufferSending.get(i));
                    }
                    bufferSending.clear();
                }

                AndroidMegaChatMessage androidMsg = new AndroidMegaChatMessage(msg);

                if (lastIdMsgSeen != -1) {
                    if(lastIdMsgSeen ==msg.getMsgId()){
                        log("onMessageLoaded: Last message seen received!");
                        lastSeenReceived=true;
                        positionToScroll = 0;
                        log("positionToScroll: "+positionToScroll);
                    }
                }
                else{
                    log("lastMessageSeen is -1");
                    lastSeenReceived=true;
                }

//                megaChatApi.setMessageSeen(idChat, msg.getMsgId());

                if(positionToScroll>=0){
                    positionToScroll++;
                    log("positionToScroll:increase: "+positionToScroll);
                }

                bufferMessages.add(androidMsg);
                log("onMessageLoaded: Size of buffer: "+bufferMessages.size());
                log("onMessageLoaded: Size of messages: "+messages.size());
            }
        }
        else{
            log("onMessageLoaded:NULLmsg:REACH FINAL HISTORY:stateHistory "+stateHistory);

            if(bufferSending.size()!=0){
                for(int i=0;i<bufferSending.size();i++){
                    bufferMessages.add(bufferSending.get(i));
                }
                bufferSending.clear();
            }

            log("onMessageLoaded:numberToLoad: "+numberToLoad+" bufferSize: "+bufferMessages.size()+" messagesSize: "+messages.size());
            if((bufferMessages.size()+messages.size())>=numberToLoad){
                fullHistoryReceivedOnLoad();
                isLoadingHistory = false;
            }
            if(((bufferMessages.size()+messages.size())<numberToLoad) && (stateHistory==MegaChatApi.SOURCE_ERROR)){
                log("onMessageLoaded:noMessagesLoaded&SOURCE_ERROR: wait to CHAT ONLINE connection");
                retryHistory = true;
            }
            else{
                log("onMessageLoaded:lessNumberReceived");
                if((stateHistory!=MegaChatApi.SOURCE_NONE)&&(stateHistory!=MegaChatApi.SOURCE_ERROR)){
                    log("But more history exists --> loadMessages");
                    log("G->loadMessages unread is 0");
                    isLoadingHistory = true;
                    stateHistory = megaChatApi.loadMessages(idChat, NUMBER_MESSAGES_TO_LOAD);
                    log("New state of history: "+stateHistory);
                    getMoreHistory = false;
                    if(stateHistory==MegaChatApi.SOURCE_NONE || stateHistory==MegaChatApi.SOURCE_ERROR){
                        fullHistoryReceivedOnLoad();
                        isLoadingHistory = false;
                    }
                }
                else{
                    fullHistoryReceivedOnLoad();
                    isLoadingHistory = false;
                }
            }
        }
        log("END onMessageLoaded-----------messages.size="+messages.size());
    }

    public void fullHistoryReceivedOnLoad(){
        log("fullHistoryReceivedOnLoad");

        isOpeningChat = false;

        if(bufferMessages.size()!=0){
            log("fullHistoryReceivedOnLoad:buffer size: "+bufferMessages.size());
            loadBufferMessages();

            if(lastSeenReceived==false){
                log("fullHistoryReceivedOnLoad: last message seen NOT received");
                if(stateHistory!=MegaChatApi.SOURCE_NONE){
                    log("fullHistoryReceivedOnLoad:F->loadMessages");
                    isLoadingHistory = true;
                    stateHistory = megaChatApi.loadMessages(idChat, NUMBER_MESSAGES_TO_LOAD);
                }
            }
            else{
                log("fullHistoryReceivedOnLoad: last message seen received");
                if(positionToScroll>0){
                    log("fullHistoryReceivedOnLoad: Scroll to position: "+positionToScroll);
                    if(positionToScroll<messages.size()){
//                        mLayoutManager.scrollToPositionWithOffset(positionToScroll+1,Util.scaleHeightPx(50, outMetrics));
                        //Find last message
                        int positionLastMessage = -1;
                        for(int i=messages.size()-1; i>=0;i--) {
                            AndroidMegaChatMessage androidMessage = messages.get(i);

                            if (!androidMessage.isUploading()) {

                                MegaChatMessage msg = androidMessage.getMessage();
                                if (msg.getMsgId() == lastIdMsgSeen) {
                                    positionLastMessage = i;
                                    break;
                                }
                            }
                        }

                        //Check if it has no my messages after
                        positionLastMessage = positionLastMessage + 1;
                        AndroidMegaChatMessage message = messages.get(positionLastMessage);

                        while(message.getMessage().getUserHandle()==megaChatApi.getMyUserHandle()){
                            lastIdMsgSeen = message.getMessage().getMsgId();
                            positionLastMessage = positionLastMessage + 1;
                            message = messages.get(positionLastMessage);
                        }

                        if(isTurn){
                            scrollToMessage(-1);

                        }else{
                            scrollToMessage(lastIdMsgSeen);
                        }

                    }
                    else{
                        log("Error, the position to scroll is more than size of messages");
                    }
                }
            }

            setLastMessageSeen();
        }
        else{
            log("fullHistoryReceivedOnLoad:bufferEmpty");
        }

        log("fullHistoryReceivedOnLoad:getMoreHistoryTRUE");
        getMoreHistory = true;

        //Load pending messages
        if(!pendingMessagesLoaded){
            pendingMessagesLoaded = true;
            loadPendingMessages();
            if(positionToScroll<=0){
                mLayoutManager.scrollToPosition(messages.size());
            }
        }

        chatRelativeLayout.setVisibility(View.VISIBLE);
        emptyLayout.setVisibility(View.GONE);
    }

    @Override
    public void onMessageReceived(MegaChatApiJava api, MegaChatMessage msg) {
        log("onMessageReceived!");
        log("------------------------------------------"+api.getChatConnectionState(idChat));
        log("STATUS: "+msg.getStatus());
        log("TEMP ID: "+msg.getTempId());
        log("FINAL ID: "+msg.getMsgId());
        log("TIMESTAMP: "+msg.getTimestamp());
        log("TYPE: "+msg.getType());

        if(msg.getType()==MegaChatMessage.TYPE_REVOKE_NODE_ATTACHMENT) {
            log("TYPE_REVOKE_NODE_ATTACHMENT MESSAGE!!!!");
            return;
        }

        if(msg.getStatus()==MegaChatMessage.STATUS_SERVER_REJECTED){
            log("onMessageReceived: STATUS_SERVER_REJECTED----- "+msg.getStatus());
        }

        if(!msg.isManagementMessage()){
            if(positionNewMessagesLayout!=-1){
                log("Layout unread messages shown: "+generalUnreadCount);
                if(generalUnreadCount<0){
                    generalUnreadCount--;
                }
                else{
                    generalUnreadCount++;
                }

                if(adapter!=null){
                    adapter.notifyItemChanged(positionNewMessagesLayout);
                }
            }
        }
        else {
            int messageType = msg.getType();
            log("Message type: " + messageType);

            switch (messageType) {
                case MegaChatMessage.TYPE_ALTER_PARTICIPANTS:{
                    if(msg.getUserHandle()==myUserHandle) {
                        log("me alter participant");
                        hideNewMessagesLayout();
                    }
                    break;
                }
                case MegaChatMessage.TYPE_PRIV_CHANGE:{
                    if(msg.getUserHandle()==myUserHandle){
                        log("I change a privilege");
                        hideNewMessagesLayout();
                    }
                    break;
                }
                case MegaChatMessage.TYPE_CHAT_TITLE:{
                    if(msg.getUserHandle()==myUserHandle) {
                        log("I change the title");
                        hideNewMessagesLayout();
                    }
                    break;
                }
            }
        }

        if(setAsRead){
            markAsSeen(msg);
        }

        if(msg.getType()==MegaChatMessage.TYPE_CHAT_TITLE){
            log("Change of chat title");
            String newTitle = msg.getContent();
            if(newTitle!=null){

                titleToolbar.setText(newTitle);
            }
        }
        else if(msg.getType()==MegaChatMessage.TYPE_TRUNCATE){
            invalidateOptionsMenu();
        }

        AndroidMegaChatMessage androidMsg = new AndroidMegaChatMessage(msg);
        appendMessagePosition(androidMsg);

        if(mLayoutManager.findLastCompletelyVisibleItemPosition()==messages.size()-1){
            log("Do scroll to end");
            mLayoutManager.scrollToPosition(messages.size());
        }
        else{
            if(emojiKeyboard !=null){
                if((emojiKeyboard.getLetterKeyboardShown() || emojiKeyboard.getEmojiKeyboardShown())&&(messages.size()==1)){
                    mLayoutManager.scrollToPosition(messages.size());
                }
            }
            log("DONT scroll to end");
            if(typeMessageJump !=  TYPE_MESSAGE_NEW_MESSAGE){
                messageJumpText.setText(getResources().getString(R.string.message_new_messages));
                typeMessageJump = TYPE_MESSAGE_NEW_MESSAGE;
            }

            if(messageJumpLayout.getVisibility() != View.VISIBLE){
                messageJumpText.setText(getResources().getString(R.string.message_new_messages));
                messageJumpLayout.setVisibility(View.VISIBLE);
            }
        }

        checkMegaLink(msg);

//        mLayoutManager.setStackFromEnd(true);
//        mLayoutManager.scrollToPosition(0);
    }

    @Override
    public void onMessageUpdate(MegaChatApiJava api, MegaChatMessage msg) {
        log("onMessageUpdate!: "+ msg.getMsgId());

        int resultModify = -1;
        if(msg.isDeleted()){
            log("The message has been deleted");
            deleteMessage(msg, false);
            return;
        }

        AndroidMegaChatMessage androidMsg = new AndroidMegaChatMessage(msg);

        if(msg.hasChanged(MegaChatMessage.CHANGE_TYPE_ACCESS)){
            log("Change access of the message");

            MegaNodeList nodeList = msg.getMegaNodeList();
            int revokedCount = 0;

            for(int i=0; i<nodeList.size(); i++){
                MegaNode node = nodeList.get(i);
                boolean revoked = megaChatApi.isRevoked(idChat, node.getHandle());
                if(revoked){
                    log("The node is revoked: "+node.getName());
                    revokedCount++;
                }
                else{
                    log("Node not revoked: "+node.getName());
                }
            }

            if(revokedCount==nodeList.size()){
                log("All the attachments have been revoked");
                deleteMessage(msg, false);
            }
            else{
                log("One attachment revoked, modify message");
                resultModify = modifyMessageReceived(androidMsg, false);

                if(resultModify==-1) {
                    log("Modify result is -1");
                    int firstIndexShown = messages.get(0).getMessage().getMsgIndex();
                    log("The first index is: "+firstIndexShown+ " the index of the updated message: "+msg.getMsgIndex());
                    if(firstIndexShown<=msg.getMsgIndex()){
                        log("The message should be in the list");
                        if(msg.getType()==MegaChatMessage.TYPE_NODE_ATTACHMENT){

                            log("A - Node attachment message not in list -> append");
                            AndroidMegaChatMessage msgToAppend = new AndroidMegaChatMessage(msg);
                            reinsertNodeAttachmentNoRevoked(msgToAppend);
                        }
                    }
                    else{
                        if(messages.size()<NUMBER_MESSAGES_BEFORE_LOAD){
                            log("Show more message - add to the list");
                            if(msg.getType()==MegaChatMessage.TYPE_NODE_ATTACHMENT){

                                log("B - Node attachment message not in list -> append");
                                AndroidMegaChatMessage msgToAppend = new AndroidMegaChatMessage(msg);
                                reinsertNodeAttachmentNoRevoked(msgToAppend);
                            }
                        }
                    }

                }
            }
        }
        else if(msg.hasChanged(MegaChatMessage.CHANGE_TYPE_CONTENT)){
            log("Change content of the message");

            if(msg.getType()==MegaChatMessage.TYPE_TRUNCATE){
                log("TRUNCATE MESSAGE");
                clearHistory(androidMsg);
            }
            else{
                if(msg.isDeleted()){
                    log("Message deleted!!");
                }

                checkMegaLink(msg);

                resultModify = modifyMessageReceived(androidMsg, false);
                log("onMessageUpdate: resultModify: "+resultModify);
            }
        }
        else if(msg.hasChanged(MegaChatMessage.CHANGE_TYPE_STATUS)){

            int statusMsg = msg.getStatus();
            log("Status change: "+statusMsg + "T emporal id: "+msg.getTempId() + " Final id: "+msg.getMsgId());

            if(msg.getUserHandle()==megaChatApi.getMyUserHandle()){
                if(msg.getType()==MegaChatMessage.TYPE_NODE_ATTACHMENT){
                    log("Modify my message and node attachment");

                    long idMsg =  dbH.findPendingMessageByIdTempKarere(msg.getTempId());
                    log("----The id of my pending message is: "+idMsg);
                    if(idMsg!=-1){
                        resultModify = modifyAttachmentReceived(androidMsg, idMsg);
                        if(resultModify==-1){
                            log("Node attachment message not in list -> resultModify -1");
//                            AndroidMegaChatMessage msgToAppend = new AndroidMegaChatMessage(msg);
//                            appendMessagePosition(msgToAppend);
                        }
                        else{
                            dbH.removePendingMessageById(idMsg);
                        }
                        return;
                    }
                }
            }

            if(msg.getStatus()==MegaChatMessage.STATUS_SEEN){
                log("STATUS_SEEN");
            }
            else if(msg.getStatus()==MegaChatMessage.STATUS_SERVER_RECEIVED){
                log("STATUS_SERVER_RECEIVED");

                if(msg.getType()==MegaChatMessage.TYPE_NORMAL){
                    if(msg.getUserHandle()==megaChatApi.getMyUserHandle()){
                        checkMegaLink(msg);
                    }
                }

                resultModify = modifyMessageReceived(androidMsg, true);
                log("onMessageUpdate: resultModify: "+resultModify);
            }
            else if(msg.getStatus()==MegaChatMessage.STATUS_SERVER_REJECTED){
                log("onMessageUpdate: STATUS_SERVER_REJECTED----- "+msg.getStatus());
                deleteMessage(msg, true);
            }
            else{
                log("-----------Status : "+msg.getStatus());
                log("-----------Timestamp: "+msg.getTimestamp());

                resultModify = modifyMessageReceived(androidMsg, false);
                log("onMessageUpdate: resultModify: "+resultModify);
            }
        }
    }

    @Override
    public void onHistoryReloaded(MegaChatApiJava api, MegaChatRoom chat) {
        log("onHistoryReloaded");
        bufferMessages.clear();
        messages.clear();

        invalidateOptionsMenu();
        log("Load new history");

        long unread = chatRoom.getUnreadCount();
        //                        stateHistory = megaChatApi.loadMessages(idChat, NUMBER_MESSAGES_TO_LOAD);
        if (unread == 0) {
            lastIdMsgSeen = -1;
            generalUnreadCount = -1;
            lastSeenReceived = true;
            log("onHistoryReloaded: loadMessages unread is 0");
        } else {
            lastIdMsgSeen = megaChatApi.getLastMessageSeenId(idChat);
            generalUnreadCount = unread;

            if (lastIdMsgSeen != -1) {
                log("onHistoryReloaded: Id of last message seen: " + lastIdMsgSeen);
            } else {
                log("onHistoryReloaded: Error the last message seen shouldn't be NULL");
            }

            lastSeenReceived = false;
        }
    }

    public void deleteMessage(MegaChatMessage msg, boolean rejected){
        log("deleteMessage");

        int indexToChange = -1;

        ListIterator<AndroidMegaChatMessage> itr = messages.listIterator(messages.size());

        // Iterate in reverse.
        while(itr.hasPrevious()) {
            AndroidMegaChatMessage messageToCheck = itr.previous();
            log("Index: " + itr.nextIndex());

            if(!messageToCheck.isUploading()){
                if(rejected){
                    if (messageToCheck.getMessage().getTempId() == msg.getTempId()) {
                        indexToChange = itr.nextIndex();
                        break;
                    }
                }
                else{
                    if (messageToCheck.getMessage().getMsgId() == msg.getMsgId()) {
                        indexToChange = itr.nextIndex();
                        break;
                    }
                }
            }
        }

        if(indexToChange!=-1) {
            messages.remove(indexToChange);
            log("Removed index: " + indexToChange + " positionNewMessagesLayout: "+ positionNewMessagesLayout +" messages size: " + messages.size());
//                adapter.notifyDataSetChanged();

            if(positionNewMessagesLayout<=indexToChange){
                if(generalUnreadCount==1 || generalUnreadCount==-1){
                    log("Reset generalUnread:Position where new messages layout is show: " + positionNewMessagesLayout);
                    generalUnreadCount = 0;
                    lastIdMsgSeen = -1;
                }
                else{
                    log("Decrease generalUnread:Position where new messages layout is show: " + positionNewMessagesLayout);
                    generalUnreadCount--;
                }
                adapter.notifyItemChanged(positionNewMessagesLayout);
            }

            if(!messages.isEmpty()){
                //Update infoToShow of the next message also
                if (indexToChange == 0) {
                    messages.get(indexToChange).setInfoToShow(AndroidMegaChatMessage.CHAT_ADAPTER_SHOW_ALL);
                    //Check if there is more messages and update the following one
                    if(messages.size()>1){
                        adjustInfoToShow(indexToChange+1);
                        setShowAvatar(indexToChange+1);
                    }
                }
                else{
                    //Not first element
                    if(indexToChange==messages.size()){
                        log("The last message removed, do not check more messages");
                        setShowAvatar(indexToChange-1);
                        return;
                    }

                    adjustInfoToShow(indexToChange);
                    setShowAvatar(indexToChange);
                    setShowAvatar(indexToChange-1);
                }
            }

            adapter.removeMessage(indexToChange+1, messages);
        }
        else{
            log("index to change not found");
        }
    }

    public int modifyAttachmentReceived(AndroidMegaChatMessage msg, long idPendMsg){
        log("modifyAttachmentReceived: id: "+msg.getMessage().getMsgId()+" tempID: "+msg.getMessage().getTempId()+" status: "+msg.getMessage().getStatus());
        int indexToChange = -1;
        ListIterator<AndroidMegaChatMessage> itr = messages.listIterator(messages.size());

        // Iterate in reverse.
        while(itr.hasPrevious()) {
            AndroidMegaChatMessage messageToCheck = itr.previous();

            if(messageToCheck.getPendingMessage()!=null){
                log("pending id: "+messageToCheck.getPendingMessage().getId() + " other: "+ idPendMsg);
                log("pending id: "+messageToCheck.getPendingMessage().getId() + " other: "+ idPendMsg);
                if(messageToCheck.getPendingMessage().getId()==idPendMsg){
                    indexToChange = itr.nextIndex();
                    log("Found index to change: "+indexToChange);
                    break;
                }
            }
        }

        if(indexToChange!=-1){

            log("modifyAttachmentReceived: INDEX change, need to reorder");
            messages.remove(indexToChange);
            log("Removed index: "+indexToChange);
            log("modifyAttachmentReceived: messages size: "+messages.size());
            adapter.removeMessage(indexToChange+1, messages);

            int scrollToP = appendMessagePosition(msg);
            if(scrollToP!=-1){
                if(msg.getMessage().getStatus()==MegaChatMessage.STATUS_SERVER_RECEIVED){
                    log("modifyAttachmentReceived: need to scroll to position: "+indexToChange);
                    final int indexToScroll = scrollToP+1;
                    mLayoutManager.scrollToPositionWithOffset(indexToScroll,Util.scaleHeightPx(20, outMetrics));

                }
            }
        }
        else{
            log("Error, id pending message message not found!!");
        }
        log("Index modified: "+indexToChange);
        return indexToChange;
    }


    public int modifyMessageReceived(AndroidMegaChatMessage msg, boolean checkTempId){
        log("modifyMessageReceived");
        log("Msg ID: "+msg.getMessage().getMsgId());
        log("Msg TEMP ID: "+msg.getMessage().getTempId());
        log("Msg status: "+msg.getMessage().getStatus());
        int indexToChange = -1;
        ListIterator<AndroidMegaChatMessage> itr = messages.listIterator(messages.size());

        // Iterate in reverse.
        while(itr.hasPrevious()) {
            AndroidMegaChatMessage messageToCheck = itr.previous();
            log("Index: "+itr.nextIndex());

            if(!messageToCheck.isUploading()){
                log("Checking with Msg ID: "+messageToCheck.getMessage().getMsgId());
                log("Checking with Msg TEMP ID: "+messageToCheck.getMessage().getTempId());

                if(checkTempId){
                    log("Check temporal IDS----");
                    if (messageToCheck.getMessage().getTempId() == msg.getMessage().getTempId()) {
                        log("modifyMessageReceived with idTemp");
                        indexToChange = itr.nextIndex();
                        break;
                    }
                }
                else{
                    if (messageToCheck.getMessage().getMsgId() == msg.getMessage().getMsgId()) {
                        log("modifyMessageReceived");
                        indexToChange = itr.nextIndex();
                        break;
                    }
                }
            }
            else{

                log("This message is uploading");
            }
        }

        log("---------------Index to change = "+indexToChange);
        if(indexToChange!=-1){
            log("indexToChange == "+indexToChange);


//            if(msg.getMessage().isDeleted()){
//                messages.remove(indexToChange);
//                log("Removed index: "+indexToChange);
//                log("modifyMessageReceived: messages size: "+messages.size());
////                adapter.notifyDataSetChanged();
//                adapter.removeMessage(indexToChange, messages);
//                return indexToChange;
//            }

            AndroidMegaChatMessage messageToUpdate = messages.get(indexToChange);
            if(messageToUpdate.getMessage().getMsgIndex()==msg.getMessage().getMsgIndex()){
                log("modifyMessageReceived: The internal index not change");

                if(msg.getMessage().getStatus()==MegaChatMessage.STATUS_SENDING_MANUAL){
                    log("Modified a MANUAl SENDING msg");
                    //Check the message to change is not the last one
                    int lastI = messages.size()-1;
                    if(indexToChange<lastI){
                        //Check if there is already any MANUAL_SENDING in the queue
                        AndroidMegaChatMessage previousMessage = messages.get(lastI);
                        if(previousMessage.isUploading()){
                            log("Previous message is uploading");
                        }
                        else{
                            if(previousMessage.getMessage().getStatus()==MegaChatMessage.STATUS_SENDING_MANUAL){
                                log("More MANUAL SENDING in queue");
                                log("Removed index: "+indexToChange);
                                messages.remove(indexToChange);
                                appendMessageAnotherMS(msg);
                                adapter.notifyDataSetChanged();
                                return indexToChange;
                            }
                        }
                    }
                }

                log("Modified message keep going");
                messages.set(indexToChange, msg);

                //Update infoToShow also
                if (indexToChange == 0) {
                    messages.get(indexToChange).setInfoToShow(AndroidMegaChatMessage.CHAT_ADAPTER_SHOW_ALL);
                    messages.get(indexToChange).setShowAvatar(true);
                }
                else{
                    //Not first element
                    adjustInfoToShow(indexToChange);
                    setShowAvatar(indexToChange);

                    //Create adapter
                    if (adapter == null) {
                        adapter = new MegaChatLollipopAdapter(this, chatRoom, messages, listView);
                        adapter.setHasStableIds(true);
                        listView.setAdapter(adapter);
                    } else {
                        adapter.modifyMessage(messages, indexToChange+1);
                    }
                }
            }
            else{
                log("modifyMessageReceived: INDEX change, need to reorder");
                messages.remove(indexToChange);
                log("Removed index: "+indexToChange);
                log("modifyMessageReceived: messages size: "+messages.size());
                adapter.removeMessage(indexToChange+1, messages);
                int scrollToP = appendMessagePosition(msg);
                if(scrollToP!=-1){
                    if(msg.getMessage().getStatus()==MegaChatMessage.STATUS_SERVER_RECEIVED){
                        mLayoutManager.scrollToPosition(scrollToP+1);
                        //mLayoutManager.scrollToPositionWithOffset(scrollToP, Util.scaleHeightPx(20, outMetrics));
                    }
                }
                log("modifyMessageReceived: messages size 2: "+messages.size());
            }

        }
        else{
            log("indexToChange == -1");

            log("Error, id temp message not found!!");
        }
        return indexToChange;
    }

    public void loadBufferMessages(){
        log("loadBufferMessages");
        ListIterator<AndroidMegaChatMessage> itr = bufferMessages.listIterator();
        while (itr.hasNext()) {
            int currentIndex = itr.nextIndex();
            AndroidMegaChatMessage messageToShow = itr.next();
            loadMessage(messageToShow);
        }

        //Create adapter
        if(adapter==null){
            adapter = new MegaChatLollipopAdapter(this, chatRoom, messages, listView);
            adapter.setHasStableIds(true);
            listView.setLayoutManager(mLayoutManager);
            listView.setAdapter(adapter);
            adapter.setMessages(messages);
        }
        else{
            adapter.loadPreviousMessages(messages, bufferMessages.size());

            log("addMessage: "+messages.size());
        }

        log("AFTER updateMessagesLoaded: "+messages.size()+" messages in list");

        bufferMessages.clear();
    }

    public void clearHistory(AndroidMegaChatMessage androidMsg){
        log("clearHistory");

        ListIterator<AndroidMegaChatMessage> itr = messages.listIterator(messages.size());

        int indexToChange=-1;
        // Iterate in reverse.
        while(itr.hasPrevious()) {
            AndroidMegaChatMessage messageToCheck = itr.previous();

            if(!messageToCheck.isUploading()){
                if(messageToCheck.getMessage().getStatus()!=MegaChatMessage.STATUS_SENDING){

                    indexToChange = itr.nextIndex();
                    log("Found index of last sent and confirmed message: "+indexToChange);
                    break;
                }
            }
        }

//        indexToChange = 2;
        if(indexToChange != messages.size()-1){
            log("Clear history of confirmed messages: "+indexToChange);

            List<AndroidMegaChatMessage> messagesCopy = new ArrayList<>(messages);
            messages.clear();
            messages.add(androidMsg);
            for(int i = indexToChange+1; i<messagesCopy.size();i++){
                messages.add(messagesCopy.get(i));
            }
        }
        else{
            log("Clear all messages");
            messages.clear();
            messages.add(androidMsg);
        }

        if(messages.size()==1){
            androidMsg.setInfoToShow(AndroidMegaChatMessage.CHAT_ADAPTER_SHOW_ALL);
        }
        else{
            for(int i=0; i<messages.size();i++){
                adjustInfoToShow(i);
            }
        }

        adapter.setMessages(messages);
    }

    public void loadPendingMessages(){
        log("loadPendingMessages");
        ArrayList<AndroidMegaChatMessage> pendMsgs = dbH.findPendingMessagesNotSent(idChat);
//        dbH.findPendingMessagesBySent(1);
        log("Number of pending: "+pendMsgs.size());

        for(int i=0;i<pendMsgs.size();i++){
            AndroidMegaChatMessage pMsg = pendMsgs.get(i);
            if(pMsg!=null && pMsg.getPendingMessage()!=null){
                if(pMsg.getPendingMessage().getState()==PendingMessageSingle.STATE_PREPARING){
                    if(pMsg.getPendingMessage().getTransferTag()!=-1){
                        log("STATE_PREPARING:Transfer tag: "+pMsg.getPendingMessage().getTransferTag());
                        if(megaApi!=null) {
                            MegaTransfer t = megaApi.getTransferByTag(pMsg.getPendingMessage().getTransferTag());
                            if(t!=null){
                                if(t.getState()==MegaTransfer.STATE_COMPLETED){
                                    dbH.updatePendingMessageOnTransferFinish(pMsg.getPendingMessage().getId(), "-1", PendingMessageSingle.STATE_SENT);
                                }
                                else if(t.getState()==MegaTransfer.STATE_CANCELLED){
                                    dbH.updatePendingMessageOnTransferFinish(pMsg.getPendingMessage().getId(), "-1", PendingMessageSingle.STATE_SENT);
                                }
                                else if(t.getState()==MegaTransfer.STATE_FAILED){
                                    dbH.updatePendingMessageOnTransferFinish(pMsg.getPendingMessage().getId(), "-1", PendingMessageSingle.STATE_ERROR_UPLOADING);
                                    pMsg.getPendingMessage().setState(PendingMessageSingle.STATE_ERROR_UPLOADING);
                                    appendMessagePosition(pMsg);
                                }
                                else{
                                    log("STATE_PREPARING:Found transfer in progress for the message");
                                    appendMessagePosition(pMsg);
                                }
                            }
                            else{
                                log("STATE_PREPARING:Mark message as error uploading - no transfer in progress");
                                dbH.updatePendingMessageOnTransferFinish(pMsg.getPendingMessage().getId(), "-1", PendingMessageSingle.STATE_ERROR_UPLOADING);
                                pMsg.getPendingMessage().setState(PendingMessageSingle.STATE_ERROR_UPLOADING);
                                appendMessagePosition(pMsg);
                            }
                        }
                    }
                }
                else if(pMsg.getPendingMessage().getState()==PendingMessageSingle.STATE_PREPARING_FROM_EXPLORER){
                    log("STATE_PREPARING_FROM_EXPLORER: Convert to STATE_PREPARING");
                    dbH.updatePendingMessageOnTransferFinish(pMsg.getPendingMessage().getId(), "-1", PendingMessageSingle.STATE_PREPARING);
                    pMsg.getPendingMessage().setState(PendingMessageSingle.STATE_PREPARING);
                    appendMessagePosition(pMsg);
                }
                else if(pMsg.getPendingMessage().getState()==PendingMessageSingle.STATE_UPLOADING){
                    if(pMsg.getPendingMessage().getTransferTag()!=-1){
                        log("STATE_UPLOADING:Transfer tag: "+pMsg.getPendingMessage().getTransferTag());
                        if(megaApi!=null){
                            MegaTransfer t = megaApi.getTransferByTag(pMsg.getPendingMessage().getTransferTag());
                            if(t!=null){
                                if(t.getState()==MegaTransfer.STATE_COMPLETED){
                                    dbH.updatePendingMessageOnTransferFinish(pMsg.getPendingMessage().getId(), "-1", PendingMessageSingle.STATE_SENT);
                                }
                                else if(t.getState()==MegaTransfer.STATE_CANCELLED){
                                    dbH.updatePendingMessageOnTransferFinish(pMsg.getPendingMessage().getId(), "-1", PendingMessageSingle.STATE_SENT);
                                }
                                else if(t.getState()==MegaTransfer.STATE_FAILED){
                                    dbH.updatePendingMessageOnTransferFinish(pMsg.getPendingMessage().getId(), "-1", PendingMessageSingle.STATE_ERROR_UPLOADING);
                                    pMsg.getPendingMessage().setState(PendingMessageSingle.STATE_ERROR_UPLOADING);
                                    appendMessagePosition(pMsg);
                                }
                                else{
                                    log("STATE_UPLOADING:Found transfer in progress for the message");
                                    appendMessagePosition(pMsg);
                                }
                            }
                            else{
                                log("STATE_UPLOADING:Mark message as error uploading - no transfer in progress");
                                dbH.updatePendingMessageOnTransferFinish(pMsg.getPendingMessage().getId(), "-1", PendingMessageSingle.STATE_ERROR_UPLOADING);
                                pMsg.getPendingMessage().setState(PendingMessageSingle.STATE_ERROR_UPLOADING);
                                appendMessagePosition(pMsg);
                            }
                        }
                    }
                }
                else{
                    appendMessagePosition(pMsg);
                }
            }
            else{
                log("Null pending messages");
            }
        }
    }

    public void loadMessage(AndroidMegaChatMessage messageToShow){
        log("loadMessage");

        messageToShow.setInfoToShow(AndroidMegaChatMessage.CHAT_ADAPTER_SHOW_ALL);
        messages.add(0,messageToShow);

        if(messages.size()>1) {
            adjustInfoToShow(1);
        }

        setShowAvatar(0);

        if(adapter.isMultipleSelect()){
            adapter.updateSelectionOnScroll();
        }
    }

    public void appendMessageAnotherMS(AndroidMegaChatMessage msg){
        log("appendMessageAnotherMS");
        messages.add(msg);
        int lastIndex = messages.size()-1;

        if(lastIndex==0){
            messages.get(lastIndex).setInfoToShow(AndroidMegaChatMessage.CHAT_ADAPTER_SHOW_ALL);
        }
        else{
            adjustInfoToShow(lastIndex);
        }

        //Create adapter
        if(adapter==null){
            log("Create adapter");
            adapter = new MegaChatLollipopAdapter(this, chatRoom, messages, listView);
            adapter.setHasStableIds(true);
            listView.setLayoutManager(mLayoutManager);
            listView.setAdapter(adapter);
            adapter.setMessages(messages);
        }
        else{
            log("Update adapter with last index: "+lastIndex);
            if(lastIndex==0){
                log("Arrives the first message of the chat");
                adapter.setMessages(messages);
            }
            else{
                adapter.addMessage(messages, lastIndex+1);
            }
        }
    }

    public int reinsertNodeAttachmentNoRevoked(AndroidMegaChatMessage msg){
        log("reinsertNodeAttachmentNoRevoked");
        int lastIndex = messages.size()-1;
        log("1lastIndex: "+lastIndex);
        if(messages.size()==-1){
            log("2lastIndex: "+lastIndex);
            msg.setInfoToShow(AndroidMegaChatMessage.CHAT_ADAPTER_SHOW_ALL);
            messages.add(msg);
        }
        else {
            log("Finding where to append the message");
            while(messages.get(lastIndex).getMessage().getMsgIndex()>msg.getMessage().getMsgIndex()){
                log("3lastIndex: "+lastIndex);
                lastIndex--;
                if (lastIndex == -1) {
                    break;
                }
            }
            log("4lastIndex: "+lastIndex);
            lastIndex++;
            log("Append in position: "+lastIndex);
            messages.add(lastIndex, msg);
            adjustInfoToShow(lastIndex);
            int nextIndex = lastIndex+1;
            if(nextIndex<=messages.size()-1){
                adjustInfoToShow(nextIndex);
            }
            int previousIndex = lastIndex-1;
            if(previousIndex>=0){
                adjustInfoToShow(previousIndex);
            }
        }

        //Create adapter
        if(adapter==null){
            log("Create adapter");
            adapter = new MegaChatLollipopAdapter(this, chatRoom, messages, listView);
            adapter.setHasStableIds(true);
            listView.setLayoutManager(mLayoutManager);
            listView.setAdapter(adapter);
            adapter.setMessages(messages);
        }
        else{
            log("Update adapter with last index: "+lastIndex);
            if(lastIndex<0){
                log("Arrives the first message of the chat");
                adapter.setMessages(messages);
            }
            else{
                adapter.addMessage(messages, lastIndex+1);
            }
        }
        return lastIndex;
    }

    public int appendMessagePosition(AndroidMegaChatMessage msg){
        log("appendMessagePosition: "+messages.size()+" messages");

        int lastIndex = messages.size()-1;
        if(messages.size()==0){
            msg.setInfoToShow(AndroidMegaChatMessage.CHAT_ADAPTER_SHOW_ALL);
            msg.setShowAvatar(true);
            messages.add(msg);
        }else{
            log("Finding where to append the message");

            if(msg.isUploading()){
                lastIndex++;
                log("The message is uploading add to index: "+lastIndex+ "with state: "+msg.getPendingMessage().getState());
            }else{
                log("status of message: "+msg.getMessage().getStatus());
                if(lastIndex>=0) {
                    while (messages.get(lastIndex).isUploading()) {
                        log("one less index is uploading");
                        lastIndex--;
                        if(lastIndex==-1){
                            break;
                        }
                    }
                }
                if(lastIndex>=0) {
                    while (messages.get(lastIndex).getMessage().getStatus() == MegaChatMessage.STATUS_SENDING_MANUAL) {
                        log("one less index is MANUAL SENDING");
                        lastIndex--;
                        if(lastIndex==-1){
                            break;
                        }
                    }
                }
                if(lastIndex>=0) {
                    if (msg.getMessage().getStatus() == MegaChatMessage.STATUS_SERVER_RECEIVED || msg.getMessage().getStatus() == MegaChatMessage.STATUS_NOT_SEEN) {
                        while (messages.get(lastIndex).getMessage().getStatus() == MegaChatMessage.STATUS_SENDING) {
                            log("one less index");
                            lastIndex--;
                            if(lastIndex==-1){
                                break;
                            }
                        }
                    }
                }

//                if(lastIndex>=0){
//                    while(messages.get(lastIndex).isUploading()){//
//                        log("one less index is uploading");
//                        lastIndex--;
//                    }
//                    while(messages.get(lastIndex).getMessage().getStatus()==MegaChatMessage.STATUS_SENDING_MANUAL){//
//                        log("one less index is MANUAL SENDING");
//                        lastIndex--;
//                    }
//                    if(msg.getMessage().getStatus()==MegaChatMessage.STATUS_SERVER_RECEIVED||msg.getMessage().getStatus()==MegaChatMessage.STATUS_NOT_SEEN){
//                        while(messages.get(lastIndex).getMessage().getStatus()==MegaChatMessage.STATUS_SENDING){//
//                            log("one less index");
//                            lastIndex--;
//                        }
//                    }
//                }
                lastIndex++;
                log("Append in position: "+lastIndex);
            }
            if(lastIndex>=0){
                messages.add(lastIndex, msg);
                adjustInfoToShow(lastIndex);
                msg.setShowAvatar(true);
                if(!messages.get(lastIndex).isUploading()){
                    int nextIndex = lastIndex+1;
                    if(nextIndex<messages.size()){
                        if(messages.get(nextIndex)!=null) {
                            if(messages.get(nextIndex).isUploading()){
                                adjustInfoToShow(nextIndex);
                            }
                        }
                    }
                }
                if(lastIndex>0){
                    setShowAvatar(lastIndex-1);
                }
            }
        }

        //Create adapter
        if(adapter==null){
            log("Create adapter");
            adapter = new MegaChatLollipopAdapter(this, chatRoom, messages, listView);
            adapter.setHasStableIds(true);
            listView.setLayoutManager(mLayoutManager);
            listView.setAdapter(adapter);
            adapter.setMessages(messages);
        }else{
            log("Update adapter with last index: "+lastIndex);
            if(lastIndex<0){
                log("Arrives the first message of the chat");
                adapter.setMessages(messages);
            }
            else{
                adapter.addMessage(messages, lastIndex+1);
                adapter.notifyItemChanged(lastIndex);
            }
        }
        return lastIndex;
    }

    public int adjustInfoToShow(int index) {
        log("adjustInfoToShow");

        AndroidMegaChatMessage msg = messages.get(index);

        long userHandleToCompare = -1;
        long previousUserHandleToCompare = -1;

        if(msg.isUploading()){
            userHandleToCompare = myUserHandle;
        }
        else{
            if ((msg.getMessage().getType() == MegaChatMessage.TYPE_CALL_ENDED) || (msg.getMessage().getType() == MegaChatMessage.TYPE_CALL_STARTED)){
                msg.setInfoToShow(AndroidMegaChatMessage.CHAT_ADAPTER_SHOW_TIME);
                return AndroidMegaChatMessage.CHAT_ADAPTER_SHOW_TIME;
            }

            if ((msg.getMessage().getType() == MegaChatMessage.TYPE_PRIV_CHANGE) || (msg.getMessage().getType() == MegaChatMessage.TYPE_ALTER_PARTICIPANTS)) {
                userHandleToCompare = msg.getMessage().getHandleOfAction();
            } else {
                userHandleToCompare = msg.getMessage().getUserHandle();
            }
        }

        if(index==0){
            msg.setInfoToShow(AndroidMegaChatMessage.CHAT_ADAPTER_SHOW_ALL);
        }
        else{
            AndroidMegaChatMessage previousMessage = messages.get(index-1);

            if(previousMessage.isUploading()){

                log("The previous message is uploading");
                if(msg.isUploading()){
                    log("The message is also uploading");
                    if (compareDate(msg.getPendingMessage().getUploadTimestamp(), previousMessage.getPendingMessage().getUploadTimestamp()) == 0) {
                        //Same date
                        if (compareTime(msg.getPendingMessage().getUploadTimestamp(), previousMessage.getPendingMessage().getUploadTimestamp()) == 0) {
                            msg.setInfoToShow(AndroidMegaChatMessage.CHAT_ADAPTER_SHOW_NOTHING);
                        } else {
                            //Different minute
                            msg.setInfoToShow(AndroidMegaChatMessage.CHAT_ADAPTER_SHOW_TIME);
                        }
                    } else {
                        //Different date
                        msg.setInfoToShow(AndroidMegaChatMessage.CHAT_ADAPTER_SHOW_ALL);
                    }
                }
                else{
                    if (compareDate(msg.getMessage().getTimestamp(), previousMessage.getPendingMessage().getUploadTimestamp()) == 0) {
                        //Same date
                        if (compareTime(msg.getMessage().getTimestamp(), previousMessage.getPendingMessage().getUploadTimestamp()) == 0) {
                            msg.setInfoToShow(AndroidMegaChatMessage.CHAT_ADAPTER_SHOW_NOTHING);
                        } else {
                            //Different minute
                            msg.setInfoToShow(AndroidMegaChatMessage.CHAT_ADAPTER_SHOW_TIME);
                        }
                    } else {
                        //Different date
                        msg.setInfoToShow(AndroidMegaChatMessage.CHAT_ADAPTER_SHOW_ALL);
                    }
                }
            }
            else{
                log("The previous message is NOT uploading");

                if (userHandleToCompare == myUserHandle) {
                    log("MY message!!");
//                log("MY message!!: "+messageToShow.getContent());
                    if ((previousMessage.getMessage().getType() == MegaChatMessage.TYPE_PRIV_CHANGE) || (previousMessage.getMessage().getType() == MegaChatMessage.TYPE_ALTER_PARTICIPANTS)) {
                        previousUserHandleToCompare = previousMessage.getMessage().getHandleOfAction();
                    } else {
                        previousUserHandleToCompare = previousMessage.getMessage().getUserHandle();
                    }

//                    log("previous message: "+previousMessage.getContent());
                    if (previousUserHandleToCompare == myUserHandle) {
                        log("Last message and previous is mine");
                        //The last two messages are mine
                        if(msg.isUploading()){
                            log("The msg to append is uploading");
                            if (compareDate(msg.getPendingMessage().getUploadTimestamp(), previousMessage) == 0) {
                                //Same date
                                if (compareTime(msg.getPendingMessage().getUploadTimestamp(), previousMessage) == 0) {
                                    msg.setInfoToShow(AndroidMegaChatMessage.CHAT_ADAPTER_SHOW_NOTHING);
                                } else {
                                    //Different minute
                                    msg.setInfoToShow(AndroidMegaChatMessage.CHAT_ADAPTER_SHOW_TIME);
                                }
                            } else {
                                //Different date
                                msg.setInfoToShow(AndroidMegaChatMessage.CHAT_ADAPTER_SHOW_ALL);
                            }
                        }
                        else{
                            if (compareDate(msg, previousMessage) == 0) {
                                //Same date
                                if (compareTime(msg, previousMessage) == 0) {
                                    if ((msg.getMessage().isManagementMessage())) {
                                        msg.setInfoToShow(AndroidMegaChatMessage.CHAT_ADAPTER_SHOW_TIME);
                                    }
                                    else{
                                        msg.setInfoToShow(AndroidMegaChatMessage.CHAT_ADAPTER_SHOW_NOTHING);
                                    }
                                } else {
                                    //Different minute
                                    msg.setInfoToShow(AndroidMegaChatMessage.CHAT_ADAPTER_SHOW_TIME);
                                }
                            } else {
                                //Different date
                                msg.setInfoToShow(AndroidMegaChatMessage.CHAT_ADAPTER_SHOW_ALL);
                            }
                        }

                    } else {
                        //The last message is mine, the previous not
                        log("Last message is mine, NOT previous");
                        if(msg.isUploading()) {
                            log("The msg to append is uploading");
                            if (compareDate(msg.getPendingMessage().getUploadTimestamp(), previousMessage) == 0) {
                                msg.setInfoToShow(AndroidMegaChatMessage.CHAT_ADAPTER_SHOW_TIME);
                            } else {
                                //Different date
                                msg.setInfoToShow(AndroidMegaChatMessage.CHAT_ADAPTER_SHOW_ALL);
                            }
                        }
                        else{
                            if (compareDate(msg, previousMessage) == 0) {
                                msg.setInfoToShow(AndroidMegaChatMessage.CHAT_ADAPTER_SHOW_TIME);
                            } else {
                                //Different date
                                msg.setInfoToShow(AndroidMegaChatMessage.CHAT_ADAPTER_SHOW_ALL);
                            }
                        }
                    }

                } else {
                    log("NOT MY message!! - CONTACT");
//                    log("previous message: "+previousMessage.getContent());

                    if ((previousMessage.getMessage().getType() == MegaChatMessage.TYPE_PRIV_CHANGE) || (previousMessage.getMessage().getType() == MegaChatMessage.TYPE_ALTER_PARTICIPANTS)) {
                        previousUserHandleToCompare = previousMessage.getMessage().getHandleOfAction();
                    } else {
                        previousUserHandleToCompare = previousMessage.getMessage().getUserHandle();
                    }

                    if (previousUserHandleToCompare == userHandleToCompare) {
                        //The last message is also a contact's message
                        if(msg.isUploading()) {
                            if (compareDate(msg.getPendingMessage().getUploadTimestamp(), previousMessage) == 0) {
                                //Same date
                                if (compareTime(msg.getPendingMessage().getUploadTimestamp(), previousMessage) == 0) {
                                    log("Add with show nothing - same userHandle");
                                    msg.setInfoToShow(AndroidMegaChatMessage.CHAT_ADAPTER_SHOW_NOTHING);

                                } else {
                                    //Different minute
                                    msg.setInfoToShow(AndroidMegaChatMessage.CHAT_ADAPTER_SHOW_TIME);
                                }
                            } else {
                                //Different date
                                msg.setInfoToShow(AndroidMegaChatMessage.CHAT_ADAPTER_SHOW_ALL);
                            }
                        }
                        else{

                            if (compareDate(msg, previousMessage) == 0) {
                                //Same date
                                if (compareTime(msg, previousMessage) == 0) {
                                    if ((msg.getMessage().isManagementMessage())) {
                                        msg.setInfoToShow(AndroidMegaChatMessage.CHAT_ADAPTER_SHOW_TIME);
                                    }
                                    else{
                                        msg.setInfoToShow(AndroidMegaChatMessage.CHAT_ADAPTER_SHOW_NOTHING);
                                    }
                                } else {
                                    //Different minute
                                    msg.setInfoToShow(AndroidMegaChatMessage.CHAT_ADAPTER_SHOW_TIME);
                                }
                            } else {
                                //Different date
                                msg.setInfoToShow(AndroidMegaChatMessage.CHAT_ADAPTER_SHOW_ALL);
                            }
                        }

                    } else {
                        //The last message is from contact, the previous not
                        log("Different user handle");
                        if(msg.isUploading()) {
                            if (compareDate(msg.getPendingMessage().getUploadTimestamp(), previousMessage) == 0) {
                                //Same date
                                if (compareTime(msg.getPendingMessage().getUploadTimestamp(), previousMessage) == 0) {
                                    if(previousUserHandleToCompare==myUserHandle){
                                        msg.setInfoToShow(AndroidMegaChatMessage.CHAT_ADAPTER_SHOW_TIME);
                                    }
                                    else{
                                        msg.setInfoToShow(AndroidMegaChatMessage.CHAT_ADAPTER_SHOW_NOTHING);
                                    }

                                } else {
                                    //Different minute
                                    msg.setInfoToShow(AndroidMegaChatMessage.CHAT_ADAPTER_SHOW_TIME);
                                }

                            } else {
                                //Different date
                                msg.setInfoToShow(AndroidMegaChatMessage.CHAT_ADAPTER_SHOW_ALL);
                            }
                        }
                        else{
                            if (compareDate(msg, previousMessage) == 0) {
                                if (compareTime(msg, previousMessage) == 0) {
                                    if(previousUserHandleToCompare==myUserHandle){
                                        msg.setInfoToShow(AndroidMegaChatMessage.CHAT_ADAPTER_SHOW_TIME);
                                    }
                                    else{
                                        if ((msg.getMessage().isManagementMessage())) {
                                            msg.setInfoToShow(AndroidMegaChatMessage.CHAT_ADAPTER_SHOW_TIME);
                                        }
                                        else{
                                            msg.setInfoToShow(AndroidMegaChatMessage.CHAT_ADAPTER_SHOW_TIME);
                                        }
                                    }

                                } else {
                                    //Different minute
                                    msg.setInfoToShow(AndroidMegaChatMessage.CHAT_ADAPTER_SHOW_TIME);
                                }

                            } else {
                                //Different date
                                msg.setInfoToShow(AndroidMegaChatMessage.CHAT_ADAPTER_SHOW_ALL);
                            }
                        }
                    }
                }

            }
        }
        return msg.getInfoToShow();
    }

    public void setShowAvatar(int index){
        log("setShowAvatar: "+index);

        AndroidMegaChatMessage msg = messages.get(index);

        long userHandleToCompare = -1;
        long previousUserHandleToCompare = -1;

        if(msg.isUploading()){
            msg.setShowAvatar(false);
            return;
        }

        if (userHandleToCompare == myUserHandle) {
            log("MY message!!");
        }
        else{
            if ((msg.getMessage().getType() == MegaChatMessage.TYPE_PRIV_CHANGE) || (msg.getMessage().getType() == MegaChatMessage.TYPE_ALTER_PARTICIPANTS)) {
                userHandleToCompare = msg.getMessage().getHandleOfAction();
            } else {
                userHandleToCompare = msg.getMessage().getUserHandle();
            }

            log("userHandleTocompare: "+userHandleToCompare);
            AndroidMegaChatMessage previousMessage = null;
            if(messages.size()-1>index){
                previousMessage = messages.get(index + 1);

                if(previousMessage==null){
                    msg.setShowAvatar(true);
                    log("2 - Previous message is null");
                    return;
                }

                if(previousMessage.isUploading()){
                    msg.setShowAvatar(true);
                    log("Previous is uploading");
                    return;
                }

                if ((previousMessage.getMessage().getType() == MegaChatMessage.TYPE_PRIV_CHANGE) || (previousMessage.getMessage().getType() == MegaChatMessage.TYPE_ALTER_PARTICIPANTS)) {
                    previousUserHandleToCompare = previousMessage.getMessage().getHandleOfAction();
                } else {
                    previousUserHandleToCompare = previousMessage.getMessage().getUserHandle();
                }

                log("previousUserHandleToCompare: "+previousUserHandleToCompare);

//                if(previousMessage.getInfoToShow()!=AndroidMegaChatMessage.CHAT_ADAPTER_SHOW_NOTHING){
//                    msg.setShowAvatar(true);
//                }
//                else{
                    if ((previousMessage.getMessage().getType() == MegaChatMessage.TYPE_CALL_ENDED) || (previousMessage.getMessage().getType() == MegaChatMessage.TYPE_CALL_STARTED) || (previousMessage.getMessage().getType() == MegaChatMessage.TYPE_PRIV_CHANGE) || (previousMessage.getMessage().getType() == MegaChatMessage.TYPE_ALTER_PARTICIPANTS) || (previousMessage.getMessage().getType() == MegaChatMessage.TYPE_CHAT_TITLE)) {
                        msg.setShowAvatar(true);
                        log("Set: "+true);
                    } else {
                        if (previousUserHandleToCompare == userHandleToCompare) {

                            msg.setShowAvatar(false);
                            log("Set: "+false);
                        }
                        else{
                            msg.setShowAvatar(true);
                            log("Set: "+true);
                        }
                    }
//                }
            }
            else{
                log("No previous message");
                msg.setShowAvatar(true);
            }
        }
    }

    public boolean isGroup(){
        return chatRoom.isGroup();
    }

    public void showMsgNotSentPanel(AndroidMegaChatMessage message, int position){
        log("showMsgNotSentPanel: "+position);

        this.selectedPosition = position;
        this.selectedMessageId = message.getMessage().getRowId();
        log("Temporal id of MS message: "+message.getMessage().getTempId());

        if(message!=null){
            MessageNotSentBottomSheetDialogFragment bottomSheetDialogFragment = new MessageNotSentBottomSheetDialogFragment();
            bottomSheetDialogFragment.show(getSupportFragmentManager(), bottomSheetDialogFragment.getTag());
        }
    }

    public void showNodeAttachmentBottomSheet(AndroidMegaChatMessage message, int position){
        log("showNodeAttachmentBottomSheet: "+position);
        this.selectedPosition = position;

        if(message!=null){
            this.selectedMessageId = message.getMessage().getMsgId();
//            this.selectedChatItem = chat;
            NodeAttachmentBottomSheetDialogFragment bottomSheetDialogFragment = new NodeAttachmentBottomSheetDialogFragment();
            bottomSheetDialogFragment.show(getSupportFragmentManager(), bottomSheetDialogFragment.getTag());
        }
    }

    public void showUploadingAttachmentBottomSheet(AndroidMegaChatMessage message, int position){
        log("showUploadingAttachmentBottomSheet: "+position);
        this.selectedPosition = position;
        if(message!=null){
            this.selectedMessageId = message.getPendingMessage().getId();

            PendingMessageBottomSheetDialogFragment pendingMsgSheetDialogFragment = new PendingMessageBottomSheetDialogFragment();
            pendingMsgSheetDialogFragment.show(getSupportFragmentManager(), pendingMsgSheetDialogFragment.getTag());
        }
    }

    public void showContactAttachmentBottomSheet(AndroidMegaChatMessage message, int position){
        log("showContactAttachmentBottomSheet: "+position);
        this.selectedPosition = position;

        if(message!=null){
            this.selectedMessageId = message.getMessage().getMsgId();
//            this.selectedChatItem = chat;
            ContactAttachmentBottomSheetDialogFragment bottomSheetDialogFragment = new ContactAttachmentBottomSheetDialogFragment();
            bottomSheetDialogFragment.show(getSupportFragmentManager(), bottomSheetDialogFragment.getTag());
        }
    }

    public void removeMsgNotSent(){
        log("removeMsgNotSent: "+selectedPosition);
        messages.remove(selectedPosition);
        adapter.removeMessage(selectedPosition, messages);
    }

    public void removePendingMsg(long id){
        log("removePendingMsg: "+selectedMessageId);

        PendingMessageSingle pMsg = dbH.findPendingMessageById(id);
        if(pMsg!=null && pMsg.getState()==PendingMessageSingle.STATE_UPLOADING) {
            if (pMsg.getTransferTag() != -1) {
                log("Transfer tag: " + pMsg.getTransferTag());
                if (megaApi != null) {
                    megaApi.cancelTransferByTag(pMsg.getTransferTag(), this);
                }
            }
        }

        if(pMsg!=null && pMsg.getState()!=PendingMessageSingle.STATE_SENT){
            try{
                dbH.removePendingMessageById(id);
                messages.remove(selectedPosition);
                adapter.removeMessage(selectedPosition, messages);
            }
            catch (IndexOutOfBoundsException e){
                log("removePendingMsg: EXCEPTION: "+e.getMessage());
            }
        }
        else{
            showSnackbar(Constants.SNACKBAR_TYPE, getString(R.string.error_message_already_sent), -1);
        }
    }

    public void showSnackbar(int type, String s, long idChat){
        showSnackbar(type, fragmentContainer, s, idChat);
    }

    public void removeProgressDialog(){
        try{
            statusDialog.dismiss();
        } catch(Exception ex) {};
    }

    public void startConversation(long handle){
        log("startConversation");
        MegaChatRoom chat = megaChatApi.getChatRoomByUser(handle);
        MegaChatPeerList peers = MegaChatPeerList.createInstance();
        if(chat==null){
            log("No chat, create it!");
            peers.addPeer(handle, MegaChatPeerList.PRIV_STANDARD);
            megaChatApi.createChat(false, peers, this);
        }
        else{
            log("There is already a chat, open it!");
            Intent intentOpenChat = new Intent(this, ChatActivityLollipop.class);
            intentOpenChat.setAction(Constants.ACTION_CHAT_SHOW_MESSAGES);
            intentOpenChat.putExtra("CHAT_ID", chat.getChatId());
            this.startActivity(intentOpenChat);
            finish();
        }
    }

    public void startGroupConversation(ArrayList<Long> userHandles){
        log("startGroupConversation");

        MegaChatPeerList peers = MegaChatPeerList.createInstance();

        for(int i=0;i<userHandles.size();i++){
            long handle = userHandles.get(i);
            peers.addPeer(handle, MegaChatPeerList.PRIV_STANDARD);
        }
        megaChatApi.createChat(true, peers, this);
    }

    public void setMessages(ArrayList<AndroidMegaChatMessage> messages){
        if(dialog!=null){
            dialog.dismiss();
        }

        this.messages = messages;
        //Create adapter
        if (adapter == null) {
            adapter = new MegaChatLollipopAdapter(this, chatRoom, messages, listView);
            adapter.setHasStableIds(true);
            listView.setAdapter(adapter);
            adapter.setMessages(messages);
        } else {
            adapter.setMessages(messages);
        }
    }

    @Override
    public void onRequestStart(MegaChatApiJava api, MegaChatRequest request) {

    }

    @Override
    public void onRequestUpdate(MegaChatApiJava api, MegaChatRequest request) {

    }

    @Override
    public void onRequestFinish(MegaChatApiJava api, MegaChatRequest request, MegaChatError e) {
        log("onRequestFinish: "+request.getRequestString()+" "+request.getType());

        if(request.getType() == MegaChatRequest.TYPE_TRUNCATE_HISTORY){
            log("Truncate history request finish!!!");
            if(e.getErrorCode()==MegaChatError.ERROR_OK){
                log("Ok. Clear history done");
                showSnackbar(Constants.SNACKBAR_TYPE, getString(R.string.clear_history_success), -1);
                hideMessageJump();
            }
            else{
                log("Error clearing history: "+e.getErrorString());
                showSnackbar(Constants.SNACKBAR_TYPE, getString(R.string.clear_history_error), -1);
            }
        }else if(request.getType() == MegaChatRequest.TYPE_START_CHAT_CALL){
            if(e.getErrorCode()==MegaChatError.ERROR_OK){
                log("TYPE_START_CHAT_CALL finished with success");
                //getFlag - Returns true if it is a video-audio call or false for audio call
            }
            else{
                log("ERROR WHEN TYPE_START_CHAT_CALL e.getErrorCode(): " + e.getErrorString());
                if(e.getErrorCode() == MegaChatError.ERROR_TOOMANY){
                    showSnackbar(Constants.SNACKBAR_TYPE, getString(R.string.call_error_too_many_participants), -1);
                }else{
                    showSnackbar(Constants.SNACKBAR_TYPE, getString(R.string.call_error), -1);
                }


            }
        }else if(request.getType() == MegaChatRequest.TYPE_ANSWER_CHAT_CALL){
            if(e.getErrorCode()==MegaChatError.ERROR_OK){
                log("TYPE_START_CHAT_CALL finished with success");
                //getFlag - Returns true if it is a video-audio call or false for audio call
            }
            else{
                log("ERROR WHEN TYPE_START_CHAT_CALL e.getErrorCode(): " + e.getErrorString());
                if(e.getErrorCode() == MegaChatError.ERROR_TOOMANY){

                    showSnackbar(Constants.SNACKBAR_TYPE, getString(R.string.call_error_too_many_participants), -1);
                }else{

                    showSnackbar(Constants.SNACKBAR_TYPE, getString(R.string.call_error), -1);
                }


            }
        }
        else if(request.getType() == MegaChatRequest.TYPE_REMOVE_FROM_CHATROOM){
            log("Remove participant: "+request.getUserHandle()+" my user: "+megaChatApi.getMyUserHandle());

            if(e.getErrorCode()==MegaChatError.ERROR_OK){
                log("Participant removed OK");
                invalidateOptionsMenu();
            }
            else{
                log("EEEERRRRROR WHEN TYPE_REMOVE_FROM_CHATROOM " + e.getErrorString());
                showSnackbar(Constants.SNACKBAR_TYPE, getString(R.string.remove_participant_error), -1);
            }
        }
        else if(request.getType() == MegaChatRequest.TYPE_INVITE_TO_CHATROOM){
            log("Request type: "+MegaChatRequest.TYPE_INVITE_TO_CHATROOM);
            if(e.getErrorCode()==MegaChatError.ERROR_OK){
                showSnackbar(Constants.SNACKBAR_TYPE, getString(R.string.add_participant_success), -1);
            }
            else{
                if(e.getErrorCode() == MegaChatError.ERROR_EXIST){
                    showSnackbar(Constants.SNACKBAR_TYPE, getString(R.string.add_participant_error_already_exists), -1);
                }
                else{
                    showSnackbar(Constants.SNACKBAR_TYPE, getString(R.string.add_participant_error), -1);
                }
            }
        }
        else if(request.getType() == MegaChatRequest.TYPE_ATTACH_NODE_MESSAGE){
            try{
                statusDialog.dismiss();
            } catch(Exception ex) {};

            if(adapter!=null){
                if(adapter.isMultipleSelect()){
                    clearSelections();
                    hideMultipleSelect();
                }
            }

            if(e.getErrorCode()==MegaChatError.ERROR_OK){
                log("File sent correctly");
                MegaNodeList nodeList = request.getMegaNodeList();

                for(int i = 0; i<nodeList.size();i++){
                    log("Node name: "+nodeList.get(i).getName());
                }
                AndroidMegaChatMessage androidMsgSent = new AndroidMegaChatMessage(request.getMegaChatMessage());
                sendMessageToUI(androidMsgSent);
            }
            else{
                log("File NOT sent: "+e.getErrorCode()+"___"+e.getErrorString());
                showSnackbar(Constants.SNACKBAR_TYPE, getString(R.string.error_attaching_node_from_cloud), -1);
            }
        }
        else if(request.getType() == MegaChatRequest.TYPE_REVOKE_NODE_MESSAGE){
            if(e.getErrorCode()==MegaChatError.ERROR_OK){
                log("Node revoked correctly, msg id: "+request.getMegaChatMessage().getMsgId());
            }
            else{
                log("NOT revoked correctly");
                showSnackbar(Constants.SNACKBAR_TYPE, getString(R.string.error_revoking_node), -1);
            }
        }
        else if(request.getType() == MegaChatRequest.TYPE_CREATE_CHATROOM){
            log("Create chat request finish!!!");
            if(e.getErrorCode()==MegaChatError.ERROR_OK){

                log("open new chat");
                Intent intent = new Intent(this, ChatActivityLollipop.class);
                intent.setAction(Constants.ACTION_CHAT_SHOW_MESSAGES);
                intent.putExtra("CHAT_ID", request.getChatHandle());
                this.startActivity(intent);
                finish();
            }
            else{
                log("EEEERRRRROR WHEN CREATING CHAT " + e.getErrorString());
                showSnackbar(Constants.SNACKBAR_TYPE, getString(R.string.create_chat_error), -1);
            }
        }
        else if(request.getType() == MegaChatRequest.TYPE_LOAD_PREVIEW){
            if(e.getErrorCode()==MegaChatError.ERROR_OK){
                idChat = request.getChatHandle();
                MegaApplication.setOpenChatId(idChat);
                showChat(null);
            }
            else {
                log("EEEERRRRROR WHEN LOADING CHAT LINK" + e.getErrorString());
                if(e.getErrorCode()==MegaChatError.ERROR_EXIST) {
                    //ERROR_EXIST - If the user already participates in the chat.
                    idChat = request.getChatHandle();
                    MegaApplication.setOpenChatId(idChat);
                    showChat(null);
                    MegaChatRoom chatActive = megaChatApi.getChatRoom(idChat);
                    if (chatActive.isActive()) {
                        if (orientation == -1 || orientation == getResources().getConfiguration().orientation) {
                            showAlertChatLink(false);
                        }
                    } else {
                        showConfirmationRejoinChat(request.getUserHandle());
                    }
                }
                else{

                    if(e.getErrorCode()==MegaChatError.ERROR_NOENT){
                        emptyTextView.setText(getString(R.string.invalid_chat_link));
                    }
                    else{
                        showSnackbar(getString(R.string.error_general_nodes));
                        emptyTextView.setText(getString(R.string.error_chat_link));
                    }

                    emptyTextView.setVisibility(View.VISIBLE);
                    emptyLayout.setVisibility(View.VISIBLE);
                    chatRelativeLayout.setVisibility(View.GONE);

                    LinearLayout.LayoutParams emptyTextViewParams1 = (LinearLayout.LayoutParams)emptyImageView.getLayoutParams();
                    if(getResources().getConfiguration().orientation == Configuration.ORIENTATION_LANDSCAPE){
                        emptyImageView.setImageResource(R.drawable.chat_empty_landscape);
                        emptyTextViewParams1.setMargins(0, Util.scaleHeightPx(40, outMetrics), 0, Util.scaleHeightPx(24, outMetrics));
                    }else{
                        emptyImageView.setImageResource(R.drawable.ic_empty_chat_list);
                        emptyTextViewParams1.setMargins(0, Util.scaleHeightPx(100, outMetrics), 0, Util.scaleHeightPx(24, outMetrics));
                    }

                    emptyImageView.setLayoutParams(emptyTextViewParams1);
                }
            }
        }
        else if(request.getType() == MegaChatRequest.TYPE_AUTOJOIN_PUBLIC_CHAT) {
            if (e.getErrorCode() == MegaChatError.ERROR_OK) {

                if (request.getUserHandle() != -1) {
                    //Rejoin option
                    showChat(null);
                } else {
                    //Join
                    setChatSubtitle();
                    if (chatRoom.getNumPreviewers() > 0) {
                        observersNumberText.setText(chatRoom.getNumPreviewers() + "");
                        observersLayout.setVisibility(View.VISIBLE);
                    } else {
                        observersLayout.setVisibility(View.GONE);
                    }
                    supportInvalidateOptionsMenu();
                }
            } else {
                log("EEEERRRRROR WHEN JOINING CHAT " + e.getErrorCode() + " " + e.getErrorString());
                showSnackbar(getString(R.string.error_general_nodes));
            }
        }
        else if(request.getType() == MegaChatRequest.TYPE_LAST_GREEN){
            log("TYPE_LAST_GREEN requested");
        }
        else if(request.getType() == MegaChatRequest.TYPE_ARCHIVE_CHATROOM){
            long chatHandle = request.getChatHandle();
            chatRoom = megaChatApi.getChatRoom(chatHandle);
            String chatTitle = chatRoom.getTitle();

            if(chatTitle==null){
                chatTitle = "";
            }
            else if(!chatTitle.isEmpty() && chatTitle.length()>60){
                chatTitle = chatTitle.substring(0,59)+"...";
            }

            if(!chatTitle.isEmpty() && chatRoom.isGroup() && !chatRoom.hasCustomTitle()){
                chatTitle = "\""+chatTitle+"\"";
            }

            if(e.getErrorCode()==MegaChatError.ERROR_OK){
                if(request.getFlag()){
                    log("Chat archived");
                    showSnackbar(Constants.SNACKBAR_TYPE, getString(R.string.success_archive_chat, chatTitle), -1);
                }
                else{
                    log("Chat unarchived");
                    showSnackbar(Constants.SNACKBAR_TYPE, getString(R.string.success_unarchive_chat, chatTitle), -1);
                }
            }
            else{
                if(request.getFlag()){
                    log("EEEERRRRROR WHEN ARCHIVING CHAT " + e.getErrorString());
                    showSnackbar(Constants.SNACKBAR_TYPE, getString(R.string.error_archive_chat, chatTitle), -1);
                }
                else{
                    log("EEEERRRRROR WHEN UNARCHIVING CHAT " + e.getErrorString());
                    showSnackbar(Constants.SNACKBAR_TYPE, getString(R.string.error_unarchive_chat, chatTitle), -1);
                }
            }

            supportInvalidateOptionsMenu();
            setChatSubtitle();

            if(!chatRoom.isArchived()){
                requestLastGreen(INITIAL_PRESENCE_STATUS);
            }
        }
    }

    @Override
    public void onRequestTemporaryError(MegaChatApiJava api, MegaChatRequest request, MegaChatError e) {
        log("onRequestTemporaryError");
    }

    @Override
    protected void onStop() {
        log("onStop()");
        try{
            if(textChat!=null){
                String written = textChat.getText().toString();
                if(written!=null){
                    dbH.setWrittenTextItem(Long.toString(idChat), textChat.getText().toString());
                }
            }
            else{
                log("textChat is NULL");
            }
        }catch (Exception e){
            log("Written message not stored on DB");
        }
        super.onStop();
    }

    @Override
    protected void onDestroy(){
        log("onDestroy()");

        if(emojiKeyboard!=null){
            emojiKeyboard.hideBothKeyboard(this);
        }
        if (handlerEmojiKeyboard != null){
            handlerEmojiKeyboard.removeCallbacksAndMessages(null);
        }
        if (handlerKeyboard != null){
            handlerKeyboard.removeCallbacksAndMessages(null);
        }

        if (megaChatApi != null) {
            megaChatApi.closeChatRoom(idChat, this);
            MegaApplication.setClosedChat(true);
            megaChatApi.removeChatListener(this);
            megaChatApi.removeChatCallListener(this);
        }

        if (handler != null) {
            handler.removeCallbacksAndMessages(null);
        }

        LocalBroadcastManager.getInstance(this).unregisterReceiver(dialogConnectReceiver);

        super.onDestroy();
    }

    public void closeChat(boolean shouldLogout){
        log("closeChat");
        if(idChat!=-1){
            megaChatApi.closeChatRoom(idChat, this);
        }

        if(chatRoom!=null){
            if(chatRoom.isPreview()){
                megaChatApi.closeChatPreview(idChat);

                if(chatC.isInAnonymousMode() && shouldLogout){
                    megaChatApi.logout();
                }
            }
        }

        MegaApplication.setClosedChat(true);
    }

    @Override
    protected void onNewIntent(Intent intent){
        log("onNewIntent");

        if (intent != null){
            if (intent.getAction() != null){
                log("Intent is here!: "+intent.getAction());
                if (intent.getAction().equals(Constants.ACTION_CLEAR_CHAT)){
                    log("Intent to Clear history");
                    showConfirmationClearChat(chatRoom);
                }
                else if(intent.getAction().equals(Constants.ACTION_UPDATE_ATTACHMENT)){
                    log("Intent to update an attachment with error");

                    long idPendMsg = intent.getLongExtra("ID_MSG", -1);
                    if(idPendMsg!=-1){
                        int indexToChange = -1;
                        ListIterator<AndroidMegaChatMessage> itr = messages.listIterator(messages.size());

                        // Iterate in reverse.
                        while(itr.hasPrevious()) {
                            AndroidMegaChatMessage messageToCheck = itr.previous();

                            if(messageToCheck.isUploading()){
                                if(messageToCheck.getPendingMessage().getId()==idPendMsg){
                                    indexToChange = itr.nextIndex();
                                    log("Found index to change: "+indexToChange);
                                    break;
                                }
                            }
                        }

                        if(indexToChange!=-1){
                            log("Index modified: "+indexToChange);

                            PendingMessageSingle pendingMsg = null;
                            if(idPendMsg!=-1){
                                pendingMsg = dbH.findPendingMessageById(idPendMsg);

                                if(pendingMsg!=null){
                                    messages.get(indexToChange).setPendingMessage(pendingMsg);
                                    adapter.modifyMessage(messages, indexToChange+1);
                                }
                            }
                        }
                        else{
                            log("Error, id pending message message not found!!");
                        }
                    }
                    else{
                        log("Error. The idPendMsg is -1");
                    }

                    int isOverquota = intent.getIntExtra("IS_OVERQUOTA", 0);
                    if(isOverquota==1){
                        showOverquotaAlert(false);
                    }
                    else if (isOverquota==2){
                        showOverquotaAlert(true);
                    }

                    return;
                }
                else if((intent.getAction().equals(Constants.ACTION_CHAT_SHOW_MESSAGES))||(intent.getAction().equals(Constants.ACTION_OPEN_CHAT_LINK))){
                    log("Intent to open new chat: "+intent.getAction());
                    if(messages!=null){
                        messages.clear();
                    }

                    adapter.notifyDataSetChanged();
                    closeChat(false);
                    MegaApplication.setOpenChatId(-1);
                    initAfterIntent(intent, null);
                }
                else{
                    log("Other intent");
                }
            }
        }
        super.onNewIntent(intent);
        setIntent(intent);
        return;
    }

    public String getPeerFullName(long userHandle){
        return chatRoom.getPeerFullnameByHandle(userHandle);
    }

    public MegaChatRoom getChatRoom() {
        return chatRoom;
    }

    public void setChatRoom(MegaChatRoom chatRoom) {
        this.chatRoom = chatRoom;
    }

    public void removeRequestDialog(){
        try{
            statusDialog.dismiss();
        } catch(Exception ex){};
    }

    public void revoke(){
        log("revoke");
        megaChatApi.revokeAttachmentMessage(idChat, selectedMessageId);
    }

    @Override
    public void onRequestStart(MegaApiJava api, MegaRequest request) {

    }

    @Override
    public void onRequestUpdate(MegaApiJava api, MegaRequest request) {

    }

    @Override
    public void onRequestFinish(MegaApiJava api, MegaRequest request, MegaError e) {
        removeRequestDialog();

        if (request.getType() == MegaRequest.TYPE_INVITE_CONTACT){
            log("MegaRequest.TYPE_INVITE_CONTACT finished: "+request.getNumber());

            if(request.getNumber()== MegaContactRequest.INVITE_ACTION_REMIND){
                showSnackbar(Constants.SNACKBAR_TYPE, getString(R.string.context_contact_invitation_resent), -1);
            }
            else{
                if (e.getErrorCode() == MegaError.API_OK){
                    log("OK INVITE CONTACT: "+request.getEmail());
                    if(request.getNumber()==MegaContactRequest.INVITE_ACTION_ADD)
                    {
                        showSnackbar(Constants.SNACKBAR_TYPE, getString(R.string.context_contact_request_sent, request.getEmail()), -1);
                    }
                }
                else{
                    log("Code: "+e.getErrorString());
                    if(e.getErrorCode()==MegaError.API_EEXIST)
                    {
                        showSnackbar(Constants.SNACKBAR_TYPE, getString(R.string.context_contact_already_invited, request.getEmail()), -1);
                    }
                    else if(request.getNumber()==MegaContactRequest.INVITE_ACTION_ADD && e.getErrorCode()==MegaError.API_EARGS)
                    {
                        showSnackbar(Constants.SNACKBAR_TYPE, getString(R.string.error_own_email_as_contact), -1);
                    }
                    else{
                        showSnackbar(Constants.SNACKBAR_TYPE, getString(R.string.general_error), -1);
                    }
                    log("ERROR: " + e.getErrorCode() + "___" + e.getErrorString());
                }
            }
        }
        else if(request.getType() == MegaRequest.TYPE_COPY){
            if (e.getErrorCode() != MegaError.API_OK) {

                log("e.getErrorCode() != MegaError.API_OK");

                if(e.getErrorCode()==MegaError.API_EOVERQUOTA){
                    log("OVERQUOTA ERROR: "+e.getErrorCode());
                    Intent intent = new Intent(this, ManagerActivityLollipop.class);
                    intent.setAction(Constants.ACTION_OVERQUOTA_STORAGE);
                    startActivity(intent);
                    finish();
                }
                else if(e.getErrorCode()==MegaError.API_EGOINGOVERQUOTA){
                    log("OVERQUOTA ERROR: "+e.getErrorCode());
                    Intent intent = new Intent(this, ManagerActivityLollipop.class);
                    intent.setAction(Constants.ACTION_PRE_OVERQUOTA_STORAGE);
                    startActivity(intent);
                    finish();
                }
                else
                {
                    showSnackbar(Constants.SNACKBAR_TYPE, getString(R.string.import_success_error), -1);
                }

            }else{
                showSnackbar(Constants.SNACKBAR_TYPE, getString(R.string.import_success_message), -1);
            }
        }
        else if (request.getType() == MegaRequest.TYPE_CANCEL_TRANSFER){
            if (e.getErrorCode() != MegaError.API_OK) {
                log("Error TYPE_CANCEL_TRANSFER: "+e.getErrorCode());
            }
            else{
                log("Chat upload cancelled");
            }
        }
    }

    @Override
    public void onRequestTemporaryError(MegaApiJava api, MegaRequest request, MegaError e) {

    }

    @Override
    public void onSaveInstanceState(Bundle outState){
        log("onSaveInstanceState");
        super.onSaveInstanceState(outState);
        outState.putLong("idChat", idChat);
        outState.putLong("selectedMessageId", selectedMessageId);
        outState.putInt("selectedPosition", selectedPosition);
        outState.putInt("typeMessageJump",typeMessageJump);

        if(messageJumpLayout.getVisibility() == View.VISIBLE){
            visibilityMessageJump = true;
        }else{
            visibilityMessageJump = false;
        }
        outState.putBoolean("visibilityMessageJump",visibilityMessageJump);
        outState.putLong("lastMessageSeen", lastIdMsgSeen);
        outState.putLong("generalUnreadCount", generalUnreadCount);
        outState.putBoolean("isHideJump",isHideJump);
        outState.putString("mOutputFilePath",mOutputFilePath);
        outState.putInt("orientation", getResources().getConfiguration().orientation);
//        outState.putInt("position_imageDrag", position_imageDrag);
//        outState.putSerializable("holder_imageDrag", holder_imageDrag);
    }

    public void askSizeConfirmationBeforeChatDownload(String parentPath, ArrayList<MegaNode> nodeList, long size){
        log("askSizeConfirmationBeforeChatDownload");

        final String parentPathC = parentPath;
        final ArrayList<MegaNode> nodeListC = nodeList;
        final long sizeC = size;
        final ChatController chatC = new ChatController(this);

        android.support.v7.app.AlertDialog.Builder builder;
        if (Build.VERSION.SDK_INT >= Build.VERSION_CODES.HONEYCOMB) {
            builder = new AlertDialog.Builder(this, R.style.AppCompatAlertDialogStyle);
        }
        else{
            builder = new AlertDialog.Builder(this);
        }
        LinearLayout confirmationLayout = new LinearLayout(this);
        confirmationLayout.setOrientation(LinearLayout.VERTICAL);
        LinearLayout.LayoutParams params = new LinearLayout.LayoutParams(LinearLayout.LayoutParams.MATCH_PARENT, LinearLayout.LayoutParams.WRAP_CONTENT);
        params.setMargins(Util.scaleWidthPx(20, outMetrics), Util.scaleHeightPx(10, outMetrics), Util.scaleWidthPx(17, outMetrics), 0);

        final CheckBox dontShowAgain =new CheckBox(this);
        dontShowAgain.setText(getString(R.string.checkbox_not_show_again));
        dontShowAgain.setTextColor(ContextCompat.getColor(this, R.color.text_secondary));

        confirmationLayout.addView(dontShowAgain, params);

        builder.setView(confirmationLayout);

//				builder.setTitle(getString(R.string.confirmation_required));

        builder.setMessage(getString(R.string.alert_larger_file, Util.getSizeString(sizeC)));
        builder.setPositiveButton(getString(R.string.general_save_to_device),
                new DialogInterface.OnClickListener() {
                    public void onClick(DialogInterface dialog, int whichButton) {
                        if(dontShowAgain.isChecked()){
                            dbH.setAttrAskSizeDownload("false");
                        }
                        chatC.download(parentPathC, nodeListC);
                    }
                });
        builder.setNegativeButton(getString(android.R.string.cancel), new DialogInterface.OnClickListener() {
            public void onClick(DialogInterface dialog, int whichButton) {
                if(dontShowAgain.isChecked()){
                    dbH.setAttrAskSizeDownload("false");
                }
            }
        });

        downloadConfirmationDialog = builder.create();
        downloadConfirmationDialog.show();
    }

    /*
	 * Handle processed upload intent
	 */
    public void onIntentProcessed(List<ShareInfo> infos) {
        log("onIntentProcessedLollipop");

        if (infos == null) {
            showSnackbar(Constants.SNACKBAR_TYPE, getString(R.string.upload_can_not_open), -1);
        }
        else {
            log("Launch chat upload with files "+infos.size());
            for (ShareInfo info : infos) {
                Intent intent = new Intent(this, ChatUploadService.class);

                PendingMessageSingle pMsgSingle = new PendingMessageSingle();
                pMsgSingle.setChatId(idChat);
                long timestamp = System.currentTimeMillis()/1000;
                pMsgSingle.setUploadTimestamp(timestamp);

                String fingerprint = megaApi.getFingerprint(info.getFileAbsolutePath());

                pMsgSingle.setFilePath(info.getFileAbsolutePath());
                pMsgSingle.setName(info.getTitle());
                pMsgSingle.setFingerprint(fingerprint);

                long idMessage = dbH.addPendingMessage(pMsgSingle);
                pMsgSingle.setId(idMessage);

                if(idMessage!=-1){
                    intent.putExtra(ChatUploadService.EXTRA_ID_PEND_MSG, idMessage);

                    log("name of the file: "+info.getTitle());
                    log("size of the file: "+info.getSize());

                    AndroidMegaChatMessage newNodeAttachmentMsg = new AndroidMegaChatMessage(pMsgSingle, true);
                    sendMessageToUI(newNodeAttachmentMsg);

//                ArrayList<String> filePaths = newPendingMsg.getFilePaths();
//                filePaths.add("/home/jfjf.jpg");

                    intent.putExtra(ChatUploadService.EXTRA_CHAT_ID, idChat);

                    startService(intent);
                }
                else{
                    log("Error when adding pending msg to the database");
                }

                if (statusDialog != null) {
                    try {
                        statusDialog.dismiss();
                    }
                    catch(Exception ex){}
                }
            }
        }
    }

    public void openChatAfterForward(long chatHandle, String text){
        log("openChatAfterForward");
        try{
            statusDialog.dismiss();
        } catch(Exception ex) {};

        if(chatHandle==idChat){
            log("Chat already opened");

            try{
                statusDialog.dismiss();
            } catch(Exception ex) {};

            if(adapter!=null){
                if(adapter.isMultipleSelect()){
                    clearSelections();
                    hideMultipleSelect();
                }
            }

            if(text!=null){
                showSnackbar(Constants.SNACKBAR_TYPE, text, -1);
            }
        }
        else{
            if(chatHandle!=-1){
                log("Open chat to forward messages");

                Intent intentOpenChat = new Intent(this, ManagerActivityLollipop.class);
                intentOpenChat.addFlags(Intent.FLAG_ACTIVITY_CLEAR_TOP);
                intentOpenChat.setAction(Constants.ACTION_CHAT_NOTIFICATION_MESSAGE);
                intentOpenChat.putExtra("CHAT_ID", chatHandle);
                if(text!=null){
                    intentOpenChat.putExtra("showSnackbar", text);
                }
                startActivity(intentOpenChat);
                closeChat(true);
                finish();
            }
            else{
                if(adapter.isMultipleSelect()){
                    clearSelections();
                    hideMultipleSelect();
                }
                if(text!=null){
                    showSnackbar(Constants.SNACKBAR_TYPE, text, -1);
                }
            }
        }
    }

    public void markAsSeen(MegaChatMessage msg){
        log("markAsSeen");
        if(activityVisible){
            if(msg.getStatus()!=MegaChatMessage.STATUS_SEEN) {
                megaChatApi.setMessageSeen(chatRoom.getChatId(), msg.getMsgId());
            }
        }
    }

   @Override
    protected void onResume(){
        log("onResume");
        super.onResume();


        if(idChat!=-1 && chatRoom!=null) {

            setNodeAttachmentVisible();

            MegaApplication.setShowPinScreen(true);
            MegaApplication.setOpenChatId(idChat);

            supportInvalidateOptionsMenu();

            int chatConnection = megaChatApi.getChatConnectionState(idChat);
            log("Chat connection (" + idChat+ ") is: "+chatConnection);
            if(chatConnection==MegaChatApi.CHAT_CONNECTION_ONLINE) {
                setAsRead = true;
                requestLastGreen(INITIAL_PRESENCE_STATUS);
            }
            else{
                setAsRead=false;
            }

            if(chatRoom.hasCustomTitle()){
                textChat.setHint(getString(R.string.type_message_hint_with_customized_title, chatRoom.getTitle()));
            }else{
                textChat.setHint(getString(R.string.type_message_hint_with_default_title, chatRoom.getTitle()));
            }

            if(emojiKeyboard!=null){
                emojiKeyboard.hideBothKeyboard(this);
            }
            //Update last seen position if different and there is unread messages
            //If the chat is being opened do not update, onLoad will do that

            //!isLoadingMessages
            if(!isOpeningChat) {
                log("Chat is NOT loading history");
                if(lastSeenReceived == true && messages != null){

                    long unreadCount = chatRoom.getUnreadCount();
                    if (unreadCount != 0) {
                        lastIdMsgSeen = megaChatApi.getLastMessageSeenId(idChat);

                        //Find last message
                        int positionLastMessage = -1;
                        for(int i=messages.size()-1; i>=0;i--) {
                            AndroidMegaChatMessage androidMessage = messages.get(i);

                            if (!androidMessage.isUploading()) {
                                MegaChatMessage msg = androidMessage.getMessage();
                                if (msg.getMsgId() == lastIdMsgSeen) {
                                    positionLastMessage = i;
                                    break;
                                }
                            }
                        }

                        if(positionLastMessage==-1){
                            scrollToMessage(-1);

                        }
                        else{
                            //Check if it has no my messages after

                            if(positionLastMessage >= messages.size()-1){
                                log("Nothing after, do not increment position");
                            }
                            else{
                                positionLastMessage = positionLastMessage + 1;
                            }

                            AndroidMegaChatMessage message = messages.get(positionLastMessage);
                            log("Position lastMessage found: "+positionLastMessage+" messages.size: "+messages.size());

                            while(message.getMessage().getUserHandle()==megaChatApi.getMyUserHandle()){
                                lastIdMsgSeen = message.getMessage().getMsgId();
                                positionLastMessage = positionLastMessage + 1;
                                message = messages.get(positionLastMessage);
                            }

                            generalUnreadCount = unreadCount;

                            scrollToMessage(lastIdMsgSeen);
                        }
                    }
                    else{
                        if(generalUnreadCount!=0){
                            scrollToMessage(-1);
                        }
                    }
                }
                setLastMessageSeen();
            }
            else{
                log("onResume:openingChat:doNotUpdateLastMessageSeen");
            }

            activityVisible = true;

            showCallLayout(megaChatApi.getChatCall(idChat));

            if(aB != null && aB.getTitle() != null){
                titleToolbar.setText(adjustForLargeFont(titleToolbar.getText().toString()));
            }
        }
    }

    public void scrollToMessage(long lastId){
        for(int i=messages.size()-1; i>=0;i--) {
            AndroidMegaChatMessage androidMessage = messages.get(i);

            if (!androidMessage.isUploading()) {
                MegaChatMessage msg = androidMessage.getMessage();
                if (msg.getMsgId() == lastId) {
                    log("scrollToPosition: "+i);
                    mLayoutManager.scrollToPositionWithOffset(i+1,Util.scaleHeightPx(30, outMetrics));
                    break;
                }
            }
        }

    }

    public void setLastMessageSeen(){
        log("setLastMessageSeen");

        if(messages!=null){
            if(!messages.isEmpty()){
                AndroidMegaChatMessage lastMessage = messages.get(messages.size()-1);
                int index = messages.size()-1;
                if((lastMessage!=null)&&(lastMessage.getMessage()!=null)){
                    if (!lastMessage.isUploading()) {
                        while (lastMessage.getMessage().getUserHandle() == megaChatApi.getMyUserHandle()) {
                            index--;
                            if (index == -1) {
                                break;
                            }
                            lastMessage = messages.get(index);
                        }

                        if (lastMessage.getMessage() != null) {
                            boolean resultMarkAsSeen = megaChatApi.setMessageSeen(idChat, lastMessage.getMessage().getMsgId());
                            log("(A)Result setMessageSeen: " + resultMarkAsSeen);
                        }

                    } else {
                        while (lastMessage.isUploading() == true) {
                            index--;
                            if (index == -1) {
                                break;
                            }
                            lastMessage = messages.get(index);
                        }
                        if((lastMessage!=null)&&(lastMessage.getMessage()!=null)){

                            while (lastMessage.getMessage().getUserHandle() == megaChatApi.getMyUserHandle()) {
                                index--;
                                if (index == -1) {
                                    break;
                                }
                                lastMessage = messages.get(index);
                            }

                            if (lastMessage.getMessage() != null) {
                                boolean resultMarkAsSeen = megaChatApi.setMessageSeen(idChat, lastMessage.getMessage().getMsgId());
                                log("(B)Result setMessageSeen: " + resultMarkAsSeen);
                            }
                        }
                    }
                }
                else{
                    log("ERROR:lastMessageNUll");
                }
            }
        }
    }

    @Override
    protected void onPause(){
        log("onPause");
        super.onPause();

        activityVisible = false;
        MegaApplication.setOpenChatId(-1);
    }

    @Override
    public void onChatListItemUpdate(MegaChatApiJava api, MegaChatListItem item) {
        if(item.hasChanged(MegaChatListItem.CHANGE_TYPE_UNREAD_COUNT)) {
            updateNavigationToolbarIcon();
        }
    }

    public void updateNavigationToolbarIcon(){

        if (Build.VERSION.SDK_INT >= Build.VERSION_CODES.KITKAT) {

            if(!chatC.isInAnonymousMode()){
                int numberUnread = megaChatApi.getUnreadChats();

                if(numberUnread==0){
                    aB.setHomeAsUpIndicator(R.drawable.ic_arrow_back_white);
                }
                else{

                    badgeDrawable.setProgress(1.0f);

                    if(numberUnread>9){
                        badgeDrawable.setText("9+");
                    }
                    else{
                        badgeDrawable.setText(numberUnread+"");
                    }

                    aB.setHomeAsUpIndicator(badgeDrawable);
                }
            }
            else{
                aB.setHomeAsUpIndicator(R.drawable.ic_arrow_back_white);
            }
        }
        else{
            aB.setHomeAsUpIndicator(R.drawable.ic_arrow_back_white);
        }
    }

    @Override
    public void onChatInitStateUpdate(MegaChatApiJava api, int newState) {

    }

    @Override
    public void onChatPresenceConfigUpdate(MegaChatApiJava api, MegaChatPresenceConfig config) {

    }

    @Override
    public void onChatOnlineStatusUpdate(MegaChatApiJava api, long userHandle, int status, boolean inProgress) {
        log("onChatOnlineStatusUpdate: " + status + "___" + inProgress);
        setChatSubtitle();
        requestLastGreen(status);
    }

    @Override
    public void onChatConnectionStateUpdate(MegaChatApiJava api, long chatid, int newState) {
        log("onChatConnectionStateUpdate: "+newState);

        supportInvalidateOptionsMenu();

        if (idChat == chatid) {
            if (newState == MegaChatApi.CHAT_CONNECTION_ONLINE) {
                log("Chat is now ONLINE");
                setAsRead = true;
                setLastMessageSeen();

                if (stateHistory == MegaChatApi.SOURCE_ERROR && retryHistory) {
                    log("onChatConnectionStateUpdate:SOURCE_ERROR:call to load history again");
                    retryHistory = false;
                    loadHistory();
                }

            } else {
                setAsRead = false;
            }

            setChatSubtitle();
        }
    }

    @Override
    public void onChatPresenceLastGreen(MegaChatApiJava api, long userhandle, int lastGreen) {
        log("onChatPresenceLastGreen: "+lastGreen);
        if(!chatRoom.isGroup() && userhandle == chatRoom.getPeerHandle(0)){
            log("Update last green");
            minutesLastGreen = lastGreen;

            int state = megaChatApi.getUserOnlineStatus(chatRoom.getPeerHandle(0));

            if(state != MegaChatApi.STATUS_ONLINE && state != MegaChatApi.STATUS_BUSY && state != MegaChatApi.STATUS_INVALID){
                String formattedDate = TimeUtils.lastGreenDate(this, lastGreen);

                setLastGreen(formattedDate);

                log("Date last green: "+formattedDate);
            }
        }
    }

    public void takePicture(){
        log("takePicture");

        Intent intent = new Intent(MediaStore.ACTION_IMAGE_CAPTURE);
        if (intent.resolveActivity(getPackageManager()) != null) {
            File photoFile = createImageFile();
            Uri photoURI;
            if(photoFile != null){
                if (Build.VERSION.SDK_INT >= Build.VERSION_CODES.N) {
                    photoURI = FileProvider.getUriForFile(this, "mega.privacy.android.app.providers.fileprovider", photoFile);
                }
                else{
                    photoURI = Uri.fromFile(photoFile);
                }

                isTakePicture = false;
                mOutputFilePath = photoFile.getAbsolutePath();
                if(mOutputFilePath!=null){
                    intent.setFlags(Intent.FLAG_GRANT_READ_URI_PERMISSION);
                    intent.setFlags(Intent.FLAG_GRANT_WRITE_URI_PERMISSION);
                    intent.putExtra(MediaStore.EXTRA_OUTPUT, photoURI);
                    startActivityForResult(intent, Constants.TAKE_PHOTO_CODE);
                }
            }
        }

    }

    public void uploadPicture(String path){
        log("uploadPicture - Path: "+path);

        File selfie = new File(path);

        Intent intent = new Intent(this, ChatUploadService.class);

        PendingMessageSingle pMsgSingle = new PendingMessageSingle();
        pMsgSingle.setChatId(idChat);
        long timestamp = System.currentTimeMillis()/1000;
        pMsgSingle.setUploadTimestamp(timestamp);

        String fingerprint = megaApi.getFingerprint(selfie.getAbsolutePath());

        pMsgSingle.setFilePath(selfie.getAbsolutePath());
        pMsgSingle.setName(selfie.getName());
        pMsgSingle.setFingerprint(fingerprint);

        long idMessage = dbH.addPendingMessage(pMsgSingle);
        pMsgSingle.setId(idMessage);

        if(idMessage!=-1){
            intent.putExtra(ChatUploadService.EXTRA_ID_PEND_MSG, idMessage);

            if(!isLoadingHistory){
                AndroidMegaChatMessage newNodeAttachmentMsg = new AndroidMegaChatMessage(pMsgSingle, true);
                sendMessageToUI(newNodeAttachmentMsg);
            }

            intent.putExtra(ChatUploadService.EXTRA_CHAT_ID, idChat);
            startService(intent);
        }
        else{
            log("Error when adding pending msg to the database");
        }
    }

    public void multiselectActivated(boolean flag){
        String text = textChat.getText().toString();

        if(flag){
            //multiselect on
            if(!text.isEmpty()) {
                textChat.setTextColor(ContextCompat.getColor(this, R.color.transfer_progress));
            }
            if(!sendIcon.isEnabled()){
                sendIcon.setEnabled(true);
                sendIcon.setImageDrawable(ContextCompat.getDrawable(this, R.drawable.ic_send_black));
            }
        }else if(!flag){
            //multiselect off
            if(sendIcon.isEnabled()) {

                textChat.setTextColor(ContextCompat.getColor(this, R.color.black));
                if(!text.isEmpty()) {
                    sendIcon.setEnabled(true);
                    sendIcon.setImageDrawable(ContextCompat.getDrawable(this, R.drawable.ic_send_black));
                }else{
                    sendIcon.setEnabled(false);
                    sendIcon.setImageDrawable(ContextCompat.getDrawable(this, R.drawable.ic_send_trans));
                }
            }
        }
    }

    private void showOverquotaAlert(boolean prewarning){
        log("showOverquotaAlert: prewarning: "+prewarning);

        AlertDialog.Builder builder = new AlertDialog.Builder(this);
        builder.setTitle(getString(R.string.overquota_alert_title));

        if(prewarning){
            builder.setMessage(getString(R.string.pre_overquota_alert_text));
        }
        else{
            builder.setMessage(getString(R.string.overquota_alert_text));
        }

        if(chatAlertDialog ==null){

            builder.setPositiveButton(getString(R.string.my_account_upgrade_pro), new android.content.DialogInterface.OnClickListener() {

                @Override
                public void onClick(DialogInterface dialog, int which) {
                    showUpgradeAccount();
                }
            });
            builder.setNegativeButton(getString(R.string.general_cancel), new android.content.DialogInterface.OnClickListener() {

                @Override
                public void onClick(DialogInterface dialog, int which) {
                    dialog.dismiss();
                    chatAlertDialog =null;
                }
            });

            chatAlertDialog = builder.create();
            chatAlertDialog.setCanceledOnTouchOutside(false);
        }

        chatAlertDialog.show();
    }

    public void showUpgradeAccount(){
        log("showUpgradeAccount");
        Intent upgradeIntent = new Intent(this, ManagerActivityLollipop.class);
        upgradeIntent.setAction(Constants.ACTION_SHOW_UPGRADE_ACCOUNT);
        startActivity(upgradeIntent);
    }

    public void showJumpMessage(){
        if((!isHideJump)&&(typeMessageJump!=TYPE_MESSAGE_NEW_MESSAGE)){
            typeMessageJump = TYPE_MESSAGE_JUMP_TO_LEAST;
            messageJumpText.setText(getResources().getString(R.string.message_jump_latest));
            messageJumpLayout.setVisibility(View.VISIBLE);
        }
    }

    @Override
    public void onChatCallUpdate(MegaChatApiJava api, MegaChatCall call) {

        if(call.getChatid()==idChat){
            log("onChatCallUpdate() status: "+call.getStatus());
            showCallLayout(call);
        }
    }

    private void showCallLayout(MegaChatCall call){
        //Check if there is a call in this chat:
        if(call != null){
            log("showCallLayout: Call IN THIS CHAT");
            if((call.getStatus()==MegaChatCall.CALL_STATUS_USER_NO_PRESENT)||(call.getStatus()==MegaChatCall.CALL_STATUS_RING_IN)){
                log("showCallLayout:status = USER_NO_PRESENT || RING_IN: "+call.getStatus());
                //I'm not in this call in progress:
                if(isGroup()){
                    //Group
                    if(this.participatingInACall()){
                        //I'm in other call
                        callInProgressLayout.setVisibility(View.GONE);
                    }else{
                        //I'm not in any call
                        long callerHandle = call.getCaller();
                        if(callerHandle != -1){
                            String textJoinCall = getString(R.string.join_call_layout_in_group_call, getPeerFullName(callerHandle));
                            callInProgressText.setText(textJoinCall);
                        }else{
                            callInProgressText.setText(getString(R.string.join_call_layout));
                        }
                        callInProgressLayout.setVisibility(View.VISIBLE);
                        callInProgressLayout.setOnClickListener(this);
                    }
                }else{
                    //Individual
                    callInProgressLayout.setVisibility(View.VISIBLE);
                    callInProgressText.setText(getString(R.string.call_in_progress_layout_without_time));
                    callInProgressLayout.setOnClickListener(this);
                }
                invalidateOptionsMenu();

            }else if((call.getStatus() == MegaChatCall.CALL_STATUS_REQUEST_SENT) || (call.getStatus() == MegaChatCall.CALL_STATUS_JOINING) || (call.getStatus() == MegaChatCall.CALL_STATUS_IN_PROGRESS)){
                //I'm in this call in progress:
                log("showCallLayout:status = STATUS_REQUEST_SENT || JOINING || IN_PROGRESS: "+call.getStatus());
                if(callInProgressLayout.getVisibility() != View.VISIBLE){
                    invalidateOptionsMenu();
                    callInProgressText.setText(getString(R.string.call_in_progress_layout_without_time));
                    callInProgressLayout.setVisibility(View.VISIBLE);
                    callInProgressLayout.setOnClickListener(this);
                }
            }else{
                log("showCallLayout:group:OTHER CASE: "+call.getStatus());
                if(callInProgressLayout.getVisibility() != View.GONE){
                    invalidateOptionsMenu();
                    callInProgressLayout.setVisibility(View.GONE);
                    callInProgressLayout.setOnClickListener(null);
                }
            }
        }
        else{
            log("showCallLayout: NO CALL IN THIS CHAT");
            callInProgressLayout.setVisibility(View.GONE);
        }
    }

    public void goToEnd(){
        log("goToEnd()");
        int infoToShow = -1;
        if((messages!=null)&&(messages.size()>0)){
            int index = messages.size()-1;

            AndroidMegaChatMessage msg = messages.get(index);

            while (!msg.isUploading() && msg.getMessage().getStatus() == MegaChatMessage.STATUS_SENDING_MANUAL) {
                index--;
                if (index == -1) {
                    break;
                }
                msg = messages.get(index);
            }

            if(index == (messages.size()-1)){
                //Scroll to end
                mLayoutManager.scrollToPositionWithOffset(index+1,Util.scaleHeightPx(20, outMetrics));
            }else{
                index++;
                infoToShow = adjustInfoToShow(index);
                if(infoToShow== AndroidMegaChatMessage.CHAT_ADAPTER_SHOW_ALL){
                    mLayoutManager.scrollToPositionWithOffset(index, Util.scaleHeightPx(50, outMetrics));
                }else{
                    mLayoutManager.scrollToPositionWithOffset(index, Util.scaleHeightPx(20, outMetrics));
                }
            }
        }

        hideMessageJump();
    }

    public void setNewVisibility(boolean vis){
        newVisibility = vis;
    }

    public void hideMessageJump(){
        isHideJump = true;
        visibilityMessageJump=false;
        if(messageJumpLayout.getVisibility() == View.VISIBLE){
            messageJumpLayout.animate()
                        .alpha(0.0f)
                        .setDuration(1000)
                        .withEndAction(new Runnable() {
                            @Override public void run() {
                                messageJumpLayout.setVisibility(View.GONE);
                                messageJumpLayout.setAlpha(1.0f);
                            }
                        })
                        .start();
        }
    }

    public MegaApiAndroid getLocalMegaApiFolder() {

        PackageManager m = getPackageManager();
        String s = getPackageName();
        PackageInfo p;
        String path = null;
        try {
            p = m.getPackageInfo(s, 0);
            path = p.applicationInfo.dataDir + "/";
        } catch (PackageManager.NameNotFoundException e) {
            e.printStackTrace();
        }

        MegaApiAndroid megaApiFolder = new MegaApiAndroid(MegaApplication.APP_KEY,
                MegaApplication.USER_AGENT, path);

        megaApiFolder.setDownloadMethod(MegaApiJava.TRANSFER_METHOD_AUTO_ALTERNATIVE);
        megaApiFolder.setUploadMethod(MegaApiJava.TRANSFER_METHOD_AUTO_ALTERNATIVE);

        return megaApiFolder;
    }

    public File createImageFile() {
        log("createImageFile");
        String timeStamp = new SimpleDateFormat("yyyyMMdd_HHmmss").format(new Date());
        String imageFileName = "picture" + timeStamp + "_";
        File storageDir = getExternalFilesDir(null);
        if (!storageDir.exists()) {
            storageDir.mkdir();
        }
        return new File(storageDir, imageFileName + ".jpg");
    }

    private void onCaptureImageResult() {
        log("onCaptureImageResult");
        if (mOutputFilePath != null) {
            File f = new File(mOutputFilePath);
            if(f!=null){
                try {
                    File publicFile = copyImageFile(f);
                    //Remove mOutputFilePath
                    if (f.exists()) {
                        if (f.isDirectory()) {
                            if(f.list().length <= 0){
                                f.delete();
                            }
                        }else{
                            f.delete();
                        }
                    }
                    if(publicFile!=null){
                        Uri finalUri = Uri.fromFile(publicFile);
                        galleryAddPic(finalUri);
                        uploadPicture(publicFile.getPath());
                    }

                } catch (IOException e) {
                    e.printStackTrace();
                }
            }

        }
    }

    public File copyImageFile(File fileToCopy) throws IOException {
        log("copyImageFile");
        File storageDir = new File(Environment.getExternalStoragePublicDirectory(Environment.DIRECTORY_DCIM), "Camera");
        if (!storageDir.exists()) {
            storageDir.mkdir();
        }
        File copyFile = new File(storageDir, fileToCopy.getName());
        copyFile.createNewFile();
        copy(fileToCopy, copyFile);
        return copyFile;
    }

    public static void copy(File src, File dst) throws IOException {
        log("copy");
        InputStream in = new FileInputStream(src);
        OutputStream out = new FileOutputStream(dst);
        byte[] buf = new byte[1024];
        int len;
        while ((len = in.read(buf)) > 0) {
            out.write(buf, 0, len);
        }
        in.close();
        out.close();
    }

    private void galleryAddPic(Uri contentUri) {
        log("galleryAddPic");
        if(contentUri!=null){
            Intent mediaScanIntent = new Intent(Intent.ACTION_MEDIA_SCANNER_SCAN_FILE, contentUri);
            sendBroadcast(mediaScanIntent);
        }
    }

    public int getGroupPermission(){
        int permission = chatRoom.getOwnPrivilege();
        return permission;
    }


    public void hideKeyboard() {
        if (fileStorageLayout.isShown()) {
            hideFileStorageSection();
        }
        if(emojiKeyboard!=null) {
            emojiKeyboard.hideBothKeyboard(this);
        }

    }

    public void showConfirmationConnect(){
        log("showConfirmationConnect");

        DialogInterface.OnClickListener dialogClickListener = new DialogInterface.OnClickListener() {
            @Override
            public void onClick(DialogInterface dialog, int which) {
                switch (which){
                    case DialogInterface.BUTTON_POSITIVE:
                        startConnection();
                        finish();
                        break;

                    case DialogInterface.BUTTON_NEGATIVE:
                        log("showConfirmationConnect: BUTTON_NEGATIVE");
                        break;
                }
            }
        };

        AlertDialog.Builder builder = new AlertDialog.Builder(this);
        try {
            builder.setMessage(R.string.confirmation_to_reconnect).setPositiveButton(R.string.cam_sync_ok, dialogClickListener)
                    .setNegativeButton(R.string.general_cancel, dialogClickListener).show().setCanceledOnTouchOutside(false);
        }
        catch (Exception e){}
    }

    public void startConnection() {
        log("startConnection: Broadcast to ManagerActivity");
        Intent intent = new Intent(Constants.BROADCAST_ACTION_INTENT_CONNECTIVITY_CHANGE);
        intent.putExtra("actionType", Constants.START_RECONNECTION);
        LocalBroadcastManager.getInstance(getApplicationContext()).sendBroadcast(intent);
    }

    public int getDeviceDensity(){
        int screen = 0;
        switch (getResources().getDisplayMetrics().densityDpi) {
            case DisplayMetrics.DENSITY_LOW:
                screen = 1;
                break;
            case DisplayMetrics.DENSITY_MEDIUM:
                screen = 1;
                break;
            case DisplayMetrics.DENSITY_HIGH:
                screen = 1;
                break;
            case DisplayMetrics.DENSITY_XHIGH:
                screen = 0;
                break;
            case DisplayMetrics.DENSITY_XXHIGH:
                screen = 0;
                break;
            case DisplayMetrics.DENSITY_XXXHIGH:
                screen = 0;
                break;
            default:
                screen = 0;
        }
        return screen;
    }

    public void setNodeAttachmentVisible() {
        log("setNodeAttachmentVisible");
        if (adapter != null && holder_imageDrag != null && position_imageDrag != -1) {
            adapter.setNodeAttachmentVisibility(true, holder_imageDrag, position_imageDrag);
            holder_imageDrag = null;
            position_imageDrag = -1;
        }
    }

    public void hideFileStorageSection(){
        log("hideFileStorageSEctocioon");
        if (fileStorageF != null) {
            fileStorageF.clearSelections();
            fileStorageF.hideMultipleSelect();
        }
        fileStorageLayout.setVisibility(View.GONE);
        pickFileStorageButton.setImageResource(R.drawable.ic_b_select_image);
    }

}<|MERGE_RESOLUTION|>--- conflicted
+++ resolved
@@ -1132,14 +1132,7 @@
                     privateIconToolbar.setVisibility(View.GONE);
                 }
 
-<<<<<<< HEAD
                 isOpeningChat = true;
-=======
-                            String text = newIntent.getStringExtra("showSnackbar");
-                            if(text!=null){
-                                showSnackbar(Constants.SNACKBAR_TYPE, text, -1);
-                            }
->>>>>>> 1c1a9b5f
 
                 LinearLayout.LayoutParams emptyTextViewParams1 = (LinearLayout.LayoutParams) emptyImageView.getLayoutParams();
 
@@ -1176,7 +1169,7 @@
                 chatRelativeLayout.setVisibility(View.GONE);
 
                 if(textSnackbar!=null){
-                    showSnackbar(textSnackbar);
+                    showSnackbar(Constants.MESSAGE_SNACKBAR_TYPE, textSnackbar, -1);
                 }
 
                 loadHistory();
@@ -2289,9 +2282,6 @@
                         }
                     }
 
-<<<<<<< HEAD
-            forwardChatProcessor.forward(chatRoom);
-=======
                     for (int i=0; i<chatHandles.length; i++) {
                         MegaChatRoom chatRoom = megaChatApi.getChatRoom(chatHandles[i]);
                         if (chatRoom != null) {
@@ -2312,13 +2302,12 @@
                     log("Selected: " + countChat + " chats to send");
 
                     MultipleForwardChatProcessor forwardChatProcessor = new MultipleForwardChatProcessor(this, chatHandles, idMessages, idChat);
-                    forwardChatProcessor.forward();
+                    forwardChatProcessor.forward(chatRoom);
                 }
             }
             else {
                 log("Error on sending to chat");
             }
->>>>>>> 1c1a9b5f
         }
         else if (requestCode == Constants.TAKE_PHOTO_CODE && resultCode == RESULT_OK) {
             if (resultCode == Activity.RESULT_OK) {
@@ -6491,7 +6480,7 @@
                         emptyTextView.setText(getString(R.string.invalid_chat_link));
                     }
                     else{
-                        showSnackbar(getString(R.string.error_general_nodes));
+                        showSnackbar(Constants.MESSAGE_SNACKBAR_TYPE, getString(R.string.error_general_nodes), -1);
                         emptyTextView.setText(getString(R.string.error_chat_link));
                     }
 
@@ -6531,7 +6520,7 @@
                 }
             } else {
                 log("EEEERRRRROR WHEN JOINING CHAT " + e.getErrorCode() + " " + e.getErrorString());
-                showSnackbar(getString(R.string.error_general_nodes));
+                showSnackbar(Constants.MESSAGE_SNACKBAR_TYPE, getString(R.string.error_general_nodes), -1);
             }
         }
         else if(request.getType() == MegaChatRequest.TYPE_LAST_GREEN){
