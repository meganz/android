--- conflicted
+++ resolved
@@ -231,14 +231,9 @@
     LinearLayout toolbarElements;
     RelativeLayout toolbarElementsInside;
 
-<<<<<<< HEAD
     EmojiTextView titleToolbar;
-    MarqueeTextView subtitleToobar;
-=======
-    TextView titleToolbar;
     MarqueeTextView individualSubtitleToobar;
     TextView groupalSubtitleToolbar;
->>>>>>> 73328025
     LinearLayout subtitleCall;
     Chronometer chronoCall;
     LinearLayout participantsLayout;
@@ -498,7 +493,6 @@
         tB.setOnClickListener(this);
         toolbarElements = (LinearLayout) tB.findViewById(R.id.toolbar_elements);
         toolbarElementsInside = (RelativeLayout) findViewById(R.id.toolbar_elements_inside);
-<<<<<<< HEAD
         titleToolbar = (EmojiTextView) tB.findViewById(R.id.title_toolbar);
 
         if(getResources().getConfiguration().orientation == Configuration.ORIENTATION_LANDSCAPE){
@@ -506,18 +500,9 @@
         }else{
             titleToolbar.setEmojiSize(Util.scaleWidthPx(20, outMetrics));
         }
-        subtitleToobar = (MarqueeTextView) tB.findViewById(R.id.subtitle_toolbar);
-        subtitleToobar.setFocusable(true);
-        subtitleToobar.setFocusableInTouchMode(true);
-        subtitleToobar.setEllipsize(TextUtils.TruncateAt.MARQUEE);
-        subtitleToobar.setMarqueeRepeatLimit(-1);
-        subtitleToobar.setSingleLine(true);
-        subtitleToobar.setHorizontallyScrolling(true);
-=======
-        titleToolbar = (TextView) tB.findViewById(R.id.title_toolbar);
+
         individualSubtitleToobar = (MarqueeTextView) tB.findViewById(R.id.individual_subtitle_toolbar);
         groupalSubtitleToolbar = (TextView) tB.findViewById(R.id.groupal_subtitle_toolbar);
->>>>>>> 73328025
         subtitleCall = (LinearLayout) tB.findViewById(R.id.subtitle_call);
         chronoCall = (Chronometer) tB.findViewById(R.id.chrono_call);
         participantsLayout = (LinearLayout) tB.findViewById(R.id.ll_participants);
@@ -525,15 +510,11 @@
         iconStateToolbar = (ImageView) tB.findViewById(R.id.state_icon_toolbar);
         privateIconToolbar = (ImageView) tB.findViewById(R.id.private_icon_toolbar);
 
-<<<<<<< HEAD
-        subtitleToobar.setVisibility(View.GONE);
-=======
         titleToolbar.setText("");
         individualSubtitleToobar.setText("");
         individualSubtitleToobar.setVisibility(View.GONE);
         groupalSubtitleToolbar.setText("");
         groupalSubtitleToolbar.setVisibility(View.GONE);
->>>>>>> 73328025
         subtitleCall.setVisibility(View.GONE);
         chronoCall.setVisibility(View.GONE);
         participantsLayout.setVisibility(View.GONE);
