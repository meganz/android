--- conflicted
+++ resolved
@@ -314,18 +314,10 @@
     RelativeLayout fileStorageLayout;
     private ChatFileStorageFragment fileStorageF;
 
-<<<<<<< HEAD
-    ArrayList<AndroidMegaChatMessage> messages;
-    ArrayList<AndroidMegaChatMessage> bufferMessages;
-    ArrayList<AndroidMegaChatMessage> bufferManualSending;
-    ArrayList<AndroidMegaChatMessage> bufferSending;
-    ArrayList<RemovedMessage> removedMessages;
-
-=======
     ArrayList<AndroidMegaChatMessage> messages = new ArrayList<>();
     ArrayList<AndroidMegaChatMessage> bufferMessages = new ArrayList<>();
     ArrayList<AndroidMegaChatMessage> bufferSending = new ArrayList<>();
->>>>>>> 59633128
+    ArrayList<RemovedMessage> removedMessages = new ArrayList<>();
 
     public static int TYPE_MESSAGE_JUMP_TO_LEAST = 0;
     public static int TYPE_MESSAGE_NEW_MESSAGE = 1;
@@ -924,15 +916,6 @@
                 int chatConnection = megaChatApi.getChatConnectionState(idChat);
                 log("Chat connection (" + idChat + ") is: " + chatConnection);
 
-<<<<<<< HEAD
-                messages = new ArrayList<AndroidMegaChatMessage>();
-                bufferMessages = new ArrayList<AndroidMegaChatMessage>();
-                bufferManualSending = new ArrayList<AndroidMegaChatMessage>();
-                bufferSending = new ArrayList<AndroidMegaChatMessage>();
-                removedMessages = new ArrayList<RemovedMessage>();
-
-=======
->>>>>>> 59633128
                 if (adapter == null) {
                     createAdapter();
                 }
@@ -4542,10 +4525,6 @@
 
             log("onMessageLoaded:numberToLoad: "+numberToLoad+" bufferSize: "+bufferMessages.size()+" messagesSize: "+messages.size());
             if((bufferMessages.size()+messages.size())>=numberToLoad){
-<<<<<<< HEAD
-                log("onMessageLoaded:");
-=======
->>>>>>> 59633128
                 fullHistoryReceivedOnLoad();
                 isLoadingHistory = false;
             }
@@ -4909,13 +4888,7 @@
     @Override
     public void onHistoryReloaded(MegaChatApiJava api, MegaChatRoom chat) {
         log("onHistoryReloaded");
-<<<<<<< HEAD
-        bufferMessages.clear();
-        messages.clear();
-        removedMessages.clear();
-=======
         cleanBuffers();
->>>>>>> 59633128
 
         invalidateOptionsMenu();
         log("Load new history");
@@ -6305,6 +6278,9 @@
         if(!messages.isEmpty()){
             messages.clear();
         }
+        if(!removedMessages.isEmpty()){
+            removedMessages.clear();
+        }
     }
 
     @Override
@@ -6435,20 +6411,6 @@
                         MegaApplication.setOpenChatId(-1);
                         initAfterIntent(intent, null);
                     }
-<<<<<<< HEAD
-
-                    if(removedMessages!=null){
-                        removedMessages.clear();
-                    }
-                    adapter.notifyDataSetChanged();
-                    closeChat(false);
-                    MegaApplication.setOpenChatId(-1);
-                    initAfterIntent(intent, null);
-                }
-                else{
-                    log("Other intent");
-=======
->>>>>>> 59633128
                 }
             }
         }
