--- conflicted
+++ resolved
@@ -145,11 +145,8 @@
 import mega.privacy.android.app.lollipop.listeners.MultipleRequestListener;
 import mega.privacy.android.app.lollipop.megachat.chatAdapters.MegaChatLollipopAdapter;
 import mega.privacy.android.app.middlelayer.push.PushMessageHanlder;
-<<<<<<< HEAD
 import mega.privacy.android.app.modalbottomsheet.chatmodalbottomsheet.ChatRoomToolbarBottomSheetDialogFragment;
-=======
 import mega.privacy.android.app.modalbottomsheet.MeetingBottomSheetDialogFragment;
->>>>>>> f3221916
 import mega.privacy.android.app.modalbottomsheet.chatmodalbottomsheet.ReactionsBottomSheet;
 import mega.privacy.android.app.modalbottomsheet.chatmodalbottomsheet.InfoReactionsBottomSheet;
 import mega.privacy.android.app.modalbottomsheet.chatmodalbottomsheet.GeneralChatMessageBottomSheet;
@@ -323,15 +320,12 @@
     private final static int SIXTH_RANGE = 6;
     private final static int WIDTH_BAR = 8;
 
-<<<<<<< HEAD
-=======
     private final static int TYPE_MESSAGE_JUMP_TO_LEAST = 0;
     private final static int TYPE_MESSAGE_NEW_MESSAGE = 1;
 
     @Inject
     FilePrepareUseCase filePrepareUseCase;
 
->>>>>>> f3221916
     private int currentRecordButtonState;
     private String mOutputFilePath;
     private int keyboardHeight;
@@ -350,17 +344,12 @@
     private long typeErrorReaction = REACTION_ERROR_DEFAULT_VALUE;
     private AlertDialog dialogCall;
 
-<<<<<<< HEAD
     private RelativeLayout editMsgLayout;
     private ImageButton cancelEdit;
     private EmojiTextView editMsgText;
 
-    ProgressDialog dialog;
-    ProgressDialog statusDialog;
-=======
     AlertDialog dialog;
     AlertDialog statusDialog;
->>>>>>> f3221916
 
     boolean retryHistory = false;
 
@@ -498,13 +487,7 @@
     String intentAction;
     MegaChatLollipopAdapter adapter;
     int stateHistory;
-
-<<<<<<< HEAD
     DatabaseHandler dbH = null;
-=======
-    FrameLayout fileStorageLayout;
-    private ChatFileStorageFragment fileStorageF;
->>>>>>> f3221916
 
     private ArrayList<AndroidMegaChatMessage> messages = new ArrayList<>();
     private ArrayList<AndroidMegaChatMessage> bufferMessages = new ArrayList<>();
@@ -1597,10 +1580,6 @@
     }
 
     public void initAfterIntent(Intent newIntent, Bundle savedInstanceState){
-<<<<<<< HEAD
-        logDebug("initAfterIntent");
-=======
->>>>>>> f3221916
         if (newIntent != null){
             logDebug("Intent is not null");
             intentAction = newIntent.getAction();
@@ -2727,34 +2706,10 @@
                 ifAnonymousModeLogin(false);
                 break;
             }
-<<<<<<< HEAD
+
             case R.id.cab_menu_call_chat:
                 optionCall(false);
                 break;
-=======
-            case R.id.cab_menu_call_chat:{
-                if(recordView.isRecordingNow()) break;
-
-                if(participatingInACall()){
-                    showConfirmationInACall(this);
-                    break;
-                }
-
-                startVideo = false;
-                if(checkPermissionsCall()){
-                    startCall();
-                }
-                break;
-            }
-            case R.id.cab_menu_video_chat:{
-                logDebug("cab_menu_video_chat");
-                if(recordView.isRecordingNow()) break;
-
-                if(CallUtil.participatingInACall()){
-                    showConfirmationInACall(this);
-                    break;
-                }
->>>>>>> f3221916
 
             case R.id.cab_menu_video_chat:
                 logDebug("cab_menu_video_chat");
@@ -3899,12 +3854,9 @@
 
     @Override
     public void onBackPressed() {
-<<<<<<< HEAD
-=======
         logDebug("onBackPressed");
         if (psaWebBrowser.consumeBack()) return;
 
->>>>>>> f3221916
         retryConnectionsAndSignalPresence();
         if (emojiKeyboard != null && emojiKeyboard.getEmojiKeyboardShown()) {
             emojiKeyboard.hideBothKeyboard(this);
@@ -4044,44 +3996,6 @@
             case R.id.pick_file_storage_icon_chat:
             case R.id.rl_pick_file_storage_icon_chat:
                 logDebug("file storage icon ");
-<<<<<<< HEAD
-=======
-                if (fileStorageLayout.isShown()) {
-                    hideFileStorage();
-                    if(emojiKeyboard != null) emojiKeyboard.changeKeyboardIcon(false);
-                } else {
-                    if ((emojiKeyboard != null) && (emojiKeyboard.getLetterKeyboardShown())) {
-                        emojiKeyboard.hideBothKeyboard(this);
-                        handlerEmojiKeyboard.postDelayed(new Runnable() {
-                            @Override
-                            public void run() {
-                                boolean hasStoragePermission = hasPermissions(chatActivity, Manifest.permission.READ_EXTERNAL_STORAGE);
-                                if (!hasStoragePermission) {
-                                    requestPermission(chatActivity, REQUEST_READ_STORAGE, Manifest.permission.READ_EXTERNAL_STORAGE);
-                                } else {
-                                    chatActivity.attachFromFileStorage();
-                                }
-                            }
-                        }, 250);
-                    } else {
-
-                        if (emojiKeyboard != null) {
-                            emojiKeyboard.hideBothKeyboard(this);
-                        }
-
-                        if (Build.VERSION.SDK_INT >= Build.VERSION_CODES.M) {
-                            boolean hasStoragePermission = hasPermissions(this, Manifest.permission.READ_EXTERNAL_STORAGE);
-                            if (!hasStoragePermission) {
-                                requestPermission(this, REQUEST_READ_STORAGE, Manifest.permission.READ_EXTERNAL_STORAGE);
-                            } else {
-                                this.attachFromFileStorage();
-                            }
-                        } else {
-                            this.attachFromFileStorage();
-                        }
-                    }
-                }
->>>>>>> f3221916
                 break;
 
             case R.id.rl_gif_chat:
@@ -8549,12 +8463,7 @@
 
    @Override
     public void onResume(){
-<<<<<<< HEAD
-        logDebug("onResume");
-       super.onResume();
-=======
         super.onResume();
->>>>>>> f3221916
        stopService(new Intent(this, KeepAliveService.class));
         if(idChat!=-1 && chatRoom!=null) {
 
