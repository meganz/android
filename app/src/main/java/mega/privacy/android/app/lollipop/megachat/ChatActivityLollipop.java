--- conflicted
+++ resolved
@@ -151,7 +151,6 @@
     public static int NUMBER_MESSAGES_BEFORE_LOAD = 8;
     public static int REQUEST_CODE_SELECT_CHAT = 1005;
 
-<<<<<<< HEAD
     public static int MEGA_FILE_LINK = 1;
     public static int MEGA_FOLDER_LINK = 2;
     public static int MEGA_CHAT_LINK = 3;
@@ -159,9 +158,7 @@
     public static int SHOW_WRITING_LAYOUT = 1;
     public static int SHOW_JOIN_LAYOUT = 2;
     public static int SHOW_NOTHING_LAYOUT = 3;
-=======
     public static int INITIAL_PRESENCE_STATUS = -55;
->>>>>>> c2ae1858
 
     String mOutputFilePath;
 
@@ -1056,7 +1053,6 @@
 //                        dbH.setFinishedPendingMessages();
 //                    }
 
-<<<<<<< HEAD
             //REcover chat
             log("Recover chat with id: " + idChat);
             chatRoom = megaChatApi.getChatRoom(idChat);
@@ -1065,15 +1061,6 @@
                 finish();
                 return;
             }
-=======
-                    //Recover chat
-                    log("Recover chat with id: " + idChat);
-                    chatRoom = megaChatApi.getChatRoom(idChat);
-                    if(chatRoom==null){
-                        log("Chatroom is NULL - finish activity!!");
-                        finish();
-                    }
->>>>>>> c2ae1858
 
             if(chatRoom.hasCustomTitle()){
                 textChat.setHint(getString(R.string.type_message_hint_with_customized_title, chatRoom.getTitle()));
@@ -1100,6 +1087,7 @@
             megaChatApi.closeChatRoom(idChat, null);
 
             boolean result = megaChatApi.openChatRoom(idChat, this);
+            log("Result of open chat: " + result);
             if(result){
                 MegaApplication.setClosedChat(false);
             }
@@ -1141,15 +1129,7 @@
                     adapter = new MegaChatLollipopAdapter(this, chatRoom, messages, listView);
                     adapter.setHasStableIds(true);
                     listView.setAdapter(adapter);
-
-<<<<<<< HEAD
-                }
-                log("Result of open chat: " + result);
-=======
-//                        aB.setTitle(chatRoom.getTitle());
-                        titleToolbar.setText(chatRoom.getTitle());
-                        setChatSubtitle();
->>>>>>> c2ae1858
+                }
 
                 if(chatRoom.getNumPreviewers()>0){
                     observersNumberText.setText(chatRoom.getNumPreviewers()+"");
@@ -1159,7 +1139,8 @@
                     observersLayout.setVisibility(View.GONE);
                 }
 
-                aB.setTitle(chatRoom.getTitle());
+//                aB.setTitle(chatRoom.getTitle());
+                titleToolbar.setText(chatRoom.getTitle());
                 setChatSubtitle();
 
                 isOpeningChat = true;
@@ -1439,30 +1420,30 @@
         }
     }
 
-<<<<<<< HEAD
-    public void setBottomLayout(int show){
+
+    public void setBottomLayout(int show) {
         log("setBottomLayout");
 
-        if(show == SHOW_JOIN_LAYOUT){
+        if (show == SHOW_JOIN_LAYOUT) {
             writingContainerLayout.setVisibility(View.GONE);
             joinChatLinkLayout.setVisibility(View.VISIBLE);
 
-            RelativeLayout.LayoutParams params= (RelativeLayout.LayoutParams)messagesContainerLayout.getLayoutParams();
+            RelativeLayout.LayoutParams params = (RelativeLayout.LayoutParams) messagesContainerLayout.getLayoutParams();
             params.addRule(RelativeLayout.ABOVE, R.id.join_chat_layout_chat_layout);
             messagesContainerLayout.setLayoutParams(params);
-        }
-        else if(show == SHOW_NOTHING_LAYOUT){
+        } else if (show == SHOW_NOTHING_LAYOUT) {
             writingContainerLayout.setVisibility(View.GONE);
             joinChatLinkLayout.setVisibility(View.GONE);
-        }
-        else {
+        } else {
             writingContainerLayout.setVisibility(View.VISIBLE);
             joinChatLinkLayout.setVisibility(View.GONE);
 
-            RelativeLayout.LayoutParams params= (RelativeLayout.LayoutParams)messagesContainerLayout.getLayoutParams();
+            RelativeLayout.LayoutParams params = (RelativeLayout.LayoutParams) messagesContainerLayout.getLayoutParams();
             params.addRule(RelativeLayout.ABOVE, R.id.writing_container_layout_chat_layout);
             messagesContainerLayout.setLayoutParams(params);
-=======
+        }
+    }
+
     public void setLastGreen(String date){
         subtitleToobar.setText(date);
         subtitleToobar.setVisibility(View.VISIBLE);
@@ -1474,11 +1455,9 @@
             state = megaChatApi.getUserOnlineStatus(chatRoom.getPeerHandle(0));
         }
 
-
         if(state != MegaChatApi.STATUS_ONLINE && state != MegaChatApi.STATUS_BUSY && state != MegaChatApi.STATUS_INVALID){
             log("Request last green for user");
             megaChatApi.requestLastGreen(chatRoom.getPeerHandle(0), this);
->>>>>>> c2ae1858
         }
     }
 
@@ -5016,7 +4995,6 @@
             if(newTitle!=null){
 //                aB.setTitle(newTitle);
                 titleToolbar.setText(newTitle);
-
             }
         }
         else if(msg.getType()==MegaChatMessage.TYPE_TRUNCATE){
@@ -6307,7 +6285,6 @@
                 showSnackbar(getString(R.string.create_chat_error));
             }
         }
-<<<<<<< HEAD
         else if(request.getType() == MegaChatRequest.TYPE_LOAD_PREVIEW){
             if(e.getErrorCode()==MegaChatError.ERROR_OK){
                 idChat = request.getChatHandle();
@@ -6355,34 +6332,30 @@
                 }
             }
         }
-        else if(request.getType() == MegaChatRequest.TYPE_AUTOJOIN_PUBLIC_CHAT){
-            if(e.getErrorCode()==MegaChatError.ERROR_OK){
-
-                if(request.getUserHandle()!= -1){
+        else if(request.getType() == MegaChatRequest.TYPE_AUTOJOIN_PUBLIC_CHAT) {
+            if (e.getErrorCode() == MegaChatError.ERROR_OK) {
+
+                if (request.getUserHandle() != -1) {
                     //Rejoin option
                     showChat();
-                }
-                else{
+                } else {
                     //Join
                     setChatSubtitle();
-                    if(chatRoom.getNumPreviewers()>0){
-                        observersNumberText.setText(chatRoom.getNumPreviewers()+"");
+                    if (chatRoom.getNumPreviewers() > 0) {
+                        observersNumberText.setText(chatRoom.getNumPreviewers() + "");
                         observersLayout.setVisibility(View.VISIBLE);
-                    }
-                    else{
+                    } else {
                         observersLayout.setVisibility(View.GONE);
                     }
                     supportInvalidateOptionsMenu();
                 }
-            }
-            else{
-                log("EEEERRRRROR WHEN JOINING CHAT " + e.getErrorCode() + " " +e.getErrorString());
+            } else {
+                log("EEEERRRRROR WHEN JOINING CHAT " + e.getErrorCode() + " " + e.getErrorString());
                 showSnackbar(getString(R.string.error_general_nodes));
             }
-=======
+        }
         else if(request.getType() == MegaChatRequest.TYPE_LAST_GREEN){
             log("TYPE_LAST_GREEN requested");
->>>>>>> c2ae1858
         }
     }
 
@@ -6417,22 +6390,12 @@
     @Override
     protected void onDestroy(){
         log("onDestroy()");
-<<<<<<< HEAD
         megaChatApi.removeChatListener(this);
         megaChatApi.removeChatCallListener(this);
-=======
-
-        if (megaChatApi != null) {
-            megaChatApi.closeChatRoom(idChat, this);
-            MegaApplication.setClosedChat(true);
-            log("removeChatListener");
-            megaChatApi.removeChatListener(this);
-            megaChatApi.removeChatCallListener(this);
-        }
+
         if (handler != null) {
             handler.removeCallbacksAndMessages(null);
         }
->>>>>>> c2ae1858
 
         LocalBroadcastManager.getInstance(this).unregisterReceiver(dialogConnectReceiver);
 
@@ -7006,26 +6969,15 @@
 
             supportInvalidateOptionsMenu();
 
-<<<<<<< HEAD
             int chatConnection = megaChatApi.getChatConnectionState(idChat);
             log("Chat connection (" + idChat+ ") is: "+chatConnection);
             if(chatConnection==MegaChatApi.CHAT_CONNECTION_ONLINE) {
                 setAsRead = true;
+                requestLastGreen(INITIAL_PRESENCE_STATUS);
             }
             else{
                 setAsRead=false;
             }
-=======
-        int chatConnection = megaChatApi.getChatConnectionState(idChat);
-        log("Chat connection (" + idChat+ ") is: "+chatConnection);
-        if(chatConnection==MegaChatApi.CHAT_CONNECTION_ONLINE) {
-            setAsRead = true;
-            requestLastGreen(INITIAL_PRESENCE_STATUS);
-        }
-        else{
-            setAsRead=false;
-        }
->>>>>>> c2ae1858
 
             if(chatRoom.hasCustomTitle()){
                 textChat.setHint(getString(R.string.type_message_hint_with_customized_title, chatRoom.getTitle()));
@@ -7105,19 +7057,12 @@
                 removeEmojiconFragment();
             }
 
-            if(aB != null && aB.getTitle() != null){
-                aB.setTitle(adjustForLargeFont(aB.getTitle().toString()));
-            }
-        }
-<<<<<<< HEAD
-=======
-    
-       if(aB != null && aB.getTitle() != null){
-           titleToolbar.setText(adjustForLargeFont(titleToolbar.getText().toString()));
+            if(titleToolbar != null && titleToolbar.getText() != null){
+                titleToolbar.setText(adjustForLargeFont(titleToolbar.getText().toString()));
 
 //           aB.setTitle(adjustForLargeFont(aB.getTitle().toString()));
-       }
->>>>>>> c2ae1858
+            }
+        }
     }
 
     public void scrollToMessage(long lastId){
