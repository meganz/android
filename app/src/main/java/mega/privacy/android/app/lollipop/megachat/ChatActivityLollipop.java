package mega.privacy.android.app.lollipop.megachat;

import android.Manifest;
import android.app.Activity;
import android.app.ActivityManager;
import android.app.ProgressDialog;
import android.content.BroadcastReceiver;
import android.content.Context;
import android.content.DialogInterface;
import android.content.Intent;
import android.content.IntentFilter;
import android.content.pm.PackageInfo;
import android.content.pm.PackageManager;
import android.content.res.Configuration;
import android.graphics.drawable.Drawable;
import android.net.Uri;
import android.os.Build;
import android.os.Bundle;
import android.os.Environment;
import android.os.Handler;
import android.os.SystemClock;
import android.provider.MediaStore;
import android.support.design.widget.CoordinatorLayout;
import android.support.v4.app.ActivityCompat;
import android.support.v4.content.ContextCompat;
import android.support.v4.content.FileProvider;
import android.support.v4.content.LocalBroadcastManager;
import android.support.v4.view.GestureDetectorCompat;
import android.support.v7.app.ActionBar;
import android.support.v7.app.AlertDialog;
import android.support.v7.view.ActionMode;
import android.support.v7.widget.RecyclerView;
import android.support.v7.widget.SimpleItemAnimator;
import android.support.v7.widget.Toolbar;
import android.text.Editable;
import android.text.Html;
import android.text.Spanned;
import android.text.TextUtils;
import android.text.TextWatcher;
import android.util.DisplayMetrics;
import android.view.Display;
import android.view.KeyEvent;
import android.view.Menu;
import android.view.MenuInflater;
import android.view.MenuItem;
import android.view.MotionEvent;
import android.view.View;
import android.view.Window;
import android.view.WindowManager;
import android.view.inputmethod.EditorInfo;
import android.widget.Button;
import android.widget.CheckBox;
import android.widget.Chronometer;
import android.widget.FrameLayout;
import android.widget.ImageButton;
import android.widget.ImageView;
import android.widget.LinearLayout;
import android.widget.RelativeLayout;
import android.widget.TextView;
import android.widget.Toast;

import com.google.firebase.iid.FirebaseInstanceId;

import java.io.File;
import java.io.FileInputStream;
import java.io.FileOutputStream;
import java.io.IOException;
import java.io.InputStream;
import java.io.OutputStream;
import java.text.SimpleDateFormat;
import java.util.ArrayList;
import java.util.Calendar;
import java.util.Collections;
import java.util.Date;
import java.util.List;
import java.util.ListIterator;
import java.util.TimeZone;

import mega.privacy.android.app.DatabaseHandler;
import mega.privacy.android.app.MegaApplication;
import mega.privacy.android.app.MegaPreferences;
import mega.privacy.android.app.MimeTypeList;
import mega.privacy.android.app.R;
import mega.privacy.android.app.ShareInfo;
import mega.privacy.android.app.components.MarqueeTextView;
import mega.privacy.android.app.components.NpaLinearLayoutManager;
import mega.privacy.android.app.components.twemoji.EmojiEditText;
import mega.privacy.android.app.components.twemoji.EmojiKeyboard;
import mega.privacy.android.app.lollipop.AddContactActivityLollipop;
import mega.privacy.android.app.lollipop.AudioVideoPlayerLollipop;
import mega.privacy.android.app.lollipop.ContactInfoActivityLollipop;
import mega.privacy.android.app.lollipop.FileLinkActivityLollipop;
import mega.privacy.android.app.lollipop.FileStorageActivityLollipop;
import mega.privacy.android.app.lollipop.FolderLinkActivityLollipop;
import mega.privacy.android.app.lollipop.LoginActivityLollipop;
import mega.privacy.android.app.lollipop.ManagerActivityLollipop;
import mega.privacy.android.app.lollipop.PdfViewerActivityLollipop;
import mega.privacy.android.app.lollipop.PinActivityLollipop;
import mega.privacy.android.app.lollipop.controllers.ChatController;
import mega.privacy.android.app.lollipop.listeners.ChatLinkInfoListener;
import mega.privacy.android.app.lollipop.listeners.CreateChatToPerformActionListener;
import mega.privacy.android.app.lollipop.listeners.MultipleForwardChatProcessor;
import mega.privacy.android.app.lollipop.listeners.MultipleGroupChatRequestListener;
import mega.privacy.android.app.lollipop.listeners.MultipleRequestListener;
import mega.privacy.android.app.lollipop.megachat.calls.ChatCallActivity;
import mega.privacy.android.app.lollipop.megachat.chatAdapters.MegaChatLollipopAdapter;
import mega.privacy.android.app.lollipop.tasks.FilePrepareTask;
import mega.privacy.android.app.modalbottomsheet.chatmodalbottomsheet.AttachmentUploadBottomSheetDialogFragment;
import mega.privacy.android.app.modalbottomsheet.chatmodalbottomsheet.ContactAttachmentBottomSheetDialogFragment;
import mega.privacy.android.app.modalbottomsheet.chatmodalbottomsheet.MessageNotSentBottomSheetDialogFragment;
import mega.privacy.android.app.modalbottomsheet.chatmodalbottomsheet.NodeAttachmentBottomSheetDialogFragment;
import mega.privacy.android.app.modalbottomsheet.chatmodalbottomsheet.PendingMessageBottomSheetDialogFragment;
import mega.privacy.android.app.snackbarListeners.SnackbarNavigateOption;
import mega.privacy.android.app.utils.ChatUtil;
import mega.privacy.android.app.utils.Constants;
import mega.privacy.android.app.utils.MegaApiUtils;
import mega.privacy.android.app.utils.TimeUtils;
import mega.privacy.android.app.utils.Util;
import nz.mega.sdk.MegaApiAndroid;
import nz.mega.sdk.MegaApiJava;
import nz.mega.sdk.MegaChatApi;
import nz.mega.sdk.MegaChatApiAndroid;
import nz.mega.sdk.MegaChatApiJava;
import nz.mega.sdk.MegaChatCall;
import nz.mega.sdk.MegaChatCallListenerInterface;
import nz.mega.sdk.MegaChatContainsMeta;
import nz.mega.sdk.MegaChatError;
import nz.mega.sdk.MegaChatListItem;
import nz.mega.sdk.MegaChatListenerInterface;
import nz.mega.sdk.MegaChatMessage;
import nz.mega.sdk.MegaChatPeerList;
import nz.mega.sdk.MegaChatPresenceConfig;
import nz.mega.sdk.MegaChatRequest;
import nz.mega.sdk.MegaChatRequestListenerInterface;
import nz.mega.sdk.MegaChatRoom;
import nz.mega.sdk.MegaChatRoomListenerInterface;
import nz.mega.sdk.MegaChatSession;
import nz.mega.sdk.MegaContactRequest;
import nz.mega.sdk.MegaError;
import nz.mega.sdk.MegaHandleList;
import nz.mega.sdk.MegaNode;
import nz.mega.sdk.MegaNodeList;
import nz.mega.sdk.MegaRequest;
import nz.mega.sdk.MegaRequestListenerInterface;
import nz.mega.sdk.MegaTransfer;
import nz.mega.sdk.MegaUser;

import static mega.privacy.android.app.utils.Util.adjustForLargeFont;
import static mega.privacy.android.app.utils.Util.context;
import static mega.privacy.android.app.utils.Util.mutateIcon;
import static mega.privacy.android.app.utils.Util.toCDATA;

public class ChatActivityLollipop extends PinActivityLollipop implements MegaChatCallListenerInterface, MegaChatRequestListenerInterface, MegaRequestListenerInterface, MegaChatListenerInterface, MegaChatRoomListenerInterface,  View.OnClickListener{

    public MegaChatLollipopAdapter.ViewHolderMessageChat holder_imageDrag;
    public int position_imageDrag = -1;

    public static int NUMBER_MESSAGES_TO_LOAD = 20;
    public static int NUMBER_MESSAGES_BEFORE_LOAD = 8;

    public static int MEGA_FILE_LINK = 1;
    public static int MEGA_FOLDER_LINK = 2;
    public static int MEGA_CHAT_LINK = 3;

    public static int SHOW_WRITING_LAYOUT = 1;
    public static int SHOW_JOIN_LAYOUT = 2;
    public static int SHOW_NOTHING_LAYOUT = 3;
    public static int INITIAL_PRESENCE_STATUS = -55;

    String mOutputFilePath;

    boolean newVisibility = false;
    boolean getMoreHistory=false;

    MegaChatCall callChat;
    int minutesLastGreen = -1;

    boolean isLoadingHistory = false;

    private AlertDialog errorOpenChatDialog;

    long numberToLoad = -1;

    private android.support.v7.app.AlertDialog downloadConfirmationDialog;
    private AlertDialog chatAlertDialog;

    boolean sendOriginalAttachments = false;

    ProgressDialog dialog;
    ProgressDialog statusDialog;

    boolean retryHistory = false;

    public long lastIdMsgSeen = -1;
    public long generalUnreadCount = -1;
    boolean lastSeenReceived = false;
    int positionToScroll = -1;
    public int positionNewMessagesLayout = -1;

    boolean isTakePicture = false;
    MegaApiAndroid megaApi;
    MegaChatApiAndroid megaChatApi;

    Handler handlerReceive;
    Handler handlerSend;
    Handler handlerKeyboard;
    Handler handlerEmojiKeyboard;

    TextView emptyTextView;
    ImageView emptyImageView;
    LinearLayout emptyLayout;

    boolean pendingMessagesLoaded = false;

    public boolean activityVisible = false;
    boolean setAsRead = false;

    boolean isOpeningChat = true;

    int selectedPosition;
    public long selectedMessageId = -1;
    MegaChatRoom chatRoom;

    public long idChat;

    boolean noMoreNoSentMessages = false;

    public int showRichLinkWarning = Constants.RICH_WARNING_TRUE;

    private BadgeDrawerArrowDrawable badgeDrawable;

    ChatController chatC;
    boolean scrollingUp = false;

    long myUserHandle;

    ActionBar aB;
    Toolbar tB;
    LinearLayout toolbarElements;
    RelativeLayout toolbarElementsInside;

    TextView titleToolbar;
    MarqueeTextView subtitleToobar;
    LinearLayout subtitleCall;
    Chronometer chronoCall;
    LinearLayout participantsLayout;
    TextView participantsText;
    ImageView iconStateToolbar;

    ImageView privateIconToolbar;

    float density;
    DisplayMetrics outMetrics;
    Display display;

    boolean editingMessage = false;
    MegaChatMessage messageToEdit = null;

    GestureDetectorCompat detector;

    CoordinatorLayout fragmentContainer;
    RelativeLayout writingContainerLayout;
    RelativeLayout writingLayout;
    RelativeLayout disabledWritingLayout;

    RelativeLayout joinChatLinkLayout;
    Button joinButton;

    RelativeLayout chatRelativeLayout;
    RelativeLayout userTypingLayout;
    TextView userTypingText;
    boolean sendIsTyping=true;
    long userTypingTimeStamp = -1;
    ImageButton keyboardTwemojiButton;
    ImageButton mediaButton;
    ImageButton sendContactButton ;
    ImageButton pickFileSystemButton;
    ImageButton pickCloudDriveButton;
    ImageButton pickFileStorageButton;

    EmojiKeyboard emojiKeyboard;
    LinearLayout linearLayoutTwemoji;

    RelativeLayout rLKeyboardTwemojiButton;
    RelativeLayout rLMediaButton;
    RelativeLayout rLSendContactButton ;
    RelativeLayout rLPickFileSystemButton;
    RelativeLayout rLPickCloudDriveButton;
    RelativeLayout rLPickFileStorageButton;

    RelativeLayout callInProgressLayout;
    TextView callInProgressText;
    Chronometer callInProgressChrono;

    boolean startVideo = false;

    EmojiEditText textChat;
    ImageButton sendIcon;
    RelativeLayout messagesContainerLayout;

    RelativeLayout observersLayout;
    TextView observersNumberText;

    FrameLayout emojiKeyboardLayout;

    RecyclerView listView;
    NpaLinearLayoutManager mLayoutManager;

    ChatActivityLollipop chatActivity;

    MenuItem importIcon;
    MenuItem callMenuItem;
    MenuItem videoMenuItem;
    MenuItem inviteMenuItem;
    MenuItem clearHistoryMenuItem;
    MenuItem contactInfoMenuItem;
    MenuItem leaveMenuItem;
    MenuItem archiveMenuItem;

    boolean focusChanged=false;

    String intentAction;
    MegaChatLollipopAdapter adapter;
    int stateHistory;

    DatabaseHandler dbH = null;

    FrameLayout fragmentContainerFileStorage;
    RelativeLayout fileStorageLayout;
    private ChatFileStorageFragment fileStorageF;

    ArrayList<AndroidMegaChatMessage> messages;
    ArrayList<AndroidMegaChatMessage> bufferMessages;
    ArrayList<AndroidMegaChatMessage> bufferManualSending;
    ArrayList<AndroidMegaChatMessage> bufferSending;

    public static int TYPE_MESSAGE_JUMP_TO_LEAST = 0;
    public static int TYPE_MESSAGE_NEW_MESSAGE = 1;
    RelativeLayout messageJumpLayout;
    TextView messageJumpText;
    boolean isHideJump = false;
    int typeMessageJump = 0;
    boolean visibilityMessageJump=false;
    boolean isTurn = false;
    Handler handler;

    View.OnFocusChangeListener focus = new View.OnFocusChangeListener() {
        @Override
        public void onFocusChange(View v, boolean hasFocus) {
            log("onFocusChange");
            if(!focusChanged){
                focusChanged = true;
            }
        }
    };

    private ActionMode actionMode;


    private class UserTyping {
        MegaChatParticipant participantTyping;
        long timeStampTyping;

        public UserTyping(MegaChatParticipant participantTyping) {
            this.participantTyping = participantTyping;
        }

        public MegaChatParticipant getParticipantTyping() {
            return participantTyping;
        }

        public void setParticipantTyping(MegaChatParticipant participantTyping) {
            this.participantTyping = participantTyping;
        }

        public long getTimeStampTyping() {
            return timeStampTyping;
        }

        public void setTimeStampTyping(long timeStampTyping) {
            this.timeStampTyping = timeStampTyping;
        }
    }

    private BroadcastReceiver dialogConnectReceiver = new BroadcastReceiver() {
        @Override
        public void onReceive(Context context, Intent intent) {
            log("Network broadcast received on chatActivity!");

            if (intent != null){
                showConfirmationConnect();
            }
        }
    };

    ArrayList<UserTyping> usersTyping;
    List<UserTyping> usersTypingSync;


//    private class RecyclerViewOnGestureListener extends GestureDetector.SimpleOnGestureListener {

//        public void onLongPress(MotionEvent e) {
//            log("onLongPress");
//            if(megaChatApi.isSignalActivityRequired()){
//                megaChatApi.signalPresenceActivity();
//            }
//
//            View view = listView.findChildViewUnder(e.getX(), e.getY());
//            int position = listView.getChildLayoutPosition(view);
//
//            if (!adapter.isMultipleSelect()){
//                if(position<1){
//                    log("Position not valid: "+position);
//                }else{
//                    if(!messages.get(position-1).isUploading()){
//                        if(MegaApplication.isShowInfoChatMessages()){
//                            showMessageInfo(position);
//                        }else{
//                            AndroidMegaChatMessage messageR = messages.get(position-1);
//                            if(messageR.getMessage().getType() == MegaChatMessage.TYPE_CONTAINS_META){
//                                 MegaChatContainsMeta meta = messageR.getMessage().getContainsMeta();
//                                if(meta==null){
//                                }else if(meta!=null && meta.getType()==MegaChatContainsMeta.CONTAINS_META_RICH_PREVIEW){
//                                    adapter.setMultipleSelect(true);
//                                    actionMode = startSupportActionMode(new ActionBarCallBack());
//
//                                    if(position<1){
//                                        log("Position not valid");
//                                    }else{
//                                        itemClick(position);
//                                    }
//                                }else{
//                                    log("CONTAINS_META_INVALID");
//                                }
//                            }else{
//                                adapter.setMultipleSelect(true);
//                                actionMode = startSupportActionMode(new ActionBarCallBack());
//
//                                if(position<1){
//                                    log("Position not valid");
//                                }else{
//                                    itemClick(position);
//                                }
//                            }
//                        }
//                    }
//                }
//            }
//
//            super.onLongPress(e);
//        }
//
//        @Override
//        public boolean onSingleTapUp(MotionEvent e) {
//
//            if(megaChatApi.isSignalActivityRequired()){
//                megaChatApi.signalPresenceActivity();
//            }
//
//            View view = listView.findChildViewUnder(e.getX(), e.getY());
//
//            int position = listView.getChildLayoutPosition(view);
//            if(position<1){
//                log("Position not valid");
//            }
//            else{
//
//                AndroidMegaChatMessage messageR = messages.get(position-1);
//                if(messageR.isUploading()){
//
//                    itemClick(position);
//                }
//                else{
//                    if(messageR.getMessage().getType() == MegaChatMessage.TYPE_CONTAINS_META){
//                        MegaChatContainsMeta meta = messageR.getMessage().getContainsMeta();
//                        if(meta==null){
//                        }else if(meta!=null && meta.getType()==MegaChatContainsMeta.CONTAINS_META_RICH_PREVIEW){
//                            itemClick(position);
//
//                        }else{
//                            log("CONTAINS_META_INVALID");
//                        }
//                    }
//                    else{
//
//                        itemClick(position);
//                    }
//                }
//            }
//            return true;
//        }
//    }

    public void openMegaLink(String url, boolean isFile){
        log("openMegaLink");
        if(isFile){
            Intent openFileIntent = new Intent(this, FileLinkActivityLollipop.class);
            openFileIntent.setFlags(Intent.FLAG_ACTIVITY_CLEAR_TOP);
            openFileIntent.setAction(Constants.ACTION_OPEN_MEGA_LINK);
            openFileIntent.setData(Uri.parse(url));
            startActivity(openFileIntent);
        }
        else{
            Intent openFolderIntent = new Intent(this, FolderLinkActivityLollipop.class);
            openFolderIntent.setFlags(Intent.FLAG_ACTIVITY_CLEAR_TOP);
            openFolderIntent.setAction(Constants.ACTION_OPEN_MEGA_FOLDER_LINK);
            openFolderIntent.setData(Uri.parse(url));
            startActivity(openFolderIntent);
        }
    }

    public void showMessageInfo(int positionInAdapter){
        int position = positionInAdapter-1;

        if(position<messages.size()) {
            AndroidMegaChatMessage androidM = messages.get(position);
            StringBuilder messageToShow = new StringBuilder("");
            String token = FirebaseInstanceId.getInstance().getToken();
            if(token!=null){
                messageToShow.append("FCM TOKEN: " +token);
            }
            messageToShow.append("\nCHAT ID: " + MegaApiJava.userHandleToBase64(idChat));
            messageToShow.append("\nMY USER HANDLE: " +MegaApiJava.userHandleToBase64(megaChatApi.getMyUserHandle()));
            if(androidM!=null){
                MegaChatMessage m = androidM.getMessage();
                if(m!=null){
                    messageToShow.append("\nMESSAGE TYPE: " +m.getType());
                    messageToShow.append("\nMESSAGE TIMESTAMP: " +m.getTimestamp());
                    messageToShow.append("\nMESSAGE USERHANDLE: " +MegaApiJava.userHandleToBase64(m.getUserHandle()));
                    messageToShow.append("\nMESSAGE ID: " +MegaApiJava.userHandleToBase64(m.getMsgId()));
                    messageToShow.append("\nMESSAGE TEMP ID: " +MegaApiJava.userHandleToBase64(m.getTempId()));
                }
            }

            Toast.makeText(this, messageToShow, Toast.LENGTH_SHORT).show();
            log("showMessageInfo: "+messageToShow);
        }
    }

    public void showGroupInfoActivity(){
        log("showGroupInfoActivity");
        if(chatRoom.isGroup()){
            Intent i = new Intent(this, GroupChatInfoActivityLollipop.class);
            i.putExtra("handle", chatRoom.getChatId());
            this.startActivity(i);
        }
        else{
            Intent i = new Intent(this, ContactInfoActivityLollipop.class);
            i.putExtra("handle", chatRoom.getChatId());
            this.startActivity(i);
        }
    }

    @Override
    protected void onCreate(Bundle savedInstanceState) {
        log("onCreate");
//        stopService(new Intent(this,IncomingCallService.class));
        requestWindowFeature(Window.FEATURE_NO_TITLE);
        super.onCreate(savedInstanceState);

        if (megaApi == null) {
            MegaApplication app = (MegaApplication) getApplication();
            megaApi = app.getMegaApi();
        }

        if (megaChatApi == null) {
            MegaApplication app = (MegaApplication) getApplication();
            megaChatApi = app.getMegaChatApi();
        }

        if(megaChatApi==null||megaChatApi.getInitState()==MegaChatApi.INIT_ERROR||megaChatApi.getInitState()==MegaChatApi.INIT_NOT_DONE){
            log("Refresh session - karere");
            Intent intent = new Intent(this, LoginActivityLollipop.class);
            intent.putExtra("visibleFragment", Constants. LOGIN_FRAGMENT);
            intent.setFlags(Intent.FLAG_ACTIVITY_CLEAR_TOP);
            startActivity(intent);
            finish();
            return;
        }

        megaChatApi.addChatListener(this);
        megaChatApi.addChatCallListener(this);

        dbH = DatabaseHandler.getDbHandler(this);

//        detector = new GestureDetectorCompat(this, new RecyclerViewOnGestureListener());

        handler = new Handler();

        chatActivity = this;
        chatC = new ChatController(chatActivity);

        LocalBroadcastManager.getInstance(this).registerReceiver(dialogConnectReceiver, new IntentFilter(Constants.BROADCAST_ACTION_INTENT_CONNECTIVITY_CHANGE_DIALOG));

        if (Build.VERSION.SDK_INT >= Build.VERSION_CODES.LOLLIPOP) {
            Window window = this.getWindow();
            window.addFlags(WindowManager.LayoutParams.FLAG_DRAWS_SYSTEM_BAR_BACKGROUNDS);
            window.clearFlags(WindowManager.LayoutParams.FLAG_TRANSLUCENT_STATUS);
            window.setStatusBarColor(ContextCompat.getColor(this, R.color.lollipop_dark_primary_color));
        }

        setContentView(R.layout.activity_chat);
        display = getWindowManager().getDefaultDisplay();
        outMetrics = new DisplayMetrics();
        display.getMetrics(outMetrics);
        density  = getResources().getDisplayMetrics().density;

        //Set toolbar
        tB = (Toolbar) findViewById(R.id.toolbar_chat);
        setSupportActionBar(tB);
        aB = getSupportActionBar();
//		aB.setHomeAsUpIndicator(R.drawable.ic_menu_white);
        aB.setDisplayHomeAsUpEnabled(true);
        aB.setDisplayShowHomeEnabled(true);
        aB.setTitle(null);
        aB.setSubtitle(null);

        aB.setTitle(null);
        aB.setSubtitle(null);

        tB.setOnClickListener(this);
        toolbarElements = (LinearLayout) tB.findViewById(R.id.toolbar_elements);
        toolbarElementsInside = (RelativeLayout) findViewById(R.id.toolbar_elements_inside);
        titleToolbar = (TextView) tB.findViewById(R.id.title_toolbar);
        subtitleToobar = (MarqueeTextView) tB.findViewById(R.id.subtitle_toolbar);
        subtitleToobar.setFocusable(true);
        subtitleToobar.setFocusableInTouchMode(true);
        subtitleToobar.setEllipsize(TextUtils.TruncateAt.MARQUEE);
        subtitleToobar.setMarqueeRepeatLimit(-1);
        subtitleToobar.setSingleLine(true);
        subtitleToobar.setHorizontallyScrolling(true);
        subtitleCall = (LinearLayout) tB.findViewById(R.id.subtitle_call);
        chronoCall = (Chronometer) tB.findViewById(R.id.chrono_call);
        participantsLayout = (LinearLayout) tB.findViewById(R.id.ll_participants);
        participantsText = (TextView) tB.findViewById(R.id.participants_text);
        iconStateToolbar = (ImageView) tB.findViewById(R.id.state_icon_toolbar);
        privateIconToolbar = (ImageView) tB.findViewById(R.id.private_icon_toolbar);

        titleToolbar.setText(" ");
        subtitleToobar.setText(" ");
        subtitleToobar.setVisibility(View.GONE);
        subtitleCall.setVisibility(View.GONE);
        chronoCall.setVisibility(View.GONE);
        participantsLayout.setVisibility(View.GONE);
        iconStateToolbar.setVisibility(View.GONE);
<<<<<<< HEAD
=======
        privateIconToolbar.setVisibility(View.GONE);
        myChrono = new Chronometer(context);
>>>>>>> 0f624dad

        badgeDrawable = new BadgeDrawerArrowDrawable(getSupportActionBar().getThemedContext());
        getWindow().setSoftInputMode(WindowManager.LayoutParams.SOFT_INPUT_STATE_HIDDEN);

        emptyLayout = (LinearLayout) findViewById(R.id.empty_messages_layout);
        emptyTextView = (TextView) findViewById(R.id.empty_text_chat_recent);
        emptyImageView = (ImageView) findViewById(R.id.empty_image_view_chat);

        updateNavigationToolbarIcon();

        fragmentContainer = (CoordinatorLayout) findViewById(R.id.fragment_container_chat);
        writingContainerLayout = (RelativeLayout) findViewById(R.id.writing_container_layout_chat_layout);

        joinChatLinkLayout = (RelativeLayout) findViewById(R.id.join_chat_layout_chat_layout);
        joinButton = (Button) findViewById(R.id.join_button);
        joinButton.setOnClickListener(this);

        messageJumpLayout = (RelativeLayout) findViewById(R.id.message_jump_layout);
        messageJumpText = (TextView) findViewById(R.id.message_jump_text);
        messageJumpLayout.setVisibility(View.GONE);

        writingLayout = (RelativeLayout) findViewById(R.id.writing_linear_layout_chat);
        disabledWritingLayout = (RelativeLayout) findViewById(R.id.writing_disabled_linear_layout_chat);

        linearLayoutTwemoji = (LinearLayout)findViewById(R.id.linear_layout_twemoji);
        rLKeyboardTwemojiButton = (RelativeLayout) findViewById(R.id.rl_keyboard_twemoji_chat);
        rLMediaButton = (RelativeLayout) findViewById(R.id.rl_media_icon_chat);
        rLSendContactButton = (RelativeLayout) findViewById(R.id.rl_send_contact_icon_chat);
        rLPickFileSystemButton = (RelativeLayout) findViewById(R.id.rl_pick_file_system_icon_chat);
        rLPickFileStorageButton = (RelativeLayout) findViewById(R.id.rl_pick_file_storage_icon_chat);
        rLPickCloudDriveButton = (RelativeLayout) findViewById(R.id.rl_pick_cloud_drive_icon_chat);

        keyboardTwemojiButton = (ImageButton) findViewById(R.id.keyboard_twemoji_chat);
        mediaButton = (ImageButton) findViewById(R.id.media_icon_chat);
        sendContactButton = (ImageButton) findViewById(R.id.send_contact_icon_chat);
        pickFileSystemButton = (ImageButton) findViewById(R.id.pick_file_system_icon_chat);
        pickFileStorageButton = (ImageButton) findViewById(R.id.pick_file_storage_icon_chat);
        pickCloudDriveButton = (ImageButton) findViewById(R.id.pick_cloud_drive_icon_chat);

        textChat = (EmojiEditText) findViewById(R.id.edit_text_chat);
        if(getResources().getConfiguration().orientation == Configuration.ORIENTATION_LANDSCAPE){
            textChat.setEmojiSize(Util.scaleWidthPx(10, outMetrics));
        }else{
            textChat.setEmojiSize(Util.scaleWidthPx(20, outMetrics));
        }

        emojiKeyboard = (EmojiKeyboard)findViewById(R.id.emojiView);
        emojiKeyboard.init(this, textChat, keyboardTwemojiButton);
        handlerKeyboard = new Handler();
        handlerEmojiKeyboard = new Handler();

        callInProgressLayout = (RelativeLayout) findViewById(R.id.call_in_progress_layout);
        callInProgressLayout.setVisibility(View.GONE);
        callInProgressText = (TextView) findViewById(R.id.call_in_progress_text);
        callInProgressChrono = (Chronometer) findViewById(R.id.call_in_progress_chrono);
        callInProgressChrono.setVisibility(View.GONE);

        rLKeyboardTwemojiButton.setOnClickListener(this);
        rLMediaButton.setOnClickListener(this);
        rLSendContactButton.setOnClickListener(this);
        rLPickFileSystemButton.setOnClickListener(this);
        rLPickFileStorageButton.setOnClickListener(this);
        rLPickCloudDriveButton.setOnClickListener(this);

        keyboardTwemojiButton.setOnClickListener(this);
        mediaButton.setOnClickListener(this);
        sendContactButton.setOnClickListener(this);
        pickFileSystemButton.setOnClickListener(this);
        pickFileStorageButton.setOnClickListener(this);
        pickCloudDriveButton.setOnClickListener(this);

        messageJumpLayout.setOnClickListener(this);

        fragmentContainerFileStorage = (FrameLayout) findViewById(R.id.fragment_container_file_storage);
        fileStorageLayout = (RelativeLayout) findViewById(R.id.relative_layout_file_storage);
        fileStorageLayout.setVisibility(View.GONE);
        pickFileStorageButton.setImageResource(R.drawable.ic_b_select_image);

        observersLayout = (RelativeLayout) findViewById(R.id.observers_layout);
        observersNumberText = (TextView) findViewById(R.id.observers_text);

        textChat.addTextChangedListener(new TextWatcher() {
            public void afterTextChanged(Editable s) {
            }

            public void beforeTextChanged(CharSequence s, int start, int count, int after) {
            }

            public void onTextChanged(CharSequence s, int start, int before, int count) {

                if (s != null) {
                    if (s.length() > 0) {
                        String temp = s.toString();
                        if(temp.trim().length()>0){
                            sendIcon.setEnabled(true);
                            sendIcon.setImageDrawable(ContextCompat.getDrawable(chatActivity, R.drawable.ic_send_black));

                            textChat.setHint(" ");
                            textChat.setMinLines(1);
                            textChat.setMaxLines(5);

                        }else{
                            sendIcon.setEnabled(false);
                            sendIcon.setImageDrawable(ContextCompat.getDrawable(chatActivity, R.drawable.ic_send_trans));
                            log("textChat:TextChangedListener:onTextChanged:lengthInvalid1:sendStopTypingNotification");
                            megaChatApi.sendStopTypingNotification(chatRoom.getChatId());

                            if(chatRoom.hasCustomTitle()){
                                textChat.setHint(getString(R.string.type_message_hint_with_customized_title, chatRoom.getTitle()));
                            }else{
                               textChat.setHint(getString(R.string.type_message_hint_with_default_title, chatRoom.getTitle()));
                            }

                            textChat.setMinLines(1);
                            textChat.setMaxLines(1);

                        }
                    }else {
                        sendIcon.setEnabled(false);
                        sendIcon.setImageDrawable(ContextCompat.getDrawable(chatActivity, R.drawable.ic_send_trans));
                        log("textChat:TextChangedListener:onTextChanged:lengthInvalid2:sendStopTypingNotification");
                        if (chatRoom != null) {
                            megaChatApi.sendStopTypingNotification(chatRoom.getChatId());

                            if (chatRoom.hasCustomTitle()) {
                                textChat.setHint(getString(R.string.type_message_hint_with_customized_title, chatRoom.getTitle()));
                            }
                            else {
                                textChat.setHint(getString(R.string.type_message_hint_with_default_title, chatRoom.getTitle()));
                            }
                        }
                        textChat.setMinLines(1);
                        textChat.setMaxLines(1);
                    }
                }else{
                    sendIcon.setEnabled(false);
                    sendIcon.setImageDrawable(ContextCompat.getDrawable(chatActivity, R.drawable.ic_send_trans));
                    log("textChat:TextChangedListener:onTextChanged:nullText:sendStopTypingNotification");
                    megaChatApi.sendStopTypingNotification(chatRoom.getChatId());

                    if(chatRoom.hasCustomTitle()){
                        textChat.setHint(getString(R.string.type_message_hint_with_customized_title, chatRoom.getTitle()));
                    }else{
                        textChat.setHint(getString(R.string.type_message_hint_with_default_title, chatRoom.getTitle()));
                    }

                    textChat.setMinLines(1);
                    textChat.setMaxLines(1);

                }

                if(getCurrentFocus() == textChat){
                    // is only executed if the EditText was directly changed by the user

                    if(sendIsTyping){
                        log("textChat:TextChangedListener:onTextChanged:sendIsTyping:sendTypingNotification");
                        sendIsTyping=false;
                        megaChatApi.sendTypingNotification(chatRoom.getChatId());

                        int interval = 4000;
                        Runnable runnable = new Runnable(){
                            public void run() {
                                sendIsTyping=true;
                            }
                        };
                        handlerSend = new Handler();
                        handlerSend.postDelayed(runnable, interval);
                    }

                    if(megaChatApi.isSignalActivityRequired()){
                        megaChatApi.signalPresenceActivity();
                    }
                }
                else{
                    log("textChat:TextChangedListener:onTextChanged:nonFocusTextChat:sendStopTypingNotification");
                    if (chatRoom != null) {
                        megaChatApi.sendStopTypingNotification(chatRoom.getChatId());
                    }
                }
            }
        });


        textChat.setOnTouchListener(new View.OnTouchListener() {
            @Override
            public boolean onTouch(View v, MotionEvent event) {
                //Hide fileStorageLayout
                if(fileStorageLayout.isShown()){
                    hideFileStorageSection();
                }
                if(emojiKeyboard!=null){
                    emojiKeyboard.showLetterKeyboard();
                }
                return false;
            }
        });

        textChat.setOnLongClickListener(new View.OnLongClickListener() {
            @Override
            public boolean onLongClick(View v) {

                //Hide fileStorageLayout
                if(fileStorageLayout.isShown()){
                    hideFileStorageSection();
                }
                if(emojiKeyboard!=null) {
                    emojiKeyboard.showLetterKeyboard();
                }
                return false;
            }
        });

        textChat.setOnEditorActionListener(new TextView.OnEditorActionListener() {
            @Override
            public boolean onEditorAction(TextView v, int actionId, KeyEvent event) {
                if (actionId == EditorInfo.IME_ACTION_DONE) {
                    //Hide fileStorageLayout
                    if(fileStorageLayout.isShown()){
                        if(fileStorageF != null){
                            fileStorageF.clearSelections();
                            fileStorageF.hideMultipleSelect();
                        }
                        fileStorageLayout.setVisibility(View.GONE);
                    }
                    if(emojiKeyboard!=null){
                        emojiKeyboard.showLetterKeyboard();
                    }

                }
                return false;
            }
        });

        chatRelativeLayout  = (RelativeLayout) findViewById(R.id.relative_chat_layout);

        sendIcon = (ImageButton) findViewById(R.id.send_message_icon_chat);
        sendIcon.setOnClickListener(this);
        sendIcon.setImageDrawable(ContextCompat.getDrawable(this, R.drawable.ic_send_trans));
        sendIcon.setEnabled(false);

        listView = (RecyclerView) findViewById(R.id.messages_chat_list_view);
        listView.setClipToPadding(false);;
        listView.setNestedScrollingEnabled(false);
        ((SimpleItemAnimator) listView.getItemAnimator()).setSupportsChangeAnimations(false);

        mLayoutManager = new NpaLinearLayoutManager(this);
        mLayoutManager.setStackFromEnd(true);
        listView.setLayoutManager(mLayoutManager);
//        listView.addOnItemTouchListener(this);

        listView.addOnScrollListener(new RecyclerView.OnScrollListener() {
            @Override
            public void onScrolled(RecyclerView recyclerView, int dx, int dy) {
                // Get the first visible item

                if((messages!=null)&&(messages.size()>0)){
                    int lastPosition = messages.size()-1;
                    AndroidMegaChatMessage msg = messages.get(lastPosition);

                    while (!msg.isUploading() && msg.getMessage().getStatus() == MegaChatMessage.STATUS_SENDING_MANUAL) {
                        lastPosition--;
                        msg = messages.get(lastPosition);
                    }
                    if(lastPosition == (messages.size()-1)){
                        //Scroll to end
                        if((messages.size()-1) == (mLayoutManager.findLastVisibleItemPosition()-1)){
                            hideMessageJump();
                        }else if((messages.size()-1) > (mLayoutManager.findLastVisibleItemPosition()-1)){
                            if(newVisibility){
                                showJumpMessage();
                            }
                        }
                    }else{
                        lastPosition++;
                        if(lastPosition == (mLayoutManager.findLastVisibleItemPosition()-1)){
                            hideMessageJump();
                        }else if(lastPosition != (mLayoutManager.findLastVisibleItemPosition()-1)){
                            if(newVisibility){
                                showJumpMessage();
                            }
                        }
                    }
                }

                if(stateHistory!=MegaChatApi.SOURCE_NONE){
                    if (dy > 0) {
                        // Scrolling up
                        scrollingUp = true;
                    } else {
                        // Scrolling down
                        scrollingUp = false;
                    }

                    if(!scrollingUp){
                        int pos = mLayoutManager.findFirstVisibleItemPosition();
                        if(pos<=NUMBER_MESSAGES_BEFORE_LOAD&&getMoreHistory){
                            log("DE->loadMessages:scrolling up");
                            isLoadingHistory = true;
                            stateHistory = megaChatApi.loadMessages(idChat, NUMBER_MESSAGES_TO_LOAD);
                            positionToScroll = -1;
                            getMoreHistory = false;
                        }
                    }
                }
            }
        });

        messagesContainerLayout = (RelativeLayout) findViewById(R.id.message_container_chat_layout);

        userTypingLayout = (RelativeLayout) findViewById(R.id.user_typing_layout);
        userTypingLayout.setVisibility(View.GONE);
        userTypingText = (TextView) findViewById(R.id.user_typing_text);

        initAfterIntent(getIntent(), savedInstanceState);

        log("FINISH on Create");
    }

    public void initAfterIntent(Intent newIntent, Bundle savedInstanceState){
        log("initAfterIntent");

        if (newIntent != null){
            log("Intent is not null");
            intentAction = newIntent.getAction();
            if (intentAction != null){
                if (intentAction.equals(Constants.ACTION_OPEN_CHAT_LINK) || intentAction.equals(Constants.ACTION_JOIN_OPEN_CHAT_LINK)){
                    String link = newIntent.getDataString();
                    megaChatApi.openChatPreview(link, this);
                }
                else{
                    idChat = newIntent.getLongExtra("CHAT_ID", -1);

                    myUserHandle = megaChatApi.getMyUserHandle();

                    if(savedInstanceState!=null) {
                        log("Bundle is NOT NULL");
                        selectedMessageId = savedInstanceState.getLong("selectedMessageId", -1);
                        log("Handle of the message: "+selectedMessageId);
                        selectedPosition = savedInstanceState.getInt("selectedPosition", -1);
                        isHideJump = savedInstanceState.getBoolean("isHideJump",false);
                        typeMessageJump = savedInstanceState.getInt("typeMessageJump",-1);
                        visibilityMessageJump = savedInstanceState.getBoolean("visibilityMessageJump",false);
                        mOutputFilePath = savedInstanceState.getString("mOutputFilePath");

                        if(visibilityMessageJump){
                            if(typeMessageJump == TYPE_MESSAGE_NEW_MESSAGE){
                                messageJumpText.setText(getResources().getString(R.string.message_new_messages));
                                messageJumpLayout.setVisibility(View.VISIBLE);
                            }else if(typeMessageJump == TYPE_MESSAGE_JUMP_TO_LEAST){
                                messageJumpText.setText(getResources().getString(R.string.message_jump_latest));
                                messageJumpLayout.setVisibility(View.VISIBLE);
                            }
                        }

                        lastIdMsgSeen = savedInstanceState.getLong("lastMessageSeen",-1);
                        if(lastIdMsgSeen != -1){
                            isTurn = true;
                        }

                        generalUnreadCount = savedInstanceState.getLong("generalUnreadCount",-1);
                    }

                    String text = null;
                    if (intentAction.equals(Constants.ACTION_CHAT_SHOW_MESSAGES)) {
                        log("ACTION_CHAT_SHOW_MESSAGES");
                        isOpeningChat = true;

                        text = newIntent.getStringExtra("showSnackbar");
                        if (text == null) {

                            int errorCode = newIntent.getIntExtra("PUBLIC_LINK", 1);
                            if(errorCode!=1){
                                if(errorCode==MegaChatError.ERROR_OK){
                                    text = getString(R.string.chat_link_copied_clipboard);
                                }
                                else{
                                    log("initAfterIntent:publicLinkError:errorCode");
                                    text = getString(R.string.general_error) + ": " + errorCode;
                                }
                            }
                        }
                    }

                    showChat(text);
                }
            }
        }
        else{
            log("INTENT is NULL");
        }
    }

    public void showChat(String textSnackbar){

<<<<<<< HEAD
                    //Recover chat
                    chatRoom = megaChatApi.getChatRoom(idChat);
                    if(chatRoom==null){
                        log("Chatroom is NULL - finish activity!!");
                        finish();
                    }
=======
        if(idChat!=-1) {
>>>>>>> 0f624dad

            //REcover chat
            log("Recover chat with id: " + idChat);
            chatRoom = megaChatApi.getChatRoom(idChat);
            if(chatRoom==null){
                log("Chatroom is NULL - finish activity!!");
                finish();
            }

            if(chatRoom.hasCustomTitle()){
                textChat.setHint(getString(R.string.type_message_hint_with_customized_title, chatRoom.getTitle()));
            }
            else{
                textChat.setHint(getString(R.string.type_message_hint_with_default_title, chatRoom.getTitle()));
            }

            textChat.setMinLines(1);
            textChat.setMaxLines(1);

            ChatItemPreferences prefs = dbH.findChatPreferencesByHandle(Long.toString(idChat));
            if(prefs!=null){
                String written = prefs.getWrittenText();
                if(written!=null && (!written.isEmpty())){
                    textChat.setText(written);
                }
            }
            else{
                prefs = new ChatItemPreferences(Long.toString(idChat), Boolean.toString(true), "");
                dbH.setChatItemPreferences(prefs);
            }

            megaChatApi.closeChatRoom(idChat, null);

            boolean result = megaChatApi.openChatRoom(idChat, this);
            log("Result of open chat: " + result);
            if(result){
                MegaApplication.setClosedChat(false);
            }

            if(!result){
                log("----Error on openChatRoom");
                if(errorOpenChatDialog==null){
                    android.support.v7.app.AlertDialog.Builder builder;
                    if (Build.VERSION.SDK_INT >= Build.VERSION_CODES.HONEYCOMB) {
                        builder = new AlertDialog.Builder(this, R.style.AppCompatAlertDialogStyle);
                    }
                    else{
                        builder = new AlertDialog.Builder(this);
                    }
                    builder.setTitle(getString(R.string.chat_error_open_title));
                    builder.setMessage(getString(R.string.chat_error_open_message));

                    builder.setPositiveButton(getString(R.string.cam_sync_ok),
                            new DialogInterface.OnClickListener() {
                                public void onClick(DialogInterface dialog, int whichButton) {
                                    finish();
                                }
                            }
                    );
                    errorOpenChatDialog = builder.create();
                    errorOpenChatDialog.show();
                }
            }
            else {
                int chatConnection = megaChatApi.getChatConnectionState(idChat);
                log("Chat connection (" + idChat + ") is: " + chatConnection);

                messages = new ArrayList<AndroidMegaChatMessage>();
                bufferMessages = new ArrayList<AndroidMegaChatMessage>();
                bufferManualSending = new ArrayList<AndroidMegaChatMessage>();
                bufferSending = new ArrayList<AndroidMegaChatMessage>();

                if (adapter == null) {
                    adapter = new MegaChatLollipopAdapter(this, chatRoom, messages, listView);
                    adapter.setHasStableIds(true);
                    listView.setAdapter(adapter);
                }

                if (chatRoom.getNumPreviewers() > 0) {
                    observersNumberText.setText(chatRoom.getNumPreviewers() + "");
                    observersLayout.setVisibility(View.VISIBLE);
                } else {
                    observersLayout.setVisibility(View.GONE);
                }

                titleToolbar.setText(chatRoom.getTitle());
                setChatSubtitle();

                if (!chatRoom.isPublic() && chatRoom.isGroup()) {
                    RelativeLayout.LayoutParams params = (RelativeLayout.LayoutParams) titleToolbar.getLayoutParams();
                    params.addRule(RelativeLayout.LEFT_OF, privateIconToolbar.getId());
                    titleToolbar.setLayoutParams(params);
                    privateIconToolbar.setVisibility(View.VISIBLE);
                } else {
                    RelativeLayout.LayoutParams params = (RelativeLayout.LayoutParams) titleToolbar.getLayoutParams();
                    params.addRule(RelativeLayout.LEFT_OF, iconStateToolbar.getId());
                    titleToolbar.setLayoutParams(params);
                    privateIconToolbar.setVisibility(View.GONE);
                }

                isOpeningChat = true;

                LinearLayout.LayoutParams emptyTextViewParams1 = (LinearLayout.LayoutParams) emptyImageView.getLayoutParams();

                if (getResources().getConfiguration().orientation == Configuration.ORIENTATION_LANDSCAPE) {
                    emptyImageView.setImageResource(R.drawable.chat_empty_landscape);
                    emptyTextViewParams1.setMargins(0, Util.scaleHeightPx(40, outMetrics), 0, Util.scaleHeightPx(24, outMetrics));
                } else {
                    emptyImageView.setImageResource(R.drawable.ic_empty_chat_list);
                    emptyTextViewParams1.setMargins(0, Util.scaleHeightPx(100, outMetrics), 0, Util.scaleHeightPx(24, outMetrics));
                }

                emptyImageView.setLayoutParams(emptyTextViewParams1);

                String textToShowB = String.format(getString(R.string.chat_loading_messages));

                try {
                    textToShowB = textToShowB.replace("[A]", "<font color=\'#7a7a7a\'>");
                    textToShowB = textToShowB.replace("[/A]", "</font>");
                    textToShowB = textToShowB.replace("[B]", "<font color=\'#000000\'>");
                    textToShowB = textToShowB.replace("[/B]", "</font>");
                } catch (Exception e) {
                }
                Spanned resultB = null;
                if (android.os.Build.VERSION.SDK_INT >= android.os.Build.VERSION_CODES.N) {
                    resultB = Html.fromHtml(textToShowB, Html.FROM_HTML_MODE_LEGACY);
                } else {
                    resultB = Html.fromHtml(textToShowB);
                }

                emptyTextView.setText(resultB);
                emptyTextView.setVisibility(View.VISIBLE);
                emptyLayout.setVisibility(View.VISIBLE);

                chatRelativeLayout.setVisibility(View.GONE);

                if(textSnackbar!=null){
                    showSnackbar(Constants.MESSAGE_SNACKBAR_TYPE, textSnackbar, -1);
                }

                loadHistory();
                log("On create: stateHistory: " + stateHistory);
            }
        }
        else{
            log("Chat ID -1 error");
        }

        log("FINISH on Create");
    }

    public void loadHistory(){
        log("loadHistory");

        isLoadingHistory = true;

        long unreadCount = chatRoom.getUnreadCount();
        //                        stateHistory = megaChatApi.loadMessages(idChat, NUMBER_MESSAGES_TO_LOAD);
        if (unreadCount == 0) {
            if(!isTurn) {
                lastIdMsgSeen = -1;
                generalUnreadCount = -1;
                stateHistory = megaChatApi.loadMessages(idChat, NUMBER_MESSAGES_TO_LOAD);
                numberToLoad=NUMBER_MESSAGES_TO_LOAD;
            }else{
                if (generalUnreadCount < 0) {
                    log("loadHistory:A->loadMessages " + chatRoom.getUnreadCount());
                    long unreadAbs = Math.abs(generalUnreadCount);
                    numberToLoad =  (int) unreadAbs+NUMBER_MESSAGES_TO_LOAD;
                    stateHistory = megaChatApi.loadMessages(idChat, (int) numberToLoad);
                }
                else{
                    log("loadHistory:B->loadMessages " + chatRoom.getUnreadCount());
                    numberToLoad =  (int) generalUnreadCount+NUMBER_MESSAGES_TO_LOAD;
                    stateHistory = megaChatApi.loadMessages(idChat, (int) numberToLoad);
                }
            }
            lastSeenReceived = true;
            log("loadHistory:C->loadMessages:unread is 0");
//            stateHistory = megaChatApi.loadMessages(idChat, NUMBER_MESSAGES_TO_LOAD);
//            numberToLoad=NUMBER_MESSAGES_TO_LOAD;
        } else {
            if(!isTurn){
                lastIdMsgSeen = megaChatApi.getLastMessageSeenId(idChat);
                generalUnreadCount = unreadCount;
            }
            else{
                log("Do not change lastSeenId --> rotating screen");
            }

            if (lastIdMsgSeen != -1) {
                log("loadHistory:lastSeenId: " + lastIdMsgSeen);
            } else {
                log("loadHistory:Error:InvalidLastMessage");
            }

            lastSeenReceived = false;
            if (unreadCount < 0) {
                log("loadHistory:A->loadMessages " + chatRoom.getUnreadCount());
                long unreadAbs = Math.abs(unreadCount);
                numberToLoad =  (int) unreadAbs+NUMBER_MESSAGES_TO_LOAD;
                stateHistory = megaChatApi.loadMessages(idChat, (int) numberToLoad);
            }
            else{
                log("loadHistory:B->loadMessages " + chatRoom.getUnreadCount());
                numberToLoad =  (int) unreadCount+NUMBER_MESSAGES_TO_LOAD;
                stateHistory = megaChatApi.loadMessages(idChat, (int) numberToLoad);
            }
        }
        log("loadHistory:END:numberToLoad: "+numberToLoad);
    }

    public void setChatSubtitle(){
        log("setChatSubtitle");
        if(chatRoom==null){
            return;
        }

        if (chatC.isInAnonymousMode() && megaChatApi.getChatConnectionState(idChat)==MegaChatApi.CHAT_CONNECTION_ONLINE) {
            log("setChatSubtitle:isPreview");
            subtitleToobar.setText(adjustForLargeFont(getString(R.string.number_of_participants, chatRoom.getPeerCount())));
            subtitleToobar.setVisibility(View.VISIBLE);
            iconStateToolbar.setVisibility(View.GONE);
            tB.setOnClickListener(this);

            setBottomLayout(SHOW_JOIN_LAYOUT);
        }
        else if(megaChatApi.getConnectionState()!=MegaChatApi.CONNECTED||megaChatApi.getChatConnectionState(idChat)!=MegaChatApi.CHAT_CONNECTION_ONLINE){
            log("Chat not connected ConnectionState: "+megaChatApi.getConnectionState()+" ChatConnectionState: "+megaChatApi.getChatConnectionState(idChat));

            if(chatRoom.isPreview()){
                log("Chat not connected:setChatSubtitle:isPreview");
                subtitleToobar.setText(adjustForLargeFont(getString(R.string.number_of_participants, chatRoom.getPeerCount())));
                subtitleToobar.setVisibility(View.VISIBLE);
                iconStateToolbar.setVisibility(View.GONE);
                tB.setOnClickListener(this);

                setBottomLayout(SHOW_NOTHING_LAYOUT);
                return;
            }

            subtitleToobar.setText(adjustForLargeFont(getString(R.string.invalid_connection_state)));
            subtitleToobar.setVisibility(View.VISIBLE);
            subtitleCall.setVisibility(View.GONE);
            iconStateToolbar.setVisibility(View.GONE);

            tB.setOnClickListener(null);

        }else{

            log("karere connection state: "+megaChatApi.getConnectionState());
            log("chat connection state: "+megaChatApi.getChatConnectionState(idChat));

            int permission = chatRoom.getOwnPrivilege();

            if (chatRoom.isGroup()) {
                tB.setOnClickListener(this);

<<<<<<< HEAD
                log("Check permissions group chat");

                if(permission == MegaChatRoom.PRIV_RO) {
                    log("Permission RO");
                    writingContainerLayout.setVisibility(View.GONE);

                    mediaButton.setVisibility(View.GONE);
                    sendContactButton.setVisibility(View.GONE);
                    pickFileSystemButton.setVisibility(View.GONE);
                    pickCloudDriveButton.setVisibility(View.GONE);
                    pickFileStorageButton.setVisibility(View.GONE);

                    if(chatRoom.isArchived()){
                        log("Chat is archived");
                        subtitleToobar.setText(adjustForLargeFont(getString(R.string.archived_chat)));
                        subtitleToobar.setVisibility(View.VISIBLE);
                        subtitleCall.setVisibility(View.GONE);
                        iconStateToolbar.setVisibility(View.GONE);

                    }else{
                        subtitleToobar.setText(adjustForLargeFont(getString(R.string.observer_permission_label_participants_panel)));
                        subtitleToobar.setVisibility(View.VISIBLE);
                        subtitleCall.setVisibility(View.GONE);
                        iconStateToolbar.setVisibility(View.GONE);
=======
                if(chatRoom.isPreview()){
                    log("setChatSubtitle:isPreview");
                    subtitleToobar.setText(adjustForLargeFont(getString(R.string.number_of_participants, chatRoom.getPeerCount())));
                    subtitleToobar.setVisibility(View.VISIBLE);
                    iconStateToolbar.setVisibility(View.GONE);
                    tB.setOnClickListener(this);

                    if (getIntent() != null && getIntent().getAction() != null && getIntent().getAction().equals(Constants.ACTION_JOIN_OPEN_CHAT_LINK)) {
                        setBottomLayout(SHOW_NOTHING_LAYOUT);
                    }
                    else {
                        setBottomLayout(SHOW_JOIN_LAYOUT);
>>>>>>> 0f624dad
                    }

                    return;
                }
                else {
                    log("Check permissions group chat");
                    if(permission==MegaChatRoom.PRIV_RO) {
                        log("Permission RO");
                        setBottomLayout(SHOW_NOTHING_LAYOUT);

                        if(chatRoom.isArchived()){
                            log("Chat is archived");
                            subtitleToobar.setText(adjustForLargeFont(getString(R.string.archived_chat)));
                            subtitleToobar.setVisibility(View.VISIBLE);
                            iconStateToolbar.setVisibility(View.GONE);

<<<<<<< HEAD
                    if(chatRoom.isArchived()){
                        log("Chat is archived");
                        subtitleToobar.setText(adjustForLargeFont(getString(R.string.archived_chat)));
                        subtitleToobar.setVisibility(View.VISIBLE);
                        subtitleCall.setVisibility(View.GONE);
                        iconStateToolbar.setVisibility(View.GONE);
=======
                        }else{
                            subtitleToobar.setText(adjustForLargeFont(getString(R.string.observer_permission_label_participants_panel)));
                            subtitleToobar.setVisibility(View.VISIBLE);
                            iconStateToolbar.setVisibility(View.GONE);
                        }
>>>>>>> 0f624dad
                    }
                    else if(permission==MegaChatRoom.PRIV_RM) {
                        log("Permission RM");
                        setBottomLayout(SHOW_NOTHING_LAYOUT);

                        if(chatRoom.isArchived()){
                            log("Chat is archived");
                            subtitleToobar.setText(adjustForLargeFont(getString(R.string.archived_chat)));
                            subtitleToobar.setVisibility(View.VISIBLE);
                            subtitleCall.setVisibility(View.GONE);
                            iconStateToolbar.setVisibility(View.GONE);
                        }
                        else{
                            if(!chatRoom.isActive()){
                                subtitleToobar.setText(adjustForLargeFont(getString(R.string.inactive_chat)));
                                subtitleToobar.setVisibility(View.VISIBLE);
                                iconStateToolbar.setVisibility(View.GONE);
                            }
                            else{
                                subtitleToobar.setText(null);
                                subtitleToobar.setVisibility(View.GONE);
                                iconStateToolbar.setVisibility(View.GONE);
                            }
                        }
                    }
<<<<<<< HEAD
                }
                else{
                    log("permission: "+permission);
                    writingContainerLayout.setVisibility(View.VISIBLE);

                    mediaButton.setVisibility(View.VISIBLE);
                    sendContactButton.setVisibility(View.VISIBLE);
                    pickFileSystemButton.setVisibility(View.VISIBLE);
                    pickCloudDriveButton.setVisibility(View.VISIBLE);
                    pickFileStorageButton.setVisibility(View.VISIBLE);

                    if(chatRoom.isArchived()){
                        log("Chat is archived");
                        subtitleToobar.setText(adjustForLargeFont(getString(R.string.archived_chat)));
                        subtitleToobar.setVisibility(View.VISIBLE);
                        subtitleCall.setVisibility(View.GONE);
                        iconStateToolbar.setVisibility(View.GONE);
                    }
                    else{
                        if(chatRoom.hasCustomTitle()){
                            setCustomSubtitle();
                        }
                        else{
                            long participantsLabel = chatRoom.getPeerCount()+1; //Add one to include me
                            subtitleToobar.setText(adjustForLargeFont(getResources().getQuantityString(R.plurals.subtitle_of_group_chat, (int) participantsLabel, participantsLabel)));
                            if(subtitleCall.getVisibility()!=View.VISIBLE){
                                subtitleToobar.setVisibility(View.VISIBLE);
                                subtitleCall.setVisibility(View.GONE);
                            }
=======
                    else{
                        log("permission: "+permission);
                        setBottomLayout(SHOW_WRITING_LAYOUT);

                        if(chatRoom.isArchived()){
                            log("Chat is archived");
                            subtitleToobar.setText(adjustForLargeFont(getString(R.string.archived_chat)));
                            subtitleToobar.setVisibility(View.VISIBLE);
>>>>>>> 0f624dad
                            iconStateToolbar.setVisibility(View.GONE);
                        }
                        else{
                            if(chatRoom.hasCustomTitle()){
                                setCustomSubtitle();
                            }
                            else{
                                long participantsLabel = chatRoom.getPeerCount()+1; //Add one to include me
                                subtitleToobar.setText(adjustForLargeFont(getResources().getQuantityString(R.plurals.subtitle_of_group_chat, (int) participantsLabel, participantsLabel)));
                                subtitleToobar.setVisibility(View.VISIBLE);
                                iconStateToolbar.setVisibility(View.GONE);
                            }
                        }
                    }
                }
            }
            else{
                log("Check permissions one to one chat");
                if(permission==MegaChatRoom.PRIV_RO) {
                    log("Permission RO");

                    if(megaApi!=null){
                        if(megaApi.getRootNode()!=null){
                            long chatHandle = chatRoom.getChatId();
                            MegaChatRoom chat = megaChatApi.getChatRoom(chatHandle);
                            long userHandle = chat.getPeerHandle(0);
                            String userHandleEncoded = MegaApiAndroid.userHandleToBase64(userHandle);
                            MegaUser user = megaApi.getContact(userHandleEncoded);

                            if(user!=null){
                                if(user.getVisibility() == MegaUser.VISIBILITY_VISIBLE){
                                    tB.setOnClickListener(this);
                                }else{
                                    tB.setOnClickListener(null);
                                }
                            }
                            else{
                                tB.setOnClickListener(null);
                            }
                        }
                    }else{
                        tB.setOnClickListener(null);
                    }

<<<<<<< HEAD
                    writingContainerLayout.setVisibility(View.GONE);

                    mediaButton.setVisibility(View.GONE);
                    sendContactButton.setVisibility(View.GONE);
                    pickFileSystemButton.setVisibility(View.GONE);
                    pickCloudDriveButton.setVisibility(View.GONE);
                    pickFileStorageButton.setVisibility(View.GONE);
                    subtitleCall.setVisibility(View.GONE);
=======
                    setBottomLayout(SHOW_NOTHING_LAYOUT);
>>>>>>> 0f624dad

                    if(chatRoom.isArchived()){
                        log("Chat is archived");
                        subtitleToobar.setText(adjustForLargeFont(getString(R.string.archived_chat)));
                        subtitleToobar.setVisibility(View.VISIBLE);
                        subtitleCall.setVisibility(View.GONE);
                        iconStateToolbar.setVisibility(View.GONE);
                    }
                    else{
                        subtitleToobar.setText(adjustForLargeFont(getString(R.string.observer_permission_label_participants_panel)));
                        subtitleToobar.setVisibility(View.VISIBLE);
                        subtitleCall.setVisibility(View.GONE);
                        iconStateToolbar.setVisibility(View.GONE);
                    }
                }
                else if(permission==MegaChatRoom.PRIV_RM) {
                    tB.setOnClickListener(this);

                    log("Permission RM");
                    setBottomLayout(SHOW_NOTHING_LAYOUT);

                    if(chatRoom.isArchived()){
                        log("Chat is archived");
                        subtitleToobar.setText(adjustForLargeFont(getString(R.string.archived_chat)));
                        subtitleToobar.setVisibility(View.VISIBLE);
                        subtitleCall.setVisibility(View.GONE);
                        iconStateToolbar.setVisibility(View.GONE);
                    }
                    else{
                        if(!chatRoom.isActive()){
                            subtitleToobar.setText(adjustForLargeFont(getString(R.string.inactive_chat)));
                            subtitleToobar.setVisibility(View.VISIBLE);
                            subtitleCall.setVisibility(View.GONE);
                            iconStateToolbar.setVisibility(View.GONE);
                        }
                        else{
                            subtitleToobar.setText(null);
                            subtitleToobar.setVisibility(View.GONE);
                            iconStateToolbar.setVisibility(View.GONE);
                        }
                    }
                }
                else{
                    tB.setOnClickListener(this);

                    long userHandle = chatRoom.getPeerHandle(0);
                    setStatus(userHandle);
                    setBottomLayout(SHOW_WRITING_LAYOUT);
                }
            }
        }
    }

    public void setBottomLayout(int show) {
        log("setBottomLayout");

        if (show == SHOW_JOIN_LAYOUT) {
            writingContainerLayout.setVisibility(View.GONE);
            joinChatLinkLayout.setVisibility(View.VISIBLE);
            RelativeLayout.LayoutParams params = (RelativeLayout.LayoutParams) messagesContainerLayout.getLayoutParams();
            params.addRule(RelativeLayout.ABOVE, R.id.join_chat_layout_chat_layout);
            messagesContainerLayout.setLayoutParams(params);
        }
        else if (show == SHOW_NOTHING_LAYOUT) {
            writingContainerLayout.setVisibility(View.GONE);
            joinChatLinkLayout.setVisibility(View.GONE);
        }
        else {
            writingContainerLayout.setVisibility(View.VISIBLE);
            joinChatLinkLayout.setVisibility(View.GONE);

            RelativeLayout.LayoutParams params = (RelativeLayout.LayoutParams) messagesContainerLayout.getLayoutParams();
            params.addRule(RelativeLayout.ABOVE, R.id.writing_container_layout_chat_layout);
            messagesContainerLayout.setLayoutParams(params);
        }
    }

    public void setCustomSubtitle(){
        log("setCustomSubtitle");

        long participantsCount = chatRoom.getPeerCount();
        StringBuilder customSubtitle = new StringBuilder("");
        for(int i=0;i<participantsCount;i++) {

            if(i!=0){
                customSubtitle.append(", ");
            }

            String participantName = chatRoom.getPeerFirstname(i);
            if(participantName==null){
                //Get the lastname
                String participantLastName = chatRoom.getPeerLastname(i);
                if(participantLastName==null){
                    //Get the email
                    String participantEmail = chatRoom.getPeerEmail(i);
                    customSubtitle.append(participantEmail);
                }
                else{
                    if(participantLastName.trim().isEmpty()){
                        //Get the email
                        String participantEmail = chatRoom.getPeerEmail(i);
                        customSubtitle.append(participantEmail);
                    }
                    else{
                        //Append last name to the title
                        customSubtitle.append(participantLastName);
                    }
                }
            }
            else{
                if(participantName.trim().isEmpty()){
                    //Get the lastname
                    String participantLastName = chatRoom.getPeerLastname(i);
                    if(participantLastName==null){
                        //Get the email
                        String participantEmail = chatRoom.getPeerEmail(i);
                        customSubtitle.append(participantEmail);
                    }
                    else{
                        if(participantLastName.trim().isEmpty()){
                            //Get the email
                            String participantEmail = chatRoom.getPeerEmail(i);
                            customSubtitle.append(participantEmail);
                        }
                        else{
                            //Append last name to the title
                            customSubtitle.append(participantLastName);
                        }
                    }
                }
                else{
                    //Append first name to the title
                    customSubtitle.append(participantName);
                }
            }
        }

        subtitleToobar.setText(adjustForLargeFont(customSubtitle.toString()));
        if(subtitleCall.getVisibility()!=View.VISIBLE){
            subtitleToobar.setVisibility(View.VISIBLE);
        }
        iconStateToolbar.setVisibility(View.GONE);
    }

    public void setLastGreen(String date){
        subtitleToobar.setText(date);
        subtitleToobar.isMarqueeIsNecessary(this);
        if(subtitleCall.getVisibility()!=View.VISIBLE){
            subtitleToobar.setVisibility(View.VISIBLE);
        }
    }

    public void requestLastGreen(int state){
        log("requestLastGreen: "+state);

        if(chatRoom!=null && !chatRoom.isGroup() && !chatRoom.isArchived()){
            if(state == INITIAL_PRESENCE_STATUS){
                state = megaChatApi.getUserOnlineStatus(chatRoom.getPeerHandle(0));
            }

            if(state != MegaChatApi.STATUS_ONLINE && state != MegaChatApi.STATUS_BUSY && state != MegaChatApi.STATUS_INVALID){
                log("Request last green for user");
                megaChatApi.requestLastGreen(chatRoom.getPeerHandle(0), this);
            }
        }
    }

    public void setStatus(long userHandle){
        if(megaChatApi.getConnectionState()!=MegaChatApi.CONNECTED){
            log("Chat not connected");
            subtitleToobar.setText(adjustForLargeFont(getString(R.string.invalid_connection_state)));
            subtitleToobar.setVisibility(View.VISIBLE);
            subtitleCall.setVisibility(View.GONE);
            iconStateToolbar.setVisibility(View.GONE);
        }
        else{

            if(chatRoom.isArchived()){
                log("Chat is archived");
                subtitleToobar.setText(adjustForLargeFont(getString(R.string.archived_chat)));
                subtitleToobar.setVisibility(View.VISIBLE);
                subtitleCall.setVisibility(View.GONE);
                iconStateToolbar.setVisibility(View.GONE);
            }
            else if(!chatRoom.isGroup()){
                int state = megaChatApi.getUserOnlineStatus(userHandle);

                if(state == MegaChatApi.STATUS_ONLINE){
                    log("This user is connected");
                    subtitleToobar.setText(adjustForLargeFont(getString(R.string.online_status)));
                    if(subtitleCall.getVisibility()!=View.VISIBLE){
                        subtitleToobar.setVisibility(View.VISIBLE);
                    }
                    iconStateToolbar.setVisibility(View.VISIBLE);
                    iconStateToolbar.setImageDrawable(ContextCompat.getDrawable(this, R.drawable.ic_online));

                }else{

                    if(state == MegaChatApi.STATUS_AWAY){
                        log("This user is away");
                        subtitleToobar.setText(adjustForLargeFont(getString(R.string.away_status)));
                        if(subtitleCall.getVisibility()!=View.VISIBLE){
                            subtitleToobar.setVisibility(View.VISIBLE);
                        }
                        iconStateToolbar.setVisibility(View.VISIBLE);
                        iconStateToolbar.setImageDrawable(ContextCompat.getDrawable(this, R.drawable.ic_away));

                    }else if(state == MegaChatApi.STATUS_BUSY){
                        log("This user is busy");
                        subtitleToobar.setText(adjustForLargeFont(getString(R.string.busy_status)));
                        if(subtitleCall.getVisibility()!=View.VISIBLE){
                            subtitleToobar.setVisibility(View.VISIBLE);
                        }
                        iconStateToolbar.setVisibility(View.VISIBLE);
                        iconStateToolbar.setImageDrawable(ContextCompat.getDrawable(this, R.drawable.ic_busy));

                    }else if(state == MegaChatApi.STATUS_OFFLINE){
                        log("This user is offline");
                        subtitleToobar.setText(adjustForLargeFont(getString(R.string.offline_status)));
                        subtitleToobar.setVisibility(View.VISIBLE);
                        subtitleCall.setVisibility(View.GONE);
                        iconStateToolbar.setVisibility(View.VISIBLE);
                        iconStateToolbar.setImageDrawable(ContextCompat.getDrawable(this, R.drawable.ic_offline));

                    }else if(state == MegaChatApi.STATUS_INVALID){
                        log("INVALID status: "+state);
                        subtitleToobar.setText(null);
                        subtitleToobar.setVisibility(View.GONE);
                        iconStateToolbar.setVisibility(View.GONE);
                    }else{
                        log("This user status is: "+state);
                        subtitleToobar.setText(null);
                        subtitleToobar.setVisibility(View.GONE);
                        iconStateToolbar.setVisibility(View.GONE);
                    }
                }
            }
        }
    }

    public int compareTime(AndroidMegaChatMessage message, AndroidMegaChatMessage previous){
        if(previous!=null){

            Calendar cal = Util.calculateDateFromTimestamp(message.getMessage().getTimestamp());
            Calendar previousCal =  Util.calculateDateFromTimestamp(previous.getMessage().getTimestamp());

            TimeUtils tc = new TimeUtils(TimeUtils.TIME);

            int result = tc.compare(cal, previousCal);
            log("RESULTS compareTime: "+result);
            return result;
        }
        else{
            log("return -1");
            return -1;
        }
    }

    public int compareTime(long timeStamp, AndroidMegaChatMessage previous){
        if(previous!=null){

            Calendar cal = Util.calculateDateFromTimestamp(timeStamp);
            Calendar previousCal =  Util.calculateDateFromTimestamp(previous.getMessage().getTimestamp());

            TimeUtils tc = new TimeUtils(TimeUtils.TIME);

            int result = tc.compare(cal, previousCal);
            log("RESULTS compareTime: "+result);
            return result;
        }
        else{
            log("return -1");
            return -1;
        }
    }

    public int compareTime(long timeStamp, long previous){
        if(previous!=-1){

            Calendar cal = Util.calculateDateFromTimestamp(timeStamp);
            Calendar previousCal =  Util.calculateDateFromTimestamp(previous);

            TimeUtils tc = new TimeUtils(TimeUtils.TIME);

            int result = tc.compare(cal, previousCal);
            log("RESULTS compareTime: "+result);
            return result;
        }
        else{
            log("return -1");
            return -1;
        }
    }

    public int compareDate(AndroidMegaChatMessage message, AndroidMegaChatMessage previous){
        if(previous!=null){
            Calendar cal = Util.calculateDateFromTimestamp(message.getMessage().getTimestamp());
            Calendar previousCal =  Util.calculateDateFromTimestamp(previous.getMessage().getTimestamp());

            TimeUtils tc = new TimeUtils(TimeUtils.DATE);

            int result = tc.compare(cal, previousCal);
            log("RESULTS compareDate: "+result);
            return result;
        }
        else{
            log("return -1");
            return -1;
        }
    }

    public int compareDate(long timeStamp, AndroidMegaChatMessage previous){
        log("compareDate");

        if(previous!=null){
            Calendar cal = Util.calculateDateFromTimestamp(timeStamp);
            Calendar previousCal =  Util.calculateDateFromTimestamp(previous.getMessage().getTimestamp());

            TimeUtils tc = new TimeUtils(TimeUtils.DATE);

            int result = tc.compare(cal, previousCal);
            log("RESULTS compareDate: "+result);
            return result;
        }
        else{
            log("return -1");
            return -1;
        }
    }

    public int compareDate(long timeStamp, long previous){
        log("compareDate");

        if(previous!=-1){
            Calendar cal = Util.calculateDateFromTimestamp(timeStamp);
            Calendar previousCal =  Util.calculateDateFromTimestamp(previous);

            TimeUtils tc = new TimeUtils(TimeUtils.DATE);

            int result = tc.compare(cal, previousCal);
            log("RESULTS compareDate: "+result);
            return result;
        }
        else{
            log("return -1");
            return -1;
        }
    }

    @Override
    public boolean onCreateOptionsMenu(Menu menu) {
        log("onCreateOptionsMenuLollipop");
        // Inflate the menu items for use in the action bar
        MenuInflater inflater = getMenuInflater();
        inflater.inflate(R.menu.chat_action, menu);

        callMenuItem = menu.findItem(R.id.cab_menu_call_chat);
        videoMenuItem = menu.findItem(R.id.cab_menu_video_chat);
        inviteMenuItem = menu.findItem(R.id.cab_menu_invite_chat);
        clearHistoryMenuItem = menu.findItem(R.id.cab_menu_clear_history_chat);
        contactInfoMenuItem = menu.findItem(R.id.cab_menu_contact_info_chat);
        leaveMenuItem = menu.findItem(R.id.cab_menu_leave_chat);
        archiveMenuItem = menu.findItem(R.id.cab_menu_archive_chat);

        return super.onCreateOptionsMenu(menu);
    }

    @Override
    public boolean onPrepareOptionsMenu(Menu menu){
        log("onPrepareOptionsMenu");

        if(chatRoom!=null){
<<<<<<< HEAD
            log("onPrepareOptionsMenu chatRoom!=null)");
            callMenuItem.setVisible(megaChatApi.areGroupChatCallEnabled());
            callMenuItem.setEnabled(false);
            callMenuItem.setIcon(Util.mutateIcon(this, R.drawable.ic_phone_white, R.color.white_50_opacity));

            if (chatRoom.isGroup()) {
                videoMenuItem.setVisible(false);
            }else{
                videoMenuItem.setVisible(megaChatApi.areGroupChatCallEnabled());
                videoMenuItem.setEnabled(false);
                videoMenuItem.setIcon(Util.mutateIcon(this, R.drawable.ic_videocam_white, R.color.white_50_opacity));
            }

            if(megaChatApi.getConnectionState()!=MegaChatApi.CONNECTED){
                log("onPrepareOptionsMenu != CONNECTED");
=======
            if(chatRoom.isPreview()){
>>>>>>> 0f624dad
                leaveMenuItem.setVisible(false);
                clearHistoryMenuItem.setVisible(false);
                inviteMenuItem.setVisible(false);
                contactInfoMenuItem.setVisible(false);
                archiveMenuItem.setVisible(false);

            }else {
<<<<<<< HEAD
                if (megaChatApi.getChatConnectionState(idChat) != MegaChatApi.CHAT_CONNECTION_ONLINE) {
                    log("onPrepareOptionsMenu != CHAT_CONNECTION_ONLINE");
=======

                if (megaChatApi.getConnectionState() != MegaChatApi.CONNECTED) {
>>>>>>> 0f624dad
                    leaveMenuItem.setVisible(false);
                    clearHistoryMenuItem.setVisible(false);
                    inviteMenuItem.setVisible(false);
                    contactInfoMenuItem.setVisible(false);
                    archiveMenuItem.setVisible(false);

                }else {
                    if(megaChatApi.getNumCalls() <= 0){
                        callMenuItem.setVisible(megaChatApi.areGroupChatCallEnabled());
                        callMenuItem.setEnabled(true);
                        callMenuItem.setIcon(Util.mutateIcon(this, R.drawable.ic_phone_white, R.color.background_chat));

                        if (chatRoom.isGroup()) {
                            videoMenuItem.setVisible(false);
                        }else{
                            videoMenuItem.setVisible(megaChatApi.areGroupChatCallEnabled());
                            videoMenuItem.setEnabled(true);
                            videoMenuItem.setIcon(Util.mutateIcon(this, R.drawable.ic_videocam_white, R.color.background_chat));
                        }

                    }else{
                        if( (megaChatApi!=null) && (!ChatUtil.participatingInACall(megaChatApi)) && (!megaChatApi.hasCallInChatRoom(chatRoom.getChatId()))){
                            callMenuItem.setVisible(megaChatApi.areGroupChatCallEnabled());
                            callMenuItem.setEnabled(true);
                            callMenuItem.setIcon(Util.mutateIcon(this, R.drawable.ic_phone_white, R.color.background_chat));

                            if (chatRoom.isGroup()) {
                                videoMenuItem.setVisible(false);
                            }else{
                                videoMenuItem.setVisible(megaChatApi.areGroupChatCallEnabled());
                                videoMenuItem.setEnabled(true);
                                videoMenuItem.setIcon(Util.mutateIcon(this, R.drawable.ic_videocam_white, R.color.background_chat));
                            }
                        }
                    }

                    archiveMenuItem.setVisible(true);
                    if(chatRoom.isArchived()){
                        archiveMenuItem.setTitle(getString(R.string.general_unarchive));
                    }
                    else{
                        archiveMenuItem.setTitle(getString(R.string.general_archive));
                    }

                    int permission = chatRoom.getOwnPrivilege();
                    log("Permission in the chat: " + permission);
                    if (chatRoom.isGroup()) {

                        if (permission == MegaChatRoom.PRIV_MODERATOR) {

                            inviteMenuItem.setVisible(true);

                            int lastMessageIndex = messages.size() - 1;
                            if (lastMessageIndex >= 0) {
                                AndroidMegaChatMessage lastMessage = messages.get(lastMessageIndex);
                                if (!lastMessage.isUploading()) {
                                    if (lastMessage.getMessage().getType() == MegaChatMessage.TYPE_TRUNCATE) {
                                        log("Last message is TRUNCATE");
                                        clearHistoryMenuItem.setVisible(false);
                                    } else {
                                        log("Last message is NOT TRUNCATE");
                                        clearHistoryMenuItem.setVisible(true);
                                    }
                                } else {
                                    log("Last message is UPLOADING");
                                    clearHistoryMenuItem.setVisible(true);
                                }
                            }
                            else {
                                clearHistoryMenuItem.setVisible(false);
                            }

                            leaveMenuItem.setVisible(true);
                        } else if (permission == MegaChatRoom.PRIV_RM) {
                            log("Group chat PRIV_RM");
                            leaveMenuItem.setVisible(false);
                            clearHistoryMenuItem.setVisible(false);
                            inviteMenuItem.setVisible(false);
                            callMenuItem.setVisible(false);
                            videoMenuItem.setVisible(false);
                        } else if (permission == MegaChatRoom.PRIV_RO) {
                            log("Group chat PRIV_RO");
                            leaveMenuItem.setVisible(true);
                            clearHistoryMenuItem.setVisible(false);
                            inviteMenuItem.setVisible(false);
                            callMenuItem.setVisible(false);
                            videoMenuItem.setVisible(false);
                        } else if(permission == MegaChatRoom.PRIV_STANDARD){
                            log("Group chat PRIV_STANDARD");
                            leaveMenuItem.setVisible(true);
                            clearHistoryMenuItem.setVisible(false);
                            inviteMenuItem.setVisible(false);
                        }else{
                            log("Permission: " + permission);
                            leaveMenuItem.setVisible(true);
                            clearHistoryMenuItem.setVisible(false);
                            inviteMenuItem.setVisible(false);
                            callMenuItem.setVisible(false);
                            videoMenuItem.setVisible(false);
                        }

                        contactInfoMenuItem.setTitle(getString(R.string.group_chat_info_label));
                        contactInfoMenuItem.setVisible(true);
                    }
                    else {
                        inviteMenuItem.setVisible(false);
                        if (permission == MegaChatRoom.PRIV_RO) {
                            clearHistoryMenuItem.setVisible(false);
                            contactInfoMenuItem.setVisible(false);
                            callMenuItem.setVisible(false);
                            videoMenuItem.setVisible(false);
                        } else {
                            clearHistoryMenuItem.setVisible(true);
                            contactInfoMenuItem.setTitle(getString(R.string.contact_properties_activity));
                            contactInfoMenuItem.setVisible(true);
                            callMenuItem.setVisible(true);
                        }
                        leaveMenuItem.setVisible(false);
                    }
                }
            }
        }else{
            log("Chatroom NULL on create menu");
            leaveMenuItem.setVisible(false);
            callMenuItem.setVisible(false);
            videoMenuItem.setVisible(false);
            clearHistoryMenuItem.setVisible(false);
            inviteMenuItem.setVisible(false);
            contactInfoMenuItem.setVisible(false);
            archiveMenuItem.setVisible(false);
        }

        return super.onPrepareOptionsMenu(menu);
    }

    void ifAnonymousModeLogin(boolean pendingJoin) {
        if(chatC.isInAnonymousMode()){
            Intent loginIntent = new Intent(this, LoginActivityLollipop.class);
            loginIntent.putExtra("visibleFragment", Constants. LOGIN_FRAGMENT);
            if (pendingJoin && getIntent() != null && getIntent().getDataString() != null) {
                loginIntent.setAction(Constants.ACTION_JOIN_OPEN_CHAT_LINK);
                loginIntent.setData(Uri.parse(getIntent().getDataString()));
                loginIntent.putExtra("idChatToJoin", idChat);
                closeChat(true);
            }
            startActivity(loginIntent);
        }
        finish();
    }

    @Override
    public boolean onOptionsItemSelected(MenuItem item) {
        log("onOptionsItemSelected");

        switch (item.getItemId()) {
            // Respond to the action bar's Up/Home button
            case android.R.id.home: {
                closeChat(true);
                ifAnonymousModeLogin(false);
                break;
            }
            case R.id.cab_menu_call_chat:{
                log("cab_menu_call_chat");
                startVideo = false;
                if(checkPermissionsCall()){
                    startCall();
                }
                break;
            }
            case R.id.cab_menu_video_chat:{
                log("cab_menu_video_chat");
                startVideo = true;
                if(checkPermissionsCall()){
                    startCall();
                }
                break;
            }
            case R.id.cab_menu_invite_chat:{
                chooseAddParticipantDialog();
                break;
            }
            case R.id.cab_menu_contact_info_chat:{
                if(chatRoom.isGroup()){
                    Intent i = new Intent(this, GroupChatInfoActivityLollipop.class);
                    i.putExtra("handle", chatRoom.getChatId());
                    this.startActivity(i);
                }
                else{
                    Intent i = new Intent(this, ContactInfoActivityLollipop.class);
                    i.putExtra("handle", chatRoom.getChatId());
                    this.startActivity(i);
                }
                break;
            }
            case R.id.cab_menu_clear_history_chat:{
                log("Clear history selected!");
                showConfirmationClearChat(chatRoom);
                break;
            }
            case R.id.cab_menu_leave_chat:{
                log("Leave selected!");
                showConfirmationLeaveChat(chatRoom);
                break;
            }
            case R.id.cab_menu_archive_chat:{
                log("Archive/unarchive selected!");
                ChatController chatC = new ChatController(chatActivity);
                chatC.archiveChat(chatRoom);
                break;
            }
        }
        return super.onOptionsItemSelected(item);
    }

    private void startCall(){
        log("startCall ");
        if(megaChatApi != null){
            MegaChatCall callInThisChat = megaChatApi.getChatCall(chatRoom.getChatId());
            if(callInThisChat != null){
                log("startCall there is a call in this chat");

                if((megaChatApi!=null)&&(ChatUtil.participatingInACall(megaChatApi))){
                    long chatIdCallInProgress = ChatUtil.getChatCallInProgress(megaChatApi);
                    if(chatIdCallInProgress == chatRoom.getChatId()){
                        log("startCall:I'm in this call");
                        ChatUtil.returnCall(this, megaChatApi);
                    }else{
                        log("startCall:I'm in other call");
                        showConfirmationToJoinCall(chatRoom);
                    }

                }else{
                    if(callInThisChat.getStatus() == MegaChatCall.CALL_STATUS_RING_IN){
                        log("startCall:I'm not in a call, this call is ring in");
                        MegaApplication.setShowPinScreen(false);
                        Intent intent = new Intent(this, ChatCallActivity.class);
                        intent.addFlags(Intent.FLAG_ACTIVITY_CLEAR_TOP);
                        intent.putExtra("chatHandle", idChat);
                        startActivity(intent);

                    }else if (callInThisChat.getStatus() == MegaChatCall.CALL_STATUS_USER_NO_PRESENT){
                        log("startCall:I'm not in a call, this call is user no present");
                        megaChatApi.startChatCall(idChat, startVideo, this);
                    }
                }
            }else{
                if((megaChatApi!=null)&&(!ChatUtil.participatingInACall(megaChatApi))){
                    log("startCall there is not a call in this chat and i'm not in other call");
                    megaChatApi.startChatCall(idChat, startVideo, this);
                }
            }
        }
    }

    private boolean checkPermissionsCall(){
        log("checkPermissionsCall() ");
        if (Build.VERSION.SDK_INT >= Build.VERSION_CODES.M) {

            boolean hasCameraPermission = (ContextCompat.checkSelfPermission(this, Manifest.permission.CAMERA) == PackageManager.PERMISSION_GRANTED);
            if (!hasCameraPermission) {
                ActivityCompat.requestPermissions(this, new String[]{Manifest.permission.CAMERA}, Constants.REQUEST_CAMERA);
                return false;
            }

            boolean hasRecordAudioPermission = (ContextCompat.checkSelfPermission(this, Manifest.permission.RECORD_AUDIO) == PackageManager.PERMISSION_GRANTED);
            if (!hasRecordAudioPermission) {
                ActivityCompat.requestPermissions(this, new String[]{Manifest.permission.RECORD_AUDIO}, Constants.RECORD_AUDIO);
                return false;
            }

            return true;
        }
        return true;
    }

    private boolean checkPermissionsTakePicture(){
        log("checkPermissionsCall");

        if (Build.VERSION.SDK_INT >= Build.VERSION_CODES.M) {

            boolean hasCameraPermission = (ContextCompat.checkSelfPermission(this, Manifest.permission.CAMERA) == PackageManager.PERMISSION_GRANTED);
            if (!hasCameraPermission) {
                ActivityCompat.requestPermissions(this, new String[]{Manifest.permission.CAMERA}, Constants.REQUEST_CAMERA);
                return false;
            }

            boolean hasRecordAudioPermission = (ContextCompat.checkSelfPermission(this, Manifest.permission.WRITE_EXTERNAL_STORAGE) == PackageManager.PERMISSION_GRANTED);
            if (!hasRecordAudioPermission) {
                ActivityCompat.requestPermissions(this, new String[]{Manifest.permission.WRITE_EXTERNAL_STORAGE}, Constants.REQUEST_WRITE_STORAGE);
                return false;
            }

            return true;
        }
        return true;
    }

    private boolean checkPermissionsReadStorage(){
        log("checkPermissionsReadStorage");

        if (Build.VERSION.SDK_INT >= Build.VERSION_CODES.M) {

            boolean hasReadStoragePermission = (ContextCompat.checkSelfPermission(this, Manifest.permission.READ_EXTERNAL_STORAGE) == PackageManager.PERMISSION_GRANTED);
            if (!hasReadStoragePermission) {
                ActivityCompat.requestPermissions(this, new String[]{Manifest.permission.READ_EXTERNAL_STORAGE}, Constants.REQUEST_READ_STORAGE);
                return false;
            }

            return true;
        }
        return true;
    }

    @Override
    public void onRequestPermissionsResult(int requestCode, String[] permissions, int[] grantResults) {
        log("onRequestPermissionsResult");
        super.onRequestPermissionsResult(requestCode, permissions, grantResults);
        switch (requestCode) {
            case Constants.REQUEST_CAMERA: {
                log("REQUEST_CAMERA");
                if (grantResults.length > 0 && grantResults[0] == PackageManager.PERMISSION_GRANTED) {
                    if(!isTakePicture){
                        if(checkPermissionsCall()){
                            startCall();
                        }
                    }
                    else{
                        if(checkPermissionsTakePicture()){
                            takePicture();
                        }
                    }
                }
                break;
            }
            case Constants.RECORD_AUDIO: {
                log("RECORD_AUDIO");
                if (grantResults.length > 0 && grantResults[0] == PackageManager.PERMISSION_GRANTED) {
                    if(checkPermissionsCall()){
                        startCall();
                    }
                }
                break;
            }
            case Constants.REQUEST_WRITE_STORAGE:{
                if (grantResults.length > 0 && grantResults[0] == PackageManager.PERMISSION_GRANTED) {
                    if(checkPermissionsTakePicture()){
                        takePicture();
                    }
                }
                break;
            }
            case Constants.REQUEST_READ_STORAGE:{
                if (grantResults.length > 0 && grantResults[0] == PackageManager.PERMISSION_GRANTED) {
                    if(checkPermissionsReadStorage()){
                        this.attachFromFileStorage();
                    }
                }
                break;
            }
        }
    }

    public void chooseAddParticipantDialog(){
        log("chooseAddContactDialog");

        if(megaApi!=null && megaApi.getRootNode()!=null){
            ArrayList<MegaUser> contacts = megaApi.getContacts();
            if(contacts==null){
                showSnackbar(Constants.SNACKBAR_TYPE, getString(R.string.no_contacts_invite), -1);
            }
            else {
                if(contacts.isEmpty()){
                    showSnackbar(Constants.SNACKBAR_TYPE, getString(R.string.no_contacts_invite), -1);
                }
                else{
                    Intent in = new Intent(this, AddContactActivityLollipop.class);
                    in.putExtra("contactType", Constants.CONTACT_TYPE_MEGA);
                    in.putExtra("chat", true);
                    in.putExtra("chatId", idChat);
                    in.putExtra("aBtitle", getString(R.string.add_participants_menu_item));
                    startActivityForResult(in, Constants.REQUEST_ADD_PARTICIPANTS);
                }
            }
        }
        else{
            log("Online but not megaApi");
            Util.showErrorAlertDialog(getString(R.string.error_server_connection_problem), false, this);
        }
    }

    public void chooseContactsDialog(){
        log("chooseContactsDialog");

        if(megaApi!=null && megaApi.getRootNode()!=null){
            ArrayList<MegaUser> contacts = megaApi.getContacts();
            if(contacts==null){
                showSnackbar(Constants.SNACKBAR_TYPE, getString(R.string.no_contacts_invite), -1);
            }
            else {
                if(contacts.isEmpty()){
                    showSnackbar(Constants.SNACKBAR_TYPE, getString(R.string.no_contacts_invite), -1);
                }
                else{
                    Intent in = new Intent(this, AddContactActivityLollipop.class);
                    in.putExtra("contactType", Constants.CONTACT_TYPE_MEGA);
                    in.putExtra("chat", true);
                    in.putExtra("aBtitle", getString(R.string.add_contacts));
                    startActivityForResult(in, Constants.REQUEST_SEND_CONTACTS);
                }
            }
        }
        else{
            log("Online but not megaApi");
            Util.showErrorAlertDialog(getString(R.string.error_server_connection_problem), false, this);
        }
    }

    public void disablePinScreen(){
        log("disablePinScreen");
        MegaApplication.setShowPinScreen(false);
    }

    public void showProgressForwarding(){
        log("showProgressForwarding");

        statusDialog = new ProgressDialog(this);
        statusDialog.setMessage(getString(R.string.general_forwarding));
        statusDialog.show();
    }

    public void forwardMessages(ArrayList<AndroidMegaChatMessage> messagesSelected){
        log("forwardMessages");
        chatC.prepareAndroidMessagesToForward(messagesSelected, idChat);
    }

    @Override
    protected void onActivityResult(int requestCode, int resultCode, Intent intent) {
        log("onActivityResult, resultCode: " + resultCode);
        if (requestCode == Constants.REQUEST_ADD_PARTICIPANTS && resultCode == RESULT_OK) {
            if (intent == null) {
                log("Return.....");
                return;
            }

            final ArrayList<String> contactsData = intent.getStringArrayListExtra(AddContactActivityLollipop.EXTRA_CONTACTS);
            MultipleGroupChatRequestListener multipleListener = null;

            if (contactsData != null) {

                if (contactsData.size() == 1) {
                    MegaUser user = megaApi.getContact(contactsData.get(0));
                    if (user != null) {
                        megaChatApi.inviteToChat(chatRoom.getChatId(), user.getHandle(), MegaChatPeerList.PRIV_STANDARD, this);
                    }
                } else {
                    log("Add multiple participants "+contactsData.size());
                    multipleListener = new MultipleGroupChatRequestListener(this);
                    for (int i = 0; i < contactsData.size(); i++) {
                        MegaUser user = megaApi.getContact(contactsData.get(i));
                        if (user != null) {
                            megaChatApi.inviteToChat(chatRoom.getChatId(), user.getHandle(), MegaChatPeerList.PRIV_STANDARD, multipleListener);
                        }
                    }
                }
            }
        }
        else if (requestCode == Constants.REQUEST_CODE_SELECT_IMPORT_FOLDER && resultCode == RESULT_OK) {
            if(!Util.isOnline(this) || megaApi==null) {
                try{
                    statusDialog.dismiss();
                } catch(Exception ex) {};

                showSnackbar(Constants.SNACKBAR_TYPE, getString(R.string.error_server_connection_problem), -1);
                return;
            }

            final long toHandle = intent.getLongExtra("IMPORT_TO", 0);

            final long[] importMessagesHandles = intent.getLongArrayExtra("HANDLES_IMPORT_CHAT");

            importNodes(toHandle, importMessagesHandles);
        }
        else if (requestCode == Constants.REQUEST_SEND_CONTACTS && resultCode == RESULT_OK) {
            final ArrayList<String> contactsData = intent.getStringArrayListExtra(AddContactActivityLollipop.EXTRA_CONTACTS);
            if (contactsData != null) {
                MegaHandleList handleList = MegaHandleList.createInstance();
                for(int i=0; i<contactsData.size();i++){
                    MegaUser user = megaApi.getContact(contactsData.get(i));
                    if (user != null) {
                        handleList.addMegaHandle(user.getHandle());

                    }
                }
                MegaChatMessage contactMessage = megaChatApi.attachContacts(idChat, handleList);
                if(contactMessage!=null){
                    AndroidMegaChatMessage androidMsgSent = new AndroidMegaChatMessage(contactMessage);
                    sendMessageToUI(androidMsgSent);
                }
            }
        }
        else if (requestCode == Constants.REQUEST_CODE_SELECT_FILE && resultCode == RESULT_OK) {
            if (intent == null) {
                log("Return.....");
                return;
            }

//            final ArrayList<String> selectedContacts = intent.getStringArrayListExtra("SELECTED_CONTACTS");
//            final long fileHandle = intent.getLongExtra("NODE_HANDLES", 0);
//            MegaNode node = megaApi.getNodeByHandle(fileHandle);
//            if(node!=null){
//                log("Node to send: "+node.getName());
//                MegaNodeList nodeList = MegaNodeList.createInstance();
//                nodeList.addNode(node);
//                megaChatApi.attachNodes(idChat, nodeList, this);
//
//            }

            long handles[] = intent.getLongArrayExtra("NODE_HANDLES");
            log("Number of files to send: "+handles.length);

            for(int i=0; i<handles.length; i++){
                megaChatApi.attachNode(idChat, handles[i], this);
            }
            log("---- no more files to send");
        }
        else if (requestCode == Constants.REQUEST_CODE_GET && resultCode == RESULT_OK) {
            if (intent == null) {
                log("Return.....");
                return;
            }

            intent.setAction(Intent.ACTION_GET_CONTENT);
            FilePrepareTask filePrepareTask = new FilePrepareTask(this);
            filePrepareTask.execute(intent);
            ProgressDialog temp = null;
            try{
                temp = new ProgressDialog(this);
                temp.setMessage(getString(R.string.upload_prepare));
                temp.show();
            }
            catch(Exception e){
                return;
            }
            statusDialog = temp;
        }
        else if (requestCode == Constants.REQUEST_CODE_SELECT_CHAT && resultCode == RESULT_OK) {
            if(!Util.isOnline(this)) {
                try{
                    statusDialog.dismiss();
                } catch(Exception ex) {};

                showSnackbar(Constants.SNACKBAR_TYPE, getString(R.string.error_server_connection_problem), -1);
                return;
            }

            showProgressForwarding();

            long[] idMessages = intent.getLongArrayExtra("ID_MESSAGES");
            log("Send "+idMessages.length+" messages");

            long[] chatHandles = intent.getLongArrayExtra("SELECTED_CHATS");
            log("Send to "+chatHandles.length+" chats");

            long[] contactHandles = intent.getLongArrayExtra("SELECTED_USERS");

            if (chatHandles != null && chatHandles.length > 0 && idMessages != null) {
                if (contactHandles != null && contactHandles.length > 0) {
                    ArrayList<MegaUser> users = new ArrayList<>();
                    ArrayList<MegaChatRoom> chats =  new ArrayList<>();

                    for (int i=0; i<contactHandles.length; i++) {
                        MegaUser user = megaApi.getContact(MegaApiAndroid.userHandleToBase64(contactHandles[i]));
                        if (user != null) {
                            users.add(user);
                        }
                    }

                    for (int i=0; i<chatHandles.length; i++) {
                        MegaChatRoom chatRoom = megaChatApi.getChatRoom(chatHandles[i]);
                        if (chatRoom != null) {
                            chats.add(chatRoom);
                        }
                    }

                    CreateChatToPerformActionListener listener = new CreateChatToPerformActionListener(chats, users, idMessages, this, CreateChatToPerformActionListener.SEND_MESSAGES, idChat);

                    for (MegaUser user : users) {
                        MegaChatPeerList peers = MegaChatPeerList.createInstance();
                        peers.addPeer(user.getHandle(), MegaChatPeerList.PRIV_STANDARD);
                        megaChatApi.createChat(false, peers, listener);
                    }
                }
                else {
                    int countChat = chatHandles.length;
                    log("Selected: " + countChat + " chats to send");

                    MultipleForwardChatProcessor forwardChatProcessor = new MultipleForwardChatProcessor(this, chatHandles, idMessages, idChat);
                    forwardChatProcessor.forward(chatRoom);
                }
            }
            else {
                log("Error on sending to chat");
            }
        }
        else if (requestCode == Constants.TAKE_PHOTO_CODE && resultCode == RESULT_OK) {
            if (resultCode == Activity.RESULT_OK) {
                log("TAKE_PHOTO_CODE ");
//                String filePath = Environment.getExternalStorageDirectory().getAbsolutePath() + "/" + Util.temporalPicDIR + "/picture.jpg";
//                File imgFile = new File(filePath);
//                String name = Util.getPhotoSyncName(imgFile.lastModified(), imgFile.getAbsolutePath());
//                String newPath = Environment.getExternalStorageDirectory().getAbsolutePath() + "/" + Util.temporalPicDIR + "/" + name;
//                File newFile = new File(newPath);
//                imgFile.renameTo(newFile);
//                uploadPicture(newPath);

                onCaptureImageResult();
//                uploadPicture(finalUri);

            } else {
                log("TAKE_PHOTO_CODE--->ERROR!");
            }

        }
        else if (requestCode == Constants.REQUEST_CODE_SELECT_LOCAL_FOLDER && resultCode == RESULT_OK) {
            log("local folder selected");
            String parentPath = intent.getStringExtra(FileStorageActivityLollipop.EXTRA_PATH);
            long[] hashes = intent.getLongArrayExtra(FileStorageActivityLollipop.EXTRA_DOCUMENT_HASHES);
            if (hashes != null) {
                ArrayList<MegaNode> megaNodes = new ArrayList<>();
                for (int i=0; i<hashes.length; i++) {
                    MegaNode node = megaApi.getNodeByHandle(hashes[i]);
                    if (node != null) {
                        megaNodes.add(node);
                    }
                    else {
                        log("Node NULL, not added");
                    }
                }
                if (megaNodes.size() > 0) {
                    chatC.checkSizeBeforeDownload(parentPath, megaNodes);
                }
            }
        }
        else{
            log("Error onActivityResult");
        }

        super.onActivityResult(requestCode, resultCode, intent);
    }

    public void importNodes(final long toHandle, final long[] importMessagesHandles){
        log("importNode: "+toHandle+ " -> "+ importMessagesHandles.length);
        statusDialog = new ProgressDialog(this);
        statusDialog.setMessage(getString(R.string.general_importing));
        statusDialog.show();

        MegaNode target = null;
        target = megaApi.getNodeByHandle(toHandle);
        if(target == null){
            target = megaApi.getRootNode();
        }
        log("TARGET: " + target.getName() + "and handle: " + target.getHandle());

        if(importMessagesHandles.length==1){
            for (int k = 0; k < importMessagesHandles.length; k++){
                MegaChatMessage message = megaChatApi.getMessage(idChat, importMessagesHandles[k]);
                if(message!=null){

                    MegaNodeList nodeList = message.getMegaNodeList();

                    for(int i=0;i<nodeList.size();i++){
                        MegaNode document = nodeList.get(i);
                        if (document != null) {
                            log("DOCUMENT: " + document.getName() + "_" + document.getHandle());
                            document = chatC.authorizeNodeIfPreview(document, chatRoom);
                            if (target != null) {
//                            MegaNode autNode = megaApi.authorizeNode(document);

                                megaApi.copyNode(document, target, this);
                            } else {
                                log("TARGET: null");
                               showSnackbar(Constants.SNACKBAR_TYPE, getString(R.string.import_success_error), -1);
                            }
                        }
                        else{
                            log("DOCUMENT: null");
                            showSnackbar(Constants.SNACKBAR_TYPE, getString(R.string.import_success_error), -1);
                        }
                    }

                }
                else{
                    log("MESSAGE is null");
                    showSnackbar(Constants.SNACKBAR_TYPE, getString(R.string.import_success_error), -1);
                }
            }
        }
        else {
            MultipleRequestListener listener = new MultipleRequestListener(Constants.MULTIPLE_CHAT_IMPORT, this);

            for (int k = 0; k < importMessagesHandles.length; k++){
                MegaChatMessage message = megaChatApi.getMessage(idChat, importMessagesHandles[k]);
                if(message!=null){

                    MegaNodeList nodeList = message.getMegaNodeList();

                    for(int i=0;i<nodeList.size();i++){
                        MegaNode document = nodeList.get(i);
                        if (document != null) {
                            log("DOCUMENT: " + document.getName() + "_" + document.getHandle());
                            document = chatC.authorizeNodeIfPreview(document, chatRoom);
                            if (target != null) {
//                            MegaNode autNode = megaApi.authorizeNode(document);
                                megaApi.copyNode(document, target, listener);
                            } else {
                                log("TARGET: null");
                            }
                        }
                        else{
                            log("DOCUMENT: null");
                        }
                    }
                }
                else{
                    log("MESSAGE is null");
                    showSnackbar(Constants.SNACKBAR_TYPE, getString(R.string.import_success_error), -1);
                }
            }
        }
    }

    public void retryNodeAttachment(long nodeHandle){
        megaChatApi.attachNode(idChat, nodeHandle, this);
    }

    public void retryContactAttachment(MegaHandleList handleList){
        log("retryContactAttachment");
        MegaChatMessage contactMessage = megaChatApi.attachContacts(idChat, handleList);
        if(contactMessage!=null){
            AndroidMegaChatMessage androidMsgSent = new AndroidMegaChatMessage(contactMessage);
            sendMessageToUI(androidMsgSent);
        }
    }

    public void retryPendingMessage(long idMessage){
        log("retryPendingMessage: "+idMessage);

        PendingMessageSingle pendMsg = dbH.findPendingMessageById(idMessage);

        if(pendMsg!=null){

            if(pendMsg.getNodeHandle()!=-1){
                removePendingMsg(idMessage);
                retryNodeAttachment(pendMsg.getNodeHandle());
            }
            else{
                log("The file was not uploaded yet");

                ////Retry to send

                String filePath = pendMsg.getFilePath();

                File f = new File(filePath);
                if (!f.exists()) {
                    showSnackbar(Constants.SNACKBAR_TYPE, getResources().getQuantityString(R.plurals.messages_forwarded_error_not_available, 1, 1), -1);
                    return;
                }

                //Remove the old message from the UI and DB
                removePendingMsg(idMessage);

                Intent intent = new Intent(this, ChatUploadService.class);

                PendingMessageSingle pMsgSingle = new PendingMessageSingle();
                pMsgSingle.setChatId(idChat);
                long timestamp = System.currentTimeMillis()/1000;
                pMsgSingle.setUploadTimestamp(timestamp);

                String fingerprint = megaApi.getFingerprint(f.getAbsolutePath());

                pMsgSingle.setFilePath(f.getAbsolutePath());
                pMsgSingle.setName(f.getName());
                pMsgSingle.setFingerprint(fingerprint);

                long idMessageDb = dbH.addPendingMessage(pMsgSingle);
                pMsgSingle.setId(idMessageDb);
                if(idMessageDb!=-1){
                    intent.putExtra(ChatUploadService.EXTRA_ID_PEND_MSG, idMessageDb);

                    if(!isLoadingHistory){
                        AndroidMegaChatMessage newNodeAttachmentMsg = new AndroidMegaChatMessage(pMsgSingle, true);
                        sendMessageToUI(newNodeAttachmentMsg);
                    }

//                ArrayList<String> filePaths = newPendingMsg.getFilePaths();
//                filePaths.add("/home/jfjf.jpg");

                    intent.putExtra(ChatUploadService.EXTRA_CHAT_ID, idChat);

                    startService(intent);
                }
                else{
                    log("Error when adding pending msg to the database");
                }
            }
        }
        else{
            log("Pending message does not exist");
            showSnackbar(Constants.SNACKBAR_TYPE, getResources().getQuantityString(R.plurals.messages_forwarded_error_not_available, 1, 1), -1);
        }
    }

    private void endCall(long chatHang){
        log("endCall");
        if(megaChatApi!=null){
            megaChatApi.hangChatCall(chatHang, this);
        }
    }

    private void showConfirmationToJoinCall(final MegaChatRoom c){
        log("showConfirmationToJoinCall");

        DialogInterface.OnClickListener dialogClickListener = new DialogInterface.OnClickListener() {
            @Override
            public void onClick(DialogInterface dialog, int which) {
                switch (which){
                    case DialogInterface.BUTTON_POSITIVE:
                        log("showConfirmationToJoinCall: END & JOIN");
                        //Find the call in progress:
                        if(megaChatApi!=null){
                            endCall(ChatUtil.getChatCallInProgress(megaChatApi));
                        }
                        break;

                    case DialogInterface.BUTTON_NEGATIVE:
                        //No button clicked
                        break;
                }
            }
        };

        android.support.v7.app.AlertDialog.Builder builder = new android.support.v7.app.AlertDialog.Builder(this, R.style.AppCompatAlertDialogStyle);
        String message= getResources().getString(R.string.text_join_call);
        builder.setTitle(R.string.title_join_call);
        builder.setMessage(message).setPositiveButton(context.getString(R.string.answer_call_incoming), dialogClickListener).setNegativeButton(R.string.general_cancel, dialogClickListener).show();
    }

    public void showConfirmationOpenCamera(final MegaChatRoom c){
        log("showConfirmationOpenCamera");

        DialogInterface.OnClickListener dialogClickListener = new DialogInterface.OnClickListener() {
            @Override
            public void onClick(DialogInterface dialog, int which) {
                switch (which){
                    case DialogInterface.BUTTON_POSITIVE:
                        log("Open camera and lost the camera in the call");
                        //Find the call in progress:
                        if(megaChatApi!=null){
                            long chatIdCallInProgress = ChatUtil.getChatCallInProgress(megaChatApi);

                            MegaChatCall callInProgress = megaChatApi.getChatCall(chatIdCallInProgress);
                            if(callInProgress!=null){
                                if(callInProgress.hasLocalVideo()){
                                    megaChatApi.disableVideo(chatIdCallInProgress, null);
                                }
                                openCameraApp();
                            }
                        }
                        break;

                    case DialogInterface.BUTTON_NEGATIVE:
                        //No button clicked
                        break;
                }
            }
        };

        android.support.v7.app.AlertDialog.Builder builder = new android.support.v7.app.AlertDialog.Builder(this, R.style.AppCompatAlertDialogStyle);
        String message= getResources().getString(R.string.confirmation_open_camera_on_chat);
        builder.setTitle(R.string.title_confirmation_open_camera_on_chat);
        builder.setMessage(message).setPositiveButton(R.string.context_open_link, dialogClickListener).setNegativeButton(R.string.general_cancel, dialogClickListener).show();
    }

    public void showConfirmationClearChat(final MegaChatRoom c){
        log("showConfirmationClearChat");

        DialogInterface.OnClickListener dialogClickListener = new DialogInterface.OnClickListener() {
            @Override
            public void onClick(DialogInterface dialog, int which) {
                switch (which){
                    case DialogInterface.BUTTON_POSITIVE:
                        log("Clear chat!");
//						megaChatApi.truncateChat(chatHandle, MegaChatHandle.MEGACHAT_INVALID_HANDLE);
                        log("Clear history selected!");
                        chatC.clearHistory(c);
                        break;

                    case DialogInterface.BUTTON_NEGATIVE:
                        //No button clicked
                        break;
                }
            }
        };

        android.support.v7.app.AlertDialog.Builder builder;
        if (Build.VERSION.SDK_INT >= Build.VERSION_CODES.HONEYCOMB) {
            builder = new AlertDialog.Builder(this, R.style.AppCompatAlertDialogStyle);
        }
        else{
            builder = new AlertDialog.Builder(this);
        }
        String message= getResources().getString(R.string.confirmation_clear_group_chat);
        builder.setTitle(R.string.title_confirmation_clear_group_chat);
        builder.setMessage(message).setPositiveButton(R.string.general_clear, dialogClickListener)
                .setNegativeButton(R.string.general_cancel, dialogClickListener).show();
    }

    public void showConfirmationLeaveChat (final MegaChatRoom c){
        log("showConfirmationLeaveChat");

        DialogInterface.OnClickListener dialogClickListener = new DialogInterface.OnClickListener() {
            @Override
            public void onClick(DialogInterface dialog, int which) {
                switch (which){
                    case DialogInterface.BUTTON_POSITIVE: {
                        ChatController chatC = new ChatController(chatActivity);
                        chatC.leaveChat(c);
                        break;
                    }
                    case DialogInterface.BUTTON_NEGATIVE:
                        //No button clicked
                        break;
                }
            }
        };

        android.support.v7.app.AlertDialog.Builder builder;
        if (Build.VERSION.SDK_INT >= Build.VERSION_CODES.HONEYCOMB) {
            builder = new AlertDialog.Builder(this, R.style.AppCompatAlertDialogStyle);
        }
        else{
            builder = new AlertDialog.Builder(this);
        }
        builder.setTitle(getResources().getString(R.string.title_confirmation_leave_group_chat));
        String message= getResources().getString(R.string.confirmation_leave_group_chat);
        builder.setMessage(message).setPositiveButton(R.string.general_leave, dialogClickListener)
                .setNegativeButton(R.string.general_cancel, dialogClickListener).show();
    }

    public void showConfirmationRejoinChat(final long publicHandle){
        log("showConfirmationRejoinChat");

        DialogInterface.OnClickListener dialogClickListener = new DialogInterface.OnClickListener() {
            @Override
            public void onClick(DialogInterface dialog, int which) {
                switch (which){
                    case DialogInterface.BUTTON_POSITIVE: {
                        log("Rejoin chat!: " + publicHandle);
                        megaChatApi.autorejoinPublicChat(idChat, publicHandle, chatActivity);
                        break;
                    }
                    case DialogInterface.BUTTON_NEGATIVE: {
                        //No button clicked
                        break;
                    }
                }
            }
        };

        android.support.v7.app.AlertDialog.Builder builder = new android.support.v7.app.AlertDialog.Builder(this);
        String message= getResources().getString(R.string.confirmation_rejoin_chat_link);
        builder.setMessage(message).setPositiveButton(R.string.action_join, dialogClickListener)
                .setNegativeButton(R.string.general_cancel, dialogClickListener).show();
    }

    public void showAlertChatLink(boolean isInvalidPreview){
        log("showAlertChatLink");
        AlertDialog.Builder builder = new AlertDialog.Builder(this);
        String message = "";
        if (isInvalidPreview) {
            message = getResources().getString(R.string.alert_invalid_preview);
            builder.setMessage(message).setPositiveButton(R.string.cam_sync_ok, null);
        } else {
            message = getResources().getString(R.string.alert_already_participant_chat_link);
            builder.setMessage(message).setPositiveButton(R.string.cam_sync_ok, null);
        }

        chatAlertDialog = builder.create();
        chatAlertDialog.setCanceledOnTouchOutside(false);
        chatAlertDialog.setCancelable(false);

        chatAlertDialog.show();
    }

    @Override
    public void onBackPressed() {
        log("onBackPressed");

        super.callToSuperBack = false;
        super.onBackPressed();

        closeChat(true);

        if(emojiKeyboard!=null && ((emojiKeyboard.getLetterKeyboardShown())||(emojiKeyboard.getEmojiKeyboardShown()))){
            emojiKeyboard.hideBothKeyboard(this);
        }
        else{
            if(fileStorageLayout.isShown()){
                hideFileStorageSection();
            }
            else{
                if (handlerEmojiKeyboard != null){
                    handlerEmojiKeyboard.removeCallbacksAndMessages(null);
                }
                if (handlerKeyboard != null){
                    handlerKeyboard.removeCallbacksAndMessages(null);
                }
                ifAnonymousModeLogin(false);
            }
        }
    }

    public static void log(String message) {
        Util.log("ChatActivityLollipop",message);
    }

    @Override
    public void onClick(View v) {
        log("onClick");

        switch (v.getId()) {
            case R.id.home:{
                onBackPressed();
                break;
            }
            case R.id.call_in_progress_layout:{
                log("call_in_progress_layout");
                startVideo = false;
                if(checkPermissionsCall()){
                    startCall();
                }
                break;
            }
            case R.id.send_message_icon_chat:{
                log("onClick:send_message_icon_chat");

                writingLayout.setClickable(false);
                String text = textChat.getText().toString();

                if((fileStorageF != null)&&(fileStorageF.isMultipleselect())){
                    fileStorageF.sendImages();
                }else{

                    if(!text.isEmpty()) {

                        if (editingMessage) {
                            log("onClick:send_message_icon_chat:editingMessage");
                            editMessage(text);
                            clearSelections();
                            hideMultipleSelect();
                            actionMode.invalidate();
                        } else {
                            log("onClick:send_message_icon_chat:sendindMessage");
                            sendMessage(text);
                        }

//                        textChat.getText().clear();
                        textChat.setText("", TextView.BufferType.EDITABLE);
                    }
                }

                break;
            }
            case R.id.keyboard_twemoji_chat:
            case R.id.rl_keyboard_twemoji_chat:{
                log("onClick:keyboard_icon_chat:  ");
                if(fileStorageLayout.isShown()){
                    hideFileStorageSection();
                }
                if(emojiKeyboard!=null){
                    if(emojiKeyboard.getLetterKeyboardShown()){
                        emojiKeyboard.hideLetterKeyboard();
                        handlerKeyboard.postDelayed(new Runnable() {
                            @Override
                            public void run() {
                                emojiKeyboard.showEmojiKeyboard();
                            }
                        },250);

                    }else if(emojiKeyboard.getEmojiKeyboardShown()){
                        emojiKeyboard.showLetterKeyboard();

                    }else{
                        emojiKeyboard.showEmojiKeyboard();

                    }
                }

                break;
            }

            case R.id.media_icon_chat:
            case R.id.rl_media_icon_chat:{
                log("onClick:media_icon_chat: chatRoom: "+chatRoom);
                if(fileStorageLayout.isShown()){
                    hideFileStorageSection();
                }
                if(emojiKeyboard!=null){
                    emojiKeyboard.hideBothKeyboard(this);
                }

                if((megaChatApi!=null)&&(ChatUtil.participatingInACall(megaChatApi))){
                    showConfirmationOpenCamera(chatRoom);
                }else{
                    openCameraApp();
                }

                break;
            }

            case R.id.send_contact_icon_chat:
            case R.id.rl_send_contact_icon_chat:{
                if(fileStorageLayout.isShown()){
                    hideFileStorageSection();
                }
                if(emojiKeyboard!=null){
                    emojiKeyboard.hideBothKeyboard(this);
                }
                attachContact();
                break;
            }

            case R.id.pick_file_system_icon_chat:
            case R.id.rl_pick_file_system_icon_chat:{
                if(fileStorageLayout.isShown()){
                    hideFileStorageSection();
                }
                if(emojiKeyboard!=null){
                    emojiKeyboard.hideBothKeyboard(this);
                }
                attachPhotoVideo();
                break;
            }

            case R.id.pick_cloud_drive_icon_chat:
            case R.id.rl_pick_cloud_drive_icon_chat:{
                if(fileStorageLayout.isShown()){
                    hideFileStorageSection();
                }
                if(emojiKeyboard!=null){
                    emojiKeyboard.hideBothKeyboard(this);
                }

                attachFromCloud();
                break;
            }

            case R.id.pick_file_storage_icon_chat:
            case R.id.rl_pick_file_storage_icon_chat:{
                log("file storage icon ");
                if(fileStorageLayout.isShown()){
                    hideFileStorageSection();
                }else{

                    if((emojiKeyboard!=null)&&(emojiKeyboard.getLetterKeyboardShown())){
                        emojiKeyboard.hideBothKeyboard(this);
                        handlerEmojiKeyboard.postDelayed(new Runnable() {
                            @Override
                            public void run() {
                                if (Build.VERSION.SDK_INT >= Build.VERSION_CODES.M) {
                                    boolean hasStoragePermission = (ContextCompat.checkSelfPermission(chatActivity, Manifest.permission.READ_EXTERNAL_STORAGE) == PackageManager.PERMISSION_GRANTED);
                                    if (!hasStoragePermission) {
                                        ActivityCompat.requestPermissions(chatActivity,new String[]{Manifest.permission.READ_EXTERNAL_STORAGE},Constants.REQUEST_READ_STORAGE);
                                    }else{
                                        chatActivity.attachFromFileStorage();
                                    }
                                }
                                else{
                                    chatActivity.attachFromFileStorage();
                                }
                            }
                        },250);
                    }else{
                        if(emojiKeyboard!=null){
                            emojiKeyboard.hideBothKeyboard(this);
                        }

                        if (Build.VERSION.SDK_INT >= Build.VERSION_CODES.M) {
                            boolean hasStoragePermission = (ContextCompat.checkSelfPermission(this, Manifest.permission.READ_EXTERNAL_STORAGE) == PackageManager.PERMISSION_GRANTED);
                            if (!hasStoragePermission) {
                                ActivityCompat.requestPermissions(this,new String[]{Manifest.permission.READ_EXTERNAL_STORAGE},Constants.REQUEST_READ_STORAGE);

                            }else{
                                this.attachFromFileStorage();
                            }
                        }
                        else{
                            this.attachFromFileStorage();
                        }
                    }

//                    if (Build.VERSION.SDK_INT >= Build.VERSION_CODES.M) {
//                        boolean hasStoragePermission = (ContextCompat.checkSelfPermission(this, Manifest.permission.READ_EXTERNAL_STORAGE) == PackageManager.PERMISSION_GRANTED);
//                        if (!hasStoragePermission) {
//                            ActivityCompat.requestPermissions(this,new String[]{Manifest.permission.READ_EXTERNAL_STORAGE},Constants.REQUEST_READ_STORAGE);
//
//                        }else{
//                            this.attachFromFileStorage();
//                        }
//                    }
//                    else{
//                        this.attachFromFileStorage();
//                    }
                }
                break;
            }
            case R.id.toolbar_chat:{
                log("onClick:toolbar_chat");
                showGroupInfoActivity();
                break;
            }
            case R.id.message_jump_layout:{
                goToEnd();
                break;
            }
            case R.id.join_button:{
                if (chatC.isInAnonymousMode()) {
                    ifAnonymousModeLogin(true);
                }
                else {
                    megaChatApi.autojoinPublicChat(idChat, this);
                }
                break;
            }
		}
    }

    public void attachFromFileStorage(){
//        if (isFirstTimeStorage) {
            fileStorageF = ChatFileStorageFragment.newInstance();

            getSupportFragmentManager()
                    .beginTransaction()
                    .replace(R.id.fragment_container_file_storage, fileStorageF,"fileStorageF")
                    .commitNowAllowingStateLoss();
//            isFirstTimeStorage = false;
//        }
        fileStorageLayout.setVisibility(View.VISIBLE);
        pickFileStorageButton.setImageResource(R.drawable.ic_g_select_image);

//        fileStorageF = ChatFileStorageFragment.newInstance();
//        FragmentTransaction ft = getSupportFragmentManager().beginTransaction();
//        ft.replace(R.id.fragment_container_file_storage, fileStorageF, "fileStorageF");
//        ft.commitNow();

        //ft.commitAllowingStateLoss();
    }

    public void attachFromCloud(){
        log("attachFromCloud");
        if(megaApi!=null && megaApi.getRootNode()!=null){
            ChatController chatC = new ChatController(this);
            chatC.pickFileToSend();
        }
        else{
            log("Online but not megaApi");
            Util.showErrorAlertDialog(getString(R.string.error_server_connection_problem), false, this);
        }
    }

    public void attachContact(){
        log("attachContact");
        chooseContactsDialog();
    }

    public void attachPhotoVideo(){
        log("attachPhotoVideo");

        disablePinScreen();

        Intent intent = new Intent();
        intent.setAction(Intent.ACTION_OPEN_DOCUMENT);
        intent.setAction(Intent.ACTION_GET_CONTENT);
        intent.putExtra(Intent.EXTRA_ALLOW_MULTIPLE, true);
        intent.setType("*/*");

        startActivityForResult(Intent.createChooser(intent, null), Constants.REQUEST_CODE_GET);
    }

    public void sendMessage(String text){
        log("sendMessage: "+text);

        MegaChatMessage msgSent = megaChatApi.sendMessage(idChat, text);
        AndroidMegaChatMessage androidMsgSent = new AndroidMegaChatMessage(msgSent);
        sendMessageToUI(androidMsgSent);
    }

    public void hideNewMessagesLayout(){
        log("hideNewMessagesLayout");

        int position = positionNewMessagesLayout;

        positionNewMessagesLayout = -1;
        lastIdMsgSeen = -1;
        generalUnreadCount = -1;
        lastSeenReceived = true;
        newVisibility = false;

        if(adapter!=null){
            adapter.notifyItemChanged(position);
        }
    }

    public void openCameraApp(){
        log("openCameraApp()");
        isTakePicture = true;
        if (Build.VERSION.SDK_INT >= Build.VERSION_CODES.M) {
            boolean hasStoragePermission = (ContextCompat.checkSelfPermission(this, Manifest.permission.WRITE_EXTERNAL_STORAGE) == PackageManager.PERMISSION_GRANTED);
            if (!hasStoragePermission) {
                ActivityCompat.requestPermissions(this,
                        new String[]{Manifest.permission.WRITE_EXTERNAL_STORAGE},
                        Constants.REQUEST_WRITE_STORAGE);
            }

            boolean hasCameraPermission = (ContextCompat.checkSelfPermission(this, Manifest.permission.CAMERA) == PackageManager.PERMISSION_GRANTED);
            if (!hasCameraPermission) {
                ActivityCompat.requestPermissions(this,
                        new String[]{Manifest.permission.CAMERA},
                        Constants.REQUEST_CAMERA);
            }

            if (hasStoragePermission && hasCameraPermission){
                this.takePicture();
            }
        }else{
            this.takePicture();
        }
    }

    public void sendMessageToUI(AndroidMegaChatMessage androidMsgSent){
        log("sendMessageToUI");

        if(positionNewMessagesLayout!=-1){
            hideNewMessagesLayout();
        }

        int infoToShow = -1;

        int index = messages.size()-1;
        if(androidMsgSent!=null){
            if(androidMsgSent.isUploading()){
                log("Name of the file uploading: "+androidMsgSent.getPendingMessage().getName());
            }
            else{
                log("Sent message with id temp: "+androidMsgSent.getMessage().getTempId());
                log("State of the message: "+androidMsgSent.getMessage().getStatus());
            }

            if(index==-1){
                //First element
                log("First element!");
                messages.add(androidMsgSent);
                messages.get(0).setInfoToShow(AndroidMegaChatMessage.CHAT_ADAPTER_SHOW_ALL);
            }
            else{
                //Not first element
                //Find where to add in the queue

                AndroidMegaChatMessage msg = messages.get(index);

                if(!androidMsgSent.isUploading()){
                    while(msg.isUploading()){
                        index--;
                        if (index == -1) {
                            break;
                        }
                        msg = messages.get(index);
                    }
                }


                while (!msg.isUploading() && msg.getMessage().getStatus() == MegaChatMessage.STATUS_SENDING_MANUAL) {
                    index--;
                    if (index == -1) {
                        break;
                    }
                    msg = messages.get(index);
                }

                index++;
                log("Add in position: "+index);
                messages.add(index, androidMsgSent);
                infoToShow = adjustInfoToShow(index);
            }

            if (adapter == null){
                log("adapter NULL");
                adapter = new MegaChatLollipopAdapter(this, chatRoom, messages, listView);
                adapter.setHasStableIds(true);
                listView.setLayoutManager(mLayoutManager);
                listView.setAdapter(adapter);
                adapter.setMessages(messages);
            }
            else{
                log("adapter is NOT null");
                adapter.addMessage(messages, index);
                if(infoToShow== AndroidMegaChatMessage.CHAT_ADAPTER_SHOW_ALL){
                    mLayoutManager.scrollToPositionWithOffset(index, Util.scaleHeightPx(50, outMetrics));
                }else{
                    mLayoutManager.scrollToPositionWithOffset(index, Util.scaleHeightPx(20, outMetrics));
                }
            }
        }
        else{
            log("Error sending message!");
        }
    }

    public void editMessage(String text){
        log("editMessage: "+text);
        MegaChatMessage msgEdited = null;

        if(messageToEdit.getMsgId()!=-1){
            msgEdited = megaChatApi.editMessage(idChat, messageToEdit.getMsgId(), text);
        }
        else{
            msgEdited = megaChatApi.editMessage(idChat, messageToEdit.getTempId(), text);
        }

        if(msgEdited!=null){
            log("Edited message: status: "+msgEdited.getStatus());
            AndroidMegaChatMessage androidMsgEdited = new AndroidMegaChatMessage(msgEdited);
            modifyMessageReceived(androidMsgEdited, false);
        }
        else{
            log("Message cannot be edited!");
            showSnackbar(Constants.SNACKBAR_TYPE, getString(R.string.error_editing_message), -1);
        }
    }

    public void editMessageMS(String text, MegaChatMessage messageToEdit){
        log("editMessageMS: "+text);
        MegaChatMessage msgEdited = null;

        if(messageToEdit.getMsgId()!=-1){
            msgEdited = megaChatApi.editMessage(idChat, messageToEdit.getMsgId(), text);
        }
        else{
            msgEdited = megaChatApi.editMessage(idChat, messageToEdit.getTempId(), text);
        }

        if(msgEdited!=null){
            log("Edited message: status: "+msgEdited.getStatus());
            AndroidMegaChatMessage androidMsgEdited = new AndroidMegaChatMessage(msgEdited);
            modifyMessageReceived(androidMsgEdited, false);
        }
        else{
            log("Message cannot be edited!");
            showSnackbar(Constants.SNACKBAR_TYPE, getString(R.string.error_editing_message), -1);
        }
    }

    public void showUploadPanel(){
        AttachmentUploadBottomSheetDialogFragment bottomSheetDialogFragment = new AttachmentUploadBottomSheetDialogFragment();
        bottomSheetDialogFragment.show(getSupportFragmentManager(), bottomSheetDialogFragment.getTag());
    }

//    public void hideUploadPanel(){
//        fab.setVisibility(View.VISIBLE);
//        uploadPanel.setVisibility(View.GONE);
//        RelativeLayout.LayoutParams params = (RelativeLayout.LayoutParams) messagesContainerLayout.getLayoutParams();
//        params.addRule(RelativeLayout.ABOVE, R.id.writing_container_layout_chat_layout);
//        messagesContainerLayout.setLayoutParams(params);
//    }

    public void activateActionMode(){
        log("activateActionMode");
        if (!adapter.isMultipleSelect()){
            adapter.setMultipleSelect(true);
            actionMode = startSupportActionMode(new ActionBarCallBack());
        }
    }


    /////Multiselect/////
    private class  ActionBarCallBack implements ActionMode.Callback {

        @Override
        public boolean onActionItemClicked(ActionMode mode, MenuItem item) {
            ArrayList<AndroidMegaChatMessage> messagesSelected = adapter.getSelectedMessages();

            switch(item.getItemId()){
//                case R.id.cab_menu_select_all:{
//                    selectAll();
//                    actionMode.invalidate();
//                    break;
//                }
//                case R.id.cab_menu_unselect_all:{
//                    clearSelections();
//                    hideMultipleSelect();
//                    actionMode.invalidate();
//                    break;
//                }
                case R.id.chat_cab_menu_edit:{
                    log("Edit text");
                    editingMessage = true;
                    messageToEdit = messagesSelected.get(0).getMessage();
                    textChat.setText(messageToEdit.getContent());
                    textChat.setSelection(textChat.getText().length());
                    //Show keyboard

                    break;
                }
                case R.id.chat_cab_menu_forward:{
                    log("Forward message");
                    forwardMessages(messagesSelected);
                    break;
                }
                case R.id.chat_cab_menu_copy:{
                    clearSelections();
                    hideMultipleSelect();

                    String text = "";

                    if(messagesSelected.size()==1){
                        AndroidMegaChatMessage message = messagesSelected.get(0);
                        text = chatC.createSingleManagementString(message, chatRoom);
                    }
                    else{
                        text = copyMessages(messagesSelected);
                    }

                    if(android.os.Build.VERSION.SDK_INT < android.os.Build.VERSION_CODES.HONEYCOMB) {
                        android.text.ClipboardManager clipboard = (android.text.ClipboardManager) getSystemService(Context.CLIPBOARD_SERVICE);
                        clipboard.setText(text);
                    } else {
                        android.content.ClipboardManager clipboard = (android.content.ClipboardManager) getSystemService(Context.CLIPBOARD_SERVICE);
                        android.content.ClipData clip = android.content.ClipData.newPlainText("Copied Text", text);
                        clipboard.setPrimaryClip(clip);
                    }
                    showSnackbar(Constants.SNACKBAR_TYPE, getString(R.string.messages_copied_clipboard), -1);

                    break;
                }
                case R.id.chat_cab_menu_delete:{
                    clearSelections();
                    hideMultipleSelect();
                    //Delete
                    showConfirmationDeleteMessages(messagesSelected, chatRoom);
                    break;
                }
                case R.id.chat_cab_menu_download:{
                    clearSelections();
                    hideMultipleSelect();
                    ArrayList<MegaNodeList> list = new ArrayList<>();
                    for(int i = 0; i<messagesSelected.size();i++){
                        MegaNodeList megaNodeList = messagesSelected.get(i).getMessage().getMegaNodeList();
                        list.add(megaNodeList);
                    }

                    chatC.prepareForChatDownload(list);
                    break;
                }
                case R.id.chat_cab_menu_import:{
                    clearSelections();
                    hideMultipleSelect();
                    chatC.importNodesFromAndroidMessages(messagesSelected);
                    break;
                }
                case R.id.chat_cab_menu_offline:{
                    clearSelections();
                    hideMultipleSelect();
                    chatC.saveForOfflineWithAndroidMessages(messagesSelected, chatRoom);
                    break;
                }
            }
            return false;
        }

        public String copyMessages(ArrayList<AndroidMegaChatMessage> messagesSelected){
            log("copyMessages");
            ChatController chatC = new ChatController(chatActivity);
            StringBuilder builder = new StringBuilder();

            for(int i=0;i<messagesSelected.size();i++){
                AndroidMegaChatMessage messageSelected = messagesSelected.get(i);
                builder.append("[");
                String timestamp = TimeUtils.formatShortDateTime(messageSelected.getMessage().getTimestamp());
                builder.append(timestamp);
                builder.append("] ");
                String messageString = chatC.createManagementString(messageSelected, chatRoom);
                builder.append(messageString);
                builder.append("\n");
            }
            return builder.toString();
        }

        @Override
        public boolean onCreateActionMode(ActionMode mode, Menu menu) {
            MenuInflater inflater = mode.getMenuInflater();
            inflater.inflate(R.menu.messages_chat_action, menu);

            importIcon = menu.findItem(R.id.chat_cab_menu_import);
            menu.findItem(R.id.chat_cab_menu_offline).setIcon(Util.mutateIconSecondary(chatActivity, R.drawable.ic_b_save_offline, R.color.white));

            Util.changeStatusBarColorActionMode(chatActivity, getWindow(), handler, 1);
            return true;
        }

        @Override
        public void onDestroyActionMode(ActionMode arg0) {
            log("onDestroyActionMode");
            adapter.setMultipleSelect(false);
//            textChat.getText().clear();
            editingMessage = false;
            clearSelections();
            Util.changeStatusBarColorActionMode(chatActivity, getWindow(), handler, 0);
        }

        @Override
        public boolean onPrepareActionMode(ActionMode mode, Menu menu) {
            log("onPrepareActionMode");
            List<AndroidMegaChatMessage> selected = adapter.getSelectedMessages();
            if (selected.size() !=0) {
//                MenuItem unselect = menu.findItem(R.id.cab_menu_unselect_all);
                if((chatRoom.getOwnPrivilege()==MegaChatRoom.PRIV_RM||chatRoom.getOwnPrivilege()==MegaChatRoom.PRIV_RO) && !chatRoom.isPreview()){

                    boolean showCopy = true;
                    for(int i=0; i<selected.size();i++) {
                        if (showCopy) {
                            if (selected.get(i).getMessage().getType() == MegaChatMessage.TYPE_NODE_ATTACHMENT || selected.get(i).getMessage().getType() == MegaChatMessage.TYPE_CONTACT_ATTACHMENT) {
                                showCopy = false;
                            }
                        }
                    }
                    menu.findItem(R.id.chat_cab_menu_edit).setVisible(false);
                    menu.findItem(R.id.chat_cab_menu_copy).setVisible(showCopy);
                    menu.findItem(R.id.chat_cab_menu_delete).setVisible(false);
                    menu.findItem(R.id.chat_cab_menu_forward).setVisible(false);
                    menu.findItem(R.id.chat_cab_menu_download).setVisible(false);
                    menu.findItem(R.id.chat_cab_menu_offline).setVisible(false);
                    importIcon.setVisible(false);
                }
                else{
                    log("Chat with permissions or preview");
                    if(Util.isOnline(chatActivity) && !chatC.isInAnonymousMode()){
                        menu.findItem(R.id.chat_cab_menu_forward).setVisible(true);
                    }else{
                        menu.findItem(R.id.chat_cab_menu_forward).setVisible(false);
                    }

                    if (selected.size() == 1) {
                        if(selected.get(0).isUploading()){
                            menu.findItem(R.id.chat_cab_menu_copy).setVisible(false);
                            menu.findItem(R.id.chat_cab_menu_delete).setVisible(false);
                            menu.findItem(R.id.chat_cab_menu_edit).setVisible(false);
                            menu.findItem(R.id.chat_cab_menu_forward).setVisible(false);
                            menu.findItem(R.id.chat_cab_menu_download).setVisible(false);
                            menu.findItem(R.id.chat_cab_menu_offline).setVisible(false);
                            importIcon.setVisible(false);
                        }
                        else if(selected.get(0).getMessage().getType()==MegaChatMessage.TYPE_NODE_ATTACHMENT){
                            log("TYPE_NODE_ATTACHMENT selected");
                            menu.findItem(R.id.chat_cab_menu_copy).setVisible(false);
                            menu.findItem(R.id.chat_cab_menu_edit).setVisible(false);

                            if(selected.get(0).getMessage().getUserHandle()==myUserHandle && selected.get(0).getMessage().isDeletable()){
                                log("one message Message DELETABLE");
                                menu.findItem(R.id.chat_cab_menu_delete).setVisible(true);
                            }
                            else{
                                menu.findItem(R.id.chat_cab_menu_delete).setVisible(false);
                            }

                            if(Util.isOnline(chatActivity)){
                                menu.findItem(R.id.chat_cab_menu_download).setVisible(true);
                                if (chatC.isInAnonymousMode()) {
                                    menu.findItem(R.id.chat_cab_menu_offline).setVisible(false);
                                    importIcon.setVisible(false);
                                }
                                else {
                                    menu.findItem(R.id.chat_cab_menu_offline).setVisible(true);
                                    importIcon.setVisible(true);
                                }
                            }
                            else{
                                menu.findItem(R.id.chat_cab_menu_download).setVisible(false);
                                menu.findItem(R.id.chat_cab_menu_offline).setVisible(false);
                                importIcon.setVisible(false);
                            }
                        }
                        else if(selected.get(0).getMessage().getType()==MegaChatMessage.TYPE_CONTACT_ATTACHMENT){
                            menu.findItem(R.id.chat_cab_menu_copy).setVisible(false);
                            menu.findItem(R.id.chat_cab_menu_edit).setVisible(false);

                            if(selected.get(0).getMessage().getUserHandle()==myUserHandle && selected.get(0).getMessage().isDeletable()){
                                log("one message Message DELETABLE");
                                menu.findItem(R.id.chat_cab_menu_delete).setVisible(true);
                            }
                            else{
                                log("one message Message NOT DELETABLE");
                                menu.findItem(R.id.chat_cab_menu_delete).setVisible(false);
                            }

                            menu.findItem(R.id.chat_cab_menu_download).setVisible(false);
                            menu.findItem(R.id.chat_cab_menu_offline).setVisible(false);
                            importIcon.setVisible(false);
                        }
                        else{
                            MegaChatMessage messageSelected= megaChatApi.getMessage(idChat, selected.get(0).getMessage().getMsgId());
                            menu.findItem(R.id.chat_cab_menu_copy).setVisible(true);

                            if(messageSelected.getUserHandle()==myUserHandle){
                                if(messageSelected.isEditable()){
                                    log("Message EDITABLE");
                                    menu.findItem(R.id.chat_cab_menu_edit).setVisible(true);
                                    menu.findItem(R.id.chat_cab_menu_delete).setVisible(true);
                                }
                                else{
                                    log("Message NOT EDITABLE");
                                    menu.findItem(R.id.chat_cab_menu_edit).setVisible(false);
                                    menu.findItem(R.id.chat_cab_menu_delete).setVisible(false);
                                }

                                int type = selected.get(0).getMessage().getType();
                                if (!Util.isOnline(chatActivity) || type == MegaChatMessage.TYPE_TRUNCATE||type == MegaChatMessage.TYPE_ALTER_PARTICIPANTS||type == MegaChatMessage.TYPE_CHAT_TITLE||type == MegaChatMessage.TYPE_PRIV_CHANGE||type == MegaChatMessage.TYPE_CALL_ENDED||type == MegaChatMessage.TYPE_CALL_STARTED) {
                                    menu.findItem(R.id.chat_cab_menu_forward).setVisible(false);
                                }
                                else{
                                    menu.findItem(R.id.chat_cab_menu_forward).setVisible(true);
                                }
                            }
                            else{
                                menu.findItem(R.id.chat_cab_menu_edit).setVisible(false);
                                menu.findItem(R.id.chat_cab_menu_delete).setVisible(false);
                                importIcon.setVisible(false);

                                int type = selected.get(0).getMessage().getType();
                                if (chatC.isInAnonymousMode() || !Util.isOnline(chatActivity)
                                        || type == MegaChatMessage.TYPE_TRUNCATE||type == MegaChatMessage.TYPE_ALTER_PARTICIPANTS||type == MegaChatMessage.TYPE_CHAT_TITLE||type == MegaChatMessage.TYPE_PRIV_CHANGE||type == MegaChatMessage.TYPE_CALL_ENDED||type == MegaChatMessage.TYPE_CALL_STARTED) {
                                    menu.findItem(R.id.chat_cab_menu_forward).setVisible(false);
                                }
                                else{
                                    menu.findItem(R.id.chat_cab_menu_forward).setVisible(true);
                                }
                            }

                            menu.findItem(R.id.chat_cab_menu_download).setVisible(false);
                            menu.findItem(R.id.chat_cab_menu_offline).setVisible(false);
                            importIcon.setVisible(false);
                        }
                    }
                    else{
                        log("Many items selected");
                        boolean isUploading = false;
                        boolean showDelete = true;
                        boolean showCopy = true;
                        boolean showForward = true;
                        boolean allNodeAttachments = true;

                        for(int i=0; i<selected.size();i++) {

                            if (!isUploading) {
                                if (selected.get(i).isUploading()) {
                                    isUploading = true;
                                }
                            }

                            if (showCopy) {
                                if (selected.get(i).getMessage().getType() == MegaChatMessage.TYPE_NODE_ATTACHMENT || selected.get(i).getMessage().getType() == MegaChatMessage.TYPE_CONTACT_ATTACHMENT) {
                                    showCopy = false;
                                }
                            }

                            if (showDelete) {
                                if (selected.get(i).getMessage().getUserHandle() == myUserHandle) {
                                    if (selected.get(i).getMessage().getType() == MegaChatMessage.TYPE_NORMAL || selected.get(i).getMessage().getType() == MegaChatMessage.TYPE_NODE_ATTACHMENT || selected.get(i).getMessage().getType() == MegaChatMessage.TYPE_CONTACT_ATTACHMENT || selected.get(i).getMessage().getType() == MegaChatMessage.TYPE_CONTAINS_META) {
                                        if (!(selected.get(i).getMessage().isDeletable())) {
                                            showDelete = false;
                                        }
                                    } else {
                                        showDelete = false;
                                    }
                                } else {
                                    showDelete = false;
                                }
                            }

                            if (showForward) {
                                int type = selected.get(i).getMessage().getType();
                                if (type == MegaChatMessage.TYPE_TRUNCATE||type == MegaChatMessage.TYPE_ALTER_PARTICIPANTS||type == MegaChatMessage.TYPE_CHAT_TITLE||type == MegaChatMessage.TYPE_PRIV_CHANGE||type == MegaChatMessage.TYPE_CALL_ENDED||type == MegaChatMessage.TYPE_CALL_STARTED) {
                                    showForward = false;
                                }
                            }

                            if (allNodeAttachments) {
                                if (selected.get(i).getMessage().getType() != MegaChatMessage.TYPE_NODE_ATTACHMENT) {
                                    allNodeAttachments = false;
                                }
                            }
                        }

                        if (isUploading) {
                            menu.findItem(R.id.chat_cab_menu_copy).setVisible(false);
                            menu.findItem(R.id.chat_cab_menu_delete).setVisible(false);
                            menu.findItem(R.id.chat_cab_menu_edit).setVisible(false);
                            menu.findItem(R.id.chat_cab_menu_forward).setVisible(false);
                            menu.findItem(R.id.chat_cab_menu_download).setVisible(false);
                            menu.findItem(R.id.chat_cab_menu_offline).setVisible(false);
                            importIcon.setVisible(false);
                        }
                        else {
                            if(allNodeAttachments && Util.isOnline(chatActivity)){
                                menu.findItem(R.id.chat_cab_menu_download).setVisible(true);
                                if (chatC.isInAnonymousMode()){
                                    menu.findItem(R.id.chat_cab_menu_offline).setVisible(false);
                                    importIcon.setVisible(false);
                                }
                                else {
                                    menu.findItem(R.id.chat_cab_menu_offline).setVisible(true);
                                    importIcon.setVisible(true);
                                }
                            }
                            else{
                                menu.findItem(R.id.chat_cab_menu_download).setVisible(false);
                                menu.findItem(R.id.chat_cab_menu_offline).setVisible(false);
                                importIcon.setVisible(false);
                            }

                            menu.findItem(R.id.chat_cab_menu_edit).setVisible(false);
                            if (chatC.isInAnonymousMode()){
                                menu.findItem(R.id.chat_cab_menu_copy).setVisible(false);
                                menu.findItem(R.id.chat_cab_menu_delete).setVisible(false);
                            }
                            else {
                                menu.findItem(R.id.chat_cab_menu_copy).setVisible(showCopy);
                                menu.findItem(R.id.chat_cab_menu_delete).setVisible(showDelete);
                            }
                            if(Util.isOnline(chatActivity) && !chatC.isInAnonymousMode()){
                                menu.findItem(R.id.chat_cab_menu_forward).setVisible(showForward);
                            }
                            else{
                                menu.findItem(R.id.chat_cab_menu_forward).setVisible(false);
                            }
                        }
                    }
                }
            }
            return false;
        }

    }

    public boolean showSelectMenuItem(){
        if (adapter != null){
            return adapter.isMultipleSelect();
        }

        return false;
    }

    public void showConfirmationDeleteMessages(final ArrayList<AndroidMegaChatMessage> messages, final MegaChatRoom chat){
        log("showConfirmationDeleteMessages");

        DialogInterface.OnClickListener dialogClickListener = new DialogInterface.OnClickListener() {
            @Override
            public void onClick(DialogInterface dialog, int which) {
                switch (which){
                    case DialogInterface.BUTTON_POSITIVE:
                        ChatController cC = new ChatController(chatActivity);
                        cC.deleteAndroidMessages(messages, chat);
                        break;

                    case DialogInterface.BUTTON_NEGATIVE:
                        //No button clicked
                        break;
                }
            }
        };

        AlertDialog.Builder builder;
        if (Build.VERSION.SDK_INT >= Build.VERSION_CODES.HONEYCOMB) {
            builder = new AlertDialog.Builder(this, R.style.AppCompatAlertDialogStyle);
        }
        else{
            builder = new AlertDialog.Builder(this);
        }

        if(messages.size()==1){
            builder.setMessage(R.string.confirmation_delete_one_message);
        }
        else{
            builder.setMessage(R.string.confirmation_delete_several_messages);
        }
        builder.setPositiveButton(R.string.context_remove, dialogClickListener)
                .setNegativeButton(R.string.general_cancel, dialogClickListener).show();
    }

    public void showConfirmationDeleteMessage(final long messageId, final long chatId){
        log("showConfirmationDeleteMessage");

        DialogInterface.OnClickListener dialogClickListener = new DialogInterface.OnClickListener() {
            @Override
            public void onClick(DialogInterface dialog, int which) {
                switch (which){
                    case DialogInterface.BUTTON_POSITIVE:
                        ChatController cC = new ChatController(chatActivity);
                        cC.deleteMessageById(messageId, chatId);
                        break;

                    case DialogInterface.BUTTON_NEGATIVE:
                        //No button clicked
                        break;
                }
            }
        };

        AlertDialog.Builder builder;
        if (Build.VERSION.SDK_INT >= Build.VERSION_CODES.HONEYCOMB) {
            builder = new AlertDialog.Builder(this, R.style.AppCompatAlertDialogStyle);
        }
        else{
            builder = new AlertDialog.Builder(this);
        }

        builder.setMessage(R.string.confirmation_delete_one_message);

        builder.setPositiveButton(R.string.context_remove, dialogClickListener)
                .setNegativeButton(R.string.general_cancel, dialogClickListener).show();
    }

    /*
     * Clear all selected items
     */
    private void clearSelections() {
        if(adapter.isMultipleSelect()){
            adapter.clearSelections();
        }
        updateActionModeTitle();
    }

    private void updateActionModeTitle() {
        try {
            actionMode.setTitle(adapter.getSelectedItemCount()+"");
            actionMode.invalidate();
        } catch (Exception e) {
            e.printStackTrace();
            log("oninvalidate error");
        }
    }

    /*
     * Disable selection
     */
    public void hideMultipleSelect() {
        log("hideMultipleSelect");
        adapter.setMultipleSelect(false);
        if (actionMode != null) {
            actionMode.finish();
        }
    }

    public void selectAll() {
        if (adapter != null) {
            if (adapter.isMultipleSelect()) {
                adapter.selectAll();
            } else {
                adapter.setMultipleSelect(true);
                adapter.selectAll();

                actionMode = startSupportActionMode(new ActionBarCallBack());
            }

            updateActionModeTitle();
        }
    }

    public void itemClick(int positionInAdapter, int [] screenPosition) {
        log("itemClick");
        int position = positionInAdapter-1;

        if(position<messages.size()){
            AndroidMegaChatMessage m = messages.get(position);

            if (adapter.isMultipleSelect()) {
                if (!m.isUploading()) {
                    if (m.getMessage() != null) {
                        MegaChatContainsMeta meta = m.getMessage().getContainsMeta();
                        if (meta != null && meta.getType() == MegaChatContainsMeta.CONTAINS_META_INVALID) {
                        }else{
                            log("Message id: " + m.getMessage().getMsgId());
                            log("Timestamp: " + m.getMessage().getTimestamp());

                            adapter.toggleSelection(positionInAdapter);
                            List<AndroidMegaChatMessage> messages = adapter.getSelectedMessages();
                            if (messages.size() > 0) {
                                updateActionModeTitle();
                            }
                        }

                    }

//                    adapter.toggleSelection(positionInAdapter);

//                    List<AndroidMegaChatMessage> messages = adapter.getSelectedMessages();
//                    if (messages.size() > 0) {
//                        updateActionModeTitle();
////                adapter.notifyDataSetChanged();
//                    }
////                    else {
////                        hideMultipleSelect();
////                    }
                }
            }else{
                if(m!=null){
                    if(m.isUploading()){
                        showUploadingAttachmentBottomSheet(m, position);
                    }
                    else{

                        if((m.getMessage().getStatus()==MegaChatMessage.STATUS_SERVER_REJECTED)||(m.getMessage().getStatus()==MegaChatMessage.STATUS_SENDING_MANUAL)){
                            if(m.getMessage().getUserHandle()==megaChatApi.getMyUserHandle()) {
                                if (!(m.getMessage().isManagementMessage())) {
                                    log("selected message handle: " + m.getMessage().getTempId());
                                    log("selected message rowId: " + m.getMessage().getRowId());
                                    if ((m.getMessage().getStatus() == MegaChatMessage.STATUS_SERVER_REJECTED) || (m.getMessage().getStatus() == MegaChatMessage.STATUS_SENDING_MANUAL)) {
                                        log("show not sent message panel");
                                        showMsgNotSentPanel(m, position);
                                    }
                                }
                            }
                        }
                        else{
                            if(m.getMessage().getType()==MegaChatMessage.TYPE_NODE_ATTACHMENT){
                                log("TYPE_NODE_ATTACHMENT");
                                MegaNodeList nodeList = m.getMessage().getMegaNodeList();
                                if(nodeList.size()==1){
                                    MegaNode node = chatC.authorizeNodeIfPreview(nodeList.get(0), chatRoom);
                                    if (MimeTypeList.typeForName(node.getName()).isImage()){
                                        if(node.hasPreview()){
                                            log("Show full screen viewer");
                                            showFullScreenViewer(m.getMessage().getMsgId(), screenPosition);
                                        }
                                        else{
                                            log("Image without preview - show node attachment panel for one node");
                                            showNodeAttachmentBottomSheet(m, position);
                                        }
                                    }
                                    else if (MimeTypeList.typeForName(node.getName()).isVideoReproducible() || MimeTypeList.typeForName(node.getName()).isAudio() ){
                                        log("itemClick:isFile:isVideoReproducibleOrIsAudio");
                                        String mimeType = MimeTypeList.typeForName(node.getName()).getType();
                                        log("itemClick:FILENAME: " + node.getName() + " TYPE: "+mimeType);

                                        Intent mediaIntent;
                                        boolean internalIntent;
                                        boolean opusFile = false;
                                        if (MimeTypeList.typeForName(node.getName()).isVideoNotSupported() || MimeTypeList.typeForName(node.getName()).isAudioNotSupported()){
                                            mediaIntent = new Intent(Intent.ACTION_VIEW);
                                            internalIntent=false;
                                            String[] s = node.getName().split("\\.");
                                            if (s != null && s.length > 1 && s[s.length-1].equals("opus")) {
                                                opusFile = true;
                                            }
                                        }
                                        else {
                                            log("itemClick:setIntentToAudioVideoPlayer");
                                            mediaIntent = new Intent(this, AudioVideoPlayerLollipop.class);
                                            internalIntent=true;
                                        }
                                        mediaIntent.putExtra("screenPosition", screenPosition);
                                        mediaIntent.putExtra("adapterType", Constants.FROM_CHAT);
                                        mediaIntent.putExtra("isPlayList", false);
                                        mediaIntent.putExtra("msgId", m.getMessage().getMsgId());
                                        mediaIntent.putExtra("chatId", idChat);

                                        String downloadLocationDefaultPath = Util.getDownloadLocation(this);
                                        String localPath = Util.getLocalFile(this, node.getName(), node.getSize(), downloadLocationDefaultPath);
                                        File f = new File(downloadLocationDefaultPath, node.getName());
                                        boolean isOnMegaDownloads = false;
                                        if(f.exists() && (f.length() == node.getSize())){
                                            isOnMegaDownloads = true;
                                        }
                                        log("isOnMegaDownloads: "+isOnMegaDownloads);
                                        if (localPath != null && (isOnMegaDownloads || (megaApi.getFingerprint(node) != null && megaApi.getFingerprint(node).equals(megaApi.getFingerprint(localPath))))){
                                            File mediaFile = new File(localPath);
                                            //mediaIntent.setDataAndType(Uri.parse(localPath), mimeType);
                                            if (Build.VERSION.SDK_INT >= Build.VERSION_CODES.N && localPath.contains(Environment.getExternalStorageDirectory().getPath())) {
                                                log("itemClick:FileProviderOption");
                                                Uri mediaFileUri = FileProvider.getUriForFile(this, "mega.privacy.android.app.providers.fileprovider", mediaFile);
                                                if(mediaFileUri==null){
                                                    log("itemClick:ERROR:NULLmediaFileUri");
                                                    showSnackbar(Constants.SNACKBAR_TYPE, getString(R.string.email_verification_text_error), -1);
                                                }
                                                else{
                                                    mediaIntent.setDataAndType(mediaFileUri, MimeTypeList.typeForName(node.getName()).getType());
                                                }
                                            }
                                            else{
                                                Uri mediaFileUri = Uri.fromFile(mediaFile);
                                                if(mediaFileUri==null){
                                                    log("itemClick:ERROR:NULLmediaFileUri");
                                                    showSnackbar(Constants.SNACKBAR_TYPE, getString(R.string.email_verification_text_error), -1);
                                                }
                                                else{
                                                    mediaIntent.setDataAndType(mediaFileUri, MimeTypeList.typeForName(node.getName()).getType());
                                                }
                                            }
                                            mediaIntent.addFlags(Intent.FLAG_GRANT_READ_URI_PERMISSION);
                                        }
                                        else {
                                            log("itemClick:localPathNULL");
                                            if (Util.isOnline(this)){
                                                if (megaApi.httpServerIsRunning() == 0) {
                                                    megaApi.httpServerStart();
                                                }
                                                else{
                                                    log("itemClick:ERROR:httpServerAlreadyRunning");
                                                }

                                                ActivityManager.MemoryInfo mi = new ActivityManager.MemoryInfo();
                                                ActivityManager activityManager = (ActivityManager) this.getSystemService(Context.ACTIVITY_SERVICE);
                                                activityManager.getMemoryInfo(mi);

                                                if(mi.totalMem>Constants.BUFFER_COMP){
                                                    log("itemClick:total mem: "+mi.totalMem+" allocate 32 MB");
                                                    megaApi.httpServerSetMaxBufferSize(Constants.MAX_BUFFER_32MB);
                                                }
                                                else{
                                                    log("itemClick:total mem: "+mi.totalMem+" allocate 16 MB");
                                                    megaApi.httpServerSetMaxBufferSize(Constants.MAX_BUFFER_16MB);
                                                }

                                                String url = megaApi.httpServerGetLocalLink(node);
                                                if(url!=null){
                                                    log("URL generated: "+ url);
                                                    Uri parsedUri = Uri.parse(url);
                                                    if(parsedUri!=null){
                                                        mediaIntent.setDataAndType(parsedUri, mimeType);
                                                    }
                                                    else{
                                                        log("itemClick:ERROR:httpServerGetLocalLink");
                                                        showSnackbar(Constants.SNACKBAR_TYPE, getString(R.string.email_verification_text_error), -1);
                                                    }
                                                }
                                                else{
                                                    log("itemClick:ERROR:httpServerGetLocalLink");
                                                    showSnackbar(Constants.SNACKBAR_TYPE, getString(R.string.email_verification_text_error), -1);
                                                }
                                            }
                                            else {
                                                showSnackbar(Constants.SNACKBAR_TYPE, getString(R.string.error_server_connection_problem)+". "+ getString(R.string.no_network_connection_on_play_file), -1);
                                            }
                                        }
                                        mediaIntent.putExtra("HANDLE", node.getHandle());
                                        if (opusFile){
                                            mediaIntent.setDataAndType(mediaIntent.getData(), "audio/*");
                                        }
                                        if(internalIntent){
                                            startActivity(mediaIntent);
                                        }
                                        else{
                                            log("itemClick:externalIntent");
                                            if (MegaApiUtils.isIntentAvailable(this, mediaIntent)){
                                                startActivity(mediaIntent);
                                            }
                                            else{
                                                log("itemClick:noAvailableIntent");
                                                showNodeAttachmentBottomSheet(m, position);
                                            }
                                        }
                                        overridePendingTransition(0,0);
                                        if (adapter != null) {
                                            adapter.setNodeAttachmentVisibility(false, holder_imageDrag, position);
                                        }
                                    }
                                    else if (MimeTypeList.typeForName(node.getName()).isPdf()){
                                        log("itemClick:isFile:isPdf");
                                        String mimeType = MimeTypeList.typeForName(node.getName()).getType();
                                        log("itemClick:FILENAME: " + node.getName() + " TYPE: "+mimeType);
                                        Intent pdfIntent = new Intent(this, PdfViewerActivityLollipop.class);
                                        pdfIntent.putExtra("inside", true);
                                        pdfIntent.putExtra("adapterType", Constants.FROM_CHAT);
                                        pdfIntent.putExtra("msgId", m.getMessage().getMsgId());
                                        pdfIntent.putExtra("chatId", idChat);

                                        String downloadLocationDefaultPath = Util.getDownloadLocation(this);
                                        String localPath = Util.getLocalFile(this, node.getName(), node.getSize(), downloadLocationDefaultPath);
                                        File f = new File(downloadLocationDefaultPath, node.getName());
                                        boolean isOnMegaDownloads = false;
                                        if(f.exists() && (f.length() == node.getSize())){
                                            isOnMegaDownloads = true;
                                        }
                                        log("isOnMegaDownloads: "+isOnMegaDownloads);
                                        if (localPath != null && (isOnMegaDownloads || (megaApi.getFingerprint(node) != null && megaApi.getFingerprint(node).equals(megaApi.getFingerprint(localPath))))){
                                            File mediaFile = new File(localPath);
                                            if (Build.VERSION.SDK_INT >= Build.VERSION_CODES.N && localPath.contains(Environment.getExternalStorageDirectory().getPath())) {
                                                log("itemClick:FileProviderOption");
                                                Uri mediaFileUri = FileProvider.getUriForFile(this, "mega.privacy.android.app.providers.fileprovider", mediaFile);
                                                if(mediaFileUri==null){
                                                    log("itemClick:ERROR:NULLmediaFileUri");
                                                    showSnackbar(Constants.SNACKBAR_TYPE, getString(R.string.email_verification_text_error), -1);
                                                }
                                                else{
                                                    pdfIntent.setDataAndType(mediaFileUri, MimeTypeList.typeForName(node.getName()).getType());
                                                }
                                            }
                                            else{
                                                Uri mediaFileUri = Uri.fromFile(mediaFile);
                                                if(mediaFileUri==null){
                                                    log("itemClick:ERROR:NULLmediaFileUri");
                                                    showSnackbar(Constants.SNACKBAR_TYPE, getString(R.string.email_verification_text_error), -1);
                                                }
                                                else{
                                                    pdfIntent.setDataAndType(mediaFileUri, MimeTypeList.typeForName(node.getName()).getType());
                                                }
                                            }
                                            pdfIntent.addFlags(Intent.FLAG_GRANT_READ_URI_PERMISSION);
                                        }
                                        else {
                                            log("itemClick:localPathNULL");
                                            if (Util.isOnline(this)){
                                                if (megaApi.httpServerIsRunning() == 0) {
                                                    megaApi.httpServerStart();
                                                }
                                                else{
                                                    log("itemClick:ERROR:httpServerAlreadyRunning");
                                                }
                                                ActivityManager.MemoryInfo mi = new ActivityManager.MemoryInfo();
                                                ActivityManager activityManager = (ActivityManager) this.getSystemService(Context.ACTIVITY_SERVICE);
                                                activityManager.getMemoryInfo(mi);
                                                if(mi.totalMem>Constants.BUFFER_COMP){
                                                    log("itemClick:total mem: "+mi.totalMem+" allocate 32 MB");
                                                    megaApi.httpServerSetMaxBufferSize(Constants.MAX_BUFFER_32MB);
                                                }
                                                else{
                                                    log("itemClick:total mem: "+mi.totalMem+" allocate 16 MB");
                                                    megaApi.httpServerSetMaxBufferSize(Constants.MAX_BUFFER_16MB);
                                                }
                                                String url = megaApi.httpServerGetLocalLink(node);
                                                if(url!=null){
                                                    log("URL generated: "+ url);
                                                    Uri parsedUri = Uri.parse(url);
                                                    if(parsedUri!=null){
                                                        pdfIntent.setDataAndType(parsedUri, mimeType);
                                                    }
                                                    else{
                                                        log("itemClick:ERROR:httpServerGetLocalLink");
                                                        showSnackbar(Constants.SNACKBAR_TYPE, getString(R.string.email_verification_text_error), -1);
                                                    }
                                                }
                                                else{
                                                    log("itemClick:ERROR:httpServerGetLocalLink");
                                                    showSnackbar(Constants.SNACKBAR_TYPE, getString(R.string.email_verification_text_error), -1);
                                                }
                                            }
                                            else {
                                                showSnackbar(Constants.SNACKBAR_TYPE, getString(R.string.error_server_connection_problem)+". "+ getString(R.string.no_network_connection_on_play_file), -1);
                                            }
                                        }
                                        pdfIntent.putExtra("HANDLE", node.getHandle());

                                        if (MegaApiUtils.isIntentAvailable(this, pdfIntent)){
                                            startActivity(pdfIntent);
                                        }
                                        else{
                                            log("itemClick:noAvailableIntent");
                                            showNodeAttachmentBottomSheet(m, position);
                                        }
                                        overridePendingTransition(0,0);
                                    }
                                    else{
                                        log("NOT Image, pdf, audio or video - show node attachment panel for one node");
                                        showNodeAttachmentBottomSheet(m, position);
                                    }
                                }
                                else{
                                    log("show node attachment panel");
                                    showNodeAttachmentBottomSheet(m, position);
                                }
                            }
                            else if(m.getMessage().getType()==MegaChatMessage.TYPE_CONTACT_ATTACHMENT){
                                log("TYPE_CONTACT_ATTACHMENT");
                                log("show contact attachment panel");
                                if (Util.isOnline(this)) {
                                    if (!chatC.isInAnonymousMode() && m != null) {
                                        if (m.getMessage().getUsersCount() == 1) {
                                            long userHandle = m.getMessage().getUserHandle(0);
                                            if(userHandle != megaChatApi.getMyUserHandle()){
                                                showContactAttachmentBottomSheet(m, position);
                                            }
                                        }
                                        else{
                                            showContactAttachmentBottomSheet(m, position);
                                        }
                                    }
                                }
                                else{
                                    //No shown - is not possible to know is it already contact or not - megaApi not working
                                    showSnackbar(Constants.SNACKBAR_TYPE, getString(R.string.error_server_connection_problem), -1);
                                }
                            }
                            else if(m.getMessage().getType()==MegaChatMessage.TYPE_CONTAINS_META){
                                log("TYPE_CONTAINS_META");
                                log("open rich link");

//                                if(!adapter.getforwardOwnRichLinksB()){
                                    MegaChatContainsMeta meta = m.getMessage().getContainsMeta();
                                    if((meta != null) && (meta.getType()!= MegaChatContainsMeta.CONTAINS_META_INVALID)){
                                        if(meta.getType()==MegaChatContainsMeta.CONTAINS_META_RICH_PREVIEW){
                                            String url = meta.getRichPreview().getUrl();
                                            Intent browserIntent = new Intent(Intent.ACTION_VIEW, Uri.parse(url));
                                            startActivity(browserIntent);
                                        }
                                    }else{

                                    }


//                                }else{

//                                    ArrayList<AndroidMegaChatMessage> message = new ArrayList<>();
//                                    message.add(m);
//                                    prepareMessagesToForward(message);
//                                }

                            }else if((m.getMessage().getType() == MegaChatMessage.TYPE_NORMAL) && (m.getRichLinkMessage()!=null)){
                                log("TYPE_NORMAL");
                                AndroidMegaRichLinkMessage richLinkMessage = m.getRichLinkMessage();
                                String url = richLinkMessage.getUrl();

                                if(richLinkMessage.isChat()){
                                    loadChatLink(url);
                                }
                                else{
                                    if(richLinkMessage.getNode()!=null){
                                        if(richLinkMessage.getNode().isFile()){
                                            openMegaLink(url, true);
                                        }
                                        else{
                                            openMegaLink(url, false);
                                        }
                                    }
                                    else{
                                        if(richLinkMessage.isFile()){
                                            openMegaLink(url, true);
                                        }
                                        else{
                                            openMegaLink(url, false);
                                        }
                                    }
                                }
                            }
                        }
                    }
                }

            }
        }else{
            log("DO NOTHING: Position ("+position+") is more than size in messages (size: "+messages.size()+")");
        }
    }

    public void loadChatLink(String link){
        log("loadChatLink: "+link);
        Intent intentOpenChat = new Intent(this, ChatActivityLollipop.class);
        intentOpenChat.setAction(Constants.ACTION_OPEN_CHAT_LINK);
        intentOpenChat.setData(Uri.parse(link));
        this.startActivity(intentOpenChat);
    }

    public void showFullScreenViewer(long msgId, int[] screenPosition){
        log("showFullScreenViewer");
        int position = 0;
        boolean positionFound = false;
        List<Long> ids = new ArrayList<>();
        for(int i=0; i<messages.size();i++){
            AndroidMegaChatMessage androidMessage = messages.get(i);
            if(!androidMessage.isUploading()){
                MegaChatMessage msg = androidMessage.getMessage();

                if(msg.getType()==MegaChatMessage.TYPE_NODE_ATTACHMENT){
                    ids.add(msg.getMsgId());

                    if(msg.getMsgId()==msgId){
                        positionFound=true;
                    }
                    if(!positionFound){
                        MegaNodeList nodeList = msg.getMegaNodeList();
                        if(nodeList.size()==1){
                            MegaNode node = nodeList.get(0);
                            if(MimeTypeList.typeForName(node.getName()).isImage()){
                                position++;
                            }
                        }
                    }
                }
            }
        }

        Intent intent = new Intent(this, ChatFullScreenImageViewer.class);
        intent.putExtra("position", position);
        intent.putExtra("chatId", idChat);
        intent.putExtra("screenPosition", screenPosition);
        long[] array = new long[ids.size()];
        for(int i = 0; i < ids.size(); i++) {
            array[i] = ids.get(i);
        }
        intent.putExtra("messageIds", array);
        startActivity(intent);
        overridePendingTransition(0,0);
        if (adapter !=  null) {
            adapter.setNodeAttachmentVisibility(false, holder_imageDrag, position);
        }
    }

//    @Override
//    public boolean onDown(MotionEvent e) {
//        return false;
//    }
//
//    @Override
//    public void onShowPress(MotionEvent e) {
//
//    }
//
//    @Override
//    public boolean onSingleTapUp(MotionEvent e) {
//        return false;
//    }
//
//    @Override
//    public boolean onScroll(MotionEvent e1, MotionEvent e2, float distanceX, float distanceY) {
//        return false;
//    }
//
//    @Override
//    public void onLongPress(MotionEvent e) {
//
//    }
//
//    @Override
//    public boolean onFling(MotionEvent e1, MotionEvent e2, float velocityX, float velocityY) {
//        return false;
//    }

//    @Override
//    public boolean onInterceptTouchEvent(RecyclerView rv, MotionEvent e) {
////        detector.onTouchEvent(e);
//        return false;
//    }

//    @Override
//    public void onTouchEvent(RecyclerView rv, MotionEvent e) {
//    }
//
//    @Override
//    public void onRequestDisallowInterceptTouchEvent(boolean disallowIntercept) {
//
//    }

    @Override
    public void onChatRoomUpdate(MegaChatApiJava api, MegaChatRoom chat) {
        log("onChatRoomUpdate!");
        this.chatRoom = chat;
        if(chat.hasChanged(MegaChatRoom.CHANGE_TYPE_CLOSED)){
            log("CHANGE_TYPE_CLOSED for the chat: "+chat.getChatId());
            int permission = chat.getOwnPrivilege();
            log("Permissions for the chat: "+permission);

            if(chat.isPreview()){
                if(permission==MegaChatRoom.PRIV_RM){
                    //Show alert to user
                    showAlertChatLink(true);
                }
            }
            else{
                //Hide field to write
                setChatSubtitle();
                supportInvalidateOptionsMenu();
            }
        }
        else if(chat.hasChanged(MegaChatRoom.CHANGE_TYPE_STATUS)){
            log("CHANGE_TYPE_STATUS for the chat: "+chat.getChatId());
            if(!(chatRoom.isGroup())){
                long userHandle = chatRoom.getPeerHandle(0);
                setStatus(userHandle);
            }
        }
        else if(chat.hasChanged(MegaChatRoom.CHANGE_TYPE_PARTICIPANTS)){
            log("CHANGE_TYPE_PARTICIPANTS for the chat: "+chat.getChatId());
            setChatSubtitle();
//            if(adapter!=null){
//                /* Needed to update the forward icon */
//                log("notifyDataSetChanged");
//                adapter.notifyDataSetChanged();
//            }
        }
        else if(chat.hasChanged(MegaChatRoom.CHANGE_TYPE_OWN_PRIV)){
            log("CHANGE_TYPE_OWN_PRIV for the chat: "+chat.getChatId());
//            if(adapter!=null){
//                /* Needed to update the forward icon */
//                log("notifyDataSetChanged");
//                adapter.notifyDataSetChanged();
//            }
            setChatSubtitle();
            supportInvalidateOptionsMenu();
        }
        else if(chat.hasChanged(MegaChatRoom.CHANGE_TYPE_TITLE)){
            log("CHANGE_TYPE_TITLE for the chat: "+chat.getChatId());
        }
        else if(chat.hasChanged(MegaChatRoom.CHANGE_TYPE_USER_STOP_TYPING)){
            log("CHANGE_TYPE_USER_STOP_TYPING for the chat: "+chat.getChatId());

            long userHandleTyping = chat.getUserTyping();

            if(userHandleTyping==megaChatApi.getMyUserHandle()){
                return;
            }

            if(usersTypingSync==null){
                return;
            }

            //Find the item
            boolean found = false;
            for(UserTyping user : usersTypingSync) {
                if(user.getParticipantTyping().getHandle() == userHandleTyping) {
                    log("Found user typing!");
                    usersTypingSync.remove(user);
                    found=true;
                    break;
                }
            }

            if(!found){
                log("CHANGE_TYPE_USER_STOP_TYPING: Not found user typing");
            }
            else{
                updateUserTypingFromNotification();
            }

        }
        else if(chat.hasChanged(MegaChatRoom.CHANGE_TYPE_USER_TYPING)){
            log("CHANGE_TYPE_USER_TYPING for the chat: "+chat.getChatId());
            if(chat!=null){

                long userHandleTyping = chat.getUserTyping();

                if(userHandleTyping==megaChatApi.getMyUserHandle()){
                    return;
                }

                if(usersTyping==null){
                    usersTyping = new ArrayList<UserTyping>();
                    usersTypingSync = Collections.synchronizedList(usersTyping);
                }

                //Find if any notification arrives previously
                if(usersTypingSync.size()<=0){
                    log("No more users writing");
                    MegaChatParticipant participantTyping = new MegaChatParticipant(userHandleTyping);
                    UserTyping currentUserTyping = new UserTyping(participantTyping);

                    String nameTyping = chatC.getFirstName(userHandleTyping, chatRoom);

                    log("userHandleTyping: "+userHandleTyping);


                    if(nameTyping==null){
                        log("NULL name");
                        nameTyping = getString(R.string.transfer_unknown);
                    }
                    else{
                        if(nameTyping.trim().isEmpty()){
                            log("EMPTY name");
                            nameTyping = getString(R.string.transfer_unknown);
                        }
                    }
                    participantTyping.setFirstName(nameTyping);

                    userTypingTimeStamp = System.currentTimeMillis()/1000;
                    currentUserTyping.setTimeStampTyping(userTypingTimeStamp);

                    usersTypingSync.add(currentUserTyping);

                    String userTyping =  getResources().getQuantityString(R.plurals.user_typing, 1, toCDATA(usersTypingSync.get(0).getParticipantTyping().getFirstName()));

                    userTyping = userTyping.replace("[A]", "<font color=\'#8d8d94\'>");
                    userTyping = userTyping.replace("[/A]", "</font>");

                    Spanned result = null;
                    if (android.os.Build.VERSION.SDK_INT >= android.os.Build.VERSION_CODES.N) {
                        result = Html.fromHtml(userTyping,Html.FROM_HTML_MODE_LEGACY);
                    } else {
                        result = Html.fromHtml(userTyping);
                    }

                    userTypingText.setText(result);

                    userTypingLayout.setVisibility(View.VISIBLE);
                }
                else{
                    log("More users writing or the same in different timestamp");

                    //Find the item
                    boolean found = false;
                    for(UserTyping user : usersTypingSync) {
                        if(user.getParticipantTyping().getHandle() == userHandleTyping) {
                            log("Found user typing!");
                            userTypingTimeStamp = System.currentTimeMillis()/1000;
                            user.setTimeStampTyping(userTypingTimeStamp);
                            found=true;
                            break;
                        }
                    }

                    if(!found){
                        log("It's a new user typing");
                        MegaChatParticipant participantTyping = new MegaChatParticipant(userHandleTyping);
                        UserTyping currentUserTyping = new UserTyping(participantTyping);

                        String nameTyping = chatC.getFirstName(userHandleTyping, chatRoom);
                        if(nameTyping==null){
                            log("NULL name");
                            nameTyping = getString(R.string.transfer_unknown);
                        }
                        else{
                            if(nameTyping.trim().isEmpty()){
                                log("EMPTY name");
                                nameTyping = getString(R.string.transfer_unknown);
                            }
                        }
                        participantTyping.setFirstName(nameTyping);

                        userTypingTimeStamp = System.currentTimeMillis()/1000;
                        currentUserTyping.setTimeStampTyping(userTypingTimeStamp);

                        usersTypingSync.add(currentUserTyping);

                        //Show the notification
                        int size = usersTypingSync.size();
                        switch (size){
                            case 1:{
                                String userTyping = getResources().getQuantityString(R.plurals.user_typing, 1, usersTypingSync.get(0).getParticipantTyping().getFirstName());
                                userTyping = toCDATA(userTyping);
                                userTyping = userTyping.replace("[A]", "<font color=\'#8d8d94\'>");
                                userTyping = userTyping.replace("[/A]", "</font>");

                                Spanned result = null;
                                if (android.os.Build.VERSION.SDK_INT >= android.os.Build.VERSION_CODES.N) {
                                    result = Html.fromHtml(userTyping,Html.FROM_HTML_MODE_LEGACY);
                                } else {
                                    result = Html.fromHtml(userTyping);
                                }

                                userTypingText.setText(result);
                                break;
                            }
                            case 2:{
                                String userTyping = getResources().getQuantityString(R.plurals.user_typing, 2, usersTypingSync.get(0).getParticipantTyping().getFirstName()+", "+usersTypingSync.get(1).getParticipantTyping().getFirstName());
                                userTyping = toCDATA(userTyping);
                                userTyping = userTyping.replace("[A]", "<font color=\'#8d8d94\'>");
                                userTyping = userTyping.replace("[/A]", "</font>");

                                Spanned result = null;
                                if (android.os.Build.VERSION.SDK_INT >= android.os.Build.VERSION_CODES.N) {
                                    result = Html.fromHtml(userTyping,Html.FROM_HTML_MODE_LEGACY);
                                } else {
                                    result = Html.fromHtml(userTyping);
                                }

                                userTypingText.setText(result);
                                break;
                            }
                            default:{
                                String names = usersTypingSync.get(0).getParticipantTyping().getFirstName()+", "+usersTypingSync.get(1).getParticipantTyping().getFirstName();
                                String userTyping = String.format(getString(R.string.more_users_typing),toCDATA(names));

                                userTyping = userTyping.replace("[A]", "<font color=\'#8d8d94\'>");
                                userTyping = userTyping.replace("[/A]", "</font>");

                                Spanned result = null;
                                if (android.os.Build.VERSION.SDK_INT >= android.os.Build.VERSION_CODES.N) {
                                    result = Html.fromHtml(userTyping,Html.FROM_HTML_MODE_LEGACY);
                                } else {
                                    result = Html.fromHtml(userTyping);
                                }

                                userTypingText.setText(result);
                                break;
                            }
                        }
                        userTypingLayout.setVisibility(View.VISIBLE);
                    }
                }

                int interval = 5000;
                IsTypingRunnable runnable = new IsTypingRunnable(userTypingTimeStamp, userHandleTyping);
                handlerReceive = new Handler();
                handlerReceive.postDelayed(runnable, interval);
            }
        }
        else if(chat.hasChanged(MegaChatRoom.CHANGE_TYPE_ARCHIVE)){
            log("CHANGE_TYPE_ARCHIVE for the chat: "+chat.getChatId());
            setChatSubtitle();
        }
        else if(chat.hasChanged(MegaChatRoom.CHANGE_TYPE_CHAT_MODE)){
            log("CHANGE_TYPE_CHAT_MODE for the chat: "+chat.getChatId());
        }
        else if(chat.hasChanged(MegaChatRoom.CHANGE_TYPE_UPDATE_PREVIEWERS)){
            log("CHANGE_TYPE_UPDATE_PREVIEWERS for the chat: "+chat.getChatId());
            if(chatRoom.getNumPreviewers()>0){
                observersNumberText.setText(chatRoom.getNumPreviewers()+"");
                observersLayout.setVisibility(View.VISIBLE);
            }
            else{
                observersLayout.setVisibility(View.GONE);
            }
        }
    }

    private class IsTypingRunnable implements Runnable{

        long timeStamp;
        long userHandleTyping;

        public IsTypingRunnable(long timeStamp, long userHandleTyping) {
            this.timeStamp = timeStamp;
            this.userHandleTyping = userHandleTyping;
        }

        @Override
        public void run() {
            log("Run off notification typing");
            long timeNow = System.currentTimeMillis()/1000;
            if ((timeNow - timeStamp) > 4){
                log("Remove user from the list");

                boolean found = false;
                for(UserTyping user : usersTypingSync) {
                    if(user.getTimeStampTyping() == timeStamp) {
                        if(user.getParticipantTyping().getHandle() == userHandleTyping) {
                            log("Found user typing in runnable!");
                            usersTypingSync.remove(user);
                            found=true;
                            break;
                        }
                    }
                }

                if(!found){
                    log("Not found user typing in runnable!");
                }

                updateUserTypingFromNotification();
            }
        }
    }

    public void updateUserTypingFromNotification(){
        log("updateUserTypingFromNotification");

        int size = usersTypingSync.size();
        log("Size of typing: "+size);
        switch (size){
            case 0:{
                userTypingLayout.setVisibility(View.GONE);
                break;
            }
            case 1:{
                String userTyping = getResources().getQuantityString(R.plurals.user_typing, 1, usersTypingSync.get(0).getParticipantTyping().getFirstName());
                userTyping = toCDATA(userTyping);
                userTyping = userTyping.replace("[A]", "<font color=\'#8d8d94\'>");
                userTyping = userTyping.replace("[/A]", "</font>");

                Spanned result = null;
                if (android.os.Build.VERSION.SDK_INT >= android.os.Build.VERSION_CODES.N) {
                    result = Html.fromHtml(userTyping,Html.FROM_HTML_MODE_LEGACY);
                } else {
                    result = Html.fromHtml(userTyping);
                }

                userTypingText.setText(result);
                break;
            }
            case 2:{
                String userTyping = getResources().getQuantityString(R.plurals.user_typing, 2, usersTypingSync.get(0).getParticipantTyping().getFirstName()+", "+usersTypingSync.get(1).getParticipantTyping().getFirstName());
                userTyping = toCDATA(userTyping);
                userTyping = userTyping.replace("[A]", "<font color=\'#8d8d94\'>");
                userTyping = userTyping.replace("[/A]", "</font>");

                Spanned result = null;
                if (android.os.Build.VERSION.SDK_INT >= android.os.Build.VERSION_CODES.N) {
                    result = Html.fromHtml(userTyping,Html.FROM_HTML_MODE_LEGACY);
                } else {
                    result = Html.fromHtml(userTyping);
                }

                userTypingText.setText(result);
                break;
            }
            default:{
                String names = usersTypingSync.get(0).getParticipantTyping().getFirstName()+", "+usersTypingSync.get(1).getParticipantTyping().getFirstName();
                String userTyping = String.format(getString(R.string.more_users_typing), toCDATA(names));

                userTyping = userTyping.replace("[A]", "<font color=\'#8d8d94\'>");
                userTyping = userTyping.replace("[/A]", "</font>");

                Spanned result = null;
                if (android.os.Build.VERSION.SDK_INT >= android.os.Build.VERSION_CODES.N) {
                    result = Html.fromHtml(userTyping,Html.FROM_HTML_MODE_LEGACY);
                } else {
                    result = Html.fromHtml(userTyping);
                }

                userTypingText.setText(result);
                break;
            }
        }
    }

    public void setRichLinkInfo(long msgId, AndroidMegaRichLinkMessage richLinkMessage){
        log("setRichLinkInfo");

        int indexToChange = -1;
        ListIterator<AndroidMegaChatMessage> itr = messages.listIterator(messages.size());

        // Iterate in reverse.
        while(itr.hasPrevious()) {
            AndroidMegaChatMessage messageToCheck = itr.previous();

            if(!messageToCheck.isUploading()){
                if(messageToCheck.getMessage().getMsgId()==msgId){
                    indexToChange = itr.nextIndex();
                    log("Found index to change: "+indexToChange);
                    break;
                }
            }
        }

        if(indexToChange!=-1){

            AndroidMegaChatMessage androidMsg = messages.get(indexToChange);

            androidMsg.setRichLinkMessage(richLinkMessage);

            try{
                if(adapter!=null){
                    adapter.notifyItemChanged(indexToChange+1);
                }
            }
            catch(IllegalStateException e){
                log("IllegalStateException: do not update adapter");
            }

        }
        else{
            log("Error, rich link message not found!!");
        }
    }

    public void setRichLinkImage(long msgId){
        log("setRichLinkImage");

        int indexToChange = -1;
        ListIterator<AndroidMegaChatMessage> itr = messages.listIterator(messages.size());

        // Iterate in reverse.
        while(itr.hasPrevious()) {
            AndroidMegaChatMessage messageToCheck = itr.previous();

            if(!messageToCheck.isUploading()){
                if(messageToCheck.getMessage().getMsgId()==msgId){
                    indexToChange = itr.nextIndex();
                    log("Found index to change: "+indexToChange);
                    break;
                }
            }
        }

        if(indexToChange!=-1){

            if(adapter!=null){
                adapter.notifyItemChanged(indexToChange+1);
            }
        }
        else{
            log("Error, rich link message not found!!");
        }
    }

    public int checkMegaLink(MegaChatMessage msg){
        log("checkMegaLink");
        //Check if it is a MEGA link
        if(msg.getType()==MegaChatMessage.TYPE_NORMAL){
            if(msg.getContent()!=null){
                String link = AndroidMegaRichLinkMessage.extractMegaLink(msg.getContent());

                if(AndroidMegaRichLinkMessage.isChatLink(link)){

                    log("isChatLink");
                    ChatLinkInfoListener listener = new ChatLinkInfoListener(this, msg.getMsgId(), megaApi);
                    megaChatApi.checkChatLink(link, listener);

                    return MEGA_CHAT_LINK;
                }
                else{
                    boolean isFile = AndroidMegaRichLinkMessage.isFileLink(link);

                    if(link!=null){
                        log("The link found: "+link);
                        if(megaApi!=null && megaApi.getRootNode()!=null){
                            ChatLinkInfoListener listener = null;
                            if(isFile){
                                log("isFileLink");
                                listener = new ChatLinkInfoListener(this, msg.getMsgId(), megaApi);
                                megaApi.getPublicNode(link, listener);
                                return MEGA_FILE_LINK;
                            }
                            else{
                                log("isFolderLink");

                                MegaApiAndroid megaApiFolder = getLocalMegaApiFolder();
                                listener = new ChatLinkInfoListener(this, msg.getMsgId(), megaApi, megaApiFolder);
                                megaApiFolder.loginToFolder(link, listener);
                                return MEGA_FOLDER_LINK;
                            }

                        }
                    }
                }
            }
        }
        return -1;
    }

    @Override
    public void onMessageLoaded(MegaChatApiJava api, MegaChatMessage msg) {
        log("onMessageLoaded!------------------------");

        if(msg!=null){
            log("STATUS: "+msg.getStatus());
            log("TEMP ID: "+msg.getTempId());
            log("FINAL ID: "+msg.getMsgId());
            log("TIMESTAMP: "+msg.getTimestamp());
            log("TYPE: "+msg.getType());

            if(messages!=null){
                log("Messages size: "+messages.size());
            }

            if(msg.isDeleted()){
                log("DELETED MESSAGE!!!!");
                return;
            }

            if(msg.isEdited()){
                log("EDITED MESSAGE!!!!");
            }

            if(msg.getType()==MegaChatMessage.TYPE_REVOKE_NODE_ATTACHMENT) {
                log("TYPE_REVOKE_NODE_ATTACHMENT MESSAGE!!!!");
                return;
            }

            checkMegaLink(msg);

            if(msg.getType()==MegaChatMessage.TYPE_NODE_ATTACHMENT){
                log("TYPE_NODE_ATTACHMENT MESSAGE!!!!");
                MegaNodeList nodeList = msg.getMegaNodeList();
                int revokedCount = 0;

                for(int i=0; i<nodeList.size(); i++){
                    MegaNode node = nodeList.get(i);
                    boolean revoked = megaChatApi.isRevoked(idChat, node.getHandle());
                    if(revoked){
                        log("The node is revoked: "+node.getName());
                        revokedCount++;
                    }
                    else{
                        log("Node NOT revoked: "+node.getName());
                    }
                }

                if(revokedCount==nodeList.size()){
                    log("RETURN");
                    return;
                }
            }

            if(msg.getStatus()==MegaChatMessage.STATUS_SERVER_REJECTED){
                log("onMessageLoaded: STATUS_SERVER_REJECTED----- "+msg.getStatus());
            }

            if(msg.getStatus()==MegaChatMessage.STATUS_SENDING_MANUAL){

                log("MANUAL_S:onMessageLoaded: Getting messages not sent !!!-------------------------------------------------: "+msg.getStatus());
                AndroidMegaChatMessage androidMsg = new AndroidMegaChatMessage(msg);

                if(msg.isEdited()){
                    log("MESSAGE EDITED");

                    if(!noMoreNoSentMessages){
                        log("onMessageLoaded: NOT noMoreNoSentMessages");
                        bufferSending.add(0,androidMsg);
                    }
                    else{
                        log("Try to recover the initial msg");
                        if(msg.getMsgId()!=-1){
                            MegaChatMessage notEdited = megaChatApi.getMessage(idChat, msg.getMsgId());
                            log("Content not edited");
                            AndroidMegaChatMessage androidMsgNotEdited = new AndroidMegaChatMessage(notEdited);
                            int returnValue = modifyMessageReceived(androidMsgNotEdited, false);
                            if(returnValue!=-1){
                                log("onMessageLoaded: Message " + returnValue + " modified!");
                            }
                        }

                        appendMessageAnotherMS(androidMsg);
                    }
                }
                else{
                    log("NOOOT MESSAGE EDITED");
                    int resultModify = -1;
                    if(msg.getUserHandle()==megaChatApi.getMyUserHandle()){
                        if(msg.getType()==MegaChatMessage.TYPE_NODE_ATTACHMENT){
                            log("Modify my message and node attachment");

                            long idMsg =  dbH.findPendingMessageByIdTempKarere(msg.getTempId());
                            log("----The id of my pending message is: "+idMsg);
                            if(idMsg!=-1){
                                resultModify = modifyAttachmentReceived(androidMsg, idMsg);
                                dbH.removePendingMessageById(idMsg);
                                if(resultModify==-1){
                                    log("Node attachment message not in list -> resultModify -1");
//                            AndroidMegaChatMessage msgToAppend = new AndroidMegaChatMessage(msg);
//                            appendMessagePosition(msgToAppend);
                                }
                                else{
                                    log("onMessageLoaded: Modify attachment");
                                    return;
                                }
                            }
                        }
                    }

                    int returnValue = modifyMessageReceived(androidMsg, true);
                    if(returnValue!=-1){
                        log("onMessageLoaded: Message " + returnValue + " modified!");
                        return;
                    }

                    bufferSending.add(0,androidMsg);

                    if(!noMoreNoSentMessages){
                        log("onMessageLoaded: NOT noMoreNoSentMessages");
                    }
                }
            }
            else if(msg.getStatus()==MegaChatMessage.STATUS_SENDING){
                log("SENDING: onMessageLoaded: Getting messages not sent !!!-------------------------------------------------: "+msg.getStatus());
                AndroidMegaChatMessage androidMsg = new AndroidMegaChatMessage(msg);
                int returnValue = modifyMessageReceived(androidMsg, true);
                if(returnValue!=-1){
                    log("onMessageLoaded: Message " + returnValue + " modified!");
                    return;
                }

                bufferSending.add(0,androidMsg);

                if(!noMoreNoSentMessages){
                    log("onMessageLoaded: NOT noMoreNoSentMessages");
                }
            }
            else{
                if(!noMoreNoSentMessages){
                    log("First message with NORMAL status");
                    noMoreNoSentMessages=true;
                    //Copy to bufferMessages
                    for(int i=0;i<bufferSending.size();i++){
                        bufferMessages.add(bufferSending.get(i));
                    }
                    bufferSending.clear();
                }

                AndroidMegaChatMessage androidMsg = new AndroidMegaChatMessage(msg);

                if (lastIdMsgSeen != -1) {
                    if(lastIdMsgSeen ==msg.getMsgId()){
                        log("onMessageLoaded: Last message seen received!");
                        lastSeenReceived=true;
                        positionToScroll = 0;
                        log("positionToScroll: "+positionToScroll);
                    }
                }
                else{
                    log("lastMessageSeen is -1");
                    lastSeenReceived=true;
                }

//                megaChatApi.setMessageSeen(idChat, msg.getMsgId());

                if(positionToScroll>=0){
                    positionToScroll++;
                    log("positionToScroll:increase: "+positionToScroll);
                }

                bufferMessages.add(androidMsg);
                log("onMessageLoaded: Size of buffer: "+bufferMessages.size());
                log("onMessageLoaded: Size of messages: "+messages.size());
            }
        }
        else{
            log("onMessageLoaded:NULLmsg:REACH FINAL HISTORY:stateHistory "+stateHistory);

            if(bufferSending.size()!=0){
                for(int i=0;i<bufferSending.size();i++){
                    bufferMessages.add(bufferSending.get(i));
                }
                bufferSending.clear();
            }

            log("onMessageLoaded:numberToLoad: "+numberToLoad+" bufferSize: "+bufferMessages.size()+" messagesSize: "+messages.size());
            if((bufferMessages.size()+messages.size())>=numberToLoad){
                fullHistoryReceivedOnLoad();
                isLoadingHistory = false;
            }
            if(((bufferMessages.size()+messages.size())<numberToLoad) && (stateHistory==MegaChatApi.SOURCE_ERROR)){
                log("onMessageLoaded:noMessagesLoaded&SOURCE_ERROR: wait to CHAT ONLINE connection");
                retryHistory = true;
            }
            else{
                log("onMessageLoaded:lessNumberReceived");
                if((stateHistory!=MegaChatApi.SOURCE_NONE)&&(stateHistory!=MegaChatApi.SOURCE_ERROR)){
                    log("But more history exists --> loadMessages");
                    log("G->loadMessages unread is 0");
                    isLoadingHistory = true;
                    stateHistory = megaChatApi.loadMessages(idChat, NUMBER_MESSAGES_TO_LOAD);
                    log("New state of history: "+stateHistory);
                    getMoreHistory = false;
                    if(stateHistory==MegaChatApi.SOURCE_NONE || stateHistory==MegaChatApi.SOURCE_ERROR){
                        fullHistoryReceivedOnLoad();
                        isLoadingHistory = false;
                    }
                }
                else{
                    fullHistoryReceivedOnLoad();
                    isLoadingHistory = false;
                }
            }
        }
        log("END onMessageLoaded-----------messages.size="+messages.size());
    }

    public void fullHistoryReceivedOnLoad(){
        log("fullHistoryReceivedOnLoad");

        isOpeningChat = false;

        if(bufferMessages.size()!=0){
            log("fullHistoryReceivedOnLoad:buffer size: "+bufferMessages.size());
            loadBufferMessages();

            if(lastSeenReceived==false){
                log("fullHistoryReceivedOnLoad: last message seen NOT received");
                if(stateHistory!=MegaChatApi.SOURCE_NONE){
                    log("fullHistoryReceivedOnLoad:F->loadMessages");
                    isLoadingHistory = true;
                    stateHistory = megaChatApi.loadMessages(idChat, NUMBER_MESSAGES_TO_LOAD);
                }
            }
            else{
                log("fullHistoryReceivedOnLoad: last message seen received");
                if(positionToScroll>0){
                    log("fullHistoryReceivedOnLoad: Scroll to position: "+positionToScroll);
                    if(positionToScroll<messages.size()){
//                        mLayoutManager.scrollToPositionWithOffset(positionToScroll+1,Util.scaleHeightPx(50, outMetrics));
                        //Find last message
                        int positionLastMessage = -1;
                        for(int i=messages.size()-1; i>=0;i--) {
                            AndroidMegaChatMessage androidMessage = messages.get(i);

                            if (!androidMessage.isUploading()) {

                                MegaChatMessage msg = androidMessage.getMessage();
                                if (msg.getMsgId() == lastIdMsgSeen) {
                                    positionLastMessage = i;
                                    break;
                                }
                            }
                        }

                        //Check if it has no my messages after
                        positionLastMessage = positionLastMessage + 1;
                        AndroidMegaChatMessage message = messages.get(positionLastMessage);

                        while(message.getMessage().getUserHandle()==megaChatApi.getMyUserHandle()){
                            lastIdMsgSeen = message.getMessage().getMsgId();
                            positionLastMessage = positionLastMessage + 1;
                            message = messages.get(positionLastMessage);
                        }

                        if(isTurn){
                            scrollToMessage(-1);

                        }else{
                            scrollToMessage(lastIdMsgSeen);
                        }

                    }
                    else{
                        log("Error, the position to scroll is more than size of messages");
                    }
                }
            }

            setLastMessageSeen();
        }
        else{
            log("fullHistoryReceivedOnLoad:bufferEmpty");
        }

        log("fullHistoryReceivedOnLoad:getMoreHistoryTRUE");
        getMoreHistory = true;

        //Load pending messages
        if(!pendingMessagesLoaded){
            pendingMessagesLoaded = true;
            loadPendingMessages();
            if(positionToScroll<=0){
                mLayoutManager.scrollToPosition(messages.size());
            }
        }

        chatRelativeLayout.setVisibility(View.VISIBLE);
        emptyLayout.setVisibility(View.GONE);
    }

    @Override
    public void onMessageReceived(MegaChatApiJava api, MegaChatMessage msg) {
        log("onMessageReceived!");
        log("------------------------------------------"+api.getChatConnectionState(idChat));
        log("STATUS: "+msg.getStatus());
        log("TEMP ID: "+msg.getTempId());
        log("FINAL ID: "+msg.getMsgId());
        log("TIMESTAMP: "+msg.getTimestamp());
        log("TYPE: "+msg.getType());

        if(msg.getType()==MegaChatMessage.TYPE_REVOKE_NODE_ATTACHMENT) {
            log("TYPE_REVOKE_NODE_ATTACHMENT MESSAGE!!!!");
            return;
        }

        if(msg.getStatus()==MegaChatMessage.STATUS_SERVER_REJECTED){
            log("onMessageReceived: STATUS_SERVER_REJECTED----- "+msg.getStatus());
        }

        if(!msg.isManagementMessage()){
            if(positionNewMessagesLayout!=-1){
                log("Layout unread messages shown: "+generalUnreadCount);
                if(generalUnreadCount<0){
                    generalUnreadCount--;
                }
                else{
                    generalUnreadCount++;
                }

                if(adapter!=null){
                    adapter.notifyItemChanged(positionNewMessagesLayout);
                }
            }
        }
        else {
            int messageType = msg.getType();
            log("Message type: " + messageType);

            switch (messageType) {
                case MegaChatMessage.TYPE_ALTER_PARTICIPANTS:{
                    if(msg.getUserHandle()==myUserHandle) {
                        log("me alter participant");
                        hideNewMessagesLayout();
                    }
                    break;
                }
                case MegaChatMessage.TYPE_PRIV_CHANGE:{
                    if(msg.getUserHandle()==myUserHandle){
                        log("I change a privilege");
                        hideNewMessagesLayout();
                    }
                    break;
                }
                case MegaChatMessage.TYPE_CHAT_TITLE:{
                    if(msg.getUserHandle()==myUserHandle) {
                        log("I change the title");
                        hideNewMessagesLayout();
                    }
                    break;
                }
            }
        }

        if(setAsRead){
            markAsSeen(msg);
        }

        if(msg.getType()==MegaChatMessage.TYPE_CHAT_TITLE){
            log("Change of chat title");
            String newTitle = msg.getContent();
            if(newTitle!=null){

                titleToolbar.setText(newTitle);
            }
        }
        else if(msg.getType()==MegaChatMessage.TYPE_TRUNCATE){
            invalidateOptionsMenu();
        }

        AndroidMegaChatMessage androidMsg = new AndroidMegaChatMessage(msg);
        appendMessagePosition(androidMsg);

        if(mLayoutManager.findLastCompletelyVisibleItemPosition()==messages.size()-1){
            log("Do scroll to end");
            mLayoutManager.scrollToPosition(messages.size());
        }
        else{
            if(emojiKeyboard !=null){
                if((emojiKeyboard.getLetterKeyboardShown() || emojiKeyboard.getEmojiKeyboardShown())&&(messages.size()==1)){
                    mLayoutManager.scrollToPosition(messages.size());
                }
            }
            log("DONT scroll to end");
            if(typeMessageJump !=  TYPE_MESSAGE_NEW_MESSAGE){
                messageJumpText.setText(getResources().getString(R.string.message_new_messages));
                typeMessageJump = TYPE_MESSAGE_NEW_MESSAGE;
            }

            if(messageJumpLayout.getVisibility() != View.VISIBLE){
                messageJumpText.setText(getResources().getString(R.string.message_new_messages));
                messageJumpLayout.setVisibility(View.VISIBLE);
            }
        }

        checkMegaLink(msg);

//        mLayoutManager.setStackFromEnd(true);
//        mLayoutManager.scrollToPosition(0);
    }

    @Override
    public void onMessageUpdate(MegaChatApiJava api, MegaChatMessage msg) {
        log("onMessageUpdate!: "+ msg.getMsgId());

        int resultModify = -1;
        if(msg.isDeleted()){
            log("The message has been deleted");
            deleteMessage(msg, false);
            return;
        }

        AndroidMegaChatMessage androidMsg = new AndroidMegaChatMessage(msg);

        if(msg.hasChanged(MegaChatMessage.CHANGE_TYPE_ACCESS)){
            log("Change access of the message");

            MegaNodeList nodeList = msg.getMegaNodeList();
            int revokedCount = 0;

            for(int i=0; i<nodeList.size(); i++){
                MegaNode node = nodeList.get(i);
                boolean revoked = megaChatApi.isRevoked(idChat, node.getHandle());
                if(revoked){
                    log("The node is revoked: "+node.getName());
                    revokedCount++;
                }
                else{
                    log("Node not revoked: "+node.getName());
                }
            }

            if(revokedCount==nodeList.size()){
                log("All the attachments have been revoked");
                deleteMessage(msg, false);
            }
            else{
                log("One attachment revoked, modify message");
                resultModify = modifyMessageReceived(androidMsg, false);

                if(resultModify==-1) {
                    log("Modify result is -1");
                    int firstIndexShown = messages.get(0).getMessage().getMsgIndex();
                    log("The first index is: "+firstIndexShown+ " the index of the updated message: "+msg.getMsgIndex());
                    if(firstIndexShown<=msg.getMsgIndex()){
                        log("The message should be in the list");
                        if(msg.getType()==MegaChatMessage.TYPE_NODE_ATTACHMENT){

                            log("A - Node attachment message not in list -> append");
                            AndroidMegaChatMessage msgToAppend = new AndroidMegaChatMessage(msg);
                            reinsertNodeAttachmentNoRevoked(msgToAppend);
                        }
                    }
                    else{
                        if(messages.size()<NUMBER_MESSAGES_BEFORE_LOAD){
                            log("Show more message - add to the list");
                            if(msg.getType()==MegaChatMessage.TYPE_NODE_ATTACHMENT){

                                log("B - Node attachment message not in list -> append");
                                AndroidMegaChatMessage msgToAppend = new AndroidMegaChatMessage(msg);
                                reinsertNodeAttachmentNoRevoked(msgToAppend);
                            }
                        }
                    }

                }
            }
        }
        else if(msg.hasChanged(MegaChatMessage.CHANGE_TYPE_CONTENT)){
            log("Change content of the message");

            if(msg.getType()==MegaChatMessage.TYPE_TRUNCATE){
                log("TRUNCATE MESSAGE");
                clearHistory(androidMsg);
            }
            else{
                if(msg.isDeleted()){
                    log("Message deleted!!");
                }

                checkMegaLink(msg);

                resultModify = modifyMessageReceived(androidMsg, false);
                log("onMessageUpdate: resultModify: "+resultModify);
            }
        }
        else if(msg.hasChanged(MegaChatMessage.CHANGE_TYPE_STATUS)){

            int statusMsg = msg.getStatus();
            log("Status change: "+statusMsg + "T emporal id: "+msg.getTempId() + " Final id: "+msg.getMsgId());

            if(msg.getUserHandle()==megaChatApi.getMyUserHandle()){
                if(msg.getType()==MegaChatMessage.TYPE_NODE_ATTACHMENT){
                    log("Modify my message and node attachment");

                    long idMsg =  dbH.findPendingMessageByIdTempKarere(msg.getTempId());
                    log("----The id of my pending message is: "+idMsg);
                    if(idMsg!=-1){
                        resultModify = modifyAttachmentReceived(androidMsg, idMsg);
                        if(resultModify==-1){
                            log("Node attachment message not in list -> resultModify -1");
//                            AndroidMegaChatMessage msgToAppend = new AndroidMegaChatMessage(msg);
//                            appendMessagePosition(msgToAppend);
                        }
                        else{
                            dbH.removePendingMessageById(idMsg);
                        }
                        return;
                    }
                }
            }

            if(msg.getStatus()==MegaChatMessage.STATUS_SEEN){
                log("STATUS_SEEN");
            }
            else if(msg.getStatus()==MegaChatMessage.STATUS_SERVER_RECEIVED){
                log("STATUS_SERVER_RECEIVED");

                if(msg.getType()==MegaChatMessage.TYPE_NORMAL){
                    if(msg.getUserHandle()==megaChatApi.getMyUserHandle()){
                        checkMegaLink(msg);
                    }
                }

                resultModify = modifyMessageReceived(androidMsg, true);
                log("onMessageUpdate: resultModify: "+resultModify);
            }
            else if(msg.getStatus()==MegaChatMessage.STATUS_SERVER_REJECTED){
                log("onMessageUpdate: STATUS_SERVER_REJECTED----- "+msg.getStatus());
                deleteMessage(msg, true);
            }
            else{
                log("-----------Status : "+msg.getStatus());
                log("-----------Timestamp: "+msg.getTimestamp());

                resultModify = modifyMessageReceived(androidMsg, false);
                log("onMessageUpdate: resultModify: "+resultModify);
            }
        }
    }

    @Override
    public void onHistoryReloaded(MegaChatApiJava api, MegaChatRoom chat) {
        log("onHistoryReloaded");
        bufferMessages.clear();
        messages.clear();

        invalidateOptionsMenu();
        log("Load new history");

        long unread = chatRoom.getUnreadCount();
        //                        stateHistory = megaChatApi.loadMessages(idChat, NUMBER_MESSAGES_TO_LOAD);
        if (unread == 0) {
            lastIdMsgSeen = -1;
            generalUnreadCount = -1;
            lastSeenReceived = true;
            log("onHistoryReloaded: loadMessages unread is 0");
        } else {
            lastIdMsgSeen = megaChatApi.getLastMessageSeenId(idChat);
            generalUnreadCount = unread;

            if (lastIdMsgSeen != -1) {
                log("onHistoryReloaded: Id of last message seen: " + lastIdMsgSeen);
            } else {
                log("onHistoryReloaded: Error the last message seen shouldn't be NULL");
            }

            lastSeenReceived = false;
        }
    }

    public void deleteMessage(MegaChatMessage msg, boolean rejected){
        log("deleteMessage");

        int indexToChange = -1;

        ListIterator<AndroidMegaChatMessage> itr = messages.listIterator(messages.size());

        // Iterate in reverse.
        while(itr.hasPrevious()) {
            AndroidMegaChatMessage messageToCheck = itr.previous();
            log("Index: " + itr.nextIndex());

            if(!messageToCheck.isUploading()){
                if(rejected){
                    if (messageToCheck.getMessage().getTempId() == msg.getTempId()) {
                        indexToChange = itr.nextIndex();
                        break;
                    }
                }
                else{
                    if (messageToCheck.getMessage().getMsgId() == msg.getMsgId()) {
                        indexToChange = itr.nextIndex();
                        break;
                    }
                }
            }
        }

        if(indexToChange!=-1) {
            messages.remove(indexToChange);
            log("Removed index: " + indexToChange + " positionNewMessagesLayout: "+ positionNewMessagesLayout +" messages size: " + messages.size());
//                adapter.notifyDataSetChanged();

            if(positionNewMessagesLayout<=indexToChange){
                if(generalUnreadCount==1 || generalUnreadCount==-1){
                    log("Reset generalUnread:Position where new messages layout is show: " + positionNewMessagesLayout);
                    generalUnreadCount = 0;
                    lastIdMsgSeen = -1;
                }
                else{
                    log("Decrease generalUnread:Position where new messages layout is show: " + positionNewMessagesLayout);
                    generalUnreadCount--;
                }
                adapter.notifyItemChanged(positionNewMessagesLayout);
            }

            if(!messages.isEmpty()){
                //Update infoToShow of the next message also
                if (indexToChange == 0) {
                    messages.get(indexToChange).setInfoToShow(AndroidMegaChatMessage.CHAT_ADAPTER_SHOW_ALL);
                    //Check if there is more messages and update the following one
                    if(messages.size()>1){
                        adjustInfoToShow(indexToChange+1);
                        setShowAvatar(indexToChange+1);
                    }
                }
                else{
                    //Not first element
                    if(indexToChange==messages.size()){
                        log("The last message removed, do not check more messages");
                        setShowAvatar(indexToChange-1);
                        return;
                    }

                    adjustInfoToShow(indexToChange);
                    setShowAvatar(indexToChange);
                    setShowAvatar(indexToChange-1);
                }
            }

            adapter.removeMessage(indexToChange+1, messages);
        }
        else{
            log("index to change not found");
        }
    }

    public int modifyAttachmentReceived(AndroidMegaChatMessage msg, long idPendMsg){
        log("modifyAttachmentReceived: id: "+msg.getMessage().getMsgId()+" tempID: "+msg.getMessage().getTempId()+" status: "+msg.getMessage().getStatus());
        int indexToChange = -1;
        ListIterator<AndroidMegaChatMessage> itr = messages.listIterator(messages.size());

        // Iterate in reverse.
        while(itr.hasPrevious()) {
            AndroidMegaChatMessage messageToCheck = itr.previous();

            if(messageToCheck.getPendingMessage()!=null){
                log("pending id: "+messageToCheck.getPendingMessage().getId() + " other: "+ idPendMsg);
                log("pending id: "+messageToCheck.getPendingMessage().getId() + " other: "+ idPendMsg);
                if(messageToCheck.getPendingMessage().getId()==idPendMsg){
                    indexToChange = itr.nextIndex();
                    log("Found index to change: "+indexToChange);
                    break;
                }
            }
        }

        if(indexToChange!=-1){

            log("modifyAttachmentReceived: INDEX change, need to reorder");
            messages.remove(indexToChange);
            log("Removed index: "+indexToChange);
            log("modifyAttachmentReceived: messages size: "+messages.size());
            adapter.removeMessage(indexToChange+1, messages);

            int scrollToP = appendMessagePosition(msg);
            if(scrollToP!=-1){
                if(msg.getMessage().getStatus()==MegaChatMessage.STATUS_SERVER_RECEIVED){
                    log("modifyAttachmentReceived: need to scroll to position: "+indexToChange);
                    final int indexToScroll = scrollToP+1;
                    mLayoutManager.scrollToPositionWithOffset(indexToScroll,Util.scaleHeightPx(20, outMetrics));

                }
            }
        }
        else{
            log("Error, id pending message message not found!!");
        }
        log("Index modified: "+indexToChange);
        return indexToChange;
    }


    public int modifyMessageReceived(AndroidMegaChatMessage msg, boolean checkTempId){
        log("modifyMessageReceived");
        log("Msg ID: "+msg.getMessage().getMsgId());
        log("Msg TEMP ID: "+msg.getMessage().getTempId());
        log("Msg status: "+msg.getMessage().getStatus());
        int indexToChange = -1;
        ListIterator<AndroidMegaChatMessage> itr = messages.listIterator(messages.size());

        // Iterate in reverse.
        while(itr.hasPrevious()) {
            AndroidMegaChatMessage messageToCheck = itr.previous();
            log("Index: "+itr.nextIndex());

            if(!messageToCheck.isUploading()){
                log("Checking with Msg ID: "+messageToCheck.getMessage().getMsgId());
                log("Checking with Msg TEMP ID: "+messageToCheck.getMessage().getTempId());

                if(checkTempId){
                    log("Check temporal IDS----");
                    if (messageToCheck.getMessage().getTempId() == msg.getMessage().getTempId()) {
                        log("modifyMessageReceived with idTemp");
                        indexToChange = itr.nextIndex();
                        break;
                    }
                }
                else{
                    if (messageToCheck.getMessage().getMsgId() == msg.getMessage().getMsgId()) {
                        log("modifyMessageReceived");
                        indexToChange = itr.nextIndex();
                        break;
                    }
                }
            }
            else{

                log("This message is uploading");
            }
        }

        log("---------------Index to change = "+indexToChange);
        if(indexToChange!=-1){
            log("indexToChange == "+indexToChange);


//            if(msg.getMessage().isDeleted()){
//                messages.remove(indexToChange);
//                log("Removed index: "+indexToChange);
//                log("modifyMessageReceived: messages size: "+messages.size());
////                adapter.notifyDataSetChanged();
//                adapter.removeMessage(indexToChange, messages);
//                return indexToChange;
//            }

            AndroidMegaChatMessage messageToUpdate = messages.get(indexToChange);
            if(messageToUpdate.getMessage().getMsgIndex()==msg.getMessage().getMsgIndex()){
                log("modifyMessageReceived: The internal index not change");

                if(msg.getMessage().getStatus()==MegaChatMessage.STATUS_SENDING_MANUAL){
                    log("Modified a MANUAl SENDING msg");
                    //Check the message to change is not the last one
                    int lastI = messages.size()-1;
                    if(indexToChange<lastI){
                        //Check if there is already any MANUAL_SENDING in the queue
                        AndroidMegaChatMessage previousMessage = messages.get(lastI);
                        if(previousMessage.isUploading()){
                            log("Previous message is uploading");
                        }
                        else{
                            if(previousMessage.getMessage().getStatus()==MegaChatMessage.STATUS_SENDING_MANUAL){
                                log("More MANUAL SENDING in queue");
                                log("Removed index: "+indexToChange);
                                messages.remove(indexToChange);
                                appendMessageAnotherMS(msg);
                                adapter.notifyDataSetChanged();
                                return indexToChange;
                            }
                        }
                    }
                }

                log("Modified message keep going");
                messages.set(indexToChange, msg);

                //Update infoToShow also
                if (indexToChange == 0) {
                    messages.get(indexToChange).setInfoToShow(AndroidMegaChatMessage.CHAT_ADAPTER_SHOW_ALL);
                    messages.get(indexToChange).setShowAvatar(true);
                }
                else{
                    //Not first element
                    adjustInfoToShow(indexToChange);
                    setShowAvatar(indexToChange);

                    //Create adapter
                    if (adapter == null) {
                        adapter = new MegaChatLollipopAdapter(this, chatRoom, messages, listView);
                        adapter.setHasStableIds(true);
                        listView.setAdapter(adapter);
                    } else {
                        adapter.modifyMessage(messages, indexToChange+1);
                    }
                }
            }
            else{
                log("modifyMessageReceived: INDEX change, need to reorder");
                messages.remove(indexToChange);
                log("Removed index: "+indexToChange);
                log("modifyMessageReceived: messages size: "+messages.size());
                adapter.removeMessage(indexToChange+1, messages);
                int scrollToP = appendMessagePosition(msg);
                if(scrollToP!=-1){
                    if(msg.getMessage().getStatus()==MegaChatMessage.STATUS_SERVER_RECEIVED){
                        mLayoutManager.scrollToPosition(scrollToP+1);
                        //mLayoutManager.scrollToPositionWithOffset(scrollToP, Util.scaleHeightPx(20, outMetrics));
                    }
                }
                log("modifyMessageReceived: messages size 2: "+messages.size());
            }

        }
        else{
            log("indexToChange == -1");

            log("Error, id temp message not found!!");
        }
        return indexToChange;
    }

    public void loadBufferMessages(){
        log("loadBufferMessages");
        ListIterator<AndroidMegaChatMessage> itr = bufferMessages.listIterator();
        while (itr.hasNext()) {
            int currentIndex = itr.nextIndex();
            AndroidMegaChatMessage messageToShow = itr.next();
            loadMessage(messageToShow);
        }

        //Create adapter
        if(adapter==null){
            adapter = new MegaChatLollipopAdapter(this, chatRoom, messages, listView);
            adapter.setHasStableIds(true);
            listView.setLayoutManager(mLayoutManager);
            listView.setAdapter(adapter);
            adapter.setMessages(messages);
        }
        else{
            adapter.loadPreviousMessages(messages, bufferMessages.size());

            log("addMessage: "+messages.size());
        }

        log("AFTER updateMessagesLoaded: "+messages.size()+" messages in list");

        bufferMessages.clear();
    }

    public void clearHistory(AndroidMegaChatMessage androidMsg){
        log("clearHistory");

        ListIterator<AndroidMegaChatMessage> itr = messages.listIterator(messages.size());

        int indexToChange=-1;
        // Iterate in reverse.
        while(itr.hasPrevious()) {
            AndroidMegaChatMessage messageToCheck = itr.previous();

            if(!messageToCheck.isUploading()){
                if(messageToCheck.getMessage().getStatus()!=MegaChatMessage.STATUS_SENDING){

                    indexToChange = itr.nextIndex();
                    log("Found index of last sent and confirmed message: "+indexToChange);
                    break;
                }
            }
        }

//        indexToChange = 2;
        if(indexToChange != messages.size()-1){
            log("Clear history of confirmed messages: "+indexToChange);

            List<AndroidMegaChatMessage> messagesCopy = new ArrayList<>(messages);
            messages.clear();
            messages.add(androidMsg);
            for(int i = indexToChange+1; i<messagesCopy.size();i++){
                messages.add(messagesCopy.get(i));
            }
        }
        else{
            log("Clear all messages");
            messages.clear();
            messages.add(androidMsg);
        }

        if(messages.size()==1){
            androidMsg.setInfoToShow(AndroidMegaChatMessage.CHAT_ADAPTER_SHOW_ALL);
        }
        else{
            for(int i=0; i<messages.size();i++){
                adjustInfoToShow(i);
            }
        }

        adapter.setMessages(messages);
    }

    public void loadPendingMessages(){
        log("loadPendingMessages");
        ArrayList<AndroidMegaChatMessage> pendMsgs = dbH.findPendingMessagesNotSent(idChat);
//        dbH.findPendingMessagesBySent(1);
        log("Number of pending: "+pendMsgs.size());

        for(int i=0;i<pendMsgs.size();i++){
            AndroidMegaChatMessage pMsg = pendMsgs.get(i);
            if(pMsg!=null && pMsg.getPendingMessage()!=null){
                if(pMsg.getPendingMessage().getState()==PendingMessageSingle.STATE_PREPARING){
                    if(pMsg.getPendingMessage().getTransferTag()!=-1){
                        log("STATE_PREPARING:Transfer tag: "+pMsg.getPendingMessage().getTransferTag());
                        if(megaApi!=null) {
                            MegaTransfer t = megaApi.getTransferByTag(pMsg.getPendingMessage().getTransferTag());
                            if(t!=null){
                                if(t.getState()==MegaTransfer.STATE_COMPLETED){
                                    dbH.updatePendingMessageOnTransferFinish(pMsg.getPendingMessage().getId(), "-1", PendingMessageSingle.STATE_SENT);
                                }
                                else if(t.getState()==MegaTransfer.STATE_CANCELLED){
                                    dbH.updatePendingMessageOnTransferFinish(pMsg.getPendingMessage().getId(), "-1", PendingMessageSingle.STATE_SENT);
                                }
                                else if(t.getState()==MegaTransfer.STATE_FAILED){
                                    dbH.updatePendingMessageOnTransferFinish(pMsg.getPendingMessage().getId(), "-1", PendingMessageSingle.STATE_ERROR_UPLOADING);
                                    pMsg.getPendingMessage().setState(PendingMessageSingle.STATE_ERROR_UPLOADING);
                                    appendMessagePosition(pMsg);
                                }
                                else{
                                    log("STATE_PREPARING:Found transfer in progress for the message");
                                    appendMessagePosition(pMsg);
                                }
                            }
                            else{
                                log("STATE_PREPARING:Mark message as error uploading - no transfer in progress");
                                dbH.updatePendingMessageOnTransferFinish(pMsg.getPendingMessage().getId(), "-1", PendingMessageSingle.STATE_ERROR_UPLOADING);
                                pMsg.getPendingMessage().setState(PendingMessageSingle.STATE_ERROR_UPLOADING);
                                appendMessagePosition(pMsg);
                            }
                        }
                    }
                }
                else if(pMsg.getPendingMessage().getState()==PendingMessageSingle.STATE_PREPARING_FROM_EXPLORER){
                    log("STATE_PREPARING_FROM_EXPLORER: Convert to STATE_PREPARING");
                    dbH.updatePendingMessageOnTransferFinish(pMsg.getPendingMessage().getId(), "-1", PendingMessageSingle.STATE_PREPARING);
                    pMsg.getPendingMessage().setState(PendingMessageSingle.STATE_PREPARING);
                    appendMessagePosition(pMsg);
                }
                else if(pMsg.getPendingMessage().getState()==PendingMessageSingle.STATE_UPLOADING){
                    if(pMsg.getPendingMessage().getTransferTag()!=-1){
                        log("STATE_UPLOADING:Transfer tag: "+pMsg.getPendingMessage().getTransferTag());
                        if(megaApi!=null){
                            MegaTransfer t = megaApi.getTransferByTag(pMsg.getPendingMessage().getTransferTag());
                            if(t!=null){
                                if(t.getState()==MegaTransfer.STATE_COMPLETED){
                                    dbH.updatePendingMessageOnTransferFinish(pMsg.getPendingMessage().getId(), "-1", PendingMessageSingle.STATE_SENT);
                                }
                                else if(t.getState()==MegaTransfer.STATE_CANCELLED){
                                    dbH.updatePendingMessageOnTransferFinish(pMsg.getPendingMessage().getId(), "-1", PendingMessageSingle.STATE_SENT);
                                }
                                else if(t.getState()==MegaTransfer.STATE_FAILED){
                                    dbH.updatePendingMessageOnTransferFinish(pMsg.getPendingMessage().getId(), "-1", PendingMessageSingle.STATE_ERROR_UPLOADING);
                                    pMsg.getPendingMessage().setState(PendingMessageSingle.STATE_ERROR_UPLOADING);
                                    appendMessagePosition(pMsg);
                                }
                                else{
                                    log("STATE_UPLOADING:Found transfer in progress for the message");
                                    appendMessagePosition(pMsg);
                                }
                            }
                            else{
                                log("STATE_UPLOADING:Mark message as error uploading - no transfer in progress");
                                dbH.updatePendingMessageOnTransferFinish(pMsg.getPendingMessage().getId(), "-1", PendingMessageSingle.STATE_ERROR_UPLOADING);
                                pMsg.getPendingMessage().setState(PendingMessageSingle.STATE_ERROR_UPLOADING);
                                appendMessagePosition(pMsg);
                            }
                        }
                    }
                }
                else{
                    appendMessagePosition(pMsg);
                }
            }
            else{
                log("Null pending messages");
            }
        }
    }

    public void loadMessage(AndroidMegaChatMessage messageToShow){
        log("loadMessage");

        messageToShow.setInfoToShow(AndroidMegaChatMessage.CHAT_ADAPTER_SHOW_ALL);
        messages.add(0,messageToShow);

        if(messages.size()>1) {
            adjustInfoToShow(1);
        }

        setShowAvatar(0);

        if(adapter.isMultipleSelect()){
            adapter.updateSelectionOnScroll();
        }
    }

    public void appendMessageAnotherMS(AndroidMegaChatMessage msg){
        log("appendMessageAnotherMS");
        messages.add(msg);
        int lastIndex = messages.size()-1;

        if(lastIndex==0){
            messages.get(lastIndex).setInfoToShow(AndroidMegaChatMessage.CHAT_ADAPTER_SHOW_ALL);
        }
        else{
            adjustInfoToShow(lastIndex);
        }

        //Create adapter
        if(adapter==null){
            log("Create adapter");
            adapter = new MegaChatLollipopAdapter(this, chatRoom, messages, listView);
            adapter.setHasStableIds(true);
            listView.setLayoutManager(mLayoutManager);
            listView.setAdapter(adapter);
            adapter.setMessages(messages);
        }
        else{
            log("Update adapter with last index: "+lastIndex);
            if(lastIndex==0){
                log("Arrives the first message of the chat");
                adapter.setMessages(messages);
            }
            else{
                adapter.addMessage(messages, lastIndex+1);
            }
        }
    }

    public int reinsertNodeAttachmentNoRevoked(AndroidMegaChatMessage msg){
        log("reinsertNodeAttachmentNoRevoked");
        int lastIndex = messages.size()-1;
        log("1lastIndex: "+lastIndex);
        if(messages.size()==-1){
            log("2lastIndex: "+lastIndex);
            msg.setInfoToShow(AndroidMegaChatMessage.CHAT_ADAPTER_SHOW_ALL);
            messages.add(msg);
        }
        else {
            log("Finding where to append the message");
            while(messages.get(lastIndex).getMessage().getMsgIndex()>msg.getMessage().getMsgIndex()){
                log("3lastIndex: "+lastIndex);
                lastIndex--;
                if (lastIndex == -1) {
                    break;
                }
            }
            log("4lastIndex: "+lastIndex);
            lastIndex++;
            log("Append in position: "+lastIndex);
            messages.add(lastIndex, msg);
            adjustInfoToShow(lastIndex);
            int nextIndex = lastIndex+1;
            if(nextIndex<=messages.size()-1){
                adjustInfoToShow(nextIndex);
            }
            int previousIndex = lastIndex-1;
            if(previousIndex>=0){
                adjustInfoToShow(previousIndex);
            }
        }

        //Create adapter
        if(adapter==null){
            log("Create adapter");
            adapter = new MegaChatLollipopAdapter(this, chatRoom, messages, listView);
            adapter.setHasStableIds(true);
            listView.setLayoutManager(mLayoutManager);
            listView.setAdapter(adapter);
            adapter.setMessages(messages);
        }
        else{
            log("Update adapter with last index: "+lastIndex);
            if(lastIndex<0){
                log("Arrives the first message of the chat");
                adapter.setMessages(messages);
            }
            else{
                adapter.addMessage(messages, lastIndex+1);
            }
        }
        return lastIndex;
    }

    public int appendMessagePosition(AndroidMegaChatMessage msg){
        log("appendMessagePosition: "+messages.size()+" messages");

        int lastIndex = messages.size()-1;
        if(messages.size()==0){
            msg.setInfoToShow(AndroidMegaChatMessage.CHAT_ADAPTER_SHOW_ALL);
            msg.setShowAvatar(true);
            messages.add(msg);
        }else{
            log("Finding where to append the message");

            if(msg.isUploading()){
                lastIndex++;
                log("The message is uploading add to index: "+lastIndex+ "with state: "+msg.getPendingMessage().getState());
            }else{
                log("status of message: "+msg.getMessage().getStatus());
                if(lastIndex>=0) {
                    while (messages.get(lastIndex).isUploading()) {
                        log("one less index is uploading");
                        lastIndex--;
                        if(lastIndex==-1){
                            break;
                        }
                    }
                }
                if(lastIndex>=0) {
                    while (messages.get(lastIndex).getMessage().getStatus() == MegaChatMessage.STATUS_SENDING_MANUAL) {
                        log("one less index is MANUAL SENDING");
                        lastIndex--;
                        if(lastIndex==-1){
                            break;
                        }
                    }
                }
                if(lastIndex>=0) {
                    if (msg.getMessage().getStatus() == MegaChatMessage.STATUS_SERVER_RECEIVED || msg.getMessage().getStatus() == MegaChatMessage.STATUS_NOT_SEEN) {
                        while (messages.get(lastIndex).getMessage().getStatus() == MegaChatMessage.STATUS_SENDING) {
                            log("one less index");
                            lastIndex--;
                            if(lastIndex==-1){
                                break;
                            }
                        }
                    }
                }

//                if(lastIndex>=0){
//                    while(messages.get(lastIndex).isUploading()){//
//                        log("one less index is uploading");
//                        lastIndex--;
//                    }
//                    while(messages.get(lastIndex).getMessage().getStatus()==MegaChatMessage.STATUS_SENDING_MANUAL){//
//                        log("one less index is MANUAL SENDING");
//                        lastIndex--;
//                    }
//                    if(msg.getMessage().getStatus()==MegaChatMessage.STATUS_SERVER_RECEIVED||msg.getMessage().getStatus()==MegaChatMessage.STATUS_NOT_SEEN){
//                        while(messages.get(lastIndex).getMessage().getStatus()==MegaChatMessage.STATUS_SENDING){//
//                            log("one less index");
//                            lastIndex--;
//                        }
//                    }
//                }
                lastIndex++;
                log("Append in position: "+lastIndex);
            }
            if(lastIndex>=0){
                messages.add(lastIndex, msg);
                adjustInfoToShow(lastIndex);
                msg.setShowAvatar(true);
                if(!messages.get(lastIndex).isUploading()){
                    int nextIndex = lastIndex+1;
                    if(nextIndex<messages.size()){
                        if(messages.get(nextIndex)!=null) {
                            if(messages.get(nextIndex).isUploading()){
                                adjustInfoToShow(nextIndex);
                            }
                        }
                    }
                }
                if(lastIndex>0){
                    setShowAvatar(lastIndex-1);
                }
            }
        }

        //Create adapter
        if(adapter==null){
            log("Create adapter");
            adapter = new MegaChatLollipopAdapter(this, chatRoom, messages, listView);
            adapter.setHasStableIds(true);
            listView.setLayoutManager(mLayoutManager);
            listView.setAdapter(adapter);
            adapter.setMessages(messages);
        }else{
            log("Update adapter with last index: "+lastIndex);
            if(lastIndex<0){
                log("Arrives the first message of the chat");
                adapter.setMessages(messages);
            }
            else{
                adapter.addMessage(messages, lastIndex+1);
                adapter.notifyItemChanged(lastIndex);
            }
        }
        return lastIndex;
    }

    public int adjustInfoToShow(int index) {
        log("adjustInfoToShow");

        AndroidMegaChatMessage msg = messages.get(index);

        long userHandleToCompare = -1;
        long previousUserHandleToCompare = -1;

        if(msg.isUploading()){
            userHandleToCompare = myUserHandle;
        }
        else{
            if ((msg.getMessage().getType() == MegaChatMessage.TYPE_CALL_ENDED) || (msg.getMessage().getType() == MegaChatMessage.TYPE_CALL_STARTED)){
                msg.setInfoToShow(AndroidMegaChatMessage.CHAT_ADAPTER_SHOW_TIME);
                return AndroidMegaChatMessage.CHAT_ADAPTER_SHOW_TIME;
            }

            if ((msg.getMessage().getType() == MegaChatMessage.TYPE_PRIV_CHANGE) || (msg.getMessage().getType() == MegaChatMessage.TYPE_ALTER_PARTICIPANTS)) {
                userHandleToCompare = msg.getMessage().getHandleOfAction();
            } else {
                userHandleToCompare = msg.getMessage().getUserHandle();
            }
        }

        if(index==0){
            msg.setInfoToShow(AndroidMegaChatMessage.CHAT_ADAPTER_SHOW_ALL);
        }
        else{
            AndroidMegaChatMessage previousMessage = messages.get(index-1);

            if(previousMessage.isUploading()){

                log("The previous message is uploading");
                if(msg.isUploading()){
                    log("The message is also uploading");
                    if (compareDate(msg.getPendingMessage().getUploadTimestamp(), previousMessage.getPendingMessage().getUploadTimestamp()) == 0) {
                        //Same date
                        if (compareTime(msg.getPendingMessage().getUploadTimestamp(), previousMessage.getPendingMessage().getUploadTimestamp()) == 0) {
                            msg.setInfoToShow(AndroidMegaChatMessage.CHAT_ADAPTER_SHOW_NOTHING);
                        } else {
                            //Different minute
                            msg.setInfoToShow(AndroidMegaChatMessage.CHAT_ADAPTER_SHOW_TIME);
                        }
                    } else {
                        //Different date
                        msg.setInfoToShow(AndroidMegaChatMessage.CHAT_ADAPTER_SHOW_ALL);
                    }
                }
                else{
                    if (compareDate(msg.getMessage().getTimestamp(), previousMessage.getPendingMessage().getUploadTimestamp()) == 0) {
                        //Same date
                        if (compareTime(msg.getMessage().getTimestamp(), previousMessage.getPendingMessage().getUploadTimestamp()) == 0) {
                            msg.setInfoToShow(AndroidMegaChatMessage.CHAT_ADAPTER_SHOW_NOTHING);
                        } else {
                            //Different minute
                            msg.setInfoToShow(AndroidMegaChatMessage.CHAT_ADAPTER_SHOW_TIME);
                        }
                    } else {
                        //Different date
                        msg.setInfoToShow(AndroidMegaChatMessage.CHAT_ADAPTER_SHOW_ALL);
                    }
                }
            }
            else{
                log("The previous message is NOT uploading");

                if (userHandleToCompare == myUserHandle) {
                    log("MY message!!");
//                log("MY message!!: "+messageToShow.getContent());
                    if ((previousMessage.getMessage().getType() == MegaChatMessage.TYPE_PRIV_CHANGE) || (previousMessage.getMessage().getType() == MegaChatMessage.TYPE_ALTER_PARTICIPANTS)) {
                        previousUserHandleToCompare = previousMessage.getMessage().getHandleOfAction();
                    } else {
                        previousUserHandleToCompare = previousMessage.getMessage().getUserHandle();
                    }

//                    log("previous message: "+previousMessage.getContent());
                    if (previousUserHandleToCompare == myUserHandle) {
                        log("Last message and previous is mine");
                        //The last two messages are mine
                        if(msg.isUploading()){
                            log("The msg to append is uploading");
                            if (compareDate(msg.getPendingMessage().getUploadTimestamp(), previousMessage) == 0) {
                                //Same date
                                if (compareTime(msg.getPendingMessage().getUploadTimestamp(), previousMessage) == 0) {
                                    msg.setInfoToShow(AndroidMegaChatMessage.CHAT_ADAPTER_SHOW_NOTHING);
                                } else {
                                    //Different minute
                                    msg.setInfoToShow(AndroidMegaChatMessage.CHAT_ADAPTER_SHOW_TIME);
                                }
                            } else {
                                //Different date
                                msg.setInfoToShow(AndroidMegaChatMessage.CHAT_ADAPTER_SHOW_ALL);
                            }
                        }
                        else{
                            if (compareDate(msg, previousMessage) == 0) {
                                //Same date
                                if (compareTime(msg, previousMessage) == 0) {
                                    if ((msg.getMessage().isManagementMessage())) {
                                        msg.setInfoToShow(AndroidMegaChatMessage.CHAT_ADAPTER_SHOW_TIME);
                                    }
                                    else{
                                        msg.setInfoToShow(AndroidMegaChatMessage.CHAT_ADAPTER_SHOW_NOTHING);
                                    }
                                } else {
                                    //Different minute
                                    msg.setInfoToShow(AndroidMegaChatMessage.CHAT_ADAPTER_SHOW_TIME);
                                }
                            } else {
                                //Different date
                                msg.setInfoToShow(AndroidMegaChatMessage.CHAT_ADAPTER_SHOW_ALL);
                            }
                        }

                    } else {
                        //The last message is mine, the previous not
                        log("Last message is mine, NOT previous");
                        if(msg.isUploading()) {
                            log("The msg to append is uploading");
                            if (compareDate(msg.getPendingMessage().getUploadTimestamp(), previousMessage) == 0) {
                                msg.setInfoToShow(AndroidMegaChatMessage.CHAT_ADAPTER_SHOW_TIME);
                            } else {
                                //Different date
                                msg.setInfoToShow(AndroidMegaChatMessage.CHAT_ADAPTER_SHOW_ALL);
                            }
                        }
                        else{
                            if (compareDate(msg, previousMessage) == 0) {
                                msg.setInfoToShow(AndroidMegaChatMessage.CHAT_ADAPTER_SHOW_TIME);
                            } else {
                                //Different date
                                msg.setInfoToShow(AndroidMegaChatMessage.CHAT_ADAPTER_SHOW_ALL);
                            }
                        }
                    }

                } else {
                    log("NOT MY message!! - CONTACT");
//                    log("previous message: "+previousMessage.getContent());

                    if ((previousMessage.getMessage().getType() == MegaChatMessage.TYPE_PRIV_CHANGE) || (previousMessage.getMessage().getType() == MegaChatMessage.TYPE_ALTER_PARTICIPANTS)) {
                        previousUserHandleToCompare = previousMessage.getMessage().getHandleOfAction();
                    } else {
                        previousUserHandleToCompare = previousMessage.getMessage().getUserHandle();
                    }

                    if (previousUserHandleToCompare == userHandleToCompare) {
                        //The last message is also a contact's message
                        if(msg.isUploading()) {
                            if (compareDate(msg.getPendingMessage().getUploadTimestamp(), previousMessage) == 0) {
                                //Same date
                                if (compareTime(msg.getPendingMessage().getUploadTimestamp(), previousMessage) == 0) {
                                    log("Add with show nothing - same userHandle");
                                    msg.setInfoToShow(AndroidMegaChatMessage.CHAT_ADAPTER_SHOW_NOTHING);

                                } else {
                                    //Different minute
                                    msg.setInfoToShow(AndroidMegaChatMessage.CHAT_ADAPTER_SHOW_TIME);
                                }
                            } else {
                                //Different date
                                msg.setInfoToShow(AndroidMegaChatMessage.CHAT_ADAPTER_SHOW_ALL);
                            }
                        }
                        else{

                            if (compareDate(msg, previousMessage) == 0) {
                                //Same date
                                if (compareTime(msg, previousMessage) == 0) {
                                    if ((msg.getMessage().isManagementMessage())) {
                                        msg.setInfoToShow(AndroidMegaChatMessage.CHAT_ADAPTER_SHOW_TIME);
                                    }
                                    else{
                                        msg.setInfoToShow(AndroidMegaChatMessage.CHAT_ADAPTER_SHOW_NOTHING);
                                    }
                                } else {
                                    //Different minute
                                    msg.setInfoToShow(AndroidMegaChatMessage.CHAT_ADAPTER_SHOW_TIME);
                                }
                            } else {
                                //Different date
                                msg.setInfoToShow(AndroidMegaChatMessage.CHAT_ADAPTER_SHOW_ALL);
                            }
                        }

                    } else {
                        //The last message is from contact, the previous not
                        log("Different user handle");
                        if(msg.isUploading()) {
                            if (compareDate(msg.getPendingMessage().getUploadTimestamp(), previousMessage) == 0) {
                                //Same date
                                if (compareTime(msg.getPendingMessage().getUploadTimestamp(), previousMessage) == 0) {
                                    if(previousUserHandleToCompare==myUserHandle){
                                        msg.setInfoToShow(AndroidMegaChatMessage.CHAT_ADAPTER_SHOW_TIME);
                                    }
                                    else{
                                        msg.setInfoToShow(AndroidMegaChatMessage.CHAT_ADAPTER_SHOW_NOTHING);
                                    }

                                } else {
                                    //Different minute
                                    msg.setInfoToShow(AndroidMegaChatMessage.CHAT_ADAPTER_SHOW_TIME);
                                }

                            } else {
                                //Different date
                                msg.setInfoToShow(AndroidMegaChatMessage.CHAT_ADAPTER_SHOW_ALL);
                            }
                        }
                        else{
                            if (compareDate(msg, previousMessage) == 0) {
                                if (compareTime(msg, previousMessage) == 0) {
                                    if(previousUserHandleToCompare==myUserHandle){
                                        msg.setInfoToShow(AndroidMegaChatMessage.CHAT_ADAPTER_SHOW_TIME);
                                    }
                                    else{
                                        if ((msg.getMessage().isManagementMessage())) {
                                            msg.setInfoToShow(AndroidMegaChatMessage.CHAT_ADAPTER_SHOW_TIME);
                                        }
                                        else{
                                            msg.setInfoToShow(AndroidMegaChatMessage.CHAT_ADAPTER_SHOW_TIME);
                                        }
                                    }

                                } else {
                                    //Different minute
                                    msg.setInfoToShow(AndroidMegaChatMessage.CHAT_ADAPTER_SHOW_TIME);
                                }

                            } else {
                                //Different date
                                msg.setInfoToShow(AndroidMegaChatMessage.CHAT_ADAPTER_SHOW_ALL);
                            }
                        }
                    }
                }

            }
        }
        return msg.getInfoToShow();
    }

    public void setShowAvatar(int index){
        log("setShowAvatar: "+index);

        AndroidMegaChatMessage msg = messages.get(index);

        long userHandleToCompare = -1;
        long previousUserHandleToCompare = -1;

        if(msg.isUploading()){
            msg.setShowAvatar(false);
            return;
        }

        if (userHandleToCompare == myUserHandle) {
            log("MY message!!");
        }
        else{
            if ((msg.getMessage().getType() == MegaChatMessage.TYPE_PRIV_CHANGE) || (msg.getMessage().getType() == MegaChatMessage.TYPE_ALTER_PARTICIPANTS)) {
                userHandleToCompare = msg.getMessage().getHandleOfAction();
            } else {
                userHandleToCompare = msg.getMessage().getUserHandle();
            }

            log("userHandleTocompare: "+userHandleToCompare);
            AndroidMegaChatMessage previousMessage = null;
            if(messages.size()-1>index){
                previousMessage = messages.get(index + 1);

                if(previousMessage==null){
                    msg.setShowAvatar(true);
                    log("2 - Previous message is null");
                    return;
                }

                if(previousMessage.isUploading()){
                    msg.setShowAvatar(true);
                    log("Previous is uploading");
                    return;
                }

                if ((previousMessage.getMessage().getType() == MegaChatMessage.TYPE_PRIV_CHANGE) || (previousMessage.getMessage().getType() == MegaChatMessage.TYPE_ALTER_PARTICIPANTS)) {
                    previousUserHandleToCompare = previousMessage.getMessage().getHandleOfAction();
                } else {
                    previousUserHandleToCompare = previousMessage.getMessage().getUserHandle();
                }

                log("previousUserHandleToCompare: "+previousUserHandleToCompare);

//                if(previousMessage.getInfoToShow()!=AndroidMegaChatMessage.CHAT_ADAPTER_SHOW_NOTHING){
//                    msg.setShowAvatar(true);
//                }
//                else{
                    if ((previousMessage.getMessage().getType() == MegaChatMessage.TYPE_CALL_ENDED) || (previousMessage.getMessage().getType() == MegaChatMessage.TYPE_CALL_STARTED) || (previousMessage.getMessage().getType() == MegaChatMessage.TYPE_PRIV_CHANGE) || (previousMessage.getMessage().getType() == MegaChatMessage.TYPE_ALTER_PARTICIPANTS) || (previousMessage.getMessage().getType() == MegaChatMessage.TYPE_CHAT_TITLE)) {
                        msg.setShowAvatar(true);
                        log("Set: "+true);
                    } else {
                        if (previousUserHandleToCompare == userHandleToCompare) {

                            msg.setShowAvatar(false);
                            log("Set: "+false);
                        }
                        else{
                            msg.setShowAvatar(true);
                            log("Set: "+true);
                        }
                    }
//                }
            }
            else{
                log("No previous message");
                msg.setShowAvatar(true);
            }
        }
    }

    public boolean isGroup(){
        return chatRoom.isGroup();
    }

    public void showMsgNotSentPanel(AndroidMegaChatMessage message, int position){
        log("showMsgNotSentPanel: "+position);

        this.selectedPosition = position;
        this.selectedMessageId = message.getMessage().getRowId();
        log("Temporal id of MS message: "+message.getMessage().getTempId());

        if(message!=null){
            MessageNotSentBottomSheetDialogFragment bottomSheetDialogFragment = new MessageNotSentBottomSheetDialogFragment();
            bottomSheetDialogFragment.show(getSupportFragmentManager(), bottomSheetDialogFragment.getTag());
        }
    }

    public void showNodeAttachmentBottomSheet(AndroidMegaChatMessage message, int position){
        log("showNodeAttachmentBottomSheet: "+position);
        this.selectedPosition = position;

        if(message!=null){
            this.selectedMessageId = message.getMessage().getMsgId();
//            this.selectedChatItem = chat;
            NodeAttachmentBottomSheetDialogFragment bottomSheetDialogFragment = new NodeAttachmentBottomSheetDialogFragment();
            bottomSheetDialogFragment.show(getSupportFragmentManager(), bottomSheetDialogFragment.getTag());
        }
    }

    public void showUploadingAttachmentBottomSheet(AndroidMegaChatMessage message, int position){
        log("showUploadingAttachmentBottomSheet: "+position);
        this.selectedPosition = position;
        if(message!=null){
            this.selectedMessageId = message.getPendingMessage().getId();

            PendingMessageBottomSheetDialogFragment pendingMsgSheetDialogFragment = new PendingMessageBottomSheetDialogFragment();
            pendingMsgSheetDialogFragment.show(getSupportFragmentManager(), pendingMsgSheetDialogFragment.getTag());
        }
    }

    public void showContactAttachmentBottomSheet(AndroidMegaChatMessage message, int position){
        log("showContactAttachmentBottomSheet: "+position);
        this.selectedPosition = position;

        if(message!=null){
            this.selectedMessageId = message.getMessage().getMsgId();
//            this.selectedChatItem = chat;
            ContactAttachmentBottomSheetDialogFragment bottomSheetDialogFragment = new ContactAttachmentBottomSheetDialogFragment();
            bottomSheetDialogFragment.show(getSupportFragmentManager(), bottomSheetDialogFragment.getTag());
        }
    }

    public void removeMsgNotSent(){
        log("removeMsgNotSent: "+selectedPosition);
        messages.remove(selectedPosition);
        adapter.removeMessage(selectedPosition, messages);
    }

    public void removePendingMsg(long id){
        log("removePendingMsg: "+selectedMessageId);

        PendingMessageSingle pMsg = dbH.findPendingMessageById(id);
        if(pMsg!=null && pMsg.getState()==PendingMessageSingle.STATE_UPLOADING) {
            if (pMsg.getTransferTag() != -1) {
                log("Transfer tag: " + pMsg.getTransferTag());
                if (megaApi != null) {
                    megaApi.cancelTransferByTag(pMsg.getTransferTag(), this);
                }
            }
        }

        if(pMsg!=null && pMsg.getState()!=PendingMessageSingle.STATE_SENT){
            try{
                dbH.removePendingMessageById(id);
                messages.remove(selectedPosition);
                adapter.removeMessage(selectedPosition, messages);
            }
            catch (IndexOutOfBoundsException e){
                log("removePendingMsg: EXCEPTION: "+e.getMessage());
            }
        }
        else{
            showSnackbar(Constants.SNACKBAR_TYPE, getString(R.string.error_message_already_sent), -1);
        }
    }

    public void showSnackbar(int type, String s, long idChat){
        showSnackbar(type, fragmentContainer, s, idChat);
    }

    public void removeProgressDialog(){
        try{
            statusDialog.dismiss();
        } catch(Exception ex) {};
    }

    public void startConversation(long handle){
        log("startConversation");
        MegaChatRoom chat = megaChatApi.getChatRoomByUser(handle);
        MegaChatPeerList peers = MegaChatPeerList.createInstance();
        if(chat==null){
            log("No chat, create it!");
            peers.addPeer(handle, MegaChatPeerList.PRIV_STANDARD);
            megaChatApi.createChat(false, peers, this);
        }
        else{
            log("There is already a chat, open it!");
            Intent intentOpenChat = new Intent(this, ChatActivityLollipop.class);
            intentOpenChat.setAction(Constants.ACTION_CHAT_SHOW_MESSAGES);
            intentOpenChat.putExtra("CHAT_ID", chat.getChatId());
            this.startActivity(intentOpenChat);
            finish();
        }
    }

    public void startGroupConversation(ArrayList<Long> userHandles){
        log("startGroupConversation");

        MegaChatPeerList peers = MegaChatPeerList.createInstance();

        for(int i=0;i<userHandles.size();i++){
            long handle = userHandles.get(i);
            peers.addPeer(handle, MegaChatPeerList.PRIV_STANDARD);
        }
        megaChatApi.createChat(true, peers, this);
    }

    public void setMessages(ArrayList<AndroidMegaChatMessage> messages){
        if(dialog!=null){
            dialog.dismiss();
        }

        this.messages = messages;
        //Create adapter
        if (adapter == null) {
            adapter = new MegaChatLollipopAdapter(this, chatRoom, messages, listView);
            adapter.setHasStableIds(true);
            listView.setAdapter(adapter);
            adapter.setMessages(messages);
        } else {
            adapter.setMessages(messages);
        }
    }

    @Override
    public void onRequestStart(MegaChatApiJava api, MegaChatRequest request) {

    }

    @Override
    public void onRequestUpdate(MegaChatApiJava api, MegaChatRequest request) {

    }

    @Override
    public void onRequestFinish(MegaChatApiJava api, MegaChatRequest request, MegaChatError e) {
        log("onRequestFinish: "+request.getRequestString()+" "+request.getType());

        if(request.getType() == MegaChatRequest.TYPE_TRUNCATE_HISTORY){
            log("Truncate history request finish!!!");
            if(e.getErrorCode()==MegaChatError.ERROR_OK){
                log("Ok. Clear history done");
                showSnackbar(Constants.SNACKBAR_TYPE, getString(R.string.clear_history_success), -1);
                hideMessageJump();
            }else{
                log("Error clearing history: "+e.getErrorString());
                showSnackbar(Constants.SNACKBAR_TYPE, getString(R.string.clear_history_error), -1);
            }
        }else if(request.getType() == MegaChatRequest.TYPE_HANG_CHAT_CALL){
            if(e.getErrorCode()==MegaChatError.ERROR_OK){
                log("TYPE_HANG_CHAT_CALL finished with success  ---> answerChatCall chatid = "+idChat);
                if(megaChatApi!=null){
                    MegaChatCall call = megaChatApi.getChatCall(idChat);
                    if(call!=null) {
                        if(call.getStatus() == MegaChatCall.CALL_STATUS_RING_IN){
                            megaChatApi.answerChatCall(idChat, false, this);
                        }else if(call.getStatus() == MegaChatCall.CALL_STATUS_USER_NO_PRESENT ){
                            megaChatApi.startChatCall(idChat, false, this);
                        }
                    }
                }
            }else{
                log("ERROR WHEN TYPE_HANG_CHAT_CALL e.getErrorCode(): " + e.getErrorString());
            }

        }else if(request.getType() == MegaChatRequest.TYPE_START_CHAT_CALL){
            if(e.getErrorCode()==MegaChatError.ERROR_OK){
                log("TYPE_START_CHAT_CALL finished with success");
                //getFlag - Returns true if it is a video-audio call or false for audio call
            }else{
                log("ERROR WHEN TYPE_START_CHAT_CALL e.getErrorCode(): " + e.getErrorString());
                if(e.getErrorCode() == MegaChatError.ERROR_TOOMANY){
                    showSnackbar(Constants.SNACKBAR_TYPE, getString(R.string.call_error_too_many_participants), -1);
                }else{
                    showSnackbar(Constants.SNACKBAR_TYPE, getString(R.string.call_error), -1);
                }
            }

        }else if(request.getType() == MegaChatRequest.TYPE_ANSWER_CHAT_CALL){
            if(e.getErrorCode()==MegaChatError.ERROR_OK){
                log("TYPE_ANSWER_CHAT_CALL finished with success");
                //getFlag - Returns true if it is a video-audio call or false for audio call
            }else{
                log("ERROR WHEN TYPE_ANSWER_CHAT_CALL e.getErrorCode(): " + e.getErrorString());
                if(e.getErrorCode() == MegaChatError.ERROR_TOOMANY){

                    showSnackbar(Constants.SNACKBAR_TYPE, getString(R.string.call_error_too_many_participants), -1);
                }else{
                    showSnackbar(Constants.SNACKBAR_TYPE, getString(R.string.call_error), -1);
                }
            }

        }else if(request.getType() == MegaChatRequest.TYPE_REMOVE_FROM_CHATROOM){
            log("Remove participant: "+request.getUserHandle()+" my user: "+megaChatApi.getMyUserHandle());

            if(e.getErrorCode()==MegaChatError.ERROR_OK){
                log("Participant removed OK");
                invalidateOptionsMenu();

            }
            else{
                log("EEEERRRRROR WHEN TYPE_REMOVE_FROM_CHATROOM " + e.getErrorString());
                showSnackbar(Constants.SNACKBAR_TYPE, getString(R.string.remove_participant_error), -1);
            }

        }else if(request.getType() == MegaChatRequest.TYPE_INVITE_TO_CHATROOM){
            log("Request type: "+MegaChatRequest.TYPE_INVITE_TO_CHATROOM);
            if(e.getErrorCode()==MegaChatError.ERROR_OK){
                showSnackbar(Constants.SNACKBAR_TYPE, getString(R.string.add_participant_success), -1);
            }
            else{
                if(e.getErrorCode() == MegaChatError.ERROR_EXIST){
                    showSnackbar(Constants.SNACKBAR_TYPE, getString(R.string.add_participant_error_already_exists), -1);
                }
                else{
                    showSnackbar(Constants.SNACKBAR_TYPE, getString(R.string.add_participant_error), -1);
                }
            }

        }else if(request.getType() == MegaChatRequest.TYPE_ATTACH_NODE_MESSAGE){
            try{
                statusDialog.dismiss();
            } catch(Exception ex) {};

            if(adapter!=null){
                if(adapter.isMultipleSelect()){
                    clearSelections();
                    hideMultipleSelect();
                }
            }

            if(e.getErrorCode()==MegaChatError.ERROR_OK){
                log("File sent correctly");
                MegaNodeList nodeList = request.getMegaNodeList();

                for(int i = 0; i<nodeList.size();i++){
                    log("Node name: "+nodeList.get(i).getName());
                }
                AndroidMegaChatMessage androidMsgSent = new AndroidMegaChatMessage(request.getMegaChatMessage());
                sendMessageToUI(androidMsgSent);

            }else{
                log("File NOT sent: "+e.getErrorCode()+"___"+e.getErrorString());
                showSnackbar(Constants.SNACKBAR_TYPE, getString(R.string.error_attaching_node_from_cloud), -1);
            }

        }else if(request.getType() == MegaChatRequest.TYPE_REVOKE_NODE_MESSAGE){
            if(e.getErrorCode()==MegaChatError.ERROR_OK){
                log("Node revoked correctly, msg id: "+request.getMegaChatMessage().getMsgId());
            }
            else{
                log("NOT revoked correctly");
                showSnackbar(Constants.SNACKBAR_TYPE, getString(R.string.error_revoking_node), -1);
            }

        }else if(request.getType() == MegaChatRequest.TYPE_CREATE_CHATROOM){
            log("Create chat request finish!!!");
            if(e.getErrorCode()==MegaChatError.ERROR_OK){

                log("open new chat");
                Intent intent = new Intent(this, ChatActivityLollipop.class);
                intent.setAction(Constants.ACTION_CHAT_SHOW_MESSAGES);
                intent.putExtra("CHAT_ID", request.getChatHandle());
                this.startActivity(intent);
                finish();
            }
            else{
                log("EEEERRRRROR WHEN CREATING CHAT " + e.getErrorString());
                showSnackbar(Constants.SNACKBAR_TYPE, getString(R.string.create_chat_error), -1);
            }
<<<<<<< HEAD
        }else if(request.getType() == MegaChatRequest.TYPE_LAST_GREEN){
=======
        }
        else if(request.getType() == MegaChatRequest.TYPE_LOAD_PREVIEW){
            if(e.getErrorCode()==MegaChatError.ERROR_OK){
                idChat = request.getChatHandle();
                MegaApplication.setOpenChatId(idChat);
                showChat(null);
            }
            else {
                log("EEEERRRRROR WHEN LOADING CHAT LINK" + e.getErrorString());
                if(e.getErrorCode()==MegaChatError.ERROR_EXIST) {
                    //ERROR_EXIST - If the user already participates in the chat.
                    idChat = request.getChatHandle();
                    MegaApplication.setOpenChatId(idChat);
                    showChat(null);
                    MegaChatRoom chatActive = megaChatApi.getChatRoom(idChat);
                    if (chatActive.isActive()) {
                        if (!chatActive.isPreview()) {
                            showAlertChatLink(false);
                        }
                    } else {
                        showConfirmationRejoinChat(request.getUserHandle());
                    }
                }
                else{

                    if(e.getErrorCode()==MegaChatError.ERROR_NOENT){
                        emptyTextView.setText(getString(R.string.invalid_chat_link));
                    }
                    else{
                        showSnackbar(Constants.MESSAGE_SNACKBAR_TYPE, getString(R.string.error_general_nodes), -1);
                        emptyTextView.setText(getString(R.string.error_chat_link));
                    }

                    emptyTextView.setVisibility(View.VISIBLE);
                    emptyLayout.setVisibility(View.VISIBLE);
                    chatRelativeLayout.setVisibility(View.GONE);

                    LinearLayout.LayoutParams emptyTextViewParams1 = (LinearLayout.LayoutParams)emptyImageView.getLayoutParams();
                    if(getResources().getConfiguration().orientation == Configuration.ORIENTATION_LANDSCAPE){
                        emptyImageView.setImageResource(R.drawable.chat_empty_landscape);
                        emptyTextViewParams1.setMargins(0, Util.scaleHeightPx(40, outMetrics), 0, Util.scaleHeightPx(24, outMetrics));
                    }else{
                        emptyImageView.setImageResource(R.drawable.ic_empty_chat_list);
                        emptyTextViewParams1.setMargins(0, Util.scaleHeightPx(100, outMetrics), 0, Util.scaleHeightPx(24, outMetrics));
                    }

                    emptyImageView.setLayoutParams(emptyTextViewParams1);
                }
            }
        }
        else if(request.getType() == MegaChatRequest.TYPE_AUTOJOIN_PUBLIC_CHAT) {
            if (e.getErrorCode() == MegaChatError.ERROR_OK) {

                if (request.getUserHandle() != -1) {
                    //Rejoin option
                    showChat(null);
                } else {
                    //Join
                    setChatSubtitle();
                    if (chatRoom.getNumPreviewers() > 0) {
                        observersNumberText.setText(chatRoom.getNumPreviewers() + "");
                        observersLayout.setVisibility(View.VISIBLE);
                    } else {
                        observersLayout.setVisibility(View.GONE);
                    }
                    supportInvalidateOptionsMenu();
                }
            } else {
                log("EEEERRRRROR WHEN JOINING CHAT " + e.getErrorCode() + " " + e.getErrorString());
                showSnackbar(Constants.MESSAGE_SNACKBAR_TYPE, getString(R.string.error_general_nodes), -1);
            }
        }
        else if(request.getType() == MegaChatRequest.TYPE_LAST_GREEN){
>>>>>>> 0f624dad
            log("TYPE_LAST_GREEN requested");

        }else if(request.getType() == MegaChatRequest.TYPE_ARCHIVE_CHATROOM){
            long chatHandle = request.getChatHandle();
            chatRoom = megaChatApi.getChatRoom(chatHandle);
            String chatTitle = chatRoom.getTitle();

            if(chatTitle==null){
                chatTitle = "";
            }
            else if(!chatTitle.isEmpty() && chatTitle.length()>60){
                chatTitle = chatTitle.substring(0,59)+"...";
            }

            if(!chatTitle.isEmpty() && chatRoom.isGroup() && !chatRoom.hasCustomTitle()){
                chatTitle = "\""+chatTitle+"\"";
            }

            if(e.getErrorCode()==MegaChatError.ERROR_OK){
                if(request.getFlag()){
                    log("Chat archived");
                    showSnackbar(Constants.SNACKBAR_TYPE, getString(R.string.success_archive_chat, chatTitle), -1);
                }
                else{
                    log("Chat unarchived");
                    showSnackbar(Constants.SNACKBAR_TYPE, getString(R.string.success_unarchive_chat, chatTitle), -1);
                }

            }else{
                if(request.getFlag()){
                    log("EEEERRRRROR WHEN ARCHIVING CHAT " + e.getErrorString());
                    showSnackbar(Constants.SNACKBAR_TYPE, getString(R.string.error_archive_chat, chatTitle), -1);
                }else{
                    log("EEEERRRRROR WHEN UNARCHIVING CHAT " + e.getErrorString());
                    showSnackbar(Constants.SNACKBAR_TYPE, getString(R.string.error_unarchive_chat, chatTitle), -1);
                }
            }

            supportInvalidateOptionsMenu();
            setChatSubtitle();

            if(!chatRoom.isArchived()){
                requestLastGreen(INITIAL_PRESENCE_STATUS);
            }
        }
    }

    @Override
    public void onRequestTemporaryError(MegaChatApiJava api, MegaChatRequest request, MegaChatError e) {
        log("onRequestTemporaryError");
    }

    @Override
    protected void onStop() {
        log("onStop()");
        try{
            if(textChat!=null){
                String written = textChat.getText().toString();
                if(written!=null){
                    dbH.setWrittenTextItem(Long.toString(idChat), textChat.getText().toString());
                }
            }
            else{
                log("textChat is NULL");
            }
        }catch (Exception e){
            log("Written message not stored on DB");
        }
        super.onStop();
    }

    @Override
    protected void onDestroy(){
        log("onDestroy()");

        if(emojiKeyboard!=null){
            emojiKeyboard.hideBothKeyboard(this);
        }
        if (handlerEmojiKeyboard != null){
            handlerEmojiKeyboard.removeCallbacksAndMessages(null);
        }
        if (handlerKeyboard != null){
            handlerKeyboard.removeCallbacksAndMessages(null);
        }

        if (megaChatApi != null) {
            megaChatApi.closeChatRoom(idChat, this);
            MegaApplication.setClosedChat(true);
            megaChatApi.removeChatListener(this);
            megaChatApi.removeChatCallListener(this);
        }

        if (handler != null) {
            handler.removeCallbacksAndMessages(null);
        }
        if(callInProgressChrono!=null){
            callInProgressChrono.stop();
            callInProgressChrono.setVisibility(View.GONE);
        }
        if(callInProgressLayout!=null){
            callInProgressLayout.setVisibility(View.GONE);
        }
        LocalBroadcastManager.getInstance(this).unregisterReceiver(dialogConnectReceiver);

        super.onDestroy();
    }

    public void closeChat(boolean shouldLogout){
        log("closeChat");
        if(idChat!=-1){
            megaChatApi.closeChatRoom(idChat, this);
        }

        if(chatRoom!=null){
            if(chatRoom.isPreview()){
                megaChatApi.closeChatPreview(idChat);

                if(chatC.isInAnonymousMode() && shouldLogout){
                    megaChatApi.logout();
                }
            }
        }

        MegaApplication.setClosedChat(true);
    }

    @Override
    protected void onNewIntent(Intent intent){
        log("onNewIntent");

        if (intent != null){
            if (intent.getAction() != null){
                log("Intent is here!: "+intent.getAction());
                if (intent.getAction().equals(Constants.ACTION_CLEAR_CHAT)){
                    log("Intent to Clear history");
                    showConfirmationClearChat(chatRoom);
                }
                else if(intent.getAction().equals(Constants.ACTION_UPDATE_ATTACHMENT)){
                    log("Intent to update an attachment with error");

                    long idPendMsg = intent.getLongExtra("ID_MSG", -1);
                    if(idPendMsg!=-1){
                        int indexToChange = -1;
                        ListIterator<AndroidMegaChatMessage> itr = messages.listIterator(messages.size());

                        // Iterate in reverse.
                        while(itr.hasPrevious()) {
                            AndroidMegaChatMessage messageToCheck = itr.previous();

                            if(messageToCheck.isUploading()){
                                if(messageToCheck.getPendingMessage().getId()==idPendMsg){
                                    indexToChange = itr.nextIndex();
                                    log("Found index to change: "+indexToChange);
                                    break;
                                }
                            }
                        }

                        if(indexToChange!=-1){
                            log("Index modified: "+indexToChange);

                            PendingMessageSingle pendingMsg = null;
                            if(idPendMsg!=-1){
                                pendingMsg = dbH.findPendingMessageById(idPendMsg);

                                if(pendingMsg!=null){
                                    messages.get(indexToChange).setPendingMessage(pendingMsg);
                                    adapter.modifyMessage(messages, indexToChange+1);
                                }
                            }
                        }
                        else{
                            log("Error, id pending message message not found!!");
                        }
                    }
                    else{
                        log("Error. The idPendMsg is -1");
                    }

                    int isOverquota = intent.getIntExtra("IS_OVERQUOTA", 0);
                    if(isOverquota==1){
                        showOverquotaAlert(false);
                    }
                    else if (isOverquota==2){
                        showOverquotaAlert(true);
                    }

                    return;
                }
                else if((intent.getAction().equals(Constants.ACTION_CHAT_SHOW_MESSAGES))||(intent.getAction().equals(Constants.ACTION_OPEN_CHAT_LINK))){
                    log("Intent to open new chat: "+intent.getAction());
                    if(messages!=null){
                        messages.clear();
                    }

                    adapter.notifyDataSetChanged();
                    closeChat(false);
                    MegaApplication.setOpenChatId(-1);
                    initAfterIntent(intent, null);
                }
                else{
                    log("Other intent");
                }
            }
        }
        super.onNewIntent(intent);
        setIntent(intent);
        return;
    }

    public String getPeerFullName(long userHandle){
        return chatRoom.getPeerFullnameByHandle(userHandle);
    }

    public MegaChatRoom getChatRoom() {
        return chatRoom;
    }

    public void setChatRoom(MegaChatRoom chatRoom) {
        this.chatRoom = chatRoom;
    }

    public void removeRequestDialog(){
        try{
            statusDialog.dismiss();
        } catch(Exception ex){};
    }

    public void revoke(){
        log("revoke");
        megaChatApi.revokeAttachmentMessage(idChat, selectedMessageId);
    }

    @Override
    public void onRequestStart(MegaApiJava api, MegaRequest request) {

    }

    @Override
    public void onRequestUpdate(MegaApiJava api, MegaRequest request) {

    }

    @Override
    public void onRequestFinish(MegaApiJava api, MegaRequest request, MegaError e) {
        removeRequestDialog();

        if (request.getType() == MegaRequest.TYPE_INVITE_CONTACT){
            log("MegaRequest.TYPE_INVITE_CONTACT finished: "+request.getNumber());

            if(request.getNumber()== MegaContactRequest.INVITE_ACTION_REMIND){
                showSnackbar(Constants.SNACKBAR_TYPE, getString(R.string.context_contact_invitation_resent), -1);
            }
            else{
                if (e.getErrorCode() == MegaError.API_OK){
                    log("OK INVITE CONTACT: "+request.getEmail());
                    if(request.getNumber()==MegaContactRequest.INVITE_ACTION_ADD)
                    {
                        showSnackbar(Constants.SNACKBAR_TYPE, getString(R.string.context_contact_request_sent, request.getEmail()), -1);
                    }
                }
                else{
                    log("Code: "+e.getErrorString());
                    if(e.getErrorCode()==MegaError.API_EEXIST)
                    {
                        showSnackbar(Constants.SNACKBAR_TYPE, getString(R.string.context_contact_already_invited, request.getEmail()), -1);
                    }
                    else if(request.getNumber()==MegaContactRequest.INVITE_ACTION_ADD && e.getErrorCode()==MegaError.API_EARGS)
                    {
                        showSnackbar(Constants.SNACKBAR_TYPE, getString(R.string.error_own_email_as_contact), -1);
                    }
                    else{
                        showSnackbar(Constants.SNACKBAR_TYPE, getString(R.string.general_error), -1);
                    }
                    log("ERROR: " + e.getErrorCode() + "___" + e.getErrorString());
                }
            }
        }
        else if(request.getType() == MegaRequest.TYPE_COPY){
            if (e.getErrorCode() != MegaError.API_OK) {

                log("e.getErrorCode() != MegaError.API_OK");

                if(e.getErrorCode()==MegaError.API_EOVERQUOTA){
                    log("OVERQUOTA ERROR: "+e.getErrorCode());
                    Intent intent = new Intent(this, ManagerActivityLollipop.class);
                    intent.setAction(Constants.ACTION_OVERQUOTA_STORAGE);
                    startActivity(intent);
                    finish();
                }
                else if(e.getErrorCode()==MegaError.API_EGOINGOVERQUOTA){
                    log("OVERQUOTA ERROR: "+e.getErrorCode());
                    Intent intent = new Intent(this, ManagerActivityLollipop.class);
                    intent.setAction(Constants.ACTION_PRE_OVERQUOTA_STORAGE);
                    startActivity(intent);
                    finish();
                }
                else
                {
                    showSnackbar(Constants.SNACKBAR_TYPE, getString(R.string.import_success_error), -1);
                }

            }else{
                showSnackbar(Constants.SNACKBAR_TYPE, getString(R.string.import_success_message), -1);
            }
        }
        else if (request.getType() == MegaRequest.TYPE_CANCEL_TRANSFER){
            if (e.getErrorCode() != MegaError.API_OK) {
                log("Error TYPE_CANCEL_TRANSFER: "+e.getErrorCode());
            }
            else{
                log("Chat upload cancelled");
            }
        }
    }

    @Override
    public void onRequestTemporaryError(MegaApiJava api, MegaRequest request, MegaError e) {

    }

    @Override
    public void onSaveInstanceState(Bundle outState){
        log("onSaveInstanceState");
        super.onSaveInstanceState(outState);
        outState.putLong("idChat", idChat);
        outState.putLong("selectedMessageId", selectedMessageId);
        outState.putInt("selectedPosition", selectedPosition);
        outState.putInt("typeMessageJump",typeMessageJump);

        if(messageJumpLayout.getVisibility() == View.VISIBLE){
            visibilityMessageJump = true;
        }else{
            visibilityMessageJump = false;
        }
        outState.putBoolean("visibilityMessageJump",visibilityMessageJump);
        outState.putLong("lastMessageSeen", lastIdMsgSeen);
        outState.putLong("generalUnreadCount", generalUnreadCount);
        outState.putBoolean("isHideJump",isHideJump);
        outState.putString("mOutputFilePath",mOutputFilePath);
//        outState.putInt("position_imageDrag", position_imageDrag);
//        outState.putSerializable("holder_imageDrag", holder_imageDrag);
    }

    public void askSizeConfirmationBeforeChatDownload(String parentPath, ArrayList<MegaNode> nodeList, long size){
        log("askSizeConfirmationBeforeChatDownload");

        final String parentPathC = parentPath;
        final ArrayList<MegaNode> nodeListC = nodeList;
        final long sizeC = size;
        final ChatController chatC = new ChatController(this);

        android.support.v7.app.AlertDialog.Builder builder;
        if (Build.VERSION.SDK_INT >= Build.VERSION_CODES.HONEYCOMB) {
            builder = new AlertDialog.Builder(this, R.style.AppCompatAlertDialogStyle);
        }
        else{
            builder = new AlertDialog.Builder(this);
        }
        LinearLayout confirmationLayout = new LinearLayout(this);
        confirmationLayout.setOrientation(LinearLayout.VERTICAL);
        LinearLayout.LayoutParams params = new LinearLayout.LayoutParams(LinearLayout.LayoutParams.MATCH_PARENT, LinearLayout.LayoutParams.WRAP_CONTENT);
        params.setMargins(Util.scaleWidthPx(20, outMetrics), Util.scaleHeightPx(10, outMetrics), Util.scaleWidthPx(17, outMetrics), 0);

        final CheckBox dontShowAgain =new CheckBox(this);
        dontShowAgain.setText(getString(R.string.checkbox_not_show_again));
        dontShowAgain.setTextColor(ContextCompat.getColor(this, R.color.text_secondary));

        confirmationLayout.addView(dontShowAgain, params);

        builder.setView(confirmationLayout);

//				builder.setTitle(getString(R.string.confirmation_required));

        builder.setMessage(getString(R.string.alert_larger_file, Util.getSizeString(sizeC)));
        builder.setPositiveButton(getString(R.string.general_save_to_device),
                new DialogInterface.OnClickListener() {
                    public void onClick(DialogInterface dialog, int whichButton) {
                        if(dontShowAgain.isChecked()){
                            dbH.setAttrAskSizeDownload("false");
                        }
                        chatC.download(parentPathC, nodeListC);
                    }
                });
        builder.setNegativeButton(getString(android.R.string.cancel), new DialogInterface.OnClickListener() {
            public void onClick(DialogInterface dialog, int whichButton) {
                if(dontShowAgain.isChecked()){
                    dbH.setAttrAskSizeDownload("false");
                }
            }
        });

        downloadConfirmationDialog = builder.create();
        downloadConfirmationDialog.show();
    }

    /*
	 * Handle processed upload intent
	 */
    public void onIntentProcessed(List<ShareInfo> infos) {
        log("onIntentProcessedLollipop");

        if (infos == null) {
            showSnackbar(Constants.SNACKBAR_TYPE, getString(R.string.upload_can_not_open), -1);
        }
        else {
            log("Launch chat upload with files "+infos.size());
            for (ShareInfo info : infos) {
                Intent intent = new Intent(this, ChatUploadService.class);

                PendingMessageSingle pMsgSingle = new PendingMessageSingle();
                pMsgSingle.setChatId(idChat);
                long timestamp = System.currentTimeMillis()/1000;
                pMsgSingle.setUploadTimestamp(timestamp);

                String fingerprint = megaApi.getFingerprint(info.getFileAbsolutePath());

                pMsgSingle.setFilePath(info.getFileAbsolutePath());
                pMsgSingle.setName(info.getTitle());
                pMsgSingle.setFingerprint(fingerprint);

                long idMessage = dbH.addPendingMessage(pMsgSingle);
                pMsgSingle.setId(idMessage);

                if(idMessage!=-1){
                    intent.putExtra(ChatUploadService.EXTRA_ID_PEND_MSG, idMessage);

                    log("name of the file: "+info.getTitle());
                    log("size of the file: "+info.getSize());

                    AndroidMegaChatMessage newNodeAttachmentMsg = new AndroidMegaChatMessage(pMsgSingle, true);
                    sendMessageToUI(newNodeAttachmentMsg);

//                ArrayList<String> filePaths = newPendingMsg.getFilePaths();
//                filePaths.add("/home/jfjf.jpg");

                    intent.putExtra(ChatUploadService.EXTRA_CHAT_ID, idChat);

                    startService(intent);
                }
                else{
                    log("Error when adding pending msg to the database");
                }

                if (statusDialog != null) {
                    try {
                        statusDialog.dismiss();
                    }
                    catch(Exception ex){}
                }
            }
        }
    }

    public void openChatAfterForward(long chatHandle, String text){
        log("openChatAfterForward");
        try{
            statusDialog.dismiss();
        } catch(Exception ex) {};

        if(chatHandle==idChat){
            log("Chat already opened");

            try{
                statusDialog.dismiss();
            } catch(Exception ex) {};

            if(adapter!=null){
                if(adapter.isMultipleSelect()){
                    clearSelections();
                    hideMultipleSelect();
                }
            }

            if(text!=null){
                showSnackbar(Constants.SNACKBAR_TYPE, text, -1);
            }
        }
        else{
            if(chatHandle!=-1){
                log("Open chat to forward messages");

                Intent intentOpenChat = new Intent(this, ManagerActivityLollipop.class);
                intentOpenChat.addFlags(Intent.FLAG_ACTIVITY_CLEAR_TOP);
                intentOpenChat.setAction(Constants.ACTION_CHAT_NOTIFICATION_MESSAGE);
                intentOpenChat.putExtra("CHAT_ID", chatHandle);
                if(text!=null){
                    intentOpenChat.putExtra("showSnackbar", text);
                }
                startActivity(intentOpenChat);
                closeChat(true);
                finish();
            }
            else{
                if(adapter.isMultipleSelect()){
                    clearSelections();
                    hideMultipleSelect();
                }
                if(text!=null){
                    showSnackbar(Constants.SNACKBAR_TYPE, text, -1);
                }
            }
        }
    }

    public void markAsSeen(MegaChatMessage msg){
        log("markAsSeen");
        if(activityVisible){
            if(msg.getStatus()!=MegaChatMessage.STATUS_SEEN) {
                megaChatApi.setMessageSeen(chatRoom.getChatId(), msg.getMsgId());
            }
        }
    }

   @Override
    protected void onResume(){
        log("onResume");
        super.onResume();


        if(idChat!=-1 && chatRoom!=null) {

            setNodeAttachmentVisible();

            MegaApplication.setShowPinScreen(true);
            MegaApplication.setOpenChatId(idChat);

            supportInvalidateOptionsMenu();

            int chatConnection = megaChatApi.getChatConnectionState(idChat);
            log("Chat connection (" + idChat+ ") is: "+chatConnection);
            if(chatConnection==MegaChatApi.CHAT_CONNECTION_ONLINE) {
                setAsRead = true;
                requestLastGreen(INITIAL_PRESENCE_STATUS);
            }
            else{
                setAsRead=false;
            }

            if(chatRoom.hasCustomTitle()){
                textChat.setHint(getString(R.string.type_message_hint_with_customized_title, chatRoom.getTitle()));
            }else{
                textChat.setHint(getString(R.string.type_message_hint_with_default_title, chatRoom.getTitle()));
            }

            if(emojiKeyboard!=null){
                emojiKeyboard.hideBothKeyboard(this);
            }
            //Update last seen position if different and there is unread messages
            //If the chat is being opened do not update, onLoad will do that

            //!isLoadingMessages
            if(!isOpeningChat) {
                log("Chat is NOT loading history");
                if(lastSeenReceived == true && messages != null){

                    long unreadCount = chatRoom.getUnreadCount();
                    if (unreadCount != 0) {
                        lastIdMsgSeen = megaChatApi.getLastMessageSeenId(idChat);

                        //Find last message
                        int positionLastMessage = -1;
                        for(int i=messages.size()-1; i>=0;i--) {
                            AndroidMegaChatMessage androidMessage = messages.get(i);

                            if (!androidMessage.isUploading()) {
                                MegaChatMessage msg = androidMessage.getMessage();
                                if (msg.getMsgId() == lastIdMsgSeen) {
                                    positionLastMessage = i;
                                    break;
                                }
                            }
                        }

                        if(positionLastMessage==-1){
                            scrollToMessage(-1);

                        }
                        else{
                            //Check if it has no my messages after

                            if(positionLastMessage >= messages.size()-1){
                                log("Nothing after, do not increment position");
                            }
                            else{
                                positionLastMessage = positionLastMessage + 1;
                            }

                            AndroidMegaChatMessage message = messages.get(positionLastMessage);
                            log("Position lastMessage found: "+positionLastMessage+" messages.size: "+messages.size());

                            while(message.getMessage().getUserHandle()==megaChatApi.getMyUserHandle()){
                                lastIdMsgSeen = message.getMessage().getMsgId();
                                positionLastMessage = positionLastMessage + 1;
                                message = messages.get(positionLastMessage);
                            }

                            generalUnreadCount = unreadCount;

                            scrollToMessage(lastIdMsgSeen);
                        }
                    }
                    else{
                        if(generalUnreadCount!=0){
                            scrollToMessage(-1);
                        }
                    }
                }
                setLastMessageSeen();
            }
            else{
                log("onResume:openingChat:doNotUpdateLastMessageSeen");
            }

            activityVisible = true;

<<<<<<< HEAD
       MegaChatCall call = megaChatApi.getChatCall(idChat);
       showCallLayout(call);
=======
            showCallLayout(megaChatApi.getChatCall(idChat));
>>>>>>> 0f624dad

            if(aB != null && aB.getTitle() != null){
                titleToolbar.setText(adjustForLargeFont(titleToolbar.getText().toString()));
            }
        }
    }

    public void scrollToMessage(long lastId){
        for(int i=messages.size()-1; i>=0;i--) {
            AndroidMegaChatMessage androidMessage = messages.get(i);

            if (!androidMessage.isUploading()) {
                MegaChatMessage msg = androidMessage.getMessage();
                if (msg.getMsgId() == lastId) {
                    log("scrollToPosition: "+i);
                    mLayoutManager.scrollToPositionWithOffset(i+1,Util.scaleHeightPx(30, outMetrics));
                    break;
                }
            }
        }

    }

    public void setLastMessageSeen(){
        log("setLastMessageSeen");

        if(messages!=null){
            if(!messages.isEmpty()){
                AndroidMegaChatMessage lastMessage = messages.get(messages.size()-1);
                int index = messages.size()-1;
                if((lastMessage!=null)&&(lastMessage.getMessage()!=null)){
                    if (!lastMessage.isUploading()) {
                        while (lastMessage.getMessage().getUserHandle() == megaChatApi.getMyUserHandle()) {
                            index--;
                            if (index == -1) {
                                break;
                            }
                            lastMessage = messages.get(index);
                        }

                        if (lastMessage.getMessage() != null) {
                            boolean resultMarkAsSeen = megaChatApi.setMessageSeen(idChat, lastMessage.getMessage().getMsgId());
                            log("(A)Result setMessageSeen: " + resultMarkAsSeen);
                        }

                    } else {
                        while (lastMessage.isUploading() == true) {
                            index--;
                            if (index == -1) {
                                break;
                            }
                            lastMessage = messages.get(index);
                        }
                        if((lastMessage!=null)&&(lastMessage.getMessage()!=null)){

                            while (lastMessage.getMessage().getUserHandle() == megaChatApi.getMyUserHandle()) {
                                index--;
                                if (index == -1) {
                                    break;
                                }
                                lastMessage = messages.get(index);
                            }

                            if (lastMessage.getMessage() != null) {
                                boolean resultMarkAsSeen = megaChatApi.setMessageSeen(idChat, lastMessage.getMessage().getMsgId());
                                log("(B)Result setMessageSeen: " + resultMarkAsSeen);
                            }
                        }
                    }
                }
                else{
                    log("ERROR:lastMessageNUll");
                }
            }
        }
    }

    @Override
    protected void onPause(){
        log("onPause");
        super.onPause();

        activityVisible = false;
        MegaApplication.setOpenChatId(-1);
    }

    @Override
    public void onChatListItemUpdate(MegaChatApiJava api, MegaChatListItem item) {
        if(item.hasChanged(MegaChatListItem.CHANGE_TYPE_UNREAD_COUNT)) {
            updateNavigationToolbarIcon();
        }
    }

    public void updateNavigationToolbarIcon(){

        if (Build.VERSION.SDK_INT >= Build.VERSION_CODES.KITKAT) {

            if(!chatC.isInAnonymousMode()){
                int numberUnread = megaChatApi.getUnreadChats();

                if(numberUnread==0){
                    aB.setHomeAsUpIndicator(R.drawable.ic_arrow_back_white);
                }
                else{

                    badgeDrawable.setProgress(1.0f);

                    if(numberUnread>9){
                        badgeDrawable.setText("9+");
                    }
                    else{
                        badgeDrawable.setText(numberUnread+"");
                    }

                    aB.setHomeAsUpIndicator(badgeDrawable);
                }
            }
            else{
                aB.setHomeAsUpIndicator(R.drawable.ic_arrow_back_white);
            }
        }
        else{
            aB.setHomeAsUpIndicator(R.drawable.ic_arrow_back_white);
        }
    }

    @Override
    public void onChatInitStateUpdate(MegaChatApiJava api, int newState) {

    }

    @Override
    public void onChatPresenceConfigUpdate(MegaChatApiJava api, MegaChatPresenceConfig config) {

    }

    @Override
    public void onChatOnlineStatusUpdate(MegaChatApiJava api, long userHandle, int status, boolean inProgress) {
        log("onChatOnlineStatusUpdate: " + status + "___" + inProgress);
        setChatSubtitle();
        requestLastGreen(status);
    }

    @Override
    public void onChatConnectionStateUpdate(MegaChatApiJava api, long chatid, int newState) {
        log("onChatConnectionStateUpdate: "+newState);

        supportInvalidateOptionsMenu();

        if (idChat == chatid) {
            if (newState == MegaChatApi.CHAT_CONNECTION_ONLINE) {
                log("Chat is now ONLINE");
                setAsRead = true;
                setLastMessageSeen();

                if (stateHistory == MegaChatApi.SOURCE_ERROR && retryHistory) {
                    log("onChatConnectionStateUpdate:SOURCE_ERROR:call to load history again");
                    retryHistory = false;
                    loadHistory();
                }

            } else {
                setAsRead = false;
            }

            setChatSubtitle();
        }
    }

    @Override
    public void onChatPresenceLastGreen(MegaChatApiJava api, long userhandle, int lastGreen) {
        log("onChatPresenceLastGreen: "+lastGreen);
        if(!chatRoom.isGroup() && userhandle == chatRoom.getPeerHandle(0)){
            log("Update last green");
            minutesLastGreen = lastGreen;

            int state = megaChatApi.getUserOnlineStatus(chatRoom.getPeerHandle(0));

            if(state != MegaChatApi.STATUS_ONLINE && state != MegaChatApi.STATUS_BUSY && state != MegaChatApi.STATUS_INVALID){
                String formattedDate = TimeUtils.lastGreenDate(this, lastGreen);

                setLastGreen(formattedDate);

                log("Date last green: "+formattedDate);
            }
        }
    }

    public void takePicture(){
        log("takePicture");

        Intent intent = new Intent(MediaStore.ACTION_IMAGE_CAPTURE);
        if (intent.resolveActivity(getPackageManager()) != null) {
            File photoFile = createImageFile();
            Uri photoURI;
            if(photoFile != null){
                if (Build.VERSION.SDK_INT >= Build.VERSION_CODES.N) {
                    photoURI = FileProvider.getUriForFile(this, "mega.privacy.android.app.providers.fileprovider", photoFile);
                }
                else{
                    photoURI = Uri.fromFile(photoFile);
                }

                isTakePicture = false;
                mOutputFilePath = photoFile.getAbsolutePath();
                if(mOutputFilePath!=null){
                    intent.setFlags(Intent.FLAG_GRANT_READ_URI_PERMISSION);
                    intent.setFlags(Intent.FLAG_GRANT_WRITE_URI_PERMISSION);
                    intent.putExtra(MediaStore.EXTRA_OUTPUT, photoURI);
                    startActivityForResult(intent, Constants.TAKE_PHOTO_CODE);
                }
            }
        }

    }

    public void uploadPicture(String path){
        log("uploadPicture - Path: "+path);

        File selfie = new File(path);

        Intent intent = new Intent(this, ChatUploadService.class);

        PendingMessageSingle pMsgSingle = new PendingMessageSingle();
        pMsgSingle.setChatId(idChat);
        long timestamp = System.currentTimeMillis()/1000;
        pMsgSingle.setUploadTimestamp(timestamp);

        String fingerprint = megaApi.getFingerprint(selfie.getAbsolutePath());

        pMsgSingle.setFilePath(selfie.getAbsolutePath());
        pMsgSingle.setName(selfie.getName());
        pMsgSingle.setFingerprint(fingerprint);

        long idMessage = dbH.addPendingMessage(pMsgSingle);
        pMsgSingle.setId(idMessage);

        if(idMessage!=-1){
            intent.putExtra(ChatUploadService.EXTRA_ID_PEND_MSG, idMessage);

            if(!isLoadingHistory){
                AndroidMegaChatMessage newNodeAttachmentMsg = new AndroidMegaChatMessage(pMsgSingle, true);
                sendMessageToUI(newNodeAttachmentMsg);
            }

            intent.putExtra(ChatUploadService.EXTRA_CHAT_ID, idChat);
            startService(intent);
        }
        else{
            log("Error when adding pending msg to the database");
        }
    }

    public void multiselectActivated(boolean flag){
        String text = textChat.getText().toString();

        if(flag){
            //multiselect on
            if(!text.isEmpty()) {
                textChat.setTextColor(ContextCompat.getColor(this, R.color.transfer_progress));
            }
            if(!sendIcon.isEnabled()){
                sendIcon.setEnabled(true);
                sendIcon.setImageDrawable(ContextCompat.getDrawable(this, R.drawable.ic_send_black));
            }
        }else if(!flag){
            //multiselect off
            if(sendIcon.isEnabled()) {

                textChat.setTextColor(ContextCompat.getColor(this, R.color.black));
                if(!text.isEmpty()) {
                    sendIcon.setEnabled(true);
                    sendIcon.setImageDrawable(ContextCompat.getDrawable(this, R.drawable.ic_send_black));
                }else{
                    sendIcon.setEnabled(false);
                    sendIcon.setImageDrawable(ContextCompat.getDrawable(this, R.drawable.ic_send_trans));
                }
            }
        }
    }

    private void showOverquotaAlert(boolean prewarning){
        log("showOverquotaAlert: prewarning: "+prewarning);

        AlertDialog.Builder builder = new AlertDialog.Builder(this);
        builder.setTitle(getString(R.string.overquota_alert_title));

        if(prewarning){
            builder.setMessage(getString(R.string.pre_overquota_alert_text));
        }
        else{
            builder.setMessage(getString(R.string.overquota_alert_text));
        }

        if(chatAlertDialog ==null){

            builder.setPositiveButton(getString(R.string.my_account_upgrade_pro), new android.content.DialogInterface.OnClickListener() {

                @Override
                public void onClick(DialogInterface dialog, int which) {
                    showUpgradeAccount();
                }
            });
            builder.setNegativeButton(getString(R.string.general_cancel), new android.content.DialogInterface.OnClickListener() {

                @Override
                public void onClick(DialogInterface dialog, int which) {
                    dialog.dismiss();
                    chatAlertDialog =null;
                }
            });

            chatAlertDialog = builder.create();
            chatAlertDialog.setCanceledOnTouchOutside(false);
        }

        chatAlertDialog.show();
    }

    public void showUpgradeAccount(){
        log("showUpgradeAccount");
        Intent upgradeIntent = new Intent(this, ManagerActivityLollipop.class);
        upgradeIntent.setAction(Constants.ACTION_SHOW_UPGRADE_ACCOUNT);
        startActivity(upgradeIntent);
    }

    public void showJumpMessage(){
        if((!isHideJump)&&(typeMessageJump!=TYPE_MESSAGE_NEW_MESSAGE)){
            typeMessageJump = TYPE_MESSAGE_JUMP_TO_LEAST;
            messageJumpText.setText(getResources().getString(R.string.message_jump_latest));
            messageJumpLayout.setVisibility(View.VISIBLE);
        }
    }

    @Override
    public void onChatCallUpdate(MegaChatApiJava api, MegaChatCall call) {
        if (call.getChatid() == idChat) {
            if (call.hasChanged(MegaChatCall.CHANGE_TYPE_STATUS)) {

                int callStatus = call.getStatus();
                switch (callStatus) {
                    case MegaChatCall.CALL_STATUS_USER_NO_PRESENT:
                    case MegaChatCall.CALL_STATUS_RING_IN:
                    case MegaChatCall.CALL_STATUS_REQUEST_SENT:
                    case MegaChatCall.CALL_STATUS_IN_PROGRESS:{
                        log("onChatCallUpdate:STATUS: "+callStatus);
                        showCallLayout(call);
                        break;
                    }

                    case MegaChatCall.CALL_STATUS_DESTROYED: {
                        log("onChatCallUpdate:STATUS: DESTROYED");

                        subtitleToobar.setVisibility(View.VISIBLE);
                        if (subtitleCall.getVisibility() != View.GONE) {
                            subtitleCall.setVisibility(View.GONE);
                            if (chronoCall != null) {
                                chronoCall.stop();
                                chronoCall.setVisibility(View.GONE);
                            }
                        }
                        if (callInProgressLayout.getVisibility() != View.GONE) {
                            callInProgressLayout.setVisibility(View.GONE);
                            callInProgressLayout.setOnClickListener(null);
                            if (callInProgressChrono != null) {
                                callInProgressChrono.stop();
                                callInProgressChrono.setVisibility(View.GONE);
                            }
                        }
                        invalidateOptionsMenu();
                        break;
                    }

                    default:
                        break;
                }

            } else if ((call.hasChanged(MegaChatCall.CHANGE_TYPE_REMOTE_AVFLAGS))||(call.hasChanged(MegaChatCall.CHANGE_TYPE_LOCAL_AVFLAGS)) || (call.hasChanged(MegaChatCall.CHANGE_TYPE_CALL_COMPOSITION))) {
                log("onChatCallUpdate: REMOTE_AVFLAGS || LOCAL_AVFLAGS || COMPOSITION");
                usersWithVideo();
            }
        }else{
            log("onChatCallUpdate: different chat");
        }
    }

    private void showCallLayout(MegaChatCall call){
        log("showCallLayout");
        if((call==null)&&(megaChatApi!=null)){
            call = megaChatApi.getChatCall(idChat);
        }
        if(call!=null){
            if((call.getStatus() == MegaChatCall.CALL_STATUS_USER_NO_PRESENT) || (call.getStatus() == MegaChatCall.CALL_STATUS_RING_IN)){
                log("showCallLayout: USER_NO_PRESENT || RING_IN");

                if(isGroup()){
                    //Group:
                    log("showCallLayout: USER_NO_PRESENT || RING_IN - Group");

                    subtitleCall.setVisibility(View.GONE);
                    if(chronoCall!=null){
                        chronoCall.stop();
                        chronoCall.setVisibility(View.GONE);
                    }
                    subtitleToobar.setVisibility(View.GONE);
                    usersWithVideo();

                    long callerHandle = call.getCaller();
                    if(callerHandle != -1){
                        String textJoinCall = getString(R.string.join_call_layout_in_group_call, getPeerFullName(callerHandle));
                        callInProgressText.setText(textJoinCall);
                    }else{
                        callInProgressText.setText(getString(R.string.join_call_layout));
                    }
                    callInProgressLayout.setVisibility(View.VISIBLE);
                    callInProgressLayout.setOnClickListener(this);

                    if(callInProgressChrono!=null){
                        callInProgressChrono.stop();
                        callInProgressChrono.setVisibility(View.GONE);
                    }
                    usersWithVideo();

                }else{
                    //Individual:
                    log("showCallLayout: USER_NO_PRESENT || RING_IN - Individual");

                    subtitleToobar.setVisibility(View.VISIBLE);
                    subtitleCall.setVisibility(View.GONE);
                    if(chronoCall!=null){
                        chronoCall.stop();
                        chronoCall.setVisibility(View.GONE);
                    }

                    callInProgressLayout.setVisibility(View.GONE);
                    callInProgressLayout.setOnClickListener(this);
                    callInProgressText.setText(getString(R.string.call_in_progress_layout));

                    if(callInProgressChrono!=null){
                        callInProgressChrono.stop();
                        callInProgressChrono.setVisibility(View.GONE);
                    }
                }

            }else if(call.getStatus() == MegaChatCall.CALL_STATUS_REQUEST_SENT){
                log("showCallLayout: REQUEST_SENT");

                subtitleToobar.setVisibility(View.VISIBLE);
                subtitleCall.setVisibility(View.GONE);
                if(chronoCall!=null){
                    chronoCall.stop();
                    chronoCall.setVisibility(View.GONE);
                }

                callInProgressLayout.setVisibility(View.VISIBLE);
                callInProgressLayout.setOnClickListener(this);
                callInProgressText.setText(getString(R.string.call_in_progress_layout));
                if(callInProgressChrono!=null){
                    callInProgressChrono.stop();
                    callInProgressChrono.setVisibility(View.GONE);
                }


            }else if(call.getStatus() == MegaChatCall.CALL_STATUS_IN_PROGRESS){
                log("showCallLayout: IN_PROGRESS");

                callInProgressLayout.setVisibility(View.VISIBLE);
                callInProgressLayout.setOnClickListener(this);
                callInProgressText.setText(getString(R.string.call_in_progress_layout));
                if(callInProgressChrono!=null){
                    callInProgressChrono.setVisibility(View.VISIBLE);
                    callInProgressChrono.setBase(SystemClock.elapsedRealtime() - (call.getDuration()*1000));
                    callInProgressChrono.start();
                    callInProgressChrono.setFormat("%s");
                }

                if(isGroup()) {
                    log("showCallLayout: IN_PROGRESS - Group");

                    //Group:
                    subtitleCall.setVisibility(View.VISIBLE);
                    if(chronoCall!=null){
                        chronoCall.setVisibility(View.VISIBLE);
                        chronoCall.setBase(SystemClock.elapsedRealtime() - (call.getDuration()*1000));
                        chronoCall.start();
                        chronoCall.setFormat("%s");
                    }
                    subtitleToobar.setVisibility(View.GONE);
                    usersWithVideo();

                }else{
                    log("showCallLayout: IN_PROGRESS - Individual");

                    //Individual:
                    subtitleCall.setVisibility(View.GONE);
                    subtitleToobar.setVisibility(View.VISIBLE);
                    if(chronoCall!=null){
                        chronoCall.stop();
                        chronoCall.setVisibility(View.GONE);
                    }
                }
                invalidateOptionsMenu();
            }
        }
    }

    private  void usersWithVideo(){
        if(megaChatApi!=null){
            MegaChatCall call = megaChatApi.getChatCall(idChat);
            if(call!=null){
                if(isGroup() && (subtitleCall.getVisibility() == View.VISIBLE)){
                    int usersWithVideo = call.getNumParticipants(MegaChatCall.VIDEO);
                    int totalVideosAllowed = megaChatApi.getMaxVideoCallParticipants();
                    if((usersWithVideo > 0) && (totalVideosAllowed != 0)){
                        participantsText.setText(usersWithVideo + "/" + totalVideosAllowed);
                        participantsLayout.setVisibility(View.VISIBLE);
                    }else{
                        participantsLayout.setVisibility(View.GONE);
                    }
                }
            }
        }
    }

    public void goToEnd(){
        log("goToEnd()");
        int infoToShow = -1;
        if((messages!=null)&&(messages.size()>0)){
            int index = messages.size()-1;

            AndroidMegaChatMessage msg = messages.get(index);

            while (!msg.isUploading() && msg.getMessage().getStatus() == MegaChatMessage.STATUS_SENDING_MANUAL) {
                index--;
                if (index == -1) {
                    break;
                }
                msg = messages.get(index);
            }

            if(index == (messages.size()-1)){
                //Scroll to end
                mLayoutManager.scrollToPositionWithOffset(index+1,Util.scaleHeightPx(20, outMetrics));
            }else{
                index++;
                infoToShow = adjustInfoToShow(index);
                if(infoToShow== AndroidMegaChatMessage.CHAT_ADAPTER_SHOW_ALL){
                    mLayoutManager.scrollToPositionWithOffset(index, Util.scaleHeightPx(50, outMetrics));
                }else{
                    mLayoutManager.scrollToPositionWithOffset(index, Util.scaleHeightPx(20, outMetrics));
                }
            }
        }

        hideMessageJump();
    }

    public void setNewVisibility(boolean vis){
        newVisibility = vis;
    }

    public void hideMessageJump(){
        isHideJump = true;
        visibilityMessageJump=false;
        if(messageJumpLayout.getVisibility() == View.VISIBLE){
            messageJumpLayout.animate()
                        .alpha(0.0f)
                        .setDuration(1000)
                        .withEndAction(new Runnable() {
                            @Override public void run() {
                                messageJumpLayout.setVisibility(View.GONE);
                                messageJumpLayout.setAlpha(1.0f);
                            }
                        })
                        .start();
        }
    }

    public MegaApiAndroid getLocalMegaApiFolder() {

        PackageManager m = getPackageManager();
        String s = getPackageName();
        PackageInfo p;
        String path = null;
        try {
            p = m.getPackageInfo(s, 0);
            path = p.applicationInfo.dataDir + "/";
        } catch (PackageManager.NameNotFoundException e) {
            e.printStackTrace();
        }

        MegaApiAndroid megaApiFolder = new MegaApiAndroid(MegaApplication.APP_KEY,
                MegaApplication.USER_AGENT, path);

        megaApiFolder.setDownloadMethod(MegaApiJava.TRANSFER_METHOD_AUTO_ALTERNATIVE);
        megaApiFolder.setUploadMethod(MegaApiJava.TRANSFER_METHOD_AUTO_ALTERNATIVE);

        return megaApiFolder;
    }

    public File createImageFile() {
        log("createImageFile");
        String timeStamp = new SimpleDateFormat("yyyyMMdd_HHmmss").format(new Date());
        String imageFileName = "picture" + timeStamp + "_";
        File storageDir = getExternalFilesDir(null);
        if (!storageDir.exists()) {
            storageDir.mkdir();
        }
        return new File(storageDir, imageFileName + ".jpg");
    }

    private void onCaptureImageResult() {
        log("onCaptureImageResult");
        if (mOutputFilePath != null) {
            File f = new File(mOutputFilePath);
            if(f!=null){
                try {
                    File publicFile = copyImageFile(f);
                    //Remove mOutputFilePath
                    if (f.exists()) {
                        if (f.isDirectory()) {
                            if(f.list().length <= 0){
                                f.delete();
                            }
                        }else{
                            f.delete();
                        }
                    }
                    if(publicFile!=null){
                        Uri finalUri = Uri.fromFile(publicFile);
                        galleryAddPic(finalUri);
                        uploadPicture(publicFile.getPath());
                    }

                } catch (IOException e) {
                    e.printStackTrace();
                }
            }

        }
    }

    public File copyImageFile(File fileToCopy) throws IOException {
        log("copyImageFile");
        File storageDir = new File(Environment.getExternalStoragePublicDirectory(Environment.DIRECTORY_DCIM), "Camera");
        if (!storageDir.exists()) {
            storageDir.mkdir();
        }
        File copyFile = new File(storageDir, fileToCopy.getName());
        copyFile.createNewFile();
        copy(fileToCopy, copyFile);
        return copyFile;
    }

    public static void copy(File src, File dst) throws IOException {
        log("copy");
        InputStream in = new FileInputStream(src);
        OutputStream out = new FileOutputStream(dst);
        byte[] buf = new byte[1024];
        int len;
        while ((len = in.read(buf)) > 0) {
            out.write(buf, 0, len);
        }
        in.close();
        out.close();
    }

    private void galleryAddPic(Uri contentUri) {
        log("galleryAddPic");
        if(contentUri!=null){
            Intent mediaScanIntent = new Intent(Intent.ACTION_MEDIA_SCANNER_SCAN_FILE, contentUri);
            sendBroadcast(mediaScanIntent);
        }
    }

    public int getGroupPermission(){
        int permission = chatRoom.getOwnPrivilege();
        return permission;
    }


    public void hideKeyboard() {
        if (fileStorageLayout.isShown()) {
            hideFileStorageSection();
        }
        if(emojiKeyboard!=null) {
            emojiKeyboard.hideBothKeyboard(this);
        }

    }

    public void showConfirmationConnect(){
        log("showConfirmationConnect");

        DialogInterface.OnClickListener dialogClickListener = new DialogInterface.OnClickListener() {
            @Override
            public void onClick(DialogInterface dialog, int which) {
                switch (which){
                    case DialogInterface.BUTTON_POSITIVE:
                        startConnection();
                        finish();
                        break;

                    case DialogInterface.BUTTON_NEGATIVE:
                        log("showConfirmationConnect: BUTTON_NEGATIVE");
                        break;
                }
            }
        };

        AlertDialog.Builder builder = new AlertDialog.Builder(this);
        try {
            builder.setMessage(R.string.confirmation_to_reconnect).setPositiveButton(R.string.cam_sync_ok, dialogClickListener)
                    .setNegativeButton(R.string.general_cancel, dialogClickListener).show().setCanceledOnTouchOutside(false);
        }
        catch (Exception e){}
    }

    public void startConnection() {
        log("startConnection: Broadcast to ManagerActivity");
        Intent intent = new Intent(Constants.BROADCAST_ACTION_INTENT_CONNECTIVITY_CHANGE);
        intent.putExtra("actionType", Constants.START_RECONNECTION);
        LocalBroadcastManager.getInstance(getApplicationContext()).sendBroadcast(intent);
    }

    public int getDeviceDensity(){
        int screen = 0;
        switch (getResources().getDisplayMetrics().densityDpi) {
            case DisplayMetrics.DENSITY_LOW:
                screen = 1;
                break;
            case DisplayMetrics.DENSITY_MEDIUM:
                screen = 1;
                break;
            case DisplayMetrics.DENSITY_HIGH:
                screen = 1;
                break;
            case DisplayMetrics.DENSITY_XHIGH:
                screen = 0;
                break;
            case DisplayMetrics.DENSITY_XXHIGH:
                screen = 0;
                break;
            case DisplayMetrics.DENSITY_XXXHIGH:
                screen = 0;
                break;
            default:
                screen = 0;
        }
        return screen;
    }

    public void setNodeAttachmentVisible() {
        log("setNodeAttachmentVisible");
        if (adapter != null && holder_imageDrag != null && position_imageDrag != -1) {
            adapter.setNodeAttachmentVisibility(true, holder_imageDrag, position_imageDrag);
            holder_imageDrag = null;
            position_imageDrag = -1;
        }
    }

    public void hideFileStorageSection(){
        log("hideFileStorageSEctocioon");
        if (fileStorageF != null) {
            fileStorageF.clearSelections();
            fileStorageF.hideMultipleSelect();
        }
        fileStorageLayout.setVisibility(View.GONE);
        pickFileStorageButton.setImageResource(R.drawable.ic_b_select_image);
    }

}<|MERGE_RESOLUTION|>--- conflicted
+++ resolved
@@ -643,11 +643,7 @@
         chronoCall.setVisibility(View.GONE);
         participantsLayout.setVisibility(View.GONE);
         iconStateToolbar.setVisibility(View.GONE);
-<<<<<<< HEAD
-=======
         privateIconToolbar.setVisibility(View.GONE);
-        myChrono = new Chronometer(context);
->>>>>>> 0f624dad
 
         badgeDrawable = new BadgeDrawerArrowDrawable(getSupportActionBar().getThemedContext());
         getWindow().setSoftInputMode(WindowManager.LayoutParams.SOFT_INPUT_STATE_HIDDEN);
@@ -1041,18 +1037,7 @@
     }
 
     public void showChat(String textSnackbar){
-
-<<<<<<< HEAD
-                    //Recover chat
-                    chatRoom = megaChatApi.getChatRoom(idChat);
-                    if(chatRoom==null){
-                        log("Chatroom is NULL - finish activity!!");
-                        finish();
-                    }
-=======
         if(idChat!=-1) {
->>>>>>> 0f624dad
-
             //REcover chat
             log("Recover chat with id: " + idChat);
             chatRoom = megaChatApi.getChatRoom(idChat);
@@ -1274,6 +1259,7 @@
             log("setChatSubtitle:isPreview");
             subtitleToobar.setText(adjustForLargeFont(getString(R.string.number_of_participants, chatRoom.getPeerCount())));
             subtitleToobar.setVisibility(View.VISIBLE);
+            subtitleCall.setVisibility(View.GONE);
             iconStateToolbar.setVisibility(View.GONE);
             tB.setOnClickListener(this);
 
@@ -1286,6 +1272,7 @@
                 log("Chat not connected:setChatSubtitle:isPreview");
                 subtitleToobar.setText(adjustForLargeFont(getString(R.string.number_of_participants, chatRoom.getPeerCount())));
                 subtitleToobar.setVisibility(View.VISIBLE);
+                subtitleCall.setVisibility(View.GONE);
                 iconStateToolbar.setVisibility(View.GONE);
                 tB.setOnClickListener(this);
 
@@ -1309,37 +1296,11 @@
 
             if (chatRoom.isGroup()) {
                 tB.setOnClickListener(this);
-
-<<<<<<< HEAD
-                log("Check permissions group chat");
-
-                if(permission == MegaChatRoom.PRIV_RO) {
-                    log("Permission RO");
-                    writingContainerLayout.setVisibility(View.GONE);
-
-                    mediaButton.setVisibility(View.GONE);
-                    sendContactButton.setVisibility(View.GONE);
-                    pickFileSystemButton.setVisibility(View.GONE);
-                    pickCloudDriveButton.setVisibility(View.GONE);
-                    pickFileStorageButton.setVisibility(View.GONE);
-
-                    if(chatRoom.isArchived()){
-                        log("Chat is archived");
-                        subtitleToobar.setText(adjustForLargeFont(getString(R.string.archived_chat)));
-                        subtitleToobar.setVisibility(View.VISIBLE);
-                        subtitleCall.setVisibility(View.GONE);
-                        iconStateToolbar.setVisibility(View.GONE);
-
-                    }else{
-                        subtitleToobar.setText(adjustForLargeFont(getString(R.string.observer_permission_label_participants_panel)));
-                        subtitleToobar.setVisibility(View.VISIBLE);
-                        subtitleCall.setVisibility(View.GONE);
-                        iconStateToolbar.setVisibility(View.GONE);
-=======
                 if(chatRoom.isPreview()){
                     log("setChatSubtitle:isPreview");
                     subtitleToobar.setText(adjustForLargeFont(getString(R.string.number_of_participants, chatRoom.getPeerCount())));
                     subtitleToobar.setVisibility(View.VISIBLE);
+                    subtitleCall.setVisibility(View.GONE);
                     iconStateToolbar.setVisibility(View.GONE);
                     tB.setOnClickListener(this);
 
@@ -1348,41 +1309,76 @@
                     }
                     else {
                         setBottomLayout(SHOW_JOIN_LAYOUT);
->>>>>>> 0f624dad
                     }
 
                     return;
                 }
                 else {
                     log("Check permissions group chat");
-                    if(permission==MegaChatRoom.PRIV_RO) {
+                    if (permission == MegaChatRoom.PRIV_RO) {
                         log("Permission RO");
                         setBottomLayout(SHOW_NOTHING_LAYOUT);
 
-                        if(chatRoom.isArchived()){
+                        writingContainerLayout.setVisibility(View.GONE);
+                        mediaButton.setVisibility(View.GONE);
+                        sendContactButton.setVisibility(View.GONE);
+                        pickFileSystemButton.setVisibility(View.GONE);
+                        pickCloudDriveButton.setVisibility(View.GONE);
+                        pickFileStorageButton.setVisibility(View.GONE);
+
+
+                        if (chatRoom.isArchived()) {
                             log("Chat is archived");
                             subtitleToobar.setText(adjustForLargeFont(getString(R.string.archived_chat)));
                             subtitleToobar.setVisibility(View.VISIBLE);
+                            subtitleCall.setVisibility(View.GONE);
                             iconStateToolbar.setVisibility(View.GONE);
 
-<<<<<<< HEAD
-                    if(chatRoom.isArchived()){
-                        log("Chat is archived");
-                        subtitleToobar.setText(adjustForLargeFont(getString(R.string.archived_chat)));
-                        subtitleToobar.setVisibility(View.VISIBLE);
-                        subtitleCall.setVisibility(View.GONE);
-                        iconStateToolbar.setVisibility(View.GONE);
-=======
-                        }else{
+                        } else {
                             subtitleToobar.setText(adjustForLargeFont(getString(R.string.observer_permission_label_participants_panel)));
                             subtitleToobar.setVisibility(View.VISIBLE);
+                            subtitleCall.setVisibility(View.GONE);
                             iconStateToolbar.setVisibility(View.GONE);
                         }
->>>>>>> 0f624dad
-                    }
-                    else if(permission==MegaChatRoom.PRIV_RM) {
+                    } else if (permission == MegaChatRoom.PRIV_RM) {
                         log("Permission RM");
                         setBottomLayout(SHOW_NOTHING_LAYOUT);
+                        writingContainerLayout.setVisibility(View.GONE);
+                        mediaButton.setVisibility(View.GONE);
+                        sendContactButton.setVisibility(View.GONE);
+                        pickFileSystemButton.setVisibility(View.GONE);
+                        pickCloudDriveButton.setVisibility(View.GONE);
+                        pickFileStorageButton.setVisibility(View.GONE);
+
+                        if (chatRoom.isArchived()) {
+                            log("Chat is archived");
+                            subtitleToobar.setText(adjustForLargeFont(getString(R.string.archived_chat)));
+                            subtitleToobar.setVisibility(View.VISIBLE);
+                            subtitleCall.setVisibility(View.GONE);
+                            iconStateToolbar.setVisibility(View.GONE);
+                        } else {
+                            if (!chatRoom.isActive()) {
+                                subtitleToobar.setText(adjustForLargeFont(getString(R.string.inactive_chat)));
+                                subtitleToobar.setVisibility(View.VISIBLE);
+                                subtitleCall.setVisibility(View.GONE);
+                                iconStateToolbar.setVisibility(View.GONE);
+                            } else {
+                                subtitleToobar.setText(null);
+                                subtitleToobar.setVisibility(View.GONE);
+                                iconStateToolbar.setVisibility(View.GONE);
+                            }
+                        }
+                    }
+                    else{
+                        log("permission: "+permission);
+                        setBottomLayout(SHOW_WRITING_LAYOUT);
+
+                        writingContainerLayout.setVisibility(View.VISIBLE);
+                        mediaButton.setVisibility(View.VISIBLE);
+                        sendContactButton.setVisibility(View.VISIBLE);
+                        pickFileSystemButton.setVisibility(View.VISIBLE);
+                        pickCloudDriveButton.setVisibility(View.VISIBLE);
+                        pickFileStorageButton.setVisibility(View.VISIBLE);
 
                         if(chatRoom.isArchived()){
                             log("Chat is archived");
@@ -1392,68 +1388,16 @@
                             iconStateToolbar.setVisibility(View.GONE);
                         }
                         else{
-                            if(!chatRoom.isActive()){
-                                subtitleToobar.setText(adjustForLargeFont(getString(R.string.inactive_chat)));
-                                subtitleToobar.setVisibility(View.VISIBLE);
-                                iconStateToolbar.setVisibility(View.GONE);
-                            }
-                            else{
-                                subtitleToobar.setText(null);
-                                subtitleToobar.setVisibility(View.GONE);
-                                iconStateToolbar.setVisibility(View.GONE);
-                            }
-                        }
-                    }
-<<<<<<< HEAD
-                }
-                else{
-                    log("permission: "+permission);
-                    writingContainerLayout.setVisibility(View.VISIBLE);
-
-                    mediaButton.setVisibility(View.VISIBLE);
-                    sendContactButton.setVisibility(View.VISIBLE);
-                    pickFileSystemButton.setVisibility(View.VISIBLE);
-                    pickCloudDriveButton.setVisibility(View.VISIBLE);
-                    pickFileStorageButton.setVisibility(View.VISIBLE);
-
-                    if(chatRoom.isArchived()){
-                        log("Chat is archived");
-                        subtitleToobar.setText(adjustForLargeFont(getString(R.string.archived_chat)));
-                        subtitleToobar.setVisibility(View.VISIBLE);
-                        subtitleCall.setVisibility(View.GONE);
-                        iconStateToolbar.setVisibility(View.GONE);
-                    }
-                    else{
-                        if(chatRoom.hasCustomTitle()){
-                            setCustomSubtitle();
-                        }
-                        else{
-                            long participantsLabel = chatRoom.getPeerCount()+1; //Add one to include me
-                            subtitleToobar.setText(adjustForLargeFont(getResources().getQuantityString(R.plurals.subtitle_of_group_chat, (int) participantsLabel, participantsLabel)));
-                            if(subtitleCall.getVisibility()!=View.VISIBLE){
-                                subtitleToobar.setVisibility(View.VISIBLE);
-                                subtitleCall.setVisibility(View.GONE);
-                            }
-=======
-                    else{
-                        log("permission: "+permission);
-                        setBottomLayout(SHOW_WRITING_LAYOUT);
-
-                        if(chatRoom.isArchived()){
-                            log("Chat is archived");
-                            subtitleToobar.setText(adjustForLargeFont(getString(R.string.archived_chat)));
-                            subtitleToobar.setVisibility(View.VISIBLE);
->>>>>>> 0f624dad
-                            iconStateToolbar.setVisibility(View.GONE);
-                        }
-                        else{
                             if(chatRoom.hasCustomTitle()){
                                 setCustomSubtitle();
                             }
                             else{
                                 long participantsLabel = chatRoom.getPeerCount()+1; //Add one to include me
                                 subtitleToobar.setText(adjustForLargeFont(getResources().getQuantityString(R.plurals.subtitle_of_group_chat, (int) participantsLabel, participantsLabel)));
-                                subtitleToobar.setVisibility(View.VISIBLE);
+                                if(subtitleCall.getVisibility()!=View.VISIBLE){
+                                    subtitleToobar.setVisibility(View.VISIBLE);
+                                    subtitleCall.setVisibility(View.GONE);
+                                }
                                 iconStateToolbar.setVisibility(View.GONE);
                             }
                         }
@@ -1488,18 +1432,15 @@
                         tB.setOnClickListener(null);
                     }
 
-<<<<<<< HEAD
                     writingContainerLayout.setVisibility(View.GONE);
-
                     mediaButton.setVisibility(View.GONE);
                     sendContactButton.setVisibility(View.GONE);
                     pickFileSystemButton.setVisibility(View.GONE);
                     pickCloudDriveButton.setVisibility(View.GONE);
                     pickFileStorageButton.setVisibility(View.GONE);
                     subtitleCall.setVisibility(View.GONE);
-=======
+
                     setBottomLayout(SHOW_NOTHING_LAYOUT);
->>>>>>> 0f624dad
 
                     if(chatRoom.isArchived()){
                         log("Chat is archived");
@@ -1872,12 +1813,10 @@
         log("onPrepareOptionsMenu");
 
         if(chatRoom!=null){
-<<<<<<< HEAD
             log("onPrepareOptionsMenu chatRoom!=null)");
             callMenuItem.setVisible(megaChatApi.areGroupChatCallEnabled());
             callMenuItem.setEnabled(false);
             callMenuItem.setIcon(Util.mutateIcon(this, R.drawable.ic_phone_white, R.color.white_50_opacity));
-
             if (chatRoom.isGroup()) {
                 videoMenuItem.setVisible(false);
             }else{
@@ -1886,33 +1825,30 @@
                 videoMenuItem.setIcon(Util.mutateIcon(this, R.drawable.ic_videocam_white, R.color.white_50_opacity));
             }
 
-            if(megaChatApi.getConnectionState()!=MegaChatApi.CONNECTED){
-                log("onPrepareOptionsMenu != CONNECTED");
-=======
-            if(chatRoom.isPreview()){
->>>>>>> 0f624dad
+
+            if ((chatRoom.isPreview()) || (megaChatApi.getConnectionState() != MegaChatApi.CONNECTED)
+                        || (megaChatApi.getChatConnectionState(idChat) != MegaChatApi.CHAT_CONNECTION_ONLINE)) {
                 leaveMenuItem.setVisible(false);
                 clearHistoryMenuItem.setVisible(false);
                 inviteMenuItem.setVisible(false);
                 contactInfoMenuItem.setVisible(false);
                 archiveMenuItem.setVisible(false);
-
             }else {
-<<<<<<< HEAD
-                if (megaChatApi.getChatConnectionState(idChat) != MegaChatApi.CHAT_CONNECTION_ONLINE) {
-                    log("onPrepareOptionsMenu != CHAT_CONNECTION_ONLINE");
-=======
-
-                if (megaChatApi.getConnectionState() != MegaChatApi.CONNECTED) {
->>>>>>> 0f624dad
-                    leaveMenuItem.setVisible(false);
-                    clearHistoryMenuItem.setVisible(false);
-                    inviteMenuItem.setVisible(false);
-                    contactInfoMenuItem.setVisible(false);
-                    archiveMenuItem.setVisible(false);
-
-                }else {
-                    if(megaChatApi.getNumCalls() <= 0){
+                if(megaChatApi.getNumCalls() <= 0){
+                    callMenuItem.setVisible(megaChatApi.areGroupChatCallEnabled());
+                    callMenuItem.setEnabled(true);
+                    callMenuItem.setIcon(Util.mutateIcon(this, R.drawable.ic_phone_white, R.color.background_chat));
+
+                    if (chatRoom.isGroup()) {
+                        videoMenuItem.setVisible(false);
+                    }else{
+                        videoMenuItem.setVisible(megaChatApi.areGroupChatCallEnabled());
+                        videoMenuItem.setEnabled(true);
+                        videoMenuItem.setIcon(Util.mutateIcon(this, R.drawable.ic_videocam_white, R.color.background_chat));
+                    }
+
+                }else{
+                    if( (megaChatApi!=null) && (!ChatUtil.participatingInACall(megaChatApi)) && (!megaChatApi.hasCallInChatRoom(chatRoom.getChatId()))){
                         callMenuItem.setVisible(megaChatApi.areGroupChatCallEnabled());
                         callMenuItem.setEnabled(true);
                         callMenuItem.setIcon(Util.mutateIcon(this, R.drawable.ic_phone_white, R.color.background_chat));
@@ -1924,108 +1860,94 @@
                             videoMenuItem.setEnabled(true);
                             videoMenuItem.setIcon(Util.mutateIcon(this, R.drawable.ic_videocam_white, R.color.background_chat));
                         }
-
-                    }else{
-                        if( (megaChatApi!=null) && (!ChatUtil.participatingInACall(megaChatApi)) && (!megaChatApi.hasCallInChatRoom(chatRoom.getChatId()))){
-                            callMenuItem.setVisible(megaChatApi.areGroupChatCallEnabled());
-                            callMenuItem.setEnabled(true);
-                            callMenuItem.setIcon(Util.mutateIcon(this, R.drawable.ic_phone_white, R.color.background_chat));
-
-                            if (chatRoom.isGroup()) {
-                                videoMenuItem.setVisible(false);
-                            }else{
-                                videoMenuItem.setVisible(megaChatApi.areGroupChatCallEnabled());
-                                videoMenuItem.setEnabled(true);
-                                videoMenuItem.setIcon(Util.mutateIcon(this, R.drawable.ic_videocam_white, R.color.background_chat));
-                            }
-                        }
-                    }
-
-                    archiveMenuItem.setVisible(true);
-                    if(chatRoom.isArchived()){
-                        archiveMenuItem.setTitle(getString(R.string.general_unarchive));
-                    }
-                    else{
-                        archiveMenuItem.setTitle(getString(R.string.general_archive));
-                    }
-
-                    int permission = chatRoom.getOwnPrivilege();
-                    log("Permission in the chat: " + permission);
-                    if (chatRoom.isGroup()) {
-
-                        if (permission == MegaChatRoom.PRIV_MODERATOR) {
-
-                            inviteMenuItem.setVisible(true);
-
-                            int lastMessageIndex = messages.size() - 1;
-                            if (lastMessageIndex >= 0) {
-                                AndroidMegaChatMessage lastMessage = messages.get(lastMessageIndex);
-                                if (!lastMessage.isUploading()) {
-                                    if (lastMessage.getMessage().getType() == MegaChatMessage.TYPE_TRUNCATE) {
-                                        log("Last message is TRUNCATE");
-                                        clearHistoryMenuItem.setVisible(false);
-                                    } else {
-                                        log("Last message is NOT TRUNCATE");
-                                        clearHistoryMenuItem.setVisible(true);
-                                    }
+                    }
+                }
+
+                archiveMenuItem.setVisible(true);
+                if(chatRoom.isArchived()){
+                    archiveMenuItem.setTitle(getString(R.string.general_unarchive));
+                }
+                else{
+                    archiveMenuItem.setTitle(getString(R.string.general_archive));
+                }
+
+                int permission = chatRoom.getOwnPrivilege();
+                log("Permission in the chat: " + permission);
+                if (chatRoom.isGroup()) {
+
+                    if (permission == MegaChatRoom.PRIV_MODERATOR) {
+
+                        inviteMenuItem.setVisible(true);
+
+                        int lastMessageIndex = messages.size() - 1;
+                        if (lastMessageIndex >= 0) {
+                            AndroidMegaChatMessage lastMessage = messages.get(lastMessageIndex);
+                            if (!lastMessage.isUploading()) {
+                                if (lastMessage.getMessage().getType() == MegaChatMessage.TYPE_TRUNCATE) {
+                                    log("Last message is TRUNCATE");
+                                    clearHistoryMenuItem.setVisible(false);
                                 } else {
-                                    log("Last message is UPLOADING");
+                                    log("Last message is NOT TRUNCATE");
                                     clearHistoryMenuItem.setVisible(true);
                                 }
-                            }
-                            else {
-                                clearHistoryMenuItem.setVisible(false);
-                            }
-
-                            leaveMenuItem.setVisible(true);
-                        } else if (permission == MegaChatRoom.PRIV_RM) {
-                            log("Group chat PRIV_RM");
-                            leaveMenuItem.setVisible(false);
+                            } else {
+                                log("Last message is UPLOADING");
+                                clearHistoryMenuItem.setVisible(true);
+                            }
+                        }
+                        else {
                             clearHistoryMenuItem.setVisible(false);
-                            inviteMenuItem.setVisible(false);
-                            callMenuItem.setVisible(false);
-                            videoMenuItem.setVisible(false);
-                        } else if (permission == MegaChatRoom.PRIV_RO) {
-                            log("Group chat PRIV_RO");
-                            leaveMenuItem.setVisible(true);
-                            clearHistoryMenuItem.setVisible(false);
-                            inviteMenuItem.setVisible(false);
-                            callMenuItem.setVisible(false);
-                            videoMenuItem.setVisible(false);
-                        } else if(permission == MegaChatRoom.PRIV_STANDARD){
-                            log("Group chat PRIV_STANDARD");
-                            leaveMenuItem.setVisible(true);
-                            clearHistoryMenuItem.setVisible(false);
-                            inviteMenuItem.setVisible(false);
-                        }else{
-                            log("Permission: " + permission);
-                            leaveMenuItem.setVisible(true);
-                            clearHistoryMenuItem.setVisible(false);
-                            inviteMenuItem.setVisible(false);
-                            callMenuItem.setVisible(false);
-                            videoMenuItem.setVisible(false);
-                        }
-
-                        contactInfoMenuItem.setTitle(getString(R.string.group_chat_info_label));
+                        }
+
+                        leaveMenuItem.setVisible(true);
+                    } else if (permission == MegaChatRoom.PRIV_RM) {
+                        log("Group chat PRIV_RM");
+                        leaveMenuItem.setVisible(false);
+                        clearHistoryMenuItem.setVisible(false);
+                        inviteMenuItem.setVisible(false);
+                        callMenuItem.setVisible(false);
+                        videoMenuItem.setVisible(false);
+                    } else if (permission == MegaChatRoom.PRIV_RO) {
+                        log("Group chat PRIV_RO");
+                        leaveMenuItem.setVisible(true);
+                        clearHistoryMenuItem.setVisible(false);
+                        inviteMenuItem.setVisible(false);
+                        callMenuItem.setVisible(false);
+                        videoMenuItem.setVisible(false);
+                    } else if(permission == MegaChatRoom.PRIV_STANDARD){
+                        log("Group chat PRIV_STANDARD");
+                        leaveMenuItem.setVisible(true);
+                        clearHistoryMenuItem.setVisible(false);
+                        inviteMenuItem.setVisible(false);
+                    }else{
+                        log("Permission: " + permission);
+                        leaveMenuItem.setVisible(true);
+                        clearHistoryMenuItem.setVisible(false);
+                        inviteMenuItem.setVisible(false);
+                        callMenuItem.setVisible(false);
+                        videoMenuItem.setVisible(false);
+                    }
+
+                    contactInfoMenuItem.setTitle(getString(R.string.group_chat_info_label));
+                    contactInfoMenuItem.setVisible(true);
+                }
+                else {
+                    inviteMenuItem.setVisible(false);
+                    if (permission == MegaChatRoom.PRIV_RO) {
+                        clearHistoryMenuItem.setVisible(false);
+                        contactInfoMenuItem.setVisible(false);
+                        callMenuItem.setVisible(false);
+                        videoMenuItem.setVisible(false);
+                    } else {
+                        clearHistoryMenuItem.setVisible(true);
+                        contactInfoMenuItem.setTitle(getString(R.string.contact_properties_activity));
                         contactInfoMenuItem.setVisible(true);
-                    }
-                    else {
-                        inviteMenuItem.setVisible(false);
-                        if (permission == MegaChatRoom.PRIV_RO) {
-                            clearHistoryMenuItem.setVisible(false);
-                            contactInfoMenuItem.setVisible(false);
-                            callMenuItem.setVisible(false);
-                            videoMenuItem.setVisible(false);
-                        } else {
-                            clearHistoryMenuItem.setVisible(true);
-                            contactInfoMenuItem.setTitle(getString(R.string.contact_properties_activity));
-                            contactInfoMenuItem.setVisible(true);
-                            callMenuItem.setVisible(true);
-                        }
-                        leaveMenuItem.setVisible(false);
-                    }
-                }
-            }
+                        callMenuItem.setVisible(true);
+                    }
+                    leaveMenuItem.setVisible(false);
+                }
+            }
+
         }else{
             log("Chatroom NULL on create menu");
             leaveMenuItem.setVisible(false);
@@ -6657,9 +6579,6 @@
                 log("EEEERRRRROR WHEN CREATING CHAT " + e.getErrorString());
                 showSnackbar(Constants.SNACKBAR_TYPE, getString(R.string.create_chat_error), -1);
             }
-<<<<<<< HEAD
-        }else if(request.getType() == MegaChatRequest.TYPE_LAST_GREEN){
-=======
         }
         else if(request.getType() == MegaChatRequest.TYPE_LOAD_PREVIEW){
             if(e.getErrorCode()==MegaChatError.ERROR_OK){
@@ -6733,7 +6652,6 @@
             }
         }
         else if(request.getType() == MegaChatRequest.TYPE_LAST_GREEN){
->>>>>>> 0f624dad
             log("TYPE_LAST_GREEN requested");
 
         }else if(request.getType() == MegaChatRequest.TYPE_ARCHIVE_CHATROOM){
@@ -7349,14 +7267,7 @@
             }
 
             activityVisible = true;
-
-<<<<<<< HEAD
-       MegaChatCall call = megaChatApi.getChatCall(idChat);
-       showCallLayout(call);
-=======
             showCallLayout(megaChatApi.getChatCall(idChat));
->>>>>>> 0f624dad
-
             if(aB != null && aB.getTitle() != null){
                 titleToolbar.setText(adjustForLargeFont(titleToolbar.getText().toString()));
             }
