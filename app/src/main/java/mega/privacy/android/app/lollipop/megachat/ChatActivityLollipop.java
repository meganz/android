--- conflicted
+++ resolved
@@ -357,16 +357,10 @@
     RelativeLayout fileStorageLayout;
     private ChatFileStorageFragment fileStorageF;
 
-<<<<<<< HEAD
     private ArrayList<AndroidMegaChatMessage> messages = new ArrayList<>();
     private ArrayList<AndroidMegaChatMessage> bufferMessages = new ArrayList<>();
     private ArrayList<AndroidMegaChatMessage> bufferSending = new ArrayList<>();
     private ArrayList<MessageVoiceClip> messagesPlaying =  new ArrayList<>();
-=======
-    ArrayList<AndroidMegaChatMessage> messages = new ArrayList<>();
-    ArrayList<AndroidMegaChatMessage> bufferMessages = new ArrayList<>();
-    ArrayList<AndroidMegaChatMessage> bufferSending = new ArrayList<>();
->>>>>>> 621653b4
 
     RelativeLayout messageJumpLayout;
     TextView messageJumpText;
@@ -593,13 +587,8 @@
 
         updateNavigationToolbarIcon();
 
-<<<<<<< HEAD
         fragmentContainer = findViewById(R.id.fragment_container_chat);
         writingContainerLayout = findViewById(R.id.writing_container_layout_chat_layout);
-=======
-        fragmentContainer = (CoordinatorLayout) findViewById(R.id.fragment_container_chat);
-        writingContainerLayout = (RelativeLayout) findViewById(R.id.writing_container_layout_chat_layout);
->>>>>>> 621653b4
 
         joinChatLinkLayout = findViewById(R.id.join_chat_layout_chat_layout);
         joinButton = findViewById(R.id.join_button);
