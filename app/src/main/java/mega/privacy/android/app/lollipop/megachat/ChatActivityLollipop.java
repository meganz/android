--- conflicted
+++ resolved
@@ -7,7 +7,6 @@
 import android.content.DialogInterface;
 import android.content.Intent;
 import android.content.pm.PackageManager;
-import android.content.res.ColorStateList;
 import android.content.res.Configuration;
 import android.net.Uri;
 import android.os.Build;
@@ -16,7 +15,6 @@
 import android.os.Handler;
 import android.provider.MediaStore;
 import android.support.design.widget.CoordinatorLayout;
-import android.support.design.widget.FloatingActionButton;
 import android.support.design.widget.Snackbar;
 import android.support.v4.app.ActivityCompat;
 import android.support.v4.content.ContextCompat;
@@ -55,10 +53,7 @@
 import android.widget.TextView;
 
 import java.io.File;
-<<<<<<< HEAD
 import java.io.IOException;
-=======
->>>>>>> 007872b3
 import java.util.ArrayList;
 import java.util.Calendar;
 import java.util.Collections;
@@ -70,7 +65,6 @@
 import mega.privacy.android.app.MimeTypeList;
 import mega.privacy.android.app.R;
 import mega.privacy.android.app.ShareInfo;
-import mega.privacy.android.app.UploadService;
 import mega.privacy.android.app.components.NpaLinearLayoutManager;
 import mega.privacy.android.app.components.emojicon.EmojiconEditText;
 import mega.privacy.android.app.components.emojicon.EmojiconGridFragment;
@@ -84,7 +78,6 @@
 import mega.privacy.android.app.lollipop.PinActivityLollipop;
 import mega.privacy.android.app.lollipop.controllers.ChatController;
 import mega.privacy.android.app.lollipop.listeners.MultipleGroupChatRequestListener;
-import mega.privacy.android.app.lollipop.managerSections.FileBrowserFragmentLollipop;
 import mega.privacy.android.app.lollipop.megachat.calls.ChatCallActivity;
 import mega.privacy.android.app.lollipop.megachat.chatAdapters.MegaChatLollipopAdapter;
 import mega.privacy.android.app.lollipop.tasks.FilePrepareTask;
@@ -200,7 +193,7 @@
     ImageButton pickCloudDriveButton;
 
     EmojiconEditText textChat;
-    ImageButton attachIcon;
+    ImageButton sendIcon;
     RelativeLayout messagesContainerLayout;
 
     //** FloatingActionButton fab;
@@ -471,7 +464,7 @@
                     if (s.length() > 0) {
                         String temp = s.toString();
                         if(temp.trim().length()>0){
-<<<<<<< HEAD
+
                             sendIcon.setImageDrawable(getResources().getDrawable(R.drawable.ic_send_black));
 
                         }
@@ -485,24 +478,6 @@
                 }
                 else{
                     sendIcon.setImageDrawable(getResources().getDrawable(R.drawable.ic_send_trans));
-=======
-                            fab.setEnabled(true);
-                            fab.setBackgroundTintList(ColorStateList.valueOf(getResources().getColor(R.color.accentColor)));
-                        }
-                        else{
-                            fab.setEnabled(false);
-                            fab.setBackgroundTintList(ColorStateList.valueOf(getResources().getColor(R.color.invite_button_deactivated)));
-                        }
-                    }
-                    else {
-                        fab.setEnabled(false);
-                        fab.setBackgroundTintList(ColorStateList.valueOf(getResources().getColor(R.color.invite_button_deactivated)));
-                    }
-                }
-                else{
-                    fab.setEnabled(false);
-                    fab.setBackgroundTintList(ColorStateList.valueOf(getResources().getColor(R.color.invite_button_deactivated)));
->>>>>>> 007872b3
                 }
 
                 if(getCurrentFocus() == textChat)
@@ -571,29 +546,9 @@
 
         chatRelativeLayout  = (RelativeLayout) findViewById(R.id.relative_chat_layout);
 
-<<<<<<< HEAD
         sendIcon = (ImageButton) findViewById(R.id.send_message_icon_chat);
         sendIcon.setOnClickListener(this);
         sendIcon.setImageDrawable(getResources().getDrawable(R.drawable.ic_send_trans));
-=======
-        fab = (FloatingActionButton) findViewById(R.id.fab_chat);
-
-        DisplayMetrics metrics = new DisplayMetrics();
-        getWindowManager().getDefaultDisplay().getMetrics(metrics);
-        if(android.os.Build.VERSION.SDK_INT == Build.VERSION_CODES.JELLY_BEAN_MR2 && metrics.densityDpi == DisplayMetrics.DENSITY_XHIGH) {
-            CoordinatorLayout.LayoutParams params = new CoordinatorLayout.LayoutParams(CoordinatorLayout.LayoutParams.WRAP_CONTENT, CoordinatorLayout.LayoutParams.WRAP_CONTENT);
-            params.setMargins(0, 22, 8, 0);
-            fab.setLayoutParams(params);
-        }
-
-        fab.setOnClickListener(this);
-
-        attachIcon = (ImageButton) findViewById(R.id.attach_icon_chat);
-        attachIcon.setOnClickListener(this);
-
-        fab.setEnabled(false);
-        fab.setBackgroundTintList(ColorStateList.valueOf(getResources().getColor(R.color.invite_button_deactivated)));
->>>>>>> 007872b3
 
         listView = (RecyclerView) findViewById(R.id.messages_chat_list_view);
         listView.setClipToPadding(false);;
@@ -648,12 +603,6 @@
         userTypingLayout.setVisibility(View.GONE);
         userTypingText = (TextView) findViewById(R.id.user_typing_text);
 
-<<<<<<< HEAD
-//**        fab = (FloatingActionButton) findViewById(R.id.fab_chat);
-//**        fab.setOnClickListener(this);
-
-=======
->>>>>>> 007872b3
         emojiKeyboardLayout = (FrameLayout) findViewById(R.id.chat_emoji_keyboard);
 
         if(megaChatApi.isSignalActivityRequired()){
@@ -1791,10 +1740,31 @@
             case R.id.home:{
                 break;
             }
-			case R.id.attach_icon_chat:{
-                showUploadPanel();
+//			case R.id.attach_icon_chat:{
+//                showUploadPanel();
+//                break;
+//			}
+            case R.id.send_message_icon_chat:{
+                log("click on Send message");
+                writingLayout.setClickable(false);
+                String text = textChat.getText().toString();
+
+                if(editingMessage){
+                    editMessage(text);
+                    log("Edited message: "+text);
+                    clearSelections();
+                    hideMultipleSelect();
+                    actionMode.invalidate();
+                }
+                else{
+                    log("Call to send message: "+text);
+                    sendMessage(text);
+                }
+
+                textChat.getText().clear();
+                textChat.setText("", TextView.BufferType.EDITABLE);
                 break;
-			}
+            }
             case R.id.keyboard_icon_chat:{
                 log("open emoji keyboard:  " + emojiKeyboardShown);
 
@@ -1832,7 +1802,7 @@
                 }
                 break;
             }
-<<<<<<< HEAD
+
             case R.id.media_icon_chat:{
 
                 if (Build.VERSION.SDK_INT >= Build.VERSION_CODES.M) {
@@ -1919,27 +1889,6 @@
                         imm.hideSoftInputFromWindow(textChat.getWindowToken(), 0);
                     }
                 }
-=======
-            case R.id.fab_chat:{
-                log("click on Send message");
-                writingLayout.setClickable(false);
-                String text = textChat.getText().toString();
-
-                if(editingMessage){
-                    editMessage(text);
-                    log("Edited message: "+text);
-                    clearSelections();
-                    hideMultipleSelect();
-                    actionMode.invalidate();
-                }
-                else{
-                    log("Call to send message: "+text);
-                    sendMessage(text);
-                }
-
-                textChat.getText().clear();
-                textChat.setText("", TextView.BufferType.EDITABLE);
->>>>>>> 007872b3
                 break;
             }
 		}
