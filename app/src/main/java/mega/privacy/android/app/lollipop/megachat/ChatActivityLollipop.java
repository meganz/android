--- conflicted
+++ resolved
@@ -12,13 +12,10 @@
 import android.content.pm.PackageInfo;
 import android.content.pm.PackageManager;
 import android.content.res.Configuration;
-<<<<<<< HEAD
 import android.graphics.Bitmap;
 import android.graphics.BitmapFactory;
 import android.media.MediaRecorder;
-=======
 import android.graphics.drawable.Drawable;
->>>>>>> 2a0cfc62
 import android.net.Uri;
 import android.os.Build;
 import android.os.Bundle;
@@ -81,11 +78,9 @@
 import java.util.Date;
 import java.util.List;
 import java.util.ListIterator;
-<<<<<<< HEAD
 import java.util.concurrent.TimeUnit;
-=======
 import java.util.TimeZone;
->>>>>>> 2a0cfc62
+
 
 import mega.privacy.android.app.DatabaseHandler;
 import mega.privacy.android.app.MegaApplication;
@@ -162,10 +157,9 @@
 
 import static mega.privacy.android.app.utils.Util.adjustForLargeFont;
 import static mega.privacy.android.app.utils.Util.context;
-<<<<<<< HEAD
-=======
+
 import static mega.privacy.android.app.utils.Util.mutateIcon;
->>>>>>> 2a0cfc62
+
 import static mega.privacy.android.app.utils.Util.toCDATA;
 
 
@@ -228,10 +222,6 @@
 
     boolean pendingMessagesLoaded = false;
 
-<<<<<<< HEAD
-    boolean startVideo = false;
-=======
->>>>>>> 2a0cfc62
     public boolean activityVisible = false;
     boolean setAsRead = false;
 
@@ -536,10 +526,7 @@
         badgeDrawable = new BadgeDrawerArrowDrawable(getSupportActionBar().getThemedContext());
 
         getWindow().setSoftInputMode(WindowManager.LayoutParams.SOFT_INPUT_STATE_HIDDEN);
-<<<<<<< HEAD
-
-=======
->>>>>>> 2a0cfc62
+
         emptyLayout = (LinearLayout) findViewById(R.id.empty_messages_layout);
         emptyTextView = (TextView) findViewById(R.id.empty_text_chat_recent);
         emptyImageView = (ImageView) findViewById(R.id.empty_image_view_chat);
@@ -873,11 +860,6 @@
             @Override
             public void onScrolled(RecyclerView recyclerView, int dx, int dy) {
                 // Get the first visible item
-<<<<<<< HEAD
-//               int firstVisibleItem = mLayoutManager.findFirstVisibleItemPosition();
-=======
->>>>>>> 2a0cfc62
-
                 if((messages!=null)&&(messages.size()>0)){
                     int lastPosition = messages.size()-1;
                     AndroidMegaChatMessage msg = messages.get(lastPosition);
@@ -1816,25 +1798,10 @@
                 break;
             }
             case R.id.cab_menu_call_chat:{
-<<<<<<< HEAD
                 if(!isRecordingNow()){
-                    startVideo = false;
                     if(checkPermissionsCall()){
                         startCall();
                     }
-                }
-                break;
-            }
-            case R.id.cab_menu_video_chat:{
-                if(!isRecordingNow()){
-                    startVideo = true;
-                    if(checkPermissionsCall()){
-                        startCall();
-                    }
-=======
-                if(checkPermissionsCall()){
-                    startCall();
->>>>>>> 2a0cfc62
                 }
                 break;
             }
@@ -1968,20 +1935,11 @@
      }
 
     public void startCall(){
-<<<<<<< HEAD
         if(adapter!=null){
             adapter.stopCurrentPlaying();
         }
-        if(startVideo){
-            log("Start video call");
-            megaChatApi.startChatCall(chatRoom.getChatId(), startVideo, this);
-        }else{
-            log("Start audio call");
-            megaChatApi.startChatCall(chatRoom.getChatId(), startVideo, this);
-        }
-=======
+
         megaChatApi.startChatCall(chatRoom.getChatId(), false, this);
->>>>>>> 2a0cfc62
     }
 
     public boolean checkPermissionsVoiceClip(){
@@ -2622,34 +2580,22 @@
             @Override
             public void onClick(DialogInterface dialog, int which) {
                 switch (which){
-                    case DialogInterface.BUTTON_POSITIVE:
+                    case DialogInterface.BUTTON_POSITIVE: {
                         log("Open camera and lost the camera in the call");
-<<<<<<< HEAD
-                        if(adapter!=null){
+                        if (adapter != null) {
                             adapter.stopCurrentPlaying();
                         }
-                        //Remove the local video from the video call:
-                        MegaChatCall callInProgress = megaChatApi.getChatCall(idChat);
-                        if(callInProgress != null) {
-                            if (callInProgress.getStatus() == MegaChatCall.CALL_STATUS_RING_IN) {
-                                megaChatApi.answerChatCall(idChat, true, null);
-                            } else {
-                                if (callInProgress.hasLocalVideo()) {
-                                    megaChatApi.disableVideo(idChat, null);
-                                } else {
-                                    megaChatApi.enableVideo(idChat, null);
-=======
                         //Find the call in progress:
-                        if(megaChatApi!=null){
+                        if (megaChatApi != null) {
                             MegaHandleList listCalls = megaChatApi.getChatCalls();
-                            if((listCalls!=null)&&(listCalls.size()>0)){
-                                for(int i = 0; i < listCalls.size(); i++){
+                            if ((listCalls != null) && (listCalls.size() > 0)) {
+                                for (int i = 0; i < listCalls.size(); i++) {
                                     MegaChatCall call = megaChatApi.getChatCall(listCalls.get(i));
-                                    if(call!=null){
-                                        if((call.getStatus() >= MegaChatCall.CALL_STATUS_REQUEST_SENT) && (call.getStatus() <= MegaChatCall.CALL_STATUS_IN_PROGRESS)){
+                                    if (call != null) {
+                                        if ((call.getStatus() >= MegaChatCall.CALL_STATUS_REQUEST_SENT) && (call.getStatus() <= MegaChatCall.CALL_STATUS_IN_PROGRESS)) {
                                             //Remove the local video from the video call:
                                             MegaChatCall callInProgress = megaChatApi.getChatCall(listCalls.get(i));
-                                            if(callInProgress != null) {
+                                            if (callInProgress != null) {
                                                 if (callInProgress.hasLocalVideo()) {
                                                     megaChatApi.disableVideo(listCalls.get(i), null);
                                                 }
@@ -2658,17 +2604,12 @@
                                             break;
                                         }
                                     }
-
->>>>>>> 2a0cfc62
                                 }
                             }
 
                         }
-
-
-
                         break;
-
+                    }
                     case DialogInterface.BUTTON_NEGATIVE:
                         //No button clicked
                         break;
@@ -2915,51 +2856,19 @@
 
             case R.id.media_icon_chat:
             case R.id.rl_media_icon_chat:{
-<<<<<<< HEAD
                 log("onClick:media_icon_chat");
-                if(!isRecordingNow()){
-                    if(fileStorageLayout.isShown()){
+                if(!isRecordingNow()) {
+                    if (fileStorageLayout.isShown()) {
                         hideFileStorageSection();
                     }
-                    if(emojiKeyboard!=null){
+                    if (emojiKeyboard != null) {
                         emojiKeyboard.hideBothKeyboard(this);
                         paramsRecordButton(true);
                     }
-                    boolean inProgressCall = false;
-
-                    MegaChatCall callInProgress = megaChatApi.getChatCall(idChat);
-                    if(callInProgress != null){
-                        if((callInProgress.getStatus() >= MegaChatCall.CALL_STATUS_REQUEST_SENT) && (callInProgress.getStatus() <= MegaChatCall.CALL_STATUS_IN_PROGRESS)){
-                            inProgressCall = true;
-                        }else{
-                            inProgressCall = false;
-                        }
-                    }else{
-                        inProgressCall = false;
-                    }
-=======
-                log("onClick:media_icon_chat: chatRoom: "+chatRoom);
-                if(fileStorageLayout.isShown()){
-                    hideFileStorageSection();
-                }
-                if(emojiKeyboard!=null){
-                    emojiKeyboard.hideBothKeyboard(this);
-                }
-
-                if(this.participatingInACall()){
-                    showConfirmationOpenCamera(chatRoom);
-                }else{
-                    openCameraApp();
-                }
-
-                break;
-            }
->>>>>>> 2a0cfc62
-
-                    if(!inProgressCall){
+                    if (this.participatingInACall()) {
+                        showConfirmationOpenCamera(chatRoom);
+                    } else {
                         openCameraApp();
-                    }else{
-                        showConfirmationOpenCamera(chatRoom);
                     }
                 }
                 break;
@@ -7685,10 +7594,6 @@
                 }
             }
         }
-<<<<<<< HEAD
-=======
-
->>>>>>> 2a0cfc62
     }
 
     public void uploadPicture(String path){
