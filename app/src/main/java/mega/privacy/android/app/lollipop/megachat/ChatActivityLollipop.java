--- conflicted
+++ resolved
@@ -132,11 +132,8 @@
 
     boolean pendingMessagesLoaded = false;
 
-<<<<<<< HEAD
     boolean startVideo = false;
-=======
     boolean activityVisible = false;
->>>>>>> 76879801
 
 //    AndroidMegaChatMessage selectedMessage;
     int selectedPosition;
