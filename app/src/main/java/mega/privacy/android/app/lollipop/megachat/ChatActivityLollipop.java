package mega.privacy.android.app.lollipop.megachat;

import android.app.ProgressDialog;
import android.content.Context;
import android.content.DialogInterface;
import android.content.Intent;
import android.os.Build;
import android.os.Bundle;
import android.os.Handler;
import android.support.design.widget.CoordinatorLayout;
import android.support.design.widget.FloatingActionButton;
import android.support.design.widget.Snackbar;
import android.support.v4.content.ContextCompat;
import android.support.v4.view.GestureDetectorCompat;
import android.support.v7.app.ActionBar;
import android.support.v7.app.AlertDialog;
import android.support.v7.view.ActionMode;
import android.support.v7.widget.RecyclerView;
import android.support.v7.widget.Toolbar;
import android.text.Editable;
import android.text.TextWatcher;
import android.util.DisplayMetrics;
import android.view.Display;
import android.view.GestureDetector;
import android.view.Menu;
import android.view.MenuInflater;
import android.view.MenuItem;
import android.view.MotionEvent;
import android.view.View;
import android.view.ViewTreeObserver;
import android.view.Window;
import android.view.WindowManager;
import android.view.inputmethod.InputMethodManager;
import android.widget.FrameLayout;
import android.widget.ImageButton;
import android.widget.LinearLayout;
import android.widget.RelativeLayout;
import android.widget.ScrollView;
import android.widget.TextView;
import android.widget.Toast;

import java.util.ArrayList;
import java.util.Calendar;
import java.util.Collections;
import java.util.List;
import java.util.ListIterator;

import io.github.rockerhieu.emojicon.EmojiconEditText;
import io.github.rockerhieu.emojicon.EmojiconGridFragment;
import io.github.rockerhieu.emojicon.EmojiconsFragment;
import io.github.rockerhieu.emojicon.emoji.Emojicon;
import mega.privacy.android.app.DatabaseHandler;
import mega.privacy.android.app.MegaApplication;
import mega.privacy.android.app.R;
import mega.privacy.android.app.components.MegaLinearLayoutManager;
import mega.privacy.android.app.lollipop.AddContactActivityLollipop;
import mega.privacy.android.app.lollipop.ContactInfoActivityLollipop;
import mega.privacy.android.app.lollipop.PinActivityLollipop;
import mega.privacy.android.app.lollipop.adapters.MegaChatLollipopAdapter;
import mega.privacy.android.app.lollipop.controllers.ChatController;
import mega.privacy.android.app.lollipop.listeners.MultipleGroupChatRequestListener;
import mega.privacy.android.app.modalbottomsheet.MessageNotSentBottomSheetDialogFragment;
import mega.privacy.android.app.utils.Constants;
import mega.privacy.android.app.utils.TimeChatUtils;
import mega.privacy.android.app.utils.Util;
import nz.mega.sdk.MegaApiAndroid;
import nz.mega.sdk.MegaChatApi;
import nz.mega.sdk.MegaChatApiAndroid;
import nz.mega.sdk.MegaChatApiJava;
import nz.mega.sdk.MegaChatError;
import nz.mega.sdk.MegaChatMessage;
import nz.mega.sdk.MegaChatPeerList;
import nz.mega.sdk.MegaChatRequest;
import nz.mega.sdk.MegaChatRequestListenerInterface;
import nz.mega.sdk.MegaChatRoom;
import nz.mega.sdk.MegaChatRoomListenerInterface;
import nz.mega.sdk.MegaUser;

public class ChatActivityLollipop extends PinActivityLollipop implements MegaChatRequestListenerInterface, MegaChatRoomListenerInterface, RecyclerView.OnItemTouchListener, GestureDetector.OnGestureListener, View.OnClickListener, EmojiconGridFragment.OnEmojiconClickedListener, EmojiconsFragment.OnEmojiconBackspaceClickedListener {

    public static int NUMBER_MESSAGES_TO_LOAD = 20;
    public static int NUMBER_MESSAGES_TO_UPDATE_UI = 7;
    public static int NUMBER_MESSAGES_BEFORE_LOAD = 8;

    boolean firstMessageReceived = true;
    boolean getMoreHistory=true;

    private AlertDialog errorOpenChatDialog;

    ProgressDialog dialog;

    MegaChatMessage lastMessageSeen = null;
    boolean lastSeenReceived = false;
    int positionToScroll = -1;

    MegaApiAndroid megaApi;
    MegaChatApiAndroid megaChatApi;
    Handler handlerReceive;
    Handler handlerSend;

    MegaChatRoom chatRoom;
    long idChat;

    boolean scrollingUp = false;

    long myUserHandle;

    ActionBar aB;
    Toolbar tB;

    float scaleH, scaleW;
    float density;
    DisplayMetrics outMetrics;
    Display display;

    boolean editingMessage = false;
    MegaChatMessage messageToEdit = null;

    GestureDetectorCompat detector;

    CoordinatorLayout fragmentContainer;
    RelativeLayout writingContainerLayout;
    RelativeLayout writingLayout;
    RelativeLayout disabledWritingLayout;
    RelativeLayout chatRelativeLayout;
    RelativeLayout userTypingLayout;
    TextView userTypingtext;
    boolean sendIsTyping=true;
    long userTypingTimeStamp = -1;
//    TextView inviteText;
    ImageButton keyboardButton;
    EmojiconEditText textChat;
    ImageButton sendIcon;
    RelativeLayout messagesContainerLayout;
    ScrollView emptyScrollView;

    FloatingActionButton fab;
    FrameLayout emojiKeyboardLayout;

    RecyclerView listView;
    MegaLinearLayoutManager mLayoutManager;

    ChatActivityLollipop chatActivity;
    String myMail;

    RelativeLayout uploadPanel;
    RelativeLayout uploadFromGalleryOption;
    RelativeLayout uploadFromCloudOption;
    RelativeLayout uploadAudioOption;
    RelativeLayout uploadContactOption;
    RelativeLayout uploadFromFilesystemOption;

    MenuItem callMenuItem;
    MenuItem videoMenuItem;
    MenuItem inviteMenuItem;
    MenuItem clearHistoryMenuItem;
    MenuItem contactInfoMenuItem;
    MenuItem leaveMenuItem;

    LinearLayout megaInfoEmptyLayout;
    LinearLayout confidentialityEmptyLayout;
    LinearLayout authenticityEmptyLayout;
    TextView megaInfoTextView;
    TextView confidentialityTextView;
    TextView authenticityTextView;
    TextView megaInfoTitle;
    TextView authenticityTitle;
    TextView confidentialityTitle;

    boolean focusChanged=false;

    String intentAction;
    MegaChatLollipopAdapter adapter;

    int stateHistory;

    DatabaseHandler dbH = null;

    int keyboardSize = -1;
    int firstSize = -1;

    boolean emojiKeyboardShown = false;
    boolean softKeyboardShown = false;

    ArrayList<AndroidMegaChatMessage> messages;
    ArrayList<AndroidMegaChatMessage> bufferMessages;

    View.OnFocusChangeListener focus = new View.OnFocusChangeListener() {
        @Override
        public void onFocusChange(View v, boolean hasFocus) {
            log("onFocusChange");
            if(!focusChanged){
                focusChanged = true;
            }
        }
    };

    private ActionMode actionMode;

    @Override
    public void onEmojiconClicked(Emojicon emojicon) {
        EmojiconsFragment.input(textChat, emojicon);
    }

    @Override
    public void onEmojiconBackspaceClicked(View v) {
        EmojiconsFragment.backspace(textChat);
    }

    private class UserTyping {
        MegaChatParticipant participantTyping;
        long timeStampTyping;

        public UserTyping(MegaChatParticipant participantTyping) {
            this.participantTyping = participantTyping;
        }

        public MegaChatParticipant getParticipantTyping() {
            return participantTyping;
        }

        public void setParticipantTyping(MegaChatParticipant participantTyping) {
            this.participantTyping = participantTyping;
        }

        public long getTimeStampTyping() {
            return timeStampTyping;
        }

        public void setTimeStampTyping(long timeStampTyping) {
            this.timeStampTyping = timeStampTyping;
        }
    }

    ArrayList<UserTyping> usersTyping;
    List<UserTyping> usersTypingSync;

    private class RecyclerViewOnGestureListener extends GestureDetector.SimpleOnGestureListener {

        public void onLongPress(MotionEvent e) {
            log("onLongPress");
            View view = listView.findChildViewUnder(e.getX(), e.getY());
            int position = listView.getChildLayoutPosition(view);

            if (!adapter.isMultipleSelect()){
                adapter.setMultipleSelect(true);

                actionMode = startSupportActionMode(new ActionBarCallBack());

                itemClick(position);
            }

            super.onLongPress(e);
        }

        @Override
        public boolean onSingleTapUp(MotionEvent e) {
            log("onSingleTapUp");

            View view = listView.findChildViewUnder(e.getX(), e.getY());
            int position = listView.getChildLayoutPosition(view);
            itemClick(position);
            return true;
        }
    }

    public void showLoadingDialog(){
        dialog = new ProgressDialog(this);
        dialog.setTitle("Calculating...");
        dialog.setMessage("Please wait...");
        dialog.setIndeterminate(true);
        dialog.show();
    }

    public void showGroupInfoActivity(){
        log("showGroupInfoActivity");
        if(chatRoom.isGroup()){
            Intent i = new Intent(this, GroupChatInfoActivityLollipop.class);
            i.putExtra("handle", chatRoom.getChatId());
            this.startActivity(i);
        }
        else{
            Intent i = new Intent(this, ContactInfoActivityLollipop.class);
            i.putExtra("handle", chatRoom.getChatId());
            this.startActivity(i);
        }
    }

    @Override
    protected void onCreate(Bundle savedInstanceState) {
        log("onCreate");
        requestWindowFeature(Window.FEATURE_NO_TITLE);
        super.onCreate(savedInstanceState);

        if (megaApi == null) {
            MegaApplication app = (MegaApplication) getApplication();
            megaApi = app.getMegaApi();
        }

        if (megaChatApi == null) {
            MegaApplication app = (MegaApplication) getApplication();
            megaChatApi = app.getMegaChatApi();
        }

        dbH = DatabaseHandler.getDbHandler(this);

        detector = new GestureDetectorCompat(this, new RecyclerViewOnGestureListener());

        chatActivity = this;

        if (Build.VERSION.SDK_INT >= Build.VERSION_CODES.LOLLIPOP) {
            Window window = this.getWindow();
            window.addFlags(WindowManager.LayoutParams.FLAG_DRAWS_SYSTEM_BAR_BACKGROUNDS);
            window.clearFlags(WindowManager.LayoutParams.FLAG_TRANSLUCENT_STATUS);
            window.setStatusBarColor(ContextCompat.getColor(this, R.color.lollipop_dark_primary_color));
        }

        setContentView(R.layout.activity_chat);

        //Set toolbar
        tB = (Toolbar) findViewById(R.id.toolbar_chat);
        setSupportActionBar(tB);
        aB = getSupportActionBar();
//		aB.setHomeAsUpIndicator(R.drawable.ic_menu_white);
        aB.setDisplayHomeAsUpEnabled(true);
        aB.setDisplayShowHomeEnabled(true);

        tB.setOnClickListener(new View.OnClickListener(){
            @Override
            public void onClick(View view) {
                showGroupInfoActivity();
            }
        });

        display = getWindowManager().getDefaultDisplay();
        outMetrics = new DisplayMetrics();
        display.getMetrics(outMetrics);
        density  = getResources().getDisplayMetrics().density;

        aB.setHomeAsUpIndicator(R.drawable.ic_arrow_back_white);

        fragmentContainer = (CoordinatorLayout) findViewById(R.id.fragment_container_chat);

        writingContainerLayout = (RelativeLayout) findViewById(R.id.writing_container_layout_chat_layout);
        writingLayout = (RelativeLayout) findViewById(R.id.writing_linear_layout_chat);
        disabledWritingLayout = (RelativeLayout) findViewById(R.id.writing_disabled_linear_layout_chat);

        ///Empty screen
        emptyScrollView = (ScrollView) findViewById(R.id.layout_empty_scroll_view);
//        emptyScrollView.setVisibility(View.VISIBLE);

        megaInfoEmptyLayout = (LinearLayout) findViewById(R.id.mega_info_layout);
        RelativeLayout.LayoutParams megaInfoParams = (RelativeLayout.LayoutParams)megaInfoEmptyLayout.getLayoutParams();
        megaInfoParams.setMargins(Util.scaleWidthPx(36, outMetrics), Util.scaleHeightPx(40, outMetrics), Util.scaleWidthPx(36, outMetrics), Util.scaleHeightPx(24, outMetrics));
        megaInfoEmptyLayout.setLayoutParams(megaInfoParams);

        confidentialityEmptyLayout = (LinearLayout) findViewById(R.id.confidentiality_info);
        RelativeLayout.LayoutParams megaConfidentialityParams = (RelativeLayout.LayoutParams)confidentialityEmptyLayout.getLayoutParams();
        megaConfidentialityParams.setMargins(Util.scaleWidthPx(36, outMetrics), 0, Util.scaleWidthPx(36, outMetrics), Util.scaleHeightPx(24, outMetrics));
        confidentialityEmptyLayout.setLayoutParams(megaConfidentialityParams);

        authenticityEmptyLayout = (LinearLayout) findViewById(R.id.authenticity_info);
        RelativeLayout.LayoutParams megaAuthenticityParams = (RelativeLayout.LayoutParams)authenticityEmptyLayout.getLayoutParams();
        megaAuthenticityParams.setMargins(Util.scaleWidthPx(36, outMetrics), 0, Util.scaleWidthPx(36, outMetrics), Util.scaleHeightPx(24, outMetrics));
        authenticityEmptyLayout.setLayoutParams(megaAuthenticityParams);

        megaInfoTitle = (TextView) findViewById(R.id.mega_title);
        RelativeLayout.LayoutParams megaTitleParams = (RelativeLayout.LayoutParams)megaInfoTitle.getLayoutParams();
        megaTitleParams.setMargins(Util.scaleWidthPx(24, outMetrics), 0, 0, 0);
        megaInfoTitle.setLayoutParams(megaTitleParams);

        confidentialityTitle = (TextView) findViewById(R.id.confidentiality_title);
        RelativeLayout.LayoutParams confidentialityTitleParams = (RelativeLayout.LayoutParams)confidentialityTitle.getLayoutParams();
        confidentialityTitleParams.setMargins(Util.scaleWidthPx(24, outMetrics), 0, 0, 0);
        confidentialityTitle.setLayoutParams(confidentialityTitleParams);

        authenticityTitle = (TextView) findViewById(R.id.authenticity_title);
        RelativeLayout.LayoutParams authenticityTitleParams = (RelativeLayout.LayoutParams)authenticityTitle.getLayoutParams();
        authenticityTitleParams.setMargins(Util.scaleWidthPx(24, outMetrics), 0, 0, 0);
        authenticityTitle.setLayoutParams(authenticityTitleParams);

        megaInfoTextView = (TextView) findViewById(R.id.mega_info);
        RelativeLayout.LayoutParams megaTextParams = (RelativeLayout.LayoutParams)megaInfoTextView.getLayoutParams();
        megaTextParams.setMargins(Util.scaleWidthPx(24, outMetrics), 0, 0, 0);
        megaInfoTextView.setLayoutParams(megaTextParams);

        confidentialityTextView = (TextView) findViewById(R.id.confidentiality_text);
        RelativeLayout.LayoutParams confidentialityTextParams = (RelativeLayout.LayoutParams)confidentialityTextView.getLayoutParams();
        confidentialityTextParams.setMargins(Util.scaleWidthPx(24, outMetrics), 0, 0, 0);
        confidentialityTextView.setLayoutParams(confidentialityTextParams);

        authenticityTextView = (TextView) findViewById(R.id.authenticity_text);
        RelativeLayout.LayoutParams authenticityTextParams = (RelativeLayout.LayoutParams)authenticityTextView.getLayoutParams();
        authenticityTextParams.setMargins(Util.scaleWidthPx(24, outMetrics), 0, 0, 0);
        authenticityTextView.setLayoutParams(authenticityTextParams);

        keyboardButton = (ImageButton) findViewById(R.id.keyboard_icon_chat);
        textChat = (EmojiconEditText) findViewById(R.id.edit_text_chat);
        keyboardButton.setOnClickListener(this);

        textChat.addTextChangedListener(new TextWatcher() {

            public void afterTextChanged(Editable s) {}

            public void beforeTextChanged(CharSequence s, int start,
                                          int count, int after) {
            }

            public void onTextChanged(CharSequence s, int start,
                                      int before, int count) {
                log("onTextChanged: " + s + ", " + start + ", " + before + ", " + count);

                if (s != null) {
                    if (s.length() > 0) {
                        sendIcon.setVisibility(View.VISIBLE);
                    } else {
                        sendIcon.setVisibility(View.GONE);
                    }
                }
                else{
                    sendIcon.setVisibility(View.GONE);
                }

                if(sendIsTyping){
                    log("Send is typing notification");
                    sendIsTyping=false;
                    megaChatApi.sendTypingNotification(chatRoom.getChatId());

                    int interval = 4000;
                    Runnable runnable = new Runnable(){
                        public void run() {
                            sendIsTyping=true;
                        }
                    };
                    handlerSend = new Handler();
                    handlerSend.postDelayed(runnable, interval);
                }
            }
        });

        textChat.setOnTouchListener(new View.OnTouchListener() {
            @Override
            public boolean onTouch(View v, MotionEvent event) {
                if(uploadPanel.getVisibility()==View.VISIBLE){
                    hideUploadPanel();
                }
                if (emojiKeyboardShown){
//                    int inputType = textChat.getInputType();
//                    textChat.setInputType(InputType.TYPE_NULL);
//                    textChat.onTouchEvent(event);
//                    textChat.setInputType(inputType);
//
//                    float x = event.getX();
//                    float y = event.getY();
//
//                    int touchPosition = textChat.getOffsetForPosition(x, y);
//                    Toast.makeText(ChatActivityLollipop.this, "X: " + x + "__ Y " + y + "__TOUCHPOSITION: " + touchPosition, Toast.LENGTH_SHORT).show();
//                    if (touchPosition  > 0){
//                        textChat.setSelection(touchPosition);
//                    }
////                    InputMethodManager imm = (InputMethodManager) getSystemService(ChatActivityLollipop.this.INPUT_METHOD_SERVICE);
////                    imm.hideSoftInputFromWindow(textChat.getWindowToken(), 0);
//
//                    return true;

                    removeEmojiconFragment();
                }
                return false;
            }
        });

        chatRelativeLayout  = (RelativeLayout) findViewById(R.id.relative_chat_layout);

        sendIcon = (ImageButton) findViewById(R.id.send_message_icon_chat);
        sendIcon.setOnClickListener(this);
        sendIcon.setVisibility(View.GONE);

        listView = (RecyclerView) findViewById(R.id.messages_chat_list_view);
        listView.setClipToPadding(false);;
        listView.setNestedScrollingEnabled(false);

        mLayoutManager = new MegaLinearLayoutManager(this);
        mLayoutManager.setStackFromEnd(true);
        listView.setLayoutManager(mLayoutManager);
        listView.addOnItemTouchListener(this);

        listView.addOnScrollListener(new RecyclerView.OnScrollListener() {
            @Override
            public void onScrolled(RecyclerView recyclerView, int dx, int dy) {
                // Get the first visible item
//                            int firstVisibleItem = mLayoutManager.findFirstVisibleItemPosition();

                if(stateHistory!=MegaChatApi.SOURCE_NONE){
                    if (dy > 0) {
                        // Scrolling up
                        scrollingUp = true;
                    } else {
                        // Scrolling down
                        scrollingUp = false;
                    }

                    if(!scrollingUp){
                        int pos = mLayoutManager.findFirstVisibleItemPosition();
//                if(mLayoutManager.findViewByPosition(pos).getTop()==0 && pos==0){
//                    showSnackbar("loadMoreMessages!!!");
//                }

                        if(pos<=NUMBER_MESSAGES_BEFORE_LOAD&&getMoreHistory){
                            stateHistory = megaChatApi.loadMessages(idChat, NUMBER_MESSAGES_TO_LOAD);
                            getMoreHistory = false;
                            log("Get more history------------------------");
                        }
                    }
                }
            }
        });
        listView.setAdapter(null);
        adapter = null;

        messagesContainerLayout = (RelativeLayout) findViewById(R.id.message_container_chat_layout);

        userTypingLayout = (RelativeLayout) findViewById(R.id.user_typing_layout);
        userTypingLayout.setVisibility(View.GONE);
        userTypingtext = (TextView) findViewById(R.id.user_typing_text);

        fab = (FloatingActionButton) findViewById(R.id.fab_chat);
        fab.setOnClickListener(this);

        uploadPanel = (RelativeLayout) findViewById(R.id.upload_panel_chat);
        uploadFromGalleryOption = (RelativeLayout) findViewById(R.id.upload_from_gallery_chat);
        uploadFromGalleryOption.setOnClickListener(this);

        uploadFromCloudOption = (RelativeLayout) findViewById(R.id.upload_from_cloud_chat);
        uploadFromCloudOption.setOnClickListener(this);

        uploadFromFilesystemOption = (RelativeLayout) findViewById(R.id.upload_from_filesystem_chat);
        uploadFromFilesystemOption.setOnClickListener(this);

        uploadAudioOption = (RelativeLayout) findViewById(R.id.upload_audio_chat);
        uploadAudioOption.setOnClickListener(this);

        uploadContactOption = (RelativeLayout) findViewById(R.id.upload_contact_chat);
        uploadContactOption.setOnClickListener(this);

        emojiKeyboardLayout = (FrameLayout) findViewById(R.id.chat_emoji_keyboard);

        ViewTreeObserver viewTreeObserver = fragmentContainer.getViewTreeObserver();
        if (viewTreeObserver.isAlive()) {
            viewTreeObserver.addOnGlobalLayoutListener(new android.view.ViewTreeObserver.OnGlobalLayoutListener() {

                @Override
                public void onGlobalLayout() {
                    log("onGlobalLayout");
                    InputMethodManager imm = (InputMethodManager) ChatActivityLollipop.this.getSystemService(Context.INPUT_METHOD_SERVICE);

                    if (firstSize == -1){
                        if (messagesContainerLayout != null){
                            firstSize = messagesContainerLayout.getHeight();
                        }
                    }
                    else {
                        if (keyboardSize == -1) {
                            if (imm.isAcceptingText()) {
                                if (messagesContainerLayout != null) {
                                    keyboardSize = firstSize - messagesContainerLayout.getHeight();
                                }
                            }
                        }
                    }

                    if ((firstSize - messagesContainerLayout.getHeight()) > 150 ) { //Every keyboard is at least 180 px height
                        if (!emojiKeyboardShown){
                            softKeyboardShown = true;
                        }
                    }
                    else{
                        softKeyboardShown = false;
                    }

                    if (shouldShowEmojiKeyboard){
                        setEmojiconFragment(false);
                        shouldShowEmojiKeyboard = false;
                    }
                }
            });
        }
        Intent newIntent = getIntent();

        if (newIntent != null){
            intentAction = newIntent.getAction();
            if (intentAction != null){

                fab.setVisibility(View.VISIBLE);

                idChat = newIntent.getLongExtra("CHAT_ID", -1);
//                    idChat=8179160514871859886L;
                myMail = megaApi.getMyEmail();
                myUserHandle = megaChatApi.getMyUserHandle();

                log("Show empty screen");
                chatRelativeLayout.setVisibility(View.GONE);
                emptyScrollView.setVisibility(View.VISIBLE);

                if(idChat!=-1) {
                    //REcover chat
                    log("Recover chat with id: " + idChat);
                    chatRoom = megaChatApi.getChatRoom(idChat);
                    if(chatRoom==null){
                        log("Chatroom is NULL - finisg activity!!");
                        finish();
                    }

                    log("Call to open chat");
                    boolean result = megaChatApi.openChatRoom(idChat, this);

                    if(!result){
                        log("----Error on openChatRoom");
                        if(errorOpenChatDialog==null){
                            AlertDialog.Builder builder = new AlertDialog.Builder(this, R.style.AppCompatAlertDialogStyle);
                            builder.setTitle(getString(R.string.chat_error_open_title));
                            builder.setMessage(getString(R.string.chat_error_open_message));

                            builder.setPositiveButton(getString(R.string.cam_sync_ok),
                                    new DialogInterface.OnClickListener() {
                                        public void onClick(DialogInterface dialog, int whichButton) {
                                            finish();
                                        }
                                    }
                            );
                            errorOpenChatDialog = builder.create();
                            errorOpenChatDialog.show();
                        }
                    }
                    else{
                        messages = new ArrayList<AndroidMegaChatMessage>();
                        bufferMessages = new ArrayList<AndroidMegaChatMessage>();

                        log("Result of open chat: " + result);

                        int permission = chatRoom.getOwnPrivilege();
                        aB.setTitle(chatRoom.getTitle());

                        if (chatRoom.isGroup()) {
                            log("Check permissions group chat");
                            if(permission==MegaChatRoom.PRIV_RO) {
                                log("Permission RO");
                                writingContainerLayout.setVisibility(View.GONE);
                                aB.setSubtitle(getString(R.string.observer_permission_label_participants_panel));
                            }
                            else{
                                log("permission: "+permission);
                            }
                        }
                        else{
                            log("Check permissions one to one chat");
                            if(permission==MegaChatRoom.PRIV_RO) {
                                log("Permission RO");
                                writingContainerLayout.setVisibility(View.GONE);
                                aB.setSubtitle(getString(R.string.observer_permission_label_participants_panel));
                            }
                            else{
                                int state = chatRoom.getOnlineStatus();
                                if(state == MegaChatApi.STATUS_ONLINE){
                                    log("This user is connected: "+chatRoom.getTitle());
                                    aB.setSubtitle(getString(R.string.online_status));
                                }
                                else{
                                    log("This user status is: "+state+  " " + chatRoom.getTitle());
                                    aB.setSubtitle(getString(R.string.offline_status));
                                }
                            }
                        }

                        if (intentAction.equals(Constants.ACTION_CHAT_NEW)) {
                            log("ACTION_CHAT_NEW");

                            fab.setVisibility(View.VISIBLE);
                            listView.setVisibility(View.GONE);
                            chatRelativeLayout.setVisibility(View.GONE);
                            emptyScrollView.setVisibility(View.VISIBLE);
                            //                    inviteText.setVisibility(View.VISIBLE);
                            textChat.setOnFocusChangeListener(focus);
                        } else if (intentAction.equals(Constants.ACTION_CHAT_SHOW_MESSAGES)) {
                            log("ACTION_CHAT_SHOW_MESSAGES");

                            long unread = chatRoom.getUnreadCount();
                            //                        stateHistory = megaChatApi.loadMessages(idChat, NUMBER_MESSAGES_TO_LOAD);
                            if (unread == 0) {
                                lastMessageSeen = null;
                                lastSeenReceived = true;
                                stateHistory = megaChatApi.loadMessages(idChat, NUMBER_MESSAGES_TO_LOAD);
                            } else {
                                lastMessageSeen = megaChatApi.getLastMessageSeen(idChat);
                                if (lastMessageSeen != null) {
                                    log("Id of last message seen: " + lastMessageSeen.getMsgId());
                                } else {
                                    log("Error the last message seen shouldn't be NULL");
                                }

                                lastSeenReceived = false;
                                if (unread < 0) {
                                    log("A->Load history of " + chatRoom.getUnreadCount());
                                    long unreadAbs = Math.abs(unread);
                                    stateHistory = megaChatApi.loadMessages(idChat, (int) unreadAbs);
                                } else if (unread >= 0 && unread <= NUMBER_MESSAGES_TO_LOAD) {
                                    log("B->Load history of " + chatRoom.getUnreadCount());
                                    stateHistory = megaChatApi.loadMessages(idChat, NUMBER_MESSAGES_TO_LOAD);
                                } else if (unread < NUMBER_MESSAGES_TO_LOAD) {
                                    log("C->Load history of " + chatRoom.getUnreadCount());
                                    stateHistory = megaChatApi.loadMessages(idChat, chatRoom.getUnreadCount());
                                } else {
                                    log("D->Load history of " + chatRoom.getUnreadCount());
                                    stateHistory = megaChatApi.loadMessages(idChat, NUMBER_MESSAGES_TO_LOAD);
                                }
                                listView.setVisibility(View.VISIBLE);
                            }
                        }
                        //                else if (intentAction.equals(Constants.ACTION_CHAT_INVITE)){
//                    fab.setVisibility(View.GONE);
//                    listView.setVisibility(View.GONE);
//                    chatRelativeLayout.setVisibility(View.GONE);
//                    emptyScrollView.setVisibility(View.VISIBLE);
////                    inviteText.setVisibility(View.VISIBLE);
//                    textChat.setOnFocusChangeListener(focus);
//                    textChat.setText("Hi there!\nLet's chat!");
//                }
                    }

                }
                else{
                    log("Chat ID -1 error");
                }
            }

        }
    }

//    public void setStatus(){
//
//        int state = chatRoom.getOnlineStatus();
//        if(state == MegaChatApi.STATUS_ONLINE){
//            log("This user is connected: "+chatRoom.getTitle());
//            aB.setSubtitle(getString(R.string.online_status));
//        }
//        else{
//            log("This user status is: "+state+  " " + chatRoom.getTitle());
//            aB.setSubtitle(getString(R.string.offline_status));
//        }
//    }

    public int compareTime(AndroidMegaChatMessage message, AndroidMegaChatMessage previous){

        if(previous!=null){

            Calendar cal = Util.calculateDateFromTimestamp(message.getMessage().getTimestamp());
            Calendar previousCal =  Util.calculateDateFromTimestamp(previous.getMessage().getTimestamp());

            TimeChatUtils tc = new TimeChatUtils(TimeChatUtils.TIME);

            int result = tc.compare(cal, previousCal);
            log("RESULTS compareTime: "+result);
            return result;
        }
        else{
            log("return -1");
            return -1;
        }
    }

    public int compareDate(AndroidMegaChatMessage message, AndroidMegaChatMessage previous){

        if(previous!=null){
            Calendar cal = Util.calculateDateFromTimestamp(message.getMessage().getTimestamp());
            Calendar previousCal =  Util.calculateDateFromTimestamp(previous.getMessage().getTimestamp());

            TimeChatUtils tc = new TimeChatUtils(TimeChatUtils.DATE);

            int result = tc.compare(cal, previousCal);
            log("RESULTS compareDate: "+result);
            return result;
        }
        else{
            log("return -1");
            return -1;
        }
    }

    EmojiconsFragment emojiconsFragment = null;
    boolean firstTimeEmoji = true;
    boolean shouldShowEmojiKeyboard = false;

    private void setEmojiconFragment(boolean useSystemDefault) {
        log("setEmojiconFragment(" + useSystemDefault + ")");
        if (firstTimeEmoji) {
            emojiconsFragment = EmojiconsFragment.newInstance(useSystemDefault);
            getSupportFragmentManager()
                    .beginTransaction()
                    .replace(R.id.chat_emoji_keyboard, emojiconsFragment)
                    .commitNow();
            firstTimeEmoji = false;
        }

        if (keyboardSize != -1) {
            if (keyboardSize == 0){
                RelativeLayout.LayoutParams params = (RelativeLayout.LayoutParams) emojiKeyboardLayout.getLayoutParams();
                params.height = 660;
                emojiKeyboardLayout.setLayoutParams(params);
            }
            else {
                if (emojiKeyboardLayout != null) {
                    RelativeLayout.LayoutParams params = (RelativeLayout.LayoutParams) emojiKeyboardLayout.getLayoutParams();
                    params.height = keyboardSize;
                    emojiKeyboardLayout.setLayoutParams(params);
                }
            }
        }
        else{
            if (emojiKeyboardLayout != null) {
                RelativeLayout.LayoutParams params = (RelativeLayout.LayoutParams) emojiKeyboardLayout.getLayoutParams();
                params.height = 660;
                emojiKeyboardLayout.setLayoutParams(params);
            }
        }
        emojiKeyboardShown = true;
    }

    private void removeEmojiconFragment(){
        log("removeEmojiconFragment");
        if (emojiconsFragment != null){
//            getSupportFragmentManager().beginTransaction().remove(emojiconsFragment).commitNow();

            if (emojiKeyboardLayout != null) {
                RelativeLayout.LayoutParams params = (RelativeLayout.LayoutParams) emojiKeyboardLayout.getLayoutParams();
                params.height = 0;
                emojiKeyboardLayout.setLayoutParams(params);
            }
        }
        emojiKeyboardShown = false;
    }

    @Override
    public boolean onCreateOptionsMenu(Menu menu) {
        log("onCreateOptionsMenuLollipop");

        // Inflate the menu items for use in the action bar
        MenuInflater inflater = getMenuInflater();
        inflater.inflate(R.menu.chat_action, menu);

        callMenuItem = menu.findItem(R.id.cab_menu_call_chat);
        videoMenuItem = menu.findItem(R.id.cab_menu_video_chat);
        inviteMenuItem = menu.findItem(R.id.cab_menu_invite_chat);
        clearHistoryMenuItem = menu.findItem(R.id.cab_menu_clear_history_chat);
        contactInfoMenuItem = menu.findItem(R.id.cab_menu_contact_info_chat);
        leaveMenuItem = menu.findItem(R.id.cab_menu_leave_chat);

        if(chatRoom!=null){
            int permission = chatRoom.getOwnPrivilege();
            if(chatRoom.isGroup()){

                if(permission==MegaChatRoom.PRIV_MODERATOR) {
                    inviteMenuItem.setVisible(true);
                    clearHistoryMenuItem.setVisible(true);
                }
                else {
                    inviteMenuItem.setVisible(false);
                    clearHistoryMenuItem.setVisible(false);
                }

                contactInfoMenuItem.setTitle(getString(R.string.group_chat_info_label));
                contactInfoMenuItem.setVisible(true);

                if(permission==MegaChatRoom.PRIV_RM) {
                    log("Group chat PRIV_RM");
                    leaveMenuItem.setVisible(false);
                }
                else{
                    log("Permission: "+permission);
                    leaveMenuItem.setVisible(true);
                }
            }
            else{
                inviteMenuItem.setVisible(false);
                if(permission==MegaChatRoom.PRIV_RO) {
                    clearHistoryMenuItem.setVisible(false);
                    contactInfoMenuItem.setVisible(false);
                    callMenuItem.setVisible(false);
                    videoMenuItem.setVisible(false);
                }
                else{
                    clearHistoryMenuItem.setVisible(true);
                    contactInfoMenuItem.setTitle(getString(R.string.contact_properties_activity));
                    contactInfoMenuItem.setVisible(true);
                }
                leaveMenuItem.setVisible(false);
            }
        }
        else{
            log("Chatroom NULL on create menu");
        }

        return super.onCreateOptionsMenu(menu);
    }


    @Override
    public boolean onOptionsItemSelected(MenuItem item) {
        log("onOptionsItemSelected");
        switch (item.getItemId()) {
            // Respond to the action bar's Up/Home button
            case android.R.id.home: {
                if(uploadPanel.getVisibility()==View.VISIBLE){
                    hideUploadPanel();
                    break;
                }

                finish();
                break;
            }
            case R.id.cab_menu_call_chat:{
                showSnackbar("Coming soon...");
                break;
            }
            case R.id.cab_menu_video_chat:{
                showSnackbar("Coming soon...");
                break;
            }
            case R.id.cab_menu_invite_chat:{
                chooseAddParticipantDialog();
                break;
            }
            case R.id.cab_menu_contact_info_chat:{
                if(chatRoom.isGroup()){
                    Intent i = new Intent(this, GroupChatInfoActivityLollipop.class);
                    i.putExtra("handle", chatRoom.getChatId());
                    this.startActivity(i);
                }
                else{
                    Intent i = new Intent(this, ContactInfoActivityLollipop.class);
                    i.putExtra("handle", chatRoom.getChatId());
                    this.startActivity(i);
                }
                break;
            }
            case R.id.cab_menu_clear_history_chat:{
                log("Clear history selected!");
                showConfirmationClearChat(chatRoom);
                break;
            }
            case R.id.cab_menu_leave_chat:{
                log("Leave selected!");
                showConfirmationLeaveChat(chatRoom);
                break;
            }
        }
        return super.onOptionsItemSelected(item);
    }

    public void chooseAddParticipantDialog(){
        log("chooseAddContactDialog");

        Intent in = new Intent(this, AddContactActivityLollipop.class);
        in.putExtra("contactType", Constants.CONTACT_TYPE_MEGA);
        startActivityForResult(in, Constants.REQUEST_ADD_PARTICIPANTS);

    }

    @Override
    protected void onActivityResult(int requestCode, int resultCode, Intent intent) {
        log("onActivityResult, resultCode: " + resultCode);

        if (requestCode == Constants.REQUEST_ADD_PARTICIPANTS && resultCode == RESULT_OK) {
            log("onActivityResult REQUEST_ADD_PARTICIPANTS OK");

            if (intent == null) {
                log("Return.....");
                return;
            }

            final ArrayList<String> contactsData = intent.getStringArrayListExtra(AddContactActivityLollipop.EXTRA_CONTACTS);
            MultipleGroupChatRequestListener multipleListener = null;

            if (contactsData != null) {

                if (contactsData.size() == 1) {
                    MegaUser user = megaApi.getContact(contactsData.get(0));
                    if (user != null) {
                        megaChatApi.inviteToChat(chatRoom.getChatId(), user.getHandle(), MegaChatPeerList.PRIV_STANDARD, this);
                    }
                } else {
                    log("Add multiple participants "+contactsData.size());
                    multipleListener = new MultipleGroupChatRequestListener(this);
                    for (int i = 0; i < contactsData.size(); i++) {
                        MegaUser user = megaApi.getContact(contactsData.get(i));
                        if (user != null) {
                            megaChatApi.inviteToChat(chatRoom.getChatId(), user.getHandle(), MegaChatPeerList.PRIV_STANDARD, multipleListener);
                        }
                    }
                }
            }
        }
        else{
            log("Error onActivityResult: REQUEST_ADD_PARTICIPANTS");
        }

        super.onActivityResult(requestCode, resultCode, intent);
    }

    public void showConfirmationClearChat(final MegaChatRoom c){
        log("showConfirmationClearChat");

        DialogInterface.OnClickListener dialogClickListener = new DialogInterface.OnClickListener() {
            @Override
            public void onClick(DialogInterface dialog, int which) {
                switch (which){
                    case DialogInterface.BUTTON_POSITIVE:
                        log("Clear chat!");
//						megaChatApi.truncateChat(chatHandle, MegaChatHandle.MEGACHAT_INVALID_HANDLE);
                        log("Clear history selected!");
                        ChatController chatC = new ChatController(chatActivity);
                        chatC.clearHistory(c);
                        break;

                    case DialogInterface.BUTTON_NEGATIVE:
                        //No button clicked
                        break;
                }
            }
        };

        android.support.v7.app.AlertDialog.Builder builder = new android.support.v7.app.AlertDialog.Builder(this, R.style.AppCompatAlertDialogStyle);
        String message= getResources().getString(R.string.confirmation_clear_group_chat);
        builder.setTitle(R.string.title_confirmation_clear_group_chat);
        builder.setMessage(message).setPositiveButton(R.string.general_clear, dialogClickListener)
                .setNegativeButton(R.string.general_cancel, dialogClickListener).show();
    }

    public void showConfirmationLeaveChat (final MegaChatRoom c){
        log("showConfirmationLeaveChat");

        DialogInterface.OnClickListener dialogClickListener = new DialogInterface.OnClickListener() {
            @Override
            public void onClick(DialogInterface dialog, int which) {
                switch (which){
                    case DialogInterface.BUTTON_POSITIVE: {
                        ChatController chatC = new ChatController(chatActivity);
                        chatC.leaveChat(c);
                        break;
                    }
                    case DialogInterface.BUTTON_NEGATIVE:
                        //No button clicked
                        break;
                }
            }
        };

        android.support.v7.app.AlertDialog.Builder builder = new android.support.v7.app.AlertDialog.Builder(this, R.style.AppCompatAlertDialogStyle);
        builder.setTitle(getResources().getString(R.string.title_confirmation_leave_group_chat));
        String message= getResources().getString(R.string.confirmation_leave_group_chat);
        builder.setMessage(message).setPositiveButton(R.string.general_leave, dialogClickListener)
                .setNegativeButton(R.string.general_cancel, dialogClickListener).show();
    }

    @Override
    public void onBackPressed() {
        log("onBackPressedLollipop");

        if(uploadPanel.getVisibility()==View.VISIBLE){
            hideUploadPanel();
            return;
        }

        if (emojiKeyboardShown) {
            removeEmojiconFragment();
        }
        else{
            finish();
        }
    }

    public static void log(String message) {
        Util.log("ChatActivityLollipop", message);
    }

    @Override
    public void onClick(View v) {
        switch (v.getId()) {
            case R.id.home:{
                break;
            }
			case R.id.send_message_icon_chat:{
                log("click on Send message");
                writingLayout.setClickable(false);
                String text = textChat.getText().toString();

                if(editingMessage){
                    editMessage(text);
                    log("Edited message: "+text);
                    clearSelections();
                    hideMultipleSelect();
                    actionMode.invalidate();
                }
                else{
                    sendMessage(text);
                    log("Send message: "+text);
                }

                textChat.getText().clear();

//                textChat.setFocusable(false);
//                textChat.setEnabled(false);
//                RelativeLayout.LayoutParams params = (RelativeLayout.LayoutParams) disabledWritingLayout.getLayoutParams();
//                params.height = writingLayout.getHeight();
//                disabledWritingLayout.setLayoutParams(params);
//                disabledWritingLayout.setVisibility(View.VISIBLE);

//                inviteText.setVisibility(View.GONE);
                break;
			}
            case R.id.keyboard_icon_chat:{
                log("open emoji keyboard:  " + emojiKeyboardShown);

                if (emojiKeyboardShown){
                    removeEmojiconFragment();
                    textChat.requestFocus();
                    InputMethodManager imm = (InputMethodManager) getSystemService(Context.INPUT_METHOD_SERVICE);
                    imm.showSoftInput(textChat, InputMethodManager.SHOW_IMPLICIT);
                }
                else{
                    InputMethodManager imm = (InputMethodManager) getSystemService(this.INPUT_METHOD_SERVICE);

                    if (softKeyboardShown){
                        log("imm.isAcceptingText()");
                        imm.hideSoftInputFromWindow(textChat.getWindowToken(), 0);
                        shouldShowEmojiKeyboard = true;
                    }
                    else{
                        setEmojiconFragment(false);
                    }
                }


//                editText.requestFocus();
//                InputMethodManager imm = (InputMethodManager) getSystemService(Context.INPUT_METHOD_SERVICE);
//                imm.showSoftInput(editText, InputMethodManager.SHOW_IMPLICIT);

//                InputMethodManager imm = (InputMethodManager) getSystemService(this.INPUT_METHOD_SERVICE);
//                imm.hideSoftInputFromWindow(editText.getWindowToken(), 0);

//                Intent intent = new Intent(this, KeyboardActivityLollipop.class);
//                this.startActivity(intent);

                break;
            }
            case R.id.fab_chat:{
                showUploadPanel();
                break;
            }
            case R.id.upload_from_gallery_chat:{
                hideUploadPanel();
                showSnackbar(getString(R.string.general_not_yet_implemented));
                break;
            }
            case R.id.upload_from_cloud_chat:{
                hideUploadPanel();
                showSnackbar(getString(R.string.general_not_yet_implemented));
                break;
            }
            case R.id.upload_audio_chat:{
                hideUploadPanel();
                showSnackbar(getString(R.string.general_not_yet_implemented));
                break;
            }
            case R.id.upload_contact_chat:{
                hideUploadPanel();
                showSnackbar(getString(R.string.general_not_yet_implemented));
                break;
            }
            case R.id.upload_from_filesystem_chat:{
                hideUploadPanel();
                showSnackbar(getString(R.string.general_not_yet_implemented));
                break;
            }
		}
    }

    public void sendMessage(String text){
        log("sendMessage: "+text);

        MegaChatMessage msgSent = megaChatApi.sendMessage(idChat, text);
        AndroidMegaChatMessage androidMsgSent = new AndroidMegaChatMessage(msgSent);

        if(msgSent!=null){
            log("Mensaje enviado con id temp: "+msgSent.getTempId());
            log("State of the message: "+msgSent.getStatus());

            messages.add(androidMsgSent);
            int index = messages.size()-1;

            if(index==0){
                //First element
                log("First element!");
                messages.get(0).setInfoToShow(Constants.CHAT_ADAPTER_SHOW_ALL);
            }
            else{
                //Not first element
                AndroidMegaChatMessage androidPreviousMessage = messages.get(index-1);
                log("previous message: "+androidPreviousMessage.getMessage().getContent());
                if(androidPreviousMessage.getMessage().getUserHandle()==myUserHandle) {
                    //The last two messages are mine
                    if(compareDate(androidMsgSent, androidPreviousMessage)==0){
                        //Same date
                        if(compareTime(androidMsgSent, androidPreviousMessage)==0){
                            messages.get(index).setInfoToShow(Constants.CHAT_ADAPTER_SHOW_NOTHING);
                        }
                        else{
                            //Different minute
                            messages.get(index).setInfoToShow(Constants.CHAT_ADAPTER_SHOW_TIME);
                        }
                    }
                    else{
                        //Different date
                        messages.get(index).setInfoToShow(Constants.CHAT_ADAPTER_SHOW_ALL);
                    }
                }
                else{
                    //The last message is mine, the previous not
                    if(compareDate(androidMsgSent, androidPreviousMessage)==0){
                        messages.get(index).setInfoToShow(Constants.CHAT_ADAPTER_SHOW_TIME);
                    }
                    else{
                        //Different date
                        messages.get(index).setInfoToShow(Constants.CHAT_ADAPTER_SHOW_ALL);
                    }
                }
            }
            if (adapter == null){
                adapter = new MegaChatLollipopAdapter(this, chatRoom, messages, listView);
                adapter.setHasStableIds(true);
                listView.setLayoutManager(mLayoutManager);
                listView.setAdapter(adapter);
                adapter.setMessages(messages);
                if(adapter.getItemCount()>0){
                    listView.setVisibility(View.VISIBLE);
                    chatRelativeLayout.setVisibility(View.VISIBLE);
                    emptyScrollView.setVisibility(View.GONE);
                }
            }
            else{
                adapter.appendMessage(messages);

                Handler handler = new Handler();
                handler.postDelayed(new Runnable() {

                    @Override
                    public void run() {
                        log("Now I update the recyclerview (send)");
                        mLayoutManager.scrollToPosition(adapter.getItemCount()-1);

                    }
                }, 100);

//                mLayoutManager.setStackFromEnd(true);
//                mLayoutManager.scrollToPosition(messages.size());
            }
        }
        else{
            log("Error al enviar mensaje!");
        }
    }

    public void editMessage(String text){
        log("editMessage: "+text);

        MegaChatMessage msgEdited = megaChatApi.editMessage(idChat, messageToEdit.getMsgId(), text);
        AndroidMegaChatMessage androidMsgEdited = new AndroidMegaChatMessage(msgEdited);
        if(msgEdited!=null){
            log("Edited message");
            modifyMessageReceived(androidMsgEdited, false);
        }
        else{
            log("Message cannot be edited!");
        }
    }

    public void showUploadPanel(){
        fab.setVisibility(View.GONE);
        uploadPanel.setVisibility(View.VISIBLE);
        RelativeLayout.LayoutParams params = (RelativeLayout.LayoutParams) messagesContainerLayout.getLayoutParams();
        params.addRule(RelativeLayout.ABOVE, R.id.upload_panel_chat);
        messagesContainerLayout.setLayoutParams(params);
    }

    public void hideUploadPanel(){
        fab.setVisibility(View.VISIBLE);
        uploadPanel.setVisibility(View.GONE);
        RelativeLayout.LayoutParams params = (RelativeLayout.LayoutParams) messagesContainerLayout.getLayoutParams();
        params.addRule(RelativeLayout.ABOVE, R.id.writing_container_layout_chat_layout);
        messagesContainerLayout.setLayoutParams(params);
    }

    /////Multiselect/////
    private class ActionBarCallBack implements ActionMode.Callback {

        @Override
        public boolean onActionItemClicked(ActionMode mode, MenuItem item) {
            ArrayList<AndroidMegaChatMessage> messagesSelected = adapter.getSelectedMessages();

            switch(item.getItemId()){
//                case R.id.cab_menu_select_all:{
//                    selectAll();
//                    actionMode.invalidate();
//                    break;
//                }
//                case R.id.cab_menu_unselect_all:{
//                    clearSelections();
//                    hideMultipleSelect();
//                    actionMode.invalidate();
//                    break;
//                }
                case R.id.chat_cab_menu_edit:{
                    log("Edit text");
                    editingMessage = true;
                    messageToEdit = messagesSelected.get(0).getMessage();
                    textChat.setText(messageToEdit.getContent());
                    //Show keyboard

                    break;
                }
                case R.id.chat_cab_menu_copy:{
                    clearSelections();
                    hideMultipleSelect();

                    String text = copyMessages(messagesSelected);
                    log("Copy: "+text);
                    if(android.os.Build.VERSION.SDK_INT < android.os.Build.VERSION_CODES.HONEYCOMB) {
                        android.text.ClipboardManager clipboard = (android.text.ClipboardManager) getSystemService(Context.CLIPBOARD_SERVICE);
                        clipboard.setText(text);
                    } else {
                        android.content.ClipboardManager clipboard = (android.content.ClipboardManager) getSystemService(Context.CLIPBOARD_SERVICE);
                        android.content.ClipData clip = android.content.ClipData.newPlainText("Copied Text", text);
                        clipboard.setPrimaryClip(clip);
                    }
                    Snackbar.make(fragmentContainer, getString(R.string.messages_copied_clipboard), Snackbar.LENGTH_LONG).show();

                    break;
                }
                case R.id.chat_cab_menu_delete:{
                    clearSelections();
                    hideMultipleSelect();
                    //Delete
                    showConfirmationDeleteMessages(messagesSelected, chatRoom);
                    Toast.makeText(chatActivity, "Delete: "+messagesSelected.size()+" chats",Toast.LENGTH_SHORT).show();
                    break;
                }
            }
            return false;
        }

        public String copyMessages(ArrayList<AndroidMegaChatMessage> messagesSelected){
            ChatController chatC = new ChatController(chatActivity);
            StringBuilder builder = new StringBuilder();

            for(int i=0;i<messagesSelected.size();i++){
                AndroidMegaChatMessage messageSelected = messagesSelected.get(i);
                builder.append("[");
                String timestamp = TimeChatUtils.formatShortDateTime(messageSelected.getMessage().getTimestamp());
                builder.append(timestamp);
                builder.append("] ");
                String messageString = chatC.createManagementString(messageSelected, chatRoom);
                builder.append(messageString);
                builder.append("\n");
            }
            return builder.toString();
        }

        @Override
        public boolean onCreateActionMode(ActionMode mode, Menu menu) {
            MenuInflater inflater = mode.getMenuInflater();
            inflater.inflate(R.menu.messages_chat_action, menu);
            fab.setVisibility(View.GONE);
            return true;
        }

        @Override
        public void onDestroyActionMode(ActionMode arg0) {
            log("onDEstroyActionMode");
            adapter.setMultipleSelect(false);
            textChat.getText().clear();
            editingMessage = false;
            clearSelections();
            fab.setVisibility(View.VISIBLE);
        }

        @Override
        public boolean onPrepareActionMode(ActionMode mode, Menu menu) {
            List<AndroidMegaChatMessage> selected = adapter.getSelectedMessages();

            if (selected.size() !=0) {
//                MenuItem unselect = menu.findItem(R.id.cab_menu_unselect_all);
                if (selected.size() == 1) {
                    AndroidMegaChatMessage message = selected.get(0);
                    if(message.getMessage().getUserHandle()==myUserHandle){
                        if(message.getMessage().isEditable()){
                            menu.findItem(R.id.chat_cab_menu_edit).setVisible(true);
                            menu.findItem(R.id.chat_cab_menu_delete).setVisible(true);
                        }
                    }
                    else{
                        menu.findItem(R.id.chat_cab_menu_edit).setVisible(false);
                        menu.findItem(R.id.chat_cab_menu_delete).setVisible(false);
                    }

                    menu.findItem(R.id.chat_cab_menu_copy).setVisible(true);

//                    menu.findItem(R.id.cab_menu_select_all).setVisible(true);
//                    menu.findItem(R.id.cab_menu_select_all).setVisible(true);
//                    unselect.setTitle(getString(R.string.action_unselect_one));
//                    unselect.setVisible(true);
                }
                else if (selected.size()==adapter.getItemCount()){
                    menu.findItem(R.id.chat_cab_menu_edit).setVisible(false);
                    menu.findItem(R.id.chat_cab_menu_copy).setVisible(true);
                    menu.findItem(R.id.chat_cab_menu_delete).setVisible(true);
                    for(int i=0; i<selected.size();i++){
                        if(messages.get(i).getMessage().getUserHandle()==myUserHandle){
                            if(!(messages.get(i).getMessage().isEditable())){
                                menu.findItem(R.id.chat_cab_menu_delete).setVisible(false);
                                break;
                            }
                        }
                        else{
                            menu.findItem(R.id.chat_cab_menu_delete).setVisible(false);
                        }
                    }
//                    menu.findItem(R.id.cab_menu_select_all).setVisible(false);
//                    unselect.setTitle(getString(R.string.action_unselect_all));
//                    unselect.setVisible(true);
                }
                else{
                    menu.findItem(R.id.chat_cab_menu_edit).setVisible(false);
                    menu.findItem(R.id.chat_cab_menu_copy).setVisible(true);
                    menu.findItem(R.id.chat_cab_menu_delete).setVisible(true);
                    menu.findItem(R.id.chat_cab_menu_delete).setVisible(true);
                    for(int i=0; i<selected.size();i++){
                        if(messages.get(i).getMessage().getUserHandle()==myUserHandle){
                            if(!(messages.get(i).getMessage().isEditable())){
                                menu.findItem(R.id.chat_cab_menu_delete).setVisible(false);
                                break;
                            }
                        }
                        else{
                            menu.findItem(R.id.chat_cab_menu_delete).setVisible(false);
                        }
                    }
//                    menu.findItem(R.id.cab_menu_select_all).setVisible(true);
//                    unselect.setTitle(getString(R.string.action_unselect_all));
//                    unselect.setVisible(true);
                }
            }
//            else{
//                menu.findItem(R.id.cab_menu_select_all).setVisible(true);
//                menu.findItem(R.id.cab_menu_unselect_all).setVisible(false);
//            }

            return false;
        }

    }

    public boolean showSelectMenuItem(){
        if (adapter != null){
            return adapter.isMultipleSelect();
        }

        return false;
    }

    public void showConfirmationDeleteMessages(final ArrayList<AndroidMegaChatMessage> messages, final MegaChatRoom chat){
        log("showConfirmationDeleteMessages");

        DialogInterface.OnClickListener dialogClickListener = new DialogInterface.OnClickListener() {
            @Override
            public void onClick(DialogInterface dialog, int which) {
                switch (which){
                    case DialogInterface.BUTTON_POSITIVE:
                        ChatController cC = new ChatController(chatActivity);
                        cC.deleteMessages(messages, chat);
                        break;

                    case DialogInterface.BUTTON_NEGATIVE:
                        //No button clicked
                        break;
                }
            }
        };

        AlertDialog.Builder builder;
        if (Build.VERSION.SDK_INT >= Build.VERSION_CODES.HONEYCOMB) {
            builder = new AlertDialog.Builder(this, R.style.AppCompatAlertDialogStyle);
        }
        else{
            builder = new AlertDialog.Builder(this);
        }

        if(messages.size()==1){
            builder.setMessage(R.string.confirmation_delete_one_message);
        }
        else{
            builder.setMessage(R.string.confirmation_delete_several_messages);
        }
        builder.setPositiveButton(R.string.context_delete, dialogClickListener)
                .setNegativeButton(R.string.general_cancel, dialogClickListener).show();
    }

    /*
     * Clear all selected items
     */
    private void clearSelections() {
        if(adapter.isMultipleSelect()){
            adapter.clearSelections();
        }
        updateActionModeTitle();
    }

    private void updateActionModeTitle() {
//        if (actionMode == null || getActivity() == null) {
//            return;
//        }
        List<AndroidMegaChatMessage> messages = adapter.getSelectedMessages();

        actionMode.setTitle(getString(R.string.selected_items, messages.size()));

        try {
            actionMode.invalidate();
        } catch (NullPointerException e) {
            e.printStackTrace();
            log("oninvalidate error");
        }
    }

    /*
     * Disable selection
     */
    void hideMultipleSelect() {
        log("hideMultipleSelect");
        adapter.setMultipleSelect(false);
        if (actionMode != null) {
            actionMode.finish();
        }
    }

    public void selectAll() {
        if (adapter != null) {
            if (adapter.isMultipleSelect()) {
                adapter.selectAll();
            } else {
                adapter.setMultipleSelect(true);
                adapter.selectAll();

                actionMode = startSupportActionMode(new ActionBarCallBack());
            }

            updateActionModeTitle();
        }
    }

    public void itemClick(int position) {
        log("itemClick: "+position);
        if (adapter.isMultipleSelect()){
            adapter.toggleSelection(position);

            List<AndroidMegaChatMessage> messages = adapter.getSelectedMessages();
            if (messages.size() > 0){
                updateActionModeTitle();
//                adapter.notifyDataSetChanged();
            }
            else{
                hideMultipleSelect();
            }
        }
        else{
            log("show not sent message panel");
            AndroidMegaChatMessage m = messages.get(position);
//            showMsgNotSentPanel(m);
            if(m!=null){
                if(m.getMessage().getUserHandle()==megaChatApi.getMyUserHandle()) {
                    if(!(m.getMessage().isManagementMessage())){
                        log("selected message: "+m.getMessage().getContent());
                        if((m.getMessage().getStatus()==MegaChatMessage.STATUS_SERVER_REJECTED)||(m.getMessage().getStatus()==MegaChatMessage.STATUS_SENDING_MANUAL)){
                            showMsgNotSentPanel(m);
                        }
                    }
                }
            }

        }
    }
    /////END Multiselect/////

    @Override
    public boolean onDown(MotionEvent e) {
        return false;
    }

    @Override
    public void onShowPress(MotionEvent e) {

    }

    @Override
    public boolean onSingleTapUp(MotionEvent e) {
        return false;
    }

    @Override
    public boolean onScroll(MotionEvent e1, MotionEvent e2, float distanceX, float distanceY) {
        return false;
    }

    @Override
    public void onLongPress(MotionEvent e) {

    }

    @Override
    public boolean onFling(MotionEvent e1, MotionEvent e2, float velocityX, float velocityY) {
        return false;
    }

    @Override
    public boolean onInterceptTouchEvent(RecyclerView rv, MotionEvent e) {
        detector.onTouchEvent(e);
        return false;
    }

    @Override
    public void onTouchEvent(RecyclerView rv, MotionEvent e) {
    }

    @Override
    public void onRequestDisallowInterceptTouchEvent(boolean disallowIntercept) {

    }

    public String getMyMail() {
        return myMail;
    }

    public void setMyMail(String myMail) {
        this.myMail = myMail;
    }

    @Override
    public void onChatRoomUpdate(MegaChatApiJava api, MegaChatRoom chat) {
        log("onChatRoomUpdate!");

        if(chat.hasChanged(MegaChatRoom.CHANGE_TYPE_CLOSED)){
            log("CHANGE_TYPE_CLOSED for the chat: "+chat.getChatId());
        }
        else if(chat.hasChanged(MegaChatRoom.CHANGE_TYPE_STATUS)){
            log("CHANGE_TYPE_STATUS for the chat: "+chat.getChatId());
            log("chat online status: "+chat.getOnlineStatus());
            if(!(chatRoom.isGroup())){
                int state = chat.getOnlineStatus();
                if(state == MegaChatApi.STATUS_ONLINE){
                    log("This user is connected: "+chatRoom.getTitle());
                    aB.setSubtitle(getString(R.string.online_status));
                }
                else{
                    log("This user status is: "+state+  " " + chatRoom.getTitle());
                    aB.setSubtitle(getString(R.string.offline_status));
                }
            }
        }
        else if(chat.hasChanged(MegaChatRoom.CHANGE_TYPE_UNREAD_COUNT)){
            log("CHANGE_TYPE_UNREAD_COUNT for the chat: "+chat.getChatId());
            chat = megaChatApi.getChatRoom(chat.getChatId());
            int unreadCount = chat.getUnreadCount();
            log("get unread count: "+unreadCount);
        }
        else if(chat.hasChanged(MegaChatRoom.CHANGE_TYPE_PARTICIPANTS)){
            log("CHANGE_TYPE_PARTICIPANTS for the chat: "+chat.getChatId());
        }
        else if(chat.hasChanged(MegaChatRoom.CHANGE_TYPE_TITLE)){
            log("CHANGE_TYPE_TITLE for the chat: "+chat.getChatId());
        }
        else if(chat.hasChanged(MegaChatRoom.CHANGE_TYPE_USER_TYPING)){
            log("CHANGE_TYPE_USER_TYPING for the chat: "+chat.getChatId());
            if(chat!=null){

                long userHandleTyping = chat.getUserTyping();

                if(userHandleTyping==megaChatApi.getMyUserHandle()){
                    return;
                }

                if(usersTyping==null){
                    usersTyping = new ArrayList<UserTyping>();
                    usersTypingSync = Collections.synchronizedList(usersTyping);
                }

                //Find if any notification arrives previously
                if(usersTypingSync.size()<=0){
                    log("No more users writing");
                    MegaChatParticipant participantTyping = new MegaChatParticipant(userHandleTyping);
                    UserTyping currentUserTyping = new UserTyping(participantTyping);

                    String nameTyping = chat.getPeerFirstnameByHandle(userHandleTyping);
                    log("userHandleTyping: "+userHandleTyping);
                    if(nameTyping==null){
                        log("NULL name");
                        nameTyping = "";
                    }
                    if(nameTyping.trim().isEmpty()){
                        log("EMPTY name");
                        nameTyping = chat.getPeerFullnameByHandle(userHandleTyping);
                        participantTyping.setFirstName(nameTyping);
                        userTypingtext.setText(getString(R.string.one_user_typing, nameTyping));
                    }
                    else{
                        participantTyping.setFirstName(nameTyping);
                        userTypingtext.setText(getString(R.string.one_user_typing, nameTyping));
                    }

                    userTypingTimeStamp = System.currentTimeMillis()/1000;
                    currentUserTyping.setTimeStampTyping(userTypingTimeStamp);

                    usersTypingSync.add(currentUserTyping);
                    userTypingLayout.setVisibility(View.VISIBLE);

                }
                else{
                    log("More users writing or the same in different timestamp");

                    //Find the item
                    boolean found = false;
                    for(UserTyping user : usersTypingSync) {
                        if(user.getParticipantTyping().getHandle() == userHandleTyping) {
                            log("Found user typing!");
                            userTypingTimeStamp = System.currentTimeMillis()/1000;
                            user.setTimeStampTyping(userTypingTimeStamp);
                            found=true;
                            break;
                        }
                    }

                    if(!found){
                        log("It's a new user typing");
                        MegaChatParticipant participantTyping = new MegaChatParticipant(userHandleTyping);
                        UserTyping currentUserTyping = new UserTyping(participantTyping);

                        String nameTyping = chat.getPeerFirstnameByHandle(userHandleTyping);
                        if(nameTyping==null){
                            nameTyping = "";
                        }
                        if(nameTyping.trim().isEmpty()){
                            nameTyping = chat.getPeerFullnameByHandle(userHandleTyping);
                            participantTyping.setFirstName(nameTyping);
                        }
                        else{
                            participantTyping.setFirstName(nameTyping);
                        }
                        userTypingTimeStamp = System.currentTimeMillis()/1000;
                        currentUserTyping.setTimeStampTyping(userTypingTimeStamp);

                        usersTypingSync.add(currentUserTyping);

                        //Show the notification
                        int size = usersTypingSync.size();
                        switch (size){
                            case 1:{
                                userTypingtext.setText(getString(R.string.one_user_typing, usersTypingSync.get(0).getParticipantTyping().getFirstName()));
                                break;
                            }
                            case 2:{
                                userTypingtext.setText(getString(R.string.two_users_typing, usersTypingSync.get(0).getParticipantTyping().getFirstName(), usersTypingSync.get(1).getParticipantTyping().getFirstName()));
                                break;
                            }
                            default:{
                                userTypingtext.setText(getString(R.string.three_users_typing, usersTypingSync.get(0).getParticipantTyping().getFirstName(), usersTypingSync.get(1).getParticipantTyping().getFirstName()));
                                break;
                            }
                        }
                        userTypingLayout.setVisibility(View.VISIBLE);
                    }
                }

                int interval = 5000;
                IsTypingRunnable runnable = new IsTypingRunnable(userTypingTimeStamp);
                handlerReceive = new Handler();
                handlerReceive.postDelayed(runnable, interval);
            }
        }
    }

    private class IsTypingRunnable implements Runnable{

        long timeStamp;

        public IsTypingRunnable(long timeStamp) {
            this.timeStamp = timeStamp;
        }

        @Override
        public void run() {
            log("Run off notification typing");
            long timeNow = System.currentTimeMillis()/1000;
            if ((timeNow - timeStamp) > 4){
                log("Remove user from the list");

                boolean found = false;
                for(UserTyping user : usersTypingSync) {
                    if(user.getTimeStampTyping() == timeStamp) {
                        log("Found user typing in runnable!");
                        usersTypingSync.remove(user);
                        found=true;
                        break;
                    }
                }

                if(!found){
                    log("Error when removing an user typing");
                }

                //Update notification
                int size = usersTypingSync.size();
                log("Size of typing: "+size);
                switch (size){
                    case 0:{
                        userTypingLayout.setVisibility(View.GONE);
                        break;
                    }
                    case 1:{
                        userTypingtext.setText(getString(R.string.one_user_typing, usersTypingSync.get(0).getParticipantTyping().getFirstName()));
                        userTypingLayout.setVisibility(View.VISIBLE);
                        break;
                    }
                    case 2:{
                        userTypingtext.setText(getString(R.string.two_users_typing, usersTypingSync.get(0).getParticipantTyping().getFirstName(), usersTypingSync.get(1).getParticipantTyping().getFirstName()));
                        userTypingLayout.setVisibility(View.VISIBLE);
                        break;
                    }
                    default:{
                        userTypingtext.setText(getString(R.string.three_users_typing, usersTypingSync.get(0).getParticipantTyping().getFirstName(), usersTypingSync.get(1).getParticipantTyping().getFirstName()));
                        userTypingLayout.setVisibility(View.VISIBLE);
                        break;
                    }
                }
            }
        }
    }

    @Override
    public void onMessageLoaded(MegaChatApiJava api, MegaChatMessage msg) {
        log("onMessageLoaded!------------------------");

        if(msg!=null){

            if((msg.getStatus()==MegaChatMessage.STATUS_SENDING)||(msg.getStatus()==MegaChatMessage.STATUS_SERVER_REJECTED)||(msg.getStatus()==MegaChatMessage.STATUS_SENDING_MANUAL)){
<<<<<<< HEAD
                log("Getting messages not sent yet!!!-------------------------------------------------: "+msg.getStatus());
=======
                log("Obtengo mensajes sin enviar!!!-------------------------------------------------: "+msg.getStatus());
                AndroidMegaChatMessage androidMsg = new AndroidMegaChatMessage(msg);
                modifyMessageReceived(androidMsg, false);
>>>>>>> c288a25f
            }

            log("Temporal id: "+msg.getTempId());
            log("Final id: "+msg.getMsgId());

            AndroidMegaChatMessage androidMsg = new AndroidMegaChatMessage(msg);
            if (lastMessageSeen != null) {
                if(lastMessageSeen.getMsgId()==msg.getMsgId()){
                    log("Last message seen received!");
                    lastSeenReceived=true;
                    positionToScroll = 0;
                }
            }
//
            if(firstMessageReceived){
                //TODO Only do this if the message is not ours and it's not already seen
                megaChatApi.setMessageSeen(idChat, msg.getMsgId());
                log("set Message Seen: "+msg.getMsgIndex());
                firstMessageReceived = false;
            }
//
            if((msg.getStatus()==MegaChatMessage.STATUS_SENDING)||(msg.getStatus()==MegaChatMessage.STATUS_SERVER_REJECTED)||(msg.getStatus()==MegaChatMessage.STATUS_SENDING_MANUAL)){
                log("No rise position to scroll: "+msg.getStatus());
            }
            else{
                if(positionToScroll>=0){
                    log("Position to scroll up!");
                    positionToScroll++;
                }
            }

            bufferMessages.add(androidMsg);
            log("Counter: "+bufferMessages.size());
            if(msg.getContent()!=null){
                log("Content: "+msg.getContent());
            }
            else{
                log("content NULL");
            }
            log("Size of messages: "+messages.size());
            if(bufferMessages.size()==NUMBER_MESSAGES_TO_UPDATE_UI){
                log("Show messages screen");
                chatRelativeLayout.setVisibility(View.VISIBLE);
                emptyScrollView.setVisibility(View.GONE);
                loadMessages();
            }
        }
        else{
            log("The message is null");
            if(bufferMessages.size()!=0){
                chatRelativeLayout.setVisibility(View.VISIBLE);
                emptyScrollView.setVisibility(View.GONE);

                loadMessages();

                if(lastSeenReceived==false){
                    log("last message seen NOT received");
                    if(stateHistory!=MegaChatApi.SOURCE_NONE){
                        log("ask more history!: "+messages.size());
                        stateHistory = megaChatApi.loadMessages(idChat, NUMBER_MESSAGES_TO_LOAD);
                    }
                }
                else{
                    log("last message seen received");
                    if(positionToScroll>0){
                        log("message position to scroll: "+positionToScroll+" content: "+messages.get(positionToScroll).getMessage().getContent());
                        log("Scroll to position: "+positionToScroll);
                        messages.get(positionToScroll).setInfoToShow(Constants.CHAT_ADAPTER_SHOW_ALL);
                        adapter.notifyItemChanged(positionToScroll);
                        mLayoutManager.scrollToPositionWithOffset(positionToScroll,10);

                    }
                }
            }
            getMoreHistory = true;
        }
    }

    @Override
    public void onMessageReceived(MegaChatApiJava api, MegaChatMessage msg) {
        log("onMessageReceived!");

        megaChatApi.setMessageSeen(idChat, msg.getMsgId());

        AndroidMegaChatMessage androidMsg = new AndroidMegaChatMessage(msg);
        appendMessage(androidMsg);

        int firstVisiblePosition = mLayoutManager.findLastVisibleItemPosition();
        log("The last item visible: "+firstVisiblePosition+" the last message: "+messages.size());
        mLayoutManager.scrollToPosition(messages.size()-1);
//        mLayoutManager.setStackFromEnd(true);
//        mLayoutManager.scrollToPosition(0);
    }

    @Override
    public void onMessageUpdate(MegaChatApiJava api, MegaChatMessage msg) {
        log("onMessageUpdate!: "+ msg.getMsgId());

        AndroidMegaChatMessage androidMsg = new AndroidMegaChatMessage(msg);

        if(msg.hasChanged(MegaChatMessage.CHANGE_TYPE_CONTENT)){
            log("Change content of the message");
            if(msg.isDeleted()){
                log("Message deleted!!");
            }
            modifyMessageReceived(androidMsg, false);
        }
        else{
            log("Status change");
            log("Temporal id: "+msg.getTempId());
            log("Final id: "+msg.getMsgId());

            if(msg.getStatus()==MegaChatMessage.STATUS_SEEN){
                log("STATUS_SEEN");
            }
            if(msg.getStatus()==MegaChatMessage.STATUS_SERVER_RECEIVED){
                log("STATUS_SERVER_RECEIVED");
                modifyMessageReceived(androidMsg, true);
            }
            else{
                log("-----------Status : "+msg.getStatus());
                log("-----------Timestamp: "+msg.getTimestamp());
                log("-----------Content: "+msg.getContent());

                modifyMessageReceived(androidMsg, false);
            }
        }
    }

    public void addAlertMessageNotSent(MegaChatMessage msg){
        log("addAlertMessageNotSent");

        AndroidMegaChatMessage androidMsg = new AndroidMegaChatMessage(msg);
        modifyMessageReceived(androidMsg, false);



    }

    public void modifyMessageReceived(AndroidMegaChatMessage msg, boolean markAsSent){
        log("modifyMessageReceived");
        int indexToChange = -1;
        ListIterator<AndroidMegaChatMessage> itr = messages.listIterator();

        while (itr.hasNext()) {
            AndroidMegaChatMessage messageToCheck = itr.next();
            if(markAsSent){
                if (messageToCheck.getMessage().getTempId() == msg.getMessage().getTempId()) {
                    log("modifyMessageReceived: Mark as sent: " + messageToCheck.getMessage().getContent());
                    indexToChange = itr.nextIndex()-1;
                    break;
                }
            }
            else{
                if (messageToCheck.getMessage().getMsgId() == msg.getMessage().getMsgId()) {
                    log("modifyMessageReceived: Found message status !!: " + messageToCheck.getMessage().getContent());
                    indexToChange = itr.nextIndex()-1;
                    break;
                }
            }
        }

        if(indexToChange!=-1){
            AndroidMegaChatMessage messageToUpdate = messages.get(indexToChange);
            if(messageToUpdate.getMessage().getMsgIndex()==msg.getMessage().getMsgIndex()){
                log("modifyMessageReceived: The internal index not change");

                messages.set(indexToChange, msg);

                //Update infoToShow also
                if (indexToChange == 0) {
                    messages.get(indexToChange).setInfoToShow(Constants.CHAT_ADAPTER_SHOW_ALL);
                }
                else{
                    //Not first element
                    AndroidMegaChatMessage previousMessage = messages.get(indexToChange - 1);
                    log("modifyMessageReceived: previous message: " + previousMessage.getMessage().getContent());
                    if (previousMessage.getMessage().getUserHandle() == myUserHandle) {
                        //The last two messages are mine
                        if (compareDate(msg, previousMessage) == 0) {
                            //Same date
                            if (compareTime(msg, previousMessage) == 0) {
                                messages.get(indexToChange).setInfoToShow(Constants.CHAT_ADAPTER_SHOW_NOTHING);
                            } else {
                                //Different minute
                                messages.get(indexToChange).setInfoToShow(Constants.CHAT_ADAPTER_SHOW_TIME);
                            }
                        } else {
                            //Different date
                            messages.get(indexToChange).setInfoToShow(Constants.CHAT_ADAPTER_SHOW_ALL);
                        }
                    } else {
                        //The last message is mine, the previous not
                        if (compareDate(msg, previousMessage) == 0) {
                            messages.get(indexToChange).setInfoToShow(Constants.CHAT_ADAPTER_SHOW_TIME);
                        } else {
                            //Different date
                            messages.get(indexToChange).setInfoToShow(Constants.CHAT_ADAPTER_SHOW_ALL);
                        }
                    }
                }

                //Create adapter
                if (adapter == null) {
                    adapter = new MegaChatLollipopAdapter(this, chatRoom, messages, listView);
                    adapter.setHasStableIds(true);
                    listView.setAdapter(adapter);
                    adapter.setPositionClicked(-1);
                } else {
                    adapter.setPositionClicked(-1);
                    adapter.modifyMessage(messages, indexToChange);
                }
            }
            else{
                log("modifyMessageReceived: INDEX change, need to reorder");
                messages.remove(indexToChange);
                log("modifyMessageReceived: messages size: "+messages.size());
                adapter.notifyItemRemoved(indexToChange);
                appendMessage(msg);
                log("modifyMessageReceived: messages size 2: "+messages.size());
            }

        }
        else{
            log("Error, id temp message not found!!");
        }

    }

    public void loadMessages(){
        ListIterator<AndroidMegaChatMessage> itr = bufferMessages.listIterator();
        while (itr.hasNext()) {
            int currentIndex = itr.nextIndex();
            AndroidMegaChatMessage messageToShow = itr.next();
            loadMessage(messageToShow);
        }

        //Create adapter
        if(adapter==null){
            adapter = new MegaChatLollipopAdapter(this, chatRoom, messages, listView);
            adapter.setHasStableIds(true);
            listView.setLayoutManager(mLayoutManager);
            listView.setAdapter(adapter);
            adapter.setMessages(messages);
//            adapter.setPositionClicked(-1);
        }
        else{
//            adapter.setPositionClicked(-1);
            adapter.loadPreviousMessages(messages, bufferMessages.size());
//            adapter.setMessages(messages, infoToShow);
//            adapter.notifyDataSetChanged();
            log("addMesagge: "+messages.size());
        }

        log("AFTER updateMessagesLoaded: "+messages.size()+" messages in list");

        bufferMessages.clear();
    }

    public void loadMessage(AndroidMegaChatMessage messageToShow){
        log("createInfoToSHOw");

        log("Message to show: "+messageToShow.getMessage().getContent());
        messageToShow.setInfoToShow(Constants.CHAT_ADAPTER_SHOW_ALL);
        messages.add(0,messageToShow);

//        for(int i=0; i<messages.size(); i++){
//            log("Print i: "+i+" content: "+messages.get(i).getMessage().getContent());
//        }

        if(messages.size()>1) {
            long userHandleToCompare = -1;
            if ((messageToShow.getMessage().getType() == MegaChatMessage.TYPE_PRIV_CHANGE) || (messageToShow.getMessage().getType() == MegaChatMessage.TYPE_ALTER_PARTICIPANTS)) {
                userHandleToCompare = messageToShow.getMessage().getUserHandleOfAction();
            } else {
                userHandleToCompare = messageToShow.getMessage().getUserHandle();
            }

//            int lastIndex = messages.size() - 2;
            AndroidMegaChatMessage previousMessage = messages.get(1);
            log("Previous message: "+previousMessage.getMessage().getContent());
            if (userHandleToCompare == myUserHandle) {
//                log("MY message!!: "+messageToShow.getContent());
                long previousUserHandleToCompare = -1;
                if ((previousMessage.getMessage().getType() == MegaChatMessage.TYPE_PRIV_CHANGE) || (messageToShow.getMessage().getType() == MegaChatMessage.TYPE_ALTER_PARTICIPANTS)) {
                    previousUserHandleToCompare = previousMessage.getMessage().getUserHandleOfAction();
                } else {
                    previousUserHandleToCompare = previousMessage.getMessage().getUserHandle();
                }

//                    log("previous message: "+previousMessage.getContent());
                if (previousUserHandleToCompare == myUserHandle) {
                    log("Last message and previous is mine");
                    //The last two messages are mine
                    if (compareDate(messageToShow, previousMessage) == 0) {
                        //Same date
                        if (compareTime(messageToShow, previousMessage) == 0) {
                            previousMessage.setInfoToShow(Constants.CHAT_ADAPTER_SHOW_NOTHING);
                        } else {
                            //Different minute
                            previousMessage.setInfoToShow(Constants.CHAT_ADAPTER_SHOW_TIME);
                        }
                    } else {
                        //Different date
                        previousMessage.setInfoToShow(Constants.CHAT_ADAPTER_SHOW_ALL);
                    }
                } else {
                    //The last message is mine, the previous not
                    log("Last message is mine, NOT previous");
                    if (compareDate(messageToShow, previousMessage) == 0) {
                        previousMessage.setInfoToShow(Constants.CHAT_ADAPTER_SHOW_TIME);
                    } else {
                        //Different date
                        previousMessage.setInfoToShow(Constants.CHAT_ADAPTER_SHOW_ALL);
                    }
                }

            } else {
                log("NOT MY message!! - CONTACT");
//                    log("previous message: "+previousMessage.getContent());
                long previousUserHandleToCompare = -1;
                if ((previousMessage.getMessage().getType() == MegaChatMessage.TYPE_PRIV_CHANGE) || (messageToShow.getMessage().getType() == MegaChatMessage.TYPE_ALTER_PARTICIPANTS)) {
                    previousUserHandleToCompare = previousMessage.getMessage().getUserHandleOfAction();
                } else {
                    previousUserHandleToCompare = previousMessage.getMessage().getUserHandle();
                }

                if (previousUserHandleToCompare == userHandleToCompare) {
                    //The last message is also a contact's message
                    if (compareDate(messageToShow, previousMessage) == 0) {
                        //Same date
                        if (compareTime(messageToShow, previousMessage) == 0) {
                            previousMessage.setInfoToShow(Constants.CHAT_ADAPTER_SHOW_NOTHING);
                        } else {
                            //Different minute
                            previousMessage.setInfoToShow(Constants.CHAT_ADAPTER_SHOW_TIME);
                        }
                    } else {
                        //Different date
                        previousMessage.setInfoToShow(Constants.CHAT_ADAPTER_SHOW_ALL);
                    }
                } else {
                    //The last message is from contact, the previous not
                    if (compareDate(messageToShow, previousMessage) == 0) {
                        previousMessage.setInfoToShow(Constants.CHAT_ADAPTER_SHOW_TIME);
                    } else {
                        //Different date
                        previousMessage.setInfoToShow(Constants.CHAT_ADAPTER_SHOW_ALL);
                    }
                }
            }
        }
    }

    public void appendMessage(AndroidMegaChatMessage msg){
        log("appendMessage: "+messages.size()+" messages");

        if(messages.size()==0){
            msg.setInfoToShow(Constants.CHAT_ADAPTER_SHOW_ALL);
            messages.add(msg);
        }
        else{
            int lastIndex = messages.size()-1;
            AndroidMegaChatMessage previousMessage = messages.get(lastIndex);
//            log("Previous message: "+previousMessage.getMessage().getContent());

            messages.add(msg);
            log("appendMessage size: "+messages.size());

            long userHandleToCompare = -1;
            if ((msg.getMessage().getType() == MegaChatMessage.TYPE_PRIV_CHANGE) || (msg.getMessage().getType() == MegaChatMessage.TYPE_ALTER_PARTICIPANTS)) {
                userHandleToCompare = msg.getMessage().getUserHandleOfAction();
            } else {
                userHandleToCompare = msg.getMessage().getUserHandle();
            }

            if (userHandleToCompare == myUserHandle) {
//                log("MY message!!: "+messageToShow.getContent());
                long previousUserHandleToCompare = -1;
                if ((previousMessage.getMessage().getType() == MegaChatMessage.TYPE_PRIV_CHANGE) || (msg.getMessage().getType() == MegaChatMessage.TYPE_ALTER_PARTICIPANTS)) {
                    previousUserHandleToCompare = previousMessage.getMessage().getUserHandleOfAction();
                } else {
                    previousUserHandleToCompare = previousMessage.getMessage().getUserHandle();
                }

//                    log("previous message: "+previousMessage.getContent());
                if (previousUserHandleToCompare == myUserHandle) {
                    log("Last message and previous is mine");
                    //The last two messages are mine
                    if (compareDate(msg, previousMessage) == 0) {
                        //Same date
                        if (compareTime(msg, previousMessage) == 0) {
                            msg.setInfoToShow(Constants.CHAT_ADAPTER_SHOW_NOTHING);
                        } else {
                            //Different minute
                            msg.setInfoToShow(Constants.CHAT_ADAPTER_SHOW_TIME);
                        }
                    } else {
                        //Different date
                        msg.setInfoToShow(Constants.CHAT_ADAPTER_SHOW_ALL);
                    }
                } else {
                    //The last message is mine, the previous not
                    log("Last message is mine, NOT previous");
                    if (compareDate(msg, previousMessage) == 0) {
                        msg.setInfoToShow(Constants.CHAT_ADAPTER_SHOW_TIME);
                    } else {
                        //Different date
                        msg.setInfoToShow(Constants.CHAT_ADAPTER_SHOW_ALL);
                    }
                }

            } else {
                log("NOT MY message!! - CONTACT");
//                    log("previous message: "+previousMessage.getContent());
                long previousUserHandleToCompare = -1;
                if ((previousMessage.getMessage().getType() == MegaChatMessage.TYPE_PRIV_CHANGE) || (msg.getMessage().getType() == MegaChatMessage.TYPE_ALTER_PARTICIPANTS)) {
                    previousUserHandleToCompare = previousMessage.getMessage().getUserHandleOfAction();
                } else {
                    previousUserHandleToCompare = previousMessage.getMessage().getUserHandle();
                }

                if (previousUserHandleToCompare == userHandleToCompare) {
                    //The last message is also a contact's message
                    if (compareDate(msg, previousMessage) == 0) {
                        //Same date
                        if (compareTime(msg, previousMessage) == 0) {
                            msg.setInfoToShow(Constants.CHAT_ADAPTER_SHOW_NOTHING);
                        } else {
                            //Different minute
                            msg.setInfoToShow(Constants.CHAT_ADAPTER_SHOW_TIME);
                        }
                    } else {
                        //Different date
                        msg.setInfoToShow(Constants.CHAT_ADAPTER_SHOW_ALL);
                    }
                } else {
                    //The last message is from contact, the previous not
                    if (compareDate(msg, previousMessage) == 0) {
                        msg.setInfoToShow(Constants.CHAT_ADAPTER_SHOW_TIME);
                    } else {
                        //Different date
                        msg.setInfoToShow(Constants.CHAT_ADAPTER_SHOW_ALL);
                    }
                }
            }
        }

        //Create adapter
        if(adapter==null){
            adapter = new MegaChatLollipopAdapter(this, chatRoom, messages, listView);
            adapter.setHasStableIds(true);
            listView.setLayoutManager(mLayoutManager);
            listView.setAdapter(adapter);
            adapter.setMessages(messages);
//            adapter.setPositionClicked(-1);
        }
        else{
//            adapter.setPositionClicked(-1);
            adapter.appendMessage(messages);
//            adapter.setMessages(messages, infoToShow);
//            adapter.notifyDataSetChanged();
            log("addMesagge: "+messages.size());
        }
    }

    public boolean isGroup(){
        return chatRoom.isGroup();
    }

    public void showMsgNotSentPanel(AndroidMegaChatMessage message){
//        showSnackbar("Not yet implemented!");

        log("showMessagePanel");

        if(message!=null){
//            this.selectedChatItem = chat;
            MessageNotSentBottomSheetDialogFragment bottomSheetDialogFragment = new MessageNotSentBottomSheetDialogFragment();
            bottomSheetDialogFragment.show(getSupportFragmentManager(), bottomSheetDialogFragment.getTag());
        }
    }

    public void showSnackbar(String s){
        log("showSnackbar: "+s);
        Snackbar snackbar = Snackbar.make(fragmentContainer, s, Snackbar.LENGTH_LONG);
        TextView snackbarTextView = (TextView)snackbar.getView().findViewById(android.support.design.R.id.snackbar_text);
        snackbarTextView.setMaxLines(5);
        snackbar.show();
    }

    public void setMessages(ArrayList<AndroidMegaChatMessage> messages){
        if(dialog!=null){
            dialog.dismiss();
        }

        this.messages = messages;
        //Create adapter
        if (adapter == null) {
            adapter = new MegaChatLollipopAdapter(this, chatRoom, messages, listView);
            adapter.setHasStableIds(true);
            listView.setAdapter(adapter);
            adapter.setPositionClicked(-1);
            adapter.setMessages(messages);
        } else {
            adapter.setPositionClicked(-1);
            adapter.setMessages(messages);
        }

    }


    @Override
    public void onRequestStart(MegaChatApiJava api, MegaChatRequest request) {

    }

    @Override
    public void onRequestUpdate(MegaChatApiJava api, MegaChatRequest request) {

    }

    @Override
    public void onRequestFinish(MegaChatApiJava api, MegaChatRequest request, MegaChatError e) {
        log("onRequestFinish");

        if(request.getType() == MegaChatRequest.TYPE_TRUNCATE_HISTORY){
            log("Truncate history request finish!!!");
            if(e.getErrorCode()==MegaChatError.ERROR_OK){
                log("Ok. Clear history done");
                showSnackbar(getString(R.string.clear_history_success));
                int lastIndex = messages.size()-1;
                AndroidMegaChatMessage lastMessage = messages.get(lastIndex);
                lastMessage.setInfoToShow(Constants.CHAT_ADAPTER_SHOW_ALL);
                messages.clear();
                messages.add(lastMessage);
                adapter.setMessages(messages);
            }
            else{
                log("Error clearing history: "+e.getErrorString());
                showSnackbar(getString(R.string.clear_history_error));
            }
        }
        else if(request.getType() == MegaChatRequest.TYPE_REMOVE_FROM_CHATROOM){
            log("Remove participant: "+request.getUserHandle()+" my user: "+megaChatApi.getMyUserHandle());

            if(e.getErrorCode()==MegaChatError.ERROR_OK){
                log("Participant removed OK");
                invalidateOptionsMenu();
            }
            else{
                log("EEEERRRRROR WHEN TYPE_REMOVE_FROM_CHATROOM " + e.getErrorString());
                showSnackbar(getString(R.string.remove_participant_error));
            }
        }
        else if(request.getType() == MegaChatRequest.TYPE_INVITE_TO_CHATROOM){
            log("Request type: "+MegaChatRequest.TYPE_INVITE_TO_CHATROOM);
            if(e.getErrorCode()==MegaChatError.ERROR_OK){
                showSnackbar(getString(R.string.add_participant_success));
            }
            else{
                if(e.getErrorCode() == MegaChatError.ERROR_EXIST){
                    showSnackbar(getString(R.string.add_participant_error_already_exists));
                }
                else{
                    showSnackbar(getString(R.string.add_participant_error));
                }
            }
        }
    }

    @Override
    public void onRequestTemporaryError(MegaChatApiJava api, MegaChatRequest request, MegaChatError e) {
        log("onRequestTemporaryError");
    }

    @Override
    protected void onDestroy(){
        log("onDestroy()");

        megaChatApi.closeChatRoom(idChat, this);

        super.onDestroy();
    }


    @Override
    protected void onNewIntent(Intent intent){
        log("onNewIntent");

        if (intent != null){
            if (intent.getAction() != null){
                log("Intent is here!: "+intent.getAction());
                if (intent.getAction().equals(Constants.ACTION_CLEAR_CHAT)){
                    log("Intent to Clear history");
                    showConfirmationClearChat(chatRoom);
                }
                else{
                    log("Other intent");
                }
            }
        }
        super.onNewIntent(intent);
        setIntent(intent);
        return;
    }

    public String getPeerFullName(long userHandle){
        return chatRoom.getPeerFullnameByHandle(userHandle);
    }

//    @Override
//    protected void onResume() {
//        log("onResume");
//        super.onResume();
//
//        Intent newIntent = getIntent();
//
//        if (newIntent != null){
//            if (newIntent.getAction() != null){
//                log("Intent is here!: "+newIntent.getAction());
//                if (newIntent.getAction().equals(Constants.ACTION_CLEAR_CHAT)){
//                    log("Intent to Clear history");
//                    showConfirmationClearChat(chatRoom);
//                }
//                else{
//                    log("Other intent");
//                }
//            }
//        }
//
//    }
}<|MERGE_RESOLUTION|>--- conflicted
+++ resolved
@@ -1857,13 +1857,9 @@
         if(msg!=null){
 
             if((msg.getStatus()==MegaChatMessage.STATUS_SENDING)||(msg.getStatus()==MegaChatMessage.STATUS_SERVER_REJECTED)||(msg.getStatus()==MegaChatMessage.STATUS_SENDING_MANUAL)){
-<<<<<<< HEAD
                 log("Getting messages not sent yet!!!-------------------------------------------------: "+msg.getStatus());
-=======
-                log("Obtengo mensajes sin enviar!!!-------------------------------------------------: "+msg.getStatus());
                 AndroidMegaChatMessage androidMsg = new AndroidMegaChatMessage(msg);
                 modifyMessageReceived(androidMsg, false);
->>>>>>> c288a25f
             }
 
             log("Temporal id: "+msg.getTempId());
