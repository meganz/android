package mega.privacy.android.app.lollipop.megachat;

import android.Manifest;
import android.app.Activity;
import android.app.ActivityManager;
import android.app.ProgressDialog;
import android.content.BroadcastReceiver;
import android.content.Context;
import android.content.DialogInterface;
import android.content.Intent;
import android.content.IntentFilter;
import android.content.pm.PackageInfo;
import android.content.pm.PackageManager;
import android.content.res.Configuration;
import android.graphics.Bitmap;
import android.graphics.BitmapFactory;
import android.graphics.PorterDuff;
import android.graphics.drawable.Drawable;
import android.location.Address;
import android.media.AudioFocusRequest;
import android.media.AudioManager;
import android.media.MediaRecorder;
import android.net.Uri;
import android.os.Build;
import android.os.Bundle;
import android.os.Environment;
import android.os.Handler;
import android.os.Looper;
import android.provider.MediaStore;
import com.google.android.material.bottomsheet.BottomSheetDialogFragment;

import androidx.coordinatorlayout.widget.CoordinatorLayout;
import androidx.core.content.ContextCompat;
import androidx.core.content.FileProvider;
import androidx.appcompat.app.ActionBar;
import androidx.appcompat.app.AlertDialog;
import androidx.appcompat.view.ActionMode;
import androidx.core.text.HtmlCompat;
import androidx.lifecycle.Observer;
import androidx.recyclerview.widget.RecyclerView;
import androidx.recyclerview.widget.SimpleItemAnimator;
import androidx.appcompat.widget.Toolbar;
import android.text.Editable;
import android.text.Html;
import android.text.SpannableStringBuilder;
import android.text.Spanned;
import android.text.TextUtils;
import android.text.TextWatcher;
import android.util.Base64;
import android.util.DisplayMetrics;
import android.util.Pair;
import android.view.HapticFeedbackConstants;
import android.view.LayoutInflater;
import android.view.Menu;
import android.view.MenuInflater;
import android.view.MenuItem;
import android.view.View;
import android.view.Window;
import android.view.inputmethod.EditorInfo;
import android.widget.Button;
import android.widget.Chronometer;
import android.widget.FrameLayout;
import android.widget.ImageButton;
import android.widget.ImageView;
import android.widget.LinearLayout;
import android.widget.RelativeLayout;
import android.widget.TextView;
import android.widget.Toast;

import com.google.android.material.dialog.MaterialAlertDialogBuilder;
import com.jeremyliao.liveeventbus.LiveEventBus;

import org.jetbrains.annotations.NotNull;
import java.io.File;
import java.io.IOException;
import java.text.SimpleDateFormat;
import java.util.ArrayList;
import java.util.Calendar;
import java.util.Collections;
import java.util.Date;
import java.util.List;
import java.util.ListIterator;
import java.util.TimeZone;

import mega.privacy.android.app.BuildConfig;
import mega.privacy.android.app.DatabaseHandler;
import mega.privacy.android.app.MegaApplication;
import mega.privacy.android.app.MimeTypeList;
import mega.privacy.android.app.R;
import mega.privacy.android.app.ShareInfo;
import mega.privacy.android.app.activities.GiphyPickerActivity;
import mega.privacy.android.app.listeners.CreateChatListener;
import mega.privacy.android.app.listeners.LoadPreviewListener;
import mega.privacy.android.app.meeting.fragments.MeetingHasEndedDialogFragment;
import mega.privacy.android.app.meeting.listeners.AnswerChatCallListener;
import mega.privacy.android.app.meeting.listeners.HangChatCallListener;
import mega.privacy.android.app.meeting.listeners.SetCallOnHoldListener;
import mega.privacy.android.app.meeting.listeners.StartChatCallListener;
import mega.privacy.android.app.mediaplayer.service.MediaPlayerService;
import mega.privacy.android.app.components.BubbleDrawable;
import mega.privacy.android.app.components.MarqueeTextView;
import mega.privacy.android.app.components.NpaLinearLayoutManager;
import mega.privacy.android.app.components.attacher.MegaAttacher;
import mega.privacy.android.app.components.saver.NodeSaver;
import mega.privacy.android.app.components.twemoji.EmojiEditText;
import mega.privacy.android.app.components.twemoji.EmojiKeyboard;
import mega.privacy.android.app.components.twemoji.EmojiManager;
import mega.privacy.android.app.components.twemoji.EmojiTextView;
import mega.privacy.android.app.components.voiceClip.OnBasketAnimationEnd;
import mega.privacy.android.app.components.voiceClip.OnRecordListener;
import mega.privacy.android.app.components.voiceClip.RecordButton;
import mega.privacy.android.app.components.voiceClip.RecordView;
import mega.privacy.android.app.fcm.ChatAdvancedNotificationBuilder;
import mega.privacy.android.app.fcm.KeepAliveService;
import mega.privacy.android.app.interfaces.AttachNodeToChatListener;
import mega.privacy.android.app.interfaces.ChatManagementCallback;
import mega.privacy.android.app.interfaces.OnProximitySensorListener;
import mega.privacy.android.app.interfaces.SnackbarShower;
import mega.privacy.android.app.interfaces.StoreDataBeforeForward;
import mega.privacy.android.app.listeners.ExportListener;
import mega.privacy.android.app.listeners.GetAttrUserListener;
import mega.privacy.android.app.listeners.GetPeerAttributesListener;
import mega.privacy.android.app.listeners.InviteToChatRoomListener;
import mega.privacy.android.app.listeners.RemoveFromChatRoomListener;
import mega.privacy.android.app.lollipop.AddContactActivityLollipop;
import mega.privacy.android.app.lollipop.ContactInfoActivityLollipop;
import mega.privacy.android.app.lollipop.FileExplorerActivityLollipop;
import mega.privacy.android.app.lollipop.FileLinkActivityLollipop;
import mega.privacy.android.app.lollipop.FolderLinkActivityLollipop;
import mega.privacy.android.app.lollipop.LoginActivityLollipop;
import mega.privacy.android.app.lollipop.ManagerActivityLollipop;
import mega.privacy.android.app.lollipop.PdfViewerActivityLollipop;
import mega.privacy.android.app.activities.PasscodeActivity;
import mega.privacy.android.app.lollipop.adapters.RotatableAdapter;
import mega.privacy.android.app.lollipop.controllers.ChatController;
import mega.privacy.android.app.lollipop.controllers.ContactController;
import mega.privacy.android.app.lollipop.listeners.AudioFocusListener;
import mega.privacy.android.app.lollipop.listeners.ChatLinkInfoListener;
import mega.privacy.android.app.lollipop.listeners.MultipleForwardChatProcessor;
import mega.privacy.android.app.lollipop.listeners.MultipleRequestListener;
import mega.privacy.android.app.lollipop.megachat.chatAdapters.MegaChatLollipopAdapter;
import mega.privacy.android.app.lollipop.tasks.FilePrepareTask;
import mega.privacy.android.app.middlelayer.push.PushMessageHanlder;
import mega.privacy.android.app.modalbottomsheet.MeetingBottomSheetDialogFragment;
import mega.privacy.android.app.modalbottomsheet.chatmodalbottomsheet.ReactionsBottomSheet;
import mega.privacy.android.app.modalbottomsheet.chatmodalbottomsheet.AttachmentUploadBottomSheetDialogFragment;
import mega.privacy.android.app.modalbottomsheet.chatmodalbottomsheet.InfoReactionsBottomSheet;
import mega.privacy.android.app.modalbottomsheet.chatmodalbottomsheet.GeneralChatMessageBottomSheet;
import mega.privacy.android.app.modalbottomsheet.chatmodalbottomsheet.MessageNotSentBottomSheetDialogFragment;
import mega.privacy.android.app.modalbottomsheet.chatmodalbottomsheet.PendingMessageBottomSheetDialogFragment;
import mega.privacy.android.app.modalbottomsheet.chatmodalbottomsheet.SendAttachmentChatBottomSheetDialogFragment;
import mega.privacy.android.app.objects.GifData;
import mega.privacy.android.app.utils.AlertsAndWarnings;
import mega.privacy.android.app.utils.CallUtil;
import mega.privacy.android.app.utils.ChatUtil;
import mega.privacy.android.app.utils.ContactUtil;
import mega.privacy.android.app.utils.FileUtil;
import mega.privacy.android.app.utils.ColorUtils;
import mega.privacy.android.app.utils.StringResourcesUtils;
import mega.privacy.android.app.utils.TextUtil;
import mega.privacy.android.app.utils.TimeUtils;
import mega.privacy.android.app.utils.Util;
import nz.mega.sdk.MegaApiAndroid;
import nz.mega.sdk.MegaApiJava;
import nz.mega.sdk.MegaChatApi;
import nz.mega.sdk.MegaChatApiAndroid;
import nz.mega.sdk.MegaChatApiJava;
import nz.mega.sdk.MegaChatCall;
import nz.mega.sdk.MegaChatContainsMeta;
import nz.mega.sdk.MegaChatError;
import nz.mega.sdk.MegaChatGeolocation;
import nz.mega.sdk.MegaChatGiphy;
import nz.mega.sdk.MegaChatListItem;
import nz.mega.sdk.MegaChatListenerInterface;
import nz.mega.sdk.MegaChatMessage;
import nz.mega.sdk.MegaChatPeerList;
import nz.mega.sdk.MegaChatPresenceConfig;
import nz.mega.sdk.MegaChatRequest;
import nz.mega.sdk.MegaChatRequestListenerInterface;
import nz.mega.sdk.MegaChatRoom;
import nz.mega.sdk.MegaChatRoomListenerInterface;
import nz.mega.sdk.MegaContactRequest;
import nz.mega.sdk.MegaError;
import nz.mega.sdk.MegaHandleList;
import nz.mega.sdk.MegaNode;
import nz.mega.sdk.MegaNodeList;
import nz.mega.sdk.MegaRequest;
import nz.mega.sdk.MegaRequestListenerInterface;
import nz.mega.sdk.MegaTransfer;
import nz.mega.sdk.MegaTransferData;
import nz.mega.sdk.MegaUser;

import static mega.privacy.android.app.activities.GiphyPickerActivity.GIF_DATA;
import static mega.privacy.android.app.components.transferWidget.TransfersManagement.isServiceRunning;
import static mega.privacy.android.app.constants.BroadcastConstants.*;
import static mega.privacy.android.app.constants.EventConstants.EVENT_CALL_COMPOSITION_CHANGE;
import static mega.privacy.android.app.constants.EventConstants.EVENT_CALL_ON_HOLD_CHANGE;
import static mega.privacy.android.app.constants.EventConstants.EVENT_CALL_STATUS_CHANGE;
import static mega.privacy.android.app.constants.EventConstants.EVENT_MEETING_INVITE;
import static mega.privacy.android.app.constants.EventConstants.EVENT_SESSION_ON_HOLD_CHANGE;
import static mega.privacy.android.app.lollipop.megachat.AndroidMegaRichLinkMessage.*;
import static mega.privacy.android.app.lollipop.megachat.MapsActivity.*;
import static mega.privacy.android.app.modalbottomsheet.ModalBottomSheetUtil.*;
import static mega.privacy.android.app.utils.AlertsAndWarnings.showForeignStorageOverQuotaWarningDialog;
import static mega.privacy.android.app.utils.AlertsAndWarnings.showOverDiskQuotaPaywallWarning;
import static mega.privacy.android.app.utils.CacheFolderManager.*;
import static mega.privacy.android.app.utils.CallUtil.*;
import static mega.privacy.android.app.utils.ChatUtil.*;
import static mega.privacy.android.app.utils.Constants.*;
import static mega.privacy.android.app.utils.FileUtil.*;
import static mega.privacy.android.app.utils.GiphyUtil.getGiphySrc;
import static mega.privacy.android.app.utils.LinksUtil.isMEGALinkAndRequiresTransferSession;
import static mega.privacy.android.app.utils.LogUtil.*;
import static mega.privacy.android.app.utils.LogUtil.logDebug;
import static mega.privacy.android.app.utils.MegaApiUtils.*;
import static mega.privacy.android.app.utils.MegaNodeUtil.*;
import static mega.privacy.android.app.utils.PermissionUtils.*;
import static mega.privacy.android.app.utils.StringResourcesUtils.getQuantityString;
import static mega.privacy.android.app.utils.TextUtil.*;
import static mega.privacy.android.app.utils.StringResourcesUtils.getTranslatedErrorString;
import static mega.privacy.android.app.utils.TimeUtils.*;
import static mega.privacy.android.app.utils.Util.*;
import static nz.mega.sdk.MegaApiJava.INVALID_HANDLE;
import static nz.mega.sdk.MegaApiJava.STORAGE_STATE_PAYWALL;
import static nz.mega.sdk.MegaChatApiJava.MEGACHAT_INVALID_HANDLE;

public class ChatActivityLollipop extends PasscodeActivity
        implements MegaChatRequestListenerInterface, MegaRequestListenerInterface,
        MegaChatListenerInterface, MegaChatRoomListenerInterface, View.OnClickListener,
        StoreDataBeforeForward<ArrayList<AndroidMegaChatMessage>>, ChatManagementCallback,
<<<<<<< HEAD
        SnackbarShower, AttachNodeToChatListener, FilePrepareTask.ProcessedFilesCallback {
=======
        SnackbarShower, AttachNodeToChatListener, StartChatCallListener.StartChatCallCallback,
        HangChatCallListener.OnCallHungUpCallback, AnswerChatCallListener.OnCallAnsweredCallback,
        SetCallOnHoldListener.OnCallOnHoldCallback, LoadPreviewListener.OnPreviewLoadedCallback,
        LoadPreviewListener.OnChatPreviewLoadedCallback {
>>>>>>> 4e668349

    private static final int MAX_NAMES_PARTICIPANTS = 3;
    private static final int INVALID_LAST_SEEN_ID = 0;

    public MegaChatLollipopAdapter.ViewHolderMessageChat holder_imageDrag;
    public int position_imageDrag = -1;
    private static final String PLAYING = "isAnyPlaying";
    private static final String ID_VOICE_CLIP_PLAYING = "idMessageVoicePlaying";
    private static final String PROGRESS_PLAYING = "progressVoicePlaying";
    private static final String MESSAGE_HANDLE_PLAYING = "messageHandleVoicePlaying";
    private static final String USER_HANDLE_PLAYING = "userHandleVoicePlaying";
    private final static String JOIN_CALL_DIALOG = "isJoinCallDialogShown";
    private static final String LAST_MESSAGE_SEEN = "LAST_MESSAGE_SEEN";
    private static final String GENERAL_UNREAD_COUNT = "GENERAL_UNREAD_COUNT";
    private static final String SELECTED_ITEMS = "selectedItems";
    private static final String JOINING_OR_LEAVING = "JOINING_OR_LEAVING";
    private static final String JOINING_OR_LEAVING_ACTION = "JOINING_OR_LEAVING_ACTION";
    private static final String OPENING_AND_JOINING_ACTION = "OPENING_AND_JOINING_ACTION";
    private static final String ERROR_REACTION_DIALOG = "ERROR_REACTION_DIALOG";
    private static final String TYPE_ERROR_REACTION = "TYPE_ERROR_REACTION";
    private static final String DOWNLOAD_TO_GALLERY = "DOWNLOAD_TO_GALLERY";

    private final static int NUMBER_MESSAGES_TO_LOAD = 32;
    private final static int MAX_NUMBER_MESSAGES_TO_LOAD_NOT_SEEN = 256;
    private final static int NUMBER_MESSAGES_BEFORE_LOAD = 8;
    public static final int REPEAT_INTERVAL = 40;

    private final static int ROTATION_PORTRAIT = 0;
    private final static int ROTATION_LANDSCAPE = 1;
    private final static int ROTATION_REVERSE_PORTRAIT = 2;
    private final static int ROTATION_REVERSE_LANDSCAPE = 3;
    private final static int MAX_LINES_INPUT_TEXT = 5;
    private final static int TITLE_TOOLBAR_PORT = 140;
    private final static int TITLE_TOOLBAR_LAND = 250;
    private final static int TITLE_TOOLBAR_IND_PORT = 100;
    private final static int HINT_LAND = 550;
    private final static int HINT_PORT = 250;
    private final static boolean IS_LOW = true;
    private final static boolean IS_HIGH = false;

    public static int MEGA_FILE_LINK = 1;
    public static int MEGA_FOLDER_LINK = 2;
    public static int MEGA_CHAT_LINK = 3;

    private final static int SHOW_WRITING_LAYOUT = 1;
    private final static int SHOW_JOIN_LAYOUT = 2;
    private final static int SHOW_NOTHING_LAYOUT = 3;
    private final static  int SHOW_JOINING_OR_LEFTING_LAYOUT = 4;
    private final static int INITIAL_PRESENCE_STATUS = -55;
    private final static int RECORD_BUTTON_SEND = 1;
    private final static int RECORD_BUTTON_ACTIVATED = 2;
    private final static int RECORD_BUTTON_DEACTIVATED = 3;

    private final static int PADDING_BUBBLE = 25;
    private final static int CORNER_RADIUS_BUBBLE = 30;
    private final static int MAX_WIDTH_BUBBLE = 350;
    private final static int MARGIN_BUTTON_DEACTIVATED = 48;
    private final static int MARGIN_BUTTON_ACTIVATED = 24;
    private final static int MARGIN_BOTTOM = 80;
    private final static int DURATION_BUBBLE = 4000;
    private int MIN_FIRST_AMPLITUDE = 2;
    private int MIN_SECOND_AMPLITUDE;
    private int MIN_THIRD_AMPLITUDE;
    private int MIN_FOURTH_AMPLITUDE;
    private int MIN_FIFTH_AMPLITUDE;
    private int MIN_SIXTH_AMPLITUDE;
    private final static int NOT_SOUND = 0;
    private final static int FIRST_RANGE = 1;
    private final static int SECOND_RANGE = 2;
    private final static int THIRD_RANGE = 3;
    private final static int FOURTH_RANGE = 4;
    private final static int FIFTH_RANGE = 5;
    private final static int SIXTH_RANGE = 6;
    private final static int WIDTH_BAR = 8;

    private final static int TYPE_MESSAGE_JUMP_TO_LEAST = 0;
    private final static int TYPE_MESSAGE_NEW_MESSAGE = 1;

    private int currentRecordButtonState;
    private String mOutputFilePath;
    private int keyboardHeight;
    private int marginBottomDeactivated;
    private int marginBottomActivated;
    private boolean newVisibility;
    private boolean getMoreHistory;
    private boolean isLoadingHistory;
    private AlertDialog errorOpenChatDialog;
    private long numberToLoad;
    private ArrayList<Integer> recoveredSelectedPositions = null;

    private AlertDialog chatAlertDialog;
    private AlertDialog errorReactionsDialog;
    private boolean errorReactionsDialogIsShown;
    private long typeErrorReaction = REACTION_ERROR_DEFAULT_VALUE;
    private AlertDialog dialogCall;

    ProgressDialog dialog;
    ProgressDialog statusDialog;

    boolean retryHistory = false;

    private long lastIdMsgSeen = MEGACHAT_INVALID_HANDLE;
    private long generalUnreadCount;
    private boolean lastSeenReceived;
    private int positionToScroll = INVALID_VALUE;
    private int positionNewMessagesLayout = INVALID_VALUE;

    MegaApiAndroid megaApi;
    MegaChatApiAndroid megaChatApi;

    Handler handlerReceive;
    Handler handlerSend;
    Handler handlerKeyboard;
    Handler handlerEmojiKeyboard;

    private TextView emptyTextView;
    private ImageView emptyImageView;
    private RelativeLayout emptyLayout;

    boolean pendingMessagesLoaded = false;

    public boolean activityVisible = false;
    boolean setAsRead = false;

    boolean isOpeningChat = true;
    public int selectedPosition = INVALID_POSITION;
    public long selectedMessageId = -1;
    MegaChatRoom chatRoom;

    public long idChat;

    boolean noMoreNoSentMessages = false;

    public int showRichLinkWarning = RICH_WARNING_TRUE;

    private BadgeDrawerArrowDrawable badgeDrawable;
    private Drawable upArrow;

    private final MegaAttacher nodeAttacher = new MegaAttacher(this);
    private final NodeSaver nodeSaver = new NodeSaver(this, this, this,
            AlertsAndWarnings.showSaveToDeviceConfirmDialog(this));

    ChatController chatC;
    boolean scrollingUp = false;

    long myUserHandle;

    ActionBar aB;
    Toolbar tB;
    RelativeLayout toolbarElementsInside;

    private EmojiTextView titleToolbar;
    private MarqueeTextView individualSubtitleToobar;
    private EmojiTextView groupalSubtitleToolbar;
    private ImageView iconStateToolbar;
    private ImageView muteIconToolbar;
    private LinearLayout subtitleCall;
    private TextView subtitleChronoCall;
    private LinearLayout participantsLayout;
    private TextView participantsText;
    private ImageView privateIconToolbar;

    private boolean editingMessage = false;
    private MegaChatMessage messageToEdit = null;

    private CoordinatorLayout fragmentContainer;
    private LinearLayout writingContainerLayout;
    private RelativeLayout writingLayout;

    private RelativeLayout joinChatLinkLayout;
    private Button joinButton;

    private RelativeLayout chatRelativeLayout;
    private RelativeLayout userTypingLayout;
    private TextView userTypingText;
    private RelativeLayout joiningLeavingLayout;
    private TextView joiningLeavingText;

    boolean sendIsTyping=true;
    long userTypingTimeStamp = -1;
    private ImageButton keyboardTwemojiButton;

    private ImageButton mediaButton;
    private ImageButton pickFileStorageButton;
    private ImageButton pickAttachButton;
    private ImageButton gifButton;

    private EmojiKeyboard emojiKeyboard;
    private FrameLayout rLKeyboardTwemojiButton;

    private FrameLayout rLMediaButton;
    private FrameLayout rLPickFileStorageButton;
    private FrameLayout rLPickAttachButton;
    private FrameLayout rlGifButton;

    private LinearLayout returnCallOnHoldButton;
    private ImageView returnCallOnHoldButtonIcon;
    private TextView returnCallOnHoldButtonText;

    private RelativeLayout callInProgressLayout;
    private long chatIdBanner;
    private TextView callInProgressText;
    private Chronometer callInProgressChrono;
    private boolean startVideo = false;

    private EmojiEditText textChat;
    ImageButton sendIcon;
    RelativeLayout messagesContainerLayout;

    RelativeLayout observersLayout;
    TextView observersNumberText;

    RecyclerView listView;
    NpaLinearLayoutManager mLayoutManager;

    ChatActivityLollipop chatActivity;

    private MenuItem importIcon;
    private MenuItem callMenuItem;
    private MenuItem videoMenuItem;
    private MenuItem selectMenuItem;
    private MenuItem inviteMenuItem;
    private MenuItem clearHistoryMenuItem;
    private MenuItem contactInfoMenuItem;
    private MenuItem leaveMenuItem;
    private MenuItem archiveMenuItem;
    private MenuItem muteMenuItem;
    private MenuItem unMuteMenuItem;

    String intentAction;
    MegaChatLollipopAdapter adapter;
    int stateHistory;

    DatabaseHandler dbH = null;

    FrameLayout fileStorageLayout;
    private ChatFileStorageFragment fileStorageF;

    private ArrayList<AndroidMegaChatMessage> messages = new ArrayList<>();
    private ArrayList<AndroidMegaChatMessage> bufferMessages = new ArrayList<>();
    private ArrayList<AndroidMegaChatMessage> bufferSending = new ArrayList<>();
    private ArrayList<MessageVoiceClip> messagesPlaying = new ArrayList<>();
    private ArrayList<RemovedMessage> removedMessages = new ArrayList<>();

    RelativeLayout messageJumpLayout;
    TextView messageJumpText;
    boolean isHideJump = false;
    int typeMessageJump = 0;
    boolean visibilityMessageJump=false;
    boolean isTurn = false;
    Handler handler;

    private AlertDialog locationDialog;
    private boolean isLocationDialogShown = false;
    private boolean isJoinCallDialogShown = false;
    private RelativeLayout inputTextLayout;
    private View separatorOptions;

    /*Voice clips*/
    private String outputFileVoiceNotes = null;
    private String outputFileName = "";
    private RelativeLayout recordLayout;
    private RelativeLayout recordButtonLayout;
    private RecordButton recordButton;
    private MediaRecorder myAudioRecorder = null;
    private LinearLayout bubbleLayout;
    private TextView bubbleText;
    private RecordView recordView;
    private FrameLayout fragmentVoiceClip;
    private RelativeLayout voiceClipLayout;
    private boolean isShareLinkDialogDismissed = false;
    private RelativeLayout recordingLayout;
    private TextView recordingChrono;
    private RelativeLayout firstBar, secondBar, thirdBar, fourthBar, fifthBar, sixthBar;
    private int currentAmplitude = -1;
    private Handler handlerVisualizer = new Handler();

    private ActionMode actionMode;

    private AppRTCAudioManager rtcAudioManager = null;
    private boolean speakerWasActivated = true;

    // Data being stored when My Chat Files folder does not exist
    private ArrayList<AndroidMegaChatMessage> preservedMessagesSelected;
    private ArrayList<MegaChatMessage> preservedMsgSelected;
    private ArrayList<MegaChatMessage> preservedMsgToImport;
    private boolean isForwardingFromNC;

    private ArrayList<Intent> preservedIntents = new ArrayList<>();
    private boolean isWaitingForMoreFiles;
    private boolean isAskingForMyChatFiles;
    // The flag to indicate whether forwarding message is on going
    private boolean isForwardingMessage = false;
    private int typeImport = IMPORT_ONLY_OPTION;
    private ExportListener exportListener;
    private BottomSheetDialogFragment bottomSheetDialogFragment;

    private MegaNode myChatFilesFolder;
    private TextUtils.TruncateAt typeEllipsize = TextUtils.TruncateAt.END;

    private boolean joiningOrLeaving;
    private String joiningOrLeavingAction;
    private boolean openingAndJoining;

    private AudioFocusRequest request;
    private AudioManager mAudioManager;
    private AudioFocusListener audioFocusListener;

    /**
     * Current contact online status.
     */
    private int contactOnlineStatus;

    @Override
    public void storedUnhandledData(ArrayList<AndroidMegaChatMessage> preservedData) {
        this.preservedMessagesSelected = preservedData;
    }

    @Override
    public void handleStoredData() {
        if (preservedMessagesSelected != null && !preservedMessagesSelected.isEmpty()) {
            forwardMessages(preservedMessagesSelected);
            preservedMessagesSelected = null;
        } else if (preservedMsgSelected != null && !preservedMsgSelected.isEmpty()) {
            chatC.proceedWithForwardOrShare(this, myChatFilesFolder, preservedMsgSelected,
                    preservedMsgToImport, idChat, typeImport);
            isForwardingFromNC = false;
            preservedMsgSelected = null;
            preservedMsgToImport = null;
        }
    }

    @Override
    public void storedUnhandledData(ArrayList<MegaChatMessage> messagesSelected, ArrayList<MegaChatMessage> messagesToImport) {
        isForwardingFromNC = true;
        preservedMsgSelected = messagesSelected;
        preservedMsgToImport = messagesToImport;
        preservedMessagesSelected = null;
    }

    public void setExportListener(ExportListener exportListener) {
        this.exportListener = exportListener;
    }

    private final Observer<MegaChatCall> callStatusObserver = call -> {
        if (call.getChatid() != getCurrentChatid()) {
            logDebug("Different chat");
            updateCallBanner();
            return;
        }

        switch (call.getStatus()) {
            case MegaChatCall.CALL_STATUS_TERMINATING_USER_PARTICIPATION:
            case MegaChatCall.CALL_STATUS_USER_NO_PRESENT:
            case MegaChatCall.CALL_STATUS_IN_PROGRESS:
            case MegaChatCall.CALL_STATUS_DESTROYED:
                updateCallBanner();
                if (call.getStatus() == MegaChatCall.CALL_STATUS_IN_PROGRESS) {
                    cancelRecording();
                } else if (call.getStatus() == MegaChatCall.CALL_STATUS_DESTROYED && dialogCall != null) {
                    dialogCall.dismiss();
                }

                if((call.getStatus() == MegaChatCall.CALL_STATUS_TERMINATING_USER_PARTICIPATION ||
                        call.getStatus() == MegaChatCall.CALL_STATUS_DESTROYED) &&
                        call.getTermCode() == MegaChatCall.TERM_CODE_TOO_MANY_PARTICIPANTS){
                    showSnackbar(SNACKBAR_TYPE, StringResourcesUtils.getString(R.string.call_error_too_many_participants), MEGACHAT_INVALID_HANDLE);
                }
                break;
        }
    };

    private final Observer<MegaChatCall> callCompositionChangeObserver = call -> {
        if (call.getChatid() != getCurrentChatid() && call.getCallCompositionChange() == 0) {
            logDebug("Different chat or no changes");
            return;
        }

        if (call.getStatus() == MegaChatCall.CALL_STATUS_USER_NO_PRESENT) {
            updateCallBanner();
        }
    };

    private final Observer<MegaChatCall> callOnHoldObserver = call -> updateCallBanner();

    private final Observer<Pair> sessionOnHoldObserver = sessionAndCall -> updateCallBanner();

    /**
     * Method for finding out if the selected message is deleted.
     *
     * @param messageSelected The message selected.
     * @return True if it's removed. False, otherwise.
     */
    public boolean hasMessagesRemoved(MegaChatMessage messageSelected) {
        if (removedMessages != null && !removedMessages.isEmpty()) {
            for (int i = 0; i < removedMessages.size(); i++) {
                if (messageSelected.getMsgId() == removedMessages.get(i).msgId) {
                    return true;
                }
            }
        }

        return false;
    }

    @Override
    public void confirmLeaveChat(long chatId) {
        stopReproductions();
        setJoiningOrLeaving(StringResourcesUtils.getString(R.string.leaving_label));
        megaChatApi.leaveChat(chatId, new RemoveFromChatRoomListener(this, this));
    }

    @Override
    public void confirmLeaveChats(@NotNull List<? extends MegaChatListItem> chats) {
        // No option available to leave more than one chat here.
    }

    @Override
    public void leaveChatSuccess() {
        joiningOrLeaving = false;
    }

    @Override
    public void onCallHungUp(long callId) {
        logDebug("The call has been successfully hung up");
        MegaChatCall call = megaChatApi.getChatCall(idChat);
        if (call == null || (call.getStatus() != MegaChatCall.CALL_STATUS_USER_NO_PRESENT ||
                call.getStatus() == MegaChatCall.CALL_STATUS_TERMINATING_USER_PARTICIPATION))
            return;

        addChecksForACall(chatRoom.getChatId(), false);
        megaChatApi.answerChatCall(idChat, false, true,  new AnswerChatCallListener(this, this));
    }

    @Override
    public void onCallAnswered(long chatId, boolean flag) {
        logDebug("The call has been answered success");
        callInProgressLayout.setEnabled(true);
        openMeetingInProgress(this, chatId, true);
    }

    @Override
    public void onErrorAnsweredCall(int errorCode) {
        callInProgressLayout.setEnabled(true);

        showSnackbar(SNACKBAR_TYPE, StringResourcesUtils.getString(R.string.call_error), MEGACHAT_INVALID_HANDLE);
    }

    @Override
    public void onCallOnHold(long chatId, boolean isOnHold) {
        if(!isOnHold)
            return;

        MegaChatCall callInThisChat = megaChatApi.getChatCall(idChat);
        if (callInThisChat == null || (callInThisChat.getStatus() != MegaChatCall.CALL_STATUS_USER_NO_PRESENT ||
                    callInThisChat.getStatus() == MegaChatCall.CALL_STATUS_TERMINATING_USER_PARTICIPATION))
                return;

        logDebug("Active call on hold. Answer call.");
        addChecksForACall(chatRoom.getChatId(), false);
        megaChatApi.answerChatCall(idChat, false, true, new AnswerChatCallListener(this, this));
    }

    @Override
    public void onCallStarted(long chatId, boolean enableVideo, int enableAudio) {
        if (idChat == chatId) {
            // In this case, the callMenuItem will be reset to enabled after resuming this activity (it calls invalidateOptionMenu())
            openMeetingWithAudioOrVideo(this, idChat, enableAudio == START_CALL_AUDIO_ENABLE, enableVideo);
        } else {
            enableCallMenuItems(true);
        }
    }

    @Override
    public void onPreviewLoaded(MegaChatRequest request, boolean alreadyExist) {
        long chatId = request.getChatHandle();
        boolean isFromOpenChatPreview = request.getFlag();
        int type = request.getParamType();
        String link = request.getLink();

        if (type == LINK_IS_FOR_MEETING) {
            logDebug("It's a meeting link");
            boolean linkInvalid = TextUtil.isTextEmpty(link) && chatId == MEGACHAT_INVALID_HANDLE;
            if (linkInvalid) {
                logError("Invalid link");
                return;
            }

            if (isMeetingEnded(request.getMegaHandleList())) {
                logDebug("It's a meeting, open dialog: Meeting has ended");
                new MeetingHasEndedDialogFragment(new MeetingHasEndedDialogFragment.ClickCallback() {
                    @Override
                    public void onViewMeetingChat() {
                        logDebug("Chat link");
                        loadChatLink(link);
                    }

                    @Override
                    public void onLeave() {
                    }
                }).show(getSupportFragmentManager(),
                        MeetingHasEndedDialogFragment.TAG);
            } else  {
                CallUtil.checkMeetingInProgress(ChatActivityLollipop.this, ChatActivityLollipop.this, chatId, isFromOpenChatPreview, link, request.getMegaHandleList(), request.getText(), alreadyExist, request.getUserHandle());
            }
        } else {
            logDebug("It's a chat link");
            loadChatLink(link);
        }
    }

    @Override
    public void onErrorLoadingPreview(int errorCode) { }

    @Override
    public void onPreviewLoaded(MegaChatRequest request, int errorCode) {
        if (errorCode == MegaChatError.ERROR_OK || errorCode == MegaChatError.ERROR_EXIST) {
            if (idChat != MEGACHAT_INVALID_HANDLE && megaChatApi.getChatRoom(idChat) != null) {
                logDebug("Close previous chat");
                megaChatApi.closeChatRoom(idChat, ChatActivityLollipop.this);
            }

            idChat = request.getChatHandle();
            megaChatApi.addChatListener(ChatActivityLollipop.this);

            if (idChat != MEGACHAT_INVALID_HANDLE) {
                dbH.setLastPublicHandle(idChat);
                dbH.setLastPublicHandleTimeStamp();
                dbH.setLastPublicHandleType(MegaApiJava.AFFILIATE_TYPE_CHAT);
            }

            MegaApplication.setOpenChatId(idChat);

            if (errorCode == MegaChatError.ERROR_OK && openingAndJoining) {
                if (!isAlreadyJoining(idChat)) {
                    megaChatApi.autojoinPublicChat(idChat, ChatActivityLollipop.this);
                }

                openingAndJoining = false;
            } else if (errorCode == MegaChatError.ERROR_EXIST) {
                if (megaChatApi.getChatRoom(idChat).isActive()) {
                    //I'm already participant
                    joiningOrLeaving = false;
                    openingAndJoining = false;
                } else {
                    if (initChat()) {
                        //Chat successfully initialized, now can rejoin
                        setJoiningOrLeaving(StringResourcesUtils.getString(R.string.joining_label));
                        titleToolbar.setText(getTitleChat(chatRoom));
                        groupalSubtitleToolbar.setText(null);
                        setGroupalSubtitleToolbarVisibility(false);
                        if (adapter == null) {
                            createAdapter();
                        } else {
                            adapter.updateChatRoom(chatRoom);
                            adapter.notifyDataSetChanged();
                        }
                        if (!isAlreadyJoining(idChat)
                                && !isAlreadyJoining(request.getUserHandle())) {
                            megaChatApi.autorejoinPublicChat(idChat, request.getUserHandle(), this);
                        }
                    } else {
                        logWarning("Error opening chat before rejoin");
                    }
                    return;
                }
            }

            logDebug("Show new chat room UI");
            initAndShowChat(null);
            supportInvalidateOptionsMenu();
        } else {
            String text;
            if (errorCode == MegaChatError.ERROR_NOENT) {
                text = getString(R.string.invalid_chat_link);
            } else {
                showSnackbar(SNACKBAR_TYPE, getString(R.string.error_general_nodes), MEGACHAT_INVALID_HANDLE);
                text = getString(R.string.error_chat_link);
            }

            emptyScreen(text);
        }
    }

    @Override
    public void onCallFailed(long chatId) {
        enableCallMenuItems(true);
    }

    private class UserTyping {
        MegaChatParticipant participantTyping;
        long timeStampTyping;

        public UserTyping(MegaChatParticipant participantTyping) {
            this.participantTyping = participantTyping;
        }

        public MegaChatParticipant getParticipantTyping() {
            return participantTyping;
        }

        public void setParticipantTyping(MegaChatParticipant participantTyping) {
            this.participantTyping = participantTyping;
        }

        public long getTimeStampTyping() {
            return timeStampTyping;
        }

        public void setTimeStampTyping(long timeStampTyping) {
            this.timeStampTyping = timeStampTyping;
        }
    }

    private final BroadcastReceiver historyTruncatedByRetentionTimeReceiver = new BroadcastReceiver() {
        @Override
        public void onReceive(Context context, Intent intent) {
            if (intent != null) {
                long msgId = intent.getLongExtra(MESSAGE_ID, MEGACHAT_INVALID_HANDLE);
                if (msgId != MEGACHAT_INVALID_HANDLE) {
                    updateHistoryByRetentionTime(msgId);
                }
            }
        }
    };

    private BroadcastReceiver voiceclipDownloadedReceiver = new BroadcastReceiver() {
        @Override
        public void onReceive(Context context, Intent intent) {
            if (intent != null) {
                long nodeHandle = intent.getLongExtra(EXTRA_NODE_HANDLE, 0);
                int resultTransfer = intent.getIntExtra(EXTRA_RESULT_TRANSFER,0);
                if(adapter!=null){
                    adapter.finishedVoiceClipDownload(nodeHandle, resultTransfer);
                }
            }
        }
    };

    private BroadcastReceiver dialogConnectReceiver = new BroadcastReceiver() {
        @Override
        public void onReceive(Context context, Intent intent) {
            logDebug("Network broadcast received on chatActivity!");
            if (intent != null){
                showConfirmationConnect();
            }
        }
    };

    private BroadcastReceiver chatArchivedReceiver = new BroadcastReceiver() {
        @Override
        public void onReceive(Context context, Intent intent) {
            if (intent == null) return;

            String title = intent.getStringExtra(CHAT_TITLE);
            sendBroadcastChatArchived(title);
        }
    };

    private BroadcastReceiver userNameReceiver = new BroadcastReceiver() {
        @Override
        public void onReceive(Context context, Intent intent) {
            if (intent == null || intent.getAction() == null
                || intent.getLongExtra(EXTRA_USER_HANDLE, INVALID_HANDLE) == INVALID_HANDLE) {
                return;
            }

            if (intent.getAction().equals(ACTION_UPDATE_NICKNAME)
                || intent.getAction().equals(ACTION_UPDATE_FIRST_NAME)
                || intent.getAction().equals(ACTION_UPDATE_LAST_NAME)) {
                updateUserNameInChat();
            }
        }
    };

    private BroadcastReceiver chatRoomMuteUpdateReceiver = new BroadcastReceiver() {
        @Override
        public void onReceive(Context context, Intent intent) {
            if (intent == null || intent.getAction() == null)
                return;

            if(intent.getAction().equals(ACTION_UPDATE_PUSH_NOTIFICATION_SETTING)){
                if (chatRoom == null) {
                    chatRoom = megaChatApi.getChatRoom(idChat);
                }
                if (chatRoom != null) {
                    muteIconToolbar.setVisibility(isEnableChatNotifications(chatRoom.getChatId()) ? View.GONE : View.VISIBLE);
                }
            }
        }
    };

    private final BroadcastReceiver leftChatReceiver = new BroadcastReceiver() {
        @Override
        public void onReceive(Context context, Intent intent) {
            if (intent == null || intent.getAction() == null)
                return;

            if (intent.getAction().equals(ACTION_LEFT_CHAT)) {
                long extraIdChat = intent.getLongExtra(CHAT_ID, MEGACHAT_INVALID_HANDLE);
                if (extraIdChat != MEGACHAT_INVALID_HANDLE) {
                    megaChatApi.leaveChat(extraIdChat, new RemoveFromChatRoomListener(chatActivity, chatActivity));

                    if (idChat == extraIdChat) {
                        setJoiningOrLeaving(StringResourcesUtils.getString(R.string.leaving_label));
                    }
                }
            }
        }
    };

    private BroadcastReceiver closeChatReceiver = new BroadcastReceiver() {
        @Override
        public void onReceive(Context context, Intent intent) {
            if (intent == null || intent.getAction() == null) return;

            if (intent.getAction().equals(ACTION_CLOSE_CHAT_AFTER_IMPORT)
                    || intent.getAction().equals(ACTION_CLOSE_CHAT_AFTER_OPEN_TRANSFERS)) {
                finish();
            }
        }
    };

    private final BroadcastReceiver joinedSuccessfullyReceiver = new BroadcastReceiver() {
        @Override
        public void onReceive(Context context, Intent intent) {
            if (intent == null || !BROADCAST_ACTION_JOINED_SUCCESSFULLY.equals(intent.getAction())) {
                return;
            }

            joiningOrLeaving = false;
        }
    };

    private final BroadcastReceiver chatUploadStartedReceiver = new BroadcastReceiver() {
        @Override
        public void onReceive(Context context, Intent intent) {
            if (intent == null || !BROADCAST_ACTION_CHAT_TRANSFER_START.equals(intent.getAction())) {
                return;
            }

            long pendingMessageId = intent.getLongExtra(PENDING_MESSAGE_ID, MEGACHAT_INVALID_HANDLE);
            if (pendingMessageId != MEGACHAT_INVALID_HANDLE) {
                PendingMessageSingle pendingMessage = dbH.findPendingMessageById(pendingMessageId);

                if (pendingMessage == null || pendingMessage.chatId != idChat) {
                    logError("pendingMessage is null or is not the same chat, cannot update it.");
                    return;
                }

                updatePendingMessage(pendingMessage);
            }
        }
    };

    private final BroadcastReceiver errorCopyingNodesReceiver = new BroadcastReceiver() {
        @Override
        public void onReceive(Context context, Intent intent) {
            if (intent == null || !BROADCAST_ACTION_ERROR_COPYING_NODES.equals(intent.getAction())) {
                return;
            }

            removeProgressDialog();
            showSnackbar(SNACKBAR_TYPE, intent.getStringExtra(ERROR_MESSAGE_TEXT), MEGACHAT_INVALID_HANDLE);
        }
    };

    private final BroadcastReceiver retryPendingMessageReceiver = new BroadcastReceiver() {
        @Override
        public void onReceive(Context context, Intent intent) {
            if (intent == null || !BROADCAST_ACTION_RETRY_PENDING_MESSAGE.equals(intent.getAction())) {
                return;
            }

            long pendingMsgId = intent.getLongExtra(INTENT_EXTRA_PENDING_MESSAGE_ID, MEGACHAT_INVALID_HANDLE);
            long chatId = intent.getLongExtra(CHAT_ID, MEGACHAT_INVALID_HANDLE);

            if (pendingMsgId == MEGACHAT_INVALID_HANDLE || chatId != idChat) {
                logWarning("pendingMsgId is not valid or is not the same chat. Cannot retry");
                return;
            }

            retryPendingMessage(pendingMsgId);
        }
    };

    ArrayList<UserTyping> usersTyping;
    List<UserTyping> usersTypingSync;

    public void openMegaLink(String url, boolean isFile) {
        logDebug("url: " + url + ", isFile: " + isFile);
        Intent openLink;

        if (isFile) {
            openLink = new Intent(this, FileLinkActivityLollipop.class);
            openLink.setAction(ACTION_OPEN_MEGA_LINK);
        } else {
            openLink = new Intent(this, FolderLinkActivityLollipop.class);
            openLink.setAction(ACTION_OPEN_MEGA_FOLDER_LINK);
        }

        openLink.putExtra(OPENED_FROM_CHAT, true);
        openLink.setFlags(Intent.FLAG_ACTIVITY_CLEAR_TOP);
        openLink.setData(Uri.parse(url));
        startActivity(openLink);
    }

    public void showMessageInfo(int positionInAdapter){
        logDebug("showMessageInfo");
        int position = positionInAdapter-1;

        if(position<messages.size()) {
            AndroidMegaChatMessage androidM = messages.get(position);
            StringBuilder messageToShow = new StringBuilder("");
            String token = PushMessageHanlder.getToken();
            if(token!=null){
                messageToShow.append("FCM TOKEN: " +token);
            }
            messageToShow.append("\nCHAT ID: " + MegaApiJava.userHandleToBase64(idChat));
            messageToShow.append("\nMY USER HANDLE: " +MegaApiJava.userHandleToBase64(megaChatApi.getMyUserHandle()));
            if(androidM!=null){
                MegaChatMessage m = androidM.getMessage();
                if(m!=null){
                    messageToShow.append("\nMESSAGE TYPE: " +m.getType());
                    messageToShow.append("\nMESSAGE TIMESTAMP: " +m.getTimestamp());
                    messageToShow.append("\nMESSAGE USERHANDLE: " +MegaApiJava.userHandleToBase64(m.getUserHandle()));
                    messageToShow.append("\nMESSAGE ID: " +MegaApiJava.userHandleToBase64(m.getMsgId()));
                    messageToShow.append("\nMESSAGE TEMP ID: " +MegaApiJava.userHandleToBase64(m.getTempId()));
                }
            }
            Toast.makeText(this, messageToShow, Toast.LENGTH_SHORT).show();
        }
    }

    public void showGroupInfoActivity(){
        logDebug("showGroupInfoActivity");
        if (chatRoom == null)
            return;

        Intent i = new Intent(this,
                chatRoom.isGroup() ? GroupChatInfoActivityLollipop.class : ContactInfoActivityLollipop.class);
        i.putExtra(HANDLE, chatRoom.getChatId());
        i.putExtra(ACTION_CHAT_OPEN, true);
        this.startActivity(i);
    }

    @Override
    public void onCreate(Bundle savedInstanceState) {
        requestWindowFeature(Window.FEATURE_NO_TITLE);
        super.onCreate(savedInstanceState);
        if (megaApi == null) {
            megaApi = MegaApplication.getInstance().getMegaApi();
        }

        if (megaChatApi == null) {
            megaChatApi = MegaApplication.getInstance().getMegaChatApi();
        }

        if (megaChatApi == null || megaChatApi.getInitState() == MegaChatApi.INIT_ERROR || megaChatApi.getInitState() == MegaChatApi.INIT_NOT_DONE) {
            logDebug("Refresh session - karere");
            Intent intent = new Intent(this, LoginActivityLollipop.class);
            intent.putExtra(VISIBLE_FRAGMENT, LOGIN_FRAGMENT);
            intent.setFlags(Intent.FLAG_ACTIVITY_CLEAR_TOP);
            startActivity(intent);
            finish();
            return;
        }

        dbH = DatabaseHandler.getDbHandler(this);

        handler = new Handler();

        chatActivity = this;
        chatC = new ChatController(chatActivity);
        registerReceiver(historyTruncatedByRetentionTimeReceiver, new IntentFilter(BROADCAST_ACTION_UPDATE_HISTORY_BY_RT));
        registerReceiver(dialogConnectReceiver, new IntentFilter(BROADCAST_ACTION_INTENT_CONNECTIVITY_CHANGE_DIALOG));
        registerReceiver(voiceclipDownloadedReceiver, new IntentFilter(BROADCAST_ACTION_INTENT_VOICE_CLIP_DOWNLOADED));

        IntentFilter contactUpdateFilter = new IntentFilter(BROADCAST_ACTION_INTENT_FILTER_CONTACT_UPDATE);
        contactUpdateFilter.addAction(ACTION_UPDATE_NICKNAME);
        contactUpdateFilter.addAction(ACTION_UPDATE_FIRST_NAME);
        contactUpdateFilter.addAction(ACTION_UPDATE_LAST_NAME);
        registerReceiver(userNameReceiver, contactUpdateFilter);

        registerReceiver(chatArchivedReceiver, new IntentFilter(BROADCAST_ACTION_INTENT_CHAT_ARCHIVED_GROUP));

        LiveEventBus.get(EVENT_CALL_STATUS_CHANGE, MegaChatCall.class).observe(this, callStatusObserver);
        LiveEventBus.get(EVENT_CALL_COMPOSITION_CHANGE, MegaChatCall.class).observe(this, callCompositionChangeObserver);
        LiveEventBus.get(EVENT_CALL_ON_HOLD_CHANGE, MegaChatCall.class).observe(this, callOnHoldObserver);
        LiveEventBus.get(EVENT_SESSION_ON_HOLD_CHANGE, Pair.class).observe(this, sessionOnHoldObserver);

        registerReceiver(chatRoomMuteUpdateReceiver, new IntentFilter(ACTION_UPDATE_PUSH_NOTIFICATION_SETTING));

        IntentFilter leftChatFilter = new IntentFilter(BROADCAST_ACTION_INTENT_LEFT_CHAT);
        leftChatFilter.addAction(ACTION_LEFT_CHAT);
        registerReceiver(leftChatReceiver, leftChatFilter);

        IntentFilter closeChatFilter = new IntentFilter(ACTION_CLOSE_CHAT_AFTER_IMPORT);
        closeChatFilter.addAction(ACTION_CLOSE_CHAT_AFTER_OPEN_TRANSFERS);
        registerReceiver(closeChatReceiver, closeChatFilter);

        registerReceiver(joinedSuccessfullyReceiver,
                new IntentFilter(BROADCAST_ACTION_JOINED_SUCCESSFULLY));

        registerReceiver(chatUploadStartedReceiver,
                new IntentFilter(BROADCAST_ACTION_CHAT_TRANSFER_START));

        registerReceiver(errorCopyingNodesReceiver,
                new IntentFilter(BROADCAST_ACTION_ERROR_COPYING_NODES));

        registerReceiver(retryPendingMessageReceiver,
                new IntentFilter(BROADCAST_ACTION_RETRY_PENDING_MESSAGE));

        mAudioManager = (AudioManager) getSystemService(Context.AUDIO_SERVICE);

        setContentView(R.layout.activity_chat);

        //Set toolbar
        tB = findViewById(R.id.toolbar_chat);

        setSupportActionBar(tB);
        aB = getSupportActionBar();
        aB.setDisplayHomeAsUpEnabled(true);
        aB.setDisplayShowHomeEnabled(true);
        aB.setTitle(null);
        aB.setSubtitle(null);
        tB.setOnClickListener(this);

        int range = 32000/6;
        MIN_SECOND_AMPLITUDE = range;
        MIN_THIRD_AMPLITUDE = range * SECOND_RANGE;
        MIN_FOURTH_AMPLITUDE = range * THIRD_RANGE;
        MIN_FIFTH_AMPLITUDE = range * FOURTH_RANGE;
        MIN_SIXTH_AMPLITUDE = range * FIFTH_RANGE;

        toolbarElementsInside = tB.findViewById(R.id.toolbar_elements_inside);
        titleToolbar = tB.findViewById(R.id.title_toolbar);
        iconStateToolbar = tB.findViewById(R.id.state_icon_toolbar);
        privateIconToolbar = tB.findViewById(R.id.private_icon_toolbar);
        muteIconToolbar = tB.findViewById(R.id.mute_icon_toolbar);

        individualSubtitleToobar = tB.findViewById(R.id.individual_subtitle_toolbar);
        groupalSubtitleToolbar = tB.findViewById(R.id.groupal_subtitle_toolbar);

        subtitleCall = tB.findViewById(R.id.subtitle_call);
        subtitleChronoCall = tB.findViewById(R.id.chrono_call);
        participantsLayout = tB.findViewById(R.id.ll_participants);
        participantsText = tB.findViewById(R.id.participants_text);

        textChat = findViewById(R.id.edit_text_chat);
        textChat.setVisibility(View.VISIBLE);
        textChat.setEnabled(true);

        emptyLayout = findViewById(R.id.empty_messages_layout);
        emptyTextView = findViewById(R.id.empty_text_chat_recent);
        emptyImageView = findViewById(R.id.empty_image_view_chat);

        fragmentContainer = findViewById(R.id.fragment_container_chat);
        writingContainerLayout = findViewById(R.id.writing_container_layout_chat_layout);
        inputTextLayout = findViewById(R.id.write_layout);
        separatorOptions = findViewById(R.id.separator_layout_options);

        titleToolbar.setText("");
        individualSubtitleToobar.setText("");
        individualSubtitleToobar.setVisibility(View.GONE);
        groupalSubtitleToolbar.setText("");
        setGroupalSubtitleToolbarVisibility(false);
        subtitleCall.setVisibility(View.GONE);
        subtitleChronoCall.setVisibility(View.GONE);
        participantsLayout.setVisibility(View.GONE);
        iconStateToolbar.setVisibility(View.GONE);
        privateIconToolbar.setVisibility(View.GONE);

        muteIconToolbar.setVisibility(View.GONE);
        badgeDrawable = new BadgeDrawerArrowDrawable(getSupportActionBar().getThemedContext(),
                R.color.red_600_red_300, R.color.white_dark_grey, R.color.white_dark_grey);

        upArrow = ContextCompat.getDrawable(getApplicationContext(), R.drawable.ic_arrow_back_white)
                .mutate();
        upArrow.setColorFilter(getResources().getColor(R.color.grey_087_white_087),
                PorterDuff.Mode.SRC_IN);

        updateNavigationToolbarIcon();

        joinChatLinkLayout = findViewById(R.id.join_chat_layout_chat_layout);
        joinButton = findViewById(R.id.join_button);
        joinButton.setOnClickListener(this);

        joiningLeavingLayout = findViewById(R.id.joining_leaving_layout_chat_layout);
        joiningLeavingText = findViewById(R.id.joining_leaving_text_chat_layout);

        messageJumpLayout = findViewById(R.id.message_jump_layout);
        messageJumpText = findViewById(R.id.message_jump_text);
        messageJumpLayout.setVisibility(View.GONE);
        writingLayout = findViewById(R.id.writing_linear_layout_chat);

        rLKeyboardTwemojiButton = findViewById(R.id.rl_keyboard_twemoji_chat);
        rLMediaButton = findViewById(R.id.rl_media_icon_chat);
        rLPickFileStorageButton = findViewById(R.id.rl_pick_file_storage_icon_chat);
        rLPickAttachButton = findViewById(R.id.rl_attach_icon_chat);
        rlGifButton = findViewById(R.id.rl_gif_chat);

        keyboardTwemojiButton = findViewById(R.id.keyboard_twemoji_chat);
        mediaButton = findViewById(R.id.media_icon_chat);
        pickFileStorageButton = findViewById(R.id.pick_file_storage_icon_chat);
        pickAttachButton = findViewById(R.id.pick_attach_chat);
        gifButton = findViewById(R.id.gif_chat);

        keyboardHeight = getOutMetrics().heightPixels / 2 - getActionBarHeight(this, getResources());
        marginBottomDeactivated = dp2px(MARGIN_BUTTON_DEACTIVATED, getOutMetrics());
        marginBottomActivated = dp2px(MARGIN_BUTTON_ACTIVATED, getOutMetrics());

        callInProgressLayout = findViewById(R.id.call_in_progress_layout);
        callInProgressLayout.setVisibility(View.GONE);
        callInProgressText = findViewById(R.id.call_in_progress_text);
        callInProgressChrono = findViewById(R.id.call_in_progress_chrono);
        callInProgressChrono.setVisibility(View.GONE);

        returnCallOnHoldButton = findViewById(R.id.call_on_hold_layout);
        returnCallOnHoldButtonIcon = findViewById(R.id.call_on_hold_icon);
        returnCallOnHoldButtonText = findViewById(R.id.call_on_hold_text);

        returnCallOnHoldButton.setOnClickListener(this);
        returnCallOnHoldButton.setVisibility(View.GONE);

        /*Recording views*/
        recordingLayout = findViewById(R.id.recording_layout);
        recordingChrono = findViewById(R.id.recording_time);
        recordingChrono.setText(new SimpleDateFormat("mm:ss").format(0));
        firstBar = findViewById(R.id.first_bar);
        secondBar = findViewById(R.id.second_bar);
        thirdBar = findViewById(R.id.third_bar);
        fourthBar = findViewById(R.id.fourth_bar);
        fifthBar = findViewById(R.id.fifth_bar);
        sixthBar = findViewById(R.id.sixth_bar);

        initRecordingItems(IS_LOW);
        recordingLayout.setVisibility(View.GONE);

        enableButton(rLKeyboardTwemojiButton, keyboardTwemojiButton);
        enableButton(rLMediaButton, mediaButton);
        enableButton(rLPickAttachButton, pickAttachButton);
        enableButton(rLPickFileStorageButton, pickFileStorageButton);
        enableButton(rlGifButton, gifButton);

        messageJumpLayout.setOnClickListener(this);

        fileStorageLayout = findViewById(R.id.fragment_container_file_storage);
        fileStorageLayout.setVisibility(View.GONE);

        chatRelativeLayout  = findViewById(R.id.relative_chat_layout);

        sendIcon = findViewById(R.id.send_message_icon_chat);
        sendIcon.setOnClickListener(this);
        sendIcon.setEnabled(true);

        //Voice clip elements
        voiceClipLayout =  findViewById(R.id.voice_clip_layout);
        fragmentVoiceClip = findViewById(R.id.fragment_voice_clip);
        recordLayout = findViewById(R.id.layout_button_layout);
        recordButtonLayout = findViewById(R.id.record_button_layout);
        recordButton = findViewById(R.id.record_button);
        recordButton.setColorFilter(ContextCompat.getColor(this, R.color.grey_054_white_054),
                PorterDuff.Mode.SRC_IN);
        recordButton.setEnabled(true);
        recordButton.setHapticFeedbackEnabled(true);
        recordView = findViewById(R.id.record_view);
        recordView.setVisibility(View.GONE);
        bubbleLayout = findViewById(R.id.bubble_layout);
        BubbleDrawable myBubble = new BubbleDrawable(BubbleDrawable.CENTER, ContextCompat.getColor(this,R.color.grey_900_grey_100));
        myBubble.setCornerRadius(CORNER_RADIUS_BUBBLE);
        myBubble.setPointerAlignment(BubbleDrawable.RIGHT);
        myBubble.setPadding(PADDING_BUBBLE, PADDING_BUBBLE, PADDING_BUBBLE, PADDING_BUBBLE);
        bubbleLayout.setBackground(myBubble);
        bubbleLayout.setVisibility(View.GONE);
        bubbleText = findViewById(R.id.bubble_text);
        bubbleText.setMaxWidth(dp2px(MAX_WIDTH_BUBBLE, getOutMetrics()));
        recordButton.setRecordView(recordView);
        myAudioRecorder = new MediaRecorder();
        showInputText();

        //Input text:
        handlerKeyboard = new Handler();
        handlerEmojiKeyboard = new Handler();

        emojiKeyboard = findViewById(R.id.emojiView);
        emojiKeyboard.initEmoji(this, textChat, keyboardTwemojiButton);
        emojiKeyboard.setListenerActivated(true);

        observersLayout = findViewById(R.id.observers_layout);
        observersNumberText = findViewById(R.id.observers_text);

        textChat.addTextChangedListener(new TextWatcher() {
            public void afterTextChanged(Editable s) { }

            public void beforeTextChanged(CharSequence s, int start, int count, int after) { }

            public void onTextChanged(CharSequence s, int start, int before, int count) {

                if (s != null && !s.toString().trim().isEmpty()) {
                    showSendIcon();
                } else {
                    refreshTextInput();
                }

                if (getCurrentFocus() == textChat) {
                    // is only executed if the EditText was directly changed by the user
                    if (sendIsTyping) {
                        sendIsTyping = false;
                        megaChatApi.sendTypingNotification(chatRoom.getChatId());

                        int interval = 4000;
                        Runnable runnable = new Runnable() {
                            public void run() {
                                sendIsTyping = true;
                            }
                        };
                        handlerSend = new Handler();
                        handlerSend.postDelayed(runnable, interval);
                    }

                    if (megaChatApi.isSignalActivityRequired()) {
                        megaChatApi.signalPresenceActivity();
                    }
                } else {
                    if (chatRoom != null) {
                        megaChatApi.sendStopTypingNotification(chatRoom.getChatId());
                    }
                }
            }
        });

        textChat.setOnTouchListener((v, event) -> {
            showLetterKB();
            return false;
        });

        textChat.setOnLongClickListener(v -> {
            showLetterKB();
            return false;
        });

        textChat.setOnEditorActionListener((v, actionId, event) -> {
            if (actionId == EditorInfo.IME_ACTION_DONE) {
                showLetterKB();
            }
            return false;
        });

        textChat.setMediaListener(path -> uploadPictureOrVoiceClip(path));

        /*
        *If the recording button (an arrow) is clicked, the recording will be sent to the chat
        */
        recordButton.setOnRecordClickListener(v -> {
            recordButton.performHapticFeedback(HapticFeedbackConstants.CONTEXT_CLICK);
            sendRecording();
        });

        /*
         *Events of the recording
         */
        recordView.setOnRecordListener(new OnRecordListener() {
            @Override
            public void onStart() {
                if (participatingInACall()) {
                    showSnackbar(SNACKBAR_TYPE, getApplicationContext().getString(R.string.not_allowed_recording_voice_clip), -1);
                    return;
                }

                if (!isAllowedToRecord())
                    return;

                audioFocusListener = new AudioFocusListener(chatActivity);
                request = getRequest(audioFocusListener, AUDIOFOCUS_DEFAULT);
                if (getAudioFocus(mAudioManager, audioFocusListener, request, AUDIOFOCUS_DEFAULT, STREAM_MUSIC_DEFAULT)) {
                    prepareRecording();
                }
            }

            @Override
            public void onLessThanSecond() {
                if (!isAllowedToRecord()) return;
                showBubble();
            }

            @Override
            public void onCancel() {
                recordButton.performHapticFeedback(HapticFeedbackConstants.CONTEXT_CLICK);
                cancelRecording();
            }

            @Override
            public void onLock() {
                recordButtonStates(RECORD_BUTTON_SEND);
            }

            @Override
            public void onFinish(long recordTime) {
                recordButton.performHapticFeedback(HapticFeedbackConstants.CONTEXT_CLICK);
                sendRecording();
            }

            @Override
            public void finishedSound() {
                if (!isAllowedToRecord()) return;
                startRecording();
            }

            @Override
            public void changeTimer(CharSequence time) {
               if(recordingLayout != null && recordingChrono != null && recordingLayout.getVisibility() == View.VISIBLE){
                   recordingChrono.setText(time);
               }
            }
        });

        recordView.setOnBasketAnimationEndListener(new OnBasketAnimationEnd() {
            @Override
            public void onAnimationEnd() {
                recordButton.performHapticFeedback(HapticFeedbackConstants.CONTEXT_CLICK);
                cancelRecording();
            }

            @Override
            public void deactivateRecordButton() {
                hideChatOptions();
                recordView.setVisibility(View.VISIBLE);
                recordLayout.setVisibility(View.VISIBLE);
                recordButtonLayout.setVisibility(View.VISIBLE);
                recordButton.activateOnTouchListener(false);
                recordButtonDeactivated(true);
                placeRecordButton(RECORD_BUTTON_DEACTIVATED);
            }
        });


        emojiKeyboard.setOnPlaceButtonListener(() -> {
            if(sendIcon.getVisibility() != View.VISIBLE){
                recordLayout.setVisibility(View.VISIBLE);
                recordButtonLayout.setVisibility(View.VISIBLE);
            }
            recordView.setVisibility(View.INVISIBLE);
            recordButton.activateOnTouchListener(true);
            placeRecordButton(RECORD_BUTTON_DEACTIVATED);
        });

        messageJumpLayout.setOnClickListener(this);

        listView = findViewById(R.id.messages_chat_list_view);
        listView.setClipToPadding(false);

        listView.setNestedScrollingEnabled(false);
        ((SimpleItemAnimator) listView.getItemAnimator()).setSupportsChangeAnimations(false);

        mLayoutManager = new NpaLinearLayoutManager(this);
        mLayoutManager.setStackFromEnd(true);
        listView.setLayoutManager(mLayoutManager);

        listView.addOnScrollListener(new RecyclerView.OnScrollListener() {

            @Override
            public void onScrolled(RecyclerView recyclerView, int dx, int dy) {
                checkScroll();

                // Get the first visible item

                if(!messages.isEmpty()){
                    int lastPosition = messages.size()-1;
                    AndroidMegaChatMessage msg = messages.get(lastPosition);

                    while (!msg.isUploading() && msg.getMessage().getStatus() == MegaChatMessage.STATUS_SENDING_MANUAL) {
                        lastPosition--;
                        msg = messages.get(lastPosition);
                    }
                    if (lastPosition == (messages.size() - 1)) {
                        //Scroll to end
                        if ((messages.size() - 1) == (mLayoutManager.findLastVisibleItemPosition() - 1)) {
                            hideMessageJump();
                        } else if ((messages.size() - 1) > (mLayoutManager.findLastVisibleItemPosition() - 1)) {
                            if (newVisibility) {
                                showJumpMessage();
                            }
                        }
                    } else {
                        lastPosition++;
                        if (lastPosition == (mLayoutManager.findLastVisibleItemPosition() - 1)) {
                            hideMessageJump();
                        } else if (lastPosition != (mLayoutManager.findLastVisibleItemPosition() - 1)) {
                            if (newVisibility) {
                                showJumpMessage();
                            }
                        }
                    }


                }

                if (stateHistory != MegaChatApi.SOURCE_NONE) {
                    scrollingUp = dy > 0 ? true : false;

                    if (!scrollingUp && mLayoutManager.findFirstVisibleItemPosition() <= NUMBER_MESSAGES_BEFORE_LOAD && getMoreHistory) {
                        askForMoreMessages();
                        positionToScroll = INVALID_VALUE;
                    }
                }
            }
        });

        messagesContainerLayout = findViewById(R.id.message_container_chat_layout);

        userTypingLayout = findViewById(R.id.user_typing_layout);
        userTypingLayout.setVisibility(View.GONE);
        userTypingText = findViewById(R.id.user_typing_text);

        initAfterIntent(getIntent(), savedInstanceState);

        logDebug("FINISH on Create");
    }

    private boolean isAllowedToRecord() {
        logDebug("isAllowedToRecord ");
        if (participatingInACall()) return false;
        if (!checkPermissionsVoiceClip()) return false;
        return true;
    }

    private void showLetterKB() {
        hideFileStorage();
        if (emojiKeyboard == null || emojiKeyboard.getLetterKeyboardShown()) return;
        emojiKeyboard.showLetterKeyboard();
    }

    private void hideFileStorage() {
        if ((!fileStorageLayout.isShown())) return;
        showInputText();
        fileStorageLayout.setVisibility(View.GONE);
        pickFileStorageButton.setColorFilter(ContextCompat.getColor(this, R.color.grey_054_white_054),
                PorterDuff.Mode.SRC_IN);
        placeRecordButton(RECORD_BUTTON_DEACTIVATED);
        if (fileStorageF == null) return;
        fileStorageF.clearSelections();
        fileStorageF.hideMultipleSelect();
    }

    /*
     * Hide input text when file storage is shown
     */

    private void hideInputText(){
        inputTextLayout.setVisibility(View.GONE);
        separatorOptions.setVisibility(View.VISIBLE);
        voiceClipLayout.setVisibility(View.GONE);
       if(emojiKeyboard!=null)
        emojiKeyboard.hideKeyboardFromFileStorage();
    }

    /*
     * Show input text when file storage is hidden
     */

    private void showInputText(){
        inputTextLayout.setVisibility(View.VISIBLE);
        separatorOptions.setVisibility(View.GONE);
        voiceClipLayout.setVisibility(View.VISIBLE);

    }

    public void checkScroll() {
        if (listView == null) return;

        Util.changeToolBarElevation(this, tB, listView.canScrollVertically(-1) || adapter.isMultipleSelect());
        setStatusIcon();
    }

    public void initAfterIntent(Intent newIntent, Bundle savedInstanceState){
        if (newIntent != null){
            logDebug("Intent is not null");
            intentAction = newIntent.getAction();
            if (intentAction != null){
                if (intentAction.equals(ACTION_OPEN_CHAT_LINK) || intentAction.equals(ACTION_JOIN_OPEN_CHAT_LINK)){
                    String link = newIntent.getDataString();
                    megaChatApi.openChatPreview(link, new LoadPreviewListener(ChatActivityLollipop.this, ChatActivityLollipop.this, ChatActivityLollipop.this, CHECK_LINK_TYPE_CHAT_LINK));

                    if (intentAction.equals(ACTION_JOIN_OPEN_CHAT_LINK)) {
                        openingAndJoining = true;
                        setJoiningOrLeaving(StringResourcesUtils.getString(R.string.joining_label));
                    }
                } else {
                    long newIdChat = newIntent.getLongExtra(CHAT_ID, MEGACHAT_INVALID_HANDLE);

                    if(idChat != newIdChat && newIdChat != MEGACHAT_INVALID_HANDLE){
                        megaChatApi.closeChatRoom(idChat, this);
                        idChat = newIdChat;
                    }
                    megaChatApi.addChatListener(this);
                    myUserHandle = megaChatApi.getMyUserHandle();

                    if(savedInstanceState!=null) {

                        logDebug("Bundle is NOT NULL");
                        selectedMessageId = savedInstanceState.getLong("selectedMessageId", -1);
                        logDebug("Handle of the message: " + selectedMessageId);
                        selectedPosition = savedInstanceState.getInt("selectedPosition", -1);
                        isHideJump = savedInstanceState.getBoolean("isHideJump",false);
                        typeMessageJump = savedInstanceState.getInt("typeMessageJump",-1);
                        visibilityMessageJump = savedInstanceState.getBoolean("visibilityMessageJump",false);
                        mOutputFilePath = savedInstanceState.getString("mOutputFilePath");
                        isShareLinkDialogDismissed = savedInstanceState.getBoolean("isShareLinkDialogDismissed", false);
                        isLocationDialogShown = savedInstanceState.getBoolean("isLocationDialogShown", false);
                        isJoinCallDialogShown = savedInstanceState.getBoolean(JOIN_CALL_DIALOG, false);
                        recoveredSelectedPositions = savedInstanceState.getIntegerArrayList(SELECTED_ITEMS);

                        if(visibilityMessageJump){
                            if(typeMessageJump == TYPE_MESSAGE_NEW_MESSAGE){
                                messageJumpText.setText(getResources().getString(R.string.message_new_messages));
                                messageJumpLayout.setVisibility(View.VISIBLE);
                            }else if(typeMessageJump == TYPE_MESSAGE_JUMP_TO_LEAST){
                                messageJumpText.setText(getResources().getString(R.string.message_jump_latest));
                                messageJumpLayout.setVisibility(View.VISIBLE);
                            }
                        }

                        lastIdMsgSeen = savedInstanceState.getLong(LAST_MESSAGE_SEEN, MEGACHAT_INVALID_HANDLE);
                        isTurn = lastIdMsgSeen != MEGACHAT_INVALID_HANDLE;

                        generalUnreadCount = savedInstanceState.getLong(GENERAL_UNREAD_COUNT, 0);

                        boolean isPlaying = savedInstanceState.getBoolean(PLAYING, false);
                        if (isPlaying) {
                            long idMessageVoicePlaying = savedInstanceState.getLong(ID_VOICE_CLIP_PLAYING, -1);
                            long messageHandleVoicePlaying = savedInstanceState.getLong(MESSAGE_HANDLE_PLAYING, -1);
                            long userHandleVoicePlaying = savedInstanceState.getLong(USER_HANDLE_PLAYING, -1);
                            int progressVoicePlaying = savedInstanceState.getInt(PROGRESS_PLAYING, 0);

                            if (!messagesPlaying.isEmpty()) {
                                for (MessageVoiceClip m : messagesPlaying) {
                                    m.getMediaPlayer().release();
                                    m.setMediaPlayer(null);
                                }
                                messagesPlaying.clear();
                            }

                            MessageVoiceClip messagePlaying = new MessageVoiceClip(idMessageVoicePlaying, userHandleVoicePlaying, messageHandleVoicePlaying);
                            messagePlaying.setProgress(progressVoicePlaying);
                            messagePlaying.setPlayingWhenTheScreenRotated(true);
                            messagesPlaying.add(messagePlaying);

                        }

                        joiningOrLeaving = savedInstanceState.getBoolean(JOINING_OR_LEAVING, false);
                        joiningOrLeavingAction = savedInstanceState.getString(JOINING_OR_LEAVING_ACTION);
                        openingAndJoining = savedInstanceState.getBoolean(OPENING_AND_JOINING_ACTION, false);
                        errorReactionsDialogIsShown = savedInstanceState.getBoolean(ERROR_REACTION_DIALOG, false);
                        typeErrorReaction = savedInstanceState.getLong(TYPE_ERROR_REACTION, REACTION_ERROR_DEFAULT_VALUE);
                        if(errorReactionsDialogIsShown && typeErrorReaction != REACTION_ERROR_DEFAULT_VALUE){
                            createLimitReactionsAlertDialog(typeErrorReaction);
                        }

                        nodeSaver.restoreState(savedInstanceState);
                    }

                    String text = null;
                    if (intentAction.equals(ACTION_CHAT_SHOW_MESSAGES)) {
                        logDebug("ACTION_CHAT_SHOW_MESSAGES");
                        isOpeningChat = true;

                        int errorCode = newIntent.getIntExtra("PUBLIC_LINK", 1);
                        if (savedInstanceState == null) {
                            text = newIntent.getStringExtra(SHOW_SNACKBAR);
                            if (text == null) {
                                if (errorCode != 1) {
                                    if (errorCode == MegaChatError.ERROR_OK) {
                                        text = getString(R.string.chat_link_copied_clipboard);
                                    }
                                    else {
                                        logDebug("initAfterIntent:publicLinkError:errorCode");
                                        text = getString(R.string.general_error) + ": " + errorCode;
                                    }
                                }
                            }
                        }
                        else if (errorCode != 1 && errorCode == MegaChatError.ERROR_OK && !isShareLinkDialogDismissed) {
                                text = getString(R.string.chat_link_copied_clipboard);
                        }
                    }
                    initAndShowChat(text);
                }
            }
        }
        else{
            logWarning("INTENT is NULL");
        }
    }

    private void initializeInputText() {
        hideKeyboard();
        setChatSubtitle();
        ChatItemPreferences chatPrefs = dbH.findChatPreferencesByHandle(Long.toString(idChat));

        if (chatPrefs != null) {
            String written = chatPrefs.getWrittenText();
            if (!TextUtils.isEmpty(written)) {
                String editedMsgId = chatPrefs.getEditedMsgId();
                editingMessage = !isTextEmpty(editedMsgId);
                messageToEdit = editingMessage ? megaChatApi.getMessage(idChat, Long.parseLong(editedMsgId)) : null;
                textChat.setText(written);
                showSendIcon();
                return;
            }
        } else {
            chatPrefs = new ChatItemPreferences(Long.toString(idChat), "");
            dbH.setChatItemPreferences(chatPrefs);
        }
        refreshTextInput();
    }

    private CharSequence transformEmojis(String textToTransform, float sizeText){
        CharSequence text = textToTransform == null ? "" : textToTransform;
        String resultText = converterShortCodes(text.toString());
        SpannableStringBuilder spannableStringBuilder = new SpannableStringBuilder(resultText);
        EmojiManager.getInstance().replaceWithImages(this, spannableStringBuilder, sizeText, sizeText);
        int maxWidth;
        if(isScreenInPortrait(this)){
            maxWidth = HINT_PORT;
        }else{
            maxWidth = HINT_LAND;
        }
        CharSequence textF = TextUtils.ellipsize(spannableStringBuilder, textChat.getPaint(), dp2px(maxWidth, getOutMetrics()), typeEllipsize);
        return textF;
    }

    private void refreshTextInput() {
        recordButtonStates(RECORD_BUTTON_DEACTIVATED);
        sendIcon.setVisibility(View.GONE);
        sendIcon.setEnabled(false);
        if (chatRoom != null) {
            megaChatApi.sendStopTypingNotification(chatRoom.getChatId());
            String title;
            setSizeInputText(true);
            if (chatRoom.hasCustomTitle()) {
                title = getString(R.string.type_message_hint_with_customized_title, getTitleChat(chatRoom));
            } else {
                title = getString(R.string.type_message_hint_with_default_title, getTitleChat(chatRoom));
            }
            textChat.setHint(transformEmojis(title, textChat.getTextSize()));
        }
    }

    public void updateUserNameInChat() {
        if (chatRoom != null && chatRoom.isGroup()) {
            setChatSubtitle();
        }
        if (adapter != null) {
            adapter.notifyDataSetChanged();
        }
    }

    private void updateTitle() {
        initializeInputText();
        titleToolbar.setText(getTitleChat(chatRoom));
    }

    /**
     * Opens a new chat conversation, checking if the id is valid and if the ChatRoom exists.
     * If an error ocurred opening the chat, an error dialog is shown.
     *
     * @return True if the chat was successfully opened, false otherwise
     */
    private boolean initChat() {
        if (idChat == MEGACHAT_INVALID_HANDLE) {
            logError("Chat ID -1 error");
            return false;
        }

        //Recover chat
        logDebug("Recover chat with id: " + idChat);
        chatRoom = megaChatApi.getChatRoom(idChat);
        if (chatRoom == null) {
            logError("Chatroom is NULL - finish activity!!");
            finish();
        }

        if (adapter != null) {
            adapter.updateChatRoom(chatRoom);
        }

        megaChatApi.closeChatRoom(idChat, this);
        if (megaChatApi.openChatRoom(idChat, this)) {
            MegaApplication.setClosedChat(false);
            return true;
        }

        logError("Error openChatRoom");
        if (errorOpenChatDialog == null) {
            MaterialAlertDialogBuilder builder = new MaterialAlertDialogBuilder(this);
            builder.setTitle(getString(R.string.chat_error_open_title))
                    .setMessage(getString(R.string.chat_error_open_message))
                    .setPositiveButton(getString(R.string.general_ok), (dialog, whichButton) -> finish());
            errorOpenChatDialog = builder.create();
            errorOpenChatDialog.show();
        }

        return false;
    }

    /**
     * Opens a new chat conversation.
     * If it went well, shows the chat with the empty state and requests messages.
     *
     * @param textSnackbar  if there is a chat link involved in the action, it it indicates the "Copy chat link" dialog has to be shown.
     *                      If not, a simple Snackbar has to be shown with this text.
     */
    private void initAndShowChat(String textSnackbar) {
        if (!initChat()) {
            return;
        }

        initializeInputText();
        checkIfIsAlreadyJoiningOrLeaving();

        int chatConnection = megaChatApi.getChatConnectionState(idChat);
        logDebug("Chat connection (" + idChat + ") is: " + chatConnection);

        if (adapter == null) {
            createAdapter();
        } else {
            adapter.updateChatRoom(chatRoom);
            adapter.notifyDataSetChanged();
        }

        setPreviewersView();
        titleToolbar.setText(getTitleChat(chatRoom));
        setChatSubtitle();
        privateIconToolbar.setVisibility(chatRoom.isPublic() ? View.GONE : View.VISIBLE);
        muteIconToolbar.setVisibility(isEnableChatNotifications(chatRoom.getChatId()) ? View.GONE : View.VISIBLE);
        isOpeningChat = true;

        String textToShowB = getString(R.string.chat_loading_messages);

        try {
            textToShowB = textToShowB.replace("[A]", "<font color=\'"
                    + ColorUtils.getColorHexString(this, R.color.grey_300_grey_600)
                    + "\'>");
            textToShowB = textToShowB.replace("[/A]", "</font>");
            textToShowB = textToShowB.replace("[B]", "<font color=\'"
                    + ColorUtils.getColorHexString(this, R.color.grey_900_grey_100)
                    + "\'>");
            textToShowB = textToShowB.replace("[/B]", "</font>");
        } catch (Exception e) {
            logWarning("Exception formatting string", e);
        }

        emptyScreen(HtmlCompat.fromHtml(textToShowB, HtmlCompat.FROM_HTML_MODE_LEGACY));

        if (!isTextEmpty(textSnackbar)) {
            String chatLink = getIntent().getStringExtra(CHAT_LINK_EXTRA);

            if (!isTextEmpty(chatLink) && !isShareLinkDialogDismissed) {
                showShareChatLinkDialog(this, chatRoom, chatLink);
            } else {
                showSnackbar(SNACKBAR_TYPE, textSnackbar, MEGACHAT_INVALID_HANDLE);
            }
        }

        loadHistory();
        logDebug("On create: stateHistory: " + stateHistory);
        if (isLocationDialogShown) {
            showSendLocationDialog();
        }

        if (isJoinCallDialogShown) {
            MegaChatCall callInThisChat = megaChatApi.getChatCall(chatRoom.getChatId());
            if (callInThisChat != null && !callInThisChat.isOnHold() && chatRoom.isGroup()) {
                ArrayList<Long> numCallsParticipating = getCallsParticipating();
                if (numCallsParticipating == null || numCallsParticipating.isEmpty())
                    return;

                if(numCallsParticipating.size() == 1){
                    MegaChatCall anotherCallActive = getAnotherActiveCall(chatRoom.getChatId());
                    if (anotherCallActive != null) {
                        showJoinCallDialog(callInThisChat.getChatid(), anotherCallActive, false);
                        return;
                    }

                    MegaChatCall anotherCallOnHold = getAnotherCallOnHold(chatRoom.getChatId());
                    if (anotherCallOnHold != null) {
                        showJoinCallDialog(callInThisChat.getChatid(), anotherCallOnHold, false);
                    }
                } else {
                    for (int i = 0; i < numCallsParticipating.size(); i++) {
                        MegaChatCall call = megaChatApi.getChatCall(numCallsParticipating.get(i));
                        if (call != null && !call.isOnHold()) {
                            showJoinCallDialog(callInThisChat.getChatid(), call, true);
                        }
                    }
                }
            }
        }
    }

    private void emptyScreen(CharSequence text){
        if (getResources().getConfiguration().orientation == Configuration.ORIENTATION_LANDSCAPE) {
            emptyImageView.setImageResource(R.drawable.empty_chat_message_landscape);
        } else {
            emptyImageView.setImageResource(R.drawable.empty_chat_message_portrait);
        }

        emptyTextView.setText(text);
        emptyTextView.setVisibility(View.VISIBLE);
        emptyLayout.setVisibility(View.VISIBLE);

        chatRelativeLayout.setVisibility(View.GONE);
    }

    public void removeChatLink(){
        logDebug("removeChatLink");
        megaChatApi.removeChatLink(idChat, this);
    }

    /**
     * Requests to load for first time chat messages.
     * It controls if it is the real first time, or the device was rotated with the "isTurn" flag.
     */
    public void loadHistory() {
        if (chatRoom == null) {
            return;
        }

        long unreadCount = chatRoom.getUnreadCount();
        lastSeenReceived = unreadCount == 0;

        if (lastSeenReceived) {
            logDebug("loadMessages:unread is 0");

            if (!isTurn) {
                lastIdMsgSeen = MEGACHAT_INVALID_HANDLE;
                generalUnreadCount = 0;
            }
        } else {
            if (!isTurn) {
                lastIdMsgSeen = megaChatApi.getLastMessageSeenId(idChat);
                generalUnreadCount = unreadCount;
            } else {
                logDebug("Do not change lastSeenId --> rotating screen");
            }

            if (lastIdMsgSeen != -1) {
                logDebug("lastSeenId: " + lastIdMsgSeen);
            } else {
                logError("Error:InvalidLastMessage");
            }
        }

        askForMoreMessages();
    }

    /**
     * Sets the visibility of the groupalSubtitleToolbar view.
     * If it is visible some attributes of the layout should be updated due to the marquee behaviour.
     *
     * This method should be used always the visibility of groupalSubtitleToolbar
     * changes instead of change the visibility directly.
     *
     * @param visible   true if visible, false otherwise
     */
    private void setGroupalSubtitleToolbarVisibility(boolean visible) {
        if (subtitleCall.getVisibility() == View.VISIBLE) {
            visible = false;
        }

        groupalSubtitleToolbar.setVisibility(visible ? View.VISIBLE : View.GONE);

        if (visible) {
            groupalSubtitleToolbar.setSelected(true);
            groupalSubtitleToolbar.setHorizontallyScrolling(true);
            groupalSubtitleToolbar.setFocusable(true);
            groupalSubtitleToolbar.setEllipsize(TextUtils.TruncateAt.MARQUEE);
            groupalSubtitleToolbar.setMarqueeRepeatLimit(-1);
            groupalSubtitleToolbar.setSingleLine(true);
            groupalSubtitleToolbar.setHorizontallyScrolling(true);
        }
    }

    private void setSubtitleVisibility() {
        if(chatRoom == null){
            chatRoom = megaChatApi.getChatRoom(idChat);
        }

        if(chatRoom == null)
            return;

        boolean isGroup = chatRoom.isGroup();
        individualSubtitleToobar.setVisibility(isGroup ? View.GONE : View.VISIBLE);
        setGroupalSubtitleToolbarVisibility(isGroup);

        if (chatRoom.isGroup()) {
            iconStateToolbar.setVisibility(View.GONE);
        }
    }

    private void setPreviewGroupalSubtitle() {
        long participants = chatRoom.getPeerCount();

        if (!chatRoom.isPreview() && chatRoom.isActive()) {
            participants++;
        }

        setGroupalSubtitleToolbarVisibility(participants > 0);
        if (participants > 0) {
            groupalSubtitleToolbar.setText(adjustForLargeFont(getResources()
                    .getQuantityString(R.plurals.subtitle_of_group_chat, (int) participants, (int) participants)));
        }
    }

    public void setChatSubtitle(){
        logDebug("setChatSubtitle");
        if(chatRoom==null){
            return;
        }
        int width;
        if(isScreenInPortrait(this)){
            if(chatRoom.isGroup()) {
                width = scaleWidthPx(TITLE_TOOLBAR_PORT, getOutMetrics());
            }else {
                width = scaleWidthPx(TITLE_TOOLBAR_IND_PORT, getOutMetrics());
            }
        }else{
            width = scaleWidthPx(TITLE_TOOLBAR_LAND, getOutMetrics());
        }
        titleToolbar.setMaxWidthEmojis(width);
        titleToolbar.setTypeEllipsize(TextUtils.TruncateAt.END);
        setSubtitleVisibility();

        if (chatC.isInAnonymousMode() && megaChatApi.getChatConnectionState(idChat)==MegaChatApi.CHAT_CONNECTION_ONLINE) {
            logDebug("Is preview");
            setPreviewGroupalSubtitle();
            tB.setOnClickListener(this);
            setBottomLayout(SHOW_JOIN_LAYOUT);

        }else if(megaChatApi.getConnectionState()!=MegaChatApi.CONNECTED||megaChatApi.getChatConnectionState(idChat)!=MegaChatApi.CHAT_CONNECTION_ONLINE) {
            logDebug("Chat not connected ConnectionState: " + megaChatApi.getConnectionState() + " ChatConnectionState: " + megaChatApi.getChatConnectionState(idChat));
            tB.setOnClickListener(this);
            if (chatRoom.isPreview()) {
                logDebug("Chat not connected: is preview");
                setPreviewGroupalSubtitle();
                setBottomLayout(SHOW_NOTHING_LAYOUT);
            } else {
                logDebug("Chat not connected: is not preview");
                if (chatRoom.isGroup()) {
                    groupalSubtitleToolbar.setText(adjustForLargeFont(getString(R.string.invalid_connection_state)));
                } else {
                    individualSubtitleToobar.setText(adjustForLargeFont(getString(R.string.invalid_connection_state)));
                }

                int permission = chatRoom.getOwnPrivilege();
                logDebug("Check permissions");
                if ((permission == MegaChatRoom.PRIV_RO) || (permission == MegaChatRoom.PRIV_RM)) {
                    setBottomLayout(SHOW_NOTHING_LAYOUT);
                } else {
                    setBottomLayout(SHOW_WRITING_LAYOUT);
                }
            }
        }else{
            logDebug("Karere connection state: " + megaChatApi.getConnectionState());
            logDebug("Chat connection state: " + megaChatApi.getChatConnectionState(idChat));

            int permission = chatRoom.getOwnPrivilege();
            if (chatRoom.isGroup()) {
                tB.setOnClickListener(this);
                if(chatRoom.isPreview()){
                    logDebug("Is preview");
                    setPreviewGroupalSubtitle();
                   setBottomLayout(openingAndJoining ? SHOW_JOINING_OR_LEFTING_LAYOUT : SHOW_JOIN_LAYOUT);
                }
                else {
                    logDebug("Check permissions group chat");
                    if (permission == MegaChatRoom.PRIV_RO) {
                        logDebug("Permission RO");
                        setBottomLayout(SHOW_NOTHING_LAYOUT);

                        if (chatRoom.isArchived()) {
                            logDebug("Chat is archived");
                            groupalSubtitleToolbar.setText(adjustForLargeFont(getString(R.string.archived_chat)));
                        } else {
                            groupalSubtitleToolbar.setText(adjustForLargeFont(getString(R.string.observer_permission_label_participants_panel)));
                        }
                    }else if (permission == MegaChatRoom.PRIV_RM) {
                        logDebug("Permission RM");
                        setBottomLayout(SHOW_NOTHING_LAYOUT);

                        if (chatRoom.isArchived()) {
                            logDebug("Chat is archived");
                            groupalSubtitleToolbar.setText(adjustForLargeFont(getString(R.string.archived_chat)));
                        }
                        else if (!chatRoom.isActive()) {
                            groupalSubtitleToolbar.setText(adjustForLargeFont(getString(R.string.inactive_chat)));
                        }
                        else {
                            groupalSubtitleToolbar.setText(null);
                            setGroupalSubtitleToolbarVisibility(false);
                        }
                    }
                    else{
                        logDebug("Permission: " + permission);

                        setBottomLayout(SHOW_WRITING_LAYOUT);

                        if(chatRoom.isArchived()){
                            logDebug("Chat is archived");
                            groupalSubtitleToolbar.setText(adjustForLargeFont(getString(R.string.archived_chat)));
                        }
                        else if(chatRoom.hasCustomTitle()){
                            setCustomSubtitle();
                        }
                        else{
                            long participantsLabel = chatRoom.getPeerCount()+1; //Add one to include me
                            groupalSubtitleToolbar.setText(adjustForLargeFont(getResources().getQuantityString(R.plurals.subtitle_of_group_chat, (int) participantsLabel, participantsLabel)));
                        }
                    }
                }
            }
            else{
                logDebug("Check permissions one to one chat");
                if(permission==MegaChatRoom.PRIV_RO) {
                    logDebug("Permission RO");

                    if(megaApi!=null){
                        if(megaApi.getRootNode()!=null){
                            long chatHandle = chatRoom.getChatId();
                            MegaChatRoom chat = megaChatApi.getChatRoom(chatHandle);
                            long userHandle = chat.getPeerHandle(0);
                            String userHandleEncoded = MegaApiAndroid.userHandleToBase64(userHandle);
                            MegaUser user = megaApi.getContact(userHandleEncoded);

                            if(user!=null && user.getVisibility() == MegaUser.VISIBILITY_VISIBLE){
                                tB.setOnClickListener(this);
                            }
                            else{
                                tB.setOnClickListener(null);
                            }
                        }
                    }
                    else{
                        tB.setOnClickListener(null);
                    }
                    setBottomLayout(SHOW_NOTHING_LAYOUT);

                    if(chatRoom.isArchived()){
                        logDebug("Chat is archived");
                        individualSubtitleToobar.setText(adjustForLargeFont(getString(R.string.archived_chat)));
                    }
                    else{
                        individualSubtitleToobar.setText(adjustForLargeFont(getString(R.string.observer_permission_label_participants_panel)));
                    }
                }
                else if(permission==MegaChatRoom.PRIV_RM) {
                    tB.setOnClickListener(this);

                    logDebug("Permission RM");
                    setBottomLayout(SHOW_NOTHING_LAYOUT);

                    if(chatRoom.isArchived()){
                        logDebug("Chat is archived");
                        individualSubtitleToobar.setText(adjustForLargeFont(getString(R.string.archived_chat)));
                    }
                    else if(!chatRoom.isActive()){
                        individualSubtitleToobar.setText(adjustForLargeFont(getString(R.string.inactive_chat)));
                    }
                    else{
                        individualSubtitleToobar.setText(null);
                        individualSubtitleToobar.setVisibility(View.GONE);
                    }
                }
                else{
                    tB.setOnClickListener(this);

                    long userHandle = chatRoom.getPeerHandle(0);
                    setStatus(userHandle);
                    setBottomLayout(SHOW_WRITING_LAYOUT);
                }
            }
        }
    }

    /**
     * Updates the views that have to be shown at the bottom of the UI.
     *
     * @param show  indicates which layout has to be shown at the bottom of the UI
     */
    public void setBottomLayout(int show) {
        if (app.getStorageState() == STORAGE_STATE_PAYWALL) {
            show = SHOW_NOTHING_LAYOUT;
        } else if (joiningOrLeaving) {
            show = SHOW_JOINING_OR_LEFTING_LAYOUT;
        }

        RelativeLayout.LayoutParams params = (RelativeLayout.LayoutParams) messagesContainerLayout.getLayoutParams();

        switch (show) {
            case SHOW_JOINING_OR_LEFTING_LAYOUT:
                writingContainerLayout.setVisibility(View.GONE);
                joinChatLinkLayout.setVisibility(View.GONE);
                params.addRule(RelativeLayout.ABOVE, R.id.joining_leaving_layout_chat_layout);
                messagesContainerLayout.setLayoutParams(params);
                fragmentVoiceClip.setVisibility(View.GONE);
                joiningLeavingLayout.setVisibility(View.VISIBLE);
                joiningLeavingText.setText(joiningOrLeavingAction);
                break;

            case SHOW_JOIN_LAYOUT:
                writingContainerLayout.setVisibility(View.GONE);
                joinChatLinkLayout.setVisibility(View.VISIBLE);
                params.addRule(RelativeLayout.ABOVE, R.id.join_chat_layout_chat_layout);
                messagesContainerLayout.setLayoutParams(params);
                fragmentVoiceClip.setVisibility(View.GONE);
                joiningLeavingLayout.setVisibility(View.GONE);
                break;

            case SHOW_NOTHING_LAYOUT:
                writingContainerLayout.setVisibility(View.GONE);
                joinChatLinkLayout.setVisibility(View.GONE);
                fragmentVoiceClip.setVisibility(View.GONE);
                joiningLeavingLayout.setVisibility(View.GONE);
                break;

            default:
                writingContainerLayout.setVisibility(View.VISIBLE);
                joinChatLinkLayout.setVisibility(View.GONE);
                params.addRule(RelativeLayout.ABOVE, R.id.writing_container_layout_chat_layout);
                messagesContainerLayout.setLayoutParams(params);
                fragmentVoiceClip.setVisibility(View.VISIBLE);
                joiningLeavingLayout.setVisibility(View.GONE);
        }
    }

    /**
     * When the group chat has a custom title, the subtitle has to contain the participants' names.
     * It sets the custom subtitle. The subtitle would contain the participant's names following these rules:
     * - If the group has four or less participants: all their names.
     * - If the group has more than four participants: the names of the three first participants and X more,
     *      which "X" is the number of the rest of participants
     */
    private void setCustomSubtitle() {
        logDebug("setCustomSubtitle");
        long participantsCount = chatRoom.getPeerCount();

        if (participantsCount == 0 && !chatRoom.isPreview()) {
            groupalSubtitleToolbar.setText(R.string.bucket_word_me);
            return;
        }

        StringBuilder customSubtitle = new StringBuilder();

        for (int i = 0; i < participantsCount; i++) {
            if ((i == 1 || i == 2) && areMoreParticipants(i)) {
                customSubtitle.append(", ");
            }
            String participantName = chatC.getParticipantFirstName(chatRoom.getPeerHandle(i));
            if (isTextEmpty(participantName)) {
                sendGetPeerAttributesRequest(participantsCount);
                return;
            } else if (i == 0 && !areMoreParticipants(i)) {
                if (!chatRoom.isPreview()) {
                    customSubtitle.append(participantName)
                            .append(", ").append(getString(R.string.bucket_word_me));
                    groupalSubtitleToolbar.setText(adjustForLargeFont(customSubtitle.toString()));
                } else {
                    groupalSubtitleToolbar.setText(adjustForLargeFont(participantName));
                }
            } else if (areMoreParticipantsThanMaxAllowed(i)) {
                String firstNames = customSubtitle.append(participantName).toString();
                groupalSubtitleToolbar.setText(adjustForLargeFont(getString(R.string.custom_subtitle_of_group_chat, firstNames, participantsCount - 2)));
                break;
            } else {
                customSubtitle.append(participantName);

                if (i == participantsCount - 1) {
                    if (!chatRoom.isPreview()) {
                        customSubtitle.append(", ").append(getString(R.string.bucket_word_me));
                    }
                    groupalSubtitleToolbar.setText(adjustForLargeFont(customSubtitle.toString()));
                }
            }
        }

        if (isTextEmpty(groupalSubtitleToolbar.getText().toString())) {
            groupalSubtitleToolbar.setText(null);
            setGroupalSubtitleToolbarVisibility(false);
        }
    }

    /**
     * Checks if there are more participants in the group chat after the current position.
     *
     * @param position  position to check
     * @return  True if there are more participants after the current position, false otherwise.
     */
    private boolean areMoreParticipants(long position) {
        return chatRoom.getPeerCount() > position;
    }

    /**
     * Checks if there only three participants in the group chat.
     *
     * @param position  position to check
     * @return  True if there are three participants, false otherwise.
     */
    private boolean areSameParticipantsAsMaxAllowed(long position) {
        return chatRoom.getPeerCount() == MAX_NAMES_PARTICIPANTS && position == 2;
    }

    /**
     * Checks if there are more than three participants in the group chat.
     *
     * @param position  position to check
     * @return True if there are more than three participants, false otherwise.
     */
    private boolean areMoreParticipantsThanMaxAllowed(long position) {
        return chatRoom.getPeerCount() > MAX_NAMES_PARTICIPANTS && position == 2;
    }

    /**
     * Requests the attributes of the participants when they unavailable.
     *
     * @param participantsCount number of participants in the group chat.
     */
    private void sendGetPeerAttributesRequest(long participantsCount) {
        MegaHandleList handleList = MegaHandleList.createInstance();

        for (int i = 0; i < participantsCount; i++) {
            handleList.addMegaHandle(chatRoom.getPeerHandle(i));

            if (areMoreParticipantsThanMaxAllowed(i) || areSameParticipantsAsMaxAllowed(i))
                break;
        }

        if (handleList.size() > 0) {
            megaChatApi.loadUserAttributes(chatRoom.getChatId(), handleList, new GetPeerAttributesListener(this));
        }
    }

    /**
     * Updates the custom subtitle when the request for load the participants' attributes finishes.
     *
     * @param chatId        identifier of the chat received in the request
     * @param handleList    list of the participants' handles
     */
    public void updateCustomSubtitle(long chatId, MegaHandleList handleList) {
        if (handleList == null || handleList.size() == 0 || (chatRoom != null && chatId != chatRoom.getChatId()))
            return;

        chatRoom = megaChatApi.getChatRoom(chatId);

        if (chatRoom == null)
            return;

        for (int i = 0; i < handleList.size(); i++) {
            chatC.setNonContactAttributesInDB(handleList.get(i));
        }

        setCustomSubtitle();
    }

    public void setLastGreen(String date){
        individualSubtitleToobar.setText(date);
        individualSubtitleToobar.isMarqueeIsNecessary(this);
        if(subtitleCall.getVisibility()!=View.VISIBLE && groupalSubtitleToolbar.getVisibility()!=View.VISIBLE){
            individualSubtitleToobar.setVisibility(View.VISIBLE);
        }
    }

    public void requestLastGreen(int state){
        logDebug("State: " + state);

        if(chatRoom!=null && !chatRoom.isGroup() && !chatRoom.isArchived()){
            if(state == INITIAL_PRESENCE_STATUS){
                state = megaChatApi.getUserOnlineStatus(chatRoom.getPeerHandle(0));
            }

            if(state != MegaChatApi.STATUS_ONLINE && state != MegaChatApi.STATUS_BUSY && state != MegaChatApi.STATUS_INVALID){
                logDebug("Request last green for user");
                megaChatApi.requestLastGreen(chatRoom.getPeerHandle(0), this);
            }
        }
    }

    public void setStatus(long userHandle){
        iconStateToolbar.setVisibility(View.GONE);

        if(megaChatApi.getConnectionState()!=MegaChatApi.CONNECTED){
            logWarning("Chat not connected");
            individualSubtitleToobar.setText(adjustForLargeFont(getString(R.string.invalid_connection_state)));
        }
        else if(chatRoom.isArchived()){
            logDebug("Chat is archived");
            individualSubtitleToobar.setText(adjustForLargeFont(getString(R.string.archived_chat)));
        }
        else if(!chatRoom.isGroup()){
            contactOnlineStatus = megaChatApi.getUserOnlineStatus(userHandle);
            setStatusIcon();
        }
    }

    /**
     * Set status icon image resource depends on online state and toolbar's elevation.
     */
    private void setStatusIcon() {
        if(listView == null || adapter == null || iconStateToolbar == null || individualSubtitleToobar == null) {
            return;
        }

        boolean withElevation = listView.canScrollVertically(-1) || adapter.isMultipleSelect();
        StatusIconLocation where = withElevation ? StatusIconLocation.APPBAR : StatusIconLocation.STANDARD;
        setContactStatus(contactOnlineStatus, iconStateToolbar, individualSubtitleToobar, where);
    }

    public int compareTime(AndroidMegaChatMessage message, AndroidMegaChatMessage previous){
        return compareTime(message.getMessage().getTimestamp(), previous.getMessage().getTimestamp());
    }

    public int compareTime(long timeStamp, AndroidMegaChatMessage previous){
        return compareTime(timeStamp, previous.getMessage().getTimestamp());
    }

    public int compareTime(long timeStamp, long previous){
        if(previous!=-1){

            Calendar cal = calculateDateFromTimestamp(timeStamp);
            Calendar previousCal =  calculateDateFromTimestamp(previous);

            TimeUtils tc = new TimeUtils(TIME);

            int result = tc.compare(cal, previousCal);
            logDebug("RESULTS compareTime: " + result);
            return result;
        }
        else{
            logWarning("return -1");
            return -1;
        }
    }

    public int compareDate(AndroidMegaChatMessage message, AndroidMegaChatMessage previous){
        return compareDate(message.getMessage().getTimestamp(), previous.getMessage().getTimestamp());
    }

    public int compareDate(long timeStamp, AndroidMegaChatMessage previous){
        return compareDate(timeStamp, previous.getMessage().getTimestamp());
    }

    public int compareDate(long timeStamp, long previous){
        logDebug("compareDate");

        if(previous!=-1){
            Calendar cal = calculateDateFromTimestamp(timeStamp);
            Calendar previousCal =  calculateDateFromTimestamp(previous);

            TimeUtils tc = new TimeUtils(DATE);

            int result = tc.compare(cal, previousCal);
            logDebug("RESULTS compareDate: "+result);
            return result;
        }
        else{
            logWarning("return -1");
            return -1;
        }
    }

    @Override
    public boolean onCreateOptionsMenu(Menu menu) {
        logDebug("onCreateOptionsMenuLollipop");
        // Inflate the menu items for use in the action bar
        MenuInflater inflater = getMenuInflater();
        inflater.inflate(R.menu.chat_action, menu);

        callMenuItem = menu.findItem(R.id.cab_menu_call_chat);
        videoMenuItem = menu.findItem(R.id.cab_menu_video_chat);
        selectMenuItem = menu.findItem(R.id.cab_menu_select_messages);
        inviteMenuItem = menu.findItem(R.id.cab_menu_invite_chat);
        clearHistoryMenuItem = menu.findItem(R.id.cab_menu_clear_history_chat);
        contactInfoMenuItem = menu.findItem(R.id.cab_menu_contact_info_chat);
        leaveMenuItem = menu.findItem(R.id.cab_menu_leave_chat);
        archiveMenuItem = menu.findItem(R.id.cab_menu_archive_chat);
        muteMenuItem = menu.findItem(R.id.cab_menu_mute_chat);
        unMuteMenuItem = menu.findItem(R.id.cab_menu_unmute_chat);

        return super.onCreateOptionsMenu(menu);
    }

    @Override
    public boolean onPrepareOptionsMenu(Menu menu){
        logDebug("onPrepareOptionsMenu");

        if (chatRoom != null && !joiningOrLeaving) {
            if (isEnableChatNotifications(chatRoom.getChatId())) {
                unMuteMenuItem.setVisible(false);
                muteMenuItem.setVisible(true);
            } else {
                muteMenuItem.setVisible(false);
                unMuteMenuItem.setVisible(true);
            }

            if(!shouldMuteOrUnmuteOptionsBeShown(this, chatRoom)){
                unMuteMenuItem.setVisible(false);
                muteMenuItem.setVisible(false);
            }

            checkSelectOption();
            callMenuItem.setEnabled(false);
            callMenuItem.setIcon(mutateIcon(this, R.drawable.ic_phone_white, R.color.grey_054_white_054));
            if (chatRoom.isGroup()) {
                videoMenuItem.setVisible(false);
            }else{
                videoMenuItem.setEnabled(false);
                videoMenuItem.setIcon(mutateIcon(this, R.drawable.ic_videocam_white, R.color.grey_054_white_054));
            }

            if(chatRoom.isPreview() || !isStatusConnected(this, idChat)) {
                leaveMenuItem.setVisible(false);
                clearHistoryMenuItem.setVisible(false);
                inviteMenuItem.setVisible(false);
                contactInfoMenuItem.setVisible(false);
                archiveMenuItem.setVisible(false);
            }else {
                if (megaChatApi != null && (megaChatApi.getNumCalls() <= 0 || (!megaChatApi.hasCallInChatRoom(chatRoom.getChatId())))) {
                    callMenuItem.setEnabled(true);
                    callMenuItem.setIcon(mutateIcon(this, R.drawable.ic_phone_white, R.color.grey_087_white_087));

                    if (chatRoom.isGroup() || chatRoom.isMeeting()) {
                        videoMenuItem.setVisible(false);
                    } else {
                        videoMenuItem.setEnabled(true);
                        videoMenuItem.setIcon(mutateIcon(this, R.drawable.ic_videocam_white, R.color.grey_087_white_087));
                    }
                }

                archiveMenuItem.setVisible(true);
                if(chatRoom.isArchived()){
                    archiveMenuItem.setTitle(getString(R.string.general_unarchive));
                }
                else{
                    archiveMenuItem.setTitle(getString(R.string.general_archive));
                }

                int permission = chatRoom.getOwnPrivilege();
                logDebug("Permission in the chat: " + permission);
                if (chatRoom.isGroup()) {
                    if (permission == MegaChatRoom.PRIV_MODERATOR) {

                        inviteMenuItem.setVisible(true);

                        int lastMessageIndex = messages.size() - 1;
                        if (lastMessageIndex >= 0) {
                            AndroidMegaChatMessage lastMessage = messages.get(lastMessageIndex);
                            if (!lastMessage.isUploading()) {
                                if (lastMessage.getMessage().getType() == MegaChatMessage.TYPE_TRUNCATE) {
                                    logDebug("Last message is TRUNCATE");
                                    clearHistoryMenuItem.setVisible(false);
                                } else {
                                    logDebug("Last message is NOT TRUNCATE");
                                    clearHistoryMenuItem.setVisible(true);
                                }
                            } else {
                                logDebug("Last message is UPLOADING");
                                clearHistoryMenuItem.setVisible(true);
                            }
                        }
                        else {
                            clearHistoryMenuItem.setVisible(false);
                        }

                        leaveMenuItem.setVisible(true);
                    } else if (permission == MegaChatRoom.PRIV_RM) {
                        logDebug("Group chat PRIV_RM");
                        leaveMenuItem.setVisible(false);
                        clearHistoryMenuItem.setVisible(false);
                        inviteMenuItem.setVisible(false);
                        callMenuItem.setVisible(false);
                        videoMenuItem.setVisible(false);
                    } else if (permission == MegaChatRoom.PRIV_RO) {
                        logDebug("Group chat PRIV_RO");
                        leaveMenuItem.setVisible(true);
                        clearHistoryMenuItem.setVisible(false);
                        inviteMenuItem.setVisible(false);
                        callMenuItem.setVisible(false);
                        videoMenuItem.setVisible(false);
                    } else if(permission == MegaChatRoom.PRIV_STANDARD){
                        logDebug("Group chat PRIV_STANDARD");
                        leaveMenuItem.setVisible(true);
                        clearHistoryMenuItem.setVisible(false);
                        inviteMenuItem.setVisible(false);
                    }else{
                        logDebug("Permission: " + permission);
                        leaveMenuItem.setVisible(true);
                        clearHistoryMenuItem.setVisible(false);
                        inviteMenuItem.setVisible(false);
                    }

                    contactInfoMenuItem.setTitle(getString(R.string.general_info));
                    contactInfoMenuItem.setVisible(true);
                }
                else {
                    inviteMenuItem.setVisible(false);
                    if (permission == MegaChatRoom.PRIV_RO) {
                        clearHistoryMenuItem.setVisible(false);
                        contactInfoMenuItem.setVisible(false);
                        callMenuItem.setVisible(false);
                        videoMenuItem.setVisible(false);
                    } else {
                        clearHistoryMenuItem.setVisible(true);
                        contactInfoMenuItem.setTitle(getString(R.string.general_info));
                        contactInfoMenuItem.setVisible(true);
                    }
                    leaveMenuItem.setVisible(false);
                }
            }

        }else{
            logWarning("Chatroom NULL on create menu");
            muteMenuItem.setVisible(false);
            unMuteMenuItem.setVisible(false);
            leaveMenuItem.setVisible(false);
            callMenuItem.setVisible(false);
            videoMenuItem.setVisible(false);
            selectMenuItem.setVisible(false);
            clearHistoryMenuItem.setVisible(false);
            inviteMenuItem.setVisible(false);
            contactInfoMenuItem.setVisible(false);
            archiveMenuItem.setVisible(false);
        }

        return super.onPrepareOptionsMenu(menu);
    }

    void ifAnonymousModeLogin(boolean pendingJoin) {
        if (chatC.isInAnonymousMode()) {
            Intent loginIntent = new Intent(this, LoginActivityLollipop.class);
            if (pendingJoin && getIntent() != null && getIntent().getDataString() != null) {
                String link = getIntent().getDataString();

                MegaApplication.getChatManagement().setPendingJoinLink(link);
                loginIntent.putExtra(VISIBLE_FRAGMENT,  LOGIN_FRAGMENT);
                loginIntent.setAction(ACTION_JOIN_OPEN_CHAT_LINK);
                loginIntent.setData(Uri.parse(link));
            } else {
                loginIntent.putExtra(VISIBLE_FRAGMENT,  TOUR_FRAGMENT);
            }

            loginIntent.setFlags(Intent.FLAG_ACTIVITY_REORDER_TO_FRONT);
            startActivity(loginIntent);
            app.setIsLoggingRunning(true);
        }

        closeChat(true);
        finish();
    }

    @Override
    public boolean onOptionsItemSelected(MenuItem item) {
        logDebug("onOptionsItemSelected");

        if (app.getStorageState() == STORAGE_STATE_PAYWALL &&
                (item.getItemId() == R.id.cab_menu_call_chat || item.getItemId() == R.id.cab_menu_video_chat)) {
            showOverDiskQuotaPaywallWarning();
            return false;
        }

        if (joiningOrLeaving && item.getItemId() != android.R.id.home) {
            return false;
        }

        switch (item.getItemId()) {
            // Respond to the action bar's Up/Home button
            case android.R.id.home: {
                if (emojiKeyboard != null) {
                    emojiKeyboard.hideBothKeyboard(this);
                }
                if (fileStorageLayout.isShown()) {
                    hideFileStorage();
                }
                if (handlerEmojiKeyboard != null) {
                    handlerEmojiKeyboard.removeCallbacksAndMessages(null);
                }
                if (handlerKeyboard != null) {
                    handlerKeyboard.removeCallbacksAndMessages(null);
                }
                ifAnonymousModeLogin(false);
                break;
            }
            case R.id.cab_menu_call_chat:{
                if(recordView.isRecordingNow()) break;

                if(participatingInACall()){
                    showConfirmationInACall(this);
                    break;
                }

                startVideo = false;
                if(checkPermissionsCall()){
                    startCall();
                }
                break;
            }
            case R.id.cab_menu_video_chat:{
                logDebug("cab_menu_video_chat");
                if(recordView.isRecordingNow()) break;

                if(CallUtil.participatingInACall()){
                    showConfirmationInACall(this);
                    break;
                }

                startVideo = true;
                if(checkPermissionsCall()){
                    startCall();
                }
                break;
            }
            case R.id.cab_menu_select_messages:
                activateActionMode();
                break;

            case R.id.cab_menu_invite_chat:
                if(recordView.isRecordingNow())
                    break;

                chooseAddParticipantDialog();
                break;

            case R.id.cab_menu_contact_info_chat:{
                if(recordView.isRecordingNow()) break;
                showGroupInfoActivity();
                break;
            }
            case R.id.cab_menu_clear_history_chat:{
                if(recordView.isRecordingNow()) break;

                logDebug("Clear history selected!");
                stopReproductions();
                showConfirmationClearChat(this, chatRoom);
                break;
            }
            case R.id.cab_menu_leave_chat:{
                if(recordView.isRecordingNow()) break;

                logDebug("Leave selected!");
                showConfirmationLeaveChat(chatActivity, chatRoom.getChatId(), chatActivity);
                break;
            }
            case R.id.cab_menu_archive_chat:{
                if(recordView.isRecordingNow()) break;

                logDebug("Archive/unarchive selected!");
                ChatController chatC = new ChatController(chatActivity);
                chatC.archiveChat(chatRoom);
                break;
            }

            case R.id.cab_menu_mute_chat:
                createMuteNotificationsAlertDialogOfAChat(this, chatRoom.getChatId());
                break;

            case R.id.cab_menu_unmute_chat:
                MegaApplication.getPushNotificationSettingManagement().controlMuteNotificationsOfAChat(this, NOTIFICATIONS_ENABLED, chatRoom.getChatId());
                break;
        }
        return super.onOptionsItemSelected(item);
    }

    private void showMeetingOptionsPanel(){
        if (isBottomSheetDialogShown(bottomSheetDialogFragment)) return;
        bottomSheetDialogFragment = new MeetingBottomSheetDialogFragment();
        bottomSheetDialogFragment.show(getSupportFragmentManager(), bottomSheetDialogFragment.getTag());
    }

    /*
     *Prepare recording
     */
    private void prepareRecording() {
        recordView.playSound(TYPE_START_RECORD);
        stopReproductions();
    }


    /*
     * Start recording
     */
    public void startRecording(){
        MediaPlayerService.pauseAudioPlayer(this);

        long timeStamp = System.currentTimeMillis() / 1000;
        outputFileName = "/note_voice" + getVoiceClipName(timeStamp);
        File vcFile = buildVoiceClipFile(this, outputFileName);
        outputFileVoiceNotes = vcFile.getAbsolutePath();
        if (outputFileVoiceNotes == null) return;
        if (myAudioRecorder == null) myAudioRecorder = new MediaRecorder();
        try {
            myAudioRecorder.reset();
            myAudioRecorder.setAudioSource(MediaRecorder.AudioSource.MIC);
            myAudioRecorder.setOutputFormat(MediaRecorder.OutputFormat.MPEG_4);
            myAudioRecorder.setAudioEncoder(MediaRecorder.AudioEncoder.AAC);
            myAudioRecorder.setAudioEncodingBitRate(50000);
            myAudioRecorder.setAudioSamplingRate(44100);
            myAudioRecorder.setAudioChannels(1);
            myAudioRecorder.setOutputFile(outputFileVoiceNotes);
            myAudioRecorder.prepare();

        } catch (IOException e) {
            controlErrorRecording();
            e.printStackTrace();
            return;
        }
        myAudioRecorder.start();
        setRecordingNow(true);
        recordView.startRecordingTime();
        handlerVisualizer.post(updateVisualizer);
        initRecordingItems(IS_LOW);
        recordingLayout.setVisibility(View.VISIBLE);
    }

    private void initRecordingItems(boolean isLow){
        changeColor(firstBar, isLow);
        changeColor(secondBar, isLow);
        changeColor(thirdBar, isLow);
        changeColor(fourthBar, isLow);
        changeColor(fifthBar, isLow);
        changeColor(sixthBar, isLow);

    }

    public static String getVoiceClipName(long timestamp) {
        logDebug("timestamp: " + timestamp);
        //Get date time:
        try {
            Calendar calendar = Calendar.getInstance();
            TimeZone tz = TimeZone.getDefault();
            calendar.setTimeInMillis(timestamp * 1000L);
            calendar.add(Calendar.MILLISECOND, tz.getOffset(calendar.getTimeInMillis()));
            SimpleDateFormat sdf = new SimpleDateFormat("yyyyMMdd_HHmmss");
            return sdf.format(calendar.getTime()) + ".m4a";

        } catch (Exception e) {
            logError("Error getting the voice clip name", e);
        }

        return null;
    }

    private void controlErrorRecording() {
        destroyAudioRecorderElements();
        textChat.requestFocus();
    }

    private void hideRecordingLayout(){
        if(recordingLayout == null || recordingLayout.getVisibility() == View.GONE) return;
        recordingChrono.setText("00:00");
        recordingLayout.setVisibility(View.GONE);
    }

    private void destroyAudioRecorderElements(){
        abandonAudioFocus(audioFocusListener, mAudioManager, request);
        handlerVisualizer.removeCallbacks(updateVisualizer);

        hideRecordingLayout();
        outputFileVoiceNotes = null;
        outputFileName = null;
        setRecordingNow(false);

        if (myAudioRecorder == null) return;
        myAudioRecorder.reset();
        myAudioRecorder.release();
        myAudioRecorder = null;
    }

    /*
     * Cancel recording and reset the audio recorder
     */
    public void cancelRecording() {
        if (!isRecordingNow() || myAudioRecorder == null)
            return;

        hideRecordingLayout();
        handlerVisualizer.removeCallbacks(updateVisualizer);

        try {
            myAudioRecorder.stop();
            myAudioRecorder.reset();
            myAudioRecorder = null;
            abandonAudioFocus(audioFocusListener, mAudioManager, request);
            ChatController.deleteOwnVoiceClip(this, outputFileName);
            outputFileVoiceNotes = null;
            setRecordingNow(false);
            textChat.requestFocus();

        } catch (RuntimeException stopException) {
            logError("Error canceling a recording", stopException);
            ChatController.deleteOwnVoiceClip(this, outputFileName);
            controlErrorRecording();

        }
    }

    /*
     * Stop the Record and send it to the chat
     */
    private void sendRecording() {
        logDebug("sendRecording");

        if ((!recordView.isRecordingNow()) || (myAudioRecorder == null)) return;
        hideRecordingLayout();
        handlerVisualizer.removeCallbacks(updateVisualizer);

        try {
            myAudioRecorder.stop();
            recordView.playSound(TYPE_END_RECORD);
            abandonAudioFocus(audioFocusListener, mAudioManager, request);
            setRecordingNow(false);
            uploadPictureOrVoiceClip(outputFileVoiceNotes);
            outputFileVoiceNotes = null;
            textChat.requestFocus();
        } catch (RuntimeException ex) {
            controlErrorRecording();
        }
    }

    /*
     *Hide chat options while recording
     */
    private void hideChatOptions(){
        logDebug("hideChatOptions");
        textChat.setVisibility(View.INVISIBLE);
        sendIcon.setVisibility(View.GONE);
        disableButton(rLKeyboardTwemojiButton, keyboardTwemojiButton);
        disableButton(rLMediaButton, mediaButton);
        disableButton(rLPickAttachButton, pickAttachButton);
        disableButton(rLPickFileStorageButton, pickFileStorageButton);
        disableButton(rlGifButton, gifButton);
    }

    private void disableButton(final  FrameLayout layout, final  ImageButton button){
        logDebug("disableButton");
        layout.setOnClickListener(null);
        button.setOnClickListener(null);
        button.setVisibility(View.INVISIBLE);
    }

    /*
     *Show chat options when not being recorded
     */
    private void showChatOptions(){
        logDebug("showChatOptions");
        textChat.setVisibility(View.VISIBLE);
        enableButton(rLKeyboardTwemojiButton, keyboardTwemojiButton);
        enableButton(rLMediaButton, mediaButton);
        enableButton(rLPickAttachButton, pickAttachButton);
        enableButton(rLPickFileStorageButton, pickFileStorageButton);
        enableButton(rlGifButton, gifButton);
    }

    private void enableButton(FrameLayout layout, ImageButton button){
        logDebug("enableButton");
        layout.setOnClickListener(this);
        button.setOnClickListener(this);
        button.setVisibility(View.VISIBLE);
    }

    /**
     * Method that displays the send icon.
     */
    private void showSendIcon() {
        if(recordView.isRecordingNow())
            return;

        sendIcon.setEnabled(true);
        textChat.setHint(" ");
        setSizeInputText(false);
        sendIcon.setVisibility(View.VISIBLE);
        currentRecordButtonState = 0;
        recordLayout.setVisibility(View.GONE);
        recordButtonLayout.setVisibility(View.GONE);
    }

    /*
     *Record button deactivated or ready to send
     */
    private void recordButtonDeactivated(boolean isDeactivated) {
        if (textChat != null && textChat.getText() != null && !isTextEmpty(textChat.getText().toString()) && isDeactivated) {
            showSendIcon();
        } else {
            recordButtonLayout.setBackground(null);
            sendIcon.setVisibility(View.GONE);
            recordButton.setVisibility(View.VISIBLE);

            if(isDeactivated){
                recordButton.activateOnClickListener(false);
                recordButton.setImageDrawable(ContextCompat.getDrawable(this, R.drawable.ic_mic_vc));
                recordButton.setColorFilter(ContextCompat.getColor(this, R.color.grey_054_white_054),
                        PorterDuff.Mode.SRC_IN);
                return;
            }

            recordButton.activateOnTouchListener(false);
            recordButton.activateOnClickListener(true);
            recordButton.setImageDrawable(ContextCompat.getDrawable(this, R.drawable.ic_send_white));
            recordButton.setColorFilter(ContextCompat.getColor(this, R.color.grey_054_white_054),
                    PorterDuff.Mode.SRC_IN);
        }
    }

    /*
     *Update the record button view depending on the state the recording is in
     */
    private void recordButtonStates(int recordButtonState){
        if (currentRecordButtonState == recordButtonState)
            return;

        currentRecordButtonState = recordButtonState;
        recordLayout.setVisibility(View.VISIBLE);
        recordButtonLayout.setVisibility(View.VISIBLE);
        if((currentRecordButtonState == RECORD_BUTTON_SEND) || (currentRecordButtonState == RECORD_BUTTON_ACTIVATED)){
            logDebug("SEND||ACTIVATED");
            recordView.setVisibility(View.VISIBLE);
            hideChatOptions();
            if(recordButtonState == RECORD_BUTTON_SEND){
                recordButtonDeactivated(false);
            }else{
                recordButtonLayout.setBackground(ContextCompat.getDrawable(this, R.drawable.recv_bg_mic));
                recordButton.activateOnTouchListener(true);
                recordButton.activateOnClickListener(false);
                recordButton.setImageDrawable(ContextCompat.getDrawable(this, R.drawable.ic_mic_vc));
                recordButton.setColorFilter(ContextCompat.getColor(this, R.color.white_black),
                        PorterDuff.Mode.SRC_IN);
            }

        }else if(currentRecordButtonState == RECORD_BUTTON_DEACTIVATED){
            logDebug("DESACTIVATED");
            showChatOptions();
            recordView.setVisibility(View.GONE);
            recordButton.activateOnTouchListener(true);
            recordButtonDeactivated(true);
        }
        placeRecordButton(currentRecordButtonState);
    }

    public void showBubble() {
        logDebug("showBubble");
        recordView.playSound(TYPE_ERROR_RECORD);
        bubbleLayout.setAlpha(1);
        bubbleLayout.setVisibility(View.VISIBLE);
        bubbleLayout.animate().alpha(0).setDuration(DURATION_BUBBLE);
        cancelRecording();
    }
    /*
    *Place the record button with the corresponding margins
    */
    public void placeRecordButton(int recordButtonState) {
        logDebug("recordButtonState: " + recordButtonState);
        int marginBottomVoicleLayout;
        recordView.recordButtonTranslation(recordButtonLayout,0,0);
        if(fileStorageLayout != null && fileStorageLayout.isShown() ||
                emojiKeyboard != null && emojiKeyboard.getEmojiKeyboardShown()) {
            marginBottomVoicleLayout = keyboardHeight + marginBottomDeactivated;
        }
        else {
            marginBottomVoicleLayout = marginBottomDeactivated;
        }

        int value = 0;
        int marginBottom = marginBottomVoicleLayout;
        int marginRight = 0;
        if(recordButtonState == RECORD_BUTTON_SEND || recordButtonState == RECORD_BUTTON_DEACTIVATED) {
            logDebug("SEND||DESACTIVATED");
            value = MARGIN_BUTTON_DEACTIVATED;
            if(recordButtonState == RECORD_BUTTON_DEACTIVATED) {
                logDebug("DESACTIVATED");
                marginRight = dp2px(14, getOutMetrics());
            }
        }
        else if(recordButtonState == RECORD_BUTTON_ACTIVATED) {
            logDebug("ACTIVATED");
            value = MARGIN_BOTTOM;
            if(fileStorageLayout != null && fileStorageLayout.isShown() ||
                    emojiKeyboard != null && emojiKeyboard.getEmojiKeyboardShown()) {
                marginBottom = keyboardHeight+marginBottomActivated;
            }
            else {
                marginBottom = marginBottomActivated;
            }
        }
        RelativeLayout.LayoutParams params = (RelativeLayout.LayoutParams) recordButtonLayout.getLayoutParams();
        params.height = dp2px(value, getOutMetrics());
        params.width = dp2px(value, getOutMetrics());
        params.addRule(RelativeLayout.ALIGN_PARENT_RIGHT);
        params.addRule(RelativeLayout.ALIGN_PARENT_BOTTOM);
        params.setMargins(0, 0, marginRight, marginBottom);
        recordButtonLayout.setLayoutParams(params);

        FrameLayout.LayoutParams paramsRecordView = (FrameLayout.LayoutParams) recordView.getLayoutParams();
        paramsRecordView.setMargins(0,0,0, marginBottomVoicleLayout);
        recordView.setLayoutParams(paramsRecordView);
    }

    public boolean isRecordingNow(){
        return recordView.isRecordingNow();
    }

    /*
     * Know if you're recording right now
     */
    public void setRecordingNow(boolean recordingNow) {
        if (recordView == null) return;

        recordView.setRecordingNow(recordingNow);
        if (recordView.isRecordingNow()) {
            recordButtonStates(RECORD_BUTTON_ACTIVATED);
            int screenRotation = getWindowManager().getDefaultDisplay().getRotation();
            switch (screenRotation) {
                case ROTATION_PORTRAIT: {
                    lockOrientationPortrait(this);
                    break;
                }
                case ROTATION_LANDSCAPE: {
                    lockOrientationLandscape(this);
                    break;
                }
                case ROTATION_REVERSE_PORTRAIT: {
                    lockOrientationReversePortrait(this);
                }
                case ROTATION_REVERSE_LANDSCAPE: {
                    lockOrientationReverseLandscape(this);
                    break;
                }
                default: {
                    unlockOrientation(this);
                    break;
                }
            }
            if (emojiKeyboard != null) emojiKeyboard.setListenerActivated(false);
            return;
        }

        unlockOrientation(this);
        recordButtonStates(RECORD_BUTTON_DEACTIVATED);
        if (emojiKeyboard != null) emojiKeyboard.setListenerActivated(true);
    }

    private void startCall(){
        stopReproductions();
        hideKeyboard();

        if (megaChatApi == null)
            return;

        MegaChatCall callInThisChat = megaChatApi.getChatCall(chatRoom.getChatId());
        if(callInThisChat != null){
            logDebug("There is a call in this chat");
            if (participatingInACall()) {
                MegaChatCall currentCallInProgress = getCallInProgress();
                if (callInThisChat.isOnHold() ||
                        (currentCallInProgress != null && currentCallInProgress.getChatid() == chatRoom.getChatId())) {
                    logDebug("I'm participating in the call of this chat");
                    returnCall(this, chatRoom.getChatId());
                    return;
                }

                logDebug("I'm participating in another call from another chat");
                ArrayList<Long> numCallsParticipating = getCallsParticipating();
                if (numCallsParticipating == null || numCallsParticipating.isEmpty())
                    return;

                if (numCallsParticipating.size() == 1) {
                    MegaChatCall anotherOnHoldCall = getAnotherOnHoldCall(chatRoom.getChatId());
                    if (anotherOnHoldCall != null) {
                        showJoinCallDialog(chatRoom.getChatId(), anotherOnHoldCall, false);
                    }
                } else {
                    for (int i = 0; i < numCallsParticipating.size(); i++) {
                        MegaChatCall call = megaChatApi.getChatCall(numCallsParticipating.get(i));
                        if (call != null && !call.isOnHold()) {
                            showJoinCallDialog(callInThisChat.getChatid(), call, true);
                        }
                    }
                }

                return;
            }

            if (callInThisChat.getStatus() == MegaChatCall.CALL_STATUS_USER_NO_PRESENT ||
                    callInThisChat.getStatus() == MegaChatCall.CALL_STATUS_TERMINATING_USER_PARTICIPATION) {
                logDebug("The call in this chat is In progress, but I do not participate");
                addChecksForACall(chatRoom.getChatId(), startVideo);
                callInProgressLayout.setEnabled(false);
                megaChatApi.answerChatCall(idChat, startVideo, !chatRoom.isMeeting(), new AnswerChatCallListener(this, this));
            }
            return;
        }

        if (!participatingInACall()) {
            logDebug("There is not a call in this chat and I am NOT in another call");
            addChecksForACall(chatRoom.getChatId(), startVideo);
            enableCallMenuItems(false);
            megaChatApi.startChatCall(chatRoom.getChatId(), startVideo, true, new StartChatCallListener(this, this, this));
        }else{
            logDebug("There is not a call in this chat and I am in another call");
        }

    }

    private void enableCallMenuItems(Boolean enable) {
        callMenuItem.setEnabled(enable);
        videoMenuItem.setEnabled(enable);
    }

    private boolean checkPermissions(String permission, int requestCode) {
        boolean hasPermission = hasPermissions(this, permission);
        if (!hasPermission) {
            requestPermission(this, requestCode, permission);
            return false;
        }

        return true;
    }

    private boolean checkPermissionsVoiceClip() {
        logDebug("checkPermissionsVoiceClip()");
        return checkPermissions(Manifest.permission.RECORD_AUDIO, RECORD_VOICE_CLIP);
    }

    private boolean checkPermissionsCall() {
        logDebug("checkPermissionsCall");
        return checkPermissions(Manifest.permission.CAMERA, REQUEST_CAMERA)
                && checkPermissions(Manifest.permission.RECORD_AUDIO, REQUEST_RECORD_AUDIO);
    }

    private boolean checkPermissionsTakePicture() {
        logDebug("checkPermissionsTakePicture");
        return checkPermissions(Manifest.permission.CAMERA, REQUEST_CAMERA_TAKE_PICTURE)
                && checkPermissions(Manifest.permission.WRITE_EXTERNAL_STORAGE, REQUEST_WRITE_STORAGE_TAKE_PICTURE);
    }

    private boolean checkPermissionsReadStorage() {
        logDebug("checkPermissionsReadStorage");
        return checkPermissions(Manifest.permission.READ_EXTERNAL_STORAGE, REQUEST_READ_STORAGE);
    }

    private boolean checkPermissionWriteStorage(int code) {
        logDebug("checkPermissionsWriteStorage :" + code);
        return checkPermissions(Manifest.permission.WRITE_EXTERNAL_STORAGE, code);
    }

    @Override
    public void onRequestPermissionsResult(int requestCode, String[] permissions, int[] grantResults) {
        logDebug("onRequestPermissionsResult");
        super.onRequestPermissionsResult(requestCode, permissions, grantResults);
        if (grantResults.length == 0 || grantResults[0] != PackageManager.PERMISSION_GRANTED) return;

        if (nodeSaver.handleRequestPermissionsResult(requestCode)) {
            return;
        }

        switch (requestCode) {
            case REQUEST_CAMERA:
            case REQUEST_RECORD_AUDIO:{
                logDebug("REQUEST_CAMERA || RECORD_AUDIO");
                if (checkPermissionsCall()) {
                    startCall();
                }
                break;
            }
            case REQUEST_CAMERA_TAKE_PICTURE:
            case REQUEST_WRITE_STORAGE_TAKE_PICTURE:{
                logDebug("REQUEST_CAMERA_TAKE_PICTURE || REQUEST_WRITE_STORAGE_TAKE_PICTURE");
                if (checkPermissionsTakePicture()) {
                    takePicture();
                }
                break;
            }
            case RECORD_VOICE_CLIP:
            case REQUEST_STORAGE_VOICE_CLIP:{
                logDebug("RECORD_VOICE_CLIP || REQUEST_STORAGE_VOICE_CLIP");
                if (checkPermissionsVoiceClip()) {
                   cancelRecording();
                }
                break;
            }
            case REQUEST_READ_STORAGE:{
                if (checkPermissionsReadStorage()) {
                    this.attachFromFileStorage();
                }
                break;
            }
            case LOCATION_PERMISSION_REQUEST_CODE: {
                if (hasPermissions(this, Manifest.permission.ACCESS_FINE_LOCATION)) {
                    Intent intent = new Intent(getApplicationContext(), MapsActivity.class);
                    intent.putExtra(EDITING_MESSAGE, editingMessage);
                    if (messageToEdit != null) {
                        intent.putExtra(MSG_ID, messageToEdit.getMsgId());
                    }
                    startActivityForResult(intent, REQUEST_CODE_SEND_LOCATION);
                }
                break;
            }
        }
    }

    public void chooseAddParticipantDialog(){
        logDebug("chooseAddContactDialog");

        if(megaApi!=null && megaApi.getRootNode()!=null){
            ArrayList<MegaUser> contacts = megaApi.getContacts();
            if(contacts==null){
                showSnackbar(SNACKBAR_TYPE, getString(R.string.no_contacts_invite), -1);
            }
            else {
                if(contacts.isEmpty()){
                    showSnackbar(SNACKBAR_TYPE, getString(R.string.no_contacts_invite), -1);
                }
                else{
                    Intent in = new Intent(this, AddContactActivityLollipop.class);
                    in.putExtra("contactType", CONTACT_TYPE_MEGA);
                    in.putExtra("chat", true);
                    in.putExtra("chatId", idChat);
                    in.putExtra("aBtitle", getString(R.string.add_participants_menu_item));
                    startActivityForResult(in, REQUEST_ADD_PARTICIPANTS);
                }
            }
        }
        else{
            logWarning("Online but not megaApi");
            showErrorAlertDialog(getString(R.string.error_server_connection_problem), false, this);
        }
    }

    public void chooseContactsDialog(){
        logDebug("chooseContactsDialog");

        if(megaApi!=null && megaApi.getRootNode()!=null){
            ArrayList<MegaUser> contacts = megaApi.getContacts();
            if(contacts==null){
                showSnackbar(SNACKBAR_TYPE, getString(R.string.no_contacts_invite), -1);
            }
            else {
                if(contacts.isEmpty()){
                    showSnackbar(SNACKBAR_TYPE, getString(R.string.no_contacts_invite), -1);
                }
                else{
                    Intent in = new Intent(this, AddContactActivityLollipop.class);
                    in.putExtra("contactType", CONTACT_TYPE_MEGA);
                    in.putExtra("chat", true);
                    in.putExtra("aBtitle", getString(R.string.send_contacts));
                    startActivityForResult(in, REQUEST_SEND_CONTACTS);
                }
            }
        }
        else{
            logWarning("Online but not megaApi");
            showErrorAlertDialog(getString(R.string.error_server_connection_problem), false, this);
        }
    }

    public void disablePinScreen(){
        logDebug("disablePinScreen");
        MegaApplication.getPasscodeManagement().setShowPasscodeScreen(false);
    }

    public void showProgressForwarding(){
        logDebug("showProgressForwarding");

        statusDialog = new ProgressDialog(this);
        statusDialog.setMessage(getString(R.string.general_forwarding));
        statusDialog.show();
    }

    private void stopReproductions(){
        if(adapter!=null){
            adapter.stopAllReproductionsInProgress();
        }
    }

    /**
     * Method to import a node that will later be shared.
     *
     * @param messagesSelected List of messages to be imported and shared.
     * @param listener         The listener to retrieve all the links of the nodes to be exported.
     */
    public void importNodeToShare(ArrayList<AndroidMegaChatMessage> messagesSelected, ExportListener listener) {
        if (app.getStorageState() == STORAGE_STATE_PAYWALL) {
            showOverDiskQuotaPaywallWarning();
            return;
        }

        this.typeImport = IMPORT_TO_SHARE_OPTION;
        this.exportListener = listener;
        controlStoredUnhandledData(messagesSelected);
    }

    private void controlStoredUnhandledData(ArrayList<AndroidMegaChatMessage> messagesSelected){
        storedUnhandledData(messagesSelected);
        checkIfIsNeededToAskForMyChatFilesFolder();
    }

    public void forwardMessages(ArrayList<AndroidMegaChatMessage> messagesSelected){
        if (app.getStorageState() == STORAGE_STATE_PAYWALL) {
            showOverDiskQuotaPaywallWarning();
            return;
        }

        //Prevent trigger multiple forwarding messages screens in multiple clicks
        if (isForwardingMessage) {
            logDebug("Forwarding message is on going");
            return;
        }

        this.typeImport = FORWARD_ONLY_OPTION;
        isForwardingMessage = true;
        controlStoredUnhandledData(messagesSelected);
    }

    public void proceedWithAction() {
        if(typeImport == IMPORT_TO_SHARE_OPTION){
            stopReproductions();
            chatC.setExportListener(exportListener);
            chatC.prepareMessagesToShare(preservedMessagesSelected, idChat);
        }else if(isForwardingMessage){
            stopReproductions();
            chatC.prepareAndroidMessagesToForward(preservedMessagesSelected, idChat);
        }else{
            startUploadService();
        }
    }

    @Override
    protected void onActivityResult(int requestCode, int resultCode, Intent intent) {
        logDebug("resultCode: " + resultCode);

        if (nodeSaver.handleActivityResult(requestCode, resultCode, intent)) {
            return;
        }

        if (requestCode == REQUEST_ADD_PARTICIPANTS && resultCode == RESULT_OK) {
            if (intent == null) {
                logWarning("Return.....");
                return;
            }

            final List<String> contactsData = intent.getStringArrayListExtra(AddContactActivityLollipop.EXTRA_CONTACTS);
            if (contactsData != null) {
                new InviteToChatRoomListener(this).inviteToChat(chatRoom.getChatId(), contactsData);

                // Invite participants, check
                if(participatingInACall()){
                    LiveEventBus.get(EVENT_MEETING_INVITE, Boolean.class).post(true);
                }
            }
        }
        else if (requestCode == REQUEST_CODE_SELECT_IMPORT_FOLDER && resultCode == RESULT_OK) {
            if(!isOnline(this) || megaApi==null) {
                removeProgressDialog();
                showSnackbar(SNACKBAR_TYPE, getString(R.string.error_server_connection_problem), -1);
                return;
            }

            final long toHandle = intent.getLongExtra("IMPORT_TO", 0);

            final long[] importMessagesHandles = intent.getLongArrayExtra("HANDLES_IMPORT_CHAT");

            importNodes(toHandle, importMessagesHandles);
        }
        else if (requestCode == REQUEST_SEND_CONTACTS && resultCode == RESULT_OK) {
            final ArrayList<String> contactsData = intent.getStringArrayListExtra(AddContactActivityLollipop.EXTRA_CONTACTS);
            if (contactsData != null) {
                MegaHandleList handleList = MegaHandleList.createInstance();
                for(int i=0; i<contactsData.size();i++){
                    MegaUser user = megaApi.getContact(contactsData.get(i));
                    if (user != null) {
                        handleList.addMegaHandle(user.getHandle());

                    }
                }
                retryContactAttachment(handleList);
            }
        }
        else if (requestCode == REQUEST_CODE_SELECT_FILE && resultCode == RESULT_OK) {
            nodeAttacher.handleSelectFileResult(intent, idChat, this, this);
        }
        else if (requestCode == REQUEST_CODE_GET && resultCode == RESULT_OK) {
            if (intent == null) {
                logWarning("Return.....");
                return;
            }

            intent.setAction(Intent.ACTION_GET_CONTENT);
            FilePrepareTask filePrepareTask = new FilePrepareTask(this);
            filePrepareTask.execute(intent);
            ProgressDialog temp = null;
            try{
                temp = new ProgressDialog(this);
                temp.setMessage(getQuantityString(R.plurals.upload_prepare, 1));
                temp.show();
            }
            catch(Exception e){
                return;
            }
            statusDialog = temp;
        }
        else if (requestCode == REQUEST_CODE_SELECT_CHAT) {
            isForwardingMessage = false;
            if (resultCode != RESULT_OK) return;
            if (!isOnline(this)) {
                removeProgressDialog();

                showSnackbar(SNACKBAR_TYPE, getString(R.string.error_server_connection_problem), -1);
                return;
            }

            showProgressForwarding();

            long[] idMessages = intent.getLongArrayExtra(ID_MESSAGES);
            if (idMessages != null) logDebug("Send " + idMessages.length + " messages");

            long[] chatHandles = intent.getLongArrayExtra(SELECTED_CHATS);
            if (chatHandles != null) logDebug("Send to " + chatHandles.length + " chats");

            long[] contactHandles = intent.getLongArrayExtra(SELECTED_USERS);
            if (contactHandles != null) logDebug("Send to " + contactHandles.length + " contacts");

            if(idMessages != null) {
                ArrayList<MegaChatRoom> chats = new ArrayList<>();
                ArrayList<MegaUser> users = new ArrayList<>();

                if (contactHandles != null && contactHandles.length > 0) {
                    for (int i = 0; i < contactHandles.length; i++) {
                        MegaUser user = megaApi.getContact(MegaApiAndroid.userHandleToBase64(contactHandles[i]));
                        if (user != null) {
                            users.add(user);
                        }
                    }
                    if (chatHandles != null && chatHandles.length > 0 ){
                        for (int i = 0; i < chatHandles.length; i++) {
                            MegaChatRoom chatRoom = megaChatApi.getChatRoom(chatHandles[i]);
                            if (chatRoom != null) {
                                chats.add(chatRoom);
                            }
                        }
                    }
                    CreateChatListener listener = new CreateChatListener(
                            CreateChatListener.SEND_MESSAGES, chats, users, this, this, idMessages,
                            idChat);

                    if(users != null && !users.isEmpty()) {
                        for (MegaUser user : users) {
                            MegaChatPeerList peers = MegaChatPeerList.createInstance();
                            peers.addPeer(user.getHandle(), MegaChatPeerList.PRIV_STANDARD);
                            megaChatApi.createChat(false, peers, listener);
                        }
                    }

                }else if (chatHandles != null && chatHandles.length > 0 ){
                    int countChat = chatHandles.length;
                    logDebug("Selected: " + countChat + " chats to send");

                    MultipleForwardChatProcessor forwardChatProcessor = new MultipleForwardChatProcessor(this, chatHandles, idMessages, idChat);
                    forwardChatProcessor.forward(chatRoom);
                }else{
                    logError("Error on sending to chat");
                }
            }
        }
        else if (requestCode == TAKE_PHOTO_CODE && resultCode == RESULT_OK) {
            if (resultCode == Activity.RESULT_OK) {
                logDebug("TAKE_PHOTO_CODE ");
                onCaptureImageResult();

            } else {
                logError("TAKE_PHOTO_CODE--->ERROR!");
            }

        } else if (requestCode == REQUEST_CODE_SEND_LOCATION && resultCode == RESULT_OK) {
            if (intent == null) {
                return;
            }
            byte[] byteArray = intent.getByteArrayExtra(SNAPSHOT);
            //
            if (byteArray == null) return;
            Bitmap snapshot = BitmapFactory.decodeByteArray(byteArray, 0, byteArray.length);
            String encodedSnapshot = Base64.encodeToString(byteArray, Base64.DEFAULT);
            logDebug("Info bitmap: " + snapshot.getByteCount() + " " + snapshot.getWidth() + " " + snapshot.getHeight());

            float latitude = (float) intent.getDoubleExtra(LATITUDE, 0);
            float longitude = (float) intent.getDoubleExtra(LONGITUDE, 0);
            editingMessage = intent.getBooleanExtra(EDITING_MESSAGE, false);
            if (editingMessage) {
                long msgId = intent.getLongExtra(MSG_ID, -1);
                if (msgId != -1) {
                    messageToEdit = megaChatApi.getMessage(idChat, msgId);
                }
            }

            if (editingMessage && messageToEdit != null) {
                logDebug("Edit Geolocation - tempId: " + messageToEdit.getTempId() +" id: " + messageToEdit.getMsgId());
                if (messageToEdit.getTempId() != -1) {
                    MegaChatMessage editedMsg = megaChatApi.editGeolocation(idChat, messageToEdit.getTempId(), longitude, latitude, encodedSnapshot);
                    modifyLocationReceived(new AndroidMegaChatMessage(editedMsg), true);
                }
                else if (messageToEdit.getMsgId() != -1) {
                    MegaChatMessage editedMsg = megaChatApi.editGeolocation(idChat, messageToEdit.getMsgId(), longitude, latitude, encodedSnapshot);
                    modifyLocationReceived(new AndroidMegaChatMessage(editedMsg), false);
                }
                editingMessage = false;
                messageToEdit = null;
            }
            else {
                logDebug("Send location [longLatitude]: " + latitude + " [longLongitude]: " + longitude);
                sendLocationMessage(longitude, latitude, encodedSnapshot);
            }
        } else if (requestCode == REQUEST_CODE_PICK_GIF && resultCode == RESULT_OK && intent != null) {
            sendGiphyMessageFromGifData(intent.getParcelableExtra(GIF_DATA));
        } else{
            logError("Error onActivityResult");
        }

        super.onActivityResult(requestCode, resultCode, intent);
    }

    public void importNodes(final long toHandle, final long[] importMessagesHandles){
        logDebug("importNode: " + toHandle +  " -> " + importMessagesHandles.length);
        statusDialog = new ProgressDialog(this);
        statusDialog.setMessage(getString(R.string.general_importing));
        statusDialog.show();

        MegaNode target = null;
        target = megaApi.getNodeByHandle(toHandle);
        if(target == null){
            target = megaApi.getRootNode();
        }
        logDebug("TARGET handle: " + target.getHandle());

        if(importMessagesHandles.length==1){
            for (int k = 0; k < importMessagesHandles.length; k++){
                MegaChatMessage message = megaChatApi.getMessage(idChat, importMessagesHandles[k]);
                if(message!=null){

                    MegaNodeList nodeList = message.getMegaNodeList();

                    for(int i=0;i<nodeList.size();i++){
                        MegaNode document = nodeList.get(i);
                        if (document != null) {
                            logDebug("DOCUMENT: " + document.getHandle());
                            document = chatC.authorizeNodeIfPreview(document, chatRoom);
                            if (target != null) {
                                megaApi.copyNode(document, target, this);
                            } else {
                                logError("TARGET: null");
                               showSnackbar(SNACKBAR_TYPE, getString(R.string.import_success_error), -1);
                            }
                        }
                        else{
                            logError("DOCUMENT: null");
                            showSnackbar(SNACKBAR_TYPE, getString(R.string.import_success_error), -1);
                        }
                    }

                }
                else{
                    logError("MESSAGE is null");
                    showSnackbar(SNACKBAR_TYPE, getString(R.string.import_success_error), -1);
                }
            }
        }
        else {
            MultipleRequestListener listener = new MultipleRequestListener(MULTIPLE_CHAT_IMPORT, this);

            for (int k = 0; k < importMessagesHandles.length; k++){
                MegaChatMessage message = megaChatApi.getMessage(idChat, importMessagesHandles[k]);
                if(message!=null){

                    MegaNodeList nodeList = message.getMegaNodeList();

                    for(int i=0;i<nodeList.size();i++){
                        MegaNode document = nodeList.get(i);
                        if (document != null) {
                            logDebug("DOCUMENT: " + document.getHandle());
                            document = chatC.authorizeNodeIfPreview(document, chatRoom);
                            if (target != null) {
//                            MegaNode autNode = megaApi.authorizeNode(document);
                                megaApi.copyNode(document, target, listener);
                            } else {
                                logError("TARGET: null");
                            }
                        }
                        else{
                            logError("DOCUMENT: null");
                        }
                    }
                }
                else{
                    logError("MESSAGE is null");
                    showSnackbar(SNACKBAR_TYPE, getString(R.string.import_success_error), -1);
                }
            }
        }
    }

    public void retryNodeAttachment(long nodeHandle){
        megaChatApi.attachNode(idChat, nodeHandle, this);
    }

    public void retryContactAttachment(MegaHandleList handleList){
        logDebug("retryContactAttachment");
        MegaChatMessage contactMessage = megaChatApi.attachContacts(idChat, handleList);
        if(contactMessage!=null){
            AndroidMegaChatMessage androidMsgSent = new AndroidMegaChatMessage(contactMessage);
            sendMessageToUI(androidMsgSent);
        }
    }

    /**
     * Retries the sending of a pending message.
     *
     * @param idMessage The identifier of the pending message.
     */
    public void retryPendingMessage(long idMessage) {
        retryPendingMessage(dbH.findPendingMessageById(idMessage));
    }

    /**
     * Retries the sending of a pending message.
     *
     * @param pendMsg The pending message.
     */
    private void retryPendingMessage(PendingMessageSingle pendMsg) {
        if (pendMsg == null) {
            logError("Pending message does not exist");
            showSnackbar(SNACKBAR_TYPE, StringResourcesUtils.getQuantityString(R.plurals.messages_forwarded_error_not_available,
                    1, 1), MEGACHAT_INVALID_HANDLE);
            return;
        }

        if (pendMsg.getNodeHandle() != INVALID_HANDLE) {
            removePendingMsg(pendMsg);
            retryNodeAttachment(pendMsg.getNodeHandle());
        } else {
            ////Retry to send
            File f = new File(pendMsg.getFilePath());
            if (!f.exists()) {
                showSnackbar(SNACKBAR_TYPE, StringResourcesUtils.getQuantityString(R.plurals.messages_forwarded_error_not_available,
                        1, 1), MEGACHAT_INVALID_HANDLE);
                return;
            }

            //Remove the old message from the UI and DB
            removePendingMsg(pendMsg);
            PendingMessageSingle pMsgSingle = createAttachmentPendingMessage(idChat,
                    f.getAbsolutePath(), f.getName(), false);

            long idMessageDb = pMsgSingle.getId();
            if (idMessageDb == INVALID_ID) {
                logError("Error when adding pending msg to the database");
                return;
            }

            if (!isLoadingHistory) {
                sendMessageToUI(new AndroidMegaChatMessage(pMsgSingle, true));
            }

            checkIfServiceCanStart(new Intent(this, ChatUploadService.class)
                    .putExtra(ChatUploadService.EXTRA_ID_PEND_MSG, idMessageDb)
                    .putExtra(ChatUploadService.EXTRA_CHAT_ID, idChat));
        }
    }

    private void setSizeInputText(boolean isEmpty){
        textChat.setMinLines(1);
        if(isEmpty){
            textChat.setMaxLines(1);
        }else {
            int maxLines;
            if (textChat.getMaxLines() < MAX_LINES_INPUT_TEXT && textChat.getLineCount() == textChat.getMaxLines()) {
                maxLines = textChat.getLineCount() + 1;
            } else {
                maxLines = MAX_LINES_INPUT_TEXT;
            }
            textChat.setEllipsize(null);
            textChat.setMaxLines(maxLines);
        }
    }
    private void endCall(long callId){
        if(megaChatApi!=null){
            megaChatApi.hangChatCall(callId, new HangChatCallListener(this, this));
        }
    }

    /**
     * Dialog to allow joining a group call when another one is active.
     *
     * @param callInThisChat  The chat ID of the group call.
     * @param anotherCall The in progress call.
     * @param  existsMoreThanOneCall If
     */
    public void showJoinCallDialog(long callInThisChat, MegaChatCall anotherCall, boolean existsMoreThanOneCall) {
        LayoutInflater inflater = getLayoutInflater();
        View dialogLayout = inflater.inflate(R.layout.join_call_dialog, null);
        final Button holdJoinButton = dialogLayout.findViewById(R.id.hold_join_button);
        final Button endJoinButton = dialogLayout.findViewById(R.id.end_join_button);
        final Button cancelButton = dialogLayout.findViewById(R.id.cancel_button);

        holdJoinButton.setVisibility(existsMoreThanOneCall ? View.GONE : View.VISIBLE);

        MaterialAlertDialogBuilder builder = new MaterialAlertDialogBuilder(this, R.style.ThemeOverlay_Mega_MaterialAlertDialog);
        builder.setView(dialogLayout);
        dialogCall = builder.create();
        isJoinCallDialogShown = true;
        dialogCall.show();

        View.OnClickListener clickListener = v -> {
            switch (v.getId()) {
                case R.id.hold_join_button:
                    if(anotherCall.isOnHold()){
                        MegaChatCall callInChat = megaChatApi.getChatCall(callInThisChat);
                        if (callInChat != null && (callInChat.getStatus() == MegaChatCall.CALL_STATUS_USER_NO_PRESENT ||
                                callInChat.getStatus() == MegaChatCall.CALL_STATUS_TERMINATING_USER_PARTICIPATION )) {
                            addChecksForACall(callInThisChat, false);
                            megaChatApi.answerChatCall(callInThisChat, false, true, new AnswerChatCallListener(this, this));
                        }
                    }else{
                        megaChatApi.setCallOnHold(anotherCall.getChatid(), true, new SetCallOnHoldListener(this, this, this));
                    }
                    break;

                case R.id.end_join_button:
                    endCall(anotherCall.getCallId());
                    break;

                case R.id.cancel_button:
                    break;

            }
            if (dialogCall != null) {
                dialogCall.dismiss();
            }
        };

        dialogCall.setOnDismissListener(dialog -> isJoinCallDialogShown = false);
        holdJoinButton.setOnClickListener(clickListener);
        endJoinButton.setOnClickListener(clickListener);
        cancelButton.setOnClickListener(clickListener);
    }

    public void controlCamera(){
        stopReproductions();
        openCameraApp();
    }

    @Override
    public void onBackPressed() {
        logDebug("onBackPressed");
        if (psaWebBrowser.consumeBack()) return;

        retryConnectionsAndSignalPresence();
        if (emojiKeyboard != null && emojiKeyboard.getEmojiKeyboardShown()) {
            emojiKeyboard.hideBothKeyboard(this);
        } else if (fileStorageLayout.isShown()) {
            hideFileStorage();
        } else {
            if (handlerEmojiKeyboard != null) {
                handlerEmojiKeyboard.removeCallbacksAndMessages(null);
            }
            if (handlerKeyboard != null) {
                handlerKeyboard.removeCallbacksAndMessages(null);
            }
            ifAnonymousModeLogin(false);
        }
    }

    @Override
    public void onClick(View v) {
        logDebug("onClick");

        if (joiningOrLeaving && v.getId() != R.id.home)
            return;
        MegaChatCall callInThisChat;
        switch (v.getId()) {
            case R.id.home:
                onBackPressed();
                break;

            case R.id.call_on_hold_layout:
                callInThisChat = megaChatApi.getChatCall(chatRoom.getChatId());
                if (callInThisChat == null)
                    break;

                if (callInThisChat.getStatus() == MegaChatCall.CALL_STATUS_IN_PROGRESS) {
                    if (callInThisChat.isOnHold()) {
                        returnCall(this, chatRoom.getChatId());
                    }

                } else if (chatRoom.isGroup()) {
                    ArrayList<Long> numCallsParticipating = getCallsParticipating();
                    if (numCallsParticipating == null || numCallsParticipating.isEmpty())
                        return;

                    if (numCallsParticipating.size() == 1) {
                        MegaChatCall anotherCall = getAnotherActiveCall(chatRoom.getChatId());
                        if (anotherCall == null) {
                            anotherCall = getAnotherOnHoldCall(chatRoom.getChatId());
                        }
                        if (anotherCall != null) {
                            showJoinCallDialog(callInThisChat.getChatid(), anotherCall, false);
                        }
                    } else {
                        for (int i = 0; i < numCallsParticipating.size(); i++) {
                            MegaChatCall call = megaChatApi.getChatCall(numCallsParticipating.get(i));
                            if (call != null && !call.isOnHold()) {
                                showJoinCallDialog(callInThisChat.getChatid(), call, true);
                            }
                        }
                    }
                }
                break;

            case R.id.call_in_progress_layout:
                if (chatIdBanner == MEGACHAT_INVALID_HANDLE)
                    break;

                MegaChatCall callBanner = megaChatApi.getChatCall(chatIdBanner);
                if (!checkIfCanJoinOneToOneCall(chatIdBanner)) {
                    showSnackbar(SNACKBAR_TYPE, getString(R.string.call_error_too_many_participants), MEGACHAT_INVALID_HANDLE);
                    break;
                }

                if (callBanner == null || callBanner.getStatus() == MegaChatCall.CALL_STATUS_USER_NO_PRESENT ||
                        callBanner.getStatus() == MegaChatCall.CALL_STATUS_TERMINATING_USER_PARTICIPATION) {
                    startVideo = false;
                    if (checkPermissionsCall()) {
                        startCall();
                    }
                } else {
                    returnCall(this, chatIdBanner);
                }
                break;

            case R.id.send_message_icon_chat:
                writingLayout.setClickable(false);
                String text = textChat.getText().toString();
                if(text.trim().isEmpty()) break;
                if (editingMessage) {
                    editMessage(text);
                    finishMultiselectionMode();
                    checkActionMode();
                } else {
                    sendMessage(text);
                }
                textChat.setText("", TextView.BufferType.EDITABLE);
                break;

            case R.id.keyboard_twemoji_chat:
            case R.id.rl_keyboard_twemoji_chat:
                logDebug("keyboard_icon_chat");
                hideFileStorage();
                if(emojiKeyboard==null) break;
                changeKeyboard(keyboardTwemojiButton);
                break;


            case R.id.media_icon_chat:
            case R.id.rl_media_icon_chat:
                logDebug("media_icon_chat");
                if (recordView.isRecordingNow()) break;
                hideKeyboard();
                if(isNecessaryDisableLocalCamera() != MEGACHAT_INVALID_HANDLE){
                    showConfirmationOpenCamera(this, ACTION_TAKE_PICTURE, false);
                    break;
                }
                controlCamera();
                break;

            case R.id.pick_file_storage_icon_chat:
            case R.id.rl_pick_file_storage_icon_chat:
                logDebug("file storage icon ");
                if (fileStorageLayout.isShown()) {
                    hideFileStorage();
                    if(emojiKeyboard != null) emojiKeyboard.changeKeyboardIcon(false);
                } else {
                    if ((emojiKeyboard != null) && (emojiKeyboard.getLetterKeyboardShown())) {
                        emojiKeyboard.hideBothKeyboard(this);
                        handlerEmojiKeyboard.postDelayed(new Runnable() {
                            @Override
                            public void run() {
                                boolean hasStoragePermission = hasPermissions(chatActivity, Manifest.permission.READ_EXTERNAL_STORAGE);
                                if (!hasStoragePermission) {
                                    requestPermission(chatActivity, REQUEST_READ_STORAGE, Manifest.permission.READ_EXTERNAL_STORAGE);
                                } else {
                                    chatActivity.attachFromFileStorage();
                                }
                            }
                        }, 250);
                    } else {

                        if (emojiKeyboard != null) {
                            emojiKeyboard.hideBothKeyboard(this);
                        }

                        if (Build.VERSION.SDK_INT >= Build.VERSION_CODES.M) {
                            boolean hasStoragePermission = hasPermissions(this, Manifest.permission.READ_EXTERNAL_STORAGE);
                            if (!hasStoragePermission) {
                                requestPermission(this, REQUEST_READ_STORAGE, Manifest.permission.READ_EXTERNAL_STORAGE);
                            } else {
                                this.attachFromFileStorage();
                            }
                        } else {
                            this.attachFromFileStorage();
                        }
                    }
                }
                break;

            case R.id.rl_gif_chat:
            case R.id.gif_chat:
                startActivityForResult(
                        new Intent(this, GiphyPickerActivity.class), REQUEST_CODE_PICK_GIF);
                break;

            case R.id.toolbar_chat:
                logDebug("toolbar_chat");
                if(recordView.isRecordingNow()) break;

                showGroupInfoActivity();
                break;

            case R.id.message_jump_layout:
                goToEnd();
                break;

            case R.id.pick_attach_chat:
            case R.id.rl_attach_icon_chat:
                logDebug("Show attach bottom sheet");
                hideKeyboard();
                showSendAttachmentBottomSheet();
                break;

            case R.id.join_button:
                if (chatC.isInAnonymousMode()) {
                    ifAnonymousModeLogin(true);
                } else if (!isAlreadyJoining(idChat)) {
                    setJoiningOrLeaving(StringResourcesUtils.getString(R.string.joining_label));
                    megaChatApi.autojoinPublicChat(idChat, this);
                }

                break;

		}
    }

    public void sendLocation(){
        logDebug("sendLocation");
        if(MegaApplication.isEnabledGeoLocation()){
            getLocationPermission();
        }
        else{
            showSendLocationDialog();
        }
    }

    private void changeKeyboard(ImageButton btn){
        Drawable currentDrawable = btn.getDrawable();
        Drawable emojiDrawable = getResources().getDrawable(R.drawable.ic_emojicon);
        Drawable keyboardDrawable = getResources().getDrawable(R.drawable.ic_keyboard_white);
        if(areDrawablesIdentical(currentDrawable, emojiDrawable) && !emojiKeyboard.getEmojiKeyboardShown()){
            if(emojiKeyboard.getLetterKeyboardShown()){
                emojiKeyboard.hideLetterKeyboard();
                handlerKeyboard.postDelayed(new Runnable() {
                    @Override
                    public void run() {
                        emojiKeyboard.showEmojiKeyboard();
                    }
                },250);
            }else{
                emojiKeyboard.showEmojiKeyboard();
            }
        }else if(areDrawablesIdentical(currentDrawable, keyboardDrawable) && !emojiKeyboard.getLetterKeyboardShown()){
            emojiKeyboard.showLetterKeyboard();
        }
    }

    public void sendFromCloud(){
        attachFromCloud();
    }

    public void sendFromFileSystem(){
        attachPhotoVideo();
    }

    void getLocationPermission() {
        if (!hasPermissions(this, Manifest.permission.ACCESS_FINE_LOCATION)) {
            requestPermission(this, LOCATION_PERMISSION_REQUEST_CODE, Manifest.permission.ACCESS_FINE_LOCATION);
        } else {
            Intent intent =  new Intent(getApplicationContext(), MapsActivity.class);
            intent.putExtra(EDITING_MESSAGE, editingMessage);
            if (messageToEdit != null) {
                intent.putExtra(MSG_ID, messageToEdit.getMsgId());
            }
            startActivityForResult(intent, REQUEST_CODE_SEND_LOCATION);
        }
    }

    void showSendLocationDialog () {
        MaterialAlertDialogBuilder builder = new MaterialAlertDialogBuilder(this);
        builder.setTitle(R.string.title_activity_maps)
                .setMessage(R.string.explanation_send_location)
                .setPositiveButton(getString(R.string.button_continue),
                new DialogInterface.OnClickListener() {
                    public void onClick(DialogInterface dialog, int whichButton) {
                        //getLocationPermission();
                        megaApi.enableGeolocation(chatActivity);
                    }
                })
                .setNegativeButton(R.string.general_cancel,
                new DialogInterface.OnClickListener() {
                    @Override
                    public void onClick(DialogInterface dialog, int which) {
                        try {
                            locationDialog.dismiss();
                            isLocationDialogShown = false;
                        } catch (Exception e){}
                    }
                });

        locationDialog = builder.create();
        locationDialog.setCancelable(false);
        locationDialog.setCanceledOnTouchOutside(false);
        locationDialog.show();
        isLocationDialogShown = true;
    }

    public void attachFromFileStorage(){
        logDebug("attachFromFileStorage");
        fileStorageF = ChatFileStorageFragment.newInstance();
        getSupportFragmentManager().beginTransaction().replace(R.id.fragment_container_file_storage, fileStorageF,"fileStorageF").commitNowAllowingStateLoss();
        hideInputText();
        fileStorageLayout.setVisibility(View.VISIBLE);
        pickFileStorageButton.setColorFilter(ContextCompat.getColor(this, R.color.teal_300_teal_200),
                PorterDuff.Mode.SRC_IN);
        placeRecordButton(RECORD_BUTTON_DEACTIVATED);
    }

    public void attachFromCloud(){
        logDebug("attachFromCloud");
        if(megaApi!=null && megaApi.getRootNode()!=null){
            Intent intent = new Intent(this, FileExplorerActivityLollipop.class);
            intent.setAction(FileExplorerActivityLollipop.ACTION_MULTISELECT_FILE);
            startActivityForResult(intent, REQUEST_CODE_SELECT_FILE);
        }
        else{
            logWarning("Online but not megaApi");
            showErrorAlertDialog(getString(R.string.error_server_connection_problem), false, this);
        }
    }

    public void attachPhotoVideo(){
        logDebug("attachPhotoVideo");

        disablePinScreen();

        Intent intent = new Intent();
        intent.setAction(Intent.ACTION_OPEN_DOCUMENT);
        intent.setAction(Intent.ACTION_GET_CONTENT);
        intent.putExtra(Intent.EXTRA_ALLOW_MULTIPLE, true);
        intent.setType("*/*");

        startActivityForResult(Intent.createChooser(intent, null), REQUEST_CODE_GET);
    }

    public void sendMessage(String text){
        logDebug("sendMessage: ");
        MegaChatMessage msgSent = megaChatApi.sendMessage(idChat, text);
        AndroidMegaChatMessage androidMsgSent = new AndroidMegaChatMessage(msgSent);
        sendMessageToUI(androidMsgSent);
    }

    public void sendLocationMessage(float longLongitude, float longLatitude, String encodedSnapshot){
        logDebug("sendLocationMessage");
        MegaChatMessage locationMessage = megaChatApi.sendGeolocation(idChat, longLongitude, longLatitude, encodedSnapshot);
        if(locationMessage == null) return;
        AndroidMegaChatMessage androidMsgSent = new AndroidMegaChatMessage(locationMessage);
        sendMessageToUI(androidMsgSent);
    }

    /**
     * Sends a Giphy message from MegaChatGiphy object.
     *
     * @param giphy Giphy to send.
     */
    public void sendGiphyMessageFromMegaChatGiphy(MegaChatGiphy giphy) {
        if (giphy == null) {
            logWarning("MegaChatGiphy is null");
            return;
        }
        sendGiphyMessage(giphy.getMp4Src(), giphy.getWebpSrc(), giphy.getMp4Size(), giphy.getWebpSize(),
                giphy.getWidth(), giphy.getHeight(), giphy.getTitle());

    }

    /**
     * Sends a Giphy message from GifData object.
     *
     * @param gifData   Giphy to send.
     */
    public void sendGiphyMessageFromGifData(GifData gifData) {
        if (gifData == null) {
            logWarning("GifData is null");
            return;
        }

        sendGiphyMessage(gifData.getMp4Url(), gifData.getWebpUrl(), gifData.getMp4Size(), gifData.getWebpSize(),
                gifData.getWidth(), gifData.getHeight(), gifData.getTitle());
    }

    /**
     * Sends a Giphy message.
     *
     * @param srcMp4    Source location of the mp4
     * @param srcWebp   Source location of the webp
     * @param sizeMp4   Size in bytes of the mp4
     * @param sizeWebp  Size in bytes of the webp
     * @param width     Width of the giphy
     * @param height    Height of the giphy
     * @param title     Title of the giphy
     */
    public void sendGiphyMessage(String srcMp4, String srcWebp, long sizeMp4, long sizeWebp, int width, int height, String title) {
        MegaChatMessage giphyMessage = megaChatApi.sendGiphy(idChat, getGiphySrc(srcMp4), getGiphySrc(srcWebp),
                sizeMp4, sizeWebp, width, height, title);
        if (giphyMessage == null) return;

        AndroidMegaChatMessage androidMsgSent = new AndroidMegaChatMessage(giphyMessage);
        sendMessageToUI(androidMsgSent);
    }

    public void hideNewMessagesLayout(){
        logDebug("hideNewMessagesLayout");

        int position = positionNewMessagesLayout;

        positionNewMessagesLayout = INVALID_VALUE;
        lastIdMsgSeen = MEGACHAT_INVALID_HANDLE;
        generalUnreadCount = 0;
        lastSeenReceived = true;
        newVisibility = false;

        if(adapter!=null){
            adapter.notifyItemChanged(position);
        }
    }

    public void openCameraApp(){
        logDebug("openCameraApp()");
        if(checkPermissionsTakePicture()){
            takePicture();
        }
    }

    public void sendMessageToUI(AndroidMegaChatMessage androidMsgSent){
        logDebug("sendMessageToUI");

        if(positionNewMessagesLayout!=-1){
            hideNewMessagesLayout();
        }

        int infoToShow = -1;

        int index = messages.size()-1;
        if(androidMsgSent!=null){
            if(androidMsgSent.isUploading()){
                logDebug("Is uploading: ");

            }else if(androidMsgSent.getMessage() != null) {
                logDebug("Sent message with id temp: " + androidMsgSent.getMessage().getTempId());
                logDebug("State of the message: " + androidMsgSent.getMessage().getStatus());
            }

            if(index==-1){
                //First element
                logDebug("First element!");
                messages.add(androidMsgSent);
                messages.get(0).setInfoToShow(AndroidMegaChatMessage.CHAT_ADAPTER_SHOW_ALL);
            }
            else{
                //Not first element - Find where to add in the queue
                logDebug("NOT First element!");

                AndroidMegaChatMessage msg = messages.get(index);
                if(!androidMsgSent.isUploading()){
                    while(msg.isUploading()){
                        index--;
                        if (index == -1) {
                            break;
                        }
                        msg = messages.get(index);
                    }
                }

                while (!msg.isUploading() && msg.getMessage().getStatus() == MegaChatMessage.STATUS_SENDING_MANUAL) {
                    index--;
                    if (index == -1) {
                        break;
                    }
                    msg = messages.get(index);
                }

                index++;
                logDebug("Add in position: " + index);
                messages.add(index, androidMsgSent);
                infoToShow = adjustInfoToShow(index);
            }

            if (adapter == null) {
                createAdapter();
            } else {
                //Increment header position
                index++;
                adapter.addMessage(messages, index);
                mLayoutManager.scrollToPositionWithOffset(index, scaleHeightPx(infoToShow == AndroidMegaChatMessage.CHAT_ADAPTER_SHOW_ALL ? 50 : 20, getOutMetrics()));
            }
        }
        else{
            logError("Error sending message!");
        }
    }

    /**
     * Method for copying a message.
     *
     * @param message The message.
     * @return The copied text.
     */
    public String copyMessage(AndroidMegaChatMessage message) {
        return chatC.createSingleManagementString(message, chatRoom);
    }

    /**
     * Method for copying a text to the clipboard.
     *
     * @param text The text.
     */
    public void copyToClipboard(String text) {
        android.content.ClipboardManager clipboard = (android.content.ClipboardManager) getSystemService(Context.CLIPBOARD_SERVICE);
        android.content.ClipData clip = android.content.ClipData.newPlainText("Copied Text", text);
        clipboard.setPrimaryClip(clip);
        showSnackbar(SNACKBAR_TYPE, getString(R.string.messages_copied_clipboard), -1);
    }


    public void editMessage(ArrayList<AndroidMegaChatMessage> messagesSelected) {
        if (messagesSelected.isEmpty() || messagesSelected.get(0) == null)
            return;

        editingMessage = true;
        MegaChatMessage msg = messagesSelected.get(0).getMessage();
        MegaChatContainsMeta meta = msg.getContainsMeta();
        messageToEdit = msg;

        if (msg.getType() == MegaChatMessage.TYPE_CONTAINS_META && meta != null && meta.getType() == MegaChatContainsMeta.CONTAINS_META_GEOLOCATION) {
            sendLocation();
            finishMultiselectionMode();
            checkActionMode();
        } else {
            textChat.setText(messageToEdit.getContent());
            textChat.setSelection(textChat.getText().length());
        }
    }

    public void editMessage(String text) {
        if (messageToEdit.getContent().equals(text)) return;
        MegaChatMessage msgEdited = megaChatApi.editMessage(idChat,
                messageToEdit.getMsgId() != MEGACHAT_INVALID_HANDLE ? messageToEdit.getMsgId() : messageToEdit.getTempId(),
                text);

        if (msgEdited != null) {
            logDebug("Edited message: status: " + msgEdited.getStatus());
            AndroidMegaChatMessage androidMsgEdited = new AndroidMegaChatMessage(msgEdited);
            modifyMessageReceived(androidMsgEdited, false);
        } else {
            logWarning("Message cannot be edited!");
            showSnackbar(SNACKBAR_TYPE, getString(R.string.error_editing_message), MEGACHAT_INVALID_HANDLE);
        }
    }

    public void editMessageMS(String text, MegaChatMessage messageToEdit){
        logDebug("editMessageMS: ");
        MegaChatMessage msgEdited = null;

        if(messageToEdit.getMsgId()!=-1){
            msgEdited = megaChatApi.editMessage(idChat, messageToEdit.getMsgId(), text);
        }
        else{
            msgEdited = megaChatApi.editMessage(idChat, messageToEdit.getTempId(), text);
        }

        if(msgEdited!=null){
            logDebug("Edited message: status: " + msgEdited.getStatus());
            AndroidMegaChatMessage androidMsgEdited = new AndroidMegaChatMessage(msgEdited);
            modifyMessageReceived(androidMsgEdited, false);
        }
        else{
            logWarning("Message cannot be edited!");
            showSnackbar(SNACKBAR_TYPE, getString(R.string.error_editing_message), -1);
        }
    }

    public void showUploadPanel(){
        if (isBottomSheetDialogShown(bottomSheetDialogFragment)) return;

        bottomSheetDialogFragment = new AttachmentUploadBottomSheetDialogFragment();
        bottomSheetDialogFragment.show(getSupportFragmentManager(), bottomSheetDialogFragment.getTag());
    }

    public void activateActionMode(){
        if (!adapter.isMultipleSelect()) {
            adapter.setMultipleSelect(true);
            actionMode = startSupportActionMode(new ActionBarCallBack());
            updateActionModeTitle();
        }
    }

    private void reDoTheSelectionAfterRotation() {
        if (recoveredSelectedPositions == null || adapter == null)
            return;

        if (recoveredSelectedPositions.size() > 0) {
            activateActionMode();

            for (int position : recoveredSelectedPositions) {
                AndroidMegaChatMessage msg = adapter.getMessageAtMessagesPosition(position);
                if(msg != null) {
                    adapter.toggleSelection(msg.getMessage().getMsgId());
                }
            }
        }

        updateActionModeTitle();
    }

    public void activateActionModeWithItem(int positionInAdapter) {
        logDebug("activateActionModeWithItem");

        activateActionMode();
        if (adapter.isMultipleSelect()) {
            itemClick((positionInAdapter + 1), null);
        }
    }

    //Multiselect
    private class  ActionBarCallBack implements ActionMode.Callback {

        @Override
        public boolean onActionItemClicked(ActionMode mode, MenuItem item) {
            ArrayList<AndroidMegaChatMessage> messagesSelected = adapter.getSelectedMessages();

            if (app.getStorageState() == STORAGE_STATE_PAYWALL) {
                showOverDiskQuotaPaywallWarning();
                return false;
            }
            finishMultiselectionMode();

            switch(item.getItemId()){
                case R.id.chat_cab_menu_edit:
                    logDebug("Edit text");
                    editMessage(messagesSelected);
                    break;

                case R.id.chat_cab_menu_share:
                    logDebug("Share option");
                    if (!messagesSelected.isEmpty()) {
                        if (messagesSelected.size() == 1) {
                            shareMsgFromChat(chatActivity, messagesSelected.get(0), idChat);
                        } else {
                            shareNodesFromChat(chatActivity, messagesSelected, idChat);
                        }
                    }
                    break;

                case R.id.chat_cab_menu_invite:
                    ContactController cC = new ContactController(chatActivity);
                    if (messagesSelected.size() == 1) {
                        cC.inviteContact(messagesSelected.get(0).getMessage().getUserEmail(0));
                    } else {
                        ArrayList<String> contactEmails = new ArrayList<>();
                        for (AndroidMegaChatMessage message : messagesSelected) {
                            contactEmails.add(message.getMessage().getUserEmail(0));
                        }
                        cC.inviteMultipleContacts(contactEmails);
                    }
                    break;

                case R.id.chat_cab_menu_start_conversation:
                    if (messagesSelected.size() == 1) {
                        startConversation(messagesSelected.get(0).getMessage().getUserHandle(0));
                    } else {
                        ArrayList<Long> contactHandles = new ArrayList<>();
                        for (AndroidMegaChatMessage message : messagesSelected) {
                            contactHandles.add(message.getMessage().getUserHandle(0));
                        }
                        startGroupConversation(contactHandles);
                    }
                    break;

                case R.id.chat_cab_menu_forward:
                    logDebug("Forward message");
                    forwardMessages(messagesSelected);
                    break;

                case R.id.chat_cab_menu_copy:
                    String text;
                    if (messagesSelected.size() == 1) {
                        MegaChatMessage msg = messagesSelected.get(0).getMessage();
                        text = isGeolocation(msg) ? msg.getContainsMeta().getTextMessage() : copyMessage(messagesSelected.get(0));
                    } else {
                        text = copyMessages(messagesSelected);
                    }
                    copyToClipboard(text);
                    break;

                case R.id.chat_cab_menu_delete:
                    //Delete
                    showConfirmationDeleteMessages(messagesSelected, chatRoom);
                    break;

                case R.id.chat_cab_menu_download:
                case R.id.chat_cab_menu_download_gallery:
                    logDebug("chat_cab_menu_download ");
                    ArrayList<MegaNodeList> list = new ArrayList<>();
                    for (int i = 0; i < messagesSelected.size(); i++) {
                        MegaNodeList megaNodeList = messagesSelected.get(i).getMessage().getMegaNodeList();
                        list.add(megaNodeList);
                    }
                    nodeSaver.saveNodeLists(list, false, false, false, true,
                            item.getItemId() == R.id.chat_cab_menu_download_gallery);
                    break;

                case R.id.chat_cab_menu_import:
                    finishMultiselectionMode();
                    chatC.importNodesFromAndroidMessages(messagesSelected, IMPORT_ONLY_OPTION);
                    break;

                case R.id.chat_cab_menu_offline:
                    finishMultiselectionMode();
                    chatC.saveForOfflineWithAndroidMessages(messagesSelected, chatRoom,
                            ChatActivityLollipop.this);
                    break;
            }
            return false;
        }

        public String copyMessages(ArrayList<AndroidMegaChatMessage> messagesSelected){
            logDebug("copyMessages");
            ChatController chatC = new ChatController(chatActivity);
            StringBuilder builder = new StringBuilder();

            for(int i=0;i<messagesSelected.size();i++){
                AndroidMegaChatMessage messageSelected = messagesSelected.get(i);
                builder.append("[");
                String timestamp = formatShortDateTime(messageSelected.getMessage().getTimestamp());
                builder.append(timestamp);
                builder.append("] ");
                String messageString = chatC.createManagementString(messageSelected, chatRoom);
                builder.append(messageString);
                builder.append("\n");
            }
            return builder.toString();
        }


        @Override
        public boolean onCreateActionMode(ActionMode mode, Menu menu) {
            logDebug("onCreateActionMode");
            MenuInflater inflater = mode.getMenuInflater();
            inflater.inflate(R.menu.messages_chat_action, menu);

            importIcon = menu.findItem(R.id.chat_cab_menu_import);

            ColorUtils.changeStatusBarColorForElevation(ChatActivityLollipop.this, true);
            // No App bar in this activity, control tool bar instead.
            tB.setElevation(getResources().getDimension(R.dimen.toolbar_elevation));

            return true;
        }

        @Override
        public void onDestroyActionMode(ActionMode arg0) {
            logDebug("onDestroyActionMode");
            adapter.setMultipleSelect(false);
            editingMessage = false;
            recoveredSelectedPositions = null;
            clearSelections();

            // No App bar in this activity, control tool bar instead.
            boolean withElevation = listView.canScrollVertically(-1);
            ColorUtils.changeStatusBarColorForElevation(ChatActivityLollipop.this, withElevation);
            if(!withElevation) {
                tB.setElevation(0);
            }
        }

        @Override
        public boolean onPrepareActionMode(ActionMode mode, Menu menu) {
            List<AndroidMegaChatMessage> selected = adapter.getSelectedMessages();
            if(selected.size() == 0){
                menu.findItem(R.id.chat_cab_menu_edit).setVisible(false);
                menu.findItem(R.id.chat_cab_menu_copy).setVisible(false);
                menu.findItem(R.id.chat_cab_menu_delete).setVisible(false);
                menu.findItem(R.id.chat_cab_menu_forward).setVisible(false);
                menu.findItem(R.id.chat_cab_menu_download).setVisible(false);
                menu.findItem(R.id.chat_cab_menu_download_gallery).setVisible(false);
                menu.findItem(R.id.chat_cab_menu_share).setVisible(false);
                menu.findItem(R.id.chat_cab_menu_invite).setVisible(false);
                menu.findItem(R.id.chat_cab_menu_start_conversation).setVisible(false);
                importIcon.setVisible(false);

            }else {
                if((chatRoom.getOwnPrivilege()==MegaChatRoom.PRIV_RM||chatRoom.getOwnPrivilege()==MegaChatRoom.PRIV_RO) && !chatRoom.isPreview()){
                    logDebug("Chat without permissions || without preview");
                    boolean showCopy = true;
                    for (int i = 0; i < selected.size(); i++) {
                        MegaChatMessage msg = selected.get(i).getMessage();
                        if (msg.getType() == MegaChatMessage.TYPE_NODE_ATTACHMENT
                                || msg.getType() == MegaChatMessage.TYPE_CONTACT_ATTACHMENT
                                || msg.getType() == MegaChatMessage.TYPE_VOICE_CLIP
                                || (msg.getType() == MegaChatMessage.TYPE_CONTAINS_META && msg.getContainsMeta() != null
                                && msg.getContainsMeta().getType() == MegaChatContainsMeta.CONTAINS_META_GIPHY)) {
                            showCopy = false;
                            break;
                        }
                    }

                    menu.findItem(R.id.chat_cab_menu_edit).setVisible(false);
                    menu.findItem(R.id.chat_cab_menu_copy).setVisible(showCopy);
                    menu.findItem(R.id.chat_cab_menu_delete).setVisible(false);
                    menu.findItem(R.id.chat_cab_menu_forward).setVisible(false);
                    menu.findItem(R.id.chat_cab_menu_share).setVisible(false);
                    menu.findItem(R.id.chat_cab_menu_download).setVisible(false);
                    menu.findItem(R.id.chat_cab_menu_download_gallery).setVisible(false);
                    menu.findItem(R.id.chat_cab_menu_invite).setVisible(false);
                    menu.findItem(R.id.chat_cab_menu_start_conversation).setVisible(false);
                    importIcon.setVisible(false);
                }
                else{
                    logDebug("Chat with permissions or preview");
                    menu.findItem(R.id.chat_cab_menu_forward).setVisible(isOnline(chatActivity) && !chatC.isInAnonymousMode());
                    if (selected.size() == 1) {
                        if(hasMessagesRemoved(selected.get(0).getMessage()) || selected.get(0).isUploading()) {
                            menu.findItem(R.id.chat_cab_menu_edit).setVisible(false);
                            menu.findItem(R.id.chat_cab_menu_copy).setVisible(false);
                            menu.findItem(R.id.chat_cab_menu_delete).setVisible(false);
                            menu.findItem(R.id.chat_cab_menu_forward).setVisible(false);
                            menu.findItem(R.id.chat_cab_menu_share).setVisible(false);
                            menu.findItem(R.id.chat_cab_menu_invite).setVisible(false);
                            menu.findItem(R.id.chat_cab_menu_download).setVisible(false);
                            menu.findItem(R.id.chat_cab_menu_download_gallery).setVisible(false);
                            menu.findItem(R.id.chat_cab_menu_start_conversation).setVisible(false);
                            importIcon.setVisible(false);

                        }else if(selected.get(0).getMessage().getType()==MegaChatMessage.TYPE_NODE_ATTACHMENT) {
                            menu.findItem(R.id.chat_cab_menu_share).setShowAsAction(MenuItem.SHOW_AS_ACTION_ALWAYS);
                            menu.findItem(R.id.chat_cab_menu_share).setVisible(isOnline(chatActivity) && !chatC.isInAnonymousMode());
                            menu.findItem(R.id.chat_cab_menu_copy).setVisible(false);
                            menu.findItem(R.id.chat_cab_menu_edit).setVisible(false);
                            menu.findItem(R.id.chat_cab_menu_invite).setVisible(false);
                            menu.findItem(R.id.chat_cab_menu_start_conversation).setVisible(false);
                            menu.findItem(R.id.chat_cab_menu_delete).setVisible(selected.get(0).getMessage().getUserHandle() == myUserHandle &&
                                    selected.get(0).getMessage().isDeletable());
                            menu.findItem(R.id.chat_cab_menu_download).setVisible(isOnline(chatActivity) && !chatC.isInAnonymousMode());
                            menu.findItem(R.id.chat_cab_menu_download_gallery).setVisible(isOnline(chatActivity) &&
                                    !chatC.isInAnonymousMode() && isMsgImage(selected.get(0)));
                            importIcon.setVisible(isOnline(chatActivity) && !chatC.isInAnonymousMode() && selected.get(0).getMessage().getUserHandle() != myUserHandle);
                        }
                        else if(selected.get(0).getMessage().getType()==MegaChatMessage.TYPE_CONTACT_ATTACHMENT){
                            logDebug("TYPE_CONTACT_ATTACHMENT selected");

                            menu.findItem(R.id.chat_cab_menu_copy).setVisible(false);
                            menu.findItem(R.id.chat_cab_menu_edit).setVisible(false);
                            menu.findItem(R.id.chat_cab_menu_download).setVisible(false);
                            menu.findItem(R.id.chat_cab_menu_download_gallery).setVisible(false);
                            menu.findItem(R.id.chat_cab_menu_share).setVisible(false);

                            if (isOnline(chatActivity)) {
                                String userEmail = selected.get(0).getMessage().getUserEmail(0);
                                long userHandle = selected.get(0).getMessage().getUserHandle(0);
                                MegaUser contact = megaApi.getContact(userEmail);
                                if (contact != null && contact.getVisibility() == MegaUser.VISIBILITY_VISIBLE) {
                                    menu.findItem(R.id.chat_cab_menu_invite).setVisible(false);
                                    menu.findItem(R.id.chat_cab_menu_start_conversation).setVisible(chatRoom.isGroup() || userHandle != chatRoom.getPeerHandle(0));
                                } else {
                                    menu.findItem(R.id.chat_cab_menu_invite).setVisible(userHandle != myUserHandle);
                                    menu.findItem(R.id.chat_cab_menu_start_conversation).setVisible(false);
                                }
                            } else {
                                menu.findItem(R.id.chat_cab_menu_invite).setVisible(false);
                                menu.findItem(R.id.chat_cab_menu_start_conversation).setVisible(false);
                            }
                            menu.findItem(R.id.chat_cab_menu_delete).setVisible(selected.get(0).getMessage().getUserHandle() == myUserHandle &&
                                    selected.get(0).getMessage().isDeletable());
                            importIcon.setVisible(false);
                        }
                        else if(selected.get(0).getMessage().getType()==MegaChatMessage.TYPE_VOICE_CLIP){
                            logDebug("TYPE_VOICE_CLIP selected");
                            menu.findItem(R.id.chat_cab_menu_copy).setVisible(false);
                            menu.findItem(R.id.chat_cab_menu_edit).setVisible(false);
                            menu.findItem(R.id.chat_cab_menu_invite).setVisible(false);
                            menu.findItem(R.id.chat_cab_menu_start_conversation).setVisible(false);
                            menu.findItem(R.id.chat_cab_menu_share).setVisible(false);
                            menu.findItem(R.id.chat_cab_menu_delete).setVisible(selected.get(0).getMessage().getUserHandle() == myUserHandle &&
                                    selected.get(0).getMessage().isDeletable());
                            menu.findItem(R.id.chat_cab_menu_download).setVisible(false);
                            menu.findItem(R.id.chat_cab_menu_download_gallery).setVisible(false);
                            importIcon.setVisible(false);
                        }
                        else{
                            logDebug("Other type: " + selected.get(0).getMessage().getType());

                            MegaChatMessage messageSelected= megaChatApi.getMessage(idChat, selected.get(0).getMessage().getMsgId());
                            if(messageSelected == null){
                                messageSelected = megaChatApi.getMessage(idChat, selected.get(0).getMessage().getTempId());
                                if(messageSelected == null){
                                    menu.findItem(R.id.chat_cab_menu_edit).setVisible(false);
                                    menu.findItem(R.id.chat_cab_menu_copy).setVisible(false);
                                    menu.findItem(R.id.chat_cab_menu_delete).setVisible(false);
                                    menu.findItem(R.id.chat_cab_menu_forward).setVisible(false);
                                    menu.findItem(R.id.chat_cab_menu_download).setVisible(false);
                                    menu.findItem(R.id.chat_cab_menu_download_gallery).setVisible(false);
                                    importIcon.setVisible(false);
                                    return false;
                                }
                            }
                            menu.findItem(R.id.chat_cab_menu_invite).setVisible(false);
                            menu.findItem(R.id.chat_cab_menu_start_conversation).setVisible(false);
                            menu.findItem(R.id.chat_cab_menu_share).setVisible(false);

                            if (messageSelected.getType() == MegaChatMessage.TYPE_CONTAINS_META
                                    && messageSelected.getContainsMeta() != null
                                    && messageSelected.getContainsMeta().getType() == MegaChatContainsMeta.CONTAINS_META_GIPHY) {
                                menu.findItem(R.id.chat_cab_menu_copy).setVisible(false);
                            } else {
                                menu.findItem(R.id.chat_cab_menu_copy).setVisible(true);
                            }

                            int type = selected.get(0).getMessage().getType();

                            if(messageSelected.getUserHandle()==myUserHandle){
                                menu.findItem(R.id.chat_cab_menu_edit).setVisible(messageSelected.isEditable());
                                menu.findItem(R.id.chat_cab_menu_delete).setVisible(messageSelected.isDeletable());

                                if (!isOnline(chatActivity) || type == MegaChatMessage.TYPE_TRUNCATE||type == MegaChatMessage.TYPE_ALTER_PARTICIPANTS||type == MegaChatMessage.TYPE_CHAT_TITLE||type == MegaChatMessage.TYPE_PRIV_CHANGE||type == MegaChatMessage.TYPE_CALL_ENDED||type == MegaChatMessage.TYPE_CALL_STARTED) {
                                    menu.findItem(R.id.chat_cab_menu_forward).setVisible(false);
                                }
                                else{
                                    menu.findItem(R.id.chat_cab_menu_forward).setVisible(true);
                                }
                            }
                            else{
                                menu.findItem(R.id.chat_cab_menu_edit).setVisible(false);
                                menu.findItem(R.id.chat_cab_menu_delete).setVisible(false);
                                importIcon.setVisible(false);

                                if (chatC.isInAnonymousMode() || !isOnline(chatActivity) || type == MegaChatMessage.TYPE_TRUNCATE||type == MegaChatMessage.TYPE_ALTER_PARTICIPANTS||type == MegaChatMessage.TYPE_CHAT_TITLE||type == MegaChatMessage.TYPE_PRIV_CHANGE||type == MegaChatMessage.TYPE_CALL_ENDED||type == MegaChatMessage.TYPE_CALL_STARTED) {
                                    menu.findItem(R.id.chat_cab_menu_forward).setVisible(false);
                                }
                                else{
                                    menu.findItem(R.id.chat_cab_menu_forward).setVisible(true);
                                }
                            }
                            menu.findItem(R.id.chat_cab_menu_download).setVisible(false);
                            menu.findItem(R.id.chat_cab_menu_download_gallery).setVisible(false);

                            importIcon.setVisible(false);
                        }
                    }
                    else{
                        logDebug("Many items selected");
                        boolean isUploading = false;
                        boolean showDelete = true;
                        boolean showCopy = true;
                        boolean showForward = true;
                        boolean allNodeAttachments = true;
                        boolean allNodeImages = true;
                        boolean isRemoved = false;
                        boolean allNodeNonContacts = true;

                        menu.findItem(R.id.chat_cab_menu_share).setVisible(false);
                        menu.findItem(R.id.chat_cab_menu_invite).setVisible(false);
                        menu.findItem(R.id.chat_cab_menu_start_conversation).setVisible(false);

                        for(int i=0; i<selected.size();i++) {

                            if(hasMessagesRemoved(selected.get(i).getMessage())){
                                isRemoved = true;
                                break;
                            }

                            if (!isUploading) {
                                if (selected.get(i).isUploading()) {
                                    isUploading = true;
                                }
                            }

                            MegaChatMessage msg = selected.get(i).getMessage();

                            if (showCopy
                                    && (msg.getType() == MegaChatMessage.TYPE_NODE_ATTACHMENT
                                    || msg.getType() == MegaChatMessage.TYPE_CONTACT_ATTACHMENT
                                    || msg.getType() == MegaChatMessage.TYPE_VOICE_CLIP
                                    || (msg.getType() == MegaChatMessage.TYPE_CONTAINS_META && msg.getContainsMeta() != null
                                        && msg.getContainsMeta().getType() == MegaChatContainsMeta.CONTAINS_META_GIPHY))) {
                                showCopy = false;
                            }

                            if((showDelete) && ((msg.getUserHandle() != myUserHandle) || ((msg.getType() == MegaChatMessage.TYPE_NORMAL || msg.getType() == MegaChatMessage.TYPE_NODE_ATTACHMENT || msg.getType() == MegaChatMessage.TYPE_CONTACT_ATTACHMENT || msg.getType() == MegaChatMessage.TYPE_CONTAINS_META || msg.getType() == MegaChatMessage.TYPE_VOICE_CLIP) && (!(msg.isDeletable()))))){
                                showDelete = false;
                            }

                            if((showForward) &&(msg.getType() == MegaChatMessage.TYPE_TRUNCATE||msg.getType() == MegaChatMessage.TYPE_ALTER_PARTICIPANTS||msg.getType() == MegaChatMessage.TYPE_CHAT_TITLE||msg.getType() == MegaChatMessage.TYPE_PRIV_CHANGE||msg.getType() == MegaChatMessage.TYPE_CALL_ENDED||msg.getType() == MegaChatMessage.TYPE_CALL_STARTED)) {
                                showForward = false;
                            }

                            if ((allNodeAttachments) && (selected.get(i).getMessage().getType() != MegaChatMessage.TYPE_NODE_ATTACHMENT)){
                                allNodeAttachments = false;
                                allNodeImages = false;
                            }

                            if(allNodeImages && !isMsgImage(selected.get(i))){
                                allNodeImages = false;
                            }

                            if (allNodeNonContacts) {
                                if (selected.get(i).getMessage().getType() != MegaChatMessage.TYPE_CONTACT_ATTACHMENT) {
                                    allNodeNonContacts = false;
                                } else {
                                    MegaUser contact = megaApi.getContact(selected.get(i).getMessage().getUserEmail(0));
                                    if ((contact != null && contact.getVisibility() == MegaUser.VISIBILITY_VISIBLE) ||
                                            selected.get(i).getMessage().getUserHandle(0) == myUserHandle) {
                                        allNodeNonContacts = false;
                                    }
                                }
                            }
                    }

                        if (isUploading || isRemoved) {
                            menu.findItem(R.id.chat_cab_menu_copy).setVisible(false);
                            menu.findItem(R.id.chat_cab_menu_delete).setVisible(false);
                            menu.findItem(R.id.chat_cab_menu_edit).setVisible(false);
                            menu.findItem(R.id.chat_cab_menu_forward).setVisible(false);
                            menu.findItem(R.id.chat_cab_menu_download).setVisible(false);
                            menu.findItem(R.id.chat_cab_menu_download_gallery).setVisible(false);
                            menu.findItem(R.id.chat_cab_menu_invite).setVisible(false);
                            importIcon.setVisible(false);
                        }
                        else {
                            if (allNodeAttachments && isOnline(chatActivity)) {
                                if (chatC.isInAnonymousMode()) {
                                    menu.findItem(R.id.chat_cab_menu_download).setVisible(false);
                                    menu.findItem(R.id.chat_cab_menu_download_gallery).setVisible(false);
                                    menu.findItem(R.id.chat_cab_menu_share).setVisible(false);
                                    importIcon.setVisible(false);
                                } else {
                                    menu.findItem(R.id.chat_cab_menu_download).setVisible(true);
                                    menu.findItem(R.id.chat_cab_menu_download_gallery).setVisible(allNodeImages);
                                    menu.findItem(R.id.chat_cab_menu_share).setShowAsAction(MenuItem.SHOW_AS_ACTION_IF_ROOM);
                                    menu.findItem(R.id.chat_cab_menu_share).setVisible(true);
                                    importIcon.setVisible(true);
                                }
                            } else {
                                menu.findItem(R.id.chat_cab_menu_download).setVisible(false);
                                menu.findItem(R.id.chat_cab_menu_download_gallery).setVisible(false);
                                importIcon.setVisible(false);
                            }

                            menu.findItem(R.id.chat_cab_menu_edit).setVisible(false);
                            menu.findItem(R.id.chat_cab_menu_copy).setVisible(!chatC.isInAnonymousMode() && showCopy);
                            menu.findItem(R.id.chat_cab_menu_delete).setVisible(!chatC.isInAnonymousMode() && showDelete);
                            menu.findItem(R.id.chat_cab_menu_forward).setVisible((isOnline(chatActivity) &&
                                    !chatC.isInAnonymousMode()) && showForward);
                            menu.findItem(R.id.chat_cab_menu_invite).setVisible(allNodeNonContacts &&
                                    isOnline(chatActivity) && !chatC.isInAnonymousMode());
                        }
                    }
                }
            }
            return false;
        }
    }

    public boolean showSelectMenuItem(){
        if (adapter != null){
            return adapter.isMultipleSelect();
        }
        return false;
    }

    public void downloadNodeList(MegaNodeList nodeList) {
        nodeSaver.saveNodeLists(Collections.singletonList(nodeList), false, false, false, true,
                false);
    }

    public void saveNodesToGallery(List<MegaNode> nodes) {
        nodeSaver.saveNodes(nodes, false, false, false, true, true);
    }

    public void showConfirmationDeleteMessages(final ArrayList<AndroidMegaChatMessage> messages, final MegaChatRoom chat){
        logDebug("showConfirmationDeleteMessages");

        DialogInterface.OnClickListener dialogClickListener = new DialogInterface.OnClickListener() {
            @Override
            public void onClick(DialogInterface dialog, int which) {
                switch (which){
                    case DialogInterface.BUTTON_POSITIVE:
                        stopReproductions();
                        ChatController cC = new ChatController(chatActivity);
                        cC.deleteAndroidMessages(messages, chat);
                        break;
                    case DialogInterface.BUTTON_NEGATIVE:
                        //No button clicked
                        break;
                }
            }
        };

        MaterialAlertDialogBuilder builder = new MaterialAlertDialogBuilder(this, R.style.ThemeOverlay_Mega_MaterialAlertDialog);

        if(messages.size()==1){
            builder.setMessage(R.string.confirmation_delete_one_message);
        }
        else{
            builder.setMessage(R.string.confirmation_delete_several_messages);
        }
        builder.setPositiveButton(R.string.context_remove, dialogClickListener).setNegativeButton(R.string.general_cancel, dialogClickListener).show();
    }

    public void showConfirmationDeleteMessage(final long messageId, final long chatId){
        logDebug("showConfirmationDeleteMessage");

        DialogInterface.OnClickListener dialogClickListener = new DialogInterface.OnClickListener() {
            @Override
            public void onClick(DialogInterface dialog, int which) {
                switch (which){
                    case DialogInterface.BUTTON_POSITIVE:
                        ChatController cC = new ChatController(chatActivity);
                        cC.deleteMessageById(messageId, chatId);
                        break;
                    case DialogInterface.BUTTON_NEGATIVE:
                        //No button clicked
                        break;
                }
            }
        };

        MaterialAlertDialogBuilder builder = new MaterialAlertDialogBuilder(this, R.style.ThemeOverlay_Mega_MaterialAlertDialog);

        builder.setMessage(R.string.confirmation_delete_one_message);
        builder.setPositiveButton(R.string.context_remove, dialogClickListener)
                .setNegativeButton(R.string.general_cancel, dialogClickListener).show();
    }

    /*
     * Clear all selected items
     */
    private void clearSelections() {
        if(adapter.isMultipleSelect()){
            adapter.clearSelections();
        }
        updateActionModeTitle();
    }

    public void updateActionModeTitle() {
        try {
            if (actionMode != null) {
                if (adapter.getSelectedItemCount() == 0) {
                    actionMode.setTitle(getString(R.string.select_message_title).toUpperCase());
                } else {
                    actionMode.setTitle(adapter.getSelectedItemCount() + "");
                }
                actionMode.invalidate();
            }
        } catch (Exception e) {
            e.printStackTrace();
            logError("Invalidate error", e);
        }
    }

    /*
     * Disable selection
     */
    public void hideMultipleSelect() {
        if (adapter != null) {
            adapter.setMultipleSelect(false);
        }

        if (actionMode != null) {
            actionMode.finish();
        }
    }

    public void finishMultiselectionMode() {
        clearSelections();
        hideMultipleSelect();
    }

    private void checkActionMode(){
        if (adapter.isMultipleSelect() && actionMode != null) {
            actionMode.invalidate();
        }else{
            editingMessage = false;
        }
    }

    public void selectAll() {
        if (adapter != null) {
            if (adapter.isMultipleSelect()) {
                adapter.selectAll();
            } else {
                adapter.setMultipleSelect(true);
                adapter.selectAll();

                actionMode = startSupportActionMode(new ActionBarCallBack());
            }

            new Handler(Looper.getMainLooper()).post(() -> updateActionModeTitle());
        }
    }

    /**
     * Method for displaying feedback dialogue in a message.
     *
     * @param chatId      The chat ID.
     * @param megaMessage The message.
     * @param reaction    The reaction.
     */
    public void openInfoReactionBottomSheet(long chatId, AndroidMegaChatMessage megaMessage, String reaction) {
        if (chatRoom.getChatId() != chatId)
            return;

        showReactionBottomSheet(megaMessage, messages.indexOf(megaMessage), reaction);
    }

    public boolean isMultiselectOn() {
        return adapter != null && adapter.isMultipleSelect();
    }

    public void openReactionBottomSheet(long chatId, AndroidMegaChatMessage megaMessage) {
        if (chatRoom.getChatId() != chatId)
            return;

        int positionInMessages = messages.indexOf(megaMessage);
        showReactionBottomSheet(megaMessage, positionInMessages, null);
    }

    public void itemLongClick(int positionInAdapter) {
        int positionInMessages = positionInAdapter - 1;
        if (positionInMessages >= messages.size())
            return;

        AndroidMegaChatMessage m = messages.get(positionInMessages);
        if (adapter.isMultipleSelect() || m == null || m.isUploading() || m.getMessage().getStatus() == MegaChatMessage.STATUS_SERVER_REJECTED || m.getMessage().getStatus() == MegaChatMessage.STATUS_SENDING_MANUAL)
            return;

        int type = m.getMessage().getType();
        switch (type) {
            case MegaChatMessage.TYPE_NODE_ATTACHMENT:
            case MegaChatMessage.TYPE_CONTACT_ATTACHMENT:
            case MegaChatMessage.TYPE_VOICE_CLIP:
            case MegaChatMessage.TYPE_NORMAL:
                showGeneralChatMessageBottomSheet(m, positionInMessages);
                break;

            case MegaChatMessage.TYPE_CONTAINS_META:
                MegaChatContainsMeta meta = m.getMessage().getContainsMeta();
                if (meta == null || meta.getType() == MegaChatContainsMeta.CONTAINS_META_INVALID)
                    return;

                if (meta.getType() == MegaChatContainsMeta.CONTAINS_META_RICH_PREVIEW
                        || meta.getType() == MegaChatContainsMeta.CONTAINS_META_GEOLOCATION
                        || meta.getType() == MegaChatContainsMeta.CONTAINS_META_GIPHY) {
                    showGeneralChatMessageBottomSheet(m, positionInMessages);
                }
                break;
        }
    }

    private boolean isSelectableMessage(AndroidMegaChatMessage message) {
        if (message.getMessage().getStatus() == MegaChatMessage.STATUS_SERVER_REJECTED || message.getMessage().getStatus() == MegaChatMessage.STATUS_SENDING_MANUAL)
            return false;

        int type = message.getMessage().getType();
        switch (type) {
            case MegaChatMessage.TYPE_NODE_ATTACHMENT:
            case MegaChatMessage.TYPE_CONTACT_ATTACHMENT:
            case MegaChatMessage.TYPE_VOICE_CLIP:
            case MegaChatMessage.TYPE_NORMAL:
            case MegaChatMessage.TYPE_CONTAINS_META:
            case MegaChatMessage.TYPE_PUBLIC_HANDLE_CREATE:
            case MegaChatMessage.TYPE_PUBLIC_HANDLE_DELETE:
            case MegaChatMessage.TYPE_SET_PRIVATE_MODE:
                return true;
            default:
                return false;
        }
    }

    public void itemClick(int positionInAdapter, int [] screenPosition) {
        if(messages == null || messages.isEmpty()){
            logError("Messages null or empty");
            return;
        }
        int positionInMessages = positionInAdapter-1;

        if(positionInMessages < messages.size()){
            AndroidMegaChatMessage m = messages.get(positionInMessages);
            if (adapter.isMultipleSelect()) {
                logDebug("isMultipleSelect");
                if (!m.isUploading()) {
                    logDebug("isMultipleSelect - iNOTsUploading");
                    if (m.getMessage() != null) {
                        MegaChatContainsMeta meta = m.getMessage().getContainsMeta();
                        if (meta != null && meta.getType() == MegaChatContainsMeta.CONTAINS_META_INVALID) {
                        }else{
                            logDebug("Message id: " + m.getMessage().getMsgId());
                            logDebug("Timestamp: " + m.getMessage().getTimestamp());
                            if (isSelectableMessage(m)) {
                                adapter.toggleSelection(m.getMessage().getMsgId());
                                List<AndroidMegaChatMessage> messages = adapter.getSelectedMessages();
                                if (!messages.isEmpty()) {
                                    updateActionModeTitle();
                                }
                            }
                        }
                    }
                }
            }else{
                if(m!=null){
                    if(m.isUploading()){
                        showUploadingAttachmentBottomSheet(m, positionInMessages);
                    }else{
                        if (!ChatUtil.shouldBottomDialogBeDisplayed(m.getMessage())) {
                            return;
                        }

                        if((m.getMessage().getStatus()==MegaChatMessage.STATUS_SERVER_REJECTED)||(m.getMessage().getStatus()==MegaChatMessage.STATUS_SENDING_MANUAL)){
                            if(m.getMessage().getUserHandle()==megaChatApi.getMyUserHandle()) {
                                if (!(m.getMessage().isManagementMessage())) {
                                    logDebug("selected message handle: " + m.getMessage().getTempId());
                                    logDebug("selected message rowId: " + m.getMessage().getRowId());
                                    if ((m.getMessage().getStatus() == MegaChatMessage.STATUS_SERVER_REJECTED) || (m.getMessage().getStatus() == MegaChatMessage.STATUS_SENDING_MANUAL)) {
                                        logDebug("show not sent message panel");
                                        showMsgNotSentPanel(m, positionInMessages);
                                    }
                                }
                            }
                        }
                        else{
                            if(m.getMessage().getType()==MegaChatMessage.TYPE_NODE_ATTACHMENT){
                                MegaNodeList nodeList = m.getMessage().getMegaNodeList();
                                if(nodeList.size()==1){
                                    MegaNode node = chatC.authorizeNodeIfPreview(nodeList.get(0), chatRoom);
                                    if (MimeTypeList.typeForName(node.getName()).isImage()){
                                        if(node.hasPreview()){
                                            logDebug("Show full screen viewer");
                                            showFullScreenViewer(m.getMessage().getMsgId(), screenPosition);
                                        }
                                        else{
                                            logDebug("Image without preview - open with");
                                            openWith(this, node);
                                        }
                                    }
                                    else if (MimeTypeList.typeForName(node.getName()).isVideoReproducible()||MimeTypeList.typeForName(node.getName()).isAudio()){
                                        logDebug("isFile:isVideoReproducibleOrIsAudio");
                                        String mimeType = MimeTypeList.typeForName(node.getName()).getType();
                                        logDebug("FILE HANDLE: " + node.getHandle() + " TYPE: " + mimeType);

                                        Intent mediaIntent;
                                        boolean internalIntent;
                                        boolean opusFile = false;
                                        if (MimeTypeList.typeForName(node.getName()).isVideoNotSupported() || MimeTypeList.typeForName(node.getName()).isAudioNotSupported()){
                                            mediaIntent = new Intent(Intent.ACTION_VIEW);
                                            internalIntent=false;
                                            String[] s = node.getName().split("\\.");
                                            if (s != null && s.length > 1 && s[s.length-1].equals("opus")) {
                                                opusFile = true;
                                            }
                                        }
                                        else {
                                            logDebug("setIntentToAudioVideoPlayer");
                                            mediaIntent = getMediaIntent(this, node.getName());
                                            internalIntent=true;
                                        }
                                        logDebug("putExtra: screenPosition("+screenPosition+"), msgId("+m.getMessage().getMsgId()+"), chatId("+idChat+"), filename("+node.getName()+")");

                                        mediaIntent.putExtra("screenPosition", screenPosition);
                                        mediaIntent.putExtra("adapterType", FROM_CHAT);
                                        mediaIntent.putExtra(INTENT_EXTRA_KEY_IS_PLAYLIST, false);
                                        mediaIntent.putExtra("msgId", m.getMessage().getMsgId());
                                        mediaIntent.putExtra("chatId", idChat);
                                        mediaIntent.putExtra("FILENAME", node.getName());

                                        String localPath = getLocalFile(node);

                                        if (localPath != null){
                                            logDebug("localPath != null");

                                            File mediaFile = new File(localPath);
                                            //mediaIntent.setDataAndType(Uri.parse(localPath), mimeType);
                                            if (Build.VERSION.SDK_INT >= Build.VERSION_CODES.N && localPath.contains(Environment.getExternalStorageDirectory().getPath())) {
                                                logDebug("FileProviderOption");
                                                Uri mediaFileUri = FileProvider.getUriForFile(this, "mega.privacy.android.app.providers.fileprovider", mediaFile);
                                                if(mediaFileUri==null){
                                                    logDebug("ERROR:NULLmediaFileUri");
                                                    showSnackbar(SNACKBAR_TYPE, getString(R.string.general_text_error), -1);
                                                }
                                                else{
                                                    mediaIntent.setDataAndType(mediaFileUri, MimeTypeList.typeForName(node.getName()).getType());
                                                }
                                            }else{
                                                Uri mediaFileUri = Uri.fromFile(mediaFile);
                                                if(mediaFileUri==null){
                                                    logError("ERROR:NULLmediaFileUri");
                                                    showSnackbar(SNACKBAR_TYPE, getString(R.string.general_text_error), -1);
                                                }
                                                else{
                                                    mediaIntent.setDataAndType(mediaFileUri, MimeTypeList.typeForName(node.getName()).getType());
                                                }
                                            }
                                            mediaIntent.addFlags(Intent.FLAG_GRANT_READ_URI_PERMISSION);
                                        }else {
                                            logDebug("localPathNULL");
                                            if (isOnline(this)){
                                                if (megaApi.httpServerIsRunning() == 0) {
                                                    logDebug("megaApi.httpServerIsRunning() == 0");
                                                    megaApi.httpServerStart();
                                                    mediaIntent.putExtra(INTENT_EXTRA_KEY_NEED_STOP_HTTP_SERVER, true);
                                                }
                                                else{
                                                    logWarning("ERROR:httpServerAlreadyRunning");
                                                }

                                                ActivityManager.MemoryInfo mi = new ActivityManager.MemoryInfo();
                                                ActivityManager activityManager = (ActivityManager) this.getSystemService(Context.ACTIVITY_SERVICE);
                                                activityManager.getMemoryInfo(mi);

                                                if(mi.totalMem>BUFFER_COMP){
                                                    logDebug("Total mem: " + mi.totalMem + " allocate 32 MB");
                                                    megaApi.httpServerSetMaxBufferSize(MAX_BUFFER_32MB);
                                                }else{
                                                    logDebug("Total mem: " + mi.totalMem + " allocate 16 MB");
                                                    megaApi.httpServerSetMaxBufferSize(MAX_BUFFER_16MB);
                                                }

                                                String url = megaApi.httpServerGetLocalLink(node);
                                                if(url!=null){
                                                    logDebug("URL generated: " + url);
                                                    Uri parsedUri = Uri.parse(url);
                                                    if(parsedUri!=null){
                                                        logDebug("parsedUri!=null ---> " + parsedUri);
                                                        mediaIntent.setDataAndType(parsedUri, mimeType);
                                                    }else{
                                                        logError("ERROR:httpServerGetLocalLink");
                                                        showSnackbar(SNACKBAR_TYPE, getString(R.string.general_text_error), -1);
                                                    }
                                                }else{
                                                    logError("ERROR:httpServerGetLocalLink");
                                                    showSnackbar(SNACKBAR_TYPE, getString(R.string.general_text_error), -1);
                                                }
                                            }
                                            else {
                                                showSnackbar(SNACKBAR_TYPE, getString(R.string.error_server_connection_problem)+". "+ getString(R.string.no_network_connection_on_play_file), -1);
                                            }
                                        }
                                        mediaIntent.putExtra("HANDLE", node.getHandle());
                                        if (opusFile){
                                            logDebug("opusFile ");
                                            mediaIntent.setDataAndType(mediaIntent.getData(), "audio/*");
                                        }

                                        if(internalIntent || isIntentAvailable(this, mediaIntent)){
                                            startActivity(mediaIntent);
                                        } else {
                                            openWith(this, node);
                                        }
                                        overridePendingTransition(0,0);
                                        if (adapter != null) {
                                            adapter.setNodeAttachmentVisibility(false, holder_imageDrag, positionInMessages);
                                        }

                                    }else if (MimeTypeList.typeForName(node.getName()).isPdf()){

                                        logDebug("isFile:isPdf");
                                        String mimeType = MimeTypeList.typeForName(node.getName()).getType();
                                        logDebug("FILE HANDLE: " + node.getHandle() + " TYPE: " + mimeType);
                                        Intent pdfIntent = new Intent(this, PdfViewerActivityLollipop.class);
                                        pdfIntent.putExtra("inside", true);
                                        pdfIntent.putExtra("adapterType", FROM_CHAT);
                                        pdfIntent.putExtra("msgId", m.getMessage().getMsgId());
                                        pdfIntent.putExtra("chatId", idChat);

                                        String localPath = getLocalFile(node);

                                        if (localPath != null){
                                            File mediaFile = new File(localPath);
                                            if (Build.VERSION.SDK_INT >= Build.VERSION_CODES.N && localPath.contains(Environment.getExternalStorageDirectory().getPath())) {
                                                logDebug("FileProviderOption");
                                                Uri mediaFileUri = FileProvider.getUriForFile(this, "mega.privacy.android.app.providers.fileprovider", mediaFile);
                                                if(mediaFileUri==null){
                                                    logError("ERROR:NULLmediaFileUri");
                                                    showSnackbar(SNACKBAR_TYPE, getString(R.string.general_text_error), -1);
                                                }
                                                else{
                                                    pdfIntent.setDataAndType(mediaFileUri, MimeTypeList.typeForName(node.getName()).getType());
                                                }
                                            }
                                            else{
                                                Uri mediaFileUri = Uri.fromFile(mediaFile);
                                                if(mediaFileUri==null){
                                                    logError("ERROR:NULLmediaFileUri");
                                                    showSnackbar(SNACKBAR_TYPE, getString(R.string.general_text_error), -1);
                                                }
                                                else{
                                                    pdfIntent.setDataAndType(mediaFileUri, MimeTypeList.typeForName(node.getName()).getType());
                                                }
                                            }
                                            pdfIntent.addFlags(Intent.FLAG_GRANT_READ_URI_PERMISSION);
                                        }
                                        else {
                                            logWarning("localPathNULL");
                                            if (isOnline(this)){
                                                if (megaApi.httpServerIsRunning() == 0) {
                                                    megaApi.httpServerStart();
                                                    pdfIntent.putExtra(INTENT_EXTRA_KEY_NEED_STOP_HTTP_SERVER, true);
                                                }
                                                else{
                                                    logError("ERROR:httpServerAlreadyRunning");
                                                }
                                                ActivityManager.MemoryInfo mi = new ActivityManager.MemoryInfo();
                                                ActivityManager activityManager = (ActivityManager) this.getSystemService(Context.ACTIVITY_SERVICE);
                                                activityManager.getMemoryInfo(mi);
                                                if(mi.totalMem>BUFFER_COMP){
                                                    logDebug("Total mem: " + mi.totalMem + " allocate 32 MB");
                                                    megaApi.httpServerSetMaxBufferSize(MAX_BUFFER_32MB);
                                                }
                                                else{
                                                    logDebug("Total mem: " + mi.totalMem + " allocate 16 MB");
                                                    megaApi.httpServerSetMaxBufferSize(MAX_BUFFER_16MB);
                                                }
                                                String url = megaApi.httpServerGetLocalLink(node);
                                                if(url!=null){
                                                    logDebug("URL generated: " + url);
                                                    Uri parsedUri = Uri.parse(url);
                                                    if(parsedUri!=null){
                                                        pdfIntent.setDataAndType(parsedUri, mimeType);
                                                    }
                                                    else{
                                                        logError("ERROR:httpServerGetLocalLink");
                                                        showSnackbar(SNACKBAR_TYPE, getString(R.string.general_text_error), -1);
                                                    }
                                                }
                                                else{
                                                    logError("ERROR:httpServerGetLocalLink");
                                                    showSnackbar(SNACKBAR_TYPE, getString(R.string.general_text_error), -1);
                                                }
                                            }
                                            else {
                                                showSnackbar(SNACKBAR_TYPE, getString(R.string.error_server_connection_problem)+". "+ getString(R.string.no_network_connection_on_play_file), -1);
                                            }
                                        }
                                        pdfIntent.putExtra("HANDLE", node.getHandle());

                                        if (isIntentAvailable(this, pdfIntent)) {
                                            startActivity(pdfIntent);
                                        } else {
                                            logWarning("noAvailableIntent");
                                            openWith(this, node);
                                        }
                                        overridePendingTransition(0,0);
                                    } else if (MimeTypeList.typeForName(node.getName()).isOpenableTextFile(node.getSize())) {
                                        manageTextFileIntent(this, m.getMessage().getMsgId(), idChat);
                                    } else {
                                        logDebug("NOT Image, pdf, audio or video - show node attachment panel for one node");
                                        openWith(this, node);
                                    }
                                }
                            }
                            else if(m.getMessage().getType()==MegaChatMessage.TYPE_CONTACT_ATTACHMENT){
                                logDebug("show contact attachment panel");
                                if (!isOnline(this)) {
                                    //No shown - is not possible to know is it already contact or not - megaApi not working
                                    showSnackbar(SNACKBAR_TYPE, getString(R.string.error_server_connection_problem), MEGACHAT_INVALID_HANDLE);
                                } else if (!chatC.isInAnonymousMode()) {
                                    if (m.getMessage().getUsersCount() < 1)
                                        return;

                                    if(m.getMessage().getUsersCount() > 1){
                                        ContactUtil.openContactAttachmentActivity(this, idChat, m.getMessage().getMsgId());
                                        return;
                                    }

                                    if (m.getMessage().getUserHandle(0) != megaChatApi.getMyUserHandle()) {
                                        String email = m.getMessage().getUserEmail(0);
                                        MegaUser contact = megaApi.getContact(email);

                                        if (contact != null && contact.getVisibility() == MegaUser.VISIBILITY_VISIBLE) {
                                            ContactUtil.openContactInfoActivity(this, email);
                                        } else {
                                            String text = getString(R.string.user_is_not_contact, converterShortCodes(getNameContactAttachment(m.getMessage())));
                                            showSnackbar(INVITE_CONTACT_TYPE, text, MEGACHAT_INVALID_HANDLE, m.getMessage().getUserEmail(0));
                                        }
                                    }
                                }
                            }
                            else if (m.getMessage().getType() == MegaChatMessage.TYPE_CONTAINS_META) {
                                MegaChatContainsMeta meta = m.getMessage().getContainsMeta();
                                if (meta == null || meta.getType() == MegaChatContainsMeta.CONTAINS_META_INVALID)
                                    return;
                                String url = null;
                                if (meta.getType() == MegaChatContainsMeta.CONTAINS_META_RICH_PREVIEW) {
                                    url = meta.getRichPreview().getUrl();

                                    if (isMEGALinkAndRequiresTransferSession(this, url)) {
                                        return;
                                    }
                                } else if (meta.getType() == MegaChatContainsMeta.CONTAINS_META_GEOLOCATION) {
                                    url = m.getMessage().getContent();
                                    MegaChatGeolocation location = meta.getGeolocation();
                                    if (location != null) {
                                        float latitude = location.getLatitude();
                                        float longitude = location.getLongitude();
                                        List<Address> addresses = getAddresses(this, latitude, longitude);
                                        if (addresses != null && !addresses.isEmpty()) {
                                            String address = addresses.get(0).getAddressLine(0);
                                            if (address != null) {
                                                url = "geo:" + latitude + "," + longitude + "?q=" + Uri.encode(address);
                                            }
                                        }
                                    }
                                }

                                if (url == null) return;

                                Intent browserIntent = new Intent(Intent.ACTION_VIEW, Uri.parse(url));

                                if (isIntentAvailable(this, browserIntent)) {
                                    startActivity(browserIntent);
                                } else {
                                    showSnackbar(SNACKBAR_TYPE, getString(R.string.intent_not_available_location), MEGACHAT_INVALID_HANDLE);
                                }
                            } else if(m.getMessage().getType() == MegaChatMessage.TYPE_NORMAL ){
                                AndroidMegaRichLinkMessage richLinkMessage = m.getRichLinkMessage();
                                if(richLinkMessage != null){
                                    String url = richLinkMessage.getUrl();
                                    if (richLinkMessage.isChat()) {
                                        logDebug("Link clicked");
                                        megaChatApi.checkChatLink(url, new LoadPreviewListener(ChatActivityLollipop.this, ChatActivityLollipop.this, CHECK_LINK_TYPE_UNKNOWN_LINK));
                                    } else {
                                        openMegaLink(url, richLinkMessage.getNode() != null ? richLinkMessage.getNode().isFile() : richLinkMessage.isFile());
                                    }
                                }

                            }
                        }
                    }
                }
            }
        }else{
            logDebug("DO NOTHING: Position (" + positionInMessages + ") is more than size in messages (size: " + messages.size() + ")");
        }
    }

    public void loadChatLink(String link){
        logDebug("Open new chat room");
        Intent intentOpenChat = new Intent(this, ChatActivityLollipop.class);
        intentOpenChat.setAction(ACTION_OPEN_CHAT_LINK);
        intentOpenChat.setData(Uri.parse(link));
        this.startActivity(intentOpenChat);
    }

    public void showFullScreenViewer(long msgId, int[] screenPosition){
        logDebug("showFullScreenViewer");
        int position = 0;
        boolean positionFound = false;
        List<Long> ids = new ArrayList<>();
        for(int i=0; i<messages.size();i++){
            AndroidMegaChatMessage androidMessage = messages.get(i);
            if(!androidMessage.isUploading()){
                MegaChatMessage msg = androidMessage.getMessage();

                if(msg.getType()==MegaChatMessage.TYPE_NODE_ATTACHMENT){
                    ids.add(msg.getMsgId());

                    if(msg.getMsgId()==msgId){
                        positionFound=true;
                    }
                    if(!positionFound){
                        MegaNodeList nodeList = msg.getMegaNodeList();
                        if(nodeList.size()==1){
                            MegaNode node = nodeList.get(0);
                            if(MimeTypeList.typeForName(node.getName()).isImage()){
                                position++;
                            }
                        }
                    }
                }
            }
        }

        Intent intent = new Intent(this, ChatFullScreenImageViewer.class);
        intent.putExtra("position", position);
        intent.putExtra("chatId", idChat);
        intent.putExtra("screenPosition", screenPosition);
        long[] array = new long[ids.size()];
        for(int i = 0; i < ids.size(); i++) {
            array[i] = ids.get(i);
        }
        intent.putExtra("messageIds", array);
        startActivity(intent);
        overridePendingTransition(0,0);
        if (adapter !=  null) {
            adapter.setNodeAttachmentVisibility(false, holder_imageDrag, position);
        }
    }

    @Override
    public void onChatRoomUpdate(MegaChatApiJava api, MegaChatRoom chat) {
        logDebug("onChatRoomUpdate!");
        this.chatRoom = chat;
        if (adapter != null) {
            adapter.updateChatRoom(chatRoom);
        }

        if(chat.hasChanged(MegaChatRoom.CHANGE_TYPE_CLOSED)){
            logDebug("CHANGE_TYPE_CLOSED for the chat: " + chat.getChatId());
            int permission = chat.getOwnPrivilege();
            logDebug("Permissions for the chat: " + permission);

            if(chat.isPreview()){
                if(permission==MegaChatRoom.PRIV_RM){
                    //Show alert to user
                    showSnackbar(SNACKBAR_TYPE, getString(R.string.alert_invalid_preview), -1);
                }
            }
            else{
                //Hide field to write
                joiningOrLeaving = false;
                setChatSubtitle();
                supportInvalidateOptionsMenu();
            }
        }
        else if(chat.hasChanged(MegaChatRoom.CHANGE_TYPE_STATUS)){
            logDebug("CHANGE_TYPE_STATUS for the chat: " + chat.getChatId());
            if(!(chatRoom.isGroup())){
                long userHandle = chatRoom.getPeerHandle(0);
                setStatus(userHandle);
            }
        }
        else if(chat.hasChanged(MegaChatRoom.CHANGE_TYPE_PARTICIPANTS)){
            logDebug("CHANGE_TYPE_PARTICIPANTS for the chat: " + chat.getChatId());
            setChatSubtitle();
        }
        else if(chat.hasChanged(MegaChatRoom.CHANGE_TYPE_OWN_PRIV)){
            logDebug("CHANGE_TYPE_OWN_PRIV for the chat: " + chat.getChatId());
            setChatSubtitle();
            supportInvalidateOptionsMenu();
        }
        else if(chat.hasChanged(MegaChatRoom.CHANGE_TYPE_TITLE)){
            updateTitle();
        }
        else if(chat.hasChanged(MegaChatRoom.CHANGE_TYPE_USER_STOP_TYPING)){
            logDebug("CHANGE_TYPE_USER_STOP_TYPING for the chat: " + chat.getChatId());

            long userHandleTyping = chat.getUserTyping();

            if(userHandleTyping==megaChatApi.getMyUserHandle()){
                return;
            }

            if(usersTypingSync==null){
                return;
            }

            //Find the item
            boolean found = false;
            for(UserTyping user : usersTypingSync) {
                if(user.getParticipantTyping().getHandle() == userHandleTyping) {
                    logDebug("Found user typing!");
                    usersTypingSync.remove(user);
                    found=true;
                    break;
                }
            }

            if(!found){
                logDebug("CHANGE_TYPE_USER_STOP_TYPING: Not found user typing");
            }
            else{
                updateUserTypingFromNotification();
            }

        }
        else if(chat.hasChanged(MegaChatRoom.CHANGE_TYPE_USER_TYPING)){
            logDebug("CHANGE_TYPE_USER_TYPING for the chat: " + chat.getChatId());
            if(chat!=null){

                long userHandleTyping = chat.getUserTyping();

                if(userHandleTyping==megaChatApi.getMyUserHandle()){
                    return;
                }

                if(usersTyping==null){
                    usersTyping = new ArrayList<>();
                    usersTypingSync = Collections.synchronizedList(usersTyping);
                }

                //Find if any notification arrives previously
                if(usersTypingSync.size()<=0){
                    logDebug("No more users writing");
                    MegaChatParticipant participantTyping = new MegaChatParticipant(userHandleTyping);
                    UserTyping currentUserTyping = new UserTyping(participantTyping);

                    String nameTyping = chatC.getParticipantFirstName(userHandleTyping);

                    logDebug("userHandleTyping: " + userHandleTyping);

                    if (isTextEmpty(nameTyping)) {
                        nameTyping = getString(R.string.transfer_unknown);
                    }

                    participantTyping.setFirstName(nameTyping);

                    userTypingTimeStamp = System.currentTimeMillis()/1000;
                    currentUserTyping.setTimeStampTyping(userTypingTimeStamp);

                    usersTypingSync.add(currentUserTyping);

                    String userTyping =  getResources().getQuantityString(R.plurals.user_typing, 1, toCDATA(usersTypingSync.get(0).getParticipantTyping().getFirstName()));
                    userTyping = userTyping.replace("[A]", "<font color=\'#8d8d94\'>");
                    userTyping = userTyping.replace("[/A]", "</font>");
                    userTypingText.setText(HtmlCompat.fromHtml(userTyping, HtmlCompat.FROM_HTML_MODE_LEGACY));

                    userTypingLayout.setVisibility(View.VISIBLE);
                }
                else{
                    logDebug("More users writing or the same in different timestamp");

                    //Find the item
                    boolean found = false;
                    for(UserTyping user : usersTypingSync) {
                        if(user.getParticipantTyping().getHandle() == userHandleTyping) {
                            logDebug("Found user typing!");
                            userTypingTimeStamp = System.currentTimeMillis()/1000;
                            user.setTimeStampTyping(userTypingTimeStamp);
                            found=true;
                            break;
                        }
                    }

                    if(!found){
                        logDebug("It's a new user typing");
                        MegaChatParticipant participantTyping = new MegaChatParticipant(userHandleTyping);
                        UserTyping currentUserTyping = new UserTyping(participantTyping);

                        String nameTyping = chatC.getParticipantFirstName(userHandleTyping);
                        if (isTextEmpty(nameTyping)) {
                            nameTyping = getString(R.string.transfer_unknown);
                        }

                        participantTyping.setFirstName(nameTyping);

                        userTypingTimeStamp = System.currentTimeMillis()/1000;
                        currentUserTyping.setTimeStampTyping(userTypingTimeStamp);

                        usersTypingSync.add(currentUserTyping);

                        //Show the notification
                        String userTyping;
                        int size = usersTypingSync.size();
                        switch (size) {
                            case 1:
                                userTyping = getResources().getQuantityString(R.plurals.user_typing, 1, usersTypingSync.get(0).getParticipantTyping().getFirstName());
                                userTyping = toCDATA(userTyping);
                                break;

                            case 2:
                                userTyping = getResources().getQuantityString(R.plurals.user_typing, 2, usersTypingSync.get(0).getParticipantTyping().getFirstName() + ", " + usersTypingSync.get(1).getParticipantTyping().getFirstName());
                                userTyping = toCDATA(userTyping);
                                break;

                            default:
                                String names = usersTypingSync.get(0).getParticipantTyping().getFirstName() + ", " + usersTypingSync.get(1).getParticipantTyping().getFirstName();
                                userTyping = String.format(getString(R.string.more_users_typing), toCDATA(names));
                                break;
                        }

                        userTyping = userTyping.replace("[A]", "<font color=\'#8d8d94\'>");
                        userTyping = userTyping.replace("[/A]", "</font>");

                        userTypingText.setText(HtmlCompat.fromHtml(userTyping, HtmlCompat.FROM_HTML_MODE_LEGACY));
                        userTypingLayout.setVisibility(View.VISIBLE);
                    }
                }

                int interval = 5000;
                IsTypingRunnable runnable = new IsTypingRunnable(userTypingTimeStamp, userHandleTyping);
                handlerReceive = new Handler();
                handlerReceive.postDelayed(runnable, interval);
            }
        }
        else if(chat.hasChanged(MegaChatRoom.CHANGE_TYPE_ARCHIVE)){
            logDebug("CHANGE_TYPE_ARCHIVE for the chat: " + chat.getChatId());
            setChatSubtitle();
        }
        else if(chat.hasChanged(MegaChatRoom.CHANGE_TYPE_CHAT_MODE)){
            logDebug("CHANGE_TYPE_CHAT_MODE for the chat: " + chat.getChatId());
        }
        else if(chat.hasChanged(MegaChatRoom.CHANGE_TYPE_UPDATE_PREVIEWERS)){
            logDebug("CHANGE_TYPE_UPDATE_PREVIEWERS for the chat: " + chat.getChatId());
            setPreviewersView();
        }
        else if (chat.hasChanged(MegaChatRoom.CHANGE_TYPE_RETENTION_TIME)) {
            logDebug("CHANGE_TYPE_RETENTION_TIME for the chat: " + chat.getChatId());
            Intent intentRetentionTime = new Intent(ACTION_UPDATE_RETENTION_TIME);
            intentRetentionTime.putExtra(RETENTION_TIME, chat.getRetentionTime());
            MegaApplication.getInstance().sendBroadcast(intentRetentionTime);
        }
    }

    void setPreviewersView () {
        if(chatRoom.getNumPreviewers()>0){
            observersNumberText.setText(chatRoom.getNumPreviewers()+"");
            observersLayout.setVisibility(View.VISIBLE);
        }
        else{
            observersLayout.setVisibility(View.GONE);
        }
    }

    private class IsTypingRunnable implements Runnable{

        long timeStamp;
        long userHandleTyping;

        public IsTypingRunnable(long timeStamp, long userHandleTyping) {
            this.timeStamp = timeStamp;
            this.userHandleTyping = userHandleTyping;
        }

        @Override
        public void run() {
            logDebug("Run off notification typing");
            long timeNow = System.currentTimeMillis()/1000;
            if ((timeNow - timeStamp) > 4){
                logDebug("Remove user from the list");

                boolean found = false;
                for(UserTyping user : usersTypingSync) {
                    if(user.getTimeStampTyping() == timeStamp) {
                        if(user.getParticipantTyping().getHandle() == userHandleTyping) {
                            logDebug("Found user typing in runnable!");
                            usersTypingSync.remove(user);
                            found=true;
                            break;
                        }
                    }
                }

                if(!found){
                    logDebug("Not found user typing in runnable!");
                }

                updateUserTypingFromNotification();
            }
        }
    }

    public void updateUserTypingFromNotification(){
        logDebug("updateUserTypingFromNotification");

        int size = usersTypingSync.size();
        logDebug("Size of typing: " + size);
        switch (size){
            case 0:{
                userTypingLayout.setVisibility(View.GONE);
                break;
            }
            case 1:{
                String userTyping = getResources().getQuantityString(R.plurals.user_typing, 1, usersTypingSync.get(0).getParticipantTyping().getFirstName());
                userTyping = toCDATA(userTyping);
                userTyping = userTyping.replace("[A]", "<font color=\'#8d8d94\'>");
                userTyping = userTyping.replace("[/A]", "</font>");

                Spanned result = null;
                if (android.os.Build.VERSION.SDK_INT >= android.os.Build.VERSION_CODES.N) {
                    result = Html.fromHtml(userTyping,Html.FROM_HTML_MODE_LEGACY);
                } else {
                    result = Html.fromHtml(userTyping);
                }

                userTypingText.setText(result);
                break;
            }
            case 2:{
                String userTyping = getResources().getQuantityString(R.plurals.user_typing, 2, usersTypingSync.get(0).getParticipantTyping().getFirstName()+", "+usersTypingSync.get(1).getParticipantTyping().getFirstName());
                userTyping = toCDATA(userTyping);
                userTyping = userTyping.replace("[A]", "<font color=\'#8d8d94\'>");
                userTyping = userTyping.replace("[/A]", "</font>");

                Spanned result = null;
                if (android.os.Build.VERSION.SDK_INT >= android.os.Build.VERSION_CODES.N) {
                    result = Html.fromHtml(userTyping,Html.FROM_HTML_MODE_LEGACY);
                } else {
                    result = Html.fromHtml(userTyping);
                }

                userTypingText.setText(result);
                break;
            }
            default:{
                String names = usersTypingSync.get(0).getParticipantTyping().getFirstName()+", "+usersTypingSync.get(1).getParticipantTyping().getFirstName();
                String userTyping = String.format(getString(R.string.more_users_typing), toCDATA(names));

                userTyping = userTyping.replace("[A]", "<font color=\'#8d8d94\'>");
                userTyping = userTyping.replace("[/A]", "</font>");

                Spanned result = null;
                if (android.os.Build.VERSION.SDK_INT >= android.os.Build.VERSION_CODES.N) {
                    result = Html.fromHtml(userTyping,Html.FROM_HTML_MODE_LEGACY);
                } else {
                    result = Html.fromHtml(userTyping);
                }

                userTypingText.setText(result);
                break;
            }
        }
    }

    public void setRichLinkInfo(long msgId, AndroidMegaRichLinkMessage richLinkMessage){
        logDebug("setRichLinkInfo");

        int indexToChange = -1;
        ListIterator<AndroidMegaChatMessage> itr = messages.listIterator(messages.size());

        // Iterate in reverse.
        while(itr.hasPrevious()) {
            AndroidMegaChatMessage messageToCheck = itr.previous();

            if(!messageToCheck.isUploading()){
                if(messageToCheck.getMessage().getMsgId()==msgId){
                    indexToChange = itr.nextIndex();
                    logDebug("Found index to change: " + indexToChange);
                    break;
                }
            }
        }

        if(indexToChange!=-1){

            AndroidMegaChatMessage androidMsg = messages.get(indexToChange);

            androidMsg.setRichLinkMessage(richLinkMessage);

            try{
                if(adapter!=null){
                    adapter.notifyItemChanged(indexToChange+1);
                }
            }
            catch(IllegalStateException e){
                logError("IllegalStateException: do not update adapter", e);
            }

        }
        else{
            logError("Error, rich link message not found!!");
        }
    }

    public void setRichLinkImage(long msgId){
        logDebug("setRichLinkImage");

        int indexToChange = -1;
        ListIterator<AndroidMegaChatMessage> itr = messages.listIterator(messages.size());

        // Iterate in reverse.
        while(itr.hasPrevious()) {
            AndroidMegaChatMessage messageToCheck = itr.previous();

            if(!messageToCheck.isUploading()){
                if(messageToCheck.getMessage().getMsgId()==msgId){
                    indexToChange = itr.nextIndex();
                    logDebug("Found index to change: " + indexToChange);
                    break;
                }
            }
        }

        if(indexToChange!=-1){

            if(adapter!=null){
                adapter.notifyItemChanged(indexToChange+1);
            }
        }
        else{
            logError("Error, rich link message not found!!");
        }
    }

    public int checkMegaLink(MegaChatMessage msg){

        //Check if it is a MEGA link
        if (msg.getType() != MegaChatMessage.TYPE_NORMAL || msg.getContent() == null) return -1;

        String link = extractMegaLink(msg.getContent());

        if (isChatLink(link)) {
            ChatLinkInfoListener listener = new ChatLinkInfoListener(this, msg.getMsgId(), megaApi);
            megaChatApi.checkChatLink(link, listener);

            return MEGA_CHAT_LINK;
        }

        if (link == null || megaApi == null || megaApi.getRootNode() == null) return -1;

        logDebug("The link was found");

        ChatLinkInfoListener listener = null;
        if (isFileLink(link)) {
            logDebug("isFileLink");
            listener = new ChatLinkInfoListener(this, msg.getMsgId(), megaApi);
            megaApi.getPublicNode(link, listener);
            return MEGA_FILE_LINK;
        } else {
            logDebug("isFolderLink");

            MegaApiAndroid megaApiFolder = getLocalMegaApiFolder();
            listener = new ChatLinkInfoListener(this, msg.getMsgId(), megaApi, megaApiFolder);
            megaApiFolder.loginToFolder(link, listener);
            return MEGA_FOLDER_LINK;
        }
    }

    @Override
    public void onMessageLoaded(MegaChatApiJava api, MegaChatMessage msg) {

        if (msg != null) {
            logDebug("STATUS: " + msg.getStatus());
            logDebug("TEMP ID: " + msg.getTempId());
            logDebug("FINAL ID: " + msg.getMsgId());
            logDebug("TIMESTAMP: " + msg.getTimestamp());
            logDebug("TYPE: " + msg.getType());

            if(messages!=null){
                logDebug("Messages size: "+messages.size());
            }

            if(msg.isDeleted()){
                logDebug("DELETED MESSAGE!!!!");
                numberToLoad--;
                return;
            }

            if(msg.isEdited()){
                logDebug("EDITED MESSAGE!!!!");
            }

            if(msg.getType()==MegaChatMessage.TYPE_REVOKE_NODE_ATTACHMENT) {
                logDebug("TYPE_REVOKE_NODE_ATTACHMENT MESSAGE!!!!");
                numberToLoad--;
                return;
            }

            checkMegaLink(msg);

            if(msg.getType()==MegaChatMessage.TYPE_NODE_ATTACHMENT){
                logDebug("TYPE_NODE_ATTACHMENT MESSAGE!!!!");
            }

            if(msg.getStatus()==MegaChatMessage.STATUS_SERVER_REJECTED){
                logDebug("STATUS_SERVER_REJECTED " + msg.getStatus());
            }

            if(msg.getStatus()==MegaChatMessage.STATUS_SENDING_MANUAL){

                logDebug("STATUS_SENDING_MANUAL: Getting messages not sent!!!: " + msg.getStatus());
                AndroidMegaChatMessage androidMsg = new AndroidMegaChatMessage(msg);

                if(msg.isEdited()){
                    logDebug("MESSAGE EDITED");

                    if(!noMoreNoSentMessages){
                        logDebug("NOT noMoreNoSentMessages");
                        addInBufferSending(androidMsg);
                    }else{
                        logDebug("Try to recover the initial msg");
                        if(msg.getMsgId()!=-1){
                            MegaChatMessage notEdited = megaChatApi.getMessage(idChat, msg.getMsgId());
                            logDebug("Content not edited");
                            AndroidMegaChatMessage androidMsgNotEdited = new AndroidMegaChatMessage(notEdited);
                            int returnValue = modifyMessageReceived(androidMsgNotEdited, false);
                            if(returnValue!=-1){
                                logDebug("Message " + returnValue + " modified!");
                            }
                        }

                        appendMessageAnotherMS(androidMsg);
                    }
                }
                else{
                    logDebug("NOT MESSAGE EDITED");
                    int resultModify = -1;
                    if(msg.getUserHandle()==megaChatApi.getMyUserHandle()){
                        if(msg.getType()==MegaChatMessage.TYPE_NODE_ATTACHMENT){
                            logDebug("Modify my message and node attachment");

                            long idMsg =  dbH.findPendingMessageByIdTempKarere(msg.getTempId());
                            logDebug("The id of my pending message is: " + idMsg);
                            if(idMsg!=-1){
                                resultModify = modifyAttachmentReceived(androidMsg, idMsg);
                                dbH.removePendingMessageById(idMsg);
                                if(resultModify==-1){
                                    logDebug("Node attachment message not in list -> resultModify -1");
//                            AndroidMegaChatMessage msgToAppend = new AndroidMegaChatMessage(msg);
//                            appendMessagePosition(msgToAppend);
                                }
                                else{
                                    logDebug("Modify attachment");
                                    numberToLoad--;
                                    return;
                                }
                            }
                        }
                    }

                    int returnValue = modifyMessageReceived(androidMsg, true);
                    if(returnValue!=-1){
                        logDebug("Message " + returnValue + " modified!");
                        numberToLoad--;
                        return;
                    }
                    addInBufferSending(androidMsg);
                    if(!noMoreNoSentMessages){
                        logDebug("NOT noMoreNoSentMessages");
                    }
                }
            }
            else if(msg.getStatus()==MegaChatMessage.STATUS_SENDING){
                logDebug("SENDING: Getting messages not sent !!!-------------------------------------------------: "+msg.getStatus());
                AndroidMegaChatMessage androidMsg = new AndroidMegaChatMessage(msg);
                int returnValue = modifyMessageReceived(androidMsg, true);
                if(returnValue!=-1){
                    logDebug("Message " + returnValue + " modified!");
                    numberToLoad--;
                    return;
                }
                addInBufferSending(androidMsg);
                if(!noMoreNoSentMessages){
                    logDebug("NOT noMoreNoSentMessages");
                }
            }
            else{
                if(!noMoreNoSentMessages){
                    logDebug("First message with NORMAL status");
                    noMoreNoSentMessages=true;
                    if(!bufferSending.isEmpty()){
                        bufferMessages.addAll(bufferSending);
                        bufferSending.clear();
                    }
                }

                AndroidMegaChatMessage androidMsg = new AndroidMegaChatMessage(msg);

                if (lastIdMsgSeen != -1) {
                    if(lastIdMsgSeen ==msg.getMsgId()){
                        logDebug("Last message seen received!");
                        lastSeenReceived=true;
                        positionToScroll = 0;
                        logDebug("positionToScroll: " + positionToScroll);
                    }
                }
                else{
                    logDebug("lastMessageSeen is -1");
                    lastSeenReceived=true;
                }

//                megaChatApi.setMessageSeen(idChat, msg.getMsgId());

                if(positionToScroll>=0){
                    positionToScroll++;
                    logDebug("positionToScroll:increase: " + positionToScroll);
                }
                bufferMessages.add(androidMsg);
                logDebug("Size of buffer: " + bufferMessages.size());
                logDebug("Size of messages: " + messages.size());
            }
        }
        else{
            logDebug("NULLmsg:REACH FINAL HISTORY:stateHistory " + stateHistory);
            if (!bufferSending.isEmpty()) {
                bufferMessages.addAll(bufferSending);
                bufferSending.clear();
            }

            if (stateHistory == MegaChatApi.SOURCE_ERROR) {
                logDebug("SOURCE_ERROR: wait to CHAT ONLINE connection");
                retryHistory = true;
            } else if (thereAreNotMoreMessages()) {
                logDebug("SOURCE_NONE: there are no more messages");
                fullHistoryReceivedOnLoad();
            } else if (bufferMessages.size() == NUMBER_MESSAGES_TO_LOAD) {
                allMessagesRequestedAreLoaded();
            } else {
                long pendingMessagesCount = numberToLoad - bufferMessages.size();
                if (pendingMessagesCount > 0) {
                    logDebug("Fewer messages received (" + bufferMessages.size() + ") than asked (" + NUMBER_MESSAGES_TO_LOAD + "): ask for the rest of messages (" + pendingMessagesCount + ")");
                    askForMoreMessages(pendingMessagesCount);

                    if (thereAreNotMoreMessages()) {
                        logDebug("SOURCE_NONE: there are no more messages");
                        fullHistoryReceivedOnLoad();
                    }
                } else {
                    allMessagesRequestedAreLoaded();
                }
            }
        }
        logDebug("END onMessageLoaded - messages.size=" + messages.size());
    }

    private void allMessagesRequestedAreLoaded() {
        logDebug("All the messages asked are loaded");
        long messagesLoadedCount = bufferMessages.size() + messages.size();
        fullHistoryReceivedOnLoad();

        if (messagesLoadedCount < Math.abs(generalUnreadCount) && messagesLoadedCount < MAX_NUMBER_MESSAGES_TO_LOAD_NOT_SEEN) {
            askForMoreMessages();
        }
    }

    public boolean thereAreNotMoreMessages() {
        return stateHistory == MegaChatApi.SOURCE_NONE;
    }

    /**
     * Initiates fetching 32 messages more of the current ChatRoom.
     */
    private void askForMoreMessages() {
        askForMoreMessages(NUMBER_MESSAGES_TO_LOAD);
    }

    /**
     * Initiates fetching some messages more of the current ChatRoom.
     *
     * @param messagesCount number of messages to be fetched
     */
    private void askForMoreMessages(long messagesCount) {
        isLoadingHistory = true;
        numberToLoad = messagesCount;
        stateHistory = megaChatApi.loadMessages(idChat, (int) numberToLoad);
        getMoreHistory = false;
    }

    /**
     * Updates the loaded messages in the adapter when all the messages have been received.
     */
    public void fullHistoryReceivedOnLoad() {
        logDebug("fullHistoryReceivedOnLoad");

        isLoadingHistory = false;
        isOpeningChat = false;

        if (!bufferMessages.isEmpty()) {
            logDebug("Buffer size: " + bufferMessages.size());
            loadBufferMessages();
            checkLastSeenId();

            if (lastSeenReceived && positionToScroll > 0 && positionToScroll < messages.size()) {
                logDebug("Last message seen received");
                //Find last message
                updateLocalLastSeenId();
                scrollToMessage(isTurn ? -1 : lastIdMsgSeen);
            }

            setLastMessageSeen();
        }

        logDebug("getMoreHistoryTRUE");
        getMoreHistory = true;

        //Load pending messages
        if(!pendingMessagesLoaded){
            pendingMessagesLoaded = true;
            loadPendingMessages();

            if (positionToScroll <= 0) {
                mLayoutManager.scrollToPosition(messages.size());
            }
        }

        chatRelativeLayout.setVisibility(View.VISIBLE);
        emptyLayout.setVisibility(View.GONE);
    }

    @Override
    public void onMessageReceived(MegaChatApiJava api, MegaChatMessage msg) {
        logDebug("CHAT CONNECTION STATE: " + api.getChatConnectionState(idChat));
        logDebug("STATUS: " + msg.getStatus());
        logDebug("TEMP ID: " + msg.getTempId());
        logDebug("FINAL ID: " + msg.getMsgId());
        logDebug("TIMESTAMP: " + msg.getTimestamp());
        logDebug("TYPE: " + msg.getType());

        if(msg.getType()==MegaChatMessage.TYPE_REVOKE_NODE_ATTACHMENT) {
            logDebug("TYPE_REVOKE_NODE_ATTACHMENT MESSAGE!!!!");
            return;
        }

        if(msg.getStatus()==MegaChatMessage.STATUS_SERVER_REJECTED){
            logDebug("STATUS_SERVER_REJECTED: " + msg.getStatus());
        }

        if (!msg.isManagementMessage() || msg.getType() == MegaChatMessage.TYPE_CALL_ENDED) {
            if(positionNewMessagesLayout!=-1){
                logDebug("Layout unread messages shown: " + generalUnreadCount);
                if(generalUnreadCount<0){
                    generalUnreadCount--;
                }
                else{
                    generalUnreadCount++;
                }

                if(adapter!=null){
                    adapter.notifyItemChanged(positionNewMessagesLayout);
                }
            }
        }
        else {
            int messageType = msg.getType();
            logDebug("Message type: " + messageType);

            switch (messageType) {
                case MegaChatMessage.TYPE_ALTER_PARTICIPANTS:{
                    if(msg.getUserHandle()==myUserHandle) {
                        logDebug("me alter participant");
                        hideNewMessagesLayout();
                    }
                    break;
                }
                case MegaChatMessage.TYPE_PRIV_CHANGE:{
                    if(msg.getUserHandle()==myUserHandle){
                        logDebug("I change a privilege");
                        hideNewMessagesLayout();
                    }
                    break;
                }
                case MegaChatMessage.TYPE_CHAT_TITLE:{
                    if(msg.getUserHandle()==myUserHandle) {
                        logDebug("I change the title");
                        hideNewMessagesLayout();
                    }
                    break;
                }
            }
        }

        if(setAsRead){
            markAsSeen(msg);
        }

        if(msg.getType()==MegaChatMessage.TYPE_CHAT_TITLE){
            String newTitle = msg.getContent();
            if(newTitle!=null){
                titleToolbar.setText(newTitle);
            }
        }
        else if(msg.getType()==MegaChatMessage.TYPE_TRUNCATE){
            invalidateOptionsMenu();
        }

        AndroidMegaChatMessage androidMsg = new AndroidMegaChatMessage(msg);
        appendMessagePosition(androidMsg);

        if(mLayoutManager.findLastCompletelyVisibleItemPosition()==messages.size()-1){
            logDebug("Do scroll to end");
            mLayoutManager.scrollToPosition(messages.size());
        }
        else{
            if(emojiKeyboard !=null){
                if((emojiKeyboard.getLetterKeyboardShown() || emojiKeyboard.getEmojiKeyboardShown())&&(messages.size()==1)){
                    mLayoutManager.scrollToPosition(messages.size());
                }
            }
            logDebug("DONT scroll to end");
            if(typeMessageJump !=  TYPE_MESSAGE_NEW_MESSAGE){
                messageJumpText.setText(getResources().getString(R.string.message_new_messages));
                typeMessageJump = TYPE_MESSAGE_NEW_MESSAGE;
            }

            if(messageJumpLayout.getVisibility() != View.VISIBLE){
                messageJumpText.setText(getResources().getString(R.string.message_new_messages));
                messageJumpLayout.setVisibility(View.VISIBLE);
            }
        }

        checkMegaLink(msg);
    }
    public void sendToDownload(MegaNodeList nodelist){
        logDebug("sendToDownload");
        nodeSaver.downloadVoiceClip(nodelist);
    }

    @Override
    public void onReactionUpdate(MegaChatApiJava api, long msgid, String reaction, int count) {
        MegaChatMessage message = api.getMessage(idChat, msgid);
        if (adapter == null || message == null) {
            logWarning("Message not found");
            return;
        }

        adapter.checkReactionUpdated(idChat, message, reaction, count);

        if (bottomSheetDialogFragment != null && bottomSheetDialogFragment.isAdded() && bottomSheetDialogFragment instanceof InfoReactionsBottomSheet) {
            ((InfoReactionsBottomSheet) bottomSheetDialogFragment).changeInReactionReceived(msgid, idChat, reaction, count);
        }
    }

    @Override
    public void onMessageUpdate(MegaChatApiJava api, MegaChatMessage msg) {
        logDebug("msgID " + msg.getMsgId());

        if (msg.isDeleted()) {
            if (adapter != null) {
                adapter.stopPlaying(msg.getMsgId());
            }

            deleteMessage(msg, false);
            return;
        }

        AndroidMegaChatMessage androidMsg = new AndroidMegaChatMessage(msg);

        if (msg.hasChanged(MegaChatMessage.CHANGE_TYPE_ACCESS)) {
            logDebug("Change access of the message. One attachment revoked, modify message");

            if (modifyMessageReceived(androidMsg, false) == INVALID_VALUE) {
                int firstIndexShown = messages.get(0).getMessage().getMsgIndex();
                logDebug("Modify result is -1. The first index is: " + firstIndexShown
                        + " the index of the updated message: " + msg.getMsgIndex());

                if (msg.getType() == MegaChatMessage.TYPE_NODE_ATTACHMENT
                        && (firstIndexShown <= msg.getMsgIndex()
                        || messages.size() < NUMBER_MESSAGES_BEFORE_LOAD)) {
                    logDebug("Node attachment message not in list -> append");
                    AndroidMegaChatMessage msgToAppend = new AndroidMegaChatMessage(msg);
                    reinsertNodeAttachmentNoRevoked(msgToAppend);
                }
            }

            return;
        }

        if (msg.hasChanged(MegaChatMessage.CHANGE_TYPE_CONTENT)) {
            logDebug("Change content of the message");

            if (msg.getType() == MegaChatMessage.TYPE_TRUNCATE) {
                clearHistory(androidMsg);
            } else {
                disableMultiselection();

                checkMegaLink(msg);

                if (msg.getContainsMeta() != null && msg.getContainsMeta().getType() == MegaChatContainsMeta.CONTAINS_META_GEOLOCATION) {
                    logDebug("CONTAINS_META_GEOLOCATION");
                }

                logDebug("resultModify: " + modifyMessageReceived(androidMsg, false));
            }

            return;
        }

        if (msg.hasChanged(MegaChatMessage.CHANGE_TYPE_STATUS)) {
            int statusMsg = msg.getStatus();
            logDebug("Status change: " + statusMsg + ", Temporal ID: " + msg.getTempId() + ", Final ID: " + msg.getMsgId());

            if (msg.getUserHandle() == megaChatApi.getMyUserHandle()
                    && ((msg.getType() == MegaChatMessage.TYPE_NODE_ATTACHMENT)
                    || (msg.getType() == MegaChatMessage.TYPE_VOICE_CLIP))) {
                long idMsg = dbH.findPendingMessageByIdTempKarere(msg.getTempId());
                logDebug("Modify my message and node attachment. The id of my pending message is: " + idMsg);

                if (idMsg != INVALID_VALUE) {
                    if (modifyAttachmentReceived(androidMsg, idMsg) == INVALID_VALUE) {
                        logWarning("Node attachment message not in list -> resultModify -1");
                    } else {
                        dbH.removePendingMessageById(idMsg);
                    }

                    return;
                }
            }

            if (msg.getStatus() == MegaChatMessage.STATUS_SEEN) {
                logDebug("STATUS_SEEN");
            } else if (msg.getStatus() == MegaChatMessage.STATUS_SERVER_RECEIVED) {
                logDebug("STATUS_SERVER_RECEIVED");

                if (msg.getType() == MegaChatMessage.TYPE_NORMAL
                        && msg.getUserHandle() == megaChatApi.getMyUserHandle()) {
                    checkMegaLink(msg);
                }

                logDebug("resultModify: " + modifyMessageReceived(androidMsg, true));
                return;
            } else if (msg.getStatus() == MegaChatMessage.STATUS_SERVER_REJECTED) {
                logDebug("STATUS_SERVER_REJECTED: " + msg.getStatus());
                deleteMessage(msg, true);
            } else {
                logDebug("Status: " + msg.getStatus() + ", Timestamp: " + msg.getTimestamp()
                        + ", resultModify: " + modifyMessageReceived(androidMsg, false));
                return;
            }
        }

        if (msg.hasChanged(MegaChatMessage.CHANGE_TYPE_TIMESTAMP)) {
            logDebug("Timestamp change. ResultModify: " + modifyMessageReceived(androidMsg, true));
        }
    }

    /**
     * Method that controls the update of the chat history depending on the retention time.
     *
     * @param msgId Message ID from which the messages are to be deleted.
     */
    private void updateHistoryByRetentionTime(long msgId) {
        if (messages != null && !messages.isEmpty()) {
            for (AndroidMegaChatMessage message : messages) {
                if (message != null && message.getMessage() != null &&
                        message.getMessage().getMsgId() == msgId) {

                    int position = messages.indexOf(message);

                    if (position < messages.size() - 1) {
                        List<AndroidMegaChatMessage> messagesCopy = new ArrayList<>(messages);
                        messages.clear();

                        for (int i = position + 1; i < messagesCopy.size(); i++) {
                            messages.add(messagesCopy.get(i));
                        }
                    } else {
                        messages.clear();
                    }

                    updateMessages();
                    break;
                }
            }
        }
    }

    @Override
    public void onHistoryTruncatedByRetentionTime(MegaChatApiJava api, MegaChatMessage msg) {
        if (msg == null) {
            return;
        }

        updateHistoryByRetentionTime(msg.getMsgId());
    }

    private void disableMultiselection(){
        if (adapter == null || !adapter.isMultipleSelect())
            return;

        finishMultiselectionMode();
    }

    @Override
    public void onHistoryReloaded(MegaChatApiJava api, MegaChatRoom chat) {
        logDebug("onHistoryReloaded");
        cleanBuffers();
        invalidateOptionsMenu();
        logDebug("Load new history");

        long unread = chatRoom.getUnreadCount();
        generalUnreadCount = unread;
        lastSeenReceived = unread == 0;

        if (unread == 0) {
            lastIdMsgSeen = MEGACHAT_INVALID_HANDLE;
            logDebug("loadMessages unread is 0");
        } else {
            lastIdMsgSeen = megaChatApi.getLastMessageSeenId(idChat);
            if (lastIdMsgSeen != -1) {
                logDebug("Id of last message seen: " + lastIdMsgSeen);
            } else {
                logError("Error the last message seen shouldn't be NULL");
            }
        }
    }

    public void deleteMessage(MegaChatMessage msg, boolean rejected){
        int indexToChange = -1;

        ListIterator<AndroidMegaChatMessage> itr = messages.listIterator(messages.size());

        // Iterate in reverse.
        while(itr.hasPrevious()) {
            AndroidMegaChatMessage messageToCheck = itr.previous();
            logDebug("Index: " + itr.nextIndex());

            if(!messageToCheck.isUploading()){
                if (rejected) {
                    if (messageToCheck.getMessage().getTempId() == msg.getTempId()) {
                        indexToChange = itr.nextIndex();
                        break;
                    }
                } else {
                    if (messageToCheck.getMessage().getMsgId() == msg.getMsgId()
                        || (msg.getTempId() != -1
                        && messageToCheck.getMessage().getTempId() == msg.getTempId())) {
                        indexToChange = itr.nextIndex();
                        break;
                    }
                }
            }
        }

        if(indexToChange!=-1) {
            messages.remove(indexToChange);
            logDebug("Removed index: " + indexToChange + " positionNewMessagesLayout: " + positionNewMessagesLayout + " messages size: " + messages.size());
            if (positionNewMessagesLayout <= indexToChange) {
                if (generalUnreadCount == 1 || generalUnreadCount == -1) {
                    logDebug("Reset generalUnread:Position where new messages layout is show: " + positionNewMessagesLayout);
                    generalUnreadCount = 0;
                    lastIdMsgSeen = -1;
                } else {
                    logDebug("Decrease generalUnread:Position where new messages layout is show: " + positionNewMessagesLayout);
                    generalUnreadCount--;
                }
                adapter.notifyItemChanged(positionNewMessagesLayout);
            }

            if(!messages.isEmpty()){
                //Update infoToShow of the next message also
                if (indexToChange == 0) {
                    messages.get(indexToChange).setInfoToShow(AndroidMegaChatMessage.CHAT_ADAPTER_SHOW_ALL);
                    //Check if there is more messages and update the following one
                    if(messages.size()>1){
                        adjustInfoToShow(indexToChange+1);
                        setShowAvatar(indexToChange+1);
                    }
                }
                else{
                    //Not first element
                    if (indexToChange == messages.size()) {
                        logDebug("The last message removed, do not check more messages");
                        setShowAvatar(indexToChange - 1);
                    } else {
                        adjustInfoToShow(indexToChange);
                        setShowAvatar(indexToChange);
                        setShowAvatar(indexToChange - 1);
                    }
                }
            }
            adapter.removeMessage(indexToChange + 1, messages);
            disableMultiselection();
        } else {
            logWarning("index to change not found");
        }
    }

    public int modifyAttachmentReceived(AndroidMegaChatMessage msg, long idPendMsg){
        logDebug("ID: " + msg.getMessage().getMsgId() + ", tempID: " + msg.getMessage().getTempId() + ", Status: " + msg.getMessage().getStatus());
        int indexToChange = -1;
        ListIterator<AndroidMegaChatMessage> itr = messages.listIterator(messages.size());

        // Iterate in reverse.
        while(itr.hasPrevious()) {
            AndroidMegaChatMessage messageToCheck = itr.previous();

            if(messageToCheck.getPendingMessage()!=null){
                logDebug("Pending ID: " + messageToCheck.getPendingMessage().getId() + ", other: "+ idPendMsg);

                if(messageToCheck.getPendingMessage().getId()==idPendMsg){
                    indexToChange = itr.nextIndex();
                    logDebug("Found index to change: " + indexToChange);
                    break;
                }
            }
        }

        if(indexToChange!=-1){

            logDebug("INDEX change, need to reorder");
            messages.remove(indexToChange);
            logDebug("Removed index: " + indexToChange);
            logDebug("Messages size: " + messages.size());
            adapter.removeMessage(indexToChange+1, messages);

            int scrollToP = appendMessagePosition(msg);
            if(scrollToP!=-1){
                if(msg.getMessage().getStatus()==MegaChatMessage.STATUS_SERVER_RECEIVED){
                    logDebug("Need to scroll to position: " + indexToChange);
                    final int indexToScroll = scrollToP+1;
                    mLayoutManager.scrollToPositionWithOffset(indexToScroll,scaleHeightPx(20, getOutMetrics()));

                }
            }
        }
        else{
            logError("Error, id pending message message not found!!");
        }
        logDebug("Index modified: " + indexToChange);
        return indexToChange;
    }

    /**
     * Checks on the provided list if the message to update exists.
     * If so, returns its index on list.
     *
     * @param msg           The updated AndroidMegaChatMessage.
     * @param checkTempId   True if has to check the temp id instead of final id.
     * @param itr           ListIterator containing the list of messages to check.
     * @return The index to change if successful, INVALID_POSITION otherwise.
     */
    private int getIndexToUpdate(AndroidMegaChatMessage msg, boolean checkTempId, ListIterator<AndroidMegaChatMessage> itr) {
        // Iterate in reverse.
        while (itr.hasPrevious()) {
            AndroidMegaChatMessage messageToCheck = itr.previous();

            if (!messageToCheck.isUploading()) {
                logDebug("Checking with Msg ID: " + messageToCheck.getMessage().getMsgId()
                        + " and Msg TEMP ID: " + messageToCheck.getMessage().getTempId());

                if (checkTempId && msg.getMessage().getTempId() != MEGACHAT_INVALID_HANDLE
                        && msg.getMessage().getTempId() == messageToCheck.getMessage().getTempId()) {
                    logDebug("Modify received message with idTemp");
                    return itr.nextIndex();
                } else if (msg.getMessage().getMsgId() != MEGACHAT_INVALID_HANDLE
                        && msg.getMessage().getMsgId() == messageToCheck.getMessage().getMsgId()) {
                    logDebug("modifyMessageReceived");
                    return itr.nextIndex();
                }
            } else {
                logDebug("This message is uploading");
            }
        }

        return INVALID_POSITION;
    }

    /**
     * Modifies a message on UI (messages list and adapter), on bufferMessages list
     * or on bufferSending list, if it has been already loaded.
     *
     * @param msg           The updated AndroidMegaChatMessage.
     * @param checkTempId   True if has to check the temp id instead of final id.
     * @return The index to change if successful, INVALID_POSITION otherwise.
     */
    public int modifyMessageReceived(AndroidMegaChatMessage msg, boolean checkTempId){
        logDebug("Msg ID: " + msg.getMessage().getMsgId()
                + "Msg TEMP ID: " + msg.getMessage().getTempId()
                + "Msg status: " + msg.getMessage().getStatus());

        ListIterator<AndroidMegaChatMessage> itr = messages.listIterator(messages.size());
        int indexToChange = getIndexToUpdate(msg, checkTempId, itr);


        if (indexToChange == INVALID_POSITION) {
            itr = bufferMessages.listIterator(bufferMessages.size());
            indexToChange = getIndexToUpdate(msg, checkTempId, itr);

            if (indexToChange != INVALID_POSITION) {
                bufferMessages.set(indexToChange, msg);
                return indexToChange;
            }
        }

        if (indexToChange == INVALID_POSITION) {
            itr = bufferSending.listIterator(bufferSending.size());
            indexToChange = getIndexToUpdate(msg, checkTempId, itr);

            if (indexToChange != INVALID_POSITION) {
                bufferSending.set(indexToChange, msg);
                return indexToChange;
            }
        }

        logDebug("Index to change = " + indexToChange);
        if (indexToChange == INVALID_POSITION) {
            return indexToChange;
        }

        AndroidMegaChatMessage messageToUpdate = messages.get(indexToChange);
        if (isItSameMsg(messageToUpdate.getMessage(), msg.getMessage())) {
            logDebug("The internal index not change");

            if(msg.getMessage().getStatus()==MegaChatMessage.STATUS_SENDING_MANUAL){
                logDebug("Modified a MANUAl SENDING msg");
                //Check the message to change is not the last one
                int lastI = messages.size()-1;
                if(indexToChange<lastI){
                    //Check if there is already any MANUAL_SENDING in the queue
                    AndroidMegaChatMessage previousMessage = messages.get(lastI);
                    if(previousMessage.isUploading()){
                        logDebug("Previous message is uploading");
                    }
                    else{
                        if(previousMessage.getMessage().getStatus()==MegaChatMessage.STATUS_SENDING_MANUAL){
                            logDebug("More MANUAL SENDING in queue");
                            logDebug("Removed index: " + indexToChange);
                            messages.remove(indexToChange);
                            appendMessageAnotherMS(msg);
                            adapter.notifyDataSetChanged();
                            return indexToChange;
                        }
                    }
                }
            }

            logDebug("Modified message keep going");
            messages.set(indexToChange, msg);

            //Update infoToShow also
            if (indexToChange == 0) {
                messages.get(indexToChange).setInfoToShow(AndroidMegaChatMessage.CHAT_ADAPTER_SHOW_ALL);
                messages.get(indexToChange).setShowAvatar(true);
            }
            else{
                //Not first element
                adjustInfoToShow(indexToChange);
                setShowAvatar(indexToChange);

                //Create adapter
                if (adapter == null) {
                    adapter = new MegaChatLollipopAdapter(this, chatRoom, messages,messagesPlaying, removedMessages,  listView);
                    adapter.setHasStableIds(true);
                    listView.setAdapter(adapter);
                } else {
                    adapter.modifyMessage(messages, indexToChange+1);
                }
            }
        }
        else{
            logDebug("INDEX change, need to reorder");
            messages.remove(indexToChange);
            logDebug("Removed index: " + indexToChange);
            logDebug("Messages size: " + messages.size());
            adapter.removeMessage(indexToChange+1, messages);
            int scrollToP = appendMessagePosition(msg);
            if(scrollToP!=-1){
                if(msg.getMessage().getStatus()==MegaChatMessage.STATUS_SERVER_RECEIVED){
                    mLayoutManager.scrollToPosition(scrollToP+1);
                }
            }
            logDebug("Messages size: " + messages.size());
        }

        return indexToChange;
    }

    public void modifyLocationReceived(AndroidMegaChatMessage editedMsg, boolean hasTempId){
        logDebug("Edited Msg ID: " + editedMsg.getMessage().getMsgId() + ", Old Msg ID: " + messageToEdit.getMsgId());
        logDebug("Edited Msg TEMP ID: " + editedMsg.getMessage().getTempId() + ", Old Msg TEMP ID: " + messageToEdit.getTempId());
        logDebug("Edited Msg status: " + editedMsg.getMessage().getStatus() + ", Old Msg status: " + messageToEdit.getStatus());
        int indexToChange = -1;
        ListIterator<AndroidMegaChatMessage> itr = messages.listIterator(messages.size());

        boolean editedMsgHasTempId = false;
        if (editedMsg.getMessage().getTempId() != -1) {
            editedMsgHasTempId = true;
        }

        // Iterate in reverse.
        while(itr.hasPrevious()) {
            AndroidMegaChatMessage messageToCheck = itr.previous();
            logDebug("Index: " + itr.nextIndex());

            if(!messageToCheck.isUploading()){
                logDebug("Checking with Msg ID: " + messageToCheck.getMessage().getMsgId() + " and Msg TEMP ID: " + messageToCheck.getMessage().getTempId());
                if (hasTempId) {
                    if (editedMsgHasTempId && messageToCheck.getMessage().getTempId() == editedMsg.getMessage().getTempId()) {
                        indexToChange = itr.nextIndex();
                        break;
                    }
                    else if (!editedMsgHasTempId && messageToCheck.getMessage().getTempId() == editedMsg.getMessage().getMsgId()){
                        indexToChange = itr.nextIndex();
                        break;
                    }
                }
                else {
                    if (editedMsgHasTempId && messageToCheck.getMessage().getMsgId() == editedMsg.getMessage().getTempId()) {
                        indexToChange = itr.nextIndex();
                        break;
                    }
                    else if (!editedMsgHasTempId && messageToCheck.getMessage().getMsgId() == editedMsg.getMessage().getMsgId()){
                        indexToChange = itr.nextIndex();
                        break;
                    }
                }
            }
            else{
                logDebug("This message is uploading");
            }
        }

        logDebug("Index to change = " + indexToChange);
        if(indexToChange!=-1){

            AndroidMegaChatMessage messageToUpdate = messages.get(indexToChange);
            if(messageToUpdate.getMessage().getMsgIndex()==editedMsg.getMessage().getMsgIndex()){
                logDebug("The internal index not change");

                if(editedMsg.getMessage().getStatus()==MegaChatMessage.STATUS_SENDING_MANUAL){
                    logDebug("Modified a MANUAl SENDING msg");
                    //Check the message to change is not the last one
                    int lastI = messages.size()-1;
                    if(indexToChange<lastI){
                        //Check if there is already any MANUAL_SENDING in the queue
                        AndroidMegaChatMessage previousMessage = messages.get(lastI);
                        if(previousMessage.isUploading()){
                            logDebug("Previous message is uploading");
                        }
                        else if(previousMessage.getMessage().getStatus()==MegaChatMessage.STATUS_SENDING_MANUAL){
                            logDebug("More MANUAL SENDING in queue");
                            logDebug("Removed index: " + indexToChange);
                            messages.remove(indexToChange);
                            appendMessageAnotherMS(editedMsg);
                            adapter.notifyDataSetChanged();
                        }
                    }
                }

                logDebug("Modified message keep going");
                messages.set(indexToChange, editedMsg);

                //Update infoToShow also
                if (indexToChange == 0) {
                    messages.get(indexToChange).setInfoToShow(AndroidMegaChatMessage.CHAT_ADAPTER_SHOW_ALL);
                    messages.get(indexToChange).setShowAvatar(true);
                }
                else{
                    //Not first element
                    adjustInfoToShow(indexToChange);
                    setShowAvatar(indexToChange);

                    //Create adapter
                    if (adapter == null) {
                        createAdapter();
                    } else {
                        adapter.modifyMessage(messages, indexToChange+1);
                    }
                }
            }
            else{
                logDebug("INDEX change, need to reorder");
                messages.remove(indexToChange);
                logDebug("Removed index: " + indexToChange);
                logDebug("Messages size: " + messages.size());
                adapter.removeMessage(indexToChange+1, messages);
                int scrollToP = appendMessagePosition(editedMsg);
                if(scrollToP!=-1 && editedMsg.getMessage().getStatus()==MegaChatMessage.STATUS_SERVER_RECEIVED){
                    mLayoutManager.scrollToPosition(scrollToP+1);
                }
                logDebug("Messages size: " + messages.size());
            }
        }
        else{
            logError("Error, id temp message not found!! indexToChange == -1");
        }
    }

    public void loadBufferMessages(){
        logDebug("loadBufferMessages");
        ListIterator<AndroidMegaChatMessage> itr = bufferMessages.listIterator();
        while (itr.hasNext()) {
            int currentIndex = itr.nextIndex();
            AndroidMegaChatMessage messageToShow = itr.next();
            loadMessage(messageToShow, currentIndex);
        }

        //Create adapter
        if(adapter==null){
           createAdapter();
        }
        else{
            adapter.loadPreviousMessages(messages, bufferMessages.size());

            logDebug("addMessage: " + messages.size());
            updateActionModeTitle();
            reDoTheSelectionAfterRotation();
            recoveredSelectedPositions = null;
        }

        logDebug("AFTER updateMessagesLoaded: " + messages.size() + " messages in list");

        bufferMessages.clear();
    }

    public void clearHistory(AndroidMegaChatMessage androidMsg){
        ListIterator<AndroidMegaChatMessage> itr = messages.listIterator(messages.size());

        int indexToChange=-1;
        // Iterate in reverse.
        while(itr.hasPrevious()) {
            AndroidMegaChatMessage messageToCheck = itr.previous();

            if(!messageToCheck.isUploading()){
                if(messageToCheck.getMessage().getStatus()!=MegaChatMessage.STATUS_SENDING){

                    indexToChange = itr.nextIndex();
                    logDebug("Found index of last sent and confirmed message: " + indexToChange);
                    break;
                }
            }
        }

//        indexToChange = 2;
        if(indexToChange != messages.size()-1){
            logDebug("Clear history of confirmed messages: " + indexToChange);

            List<AndroidMegaChatMessage> messagesCopy = new ArrayList<>(messages);
            messages.clear();
            messages.add(androidMsg);

            for(int i = indexToChange+1; i<messagesCopy.size();i++){
                messages.add(messagesCopy.get(i));
            }
        }
        else{
            logDebug("Clear all messages");
            messages.clear();
            messages.add(androidMsg);
        }

        removedMessages.clear();

        if(messages.size()==1){
            androidMsg.setInfoToShow(AndroidMegaChatMessage.CHAT_ADAPTER_SHOW_ALL);
        }
        else{
            for(int i=0; i<messages.size();i++){
                adjustInfoToShow(i);
            }
        }

        updateMessages();
    }

    /**
     * Method to control the visibility of the select option.
     */
    private void checkSelectOption() {
        if (selectMenuItem == null)
            return;

        boolean selectableMessages = false;
        if ((messages != null && chatRoom != null && !joiningOrLeaving && messages.size() > 0)) {
            for (AndroidMegaChatMessage msg : messages) {
                if (msg == null || msg.getMessage() == null) {
                    continue;
                }

                switch (msg.getMessage().getType()) {
                    case MegaChatMessage.TYPE_CONTAINS_META:
                    case MegaChatMessage.TYPE_NORMAL:
                    case MegaChatMessage.TYPE_NODE_ATTACHMENT:
                    case MegaChatMessage.TYPE_VOICE_CLIP:
                    case MegaChatMessage.TYPE_CONTACT_ATTACHMENT:
                        selectableMessages = true;
                        break;
                }
            }
        }
        selectMenuItem.setVisible(selectableMessages);
    }


    private void updateMessages(){
        checkSelectOption();
        adapter.setMessages(messages);
    }

    /**
     * Gets the pending messages from DB and add them if needed to the UI.
     */
    public void loadPendingMessages() {
        ArrayList<AndroidMegaChatMessage> pendMsgs = dbH.findPendingMessagesNotSent(idChat);
        logDebug("Number of pending: " + pendMsgs.size());

        for (AndroidMegaChatMessage msg : pendMsgs) {
            if (msg == null || msg.getPendingMessage() == null) {
                logWarning("Null pending messages");
                continue;
            }

            PendingMessageSingle pendingMsg = msg.getPendingMessage();

            if (pendingMsg.getTransferTag() != INVALID_ID) {
                MegaTransfer transfer = megaApi.getTransferByTag(pendingMsg.getTransferTag());
                if (transfer == null) {
                    transfer = findTransferFromPendingMessage(pendingMsg);
                }

                if (transfer == null || transfer.getState() == MegaTransfer.STATE_FAILED) {
                    int tag = transfer != null ? transfer.getTag() : INVALID_ID;
                    dbH.updatePendingMessage(pendingMsg.getId(), tag, INVALID_OPTION, PendingMessageSingle.STATE_ERROR_UPLOADING);
                    pendingMsg.setState(PendingMessageSingle.STATE_ERROR_UPLOADING);
                    msg.setPendingMessage(pendingMsg);
                } else if (transfer.getState() == MegaTransfer.STATE_COMPLETED || transfer.getState() == MegaTransfer.STATE_CANCELLED) {
                    dbH.updatePendingMessage(pendingMsg.getId(), transfer.getTag(), INVALID_OPTION, PendingMessageSingle.STATE_SENT);
                    continue;
                }
            } else if (pendingMsg.getState() == PendingMessageSingle.STATE_PREPARING_FROM_EXPLORER) {
                dbH.updatePendingMessage(pendingMsg.getId(), INVALID_ID, INVALID_OPTION, PendingMessageSingle.STATE_PREPARING);
                pendingMsg.setState(PendingMessageSingle.STATE_PREPARING);
                msg.setPendingMessage(pendingMsg);
            } else if (pendingMsg.getState() == PendingMessageSingle.STATE_COMPRESSING) {
                if (isServiceRunning(ChatUploadService.class)) {
                    startService(new Intent(this, ChatUploadService.class)
                            .setAction(ACTION_CHECK_COMPRESSING_MESSAGE)
                            .putExtra(CHAT_ID, pendingMsg.getChatId())
                            .putExtra(INTENT_EXTRA_PENDING_MESSAGE_ID, pendingMsg.getId())
                            .putExtra(INTENT_EXTRA_KEY_FILE_NAME, pendingMsg.getName()));
                } else {
                    retryPendingMessage(pendingMsg);
                    continue;
                }
            }

            appendMessagePosition(msg);
        }
    }

    /**
     * If a transfer has been resumed, its tag is not the same as the initial one.
     * This method gets the transfer with the new tag if exists with the pending message identifier.
     *
     * @param pendingMsg Pending message from which the transfer has to be found.
     * @return The transfer if exist, null otherwise.
     */
    private MegaTransfer findTransferFromPendingMessage(PendingMessageSingle pendingMsg) {
        if (megaApi.getNumPendingUploads() == 0) {
            logDebug("There is not any upload in progress.");
            return null;
        }

        MegaTransferData transferData = megaApi.getTransferData(null);
        if (transferData == null) {
            logDebug("transferData is null.");
            return null;
        }

        for (int i = 0; i < transferData.getNumUploads(); i++) {
            MegaTransfer transfer = megaApi.getTransferByTag(transferData.getUploadTag(i));
            if (transfer == null) {
                continue;
            }

            String data = transfer.getAppData();
            if (isTextEmpty(data) || !data.contains(APP_DATA_CHAT) || data.contains(APP_DATA_VOICE_CLIP)) {
                continue;
            }

            if (pendingMsg.getId() == getPendingMessageIdFromAppData(data)) {
                return transfer;
            }
        }

        return null;
    }

    public void loadMessage(AndroidMegaChatMessage messageToShow, int currentIndex){
        messageToShow.setInfoToShow(AndroidMegaChatMessage.CHAT_ADAPTER_SHOW_ALL);
        messages.add(0,messageToShow);

        if(messages.size()>1) {
            adjustInfoToShow(1);
        }

        setShowAvatar(0);

    }

    public void appendMessageAnotherMS(AndroidMegaChatMessage msg){
        logDebug("appendMessageAnotherMS");
        messages.add(msg);
        int lastIndex = messages.size()-1;

        if(lastIndex==0){
            messages.get(lastIndex).setInfoToShow(AndroidMegaChatMessage.CHAT_ADAPTER_SHOW_ALL);
        }
        else{
            adjustInfoToShow(lastIndex);
        }

        //Create adapter
        if(adapter==null){
            logDebug("Create adapter");
            createAdapter();
        }else{

            if(lastIndex==0){
                logDebug("Arrives the first message of the chat");
                updateMessages();
            }
            else{
                adapter.addMessage(messages, lastIndex+1);
            }
        }
    }

    public int reinsertNodeAttachmentNoRevoked(AndroidMegaChatMessage msg){
        logDebug("reinsertNodeAttachmentNoRevoked");
        int lastIndex = messages.size()-1;
        logDebug("Last index: " + lastIndex);
        if(messages.size()==-1){
            msg.setInfoToShow(AndroidMegaChatMessage.CHAT_ADAPTER_SHOW_ALL);
            messages.add(msg);
        }
        else {
            logDebug("Finding where to append the message");
            while(messages.get(lastIndex).getMessage().getMsgIndex()>msg.getMessage().getMsgIndex()){
                logDebug("Last index: " + lastIndex);
                lastIndex--;
                if (lastIndex == -1) {
                    break;
                }
            }
            logDebug("Last index: " + lastIndex);
            lastIndex++;
            logDebug("Append in position: " + lastIndex);
            messages.add(lastIndex, msg);
            adjustInfoToShow(lastIndex);
            int nextIndex = lastIndex+1;
            if(nextIndex<=messages.size()-1){
                adjustInfoToShow(nextIndex);
            }
            int previousIndex = lastIndex-1;
            if(previousIndex>=0){
                adjustInfoToShow(previousIndex);
            }
        }

        //Create adapter
        if(adapter==null){
            logDebug("Create adapter");
            createAdapter();
        }else{
            if(lastIndex<0){
                logDebug("Arrives the first message of the chat");
                updateMessages();
            }
            else{
                adapter.addMessage(messages, lastIndex+1);
            }
        }
        return lastIndex;
    }

    public int appendMessagePosition(AndroidMegaChatMessage msg){
        logDebug("appendMessagePosition: " + messages.size() + " messages");
        int lastIndex = messages.size()-1;
        if(messages.size()==0){
            msg.setInfoToShow(AndroidMegaChatMessage.CHAT_ADAPTER_SHOW_ALL);
            msg.setShowAvatar(true);
            messages.add(msg);
        }else{
            logDebug("Finding where to append the message");

            if(msg.isUploading()){
                lastIndex++;
                logDebug("The message is uploading add to index: " + lastIndex + "with state: " + msg.getPendingMessage().getState());
            }else{
                logDebug("Status of message: " + msg.getMessage().getStatus());
                if(lastIndex>=0) {
                    while (messages.get(lastIndex).isUploading()) {
                        logDebug("One less index is uploading");
                        lastIndex--;
                        if(lastIndex==-1){
                            break;
                        }
                    }
                }
                if(lastIndex>=0) {
                    while (messages.get(lastIndex).getMessage().getStatus() == MegaChatMessage.STATUS_SENDING_MANUAL) {
                        logDebug("One less index is MANUAL SENDING");
                        lastIndex--;
                        if(lastIndex==-1){
                            break;
                        }
                    }
                }
                if(lastIndex>=0) {
                    if (msg.getMessage().getStatus() == MegaChatMessage.STATUS_SERVER_RECEIVED || msg.getMessage().getStatus() == MegaChatMessage.STATUS_NOT_SEEN) {
                        while (messages.get(lastIndex).getMessage().getStatus() == MegaChatMessage.STATUS_SENDING) {
                            logDebug("One less index");
                            lastIndex--;
                            if(lastIndex==-1){
                                break;
                            }
                        }
                    }
                }

                lastIndex++;
                logDebug("Append in position: " + lastIndex);
            }
            if(lastIndex>=0){
                messages.add(lastIndex, msg);
                adjustInfoToShow(lastIndex);
                msg.setShowAvatar(true);
                if(!messages.get(lastIndex).isUploading()){
                    int nextIndex = lastIndex+1;
                    if(nextIndex<messages.size()){
                        if(messages.get(nextIndex)!=null) {
                            if(messages.get(nextIndex).isUploading()){
                                adjustInfoToShow(nextIndex);
                            }
                        }
                    }
                }
                if(lastIndex>0){
                    setShowAvatar(lastIndex-1);
                }
            }
        }

        //Create adapter
        if(adapter==null){
            logDebug("Create adapter");
            createAdapter();
        }else{
            logDebug("Update adapter with last index: " + lastIndex);
            if(lastIndex<0){
                logDebug("Arrives the first message of the chat");
                updateMessages();
            }else{
                adapter.addMessage(messages, lastIndex+1);
                adapter.notifyItemChanged(lastIndex);
            }
        }
        return lastIndex;
    }

    public int adjustInfoToShow(int index) {
        logDebug("Index: " + index);

        AndroidMegaChatMessage msg = messages.get(index);

        long userHandleToCompare = -1;
        long previousUserHandleToCompare = -1;

        if(msg.isUploading()){
            userHandleToCompare = myUserHandle;
        }
        else{

            if ((msg.getMessage().getType() == MegaChatMessage.TYPE_PRIV_CHANGE) || (msg.getMessage().getType() == MegaChatMessage.TYPE_ALTER_PARTICIPANTS)) {
                userHandleToCompare = msg.getMessage().getHandleOfAction();
            } else {
                userHandleToCompare = msg.getMessage().getUserHandle();
            }
        }

        if(index==0){
            msg.setInfoToShow(AndroidMegaChatMessage.CHAT_ADAPTER_SHOW_ALL);
        }
        else{
            AndroidMegaChatMessage previousMessage = messages.get(index-1);

            if(previousMessage.isUploading()){

                logDebug("The previous message is uploading");
                if(msg.isUploading()){
                    logDebug("The message is also uploading");
                    if (compareDate(msg.getPendingMessage().getUploadTimestamp(), previousMessage.getPendingMessage().getUploadTimestamp()) == 0) {
                        //Same date
                        if (compareTime(msg.getPendingMessage().getUploadTimestamp(), previousMessage.getPendingMessage().getUploadTimestamp()) == 0) {
                            msg.setInfoToShow(AndroidMegaChatMessage.CHAT_ADAPTER_SHOW_NOTHING);
                        } else {
                            //Different minute
                            msg.setInfoToShow(AndroidMegaChatMessage.CHAT_ADAPTER_SHOW_TIME);
                        }
                    } else {
                        //Different date
                        msg.setInfoToShow(AndroidMegaChatMessage.CHAT_ADAPTER_SHOW_ALL);
                    }
                }
                else{
                    if (compareDate(msg.getMessage().getTimestamp(), previousMessage.getPendingMessage().getUploadTimestamp()) == 0) {
                        //Same date
                        if (compareTime(msg.getMessage().getTimestamp(), previousMessage.getPendingMessage().getUploadTimestamp()) == 0) {
                            msg.setInfoToShow(AndroidMegaChatMessage.CHAT_ADAPTER_SHOW_NOTHING);
                        } else {
                            //Different minute
                            msg.setInfoToShow(AndroidMegaChatMessage.CHAT_ADAPTER_SHOW_TIME);
                        }
                    } else {
                        //Different date
                        msg.setInfoToShow(AndroidMegaChatMessage.CHAT_ADAPTER_SHOW_ALL);
                    }
                }
            }
            else{
                logDebug("The previous message is NOT uploading");

                if (userHandleToCompare == myUserHandle) {
                    logDebug("MY message!!");
//                log("MY message!!: "+messageToShow.getContent());
                    if ((previousMessage.getMessage().getType() == MegaChatMessage.TYPE_PRIV_CHANGE) || (previousMessage.getMessage().getType() == MegaChatMessage.TYPE_ALTER_PARTICIPANTS)) {
                        previousUserHandleToCompare = previousMessage.getMessage().getHandleOfAction();
                    } else {
                        previousUserHandleToCompare = previousMessage.getMessage().getUserHandle();
                    }

//                    log("previous message: "+previousMessage.getContent());
                    if (previousUserHandleToCompare == myUserHandle) {
                        logDebug("Last message and previous is mine");
                        //The last two messages are mine
                        if(msg.isUploading()){
                            logDebug("The msg to append is uploading");
                            if (compareDate(msg.getPendingMessage().getUploadTimestamp(), previousMessage) == 0) {
                                //Same date
                                if (compareTime(msg.getPendingMessage().getUploadTimestamp(), previousMessage) == 0) {
                                    msg.setInfoToShow(AndroidMegaChatMessage.CHAT_ADAPTER_SHOW_NOTHING);
                                } else {
                                    //Different minute
                                    msg.setInfoToShow(AndroidMegaChatMessage.CHAT_ADAPTER_SHOW_TIME);
                                }
                            } else {
                                //Different date
                                msg.setInfoToShow(AndroidMegaChatMessage.CHAT_ADAPTER_SHOW_ALL);
                            }
                        }
                        else{
                            if (compareDate(msg, previousMessage) == 0) {
                                //Same date
                                if (compareTime(msg, previousMessage) == 0) {
                                    if ((msg.getMessage().isManagementMessage())) {
                                        msg.setInfoToShow(AndroidMegaChatMessage.CHAT_ADAPTER_SHOW_TIME);
                                    }
                                    else{
                                        msg.setInfoToShow(AndroidMegaChatMessage.CHAT_ADAPTER_SHOW_NOTHING);
                                    }
                                } else {
                                    //Different minute
                                    msg.setInfoToShow(AndroidMegaChatMessage.CHAT_ADAPTER_SHOW_TIME);
                                }
                            } else {
                                //Different date
                                msg.setInfoToShow(AndroidMegaChatMessage.CHAT_ADAPTER_SHOW_ALL);
                            }
                        }

                    } else {
                        //The last message is mine, the previous not
                        logDebug("Last message is mine, NOT previous");
                        if(msg.isUploading()) {
                            logDebug("The msg to append is uploading");
                            if (compareDate(msg.getPendingMessage().getUploadTimestamp(), previousMessage) == 0) {
                                msg.setInfoToShow(AndroidMegaChatMessage.CHAT_ADAPTER_SHOW_TIME);
                            } else {
                                //Different date
                                msg.setInfoToShow(AndroidMegaChatMessage.CHAT_ADAPTER_SHOW_ALL);
                            }
                        }
                        else{
                            if (compareDate(msg, previousMessage) == 0) {
                                msg.setInfoToShow(AndroidMegaChatMessage.CHAT_ADAPTER_SHOW_TIME);
                            } else {
                                //Different date
                                msg.setInfoToShow(AndroidMegaChatMessage.CHAT_ADAPTER_SHOW_ALL);
                            }
                        }
                    }

                } else {
                    logDebug("NOT MY message!! - CONTACT");
//                    log("previous message: "+previousMessage.getContent());

                    if ((previousMessage.getMessage().getType() == MegaChatMessage.TYPE_PRIV_CHANGE) || (previousMessage.getMessage().getType() == MegaChatMessage.TYPE_ALTER_PARTICIPANTS)) {
                        previousUserHandleToCompare = previousMessage.getMessage().getHandleOfAction();
                    } else {
                        previousUserHandleToCompare = previousMessage.getMessage().getUserHandle();
                    }

                    if (previousUserHandleToCompare == userHandleToCompare) {
                        //The last message is also a contact's message
                        if(msg.isUploading()) {
                            if (compareDate(msg.getPendingMessage().getUploadTimestamp(), previousMessage) == 0) {
                                //Same date
                                if (compareTime(msg.getPendingMessage().getUploadTimestamp(), previousMessage) == 0) {
                                    logDebug("Add with show nothing - same userHandle");
                                    msg.setInfoToShow(AndroidMegaChatMessage.CHAT_ADAPTER_SHOW_NOTHING);

                                } else {
                                    //Different minute
                                    msg.setInfoToShow(AndroidMegaChatMessage.CHAT_ADAPTER_SHOW_TIME);
                                }
                            } else {
                                //Different date
                                msg.setInfoToShow(AndroidMegaChatMessage.CHAT_ADAPTER_SHOW_ALL);
                            }
                        }
                        else{

                            if (compareDate(msg, previousMessage) == 0) {
                                //Same date
                                if (compareTime(msg, previousMessage) == 0) {
                                    if ((msg.getMessage().isManagementMessage())) {
                                        msg.setInfoToShow(AndroidMegaChatMessage.CHAT_ADAPTER_SHOW_TIME);
                                    }
                                    else{
                                        msg.setInfoToShow(AndroidMegaChatMessage.CHAT_ADAPTER_SHOW_NOTHING);
                                    }
                                } else {
                                    //Different minute
                                    msg.setInfoToShow(AndroidMegaChatMessage.CHAT_ADAPTER_SHOW_TIME);
                                }
                            } else {
                                //Different date
                                msg.setInfoToShow(AndroidMegaChatMessage.CHAT_ADAPTER_SHOW_ALL);
                            }
                        }

                    } else {
                        //The last message is from contact, the previous not
                        logDebug("Different user handle");
                        if(msg.isUploading()) {
                            if (compareDate(msg.getPendingMessage().getUploadTimestamp(), previousMessage) == 0) {
                                //Same date
                                if (compareTime(msg.getPendingMessage().getUploadTimestamp(), previousMessage) == 0) {
                                    if(previousUserHandleToCompare==myUserHandle){
                                        msg.setInfoToShow(AndroidMegaChatMessage.CHAT_ADAPTER_SHOW_TIME);
                                    }
                                    else{
                                        msg.setInfoToShow(AndroidMegaChatMessage.CHAT_ADAPTER_SHOW_NOTHING);
                                    }

                                } else {
                                    //Different minute
                                    msg.setInfoToShow(AndroidMegaChatMessage.CHAT_ADAPTER_SHOW_TIME);
                                }

                            } else {
                                //Different date
                                msg.setInfoToShow(AndroidMegaChatMessage.CHAT_ADAPTER_SHOW_ALL);
                            }
                        }
                        else{
                            if (compareDate(msg, previousMessage) == 0) {
                                if (compareTime(msg, previousMessage) == 0) {
                                    if(previousUserHandleToCompare==myUserHandle){
                                        msg.setInfoToShow(AndroidMegaChatMessage.CHAT_ADAPTER_SHOW_TIME);
                                    }
                                    else{
                                        if ((msg.getMessage().isManagementMessage())) {
                                            msg.setInfoToShow(AndroidMegaChatMessage.CHAT_ADAPTER_SHOW_TIME);
                                        }
                                        else{
                                            msg.setInfoToShow(AndroidMegaChatMessage.CHAT_ADAPTER_SHOW_TIME);
                                        }
                                    }

                                } else {
                                    //Different minute
                                    msg.setInfoToShow(AndroidMegaChatMessage.CHAT_ADAPTER_SHOW_TIME);
                                }

                            } else {
                                //Different date
                                msg.setInfoToShow(AndroidMegaChatMessage.CHAT_ADAPTER_SHOW_ALL);
                            }
                        }
                    }
                }

            }
        }
        return msg.getInfoToShow();
    }

    public void setShowAvatar(int index){
        logDebug("Index: " + index);

        AndroidMegaChatMessage msg = messages.get(index);

        long userHandleToCompare = -1;
        long previousUserHandleToCompare = -1;

        if(msg.isUploading()){
            msg.setShowAvatar(false);
            return;
        }

        if (userHandleToCompare == myUserHandle) {
            logDebug("MY message!!");
        }else{
            logDebug("Contact message");
            if ((msg.getMessage().getType() == MegaChatMessage.TYPE_PRIV_CHANGE) || (msg.getMessage().getType() == MegaChatMessage.TYPE_ALTER_PARTICIPANTS)) {
                userHandleToCompare = msg.getMessage().getHandleOfAction();
            } else {
                userHandleToCompare = msg.getMessage().getUserHandle();
            }
            logDebug("userHandleTocompare: " + userHandleToCompare);
            AndroidMegaChatMessage previousMessage = null;
            if(messages.size()-1 > index){
                previousMessage = messages.get(index + 1);
                if(previousMessage==null){
                    msg.setShowAvatar(true);
                    logWarning("Previous message is null");
                    return;
                }
                if(previousMessage.isUploading()){
                    msg.setShowAvatar(true);
                    logDebug("Previous is uploading");
                    return;
                }

                if((previousMessage.getMessage().getType() == MegaChatMessage.TYPE_PRIV_CHANGE) || (previousMessage.getMessage().getType() == MegaChatMessage.TYPE_ALTER_PARTICIPANTS)) {
                    previousUserHandleToCompare = previousMessage.getMessage().getHandleOfAction();
                }else{
                    previousUserHandleToCompare = previousMessage.getMessage().getUserHandle();
                }

                logDebug("previousUserHandleToCompare: " + previousUserHandleToCompare);

                if ((previousMessage.getMessage().getType() == MegaChatMessage.TYPE_CALL_ENDED) || (previousMessage.getMessage().getType() == MegaChatMessage.TYPE_CALL_STARTED) || (previousMessage.getMessage().getType() == MegaChatMessage.TYPE_PRIV_CHANGE) || (previousMessage.getMessage().getType() == MegaChatMessage.TYPE_ALTER_PARTICIPANTS) || (previousMessage.getMessage().getType() == MegaChatMessage.TYPE_CHAT_TITLE)) {
                    msg.setShowAvatar(true);
                    logDebug("Set: " + true);
                } else {
                    if (previousUserHandleToCompare == userHandleToCompare) {
                        msg.setShowAvatar(false);
                        logDebug("Set: " + false);
                    }else{
                        msg.setShowAvatar(true);
                        logDebug("Set: " + true);
                    }
                }
            }
            else{
                logWarning("No previous message");
                msg.setShowAvatar(true);
            }
        }
    }

    public void showMsgNotSentPanel(AndroidMegaChatMessage message, int position){
        logDebug("Position: " + position);

        selectedPosition = position;

        if (message == null || isBottomSheetDialogShown(bottomSheetDialogFragment)) return;

        selectedMessageId = message.getMessage().getRowId();
        logDebug("Temporal id of MS message: "+message.getMessage().getTempId());
        bottomSheetDialogFragment = new MessageNotSentBottomSheetDialogFragment();
        bottomSheetDialogFragment.show(getSupportFragmentManager(), bottomSheetDialogFragment.getTag());
    }

    public void showSendAttachmentBottomSheet(){
        logDebug("showSendAttachmentBottomSheet");

        if (isBottomSheetDialogShown(bottomSheetDialogFragment)) return;

        bottomSheetDialogFragment = new SendAttachmentChatBottomSheetDialogFragment();
        bottomSheetDialogFragment.show(getSupportFragmentManager(), bottomSheetDialogFragment.getTag());
    }

    public void showUploadingAttachmentBottomSheet(AndroidMegaChatMessage message, int position){
        logDebug("showUploadingAttachmentBottomSheet: "+position);

        if (message == null || message.getPendingMessage() == null
                || message.getPendingMessage().getState() == PendingMessageSingle.STATE_COMPRESSING
                || isBottomSheetDialogShown(bottomSheetDialogFragment)) {
            return;
        }

        selectedPosition = position;
        selectedMessageId = message.getPendingMessage().getId();

        bottomSheetDialogFragment = new PendingMessageBottomSheetDialogFragment();
        bottomSheetDialogFragment.show(getSupportFragmentManager(), bottomSheetDialogFragment.getTag());
    }

    public void showReactionBottomSheet(AndroidMegaChatMessage message, int position, String reaction) {
        if (message == null || message.getMessage() == null)
            return;

        selectedPosition = position;
        hideBottomSheet();
        selectedMessageId = message.getMessage().getMsgId();

        if (reaction == null) {
            bottomSheetDialogFragment = new ReactionsBottomSheet();
            bottomSheetDialogFragment.show(getSupportFragmentManager(), bottomSheetDialogFragment.getTag());
        } else if (chatRoom != null && !chatRoom.isPreview() && chatRoom.getOwnPrivilege() != MegaChatRoom.PRIV_RM) {
            bottomSheetDialogFragment = new InfoReactionsBottomSheet(this, reaction);
            bottomSheetDialogFragment.show(getSupportFragmentManager(), bottomSheetDialogFragment.getTag());
        }
    }

    public void hideBottomSheet() {
        if (isBottomSheetDialogShown(bottomSheetDialogFragment)) {
            bottomSheetDialogFragment.dismissAllowingStateLoss();
        }
    }

    private void showGeneralChatMessageBottomSheet(AndroidMegaChatMessage message, int position) {
        selectedPosition = position;

        if (message == null || isBottomSheetDialogShown(bottomSheetDialogFragment)) return;

        selectedMessageId = message.getMessage().getMsgId();
        bottomSheetDialogFragment = new GeneralChatMessageBottomSheet();
        bottomSheetDialogFragment.show(getSupportFragmentManager(), bottomSheetDialogFragment.getTag());
    }

    public void removeMsgNotSent(){
        logDebug("Selected position: " + selectedPosition);
        messages.remove(selectedPosition);
        adapter.removeMessage(selectedPosition, messages);
    }

    public void updatingRemovedMessage(MegaChatMessage message) {
        for (int i = 0; i < messages.size(); i++) {
            MegaChatMessage messageToCompare = messages.get(i).getMessage();
            if (messageToCompare != null && messageToCompare.getTempId() == message.getTempId() && messageToCompare.getMsgId() == message.getMsgId()) {
                RemovedMessage msg = new RemovedMessage(messageToCompare.getTempId(), messageToCompare.getMsgId());
                removedMessages.add(msg);
                adapter.notifyItemChanged(i + 1);
            }
        }
    }

    /**
     * Removes a pending message from UI and DB if exists.
     *
     * @param id The identifier of the pending message.
     */
    public void removePendingMsg(long id){
        removePendingMsg(dbH.findPendingMessageById(id));
    }

    /**
     * Removes a pending message from UI and DB if exists.
     *
     * @param pMsg The pending message.
     */
    public void removePendingMsg(PendingMessageSingle pMsg) {
        if (pMsg == null) {
            logWarning("pMsg is null, cannot remove it");
            return;
        }

        int pMsgState = pMsg.getState();

        if (pMsgState == PendingMessageSingle.STATE_UPLOADING
                && pMsg.getTransferTag() != INVALID_ID) {
            megaApi.cancelTransferByTag(pMsg.getTransferTag(), this);
        }

        if (pMsgState == PendingMessageSingle.STATE_SENT) {
            showSnackbar(SNACKBAR_TYPE, getString(R.string.error_message_already_sent), MEGACHAT_INVALID_HANDLE);
            return;
        }

        try {
            dbH.removePendingMessageById(pMsg.getId());
            int positionToRemove = selectedPosition == INVALID_POSITION
                    ? findPendingMessagePosition(pMsg.getId())
                    : selectedPosition;

            messages.remove(positionToRemove);
            adapter.removeMessage(positionToRemove, messages);
        } catch (IndexOutOfBoundsException e) {
            logError("EXCEPTION", e);
        }
    }

    /**
     * Gets a pending message position from its id.
     *
     * @param pendingMsgId Identifier of the pending message.
     * @return The position of the pending message if exist, INVALID_POSITION otherwise.
     */
    public int findPendingMessagePosition(long pendingMsgId) {
        ListIterator<AndroidMegaChatMessage> itr = messages.listIterator(messages.size());

        while (itr.hasPrevious()) {
            if (pendingMsgId == itr.previous().getMessage().getTempId()) {
                return itr.nextIndex();
            }
        }

        return INVALID_POSITION;
    }

    /**
     * Updates the UI of a pending message.
     *
     * @param pendingMsg The pending message to update.
     */
    private void updatePendingMessage(PendingMessageSingle pendingMsg) {
        ListIterator<AndroidMegaChatMessage> itr = messages.listIterator(messages.size());

        while (itr.hasPrevious()) {
            AndroidMegaChatMessage messageToCheck = itr.previous();

            if (messageToCheck.getPendingMessage() != null
                    && messageToCheck.getPendingMessage().getId() == pendingMsg.id) {
                int indexToChange = itr.nextIndex();
                logDebug("Found index to update: " + indexToChange);

                messages.set(indexToChange, new AndroidMegaChatMessage(pendingMsg,
                        pendingMsg.getState() >= PendingMessageSingle.STATE_PREPARING
                                && pendingMsg.getState() <= PendingMessageSingle.STATE_COMPRESSING));

                adapter.modifyMessage(messages, indexToChange + 1);
                break;
            }
        }
    }

    public void showSnackbar(int type, String s, long idChat, String emailUser) {
        showSnackbar(type, fragmentContainer, null, s, idChat, emailUser);
    }

    public void removeProgressDialog(){
        if (statusDialog != null) {
            try {
                statusDialog.dismiss();
            } catch (Exception ex) {}
        }
    }

    public void startConversation(long handle){
        logDebug("Handle: " + handle);
        MegaChatRoom chat = megaChatApi.getChatRoomByUser(handle);
        MegaChatPeerList peers = MegaChatPeerList.createInstance();
        if(chat==null){
            logDebug("No chat, create it!");
            peers.addPeer(handle, MegaChatPeerList.PRIV_STANDARD);
            megaChatApi.createChat(false, peers, this);
        }
        else{
            logDebug("There is already a chat, open it!");
            Intent intentOpenChat = new Intent(this, ChatActivityLollipop.class);
            intentOpenChat.setAction(ACTION_CHAT_SHOW_MESSAGES);
            intentOpenChat.putExtra(CHAT_ID, chat.getChatId());
            this.startActivity(intentOpenChat);
        }
    }

    public void startGroupConversation(ArrayList<Long> userHandles){
        logDebug("startGroupConversation");

        MegaChatPeerList peers = MegaChatPeerList.createInstance();

        for(int i=0;i<userHandles.size();i++){
            long handle = userHandles.get(i);
            peers.addPeer(handle, MegaChatPeerList.PRIV_STANDARD);
        }
        megaChatApi.createChat(true, peers, this);
    }

    public void setMessages(ArrayList<AndroidMegaChatMessage> messages){
        if(dialog!=null){
            dialog.dismiss();
        }
        this.messages = messages;
        //Create adapter
        if (adapter == null) {
            createAdapter();
        } else {
            updateMessages();
        }
    }

    private void createAdapter() {
        //Create adapter
        adapter = new MegaChatLollipopAdapter(this, chatRoom, messages, messagesPlaying, removedMessages, listView);
        adapter.setHasStableIds(true);
        listView.setLayoutManager(mLayoutManager);
        listView.setAdapter(adapter);
        updateMessages();
    }

    public void updateReactionAdapter(MegaChatMessage msg, String reaction, int count) {
        adapter.checkReactionUpdated(idChat, msg, reaction, count);
    }

    @Override
    public void onRequestStart(MegaChatApiJava api, MegaChatRequest request) {

    }

    @Override
    public void onRequestUpdate(MegaChatApiJava api, MegaChatRequest request) {

    }

    @Override
    public void onRequestFinish(MegaChatApiJava api, MegaChatRequest request, MegaChatError e) {
        logDebug("onRequestFinish: " + request.getRequestString() + " " + request.getType());

      if (request.getType() == MegaChatRequest.TYPE_REMOVE_FROM_CHATROOM) {
           logDebug("Remove participant: " + request.getUserHandle() + " my user: " + megaChatApi.getMyUserHandle());

           if (e.getErrorCode() == MegaChatError.ERROR_OK) {
               logDebug("Participant removed OK");
               invalidateOptionsMenu();
           } else {
               logError("ERROR WHEN TYPE_REMOVE_FROM_CHATROOM " + e.getErrorString());
               showSnackbar(SNACKBAR_TYPE, getTranslatedErrorString(e), MEGACHAT_INVALID_HANDLE);
           }
       } else if (request.getType() == MegaChatRequest.TYPE_ATTACH_NODE_MESSAGE) {
            removeProgressDialog();

            disableMultiselection();

            if(e.getErrorCode()==MegaChatError.ERROR_OK){
                logDebug("File sent correctly");
                MegaNodeList nodeList = request.getMegaNodeList();

                for(int i = 0; i<nodeList.size();i++){
                    logDebug("Node handle: " + nodeList.get(i).getHandle());
                }
                AndroidMegaChatMessage androidMsgSent = new AndroidMegaChatMessage(request.getMegaChatMessage());
                sendMessageToUI(androidMsgSent);

            }else{
                logError("File NOT sent: " + e.getErrorCode() + "___" + e.getErrorString());
                showSnackbar(SNACKBAR_TYPE, getString(R.string.error_attaching_node_from_cloud), -1);
            }

        }else if(request.getType() == MegaChatRequest.TYPE_REVOKE_NODE_MESSAGE){
            if(e.getErrorCode()==MegaChatError.ERROR_OK){
                logDebug("Node revoked correctly, msg id: " + request.getMegaChatMessage().getMsgId());
            }
            else{
                logError("NOT revoked correctly");
                showSnackbar(SNACKBAR_TYPE, getString(R.string.error_revoking_node), -1);
            }

        }else if(request.getType() == MegaChatRequest.TYPE_CREATE_CHATROOM){
            logDebug("Create chat request finish!!!");
            if(e.getErrorCode()==MegaChatError.ERROR_OK){

                logDebug("Open new chat");
                Intent intent = new Intent(this, ChatActivityLollipop.class);
                intent.setAction(ACTION_CHAT_SHOW_MESSAGES);
                intent.putExtra(CHAT_ID, request.getChatHandle());
                this.startActivity(intent);
                finish();
            }
            else{
                logError("ERROR WHEN CREATING CHAT " + e.getErrorString());
                showSnackbar(SNACKBAR_TYPE, getString(R.string.create_chat_error), -1);
            }

        } else if (request.getType() == MegaChatRequest.TYPE_AUTOJOIN_PUBLIC_CHAT) {
            joiningOrLeaving = false;

            if (e.getErrorCode() == MegaChatError.ERROR_OK) {
                if (request.getUserHandle() != MEGACHAT_INVALID_HANDLE) {
                    //Rejoin option
                    initializeInputText();
                    isOpeningChat = true;
                    loadHistory();
                } else {
                    //Join
                    setChatSubtitle();
                    setPreviewersView();
                }

                supportInvalidateOptionsMenu();
            } else {
                MegaChatRoom chatRoom = megaChatApi.getChatRoom(idChat);
                if (chatRoom != null && chatRoom.getOwnPrivilege() >= MegaChatRoom.PRIV_RO) {
                    logWarning("I'm already a participant");
                    return;
                }

                logError("ERROR WHEN JOINING CHAT " + e.getErrorCode() + " " + e.getErrorString());
                showSnackbar(SNACKBAR_TYPE, getString(R.string.error_general_nodes), MEGACHAT_INVALID_HANDLE);
            }
        } else if(request.getType() == MegaChatRequest.TYPE_LAST_GREEN){
            logDebug("TYPE_LAST_GREEN requested");

        }else if(request.getType() == MegaChatRequest.TYPE_ARCHIVE_CHATROOM){

            long chatHandle = request.getChatHandle();
            chatRoom = megaChatApi.getChatRoom(chatHandle);
            String chatTitle = getTitleChat(chatRoom);

            if(chatTitle==null){
                chatTitle = "";
            }
            else if(!chatTitle.isEmpty() && chatTitle.length()>60){
                chatTitle = chatTitle.substring(0,59)+"...";
            }

            if(!chatTitle.isEmpty() && chatRoom.isGroup() && !chatRoom.hasCustomTitle()){
                chatTitle = "\""+chatTitle+"\"";
            }

            supportInvalidateOptionsMenu();
            setChatSubtitle();

            if (!chatRoom.isArchived()) {
                requestLastGreen(INITIAL_PRESENCE_STATUS);
            }

            if(e.getErrorCode()==MegaChatError.ERROR_OK){

                if(request.getFlag()){
                    logDebug("Chat archived");
                    sendBroadcastChatArchived(chatTitle);
                }
                else{
                    logDebug("Chat unarchived");
                    showSnackbar(SNACKBAR_TYPE, getString(R.string.success_unarchive_chat, chatTitle), -1);
                }

            }else{
                if(request.getFlag()){
                    logError("ERROR WHEN ARCHIVING CHAT " + e.getErrorString());
                    showSnackbar(SNACKBAR_TYPE, getString(R.string.error_archive_chat, chatTitle), -1);
                }else{
                    logError("ERROR WHEN UNARCHIVING CHAT " + e.getErrorString());
                    showSnackbar(SNACKBAR_TYPE, getString(R.string.error_unarchive_chat, chatTitle), -1);
                }
            }
        }
        else if (request.getType() == MegaChatRequest.TYPE_CHAT_LINK_HANDLE) {
            if(request.getFlag() && request.getNumRetry()==0){
                logDebug("Removing chat link");
                if(e.getErrorCode()==MegaChatError.ERROR_OK){
                    showSnackbar(SNACKBAR_TYPE, getString(R.string.chat_link_deleted), -1);
                }
                else{
                    if (e.getErrorCode() == MegaChatError.ERROR_ARGS) {
                        logError("The chatroom isn't grupal or public");
                    }
                    else if (e.getErrorCode()==MegaChatError.ERROR_NOENT){
                        logError("The chatroom doesn't exist or the chatid is invalid");
                    }
                    else if(e.getErrorCode()==MegaChatError.ERROR_ACCESS){
                        logError("The chatroom doesn't have a topic or the caller isn't an operator");
                    }
                    else{
                        logError("Error TYPE_CHAT_LINK_HANDLE " + e.getErrorCode());
                    }
                    showSnackbar(SNACKBAR_TYPE, getString(R.string.general_error) + ": " + e.getErrorString(), -1);
                }
            }
        }
    }

    @Override
    public void onRequestTemporaryError(MegaChatApiJava api, MegaChatRequest request, MegaChatError e) {
        logWarning("onRequestTemporaryError");
    }

    @Override
    protected void onStop() {
        super.onStop();
    }

    private void cleanBuffers(){
        if(!bufferMessages.isEmpty()){
            bufferMessages.clear();
        }
        if(!messages.isEmpty()){
            messages.clear();
        }
        if(!removedMessages.isEmpty()){
            removedMessages.clear();
        }
    }

    @Override
    protected void onDestroy() {
        logDebug("onDestroy()");
        destroySpeakerAudioManger();
        cleanBuffers();
        if (handlerEmojiKeyboard != null){
            handlerEmojiKeyboard.removeCallbacksAndMessages(null);
        }
        if (handlerKeyboard != null) {
            handlerKeyboard.removeCallbacksAndMessages(null);
        }

        if (megaChatApi != null && idChat != -1) {
            megaChatApi.closeChatRoom(idChat, this);
            MegaApplication.setClosedChat(true);
            megaChatApi.removeChatListener(this);

            if (chatRoom != null && chatRoom.isPreview()) {
                megaChatApi.closeChatPreview(idChat);
            }
        }

        if (handler != null) {
            handler.removeCallbacksAndMessages(null);
        }

        if (handlerReceive != null) {
            handlerReceive.removeCallbacksAndMessages(null);
        }
        if (handlerSend != null) {
            handlerSend.removeCallbacksAndMessages(null);
        }

        hideCallBar(null);

        destroyAudioRecorderElements();
        if(adapter!=null) {
            adapter.stopAllReproductionsInProgress();
            adapter.destroyVoiceElemnts();
        }

        unregisterReceiver(historyTruncatedByRetentionTimeReceiver);
        unregisterReceiver(chatRoomMuteUpdateReceiver);
        unregisterReceiver(dialogConnectReceiver);
        unregisterReceiver(voiceclipDownloadedReceiver);
        unregisterReceiver(userNameReceiver);
        unregisterReceiver(chatArchivedReceiver);
        unregisterReceiver(leftChatReceiver);
        unregisterReceiver(closeChatReceiver);
        unregisterReceiver(joinedSuccessfullyReceiver);
        unregisterReceiver(chatUploadStartedReceiver);
        unregisterReceiver(errorCopyingNodesReceiver);
        unregisterReceiver(retryPendingMessageReceiver);

        if(megaApi != null) {
            megaApi.removeRequestListener(this);
        }

        MediaPlayerService.resumeAudioPlayerIfNotInCall(this);

        nodeSaver.destroy();

        super.onDestroy();
    }

    /**
     * Method for saving in the database if there was something written in the input text or if a message was being edited
     */
    private void saveInputText() {
        try {
            if (textChat != null) {
                String written = textChat.getText().toString();
                if (written != null) {
                    if (dbH == null) {
                        dbH = MegaApplication.getInstance().getDbH();
                    }
                    if(dbH != null){
                        ChatItemPreferences prefs = dbH.findChatPreferencesByHandle(Long.toString(idChat));
                        String editedMessageId = editingMessage && messageToEdit != null ? Long.toString(messageToEdit.getMsgId()) : "";
                        if (prefs != null) {
                            prefs.setEditedMsgId(editedMessageId);
                            prefs.setWrittenText(written);
                            dbH.setWrittenTextItem(Long.toString(idChat), written, editedMessageId);
                        } else {
                            prefs = new ChatItemPreferences(Long.toString(idChat), written, editedMessageId);
                            dbH.setChatItemPreferences(prefs);
                        }
                    }
                }
            }
        } catch (Exception e) {
            logError("Written message not stored on DB", e);
        }
    }

    public void closeChat(boolean shouldLogout) {
        if (megaChatApi == null || chatRoom == null || idChat == MEGACHAT_INVALID_HANDLE) {
            return;
        }

        saveInputText();
        shouldLogout = chatC.isInAnonymousMode() && shouldLogout;
        megaChatApi.closeChatRoom(idChat, this);
        if (chatRoom.isPreview()) {
            megaChatApi.closeChatPreview(idChat);
        }

        MegaApplication.setClosedChat(true);
        megaChatApi.removeChatListener(this);

        if (shouldLogout) {
            megaChatApi.logout();
        }

        chatRoom = null;
        idChat = MEGACHAT_INVALID_HANDLE;
    }

    @Override
    protected void onNewIntent(Intent intent){
        logDebug("onNewIntent");
        hideKeyboard();
        if (intent != null){
            if (intent.getAction() != null){
                if(intent.getAction().equals(ACTION_UPDATE_ATTACHMENT)){
                    logDebug("Intent to update an attachment with error");

                    long idPendMsg = intent.getLongExtra("ID_MSG", -1);
                    if(idPendMsg!=-1){
                        int indexToChange = -1;
                        ListIterator<AndroidMegaChatMessage> itr = messages.listIterator(messages.size());

                        // Iterate in reverse.
                        while(itr.hasPrevious()) {
                            AndroidMegaChatMessage messageToCheck = itr.previous();

                            if(messageToCheck.isUploading()){
                                if(messageToCheck.getPendingMessage().getId()==idPendMsg){
                                    indexToChange = itr.nextIndex();
                                    logDebug("Found index to change: " + indexToChange);
                                    break;
                                }
                            }
                        }

                        if(indexToChange!=-1){
                            logDebug("Index modified: " + indexToChange);

                            PendingMessageSingle pendingMsg = null;
                            if(idPendMsg!=-1){
                                pendingMsg = dbH.findPendingMessageById(idPendMsg);

                                if(pendingMsg!=null){
                                    messages.get(indexToChange).setPendingMessage(pendingMsg);
                                    adapter.modifyMessage(messages, indexToChange+1);
                                }
                            }
                        }
                        else{
                            logError("Error, id pending message message not found!!");
                        }
                    }
                    else{
                        logError("Error. The idPendMsg is -1");
                    }

                    int isOverquota = intent.getIntExtra("IS_OVERQUOTA", 0);
                    if(isOverquota==1){
                        showOverquotaAlert(false);
                    }
                    else if (isOverquota==2){
                        showOverquotaAlert(true);
                    }

                    return;
                }else{
                    long newidChat = intent.getLongExtra(CHAT_ID, MEGACHAT_INVALID_HANDLE);
                    if(intent.getAction().equals(ACTION_CHAT_SHOW_MESSAGES) || intent.getAction().equals(ACTION_OPEN_CHAT_LINK) || idChat != newidChat) {
                        cleanBuffers();
                        pendingMessagesLoaded = false;
                    }
                    if (messagesPlaying != null && !messagesPlaying.isEmpty()) {
                        for (MessageVoiceClip m : messagesPlaying) {
                            m.getMediaPlayer().release();
                            m.setMediaPlayer(null);
                        }
                        messagesPlaying.clear();
                    }

                    closeChat(false);
                    MegaApplication.setOpenChatId(-1);

                    initAfterIntent(intent, null);
                }

            }
        }
        super.onNewIntent(intent);
        setIntent(intent);
    }

    public MegaChatRoom getChatRoom() {
        return chatRoom;
    }

    public void setChatRoom(MegaChatRoom chatRoom) {
        this.chatRoom = chatRoom;
    }

    public void revoke(){
        logDebug("revoke");
        megaChatApi.revokeAttachmentMessage(idChat, selectedMessageId);
    }

    @Override
    public void onRequestStart(MegaApiJava api, MegaRequest request) {

    }

    @Override
    public void onRequestUpdate(MegaApiJava api, MegaRequest request) {

    }

    @Override
    public void onRequestFinish(MegaApiJava api, MegaRequest request, MegaError e) {
        removeProgressDialog();
        if (request.getType() == MegaRequest.TYPE_INVITE_CONTACT){
            logDebug("MegaRequest.TYPE_INVITE_CONTACT finished: " + request.getNumber());

            if(request.getNumber()== MegaContactRequest.INVITE_ACTION_REMIND){
                showSnackbar(SNACKBAR_TYPE, getString(R.string.context_contact_invitation_resent), -1);
            }
            else{
                if (e.getErrorCode() == MegaError.API_OK){
                    logDebug("OK INVITE CONTACT: " + request.getEmail());
                    if(request.getNumber()==MegaContactRequest.INVITE_ACTION_ADD)
                    {
                        showSnackbar(SNACKBAR_TYPE, getString(R.string.context_contact_request_sent, request.getEmail()), -1);
                    }
                }
                else{
                    logError("Code: " + e.getErrorString());
                    if(e.getErrorCode()==MegaError.API_EEXIST)
                    {
                        showSnackbar(SNACKBAR_TYPE, getString(R.string.context_contact_already_invited, request.getEmail()), -1);
                    }
                    else if(request.getNumber()==MegaContactRequest.INVITE_ACTION_ADD && e.getErrorCode()==MegaError.API_EARGS)
                    {
                        showSnackbar(SNACKBAR_TYPE, getString(R.string.error_own_email_as_contact), -1);
                    }
                    else{
                        showSnackbar(SNACKBAR_TYPE, getString(R.string.general_error), -1);
                    }
                    logError("ERROR: " + e.getErrorCode() + "___" + e.getErrorString());
                }
            }
        }
        else if(request.getType() == MegaRequest.TYPE_COPY){
            if (e.getErrorCode() != MegaError.API_OK) {

                logDebug("e.getErrorCode() != MegaError.API_OK");

                if(e.getErrorCode()==MegaError.API_EOVERQUOTA){
                    if (api.isForeignNode(request.getParentHandle())) {
                        showForeignStorageOverQuotaWarningDialog(this);
                        return;
                    }

                    logWarning("OVERQUOTA ERROR: " + e.getErrorCode());
                    Intent intent = new Intent(this, ManagerActivityLollipop.class);
                    intent.setAction(ACTION_OVERQUOTA_STORAGE);
                    startActivity(intent);
                    finish();
                }
                else if(e.getErrorCode()==MegaError.API_EGOINGOVERQUOTA){
                    logWarning("OVERQUOTA ERROR: " + e.getErrorCode());
                    Intent intent = new Intent(this, ManagerActivityLollipop.class);
                    intent.setAction(ACTION_PRE_OVERQUOTA_STORAGE);
                    startActivity(intent);
                    finish();
                }
                else
                {
                    showSnackbar(SNACKBAR_TYPE, getString(R.string.import_success_error), -1);
                }

            }else{
                showSnackbar(SNACKBAR_TYPE, getString(R.string.import_success_message), -1);
            }
        }
        else if (request.getType() == MegaRequest.TYPE_CANCEL_TRANSFER){
            if (e.getErrorCode() != MegaError.API_OK) {
                logError("Error TYPE_CANCEL_TRANSFER: " + e.getErrorCode());
            }
            else{
                logDebug("Chat upload cancelled");
            }
        }
        else if (request.getType() == MegaRequest.TYPE_SET_ATTR_USER){
            if(request.getParamType()==MegaApiJava.USER_ATTR_GEOLOCATION){
                if(e.getErrorCode() == MegaError.API_OK){
                    logDebug("Attribute USER_ATTR_GEOLOCATION enabled");
                    MegaApplication.setEnabledGeoLocation(true);
                    getLocationPermission();
                }
                else{
                    logDebug("Attribute USER_ATTR_GEOLOCATION disabled");
                    MegaApplication.setEnabledGeoLocation(false);
                }
            }
        }
    }

    @Override
    public void onRequestTemporaryError(MegaApiJava api, MegaRequest request, MegaError e) {

    }

    protected MegaChatLollipopAdapter getAdapter() {
        return adapter;
    }

    @Override
    public void onSaveInstanceState(Bundle outState){
        logDebug("onSaveInstance");
        super.onSaveInstanceState(outState);
        outState.putLong("idChat", idChat);
        outState.putLong("selectedMessageId", selectedMessageId);
        outState.putInt("selectedPosition", selectedPosition);
        outState.putInt("typeMessageJump",typeMessageJump);

        if(messageJumpLayout.getVisibility() == View.VISIBLE){
            visibilityMessageJump = true;
        }else{
            visibilityMessageJump = false;
        }
        outState.putBoolean("visibilityMessageJump",visibilityMessageJump);
        outState.putLong(LAST_MESSAGE_SEEN, lastIdMsgSeen);
        outState.putLong(GENERAL_UNREAD_COUNT, generalUnreadCount);
        outState.putBoolean("isHideJump",isHideJump);
        outState.putString("mOutputFilePath",mOutputFilePath);
        outState.putBoolean("isShareLinkDialogDismissed", isShareLinkDialogDismissed);

        nodeSaver.saveState(outState);

        if(adapter == null)
            return;


        RotatableAdapter currentAdapter = getAdapter();
        if(currentAdapter != null & adapter.isMultipleSelect()){
            ArrayList<Integer> selectedPositions= (ArrayList<Integer>) (currentAdapter.getSelectedItems());
            outState.putIntegerArrayList(SELECTED_ITEMS, selectedPositions);
        }

        MessageVoiceClip messageVoiceClip = adapter.getVoiceClipPlaying();
        if (messageVoiceClip != null) {
            outState.putBoolean(PLAYING, true);
            outState.putLong(ID_VOICE_CLIP_PLAYING, messageVoiceClip.getIdMessage());
            outState.putLong(MESSAGE_HANDLE_PLAYING, messageVoiceClip.getMessageHandle());
            outState.putLong(USER_HANDLE_PLAYING, messageVoiceClip.getUserHandle());
            outState.putInt(PROGRESS_PLAYING, messageVoiceClip.getProgress());
        } else {
            outState.putBoolean(PLAYING, false);

        }
        outState.putBoolean("isLocationDialogShown", isLocationDialogShown);
        outState.putBoolean(JOINING_OR_LEAVING, joiningOrLeaving);
        outState.putString(JOINING_OR_LEAVING_ACTION, joiningOrLeavingAction);
        outState.putBoolean(OPENING_AND_JOINING_ACTION, openingAndJoining);
        outState.putBoolean(ERROR_REACTION_DIALOG, errorReactionsDialogIsShown);
        outState.putLong(TYPE_ERROR_REACTION, typeErrorReaction);
    }

    /**
	 * Handle processed upload intent
	 */
    @Override
    public void onIntentProcessed(List<ShareInfo> infos) {
        logDebug("onIntentProcessedLollipop");

        if (infos == null) {
            statusDialog.dismiss();
            showSnackbar(SNACKBAR_TYPE, getString(R.string.upload_can_not_open), -1);
        }
        else {
            logDebug("Launch chat upload with files " + infos.size());
            for (ShareInfo info : infos) {
                Intent intent = new Intent(this, ChatUploadService.class);

                PendingMessageSingle pMsgSingle = createAttachmentPendingMessage(idChat,
                        info.getFileAbsolutePath(), info.getTitle(), false);

                long idMessage = pMsgSingle.getId();

                if(idMessage!=-1){
                    intent.putExtra(ChatUploadService.EXTRA_ID_PEND_MSG, idMessage);

                    logDebug("Size of the file: " + info.getSize());

                    AndroidMegaChatMessage newNodeAttachmentMsg = new AndroidMegaChatMessage(pMsgSingle, true);
                    sendMessageToUI(newNodeAttachmentMsg);

                    intent.putExtra(ChatUploadService.EXTRA_CHAT_ID, idChat);

                    checkIfServiceCanStart(intent);
                }
                else{
                    logError("Error when adding pending msg to the database");
                }

                removeProgressDialog();
            }
        }
    }

    /**
     * If the chat id received is valid, opens a chat after forward messages.
     * If no, only disables select mode and shows a Snackbar if the text received is not null neither empty.
     *
     * @param chatHandle Chat id.
     * @param text       Text to show as Snackbar if needed, null or empty otherwise.
     */
    public void openChatAfterForward(long chatHandle, String text) {
        removeProgressDialog();

        if (chatHandle == idChat || chatHandle == MEGACHAT_INVALID_HANDLE) {
            disableMultiselection();

            if (text != null) {
                showSnackbar(SNACKBAR_TYPE, text, MEGACHAT_INVALID_HANDLE);
            }

            return;
        }

        Intent intentOpenChat = new Intent(this, ManagerActivityLollipop.class);
        intentOpenChat.addFlags(Intent.FLAG_ACTIVITY_CLEAR_TOP);
        intentOpenChat.setAction(ACTION_CHAT_NOTIFICATION_MESSAGE);
        intentOpenChat.putExtra(CHAT_ID, chatHandle);
        intentOpenChat.putExtra(SHOW_SNACKBAR, text);
        closeChat(true);
        startActivity(intentOpenChat);
        finish();
    }

    public void markAsSeen(MegaChatMessage msg) {
        logDebug("markAsSeen");
        if (activityVisible) {
            if (msg.getStatus() != MegaChatMessage.STATUS_SEEN) {
                logDebug("Mark message: " + msg.getMsgId() + " as seen");
                megaChatApi.setMessageSeen(chatRoom.getChatId(), msg.getMsgId());
            }
        }
    }


   @Override
    public void onResume(){
        super.onResume();
       stopService(new Intent(this, KeepAliveService.class));
        if(idChat!=-1 && chatRoom!=null) {

            setNodeAttachmentVisible();

            MegaApplication.getPasscodeManagement().setShowPasscodeScreen(true);
            MegaApplication.setOpenChatId(idChat);
            supportInvalidateOptionsMenu();

            int chatConnection = megaChatApi.getChatConnectionState(idChat);
            logDebug("Chat connection (" + idChat+ ") is: " + chatConnection);
            if(chatConnection==MegaChatApi.CHAT_CONNECTION_ONLINE) {
                setAsRead = true;
                if(!chatRoom.isGroup()) {
                    requestLastGreen(INITIAL_PRESENCE_STATUS);
                }
            }
            else{
                setAsRead=false;
            }
            setChatSubtitle();
            if(emojiKeyboard!=null){
                emojiKeyboard.hideBothKeyboard(this);
            }

            try {
                ChatAdvancedNotificationBuilder notificationBuilder;
                notificationBuilder = ChatAdvancedNotificationBuilder.newInstance(this, megaApi, megaChatApi);
                notificationBuilder.removeAllChatNotifications();
            } catch (Exception e) {
                logError("Exception NotificationManager - remove all notifications", e);
            }
            //Update last seen position if different and there is unread messages
            //If the chat is being opened do not update, onLoad will do that

            //!isLoadingMessages
            if(!isOpeningChat) {
                logDebug("Chat is NOT loading history");
                if(lastSeenReceived == true && messages != null){

                    long unreadCount = chatRoom.getUnreadCount();
                    if (unreadCount != 0) {
                        lastIdMsgSeen = megaChatApi.getLastMessageSeenId(idChat);

                        //Find last message
                        int positionLastMessage = -1;
                        for(int i=messages.size()-1; i>=0;i--) {
                            AndroidMegaChatMessage androidMessage = messages.get(i);

                            if (!androidMessage.isUploading()) {
                                MegaChatMessage msg = androidMessage.getMessage();
                                if (msg.getMsgId() == lastIdMsgSeen) {
                                    positionLastMessage = i;
                                    break;
                                }
                            }
                        }

                        if(positionLastMessage==-1){
                            scrollToMessage(-1);

                        }
                        else{
                            //Check if it has no my messages after

                            if(positionLastMessage >= messages.size()-1){
                                logDebug("Nothing after, do not increment position");
                            }
                            else{
                                positionLastMessage = positionLastMessage + 1;
                            }

                            AndroidMegaChatMessage message = messages.get(positionLastMessage);
                            logDebug("Position lastMessage found: " + positionLastMessage + " messages.size: " + messages.size());

                            while(message.getMessage().getUserHandle()==megaChatApi.getMyUserHandle()){
                                lastIdMsgSeen = message.getMessage().getMsgId();
                                positionLastMessage = positionLastMessage + 1;
                                message = messages.get(positionLastMessage);
                            }

                            generalUnreadCount = unreadCount;

                            scrollToMessage(lastIdMsgSeen);
                        }
                    }
                    else{
                        if(generalUnreadCount!=0){
                            scrollToMessage(-1);
                        }
                    }
                }
                setLastMessageSeen();
            }
            else{
                logDebug("openingChat:doNotUpdateLastMessageSeen");
            }

            activityVisible = true;
            updateCallBanner();
            if(aB != null && aB.getTitle() != null){
                titleToolbar.setText(adjustForLargeFont(titleToolbar.getText().toString()));
            }
            updateActionModeTitle();
        }
    }

    public void scrollToMessage(long lastId){
        if(messages == null || messages.isEmpty())
            return;

        for(int i=messages.size()-1; i>=0;i--) {
            AndroidMegaChatMessage androidMessage = messages.get(i);

            if (!androidMessage.isUploading()) {
                MegaChatMessage msg = androidMessage.getMessage();
                if (msg.getMsgId() == lastId) {
                    logDebug("Scroll to position: " + i);
                    mLayoutManager.scrollToPositionWithOffset(i+1,scaleHeightPx(30, getOutMetrics()));
                    break;
                }
            }
        }

    }

    public void setLastMessageSeen(){
        logDebug("setLastMessageSeen");

        if(messages!=null){
            if(!messages.isEmpty()){
                AndroidMegaChatMessage lastMessage = messages.get(messages.size()-1);
                int index = messages.size()-1;
                if((lastMessage!=null)&&(lastMessage.getMessage()!=null)){
                    if (!lastMessage.isUploading()) {
                        while (lastMessage.getMessage().getUserHandle() == megaChatApi.getMyUserHandle()) {
                            index--;
                            if (index == -1) {
                                break;
                            }
                            lastMessage = messages.get(index);
                        }

                        if (lastMessage.getMessage() != null && app.isActivityVisible()) {
                            boolean resultMarkAsSeen = megaChatApi.setMessageSeen(idChat, lastMessage.getMessage().getMsgId());
                            logDebug("Result setMessageSeen: " + resultMarkAsSeen);
                        }

                    } else {
                        while (lastMessage.isUploading() == true) {
                            index--;
                            if (index == -1) {
                                break;
                            }
                            lastMessage = messages.get(index);
                        }
                        if((lastMessage!=null)&&(lastMessage.getMessage()!=null)){

                            while (lastMessage.getMessage().getUserHandle() == megaChatApi.getMyUserHandle()) {
                                index--;
                                if (index == -1) {
                                    break;
                                }
                                lastMessage = messages.get(index);
                            }

                            if (lastMessage.getMessage() != null && app.isActivityVisible()) {
                                boolean resultMarkAsSeen = megaChatApi.setMessageSeen(idChat, lastMessage.getMessage().getMsgId());
                                logDebug("Result setMessageSeen: " + resultMarkAsSeen);
                            }
                        }
                    }
                }
                else{
                    logError("lastMessageNUll");
                }
            }
        }
    }

    @Override
    protected void onPause(){
        super.onPause();
        if (rtcAudioManager != null)
            rtcAudioManager.unregisterProximitySensor();

        destroyAudioRecorderElements();
        if(adapter!=null) {
            adapter.pausePlaybackInProgress();
        }
        hideKeyboard();
        activityVisible = false;
        MegaApplication.setOpenChatId(-1);
    }

    @Override
    public void onChatListItemUpdate(MegaChatApiJava api, MegaChatListItem item) {
        if(item.hasChanged(MegaChatListItem.CHANGE_TYPE_UNREAD_COUNT)) {
            updateNavigationToolbarIcon();
        }
    }

    public void updateNavigationToolbarIcon(){

        if (Build.VERSION.SDK_INT >= Build.VERSION_CODES.KITKAT) {

            if(!chatC.isInAnonymousMode()){
                int numberUnread = megaChatApi.getUnreadChats();

                if(numberUnread==0){
                    aB.setHomeAsUpIndicator(upArrow);
                }
                else{

                    badgeDrawable.setProgress(1.0f);

                    if(numberUnread>9){
                        badgeDrawable.setText("9+");
                    }
                    else{
                        badgeDrawable.setText(numberUnread+"");
                    }

                    aB.setHomeAsUpIndicator(badgeDrawable);
                }
            }
            else{
                aB.setHomeAsUpIndicator(upArrow);
            }
        }
        else{
            aB.setHomeAsUpIndicator(upArrow);
        }
    }

    @Override
    public void onChatInitStateUpdate(MegaChatApiJava api, int newState) {

    }

    @Override
    public void onChatPresenceConfigUpdate(MegaChatApiJava api, MegaChatPresenceConfig config) {

    }

    @Override
    public void onChatOnlineStatusUpdate(MegaChatApiJava api, long userHandle, int status, boolean inProgress) {
        logDebug("status: " + status + ", inProgress: " + inProgress);
        setChatSubtitle();
        requestLastGreen(status);
    }

    @Override
    public void onChatConnectionStateUpdate(MegaChatApiJava api, long chatid, int newState) {
        logDebug("Chat ID: "+ chatid + ". New State: " + newState);

        if (idChat == chatid) {
            if (newState == MegaChatApi.CHAT_CONNECTION_ONLINE) {
                logDebug("Chat is now ONLINE");
                setAsRead = true;
                setLastMessageSeen();

                if (stateHistory == MegaChatApi.SOURCE_ERROR && retryHistory) {
                    logWarning("SOURCE_ERROR:call to load history again");
                    retryHistory = false;
                    loadHistory();
                }

            } else {
                setAsRead = false;
            }

            updateCallBanner();
            setChatSubtitle();
            supportInvalidateOptionsMenu();
        }
    }

    @Override
    public void onChatPresenceLastGreen(MegaChatApiJava api, long userhandle, int lastGreen) {
        logDebug("userhandle: " + userhandle + ", lastGreen: " + lastGreen);

        if (chatRoom == null) {
            return;
        }

        if(!chatRoom.isGroup() && userhandle == chatRoom.getPeerHandle(0)){
            logDebug("Update last green");

            int state = megaChatApi.getUserOnlineStatus(chatRoom.getPeerHandle(0));

            if(state != MegaChatApi.STATUS_ONLINE && state != MegaChatApi.STATUS_BUSY && state != MegaChatApi.STATUS_INVALID){
                String formattedDate = lastGreenDate(this, lastGreen);

                setLastGreen(formattedDate);

                logDebug("Date last green: " + formattedDate);
            }
        }
    }

    public void takePicture(){
        logDebug("takePicture");
        Intent intent = new Intent(MediaStore.ACTION_IMAGE_CAPTURE);
        if (intent.resolveActivity(getPackageManager()) != null) {
            File photoFile = createImageFile();
            Uri photoURI;
            if(photoFile != null){
                if (Build.VERSION.SDK_INT >= Build.VERSION_CODES.N) {
                    photoURI = FileProvider.getUriForFile(this, "mega.privacy.android.app.providers.fileprovider", photoFile);
                }
                else{
                    photoURI = Uri.fromFile(photoFile);
                }
                mOutputFilePath = photoFile.getAbsolutePath();
                if(mOutputFilePath!=null){
                    intent.setFlags(Intent.FLAG_GRANT_READ_URI_PERMISSION);
                    intent.setFlags(Intent.FLAG_GRANT_WRITE_URI_PERMISSION);
                    intent.putExtra(MediaStore.EXTRA_OUTPUT, photoURI);
                    startActivityForResult(intent, TAKE_PHOTO_CODE);
                }
            }
        }
    }

    public void uploadPictureOrVoiceClip(String path){
        if(path == null) return;
        File file;
        if (path.startsWith("content:")) {
            file = getFileFromContentUri(this, Uri.parse(path));
        } else if (isVoiceClip(path)) {
            file = buildVoiceClipFile(this, outputFileName);
            if (!isFileAvailable(file)) return;
        } else {
            file = new File(path);
            if (!MimeTypeList.typeForName(file.getAbsolutePath()).isImage()) return;
        }

        Intent intent = new Intent(this, ChatUploadService.class);
        PendingMessageSingle pMsgSingle = new PendingMessageSingle();
        pMsgSingle.setChatId(idChat);
        if(isVoiceClip(file.getAbsolutePath())){
            pMsgSingle.setType(TYPE_VOICE_CLIP);
            intent.putExtra(EXTRA_TRANSFER_TYPE, APP_DATA_VOICE_CLIP);
        }

        long timestamp = System.currentTimeMillis()/1000;
        pMsgSingle.setUploadTimestamp(timestamp);
        String fingerprint = megaApi.getFingerprint(file.getAbsolutePath());
        pMsgSingle.setFilePath(file.getAbsolutePath());
        pMsgSingle.setName(file.getName());
        pMsgSingle.setFingerprint(fingerprint);
        long idMessage = dbH.addPendingMessage(pMsgSingle);
        pMsgSingle.setId(idMessage);

        if(idMessage == -1) return;

        logDebug("idMessage = " + idMessage);
        intent.putExtra(ChatUploadService.EXTRA_ID_PEND_MSG, idMessage);
        if(!isLoadingHistory){
            logDebug("sendMessageToUI");
            AndroidMegaChatMessage newNodeAttachmentMsg = new AndroidMegaChatMessage(pMsgSingle, true);
            sendMessageToUI(newNodeAttachmentMsg);
        }
        intent.putExtra(ChatUploadService.EXTRA_CHAT_ID, idChat);

        checkIfServiceCanStart(intent);
    }


    private void showOverquotaAlert(boolean prewarning){
        logDebug("prewarning: " + prewarning);

        MaterialAlertDialogBuilder builder = new MaterialAlertDialogBuilder(this);
        builder.setTitle(getString(R.string.overquota_alert_title));

        if(prewarning){
            builder.setMessage(getString(R.string.pre_overquota_alert_text));
        }
        else{
            builder.setMessage(getString(R.string.overquota_alert_text));
        }

        if(chatAlertDialog ==null){

            builder.setPositiveButton(getString(R.string.my_account_upgrade_pro), new android.content.DialogInterface.OnClickListener() {

                @Override
                public void onClick(DialogInterface dialog, int which) {
                    navigateToUpgradeAccount();
                }
            });
            builder.setNegativeButton(getString(R.string.general_cancel), new android.content.DialogInterface.OnClickListener() {

                @Override
                public void onClick(DialogInterface dialog, int which) {
                    dialog.dismiss();
                    chatAlertDialog =null;
                }
            });

            chatAlertDialog = builder.create();
            chatAlertDialog.setCanceledOnTouchOutside(false);
        }

        chatAlertDialog.show();
    }

    public void showJumpMessage(){
        if((!isHideJump)&&(typeMessageJump!=TYPE_MESSAGE_NEW_MESSAGE)){
            typeMessageJump = TYPE_MESSAGE_JUMP_TO_LEAST;
            messageJumpText.setText(getResources().getString(R.string.message_jump_latest));
            messageJumpLayout.setVisibility(View.VISIBLE);
        }
    }

    private void showCallInProgressLayout(String text, boolean shouldChronoShown, MegaChatCall call) {
        if (callInProgressText != null) {
            callInProgressText.setText(text);
        }

        if (shouldChronoShown) {
            startChronometers(call);
        } else {
            stopChronometers(call);
        }

        chatIdBanner = call.getChatid();

        if (callInProgressLayout != null && callInProgressLayout.getVisibility() != View.VISIBLE) {
            callInProgressLayout.setAlpha(1);
            callInProgressLayout.setVisibility(View.VISIBLE);
            callInProgressLayout.setOnClickListener(this);
        }
    }

    /**
     * Method to start the chronometer related to the current call
     *
     * @param call The current call in progress.
     */
    private void startChronometers(MegaChatCall call) {
        if (callInProgressChrono == null) {
            return;
        }

        activateChrono(true, callInProgressChrono, call, true);
        callInProgressChrono.setOnChronometerTickListener(chronometer -> {
            if (subtitleChronoCall == null) {
                return;
            }

            subtitleChronoCall.setVisibility(View.VISIBLE);
            subtitleChronoCall.setText(chronometer.getText());
        });
    }

    /**
     * Method to stop the chronometer related to the current call
     *
     * @param call The current call in progress.
     */
    private void stopChronometers(MegaChatCall call) {
        if (callInProgressChrono != null) {
            activateChrono(false, callInProgressChrono, call);
            callInProgressChrono.setOnChronometerTickListener(null);
        }

        if (subtitleChronoCall != null) {
            subtitleChronoCall.setVisibility(View.GONE);
        }
    }

    /**
     * Method for hiding the current call bar.
     *
     * @param call The call.
     */
    private void hideCallBar(MegaChatCall call) {
        invalidateOptionsMenu();
        stopChronometers(call);

        if (callInProgressLayout != null) {
            callInProgressLayout.setVisibility(View.GONE);
            callInProgressLayout.setOnClickListener(null);
            subtitleCall.setVisibility(View.GONE);
            setSubtitleVisibility();
        }
        if(returnCallOnHoldButton != null) {
            returnCallOnHoldButton.setVisibility(View.GONE);
        }
    }

    /**
     * Method to get another call on hold.
     *
     * @param currentChatId Call id.
     * @return The another call.
     */
    private MegaChatCall getAnotherOnHoldCall(long currentChatId) {
        return getAnotherOnHoldOrActiveCall(currentChatId, false);
    }

    /**
     * Method to get another call in progress.
     *
     * @param currentChatId Call id.
     * @return The another call.
     */
    private MegaChatCall getAnotherActiveCall(long currentChatId) {
        return getAnotherOnHoldOrActiveCall(currentChatId, true);
    }

    /**
     * Method to get another call in progress or on hold.
     *
     * @param currentChatId Call id.
     * @param isActiveCall  True if wants to get a call in progress,
     *                      false if wants to get a call on hold.
     * @return The another call.
     */
    private MegaChatCall getAnotherOnHoldOrActiveCall(long currentChatId, boolean isActiveCall) {
        ArrayList<Long> chatsIDsWithCallActive = getCallsParticipating();
        if (chatsIDsWithCallActive != null && !chatsIDsWithCallActive.isEmpty()) {
            for (Long anotherChatId : chatsIDsWithCallActive) {
                if (anotherChatId != currentChatId && megaChatApi.getChatCall(anotherChatId) != null &&
                        ((isActiveCall && !megaChatApi.getChatCall(anotherChatId).isOnHold()) ||
                                (!isActiveCall && megaChatApi.getChatCall(anotherChatId).isOnHold()))) {
                    return megaChatApi.getChatCall(anotherChatId);
                }
            }
        }
        return null;
    }

    /**
     * Method for updating the banner that indicates the current call in this chat.
     */
    private void updateCallBanner() {
        if (chatRoom == null || chatRoom.isPreview() || !chatRoom.isActive() ||
                megaChatApi.getNumCalls() <= 0 || !isStatusConnected(this, idChat)) {
            /*No calls*/
            subtitleCall.setVisibility(View.GONE);
            setSubtitleVisibility();
            MegaChatCall call = megaChatApi.getChatCall(idChat);
            hideCallBar(call);
            return;
        }

        MegaChatCall anotherActiveCall = getAnotherActiveCall(idChat);
        MegaChatCall anotherOnHoldCall = getAnotherOnHoldCall(idChat);
        MegaChatCall callInThisChat = megaChatApi.getChatCall(chatRoom.getChatId());

        if (callInThisChat == null || !isStatusConnected(this, idChat)) {
            //No call in this chatRoom
            if (anotherActiveCall != null || anotherOnHoldCall != null) {
                updateCallInProgressLayout(anotherActiveCall != null ? anotherActiveCall : anotherOnHoldCall,
                        getString(R.string.call_in_progress_layout));
                returnCallOnHoldButton.setVisibility(View.GONE);
            } else {
                hideCallBar(null);
            }
            return;
        }

        //Call in this chatRoom
        int callStatus = callInThisChat.getStatus();
        logDebug("The call status in this chatRoom is "+callStatusToString(callStatus));

        // Check call on hold button
        switch (callStatus) {
            case MegaChatCall.CALL_STATUS_DESTROYED:
                subtitleCall.setVisibility(View.GONE);
                setSubtitleVisibility();
                if (anotherActiveCall != null || anotherOnHoldCall != null) {
                    updateCallInProgressLayout(anotherActiveCall != null ? anotherActiveCall : anotherOnHoldCall,
                            getString(anotherActiveCall != null ? R.string.call_in_progress_layout : R.string.call_on_hold));
                    returnCallOnHoldButton.setVisibility(View.GONE);
                } else {
                    hideCallBar(megaChatApi.getChatCall(idChat));
                }
                break;

            case MegaChatCall.CALL_STATUS_IN_PROGRESS:
                if(MegaApplication.getChatManagement().isRequestSent(callInThisChat.getCallId())){
                    break;
                }
                if (callInThisChat.isOnHold() || isSessionOnHold(callInThisChat.getChatid())) {
                    if (anotherActiveCall != null || anotherOnHoldCall != null) {
                        updateCallInProgressLayout(anotherActiveCall != null ? anotherActiveCall : anotherOnHoldCall,
                                getString(R.string.call_in_progress_layout));
                        returnCallOnHoldButtonText.setText(getResources().getString(R.string.call_on_hold));
                        returnCallOnHoldButtonIcon.setImageResource(R.drawable.ic_transfers_pause);
                        returnCallOnHoldButton.setVisibility(View.VISIBLE);
                    } else {
                        updateCallInProgressLayout(callInThisChat, getString(R.string.call_in_progress_layout));
                        returnCallOnHoldButton.setVisibility(View.GONE);
                    }
                    break;
                }
        }

        returnCallOnHoldButton.setVisibility(View.GONE);

        logDebug("Call Status in this chatRoom: "+callStatusToString(callStatus));
        switch (callStatus){
            case MegaChatCall.CALL_STATUS_TERMINATING_USER_PARTICIPATION:
            case MegaChatCall.CALL_STATUS_USER_NO_PRESENT:
                if(chatRoom == null)
                    break;

                if(chatRoom.isGroup()){
                    if (anotherActiveCall == null && anotherOnHoldCall == null) {
                        long callerHandle = callInThisChat.getCaller();
                        String callerFullName = chatC.getParticipantFullName(callerHandle);
                        String textLayout;
                        if (callerHandle != MEGACHAT_INVALID_HANDLE && !isTextEmpty(callerFullName)) {
                            if(chatRoom.isMeeting()) {
                                textLayout = getString(R.string.join_meeting_layout_in_group_call, callerFullName);
                            } else {
                                textLayout = getString(R.string.join_call_layout_in_group_call, callerFullName);
                            }
                        } else {
                            textLayout = getString(R.string.join_call_layout);
                        }
                        tapToReturnLayout(callInThisChat, textLayout);
                    }else{
                        updateCallInProgressLayout(anotherActiveCall != null ? anotherActiveCall : anotherOnHoldCall,
                                getString(R.string.call_in_progress_layout));
                        returnCallOnHoldButton.setVisibility(View.VISIBLE);
                        returnCallOnHoldButtonText.setText(getResources().getString(R.string.title_join_call));
                        returnCallOnHoldButtonIcon.setImageResource(R.drawable.ic_call_chat);
                    }
                }else{
                    if (anotherActiveCall == null && anotherOnHoldCall == null) {
                        if(callInThisChat.getNumParticipants()>1){
                            hideCallBar(callInThisChat);
                            break;
                        }
                        String textLayout = getString((callInThisChat.isRinging() || !megaApi.isChatNotifiable(idChat)) ?
                                R.string.call_in_progress_layout :
                                R.string.join_call_layout);
                        tapToReturnLayout(callInThisChat, textLayout);
                        break;
                    }
                    updateCallInProgressLayout(anotherActiveCall != null ? anotherActiveCall : anotherOnHoldCall,
                                getString(R.string.call_in_progress_layout));
                }
                break;

            case MegaChatCall.CALL_STATUS_IN_PROGRESS:
                if (MegaApplication.getChatManagement().isRequestSent(callInThisChat.getCallId())) {
                    tapToReturnLayout(callInThisChat, getString(R.string.call_in_progress_layout));
                } else {
                    callInProgressLayout.setBackgroundColor(ColorUtils.getThemeColor(this, R.attr.colorSecondary));
                    updateCallInProgressLayout(callInThisChat, getString(R.string.call_in_progress_layout));
                }
                break;
        }
    }

    private void tapToReturnLayout(MegaChatCall call, String text){
        callInProgressLayout.setBackgroundColor(ColorUtils.getThemeColor(this, R.attr.colorSecondary));
        showCallInProgressLayout(text, false, call);
        callInProgressLayout.setOnClickListener(this);
    }

    private void updateCallInProgressLayout(MegaChatCall call, String text){
        if (call == null)
            return;

        showCallInProgressLayout(text, true, call);
        callInProgressLayout.setOnClickListener(this);
        if (chatRoom != null && chatRoom.isGroup() && megaChatApi.getChatCall(chatRoom.getChatId()) != null) {
            subtitleCall.setVisibility(View.VISIBLE);
            individualSubtitleToobar.setVisibility(View.GONE);
            setGroupalSubtitleToolbarVisibility(false);
        }

        invalidateOptionsMenu();
    }

    public void goToEnd(){
        logDebug("goToEnd()");
        int infoToShow = -1;
        if(!messages.isEmpty()){
            int index = messages.size()-1;

            AndroidMegaChatMessage msg = messages.get(index);

            while (!msg.isUploading() && msg.getMessage().getStatus() == MegaChatMessage.STATUS_SENDING_MANUAL) {
                index--;
                if (index == -1) {
                    break;
                }
                msg = messages.get(index);
            }

            if(index == (messages.size()-1)){
                //Scroll to end
                mLayoutManager.scrollToPositionWithOffset(index+1,scaleHeightPx(20, getOutMetrics()));
            }else{
                index++;
                infoToShow = adjustInfoToShow(index);
                if(infoToShow== AndroidMegaChatMessage.CHAT_ADAPTER_SHOW_ALL){
                    mLayoutManager.scrollToPositionWithOffset(index, scaleHeightPx(50, getOutMetrics()));
                }else{
                    mLayoutManager.scrollToPositionWithOffset(index, scaleHeightPx(20, getOutMetrics()));
                }
            }
        }
        hideMessageJump();
    }

    public void setNewVisibility(boolean vis){
        newVisibility = vis;
    }

    public void hideMessageJump(){
        isHideJump = true;
        visibilityMessageJump=false;
        if(messageJumpLayout.getVisibility() == View.VISIBLE){
            messageJumpLayout.animate()
                        .alpha(0.0f)
                        .setDuration(1000)
                        .withEndAction(new Runnable() {
                            @Override public void run() {
                                messageJumpLayout.setVisibility(View.GONE);
                                messageJumpLayout.setAlpha(1.0f);
                            }
                        })
                        .start();
        }
    }

    public MegaApiAndroid getLocalMegaApiFolder() {

        PackageManager m = getPackageManager();
        String s = getPackageName();
        PackageInfo p;
        String path = null;
        try {
            p = m.getPackageInfo(s, 0);
            path = p.applicationInfo.dataDir + "/";
        } catch (PackageManager.NameNotFoundException e) {
            e.printStackTrace();
        }

        MegaApiAndroid megaApiFolder = new MegaApiAndroid(MegaApplication.APP_KEY, BuildConfig.USER_AGENT, path);

        megaApiFolder.setDownloadMethod(MegaApiJava.TRANSFER_METHOD_AUTO_ALTERNATIVE);
        megaApiFolder.setUploadMethod(MegaApiJava.TRANSFER_METHOD_AUTO_ALTERNATIVE);

        return megaApiFolder;
    }

    public File createImageFile() {
        logDebug("createImageFile");
        String timeStamp = new SimpleDateFormat("yyyyMMdd_HHmmss").format(new Date());
        String imageFileName = "picture" + timeStamp + "_";
        File storageDir = getExternalFilesDir(null);
        if (!storageDir.exists()) {
            storageDir.mkdir();
        }
        return new File(storageDir, imageFileName + ".jpg");
    }

    /**
     * Manages the result after pick an image with camera.
     */
    private void onCaptureImageResult() {
        if (mOutputFilePath == null) {
            logDebug("mOutputFilePath is null");
            return;
        }

        File f = new File(mOutputFilePath);

        File publicFile = FileUtil.copyFileToDCIM(f);
        //Remove mOutputFilePath
        if (f.exists()) {
            if (f.isDirectory()) {
                if (f.list() != null && f.list().length <= 0) {
                    f.delete();
                }
            } else {
                f.delete();
            }
        }

        Uri finalUri = Uri.fromFile(publicFile);
        galleryAddPic(finalUri);
        uploadPictureOrVoiceClip(publicFile.getPath());
    }

    private void galleryAddPic(Uri contentUri) {
        if(contentUri!=null){
            Intent mediaScanIntent = new Intent(Intent.ACTION_MEDIA_SCANNER_SCAN_FILE, contentUri);
            sendBroadcast(mediaScanIntent);
        }
    }

    public void hideKeyboard() {
        logDebug("hideKeyboard");
        hideFileStorage();
        if (emojiKeyboard == null) return;
        emojiKeyboard.hideBothKeyboard(this);
    }

    public void showConfirmationConnect(){
        logDebug("showConfirmationConnect");

        DialogInterface.OnClickListener dialogClickListener = new DialogInterface.OnClickListener() {
            @Override
            public void onClick(DialogInterface dialog, int which) {
                switch (which){
                    case DialogInterface.BUTTON_POSITIVE:
                        startConnection();
                        finish();
                        break;

                    case DialogInterface.BUTTON_NEGATIVE:
                        logDebug("BUTTON_NEGATIVE");
                        break;
                }
            }
        };

        MaterialAlertDialogBuilder builder = new MaterialAlertDialogBuilder(this);
        try {
            builder.setMessage(R.string.confirmation_to_reconnect).setPositiveButton(R.string.general_ok, dialogClickListener)
                    .setNegativeButton(R.string.general_cancel, dialogClickListener).show().setCanceledOnTouchOutside(false);
        }
        catch (Exception e){}
    }

    public void startConnection() {
        logDebug("Broadcast to ManagerActivity");
        Intent intent = new Intent(BROADCAST_ACTION_INTENT_CONNECTIVITY_CHANGE);
        intent.putExtra(ACTION_TYPE, START_RECONNECTION);
        sendBroadcast(intent);
    }

    public int getDeviceDensity(){
        int screen = 0;
        switch (getResources().getDisplayMetrics().densityDpi) {
            case DisplayMetrics.DENSITY_LOW:
                screen = 1;
                break;
            case DisplayMetrics.DENSITY_MEDIUM:
                screen = 1;
                break;
            case DisplayMetrics.DENSITY_HIGH:
                screen = 1;
                break;
            case DisplayMetrics.DENSITY_XHIGH:
                screen = 0;
                break;
            case DisplayMetrics.DENSITY_XXHIGH:
                screen = 0;
                break;
            case DisplayMetrics.DENSITY_XXXHIGH:
                screen = 0;
                break;
            default:
                screen = 0;
        }
        return screen;
    }

    public void setNodeAttachmentVisible() {
        logDebug("setNodeAttachmentVisible");
        if (adapter != null && holder_imageDrag != null && position_imageDrag != -1) {
            adapter.setNodeAttachmentVisibility(true, holder_imageDrag, position_imageDrag);
            holder_imageDrag = null;
            position_imageDrag = -1;
        }
    }

    private void addInBufferSending(AndroidMegaChatMessage androidMsg){
        if(bufferSending.isEmpty()){
            bufferSending.add(0,androidMsg);
        }else{
            boolean isContained = false;
            for(int i=0; i<bufferSending.size(); i++){
                if((bufferSending.get(i).getMessage().getMsgId() == androidMsg.getMessage().getMsgId())&&(bufferSending.get(i).getMessage().getTempId() == androidMsg.getMessage().getTempId())){
                    isContained = true;
                    break;
                }
            }
            if(!isContained){
                bufferSending.add(0,androidMsg);
            }
        }
    }

    private void createSpeakerAudioManger(){
        rtcAudioManager = app.getAudioManager();

        if(rtcAudioManager == null){
            speakerWasActivated = true;
            rtcAudioManager = AppRTCAudioManager.create(this, speakerWasActivated, AUDIO_MANAGER_PLAY_VOICE_CLIP);
        }else{
            activateSpeaker();
        }

        rtcAudioManager.setOnProximitySensorListener(new OnProximitySensorListener() {
            @Override
            public void needToUpdate(boolean isNear) {
                if(!speakerWasActivated && !isNear){
                    adapter.pausePlaybackInProgress();
                }else if(speakerWasActivated && isNear){
                    adapter.refreshVoiceClipPlayback();
                    speakerWasActivated = false;
                }
            }
        });
    }

    public void startProximitySensor(){
        logDebug("Starting proximity sensor");
        createSpeakerAudioManger();
        rtcAudioManager.startProximitySensor();
    }
    private void activateSpeaker(){
        if(!speakerWasActivated){
            speakerWasActivated = true;
        }

        if (rtcAudioManager != null) {
            MegaChatCall call = getCallInProgress();
            if (call != null) {
                if (!MegaApplication.getChatManagement().getSpeakerStatus(call.getChatid())) {
                    MegaApplication.getChatManagement().setSpeakerStatus(call.getChatid(), true);
                    app.updateSpeakerStatus(true, AUDIO_MANAGER_CALL_IN_PROGRESS);
                }
            } else {
                rtcAudioManager.updateSpeakerStatus(true, AUDIO_MANAGER_PLAY_VOICE_CLIP);
            }
        }
    }

    public void stopProximitySensor(){
        if(rtcAudioManager == null || participatingInACall()) return;

        activateSpeaker();
        rtcAudioManager.unregisterProximitySensor();
        destroySpeakerAudioManger();
    }

    private void destroySpeakerAudioManger(){
        if (rtcAudioManager == null) return;
        try {
            rtcAudioManager.stop();
            rtcAudioManager = null;
        } catch (Exception e) {
            logError("Exception stopping speaker audio manager", e);
        }
    }

    public void setShareLinkDialogDismissed (boolean dismissed) {
        isShareLinkDialogDismissed = dismissed;
    }

    private void checkIfServiceCanStart(Intent intent) {
        preservedIntents.add(intent);
        if (!isAskingForMyChatFiles) {
            checkIfIsNeededToAskForMyChatFilesFolder();
        }
    }

    private void checkIfIsNeededToAskForMyChatFilesFolder() {
        if (existsMyChatFilesFolder()) {
            setMyChatFilesFolder(getMyChatFilesFolder());
            if (isForwardingFromNC()) {
                handleStoredData();
            } else {
                proceedWithAction();
            }
        } else {
            isAskingForMyChatFiles = true;
            megaApi.getMyChatFilesFolder(new GetAttrUserListener(this));
        }
    }

    public void startUploadService() {
        if (!isWaitingForMoreFiles && !preservedIntents.isEmpty()) {
            for (Intent intent : preservedIntents) {
                intent.putExtra(ChatUploadService.EXTRA_PARENT_NODE, myChatFilesFolder.serialize());
                startService(intent);
            }
            preservedIntents.clear();
        }
    }

    public void setMyChatFilesFolder(MegaNode myChatFilesFolder) {
        isAskingForMyChatFiles = false;
        this.myChatFilesFolder = myChatFilesFolder;
    }

    public boolean isForwardingFromNC() {
        return isForwardingFromNC;
    }

    private void sendBroadcastChatArchived(String chatTitle) {
        Intent intent = new Intent(BROADCAST_ACTION_INTENT_CHAT_ARCHIVED);
        intent.putExtra(CHAT_TITLE, chatTitle);
        sendBroadcast(intent);
        closeChat(true);
        finish();
    }

    public void setIsWaitingForMoreFiles (boolean isWaitingForMoreFiles) {
        this.isWaitingForMoreFiles = isWaitingForMoreFiles;
    }

    public long getCurrentChatid() {
        return idChat;
    }

    Runnable updateVisualizer = new Runnable() {
        @Override
        public void run() {
            if (recordView.isRecordingNow() && recordingLayout.getVisibility() == View.VISIBLE) {
                updateAmplitudeVisualizer(myAudioRecorder.getMaxAmplitude());
                handlerVisualizer.postDelayed(this, REPEAT_INTERVAL);
            }
        }
    };

    private void updateAmplitudeVisualizer(int newAmplitude) {
        if (currentAmplitude != -1 && getRangeAmplitude(currentAmplitude) == getRangeAmplitude(newAmplitude))
            return;
        currentAmplitude = newAmplitude;
        needToUpdateVisualizer(currentAmplitude);
    }

    private int getRangeAmplitude(int value) {
        if(value < MIN_FIRST_AMPLITUDE) return NOT_SOUND;
        if(value >= MIN_FIRST_AMPLITUDE && value < MIN_SECOND_AMPLITUDE) return FIRST_RANGE;
        if(value >= MIN_SECOND_AMPLITUDE && value < MIN_THIRD_AMPLITUDE) return SECOND_RANGE;
        if(value >= MIN_THIRD_AMPLITUDE && value < MIN_FOURTH_AMPLITUDE) return THIRD_RANGE;
        if(value >= MIN_FOURTH_AMPLITUDE && value < MIN_FIFTH_AMPLITUDE) return FOURTH_RANGE;
        if(value >= MIN_FIFTH_AMPLITUDE && value < MIN_SIXTH_AMPLITUDE) return FIFTH_RANGE;
        return SIXTH_RANGE;
    }

    private void changeColor(RelativeLayout bar, boolean isLow) {
        Drawable background;
        if(isLow){
            background = ContextCompat.getDrawable(this, R.drawable.recording_low);
        }else{
            background = ContextCompat.getDrawable(this, R.drawable.recording_high);
        }
        if (bar.getBackground() == background) return;
        bar.setBackground(background);
    }
    private void needToUpdateVisualizer(int currentAmplitude) {
        int resultRange = getRangeAmplitude(currentAmplitude);

        if (resultRange == NOT_SOUND) {
            initRecordingItems(IS_LOW);
            return;
        }
        if (resultRange == SIXTH_RANGE) {
            initRecordingItems(IS_HIGH);
            return;
        }
        changeColor(firstBar, IS_HIGH);
        changeColor(sixthBar, IS_LOW);

        if (resultRange > FIRST_RANGE) {
            changeColor(secondBar, IS_HIGH);
            if (resultRange > SECOND_RANGE) {
                changeColor(thirdBar, IS_HIGH);
                if (resultRange > THIRD_RANGE) {
                    changeColor(fourthBar, IS_HIGH);
                    if (resultRange > FOURTH_RANGE) {
                        changeColor(fifthBar, IS_HIGH);
                    } else {
                        changeColor(fifthBar, IS_LOW);
                    }
                } else {
                    changeColor(fourthBar, IS_LOW);
                    changeColor(fifthBar, IS_LOW);
                }
            } else {
                changeColor(thirdBar, IS_LOW);
                changeColor(fourthBar, IS_LOW);
                changeColor(fifthBar, IS_LOW);
            }
        } else {
            changeColor(secondBar, IS_LOW);
            changeColor(thirdBar, IS_LOW);
            changeColor(fourthBar, IS_LOW);
            changeColor(fifthBar, IS_LOW);
        }
    }

    public long getLastIdMsgSeen() {
        return lastIdMsgSeen;
    }

    public long getGeneralUnreadCount() {
        return generalUnreadCount;
    }

    public void setPositionNewMessagesLayout(int positionNewMessagesLayout) {
        this.positionNewMessagesLayout = positionNewMessagesLayout;
    }

    /**
     * Checks if it is already joining or leaving the chat to set the right UI.
     */
    private void checkIfIsAlreadyJoiningOrLeaving() {
        if (MegaApplication.getChatManagement().isAlreadyJoining(idChat)) {
            joiningOrLeaving = true;
            joiningOrLeavingAction = StringResourcesUtils.getString(R.string.joining_label);
        } else if (MegaApplication.getChatManagement().isAlreadyLeaving(idChat)) {
            joiningOrLeaving = true;
            joiningOrLeavingAction = StringResourcesUtils.getString(R.string.leaving_label);
        }
    }

    /**
     * Initializes the joining or leaving UI depending on the action received.
     *
     * @param action    String which indicates if the UI to set is the joining or leaving state.
     */
    private void setJoiningOrLeaving(String action) {
        joiningOrLeaving = true;
        joiningOrLeavingAction = action;
        joiningLeavingText.setText(action);
        setBottomLayout(SHOW_JOINING_OR_LEFTING_LAYOUT);
        invalidateOptionsMenu();
    }

    /**
     * Checks if the chat is already joining before add it to the list.
     *
     * @return True if the chat is already joining, false otherwise.
     */
    private boolean isAlreadyJoining(long id) {
        if (MegaApplication.getChatManagement().isAlreadyJoining(id)) {
            return true;
        }

        MegaApplication.getChatManagement().addJoiningChatId(id);
        return false;
    }

    public void setLastIdMsgSeen(long lastIdMsgSeen) {
        this.lastIdMsgSeen = lastIdMsgSeen;
    }

    /**
     * Gets the visible positions on adapter and updates the uploading messages between them, if any.
     */
    public void updatePausedUploadingMessages() {
        if (mLayoutManager == null || adapter == null) {
            return;
        }

        adapter.updatePausedUploadingMessages(mLayoutManager.findFirstVisibleItemPosition(),
                mLayoutManager.findLastVisibleItemPosition());
    }

    /*
     * Gets the position of an attachment message if it is visible and exists.
     *
     * @param handle The handle of the attachment.
     * @return The position of the message if it is visible and exists, INVALID_POSITION otherwise.
     */
    public int getPositionOfAttachmentMessageIfVisible(long handle) {
        if (mLayoutManager == null || adapter == null) {
            return INVALID_POSITION;
        }

        int firstVisiblePosition = mLayoutManager.findFirstVisibleItemPosition();
        if (firstVisiblePosition == INVALID_POSITION || firstVisiblePosition == 0) {
            firstVisiblePosition = 1;
        }

        int lastVisiblePosition = mLayoutManager.findLastVisibleItemPosition();
        if (lastVisiblePosition == INVALID_POSITION) {
            lastVisiblePosition = adapter.getItemCount() - 1;
        }

        for (int i = lastVisiblePosition; i >= firstVisiblePosition; i--) {
            AndroidMegaChatMessage msg = adapter.getMessageAtAdapterPosition(i);
            MegaChatMessage chatMessage = msg.getMessage();
            if (chatMessage != null
                    && chatMessage.getMegaNodeList() != null
                    && chatMessage.getMegaNodeList().get(0) != null
                    && chatMessage.getMegaNodeList().get(0).getHandle() == handle) {
                return i;
            }
        }

        return INVALID_POSITION;
    }

    /**
     * Method to display a dialog to show the error related with the chat reactions.
     *
     * @param typeError Type of Error.
     */
    public void createLimitReactionsAlertDialog(long typeError) {
        MaterialAlertDialogBuilder dialogBuilder = new MaterialAlertDialogBuilder(this, R.style.ThemeOverlay_Mega_MaterialAlertDialog);
        dialogBuilder.setMessage(typeError == REACTION_ERROR_TYPE_USER
                ? getString(R.string.limit_reaction_per_user, MAX_REACTIONS_PER_USER)
                : getString(R.string.limit_reaction_per_message, MAX_REACTIONS_PER_MESSAGE))
                .setOnDismissListener(dialog -> {
                    errorReactionsDialogIsShown = false;
                    typeErrorReaction = REACTION_ERROR_DEFAULT_VALUE;
                })
                .setPositiveButton(getString(R.string.general_ok),
                        (dialog, which) -> {
                            dialog.dismiss();
                        });

        errorReactionsDialog = dialogBuilder.create();
        errorReactionsDialog.show();
        errorReactionsDialogIsShown = true;
        typeErrorReaction = typeError;
    }

    @Override
    public void showSnackbar(int type, String content, long chatId) {
        showSnackbar(type, fragmentContainer, content, chatId);
    }

    @Override
    public void onSendSuccess(@NotNull AndroidMegaChatMessage message) {
        sendMessageToUI(message);
    }

    /**
     * Method for correctly updating the id of the last read message.
     */
    private void checkLastSeenId() {
        if (lastIdMsgSeen == INVALID_LAST_SEEN_ID && messages != null && !messages.isEmpty() && messages.get(0) != null && messages.get(0).getMessage() != null) {
            lastIdMsgSeen = messages.get(0).getMessage().getMsgId();
            updateLocalLastSeenId();
        }
    }

    /**
     * Method to find the appropriate position of unread messages. Taking into account the last received message that is read and the messages sent by me.
     */
    private void updateLocalLastSeenId() {
        int positionLastMessage = -1;
        for (int i = messages.size() - 1; i >= 0; i--) {
            AndroidMegaChatMessage androidMessage = messages.get(i);
            if (androidMessage != null && !androidMessage.isUploading()) {
                MegaChatMessage msg = androidMessage.getMessage();
                if (msg != null && msg.getMsgId() == lastIdMsgSeen) {
                    positionLastMessage = i;
                    break;
                }
            }
        }

        positionLastMessage = positionLastMessage + 1;
        if(positionLastMessage >= messages.size())
            return;

        AndroidMegaChatMessage message = messages.get(positionLastMessage);

        while (message.getMessage().getUserHandle() == megaChatApi.getMyUserHandle()) {
            lastIdMsgSeen = message.getMessage().getMsgId();
            positionLastMessage = positionLastMessage + 1;
            if (positionLastMessage < messages.size()) {
                message = messages.get(positionLastMessage);
            } else {
                break;
            }
        }
    }
}<|MERGE_RESOLUTION|>--- conflicted
+++ resolved
@@ -228,14 +228,10 @@
         implements MegaChatRequestListenerInterface, MegaRequestListenerInterface,
         MegaChatListenerInterface, MegaChatRoomListenerInterface, View.OnClickListener,
         StoreDataBeforeForward<ArrayList<AndroidMegaChatMessage>>, ChatManagementCallback,
-<<<<<<< HEAD
-        SnackbarShower, AttachNodeToChatListener, FilePrepareTask.ProcessedFilesCallback {
-=======
-        SnackbarShower, AttachNodeToChatListener, StartChatCallListener.StartChatCallCallback,
-        HangChatCallListener.OnCallHungUpCallback, AnswerChatCallListener.OnCallAnsweredCallback,
-        SetCallOnHoldListener.OnCallOnHoldCallback, LoadPreviewListener.OnPreviewLoadedCallback,
-        LoadPreviewListener.OnChatPreviewLoadedCallback {
->>>>>>> 4e668349
+        SnackbarShower, AttachNodeToChatListener, FilePrepareTask.ProcessedFilesCallback,
+        StartChatCallListener.StartChatCallCallback, HangChatCallListener.OnCallHungUpCallback,
+        AnswerChatCallListener.OnCallAnsweredCallback, SetCallOnHoldListener.OnCallOnHoldCallback,
+        LoadPreviewListener.OnPreviewLoadedCallback, LoadPreviewListener.OnChatPreviewLoadedCallback {
 
     private static final int MAX_NAMES_PARTICIPANTS = 3;
     private static final int INVALID_LAST_SEEN_ID = 0;
