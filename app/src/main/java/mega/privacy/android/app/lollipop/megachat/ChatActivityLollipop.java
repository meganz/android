package mega.privacy.android.app.lollipop.megachat;

import android.Manifest;
import android.app.Activity;
import android.app.ActivityManager;
import android.app.ProgressDialog;
import android.content.BroadcastReceiver;
import android.content.Context;
import android.content.DialogInterface;
import android.content.Intent;
import android.content.IntentFilter;
import android.content.pm.PackageInfo;
import android.content.pm.PackageManager;
import android.content.res.Configuration;
import android.graphics.Color;
import android.net.Uri;
import android.os.Build;
import android.os.Bundle;
import android.os.Environment;
import android.os.Handler;
import android.os.SystemClock;
import android.provider.MediaStore;
import android.support.design.widget.CoordinatorLayout;
import android.support.v4.app.ActivityCompat;
import android.support.v4.content.ContextCompat;
import android.support.v4.content.FileProvider;
import android.support.v4.content.LocalBroadcastManager;
import android.support.v7.app.ActionBar;
import android.support.v7.app.AlertDialog;
import android.support.v7.view.ActionMode;
import android.support.v7.widget.RecyclerView;
import android.support.v7.widget.SimpleItemAnimator;
import android.support.v7.widget.Toolbar;
import android.text.Editable;
import android.text.Html;
import android.text.Spanned;
import android.text.TextWatcher;
import android.util.DisplayMetrics;
import android.view.Display;
import android.view.KeyEvent;
import android.view.Menu;
import android.view.MenuInflater;
import android.view.MenuItem;
import android.view.MotionEvent;
import android.view.View;
import android.view.Window;
import android.view.WindowManager;
import android.view.inputmethod.EditorInfo;
import android.widget.Button;
import android.widget.CheckBox;
import android.widget.Chronometer;
import android.widget.FrameLayout;
import android.widget.ImageButton;
import android.widget.ImageView;
import android.widget.LinearLayout;
import android.widget.RelativeLayout;
import android.widget.TextView;
import android.widget.Toast;

import com.google.firebase.iid.FirebaseInstanceId;

import java.io.File;
import java.io.FileInputStream;
import java.io.FileOutputStream;
import java.io.IOException;
import java.io.InputStream;
import java.io.OutputStream;
import java.text.SimpleDateFormat;
import java.util.ArrayList;
import java.util.Calendar;
import java.util.Collections;
import java.util.Date;
import java.util.List;
import java.util.ListIterator;

import mega.privacy.android.app.DatabaseHandler;
import mega.privacy.android.app.MegaApplication;
import mega.privacy.android.app.MimeTypeList;
import mega.privacy.android.app.R;
import mega.privacy.android.app.ShareInfo;
import mega.privacy.android.app.components.MarqueeTextView;
import mega.privacy.android.app.components.NpaLinearLayoutManager;
import mega.privacy.android.app.components.twemoji.EmojiEditText;
import mega.privacy.android.app.components.twemoji.EmojiKeyboard;
import mega.privacy.android.app.lollipop.AddContactActivityLollipop;
import mega.privacy.android.app.lollipop.AudioVideoPlayerLollipop;
import mega.privacy.android.app.lollipop.ContactInfoActivityLollipop;
import mega.privacy.android.app.lollipop.FileLinkActivityLollipop;
import mega.privacy.android.app.lollipop.FileStorageActivityLollipop;
import mega.privacy.android.app.lollipop.FolderLinkActivityLollipop;
import mega.privacy.android.app.lollipop.LoginActivityLollipop;
import mega.privacy.android.app.lollipop.ManagerActivityLollipop;
import mega.privacy.android.app.lollipop.PdfViewerActivityLollipop;
import mega.privacy.android.app.lollipop.PinActivityLollipop;
import mega.privacy.android.app.lollipop.controllers.ChatController;
import mega.privacy.android.app.lollipop.listeners.ChatLinkInfoListener;
import mega.privacy.android.app.lollipop.listeners.CreateChatToPerformActionListener;
import mega.privacy.android.app.lollipop.listeners.MultipleForwardChatProcessor;
import mega.privacy.android.app.lollipop.listeners.MultipleGroupChatRequestListener;
import mega.privacy.android.app.lollipop.listeners.MultipleRequestListener;
import mega.privacy.android.app.lollipop.megachat.calls.ChatCallActivity;
import mega.privacy.android.app.lollipop.megachat.chatAdapters.MegaChatLollipopAdapter;
import mega.privacy.android.app.lollipop.tasks.FilePrepareTask;
import mega.privacy.android.app.modalbottomsheet.chatmodalbottomsheet.AttachmentUploadBottomSheetDialogFragment;
import mega.privacy.android.app.modalbottomsheet.chatmodalbottomsheet.ContactAttachmentBottomSheetDialogFragment;
import mega.privacy.android.app.modalbottomsheet.chatmodalbottomsheet.MessageNotSentBottomSheetDialogFragment;
import mega.privacy.android.app.modalbottomsheet.chatmodalbottomsheet.NodeAttachmentBottomSheetDialogFragment;
import mega.privacy.android.app.modalbottomsheet.chatmodalbottomsheet.PendingMessageBottomSheetDialogFragment;
import mega.privacy.android.app.utils.ChatUtil;
import mega.privacy.android.app.utils.Constants;
import mega.privacy.android.app.utils.MegaApiUtils;
import mega.privacy.android.app.utils.TimeUtils;
import mega.privacy.android.app.utils.Util;
import nz.mega.sdk.MegaApiAndroid;
import nz.mega.sdk.MegaApiJava;
import nz.mega.sdk.MegaChatApi;
import nz.mega.sdk.MegaChatApiAndroid;
import nz.mega.sdk.MegaChatApiJava;
import nz.mega.sdk.MegaChatCall;
import nz.mega.sdk.MegaChatCallListenerInterface;
import nz.mega.sdk.MegaChatContainsMeta;
import nz.mega.sdk.MegaChatError;
import nz.mega.sdk.MegaChatListItem;
import nz.mega.sdk.MegaChatListenerInterface;
import nz.mega.sdk.MegaChatMessage;
import nz.mega.sdk.MegaChatPeerList;
import nz.mega.sdk.MegaChatPresenceConfig;
import nz.mega.sdk.MegaChatRequest;
import nz.mega.sdk.MegaChatRequestListenerInterface;
import nz.mega.sdk.MegaChatRoom;
import nz.mega.sdk.MegaChatRoomListenerInterface;
import nz.mega.sdk.MegaContactRequest;
import nz.mega.sdk.MegaError;
import nz.mega.sdk.MegaHandleList;
import nz.mega.sdk.MegaNode;
import nz.mega.sdk.MegaNodeList;
import nz.mega.sdk.MegaRequest;
import nz.mega.sdk.MegaRequestListenerInterface;
import nz.mega.sdk.MegaTransfer;
import nz.mega.sdk.MegaUser;

import static mega.privacy.android.app.utils.Util.adjustForLargeFont;
import static mega.privacy.android.app.utils.Util.context;
import static mega.privacy.android.app.utils.Util.toCDATA;

public class ChatActivityLollipop extends PinActivityLollipop implements MegaChatCallListenerInterface, MegaChatRequestListenerInterface, MegaRequestListenerInterface, MegaChatListenerInterface, MegaChatRoomListenerInterface,  View.OnClickListener{

    public MegaChatLollipopAdapter.ViewHolderMessageChat holder_imageDrag;
    public int position_imageDrag = -1;

    public static int NUMBER_MESSAGES_TO_LOAD = 20;
    public static int NUMBER_MESSAGES_BEFORE_LOAD = 8;

    public static int MEGA_FILE_LINK = 1;
    public static int MEGA_FOLDER_LINK = 2;
    public static int MEGA_CHAT_LINK = 3;

    public static int SHOW_WRITING_LAYOUT = 1;
    public static int SHOW_JOIN_LAYOUT = 2;
    public static int SHOW_NOTHING_LAYOUT = 3;
    public static int INITIAL_PRESENCE_STATUS = -55;

    String mOutputFilePath;

    boolean newVisibility = false;
    boolean getMoreHistory=false;

    int minutesLastGreen = -1;

    boolean isLoadingHistory = false;

    private AlertDialog errorOpenChatDialog;

    long numberToLoad = -1;

    private android.support.v7.app.AlertDialog downloadConfirmationDialog;
    private AlertDialog chatAlertDialog;

    ProgressDialog dialog;
    ProgressDialog statusDialog;

    boolean retryHistory = false;

    public long lastIdMsgSeen = -1;
    public long generalUnreadCount = -1;
    boolean lastSeenReceived = false;
    int positionToScroll = -1;
    public int positionNewMessagesLayout = -1;

    boolean isTakePicture = false;
    MegaApiAndroid megaApi;
    MegaChatApiAndroid megaChatApi;

    Handler handlerReceive;
    Handler handlerSend;
    Handler handlerKeyboard;
    Handler handlerEmojiKeyboard;

    TextView emptyTextView;
    ImageView emptyImageView;
    LinearLayout emptyLayout;

    boolean pendingMessagesLoaded = false;

    public boolean activityVisible = false;
    boolean setAsRead = false;

    boolean isOpeningChat = true;

    int selectedPosition;
    public long selectedMessageId = -1;
    MegaChatRoom chatRoom;

    public long idChat;

    boolean noMoreNoSentMessages = false;

    public int showRichLinkWarning = Constants.RICH_WARNING_TRUE;

    private BadgeDrawerArrowDrawable badgeDrawable;

    ChatController chatC;
    boolean scrollingUp = false;

    long myUserHandle;

    ActionBar aB;
    Toolbar tB;
    LinearLayout toolbarElements;
    RelativeLayout toolbarElementsInside;

    TextView titleToolbar;
    MarqueeTextView individualSubtitleToobar;
    TextView groupalSubtitleToolbar;
    LinearLayout subtitleCall;
    Chronometer chronoCall;
    LinearLayout participantsLayout;
    TextView participantsText;
    ImageView iconStateToolbar;

    ImageView privateIconToolbar;

    float density;
    DisplayMetrics outMetrics;
    Display display;

    boolean editingMessage = false;
    MegaChatMessage messageToEdit = null;

    CoordinatorLayout fragmentContainer;
    RelativeLayout writingContainerLayout;
    RelativeLayout writingLayout;
    RelativeLayout disabledWritingLayout;

    RelativeLayout joinChatLinkLayout;
    Button joinButton;

    RelativeLayout chatRelativeLayout;
    RelativeLayout userTypingLayout;
    TextView userTypingText;
    boolean sendIsTyping=true;
    long userTypingTimeStamp = -1;
    ImageButton keyboardTwemojiButton;
    ImageButton mediaButton;
    ImageButton sendContactButton ;
    ImageButton pickFileSystemButton;
    ImageButton pickCloudDriveButton;
    ImageButton pickFileStorageButton;

    EmojiKeyboard emojiKeyboard;
    LinearLayout linearLayoutTwemoji;

    RelativeLayout rLKeyboardTwemojiButton;
    RelativeLayout rLMediaButton;
    RelativeLayout rLSendContactButton ;
    RelativeLayout rLPickFileSystemButton;
    RelativeLayout rLPickCloudDriveButton;
    RelativeLayout rLPickFileStorageButton;

    RelativeLayout callInProgressLayout;
    TextView callInProgressText;
    Chronometer callInProgressChrono;

    boolean startVideo = false;

    EmojiEditText textChat;
    ImageButton sendIcon;
    RelativeLayout messagesContainerLayout;

    RelativeLayout observersLayout;
    TextView observersNumberText;

    RecyclerView listView;
    NpaLinearLayoutManager mLayoutManager;

    ChatActivityLollipop chatActivity;

    MenuItem importIcon;
    MenuItem callMenuItem;
    MenuItem videoMenuItem;
    MenuItem inviteMenuItem;
    MenuItem clearHistoryMenuItem;
    MenuItem contactInfoMenuItem;
    MenuItem leaveMenuItem;
    MenuItem archiveMenuItem;

    String intentAction;
    MegaChatLollipopAdapter adapter;
    int stateHistory;

    DatabaseHandler dbH = null;

    FrameLayout fragmentContainerFileStorage;
    RelativeLayout fileStorageLayout;
    private ChatFileStorageFragment fileStorageF;

    ArrayList<AndroidMegaChatMessage> messages;
    ArrayList<AndroidMegaChatMessage> bufferMessages;
    ArrayList<AndroidMegaChatMessage> bufferManualSending;
    ArrayList<AndroidMegaChatMessage> bufferSending;

    public static int TYPE_MESSAGE_JUMP_TO_LEAST = 0;
    public static int TYPE_MESSAGE_NEW_MESSAGE = 1;
    RelativeLayout messageJumpLayout;
    TextView messageJumpText;
    boolean isHideJump = false;
    int typeMessageJump = 0;
    boolean visibilityMessageJump=false;
    boolean isTurn = false;
    Handler handler;

    private boolean isShareLinkDialogDismissed = false;

    private ActionMode actionMode;

    private class UserTyping {
        MegaChatParticipant participantTyping;
        long timeStampTyping;

        public UserTyping(MegaChatParticipant participantTyping) {
            this.participantTyping = participantTyping;
        }

        public MegaChatParticipant getParticipantTyping() {
            return participantTyping;
        }

        public void setParticipantTyping(MegaChatParticipant participantTyping) {
            this.participantTyping = participantTyping;
        }

        public long getTimeStampTyping() {
            return timeStampTyping;
        }

        public void setTimeStampTyping(long timeStampTyping) {
            this.timeStampTyping = timeStampTyping;
        }
    }

    private BroadcastReceiver dialogConnectReceiver = new BroadcastReceiver() {
        @Override
        public void onReceive(Context context, Intent intent) {
            log("Network broadcast received on chatActivity!");

            if (intent != null){
                showConfirmationConnect();
            }
        }
    };

    ArrayList<UserTyping> usersTyping;
    List<UserTyping> usersTypingSync;

    public void openMegaLink(String url, boolean isFile){
        log("openMegaLink");
        if(isFile){
            Intent openFileIntent = new Intent(this, FileLinkActivityLollipop.class);
            openFileIntent.setFlags(Intent.FLAG_ACTIVITY_CLEAR_TOP);
            openFileIntent.setAction(Constants.ACTION_OPEN_MEGA_LINK);
            openFileIntent.setData(Uri.parse(url));
            startActivity(openFileIntent);
        }
        else{
            Intent openFolderIntent = new Intent(this, FolderLinkActivityLollipop.class);
            openFolderIntent.setFlags(Intent.FLAG_ACTIVITY_CLEAR_TOP);
            openFolderIntent.setAction(Constants.ACTION_OPEN_MEGA_FOLDER_LINK);
            openFolderIntent.setData(Uri.parse(url));
            startActivity(openFolderIntent);
        }
    }

    public void showMessageInfo(int positionInAdapter){
        int position = positionInAdapter-1;

        if(position<messages.size()) {
            AndroidMegaChatMessage androidM = messages.get(position);
            StringBuilder messageToShow = new StringBuilder("");
            String token = FirebaseInstanceId.getInstance().getToken();
            if(token!=null){
                messageToShow.append("FCM TOKEN: " +token);
            }
            messageToShow.append("\nCHAT ID: " + MegaApiJava.userHandleToBase64(idChat));
            messageToShow.append("\nMY USER HANDLE: " +MegaApiJava.userHandleToBase64(megaChatApi.getMyUserHandle()));
            if(androidM!=null){
                MegaChatMessage m = androidM.getMessage();
                if(m!=null){
                    messageToShow.append("\nMESSAGE TYPE: " +m.getType());
                    messageToShow.append("\nMESSAGE TIMESTAMP: " +m.getTimestamp());
                    messageToShow.append("\nMESSAGE USERHANDLE: " +MegaApiJava.userHandleToBase64(m.getUserHandle()));
                    messageToShow.append("\nMESSAGE ID: " +MegaApiJava.userHandleToBase64(m.getMsgId()));
                    messageToShow.append("\nMESSAGE TEMP ID: " +MegaApiJava.userHandleToBase64(m.getTempId()));
                }
            }

            Toast.makeText(this, messageToShow, Toast.LENGTH_SHORT).show();
        }
    }

    public void showGroupInfoActivity(){
        log("showGroupInfoActivity");
        if(chatRoom.isGroup()){
            Intent i = new Intent(this, GroupChatInfoActivityLollipop.class);
            i.putExtra("handle", chatRoom.getChatId());
            this.startActivity(i);
        }
        else{
            Intent i = new Intent(this, ContactInfoActivityLollipop.class);
            i.putExtra("handle", chatRoom.getChatId());
            this.startActivity(i);
        }
    }

    @Override
    protected void onCreate(Bundle savedInstanceState) {
        log("onCreate");
//        stopService(new Intent(this,IncomingCallService.class));
        requestWindowFeature(Window.FEATURE_NO_TITLE);
        super.onCreate(savedInstanceState);

        if (megaApi == null) {
            MegaApplication app = (MegaApplication) getApplication();
            megaApi = app.getMegaApi();
        }

        if (megaChatApi == null) {
            MegaApplication app = (MegaApplication) getApplication();
            megaChatApi = app.getMegaChatApi();
        }

        if(megaChatApi==null||megaChatApi.getInitState()==MegaChatApi.INIT_ERROR||megaChatApi.getInitState()==MegaChatApi.INIT_NOT_DONE){
            log("Refresh session - karere");
            Intent intent = new Intent(this, LoginActivityLollipop.class);
            intent.putExtra("visibleFragment", Constants. LOGIN_FRAGMENT);
            intent.setFlags(Intent.FLAG_ACTIVITY_CLEAR_TOP);
            startActivity(intent);
            finish();
            return;
        }

        megaChatApi.addChatListener(this);
        megaChatApi.addChatCallListener(this);

        dbH = DatabaseHandler.getDbHandler(this);

        handler = new Handler();

        chatActivity = this;
        chatC = new ChatController(chatActivity);

        LocalBroadcastManager.getInstance(this).registerReceiver(dialogConnectReceiver, new IntentFilter(Constants.BROADCAST_ACTION_INTENT_CONNECTIVITY_CHANGE_DIALOG));

        getWindow().setStatusBarColor(ContextCompat.getColor(this, R.color.lollipop_dark_primary_color));

        setContentView(R.layout.activity_chat);
        display = getWindowManager().getDefaultDisplay();
        outMetrics = new DisplayMetrics();
        display.getMetrics(outMetrics);
        density  = getResources().getDisplayMetrics().density;

        //Set toolbar
        tB = (Toolbar) findViewById(R.id.toolbar_chat);
        setSupportActionBar(tB);
        aB = getSupportActionBar();
        aB.setDisplayHomeAsUpEnabled(true);
        aB.setDisplayShowHomeEnabled(true);
        aB.setTitle(null);
        aB.setSubtitle(null);

        tB.setOnClickListener(this);
        toolbarElements = (LinearLayout) tB.findViewById(R.id.toolbar_elements);
        toolbarElementsInside = (RelativeLayout) findViewById(R.id.toolbar_elements_inside);
        titleToolbar = (TextView) tB.findViewById(R.id.title_toolbar);
        individualSubtitleToobar = (MarqueeTextView) tB.findViewById(R.id.individual_subtitle_toolbar);
        groupalSubtitleToolbar = (TextView) tB.findViewById(R.id.groupal_subtitle_toolbar);
        subtitleCall = (LinearLayout) tB.findViewById(R.id.subtitle_call);
        chronoCall = (Chronometer) tB.findViewById(R.id.chrono_call);
        participantsLayout = (LinearLayout) tB.findViewById(R.id.ll_participants);
        participantsText = (TextView) tB.findViewById(R.id.participants_text);
        iconStateToolbar = (ImageView) tB.findViewById(R.id.state_icon_toolbar);
        privateIconToolbar = (ImageView) tB.findViewById(R.id.private_icon_toolbar);

        titleToolbar.setText("");
        individualSubtitleToobar.setText("");
        individualSubtitleToobar.setVisibility(View.GONE);
        groupalSubtitleToolbar.setText("");
        groupalSubtitleToolbar.setVisibility(View.GONE);
        subtitleCall.setVisibility(View.GONE);
        chronoCall.setVisibility(View.GONE);
        participantsLayout.setVisibility(View.GONE);
        iconStateToolbar.setVisibility(View.GONE);
        privateIconToolbar.setVisibility(View.GONE);

        badgeDrawable = new BadgeDrawerArrowDrawable(getSupportActionBar().getThemedContext());
        getWindow().setSoftInputMode(WindowManager.LayoutParams.SOFT_INPUT_STATE_HIDDEN);

        emptyLayout = (LinearLayout) findViewById(R.id.empty_messages_layout);
        emptyTextView = (TextView) findViewById(R.id.empty_text_chat_recent);
        emptyImageView = (ImageView) findViewById(R.id.empty_image_view_chat);

        updateNavigationToolbarIcon();

        messages = new ArrayList<>();
        bufferMessages = new ArrayList<>();
        bufferManualSending = new ArrayList<>();
        bufferSending = new ArrayList<>();

        fragmentContainer = (CoordinatorLayout) findViewById(R.id.fragment_container_chat);
        writingContainerLayout = (RelativeLayout) findViewById(R.id.writing_container_layout_chat_layout);

        joinChatLinkLayout = (RelativeLayout) findViewById(R.id.join_chat_layout_chat_layout);
        joinButton = (Button) findViewById(R.id.join_button);
        joinButton.setOnClickListener(this);

        messageJumpLayout = (RelativeLayout) findViewById(R.id.message_jump_layout);
        messageJumpText = (TextView) findViewById(R.id.message_jump_text);
        messageJumpLayout.setVisibility(View.GONE);

        writingLayout = (RelativeLayout) findViewById(R.id.writing_linear_layout_chat);
        disabledWritingLayout = (RelativeLayout) findViewById(R.id.writing_disabled_linear_layout_chat);

        linearLayoutTwemoji = (LinearLayout)findViewById(R.id.linear_layout_twemoji);
        rLKeyboardTwemojiButton = (RelativeLayout) findViewById(R.id.rl_keyboard_twemoji_chat);
        rLMediaButton = (RelativeLayout) findViewById(R.id.rl_media_icon_chat);
        rLSendContactButton = (RelativeLayout) findViewById(R.id.rl_send_contact_icon_chat);
        rLPickFileSystemButton = (RelativeLayout) findViewById(R.id.rl_pick_file_system_icon_chat);
        rLPickFileStorageButton = (RelativeLayout) findViewById(R.id.rl_pick_file_storage_icon_chat);
        rLPickCloudDriveButton = (RelativeLayout) findViewById(R.id.rl_pick_cloud_drive_icon_chat);

        keyboardTwemojiButton = (ImageButton) findViewById(R.id.keyboard_twemoji_chat);
        mediaButton = (ImageButton) findViewById(R.id.media_icon_chat);
        sendContactButton = (ImageButton) findViewById(R.id.send_contact_icon_chat);
        pickFileSystemButton = (ImageButton) findViewById(R.id.pick_file_system_icon_chat);
        pickFileStorageButton = (ImageButton) findViewById(R.id.pick_file_storage_icon_chat);
        pickCloudDriveButton = (ImageButton) findViewById(R.id.pick_cloud_drive_icon_chat);

        textChat = (EmojiEditText) findViewById(R.id.edit_text_chat);
        if(getResources().getConfiguration().orientation == Configuration.ORIENTATION_LANDSCAPE){
            textChat.setEmojiSize(Util.scaleWidthPx(10, outMetrics));
        }else{
            textChat.setEmojiSize(Util.scaleWidthPx(20, outMetrics));
        }

        emojiKeyboard = (EmojiKeyboard)findViewById(R.id.emojiView);
        emojiKeyboard.init(this, textChat, keyboardTwemojiButton);
        handlerKeyboard = new Handler();
        handlerEmojiKeyboard = new Handler();

        callInProgressLayout = (RelativeLayout) findViewById(R.id.call_in_progress_layout);
        callInProgressLayout.setVisibility(View.GONE);
        callInProgressText = (TextView) findViewById(R.id.call_in_progress_text);
        callInProgressChrono = (Chronometer) findViewById(R.id.call_in_progress_chrono);
        callInProgressChrono.setVisibility(View.GONE);

        rLKeyboardTwemojiButton.setOnClickListener(this);
        rLMediaButton.setOnClickListener(this);
        rLSendContactButton.setOnClickListener(this);
        rLPickFileSystemButton.setOnClickListener(this);
        rLPickFileStorageButton.setOnClickListener(this);
        rLPickCloudDriveButton.setOnClickListener(this);

        keyboardTwemojiButton.setOnClickListener(this);
        mediaButton.setOnClickListener(this);
        sendContactButton.setOnClickListener(this);
        pickFileSystemButton.setOnClickListener(this);
        pickFileStorageButton.setOnClickListener(this);
        pickCloudDriveButton.setOnClickListener(this);

        messageJumpLayout.setOnClickListener(this);

        fragmentContainerFileStorage = (FrameLayout) findViewById(R.id.fragment_container_file_storage);
        fileStorageLayout = (RelativeLayout) findViewById(R.id.relative_layout_file_storage);
        fileStorageLayout.setVisibility(View.GONE);
        pickFileStorageButton.setImageResource(R.drawable.ic_b_select_image);

        observersLayout = (RelativeLayout) findViewById(R.id.observers_layout);
        observersNumberText = (TextView) findViewById(R.id.observers_text);

        textChat.addTextChangedListener(new TextWatcher() {
            public void afterTextChanged(Editable s) {
            }

            public void beforeTextChanged(CharSequence s, int start, int count, int after) {
            }

            public void onTextChanged(CharSequence s, int start, int before, int count) {

                if(s!=null && !s.toString().isEmpty()){
                    sendIcon.setEnabled(true);
                    sendIcon.setImageDrawable(ContextCompat.getDrawable(chatActivity, R.drawable.ic_send_black));
                    textChat.setHint(" ");
                    textChat.setMinLines(1);
                    textChat.setMaxLines(5);
                }else{
                    refreshTextInput();
                }

                if(getCurrentFocus() == textChat){
                    // is only executed if the EditText was directly changed by the user

                    if(sendIsTyping){
                        log("textChat:TextChangedListener:onTextChanged:sendIsTyping:sendTypingNotification");
                        sendIsTyping=false;
                        megaChatApi.sendTypingNotification(chatRoom.getChatId());

                        int interval = 4000;
                        Runnable runnable = new Runnable(){
                            public void run() {
                                sendIsTyping=true;
                            }
                        };
                        handlerSend = new Handler();
                        handlerSend.postDelayed(runnable, interval);
                    }

                    if(megaChatApi.isSignalActivityRequired()){
                        megaChatApi.signalPresenceActivity();
                    }
                }
                else{
                    log("textChat:TextChangedListener:onTextChanged:nonFocusTextChat:sendStopTypingNotification");
                    if (chatRoom != null) {
                        megaChatApi.sendStopTypingNotification(chatRoom.getChatId());
                    }
                }
            }
        });


        textChat.setOnTouchListener(new View.OnTouchListener() {
            @Override
            public boolean onTouch(View v, MotionEvent event) {
                //Hide fileStorageLayout
                if(fileStorageLayout.isShown()){
                    hideFileStorageSection();
                }
                if(emojiKeyboard!=null){
                    emojiKeyboard.showLetterKeyboard();
                }
                return false;
            }
        });

        textChat.setOnLongClickListener(new View.OnLongClickListener() {
            @Override
            public boolean onLongClick(View v) {

                //Hide fileStorageLayout
                if(fileStorageLayout.isShown()){
                    hideFileStorageSection();
                }
                if(emojiKeyboard!=null) {
                    emojiKeyboard.showLetterKeyboard();
                }
                return false;
            }
        });

        textChat.setOnEditorActionListener(new TextView.OnEditorActionListener() {
            @Override
            public boolean onEditorAction(TextView v, int actionId, KeyEvent event) {
                if (actionId == EditorInfo.IME_ACTION_DONE) {
                    //Hide fileStorageLayout
                    if(fileStorageLayout.isShown()){
                        if(fileStorageF != null){
                            fileStorageF.clearSelections();
                            fileStorageF.hideMultipleSelect();
                        }
                        fileStorageLayout.setVisibility(View.GONE);
                    }
                    if(emojiKeyboard!=null){
                        emojiKeyboard.showLetterKeyboard();
                    }

                }
                return false;
            }
        });

        chatRelativeLayout  = (RelativeLayout) findViewById(R.id.relative_chat_layout);

        sendIcon = (ImageButton) findViewById(R.id.send_message_icon_chat);
        sendIcon.setOnClickListener(this);
        sendIcon.setImageDrawable(ContextCompat.getDrawable(this, R.drawable.ic_send_trans));
        sendIcon.setEnabled(false);

        listView = (RecyclerView) findViewById(R.id.messages_chat_list_view);
        listView.setClipToPadding(false);;
        listView.setNestedScrollingEnabled(false);
        ((SimpleItemAnimator) listView.getItemAnimator()).setSupportsChangeAnimations(false);

        mLayoutManager = new NpaLinearLayoutManager(this);
        mLayoutManager.setStackFromEnd(true);
        listView.setLayoutManager(mLayoutManager);
//        listView.addOnItemTouchListener(this);

        listView.addOnScrollListener(new RecyclerView.OnScrollListener() {
            @Override
            public void onScrolled(RecyclerView recyclerView, int dx, int dy) {
                // Get the first visible item

                if(!messages.isEmpty()){
                    int lastPosition = messages.size()-1;
                    AndroidMegaChatMessage msg = messages.get(lastPosition);

                    while (!msg.isUploading() && msg.getMessage().getStatus() == MegaChatMessage.STATUS_SENDING_MANUAL) {
                        lastPosition--;
                        msg = messages.get(lastPosition);
                    }
                    if(lastPosition == (messages.size()-1)){
                        //Scroll to end
                        if((messages.size()-1) == (mLayoutManager.findLastVisibleItemPosition()-1)){
                            hideMessageJump();
                        }else if((messages.size()-1) > (mLayoutManager.findLastVisibleItemPosition()-1)){
                            if(newVisibility){
                                showJumpMessage();
                            }
                        }
                    }else{
                        lastPosition++;
                        if(lastPosition == (mLayoutManager.findLastVisibleItemPosition()-1)){
                            hideMessageJump();
                        }else if(lastPosition != (mLayoutManager.findLastVisibleItemPosition()-1)){
                            if(newVisibility){
                                showJumpMessage();
                            }
                        }
                    }
                }

                if(stateHistory!=MegaChatApi.SOURCE_NONE){
                    if (dy > 0) {
                        // Scrolling up
                        scrollingUp = true;
                    } else {
                        // Scrolling down
                        scrollingUp = false;
                    }

                    if(!scrollingUp){
                        int pos = mLayoutManager.findFirstVisibleItemPosition();
                        if(pos<=NUMBER_MESSAGES_BEFORE_LOAD&&getMoreHistory){
                            log("DE->loadMessages:scrolling up");
                            isLoadingHistory = true;
                            stateHistory = megaChatApi.loadMessages(idChat, NUMBER_MESSAGES_TO_LOAD);
                            positionToScroll = -1;
                            getMoreHistory = false;
                        }
                    }
                }
            }
        });

        messagesContainerLayout = (RelativeLayout) findViewById(R.id.message_container_chat_layout);

        userTypingLayout = (RelativeLayout) findViewById(R.id.user_typing_layout);
        userTypingLayout.setVisibility(View.GONE);
        userTypingText = (TextView) findViewById(R.id.user_typing_text);

        initAfterIntent(getIntent(), savedInstanceState);

        log("FINISH on Create");
    }

    public void initAfterIntent(Intent newIntent, Bundle savedInstanceState){
        log("initAfterIntent");

        if (newIntent != null){
            log("Intent is not null");
            intentAction = newIntent.getAction();
            if (intentAction != null){

                if (intentAction.equals(Constants.ACTION_OPEN_CHAT_LINK) || intentAction.equals(Constants.ACTION_JOIN_OPEN_CHAT_LINK)){
                    String link = newIntent.getDataString();
                    megaChatApi.openChatPreview(link, this);
                }
                else{

                    idChat = newIntent.getLongExtra("CHAT_ID", -1);
                    myUserHandle = megaChatApi.getMyUserHandle();

                    if(savedInstanceState!=null) {
                        log("Bundle is NOT NULL");
                        selectedMessageId = savedInstanceState.getLong("selectedMessageId", -1);
                        log("Handle of the message: "+selectedMessageId);
                        selectedPosition = savedInstanceState.getInt("selectedPosition", -1);
                        isHideJump = savedInstanceState.getBoolean("isHideJump",false);
                        typeMessageJump = savedInstanceState.getInt("typeMessageJump",-1);
                        visibilityMessageJump = savedInstanceState.getBoolean("visibilityMessageJump",false);
                        mOutputFilePath = savedInstanceState.getString("mOutputFilePath");
                        isShareLinkDialogDismissed = savedInstanceState.getBoolean("isShareLinkDialogDismissed", false);

                        if(visibilityMessageJump){
                            if(typeMessageJump == TYPE_MESSAGE_NEW_MESSAGE){
                                messageJumpText.setText(getResources().getString(R.string.message_new_messages));
                                messageJumpLayout.setVisibility(View.VISIBLE);
                            }else if(typeMessageJump == TYPE_MESSAGE_JUMP_TO_LEAST){
                                messageJumpText.setText(getResources().getString(R.string.message_jump_latest));
                                messageJumpLayout.setVisibility(View.VISIBLE);
                            }
                        }

                        lastIdMsgSeen = savedInstanceState.getLong("lastMessageSeen",-1);
                        if(lastIdMsgSeen != -1){
                            isTurn = true;
                        }

                        generalUnreadCount = savedInstanceState.getLong("generalUnreadCount",-1);
                    }

                    String text = null;
                    if (intentAction.equals(Constants.ACTION_CHAT_SHOW_MESSAGES)) {
                        log("ACTION_CHAT_SHOW_MESSAGES");
                        isOpeningChat = true;

                        int errorCode = newIntent.getIntExtra("PUBLIC_LINK", 1);
                        if (savedInstanceState == null) {
                            text = newIntent.getStringExtra("showSnackbar");
                            if (text == null) {
                                if (errorCode != 1) {
                                    if (errorCode == MegaChatError.ERROR_OK) {
                                        text = getString(R.string.chat_link_copied_clipboard);
                                    }
                                    else {
                                        log("initAfterIntent:publicLinkError:errorCode");
                                        text = getString(R.string.general_error) + ": " + errorCode;
                                    }
                                }
                            }
                        }
                        else if (errorCode != 1 && errorCode == MegaChatError.ERROR_OK && !isShareLinkDialogDismissed) {
                                text = getString(R.string.chat_link_copied_clipboard);
                        }

                    }
                    showChat(text);
                }
            }
        }
        else{
            log("INTENT is NULL");
        }
    }

    public void showChat(String textSnackbar){
        if(idChat!=-1) {
            //REcover chat
            log("Recover chat with id: " + idChat);
            chatRoom = megaChatApi.getChatRoom(idChat);
            if(chatRoom==null){
                log("Chatroom is NULL - finish activity!!");
                finish();
            }

            refreshTextInput();

            ChatItemPreferences prefs = dbH.findChatPreferencesByHandle(Long.toString(idChat));
            if(prefs!=null){
                String written = prefs.getWrittenText();
                if(written!=null && (!written.isEmpty())){
                    textChat.setText(written);
                }
            }else{
                prefs = new ChatItemPreferences(Long.toString(idChat), Boolean.toString(true), "");
                dbH.setChatItemPreferences(prefs);
            }

            megaChatApi.closeChatRoom(idChat, this);
            boolean result = megaChatApi.openChatRoom(idChat, this);

            log("Result of open chat: " + result);
            if(result){
                MegaApplication.setClosedChat(false);
            }

            if(!result){
                log("----Error on openChatRoom");
                if(errorOpenChatDialog==null){
                    android.support.v7.app.AlertDialog.Builder builder;
                    if (Build.VERSION.SDK_INT >= Build.VERSION_CODES.HONEYCOMB) {
                        builder = new AlertDialog.Builder(this, R.style.AppCompatAlertDialogStyle);
                    }
                    else{
                        builder = new AlertDialog.Builder(this);
                    }
                    builder.setTitle(getString(R.string.chat_error_open_title));
                    builder.setMessage(getString(R.string.chat_error_open_message));

                    builder.setPositiveButton(getString(R.string.cam_sync_ok),
                            new DialogInterface.OnClickListener() {
                                public void onClick(DialogInterface dialog, int whichButton) {
                                    finish();
                                }
                            }
                    );
                    errorOpenChatDialog = builder.create();
                    errorOpenChatDialog.show();
                }
            }
            else {
                int chatConnection = megaChatApi.getChatConnectionState(idChat);
                log("Chat connection (" + idChat + ") is: " + chatConnection);

                if (adapter == null) {
                    adapter = new MegaChatLollipopAdapter(this, chatRoom, messages, listView);
                    adapter.setHasStableIds(true);
                    listView.setAdapter(adapter);
                }

                setPreviewersView();

                titleToolbar.setText(chatRoom.getTitle());
                setChatSubtitle();

                if (!chatRoom.isPublic()) {
                    privateIconToolbar.setVisibility(View.VISIBLE);
                }
                else {
                    privateIconToolbar.setVisibility(View.GONE);
                }

                isOpeningChat = true;

                LinearLayout.LayoutParams emptyTextViewParams1 = (LinearLayout.LayoutParams) emptyImageView.getLayoutParams();

                if (getResources().getConfiguration().orientation == Configuration.ORIENTATION_LANDSCAPE) {
                    emptyImageView.setImageResource(R.drawable.chat_empty_landscape);
                    emptyTextViewParams1.setMargins(0, Util.scaleHeightPx(40, outMetrics), 0, Util.scaleHeightPx(24, outMetrics));
                } else {
                    emptyImageView.setImageResource(R.drawable.ic_empty_chat_list);
                    emptyTextViewParams1.setMargins(0, Util.scaleHeightPx(100, outMetrics), 0, Util.scaleHeightPx(24, outMetrics));
                }

                emptyImageView.setLayoutParams(emptyTextViewParams1);

                String textToShowB = String.format(getString(R.string.chat_loading_messages));

                try {
                    textToShowB = textToShowB.replace("[A]", "<font color=\'#7a7a7a\'>");
                    textToShowB = textToShowB.replace("[/A]", "</font>");
                    textToShowB = textToShowB.replace("[B]", "<font color=\'#000000\'>");
                    textToShowB = textToShowB.replace("[/B]", "</font>");
                } catch (Exception e) {
                }
                Spanned resultB = null;
                if (android.os.Build.VERSION.SDK_INT >= android.os.Build.VERSION_CODES.N) {
                    resultB = Html.fromHtml(textToShowB, Html.FROM_HTML_MODE_LEGACY);
                } else {
                    resultB = Html.fromHtml(textToShowB);
                }

                emptyTextView.setText(resultB);
                emptyTextView.setVisibility(View.VISIBLE);
                emptyLayout.setVisibility(View.VISIBLE);

                chatRelativeLayout.setVisibility(View.GONE);

                if(textSnackbar!=null){
                    String chatLink = getIntent().getStringExtra("CHAT_LINK");
                    if (chatLink != null && !isShareLinkDialogDismissed) {
                        ChatUtil.showShareChatLinkDialog(this, chatRoom, chatLink);
                    }
                    else {
                        showSnackbar(Constants.SNACKBAR_TYPE, textSnackbar, -1);
                    }
                }

                loadHistory();
                log("On create: stateHistory: " + stateHistory);
            }
        }
        else{
            log("Chat ID -1 error");
        }

        log("FINISH on Create");
    }

    public void removeChatLink(){
        log("removeChatLink");
        megaChatApi.removeChatLink(idChat, this);
    }

    public void loadHistory(){
        log("loadHistory");

        isLoadingHistory = true;

        long unreadCount = chatRoom.getUnreadCount();
        if (unreadCount == 0) {
            if(!isTurn) {
                lastIdMsgSeen = -1;
                generalUnreadCount = -1;
                stateHistory = megaChatApi.loadMessages(idChat, NUMBER_MESSAGES_TO_LOAD);
                numberToLoad=NUMBER_MESSAGES_TO_LOAD;
            }else{
                if (generalUnreadCount < 0) {
                    log("loadHistory:A->loadMessages " + chatRoom.getUnreadCount());
                    long unreadAbs = Math.abs(generalUnreadCount);
                    numberToLoad =  (int) unreadAbs+NUMBER_MESSAGES_TO_LOAD;
                    stateHistory = megaChatApi.loadMessages(idChat, (int) numberToLoad);
                }
                else{
                    log("loadHistory:B->loadMessages " + chatRoom.getUnreadCount());
                    numberToLoad =  (int) generalUnreadCount+NUMBER_MESSAGES_TO_LOAD;
                    stateHistory = megaChatApi.loadMessages(idChat, (int) numberToLoad);
                }
            }
            lastSeenReceived = true;
            log("loadHistory:C->loadMessages:unread is 0");
        } else {
            if(!isTurn){
                lastIdMsgSeen = megaChatApi.getLastMessageSeenId(idChat);
                generalUnreadCount = unreadCount;
            }
            else{
                log("Do not change lastSeenId --> rotating screen");
            }

            if (lastIdMsgSeen != -1) {
                log("loadHistory:lastSeenId: " + lastIdMsgSeen);
            } else {
                log("loadHistory:Error:InvalidLastMessage");
            }

            lastSeenReceived = false;
            if (unreadCount < 0) {
                log("loadHistory:A->loadMessages " + chatRoom.getUnreadCount());
                long unreadAbs = Math.abs(unreadCount);
                numberToLoad =  (int) unreadAbs+NUMBER_MESSAGES_TO_LOAD;
                stateHistory = megaChatApi.loadMessages(idChat, (int) numberToLoad);
            }
            else{
                log("loadHistory:B->loadMessages " + chatRoom.getUnreadCount());
                numberToLoad =  (int) unreadCount+NUMBER_MESSAGES_TO_LOAD;
                stateHistory = megaChatApi.loadMessages(idChat, (int) numberToLoad);
            }
        }
        log("loadHistory:END:numberToLoad: "+numberToLoad);
    }

    void setSubtitleVisibility() {
        if (chatRoom.isGroup()) {
            individualSubtitleToobar.setVisibility(View.GONE);
            groupalSubtitleToolbar.setVisibility(View.VISIBLE);
            iconStateToolbar.setVisibility(View.GONE);
        }
        else {
            individualSubtitleToobar.setVisibility(View.VISIBLE);
            groupalSubtitleToolbar.setVisibility(View.GONE);
        }
        subtitleCall.setVisibility(View.GONE);
    }

    void setPreviewGroupalSubtitle () {
        long participants = chatRoom.getPeerCount();
        if (participants > 0) {
            groupalSubtitleToolbar.setVisibility(View.VISIBLE);
            groupalSubtitleToolbar.setText(adjustForLargeFont(getString(R.string.number_of_participants, participants)));
        }
        else {
            groupalSubtitleToolbar.setVisibility(View.GONE);
        }
    }

    public void setChatSubtitle(){
        log("setChatSubtitle");
        if(chatRoom==null){
            return;
        }

        setSubtitleVisibility();

        if (chatC.isInAnonymousMode() && megaChatApi.getChatConnectionState(idChat)==MegaChatApi.CHAT_CONNECTION_ONLINE) {
            log("setChatSubtitle:isPreview");
            setPreviewGroupalSubtitle();
            tB.setOnClickListener(this);
            setBottomLayout(SHOW_JOIN_LAYOUT);

        }else if(megaChatApi.getConnectionState()!=MegaChatApi.CONNECTED||megaChatApi.getChatConnectionState(idChat)!=MegaChatApi.CHAT_CONNECTION_ONLINE){
            log("Chat not connected ConnectionState: "+megaChatApi.getConnectionState()+" ChatConnectionState: "+megaChatApi.getChatConnectionState(idChat));
            tB.setOnClickListener(this);
            if(chatRoom.isPreview()){
                log("Chat not connected:setChatSubtitle:isPreview");
                setPreviewGroupalSubtitle();
                setBottomLayout(SHOW_NOTHING_LAYOUT);
            }else{
                log("Chat not connected:setChatSubtitle:isNOTPreview");
                if (chatRoom.isGroup()) {
                    groupalSubtitleToolbar.setText(adjustForLargeFont(getString(R.string.invalid_connection_state)));
                }else{
                    individualSubtitleToobar.setText(adjustForLargeFont(getString(R.string.invalid_connection_state)));
                }

                int permission = chatRoom.getOwnPrivilege();
                log("Check permissions");
                if ((permission == MegaChatRoom.PRIV_RO)|| (permission == MegaChatRoom.PRIV_RM)){
                    setBottomLayout(SHOW_NOTHING_LAYOUT);
                }else{
                    setBottomLayout(SHOW_WRITING_LAYOUT);
                }
            }

        }else{
            log("karere connection state: "+megaChatApi.getConnectionState());
            log("chat connection state: "+megaChatApi.getChatConnectionState(idChat));

            int permission = chatRoom.getOwnPrivilege();
            if (chatRoom.isGroup()) {
                tB.setOnClickListener(this);
                if(chatRoom.isPreview()){
                    log("setChatSubtitle:isPreview");
                    setPreviewGroupalSubtitle();
                    if (getIntent() != null && getIntent().getAction() != null && getIntent().getAction().equals(Constants.ACTION_JOIN_OPEN_CHAT_LINK)) {
                        setBottomLayout(SHOW_NOTHING_LAYOUT);
                    }else {
                        setBottomLayout(SHOW_JOIN_LAYOUT);
                    }

                    return;
                }
                else {
                    log("Check permissions group chat");
                    if (permission == MegaChatRoom.PRIV_RO) {
                        log("Permission RO");
                        setBottomLayout(SHOW_NOTHING_LAYOUT);

                        if (chatRoom.isArchived()) {
                            log("Chat is archived");
                            groupalSubtitleToolbar.setText(adjustForLargeFont(getString(R.string.archived_chat)));
                        }
                        else {
                            groupalSubtitleToolbar.setText(adjustForLargeFont(getString(R.string.observer_permission_label_participants_panel)));
                        }
                    }else if (permission == MegaChatRoom.PRIV_RM) {
                        log("Permission RM");
                        setBottomLayout(SHOW_NOTHING_LAYOUT);

                        if (chatRoom.isArchived()) {
                            log("Chat is archived");
                            groupalSubtitleToolbar.setText(adjustForLargeFont(getString(R.string.archived_chat)));
                        }
                        else if (!chatRoom.isActive()) {
                            groupalSubtitleToolbar.setText(adjustForLargeFont(getString(R.string.inactive_chat)));
                        }
                        else {
                            groupalSubtitleToolbar.setText(null);
                            groupalSubtitleToolbar.setVisibility(View.GONE);
                        }
                    }
                    else{
                        log("permission: "+permission);

                        setBottomLayout(SHOW_WRITING_LAYOUT);

                        if(chatRoom.isArchived()){
                            log("Chat is archived");
                            groupalSubtitleToolbar.setText(adjustForLargeFont(getString(R.string.archived_chat)));
                        }
                        else if(chatRoom.hasCustomTitle()){
                            setCustomSubtitle();
                        }
                        else{
                            long participantsLabel = chatRoom.getPeerCount()+1; //Add one to include me
                            groupalSubtitleToolbar.setText(adjustForLargeFont(getResources().getQuantityString(R.plurals.subtitle_of_group_chat, (int) participantsLabel, participantsLabel)));
                        }
                    }
                }
            }
            else{
                log("Check permissions one to one chat");
                if(permission==MegaChatRoom.PRIV_RO) {
                    log("Permission RO");

                    if(megaApi!=null){
                        if(megaApi.getRootNode()!=null){
                            long chatHandle = chatRoom.getChatId();
                            MegaChatRoom chat = megaChatApi.getChatRoom(chatHandle);
                            long userHandle = chat.getPeerHandle(0);
                            String userHandleEncoded = MegaApiAndroid.userHandleToBase64(userHandle);
                            MegaUser user = megaApi.getContact(userHandleEncoded);

                            if(user!=null && user.getVisibility() == MegaUser.VISIBILITY_VISIBLE){
                                tB.setOnClickListener(this);
                            }
                            else{
                                tB.setOnClickListener(null);
                            }
                        }
                    }
                    else{
                        tB.setOnClickListener(null);
                    }
                    setBottomLayout(SHOW_NOTHING_LAYOUT);

                    if(chatRoom.isArchived()){
                        log("Chat is archived");
                        individualSubtitleToobar.setText(adjustForLargeFont(getString(R.string.archived_chat)));
                    }
                    else{
                        individualSubtitleToobar.setText(adjustForLargeFont(getString(R.string.observer_permission_label_participants_panel)));
                    }
                }
                else if(permission==MegaChatRoom.PRIV_RM) {
                    tB.setOnClickListener(this);

                    log("Permission RM");
                    setBottomLayout(SHOW_NOTHING_LAYOUT);

                    if(chatRoom.isArchived()){
                        log("Chat is archived");
                        individualSubtitleToobar.setText(adjustForLargeFont(getString(R.string.archived_chat)));
                    }
                    else if(!chatRoom.isActive()){
                        individualSubtitleToobar.setText(adjustForLargeFont(getString(R.string.inactive_chat)));
                    }
                    else{
                        individualSubtitleToobar.setText(null);
                        individualSubtitleToobar.setVisibility(View.GONE);
                    }
                }
                else{
                    tB.setOnClickListener(this);

                    long userHandle = chatRoom.getPeerHandle(0);
                    setStatus(userHandle);
                    setBottomLayout(SHOW_WRITING_LAYOUT);
                }
            }
        }
    }

    public void setBottomLayout(int show) {
        if (show == SHOW_JOIN_LAYOUT) {
            writingContainerLayout.setVisibility(View.GONE);
            joinChatLinkLayout.setVisibility(View.VISIBLE);
            RelativeLayout.LayoutParams params = (RelativeLayout.LayoutParams) messagesContainerLayout.getLayoutParams();
            params.addRule(RelativeLayout.ABOVE, R.id.join_chat_layout_chat_layout);
            messagesContainerLayout.setLayoutParams(params);
        }
        else if (show == SHOW_NOTHING_LAYOUT) {
            writingContainerLayout.setVisibility(View.GONE);
            joinChatLinkLayout.setVisibility(View.GONE);
        }
        else {
            writingContainerLayout.setVisibility(View.VISIBLE);
            joinChatLinkLayout.setVisibility(View.GONE);

            RelativeLayout.LayoutParams params = (RelativeLayout.LayoutParams) messagesContainerLayout.getLayoutParams();
            params.addRule(RelativeLayout.ABOVE, R.id.writing_container_layout_chat_layout);
            messagesContainerLayout.setLayoutParams(params);
        }
    }

    public void setCustomSubtitle(){
        log("setCustomSubtitle");

        long participantsCount = chatRoom.getPeerCount();
        StringBuilder customSubtitle = new StringBuilder("");
        for(int i=0;i<participantsCount;i++) {

            if(i!=0){
                customSubtitle.append(", ");
            }

            String participantName = chatRoom.getPeerFirstname(i);
            if(participantName==null){
                //Get the lastname
                String participantLastName = chatRoom.getPeerLastname(i);
                if(participantLastName==null){
                    //Get the email
                    String participantEmail = chatRoom.getPeerEmail(i);
                    customSubtitle.append(participantEmail);
                }
                else{
                    if(participantLastName.trim().isEmpty()){
                        //Get the email
                        String participantEmail = chatRoom.getPeerEmail(i);
                        customSubtitle.append(participantEmail);
                    }
                    else{
                        //Append last name to the title
                        customSubtitle.append(participantLastName);
                    }
                }
            }
            else{
                if(participantName.trim().isEmpty()){
                    //Get the lastname
                    String participantLastName = chatRoom.getPeerLastname(i);
                    if(participantLastName==null){
                        //Get the email
                        String participantEmail = chatRoom.getPeerEmail(i);
                        customSubtitle.append(participantEmail);
                    }
                    else{
                        if(participantLastName.trim().isEmpty()){
                            //Get the email
                            String participantEmail = chatRoom.getPeerEmail(i);
                            customSubtitle.append(participantEmail);
                        }
                        else{
                            //Append last name to the title
                            customSubtitle.append(participantLastName);
                        }
                    }
                }
                else{
                    //Append first name to the title
                    customSubtitle.append(participantName);
                }
            }
        }
        if (customSubtitle.toString().trim().isEmpty()){
            groupalSubtitleToolbar.setText(null);
            groupalSubtitleToolbar.setVisibility(View.GONE);
        }
        else {
            groupalSubtitleToolbar.setText(adjustForLargeFont(customSubtitle.toString()));
        }
    }

    public void setLastGreen(String date){
        individualSubtitleToobar.setText(date);
        individualSubtitleToobar.isMarqueeIsNecessary(this);
        if(subtitleCall.getVisibility()!=View.VISIBLE && groupalSubtitleToolbar.getVisibility()!=View.VISIBLE){
            individualSubtitleToobar.setVisibility(View.VISIBLE);
        }
    }

    public void requestLastGreen(int state){
        log("requestLastGreen: "+state);

        if(chatRoom!=null && !chatRoom.isGroup() && !chatRoom.isArchived()){
            if(state == INITIAL_PRESENCE_STATUS){
                state = megaChatApi.getUserOnlineStatus(chatRoom.getPeerHandle(0));
            }

            if(state != MegaChatApi.STATUS_ONLINE && state != MegaChatApi.STATUS_BUSY && state != MegaChatApi.STATUS_INVALID){
                log("Request last green for user");
                megaChatApi.requestLastGreen(chatRoom.getPeerHandle(0), this);
            }
        }
    }

    public void setStatus(long userHandle){

        iconStateToolbar.setVisibility(View.GONE);

        if(megaChatApi.getConnectionState()!=MegaChatApi.CONNECTED){
            log("Chat not connected");
            individualSubtitleToobar.setText(adjustForLargeFont(getString(R.string.invalid_connection_state)));
        }
        else if(chatRoom.isArchived()){
            log("Chat is archived");
            individualSubtitleToobar.setText(adjustForLargeFont(getString(R.string.archived_chat)));
        }
        else if(!chatRoom.isGroup()){
            int state = megaChatApi.getUserOnlineStatus(userHandle);

            if(state == MegaChatApi.STATUS_ONLINE){
                log("This user is connected");
                individualSubtitleToobar.setText(adjustForLargeFont(getString(R.string.online_status)));
                iconStateToolbar.setVisibility(View.VISIBLE);
                iconStateToolbar.setImageDrawable(ContextCompat.getDrawable(this, R.drawable.ic_online));

            }
            else if(state == MegaChatApi.STATUS_AWAY){
                log("This user is away");
                individualSubtitleToobar.setText(adjustForLargeFont(getString(R.string.away_status)));
                iconStateToolbar.setVisibility(View.VISIBLE);
                iconStateToolbar.setImageDrawable(ContextCompat.getDrawable(this, R.drawable.ic_away));

            }
            else if(state == MegaChatApi.STATUS_BUSY){
                log("This user is busy");
                individualSubtitleToobar.setText(adjustForLargeFont(getString(R.string.busy_status)));
                iconStateToolbar.setVisibility(View.VISIBLE);
                iconStateToolbar.setImageDrawable(ContextCompat.getDrawable(this, R.drawable.ic_busy));

            }
            else if(state == MegaChatApi.STATUS_OFFLINE){
                log("This user is offline");
                individualSubtitleToobar.setText(adjustForLargeFont(getString(R.string.offline_status)));
                iconStateToolbar.setVisibility(View.VISIBLE);
                iconStateToolbar.setImageDrawable(ContextCompat.getDrawable(this, R.drawable.ic_offline));

            }
            else if(state == MegaChatApi.STATUS_INVALID){
                log("INVALID status: "+state);
                individualSubtitleToobar.setText(null);
                individualSubtitleToobar.setVisibility(View.GONE);
            }
            else{
                log("This user status is: "+state);
                individualSubtitleToobar.setText(null);
                individualSubtitleToobar.setVisibility(View.GONE);
            }
        }
    }

    public int compareTime(AndroidMegaChatMessage message, AndroidMegaChatMessage previous){
        return compareTime(message.getMessage().getTimestamp(), previous.getMessage().getTimestamp());
    }

    public int compareTime(long timeStamp, AndroidMegaChatMessage previous){
        return compareTime(timeStamp, previous.getMessage().getTimestamp());
    }

    public int compareTime(long timeStamp, long previous){
        if(previous!=-1){

            Calendar cal = Util.calculateDateFromTimestamp(timeStamp);
            Calendar previousCal =  Util.calculateDateFromTimestamp(previous);

            TimeUtils tc = new TimeUtils(TimeUtils.TIME);

            int result = tc.compare(cal, previousCal);
            log("RESULTS compareTime: "+result);
            return result;
        }
        else{
            log("return -1");
            return -1;
        }
    }

    public int compareDate(AndroidMegaChatMessage message, AndroidMegaChatMessage previous){
        return compareDate(message.getMessage().getTimestamp(), previous.getMessage().getTimestamp());
    }

    public int compareDate(long timeStamp, AndroidMegaChatMessage previous){
        return compareDate(timeStamp, previous.getMessage().getTimestamp());
    }

    public int compareDate(long timeStamp, long previous){
        log("compareDate");

        if(previous!=-1){
            Calendar cal = Util.calculateDateFromTimestamp(timeStamp);
            Calendar previousCal =  Util.calculateDateFromTimestamp(previous);

            TimeUtils tc = new TimeUtils(TimeUtils.DATE);

            int result = tc.compare(cal, previousCal);
            log("RESULTS compareDate: "+result);
            return result;
        }
        else{
            log("return -1");
            return -1;
        }
    }

    @Override
    public boolean onCreateOptionsMenu(Menu menu) {
        log("onCreateOptionsMenuLollipop");
        // Inflate the menu items for use in the action bar
        MenuInflater inflater = getMenuInflater();
        inflater.inflate(R.menu.chat_action, menu);

        callMenuItem = menu.findItem(R.id.cab_menu_call_chat);
        videoMenuItem = menu.findItem(R.id.cab_menu_video_chat);
        inviteMenuItem = menu.findItem(R.id.cab_menu_invite_chat);
        clearHistoryMenuItem = menu.findItem(R.id.cab_menu_clear_history_chat);
        contactInfoMenuItem = menu.findItem(R.id.cab_menu_contact_info_chat);
        leaveMenuItem = menu.findItem(R.id.cab_menu_leave_chat);
        archiveMenuItem = menu.findItem(R.id.cab_menu_archive_chat);

        return super.onCreateOptionsMenu(menu);
    }

    @Override
    public boolean onPrepareOptionsMenu(Menu menu){
        log("onPrepareOptionsMenu");

        if(chatRoom!=null){
            log("onPrepareOptionsMenu chatRoom!=null");
            callMenuItem.setEnabled(false);
            callMenuItem.setIcon(Util.mutateIcon(this, R.drawable.ic_phone_white, R.color.white_50_opacity));
            if (chatRoom.isGroup()) {
                videoMenuItem.setVisible(false);
            }else{
                videoMenuItem.setEnabled(false);
                videoMenuItem.setIcon(Util.mutateIcon(this, R.drawable.ic_videocam_white, R.color.white_50_opacity));
            }


            if ((chatRoom.isPreview()) || (megaChatApi.getConnectionState() != MegaChatApi.CONNECTED)
                        || (megaChatApi.getChatConnectionState(idChat) != MegaChatApi.CHAT_CONNECTION_ONLINE)) {
                log("onPrepareOptionsMenu chatRoom.isPreview || megaChatApi.getConnectionState() "+megaChatApi.getConnectionState()+" || megaChatApi.getChatConnectionState(idChat) "+(megaChatApi.getChatConnectionState(idChat)));

                leaveMenuItem.setVisible(false);
                clearHistoryMenuItem.setVisible(false);
                inviteMenuItem.setVisible(false);
                contactInfoMenuItem.setVisible(false);
                archiveMenuItem.setVisible(false);
            }else {
                if(megaChatApi.getNumCalls() <= 0){
                    callMenuItem.setEnabled(true);
                    callMenuItem.setIcon(Util.mutateIcon(this, R.drawable.ic_phone_white, R.color.background_chat));

                    if (chatRoom.isGroup()) {
                        videoMenuItem.setVisible(false);
                    }else{
                        videoMenuItem.setEnabled(true);
                        videoMenuItem.setIcon(Util.mutateIcon(this, R.drawable.ic_videocam_white, R.color.background_chat));
                    }

                }else{
                    if( (megaChatApi!=null) && (!ChatUtil.participatingInACall(megaChatApi)) && (!megaChatApi.hasCallInChatRoom(chatRoom.getChatId()))){
                        callMenuItem.setEnabled(true);
                        callMenuItem.setIcon(Util.mutateIcon(this, R.drawable.ic_phone_white, R.color.background_chat));

                        if (chatRoom.isGroup()) {
                            videoMenuItem.setVisible(false);
                        }else{
                            videoMenuItem.setEnabled(true);
                            videoMenuItem.setIcon(Util.mutateIcon(this, R.drawable.ic_videocam_white, R.color.background_chat));
                        }
                    }
                }

                archiveMenuItem.setVisible(true);
                if(chatRoom.isArchived()){
                    archiveMenuItem.setTitle(getString(R.string.general_unarchive));
                }
                else{
                    archiveMenuItem.setTitle(getString(R.string.general_archive));
                }

                int permission = chatRoom.getOwnPrivilege();
                log("Permission in the chat: " + permission);
                if (chatRoom.isGroup()) {

                    if (permission == MegaChatRoom.PRIV_MODERATOR) {

                        inviteMenuItem.setVisible(true);

                        int lastMessageIndex = messages.size() - 1;
                        if (lastMessageIndex >= 0) {
                            AndroidMegaChatMessage lastMessage = messages.get(lastMessageIndex);
                            if (!lastMessage.isUploading()) {
                                if (lastMessage.getMessage().getType() == MegaChatMessage.TYPE_TRUNCATE) {
                                    log("Last message is TRUNCATE");
                                    clearHistoryMenuItem.setVisible(false);
                                } else {
                                    log("Last message is NOT TRUNCATE");
                                    clearHistoryMenuItem.setVisible(true);
                                }
                            } else {
                                log("Last message is UPLOADING");
                                clearHistoryMenuItem.setVisible(true);
                            }
                        }
                        else {
                            clearHistoryMenuItem.setVisible(false);
                        }

                        leaveMenuItem.setVisible(true);
                    } else if (permission == MegaChatRoom.PRIV_RM) {
                        log("Group chat PRIV_RM");
                        leaveMenuItem.setVisible(false);
                        clearHistoryMenuItem.setVisible(false);
                        inviteMenuItem.setVisible(false);
                        callMenuItem.setVisible(false);
                        videoMenuItem.setVisible(false);
                    } else if (permission == MegaChatRoom.PRIV_RO) {
                        log("Group chat PRIV_RO");
                        leaveMenuItem.setVisible(true);
                        clearHistoryMenuItem.setVisible(false);
                        inviteMenuItem.setVisible(false);
                        callMenuItem.setVisible(false);
                        videoMenuItem.setVisible(false);
                    } else if(permission == MegaChatRoom.PRIV_STANDARD){
                        log("Group chat PRIV_STANDARD");
                        leaveMenuItem.setVisible(true);
                        clearHistoryMenuItem.setVisible(false);
                        inviteMenuItem.setVisible(false);
                    }else{
                        log("Permission: " + permission);
                        leaveMenuItem.setVisible(true);
                        clearHistoryMenuItem.setVisible(false);
                        inviteMenuItem.setVisible(false);
                    }

                    contactInfoMenuItem.setTitle(getString(R.string.group_chat_info_label));
                    contactInfoMenuItem.setVisible(true);
                }
                else {
                    inviteMenuItem.setVisible(false);
                    if (permission == MegaChatRoom.PRIV_RO) {
                        clearHistoryMenuItem.setVisible(false);
                        contactInfoMenuItem.setVisible(false);
                        callMenuItem.setVisible(false);
                        videoMenuItem.setVisible(false);
                    } else {
                        clearHistoryMenuItem.setVisible(true);
                        contactInfoMenuItem.setTitle(getString(R.string.contact_properties_activity));
                        contactInfoMenuItem.setVisible(true);
                    }
                    leaveMenuItem.setVisible(false);
                }
            }

        }else{
            log("Chatroom NULL on create menu");
            leaveMenuItem.setVisible(false);
            callMenuItem.setVisible(false);
            videoMenuItem.setVisible(false);
            clearHistoryMenuItem.setVisible(false);
            inviteMenuItem.setVisible(false);
            contactInfoMenuItem.setVisible(false);
            archiveMenuItem.setVisible(false);
        }

        return super.onPrepareOptionsMenu(menu);
    }

    void ifAnonymousModeLogin(boolean pendingJoin) {
        if(chatC.isInAnonymousMode()){
            Intent loginIntent = new Intent(this, LoginActivityLollipop.class);
            loginIntent.putExtra("visibleFragment", Constants. LOGIN_FRAGMENT);
            if (pendingJoin && getIntent() != null && getIntent().getDataString() != null) {
                loginIntent.setAction(Constants.ACTION_JOIN_OPEN_CHAT_LINK);
                loginIntent.setData(Uri.parse(getIntent().getDataString()));
                loginIntent.putExtra("idChatToJoin", idChat);
                closeChat(true);
            }
            startActivity(loginIntent);
        }
        finish();
    }

    @Override
    public boolean onOptionsItemSelected(MenuItem item) {
        log("onOptionsItemSelected");

        switch (item.getItemId()) {
            // Respond to the action bar's Up/Home button
            case android.R.id.home: {
                closeChat(true);
                ifAnonymousModeLogin(false);
                break;
            }
            case R.id.cab_menu_call_chat:{
                log("cab_menu_call_chat");
                startVideo = false;
                if(checkPermissionsCall()){
                    startCall();
                }
                break;
            }
            case R.id.cab_menu_video_chat:{
                log("cab_menu_video_chat");
                startVideo = true;
                if(checkPermissionsCall()){
                    startCall();
                }
                break;
            }
            case R.id.cab_menu_invite_chat:{
                chooseAddParticipantDialog();
                break;
            }
            case R.id.cab_menu_contact_info_chat:{
                if(chatRoom.isGroup()){
                    Intent i = new Intent(this, GroupChatInfoActivityLollipop.class);
                    i.putExtra("handle", chatRoom.getChatId());
                    this.startActivity(i);
                }
                else{
                    Intent i = new Intent(this, ContactInfoActivityLollipop.class);
                    i.putExtra("handle", chatRoom.getChatId());
                    this.startActivity(i);
                }
                break;
            }
            case R.id.cab_menu_clear_history_chat:{
                log("Clear history selected!");
                showConfirmationClearChat(chatRoom);
                break;
            }
            case R.id.cab_menu_leave_chat:{
                log("Leave selected!");
                showConfirmationLeaveChat(chatRoom);
                break;
            }
            case R.id.cab_menu_archive_chat:{
                log("Archive/unarchive selected!");
                ChatController chatC = new ChatController(chatActivity);
                chatC.archiveChat(chatRoom);
                break;
            }
        }
        return super.onOptionsItemSelected(item);
    }

    private void startCall(){
        log("startCall ");
        if(megaChatApi != null){
            MegaChatCall callInThisChat = megaChatApi.getChatCall(chatRoom.getChatId());
            if(callInThisChat != null){
                log("startCall there is a call in this chat");

                if((megaChatApi!=null)&&(ChatUtil.participatingInACall(megaChatApi))){
                    long chatIdCallInProgress = ChatUtil.getChatCallInProgress(megaChatApi);
                    if(chatIdCallInProgress == chatRoom.getChatId()){
                        log("startCall:I'm in this call");
                        ChatUtil.returnCall(this, megaChatApi);
                    }else{
                        log("startCall:I'm in other call");
                        showConfirmationToJoinCall(chatRoom);
                    }

                }else{
                    if(callInThisChat.getStatus() == MegaChatCall.CALL_STATUS_RING_IN){
                        log("startCall:I'm not in this call, but it is ring in");
                        MegaApplication.setShowPinScreen(false);
                        Intent intent = new Intent(this, ChatCallActivity.class);
                        intent.addFlags(Intent.FLAG_ACTIVITY_CLEAR_TOP);
                        intent.putExtra("chatHandle", idChat);
                        startActivity(intent);

                    }else if (callInThisChat.getStatus() == MegaChatCall.CALL_STATUS_USER_NO_PRESENT){
                        log("startCall:I'm not in this call, but it is in progress");
                        megaChatApi.startChatCall(idChat, startVideo, this);
                    }
                }
            }else{
                if((megaChatApi!=null)&&(!ChatUtil.participatingInACall(megaChatApi))){
                    log("startCall there is not a call in this chat and i'm not in other call");
                    megaChatApi.startChatCall(idChat, startVideo, this);
                }
            }
        }
    }

    private boolean checkPermissionsCall(){
        log("checkPermissionsCall() ");
        if (Build.VERSION.SDK_INT >= Build.VERSION_CODES.M) {

            boolean hasCameraPermission = (ContextCompat.checkSelfPermission(this, Manifest.permission.CAMERA) == PackageManager.PERMISSION_GRANTED);
            if (!hasCameraPermission) {
                ActivityCompat.requestPermissions(this, new String[]{Manifest.permission.CAMERA}, Constants.REQUEST_CAMERA);
                return false;
            }

            boolean hasRecordAudioPermission = (ContextCompat.checkSelfPermission(this, Manifest.permission.RECORD_AUDIO) == PackageManager.PERMISSION_GRANTED);
            if (!hasRecordAudioPermission) {
                ActivityCompat.requestPermissions(this, new String[]{Manifest.permission.RECORD_AUDIO}, Constants.RECORD_AUDIO);
                return false;
            }

            return true;
        }
        return true;
    }

    private boolean checkPermissionsTakePicture(){
        log("checkPermissionsTakePicture");

        if (Build.VERSION.SDK_INT >= Build.VERSION_CODES.M) {

            boolean hasCameraPermission = (ContextCompat.checkSelfPermission(this, Manifest.permission.CAMERA) == PackageManager.PERMISSION_GRANTED);
            if (!hasCameraPermission) {
                ActivityCompat.requestPermissions(this, new String[]{Manifest.permission.CAMERA}, Constants.REQUEST_CAMERA);
                return false;
            }

            boolean hasRecordAudioPermission = (ContextCompat.checkSelfPermission(this, Manifest.permission.WRITE_EXTERNAL_STORAGE) == PackageManager.PERMISSION_GRANTED);
            if (!hasRecordAudioPermission) {
                ActivityCompat.requestPermissions(this, new String[]{Manifest.permission.WRITE_EXTERNAL_STORAGE}, Constants.REQUEST_WRITE_STORAGE);
                return false;
            }

            return true;
        }
        return true;
    }

    private boolean checkPermissionsReadStorage(){
        log("checkPermissionsReadStorage");

        if (Build.VERSION.SDK_INT >= Build.VERSION_CODES.M) {

            boolean hasReadStoragePermission = (ContextCompat.checkSelfPermission(this, Manifest.permission.READ_EXTERNAL_STORAGE) == PackageManager.PERMISSION_GRANTED);
            if (!hasReadStoragePermission) {
                ActivityCompat.requestPermissions(this, new String[]{Manifest.permission.READ_EXTERNAL_STORAGE}, Constants.REQUEST_READ_STORAGE);
                return false;
            }

            return true;
        }
        return true;
    }

    @Override
    public void onRequestPermissionsResult(int requestCode, String[] permissions, int[] grantResults) {
        log("onRequestPermissionsResult");
        super.onRequestPermissionsResult(requestCode, permissions, grantResults);
        switch (requestCode) {
            case Constants.REQUEST_CAMERA: {
                log("REQUEST_CAMERA");
                if (grantResults.length > 0 && grantResults[0] == PackageManager.PERMISSION_GRANTED) {
                    if(!isTakePicture){
                        if(checkPermissionsCall()){
                            startCall();
                        }
                    }
                    else{
                        if(checkPermissionsTakePicture()){
                            takePicture();
                        }
                    }
                }
                break;
            }
            case Constants.RECORD_AUDIO: {
                log("RECORD_AUDIO");
                if (grantResults.length > 0 && grantResults[0] == PackageManager.PERMISSION_GRANTED) {
                    if(checkPermissionsCall()){
                        startCall();
                    }
                }
                break;
            }
            case Constants.REQUEST_WRITE_STORAGE:{
                if (grantResults.length > 0 && grantResults[0] == PackageManager.PERMISSION_GRANTED) {
                    if(checkPermissionsTakePicture()){
                        takePicture();
                    }
                }
                break;
            }
            case Constants.REQUEST_READ_STORAGE:{
                if (grantResults.length > 0 && grantResults[0] == PackageManager.PERMISSION_GRANTED) {
                    if(checkPermissionsReadStorage()){
                        this.attachFromFileStorage();
                    }
                }
                break;
            }
        }
    }

    public void chooseAddParticipantDialog(){
        log("chooseAddContactDialog");

        if(megaApi!=null && megaApi.getRootNode()!=null){
            ArrayList<MegaUser> contacts = megaApi.getContacts();
            if(contacts==null){
                showSnackbar(Constants.SNACKBAR_TYPE, getString(R.string.no_contacts_invite), -1);
            }
            else {
                if(contacts.isEmpty()){
                    showSnackbar(Constants.SNACKBAR_TYPE, getString(R.string.no_contacts_invite), -1);
                }
                else{
                    Intent in = new Intent(this, AddContactActivityLollipop.class);
                    in.putExtra("contactType", Constants.CONTACT_TYPE_MEGA);
                    in.putExtra("chat", true);
                    in.putExtra("chatId", idChat);
                    in.putExtra("aBtitle", getString(R.string.add_participants_menu_item));
                    startActivityForResult(in, Constants.REQUEST_ADD_PARTICIPANTS);
                }
            }
        }
        else{
            log("Online but not megaApi");
            Util.showErrorAlertDialog(getString(R.string.error_server_connection_problem), false, this);
        }
    }

    public void chooseContactsDialog(){
        log("chooseContactsDialog");

        if(megaApi!=null && megaApi.getRootNode()!=null){
            ArrayList<MegaUser> contacts = megaApi.getContacts();
            if(contacts==null){
                showSnackbar(Constants.SNACKBAR_TYPE, getString(R.string.no_contacts_invite), -1);
            }
            else {
                if(contacts.isEmpty()){
                    showSnackbar(Constants.SNACKBAR_TYPE, getString(R.string.no_contacts_invite), -1);
                }
                else{
                    Intent in = new Intent(this, AddContactActivityLollipop.class);
                    in.putExtra("contactType", Constants.CONTACT_TYPE_MEGA);
                    in.putExtra("chat", true);
                    in.putExtra("aBtitle", getString(R.string.add_contacts));
                    startActivityForResult(in, Constants.REQUEST_SEND_CONTACTS);
                }
            }
        }
        else{
            log("Online but not megaApi");
            Util.showErrorAlertDialog(getString(R.string.error_server_connection_problem), false, this);
        }
    }

    public void disablePinScreen(){
        log("disablePinScreen");
        MegaApplication.setShowPinScreen(false);
    }

    public void showProgressForwarding(){
        log("showProgressForwarding");

        statusDialog = new ProgressDialog(this);
        statusDialog.setMessage(getString(R.string.general_forwarding));
        statusDialog.show();
    }

    public void forwardMessages(ArrayList<AndroidMegaChatMessage> messagesSelected){
        log("forwardMessages");
        chatC.prepareAndroidMessagesToForward(messagesSelected, idChat);
    }

    @Override
    protected void onActivityResult(int requestCode, int resultCode, Intent intent) {
        log("onActivityResult, resultCode: " + resultCode);
        if (requestCode == Constants.REQUEST_ADD_PARTICIPANTS && resultCode == RESULT_OK) {
            if (intent == null) {
                log("Return.....");
                return;
            }

            final ArrayList<String> contactsData = intent.getStringArrayListExtra(AddContactActivityLollipop.EXTRA_CONTACTS);
            MultipleGroupChatRequestListener multipleListener = null;

            if (contactsData != null) {

                if (contactsData.size() == 1) {
                    MegaUser user = megaApi.getContact(contactsData.get(0));
                    if (user != null) {
                        megaChatApi.inviteToChat(chatRoom.getChatId(), user.getHandle(), MegaChatPeerList.PRIV_STANDARD, this);
                    }
                } else {
                    log("Add multiple participants "+contactsData.size());
                    multipleListener = new MultipleGroupChatRequestListener(this);
                    for (int i = 0; i < contactsData.size(); i++) {
                        MegaUser user = megaApi.getContact(contactsData.get(i));
                        if (user != null) {
                            megaChatApi.inviteToChat(chatRoom.getChatId(), user.getHandle(), MegaChatPeerList.PRIV_STANDARD, multipleListener);
                        }
                    }
                }
            }
        }
        else if (requestCode == Constants.REQUEST_CODE_SELECT_IMPORT_FOLDER && resultCode == RESULT_OK) {
            if(!Util.isOnline(this) || megaApi==null) {
                removeProgressDialog();
                showSnackbar(Constants.SNACKBAR_TYPE, getString(R.string.error_server_connection_problem), -1);
                return;
            }

            final long toHandle = intent.getLongExtra("IMPORT_TO", 0);

            final long[] importMessagesHandles = intent.getLongArrayExtra("HANDLES_IMPORT_CHAT");

            importNodes(toHandle, importMessagesHandles);
        }
        else if (requestCode == Constants.REQUEST_SEND_CONTACTS && resultCode == RESULT_OK) {
            final ArrayList<String> contactsData = intent.getStringArrayListExtra(AddContactActivityLollipop.EXTRA_CONTACTS);
            if (contactsData != null) {
                MegaHandleList handleList = MegaHandleList.createInstance();
                for(int i=0; i<contactsData.size();i++){
                    MegaUser user = megaApi.getContact(contactsData.get(i));
                    if (user != null) {
                        handleList.addMegaHandle(user.getHandle());

                    }
                }
                MegaChatMessage contactMessage = megaChatApi.attachContacts(idChat, handleList);
                if(contactMessage!=null){
                    AndroidMegaChatMessage androidMsgSent = new AndroidMegaChatMessage(contactMessage);
                    sendMessageToUI(androidMsgSent);
                }
            }
        }
        else if (requestCode == Constants.REQUEST_CODE_SELECT_FILE && resultCode == RESULT_OK) {
            if (intent == null) {
                log("Return.....");
                return;
            }

//            final ArrayList<String> selectedContacts = intent.getStringArrayListExtra("SELECTED_CONTACTS");
//            final long fileHandle = intent.getLongExtra("NODE_HANDLES", 0);
//            MegaNode node = megaApi.getNodeByHandle(fileHandle);
//            if(node!=null){
//                log("Node to send: "+node.getName());
//                MegaNodeList nodeList = MegaNodeList.createInstance();
//                nodeList.addNode(node);
//                megaChatApi.attachNodes(idChat, nodeList, this);
//
//            }

            long handles[] = intent.getLongArrayExtra("NODE_HANDLES");
            log("Number of files to send: "+handles.length);

            for(int i=0; i<handles.length; i++){
                megaChatApi.attachNode(idChat, handles[i], this);
            }
            log("---- no more files to send");
        }
        else if (requestCode == Constants.REQUEST_CODE_GET && resultCode == RESULT_OK) {
            if (intent == null) {
                log("Return.....");
                return;
            }

            intent.setAction(Intent.ACTION_GET_CONTENT);
            FilePrepareTask filePrepareTask = new FilePrepareTask(this);
            filePrepareTask.execute(intent);
            ProgressDialog temp = null;
            try{
                temp = new ProgressDialog(this);
                temp.setMessage(getString(R.string.upload_prepare));
                temp.show();
            }
            catch(Exception e){
                return;
            }
            statusDialog = temp;
        }
        else if (requestCode == Constants.REQUEST_CODE_SELECT_CHAT && resultCode == RESULT_OK) {
            if(!Util.isOnline(this)) {
                removeProgressDialog();

                showSnackbar(Constants.SNACKBAR_TYPE, getString(R.string.error_server_connection_problem), -1);
                return;
            }

            showProgressForwarding();

            long[] idMessages = intent.getLongArrayExtra("ID_MESSAGES");
            log("Send "+idMessages.length+" messages");

            long[] chatHandles = intent.getLongArrayExtra("SELECTED_CHATS");
            log("Send to "+chatHandles.length+" chats");

            long[] contactHandles = intent.getLongArrayExtra("SELECTED_USERS");

            if (chatHandles != null && chatHandles.length > 0 && idMessages != null) {
                if (contactHandles != null && contactHandles.length > 0) {
                    ArrayList<MegaUser> users = new ArrayList<>();
                    ArrayList<MegaChatRoom> chats =  new ArrayList<>();

                    for (int i=0; i<contactHandles.length; i++) {
                        MegaUser user = megaApi.getContact(MegaApiAndroid.userHandleToBase64(contactHandles[i]));
                        if (user != null) {
                            users.add(user);
                        }
                    }

                    for (int i=0; i<chatHandles.length; i++) {
                        MegaChatRoom chatRoom = megaChatApi.getChatRoom(chatHandles[i]);
                        if (chatRoom != null) {
                            chats.add(chatRoom);
                        }
                    }

                    CreateChatToPerformActionListener listener = new CreateChatToPerformActionListener(chats, users, idMessages, this, CreateChatToPerformActionListener.SEND_MESSAGES, idChat);

                    for (MegaUser user : users) {
                        MegaChatPeerList peers = MegaChatPeerList.createInstance();
                        peers.addPeer(user.getHandle(), MegaChatPeerList.PRIV_STANDARD);
                        megaChatApi.createChat(false, peers, listener);
                    }
                }
                else {
                    int countChat = chatHandles.length;
                    log("Selected: " + countChat + " chats to send");

                    MultipleForwardChatProcessor forwardChatProcessor = new MultipleForwardChatProcessor(this, chatHandles, idMessages, idChat);
                    forwardChatProcessor.forward(chatRoom);
                }
            }
            else {
                log("Error on sending to chat");
            }
        }
        else if (requestCode == Constants.TAKE_PHOTO_CODE && resultCode == RESULT_OK) {
            if (resultCode == Activity.RESULT_OK) {
                log("TAKE_PHOTO_CODE ");
//                String filePath = Environment.getExternalStorageDirectory().getAbsolutePath() + "/" + Util.temporalPicDIR + "/picture.jpg";
//                File imgFile = new File(filePath);
//                String name = Util.getPhotoSyncName(imgFile.lastModified(), imgFile.getAbsolutePath());
//                String newPath = Environment.getExternalStorageDirectory().getAbsolutePath() + "/" + Util.temporalPicDIR + "/" + name;
//                File newFile = new File(newPath);
//                imgFile.renameTo(newFile);
//                uploadPicture(newPath);

                onCaptureImageResult();
//                uploadPicture(finalUri);

            } else {
                log("TAKE_PHOTO_CODE--->ERROR!");
            }

        }
        else if (requestCode == Constants.REQUEST_CODE_SELECT_LOCAL_FOLDER && resultCode == RESULT_OK) {
            log("local folder selected");
            String parentPath = intent.getStringExtra(FileStorageActivityLollipop.EXTRA_PATH);
            long[] hashes = intent.getLongArrayExtra(FileStorageActivityLollipop.EXTRA_DOCUMENT_HASHES);
            if (hashes != null) {
                ArrayList<MegaNode> megaNodes = new ArrayList<>();
                for (int i=0; i<hashes.length; i++) {
                    MegaNode node = megaApi.getNodeByHandle(hashes[i]);
                    if (node != null) {
                        megaNodes.add(node);
                    }
                    else {
                        log("Node NULL, not added");
                    }
                }
                if (megaNodes.size() > 0) {
                    chatC.checkSizeBeforeDownload(parentPath, megaNodes);
                }
            }
        }
        else{
            log("Error onActivityResult");
        }

        super.onActivityResult(requestCode, resultCode, intent);
    }

    public void importNodes(final long toHandle, final long[] importMessagesHandles){
        log("importNode: "+toHandle+ " -> "+ importMessagesHandles.length);
        statusDialog = new ProgressDialog(this);
        statusDialog.setMessage(getString(R.string.general_importing));
        statusDialog.show();

        MegaNode target = null;
        target = megaApi.getNodeByHandle(toHandle);
        if(target == null){
            target = megaApi.getRootNode();
        }
        log("TARGET handle: " + target.getHandle());

        if(importMessagesHandles.length==1){
            for (int k = 0; k < importMessagesHandles.length; k++){
                MegaChatMessage message = megaChatApi.getMessage(idChat, importMessagesHandles[k]);
                if(message!=null){

                    MegaNodeList nodeList = message.getMegaNodeList();

                    for(int i=0;i<nodeList.size();i++){
                        MegaNode document = nodeList.get(i);
                        if (document != null) {
                            log("DOCUMENT: " + document.getHandle());
                            document = chatC.authorizeNodeIfPreview(document, chatRoom);
                            if (target != null) {
//                            MegaNode autNode = megaApi.authorizeNode(document);

                                megaApi.copyNode(document, target, this);
                            } else {
                                log("TARGET: null");
                               showSnackbar(Constants.SNACKBAR_TYPE, getString(R.string.import_success_error), -1);
                            }
                        }
                        else{
                            log("DOCUMENT: null");
                            showSnackbar(Constants.SNACKBAR_TYPE, getString(R.string.import_success_error), -1);
                        }
                    }

                }
                else{
                    log("MESSAGE is null");
                    showSnackbar(Constants.SNACKBAR_TYPE, getString(R.string.import_success_error), -1);
                }
            }
        }
        else {
            MultipleRequestListener listener = new MultipleRequestListener(Constants.MULTIPLE_CHAT_IMPORT, this);

            for (int k = 0; k < importMessagesHandles.length; k++){
                MegaChatMessage message = megaChatApi.getMessage(idChat, importMessagesHandles[k]);
                if(message!=null){

                    MegaNodeList nodeList = message.getMegaNodeList();

                    for(int i=0;i<nodeList.size();i++){
                        MegaNode document = nodeList.get(i);
                        if (document != null) {
                            log("DOCUMENT: " + document.getHandle());
                            document = chatC.authorizeNodeIfPreview(document, chatRoom);
                            if (target != null) {
//                            MegaNode autNode = megaApi.authorizeNode(document);
                                megaApi.copyNode(document, target, listener);
                            } else {
                                log("TARGET: null");
                            }
                        }
                        else{
                            log("DOCUMENT: null");
                        }
                    }
                }
                else{
                    log("MESSAGE is null");
                    showSnackbar(Constants.SNACKBAR_TYPE, getString(R.string.import_success_error), -1);
                }
            }
        }
    }

    public void retryNodeAttachment(long nodeHandle){
        megaChatApi.attachNode(idChat, nodeHandle, this);
    }

    public void retryContactAttachment(MegaHandleList handleList){
        log("retryContactAttachment");
        MegaChatMessage contactMessage = megaChatApi.attachContacts(idChat, handleList);
        if(contactMessage!=null){
            AndroidMegaChatMessage androidMsgSent = new AndroidMegaChatMessage(contactMessage);
            sendMessageToUI(androidMsgSent);
        }
    }

    public void retryPendingMessage(long idMessage){
        log("retryPendingMessage: "+idMessage);

        PendingMessageSingle pendMsg = dbH.findPendingMessageById(idMessage);

        if(pendMsg!=null){

            if(pendMsg.getNodeHandle()!=-1){
                removePendingMsg(idMessage);
                retryNodeAttachment(pendMsg.getNodeHandle());
            }
            else{
                log("The file was not uploaded yet");

                ////Retry to send

                String filePath = pendMsg.getFilePath();

                File f = new File(filePath);
                if (!f.exists()) {
                    showSnackbar(Constants.SNACKBAR_TYPE, getResources().getQuantityString(R.plurals.messages_forwarded_error_not_available, 1, 1), -1);
                    return;
                }

                //Remove the old message from the UI and DB
                removePendingMsg(idMessage);

                Intent intent = new Intent(this, ChatUploadService.class);

                PendingMessageSingle pMsgSingle = new PendingMessageSingle();
                pMsgSingle.setChatId(idChat);
                long timestamp = System.currentTimeMillis()/1000;
                pMsgSingle.setUploadTimestamp(timestamp);

                String fingerprint = megaApi.getFingerprint(f.getAbsolutePath());

                pMsgSingle.setFilePath(f.getAbsolutePath());
                pMsgSingle.setName(f.getName());
                pMsgSingle.setFingerprint(fingerprint);

                long idMessageDb = dbH.addPendingMessage(pMsgSingle);
                pMsgSingle.setId(idMessageDb);
                if(idMessageDb!=-1){
                    intent.putExtra(ChatUploadService.EXTRA_ID_PEND_MSG, idMessageDb);

                    if(!isLoadingHistory){
                        AndroidMegaChatMessage newNodeAttachmentMsg = new AndroidMegaChatMessage(pMsgSingle, true);
                        sendMessageToUI(newNodeAttachmentMsg);
                    }

//                ArrayList<String> filePaths = newPendingMsg.getFilePaths();
//                filePaths.add("/home/jfjf.jpg");

                    intent.putExtra(ChatUploadService.EXTRA_CHAT_ID, idChat);

                    startService(intent);
                }
                else{
                    log("Error when adding pending msg to the database");
                }
            }
        }
        else{
            log("Pending message does not exist");
            showSnackbar(Constants.SNACKBAR_TYPE, getResources().getQuantityString(R.plurals.messages_forwarded_error_not_available, 1, 1), -1);
        }
    }

    private void endCall(long chatHang){
        log("endCall");
        if(megaChatApi!=null){
            megaChatApi.hangChatCall(chatHang, this);
        }
    }

    private void showConfirmationToJoinCall(final MegaChatRoom c){
        log("showConfirmationToJoinCall");

        DialogInterface.OnClickListener dialogClickListener = new DialogInterface.OnClickListener() {
            @Override
            public void onClick(DialogInterface dialog, int which) {
                switch (which){
                    case DialogInterface.BUTTON_POSITIVE:
                        log("showConfirmationToJoinCall: END & JOIN");
                        //Find the call in progress:
                        if(megaChatApi!=null){
                            endCall(ChatUtil.getChatCallInProgress(megaChatApi));
                        }
                        break;

                    case DialogInterface.BUTTON_NEGATIVE:
                        //No button clicked
                        break;
                }
            }
        };

        android.support.v7.app.AlertDialog.Builder builder = new android.support.v7.app.AlertDialog.Builder(this, R.style.AppCompatAlertDialogStyle);
        String message= getResources().getString(R.string.text_join_call);
        builder.setTitle(R.string.title_join_call);
        builder.setMessage(message).setPositiveButton(context.getString(R.string.answer_call_incoming).toUpperCase(), dialogClickListener).setNegativeButton(R.string.general_cancel, dialogClickListener).show();
    }

    public void showConfirmationOpenCamera(final MegaChatRoom c){
        log("showConfirmationOpenCamera");

        DialogInterface.OnClickListener dialogClickListener = new DialogInterface.OnClickListener() {
            @Override
            public void onClick(DialogInterface dialog, int which) {
                switch (which){
                    case DialogInterface.BUTTON_POSITIVE:
                        log("Open camera and lost the camera in the call");
                        //Find the call in progress:
                        if(megaChatApi!=null){
                            long chatIdCallInProgress = ChatUtil.getChatCallInProgress(megaChatApi);

                            MegaChatCall callInProgress = megaChatApi.getChatCall(chatIdCallInProgress);
                            if(callInProgress!=null){
                                if(callInProgress.hasLocalVideo()){
                                    megaChatApi.disableVideo(chatIdCallInProgress, null);
                                }
                                openCameraApp();
                            }
                        }
                        break;

                    case DialogInterface.BUTTON_NEGATIVE:
                        //No button clicked
                        break;
                }
            }
        };

        android.support.v7.app.AlertDialog.Builder builder = new android.support.v7.app.AlertDialog.Builder(this, R.style.AppCompatAlertDialogStyle);
        String message= getResources().getString(R.string.confirmation_open_camera_on_chat);
        builder.setTitle(R.string.title_confirmation_open_camera_on_chat);
        builder.setMessage(message).setPositiveButton(R.string.context_open_link, dialogClickListener).setNegativeButton(R.string.general_cancel, dialogClickListener).show();
    }

    public void showConfirmationClearChat(final MegaChatRoom c){
        log("showConfirmationClearChat");

        DialogInterface.OnClickListener dialogClickListener = new DialogInterface.OnClickListener() {
            @Override
            public void onClick(DialogInterface dialog, int which) {
                switch (which){
                    case DialogInterface.BUTTON_POSITIVE:
                        log("Clear chat!");
                        chatC.clearHistory(c);
                        break;

                    case DialogInterface.BUTTON_NEGATIVE:
                        //No button clicked
                        break;
                }
            }
        };

        android.support.v7.app.AlertDialog.Builder builder;
        if (Build.VERSION.SDK_INT >= Build.VERSION_CODES.HONEYCOMB) {
            builder = new AlertDialog.Builder(this, R.style.AppCompatAlertDialogStyle);
        }
        else{
            builder = new AlertDialog.Builder(this);
        }
        String message= getResources().getString(R.string.confirmation_clear_group_chat);
        builder.setTitle(R.string.title_confirmation_clear_group_chat);
        builder.setMessage(message).setPositiveButton(R.string.general_clear, dialogClickListener)
                .setNegativeButton(R.string.general_cancel, dialogClickListener).show();
    }

    public void showConfirmationLeaveChat (final MegaChatRoom c){
        log("showConfirmationLeaveChat");

        DialogInterface.OnClickListener dialogClickListener = new DialogInterface.OnClickListener() {
            @Override
            public void onClick(DialogInterface dialog, int which) {
                switch (which){
                    case DialogInterface.BUTTON_POSITIVE: {
                        ChatController chatC = new ChatController(chatActivity);
                        chatC.leaveChat(c);
                        break;
                    }
                    case DialogInterface.BUTTON_NEGATIVE:
                        //No button clicked
                        break;
                }
            }
        };

        android.support.v7.app.AlertDialog.Builder builder;
        if (Build.VERSION.SDK_INT >= Build.VERSION_CODES.HONEYCOMB) {
            builder = new AlertDialog.Builder(this, R.style.AppCompatAlertDialogStyle);
        }
        else{
            builder = new AlertDialog.Builder(this);
        }
        builder.setTitle(getResources().getString(R.string.title_confirmation_leave_group_chat));
        String message= getResources().getString(R.string.confirmation_leave_group_chat);
        builder.setMessage(message).setPositiveButton(R.string.general_leave, dialogClickListener)
                .setNegativeButton(R.string.general_cancel, dialogClickListener).show();
    }

    public void showConfirmationRejoinChat(final long publicHandle){
        log("showConfirmationRejoinChat");

        DialogInterface.OnClickListener dialogClickListener = new DialogInterface.OnClickListener() {
            @Override
            public void onClick(DialogInterface dialog, int which) {
                switch (which){
                    case DialogInterface.BUTTON_POSITIVE: {
                        log("Rejoin chat!: " + publicHandle);
                        megaChatApi.autorejoinPublicChat(idChat, publicHandle, chatActivity);
                        break;
                    }
                    case DialogInterface.BUTTON_NEGATIVE: {
                        //No button clicked
                        break;
                    }
                }
            }
        };

        android.support.v7.app.AlertDialog.Builder builder = new android.support.v7.app.AlertDialog.Builder(this);
        String message= getResources().getString(R.string.confirmation_rejoin_chat_link);
        builder.setMessage(message).setPositiveButton(R.string.action_join, dialogClickListener)
                .setNegativeButton(R.string.general_cancel, dialogClickListener).show();
    }

    @Override
    public void onBackPressed() {
        log("onBackPressed");
        retryConnectionsAndSignalPresence();

        closeChat(true);

        if(emojiKeyboard!=null && ((emojiKeyboard.getLetterKeyboardShown())||(emojiKeyboard.getEmojiKeyboardShown()))){
            emojiKeyboard.hideBothKeyboard(this);
        }
        else{
            if(fileStorageLayout.isShown()){
                hideFileStorageSection();
            }
            else{
                if (handlerEmojiKeyboard != null){
                    handlerEmojiKeyboard.removeCallbacksAndMessages(null);
                }
                if (handlerKeyboard != null){
                    handlerKeyboard.removeCallbacksAndMessages(null);
                }
                ifAnonymousModeLogin(false);
            }
        }
    }

    public static void log(String message) {
        Util.log("ChatActivityLollipop",message);
    }

    @Override
    public void onClick(View v) {
        log("onClick");

        switch (v.getId()) {
            case R.id.home:{
                onBackPressed();
                break;
            }
            case R.id.call_in_progress_layout:{
                log("call_in_progress_layout");
                startVideo = false;
                if(checkPermissionsCall()){
                    startCall();
                }
                break;
            }
            case R.id.send_message_icon_chat:{
                log("onClick:send_message_icon_chat");

                writingLayout.setClickable(false);
                String text = textChat.getText().toString();

                if((fileStorageF != null)&&(fileStorageF.isMultipleselect())){
                    fileStorageF.sendImages();
                }else{

                    if(!text.isEmpty()) {

                        if (editingMessage) {
                            log("onClick:send_message_icon_chat:editingMessage");
                            editMessage(text);
                            clearSelections();
                            hideMultipleSelect();
                            actionMode.invalidate();
                        } else {
                            log("onClick:send_message_icon_chat:sendindMessage");
                            sendMessage(text);
                        }

//                        textChat.getText().clear();
                        textChat.setText("", TextView.BufferType.EDITABLE);
                    }
                }

                break;
            }
            case R.id.keyboard_twemoji_chat:
            case R.id.rl_keyboard_twemoji_chat:{
                log("onClick:keyboard_icon_chat:  ");
                if(fileStorageLayout.isShown()){
                    hideFileStorageSection();
                }
                if(emojiKeyboard!=null){
                    if(emojiKeyboard.getLetterKeyboardShown()){
                        emojiKeyboard.hideLetterKeyboard();
                        handlerKeyboard.postDelayed(new Runnable() {
                            @Override
                            public void run() {
                                emojiKeyboard.showEmojiKeyboard();
                            }
                        },250);

                    }else if(emojiKeyboard.getEmojiKeyboardShown()){
                        emojiKeyboard.showLetterKeyboard();

                    }else{
                        emojiKeyboard.showEmojiKeyboard();

                    }
                }

                break;
            }

            case R.id.media_icon_chat:
            case R.id.rl_media_icon_chat:{
                log("onClick:media_icon_chat: chatRoom: "+chatRoom);
                if(fileStorageLayout.isShown()){
                    hideFileStorageSection();
                }
                if(emojiKeyboard!=null){
                    emojiKeyboard.hideBothKeyboard(this);
                }

                if((megaChatApi!=null)&&(ChatUtil.participatingInACall(megaChatApi))){
                    showConfirmationOpenCamera(chatRoom);
                }else{
                    openCameraApp();
                }

                break;
            }

            case R.id.send_contact_icon_chat:
            case R.id.rl_send_contact_icon_chat:{
                if(fileStorageLayout.isShown()){
                    hideFileStorageSection();
                }
                if(emojiKeyboard!=null){
                    emojiKeyboard.hideBothKeyboard(this);
                }
                attachContact();
                break;
            }

            case R.id.pick_file_system_icon_chat:
            case R.id.rl_pick_file_system_icon_chat:{
                if(fileStorageLayout.isShown()){
                    hideFileStorageSection();
                }
                if(emojiKeyboard!=null){
                    emojiKeyboard.hideBothKeyboard(this);
                }
                attachPhotoVideo();
                break;
            }

            case R.id.pick_cloud_drive_icon_chat:
            case R.id.rl_pick_cloud_drive_icon_chat:{
                if(fileStorageLayout.isShown()){
                    hideFileStorageSection();
                }
                if(emojiKeyboard!=null){
                    emojiKeyboard.hideBothKeyboard(this);
                }

                attachFromCloud();
                break;
            }

            case R.id.pick_file_storage_icon_chat:
            case R.id.rl_pick_file_storage_icon_chat:{
                log("file storage icon ");
                if(fileStorageLayout.isShown()){
                    hideFileStorageSection();
                }else{

                    if((emojiKeyboard!=null)&&(emojiKeyboard.getLetterKeyboardShown())){
                        emojiKeyboard.hideBothKeyboard(this);
                        handlerEmojiKeyboard.postDelayed(new Runnable() {
                            @Override
                            public void run() {
                                if (Build.VERSION.SDK_INT >= Build.VERSION_CODES.M) {
                                    boolean hasStoragePermission = (ContextCompat.checkSelfPermission(chatActivity, Manifest.permission.READ_EXTERNAL_STORAGE) == PackageManager.PERMISSION_GRANTED);
                                    if (!hasStoragePermission) {
                                        ActivityCompat.requestPermissions(chatActivity,new String[]{Manifest.permission.READ_EXTERNAL_STORAGE},Constants.REQUEST_READ_STORAGE);
                                    }else{
                                        chatActivity.attachFromFileStorage();
                                    }
                                }
                                else{
                                    chatActivity.attachFromFileStorage();
                                }
                            }
                        },250);
                    }else{
                        if(emojiKeyboard!=null){
                            emojiKeyboard.hideBothKeyboard(this);
                        }

                        if (Build.VERSION.SDK_INT >= Build.VERSION_CODES.M) {
                            boolean hasStoragePermission = (ContextCompat.checkSelfPermission(this, Manifest.permission.READ_EXTERNAL_STORAGE) == PackageManager.PERMISSION_GRANTED);
                            if (!hasStoragePermission) {
                                ActivityCompat.requestPermissions(this,new String[]{Manifest.permission.READ_EXTERNAL_STORAGE},Constants.REQUEST_READ_STORAGE);

                            }else{
                                this.attachFromFileStorage();
                            }
                        }
                        else{
                            this.attachFromFileStorage();
                        }
                    }

//                    if (Build.VERSION.SDK_INT >= Build.VERSION_CODES.M) {
//                        boolean hasStoragePermission = (ContextCompat.checkSelfPermission(this, Manifest.permission.READ_EXTERNAL_STORAGE) == PackageManager.PERMISSION_GRANTED);
//                        if (!hasStoragePermission) {
//                            ActivityCompat.requestPermissions(this,new String[]{Manifest.permission.READ_EXTERNAL_STORAGE},Constants.REQUEST_READ_STORAGE);
//
//                        }else{
//                            this.attachFromFileStorage();
//                        }
//                    }
//                    else{
//                        this.attachFromFileStorage();
//                    }
                }
                break;
            }
            case R.id.toolbar_chat:{
                log("onClick:toolbar_chat");
                showGroupInfoActivity();
                break;
            }
            case R.id.message_jump_layout:{
                goToEnd();
                break;
            }
            case R.id.join_button:{
                if (chatC.isInAnonymousMode()) {
                    ifAnonymousModeLogin(true);
                }
                else {
                    megaChatApi.autojoinPublicChat(idChat, this);
                }
                break;
            }
		}
    }

    public void attachFromFileStorage(){
//        if (isFirstTimeStorage) {
            fileStorageF = ChatFileStorageFragment.newInstance();

            getSupportFragmentManager()
                    .beginTransaction()
                    .replace(R.id.fragment_container_file_storage, fileStorageF,"fileStorageF")
                    .commitNowAllowingStateLoss();
//            isFirstTimeStorage = false;
//        }
        fileStorageLayout.setVisibility(View.VISIBLE);
        pickFileStorageButton.setImageResource(R.drawable.ic_g_select_image);

//        fileStorageF = ChatFileStorageFragment.newInstance();
//        FragmentTransaction ft = getSupportFragmentManager().beginTransaction();
//        ft.replace(R.id.fragment_container_file_storage, fileStorageF, "fileStorageF");
//        ft.commitNow();

        //ft.commitAllowingStateLoss();
    }

    public void attachFromCloud(){
        log("attachFromCloud");
        if(megaApi!=null && megaApi.getRootNode()!=null){
            ChatController chatC = new ChatController(this);
            chatC.pickFileToSend();
        }
        else{
            log("Online but not megaApi");
            Util.showErrorAlertDialog(getString(R.string.error_server_connection_problem), false, this);
        }
    }

    public void attachContact(){
        log("attachContact");
        chooseContactsDialog();
    }

    public void attachPhotoVideo(){
        log("attachPhotoVideo");

        disablePinScreen();

        Intent intent = new Intent();
        intent.setAction(Intent.ACTION_OPEN_DOCUMENT);
        intent.setAction(Intent.ACTION_GET_CONTENT);
        intent.putExtra(Intent.EXTRA_ALLOW_MULTIPLE, true);
        intent.setType("*/*");

        startActivityForResult(Intent.createChooser(intent, null), Constants.REQUEST_CODE_GET);
    }

    public void sendMessage(String text){
        log("sendMessage: ");

        MegaChatMessage msgSent = megaChatApi.sendMessage(idChat, text);
        AndroidMegaChatMessage androidMsgSent = new AndroidMegaChatMessage(msgSent);
        sendMessageToUI(androidMsgSent);
    }

    public void hideNewMessagesLayout(){
        log("hideNewMessagesLayout");

        int position = positionNewMessagesLayout;

        positionNewMessagesLayout = -1;
        lastIdMsgSeen = -1;
        generalUnreadCount = -1;
        lastSeenReceived = true;
        newVisibility = false;

        if(adapter!=null){
            adapter.notifyItemChanged(position);
        }
    }

    public void openCameraApp(){
        log("openCameraApp()");
        isTakePicture = true;
        if (Build.VERSION.SDK_INT >= Build.VERSION_CODES.M) {
            boolean hasStoragePermission = (ContextCompat.checkSelfPermission(this, Manifest.permission.WRITE_EXTERNAL_STORAGE) == PackageManager.PERMISSION_GRANTED);
            if (!hasStoragePermission) {
                ActivityCompat.requestPermissions(this,
                        new String[]{Manifest.permission.WRITE_EXTERNAL_STORAGE},
                        Constants.REQUEST_WRITE_STORAGE);
            }

            boolean hasCameraPermission = (ContextCompat.checkSelfPermission(this, Manifest.permission.CAMERA) == PackageManager.PERMISSION_GRANTED);
            if (!hasCameraPermission) {
                ActivityCompat.requestPermissions(this,
                        new String[]{Manifest.permission.CAMERA},
                        Constants.REQUEST_CAMERA);
            }

            if (hasStoragePermission && hasCameraPermission){
                this.takePicture();
            }
        }else{
            this.takePicture();
        }
    }

    public void sendMessageToUI(AndroidMegaChatMessage androidMsgSent){
        log("sendMessageToUI");

        if(positionNewMessagesLayout!=-1){
            hideNewMessagesLayout();
        }

        int infoToShow = -1;

        int index = messages.size()-1;
        if(androidMsgSent!=null){
            if(androidMsgSent.isUploading()){
                log("Is uploading: ");
            }
            else{
                log("Sent message with id temp: "+androidMsgSent.getMessage().getTempId());
                log("State of the message: "+androidMsgSent.getMessage().getStatus());
            }

            if(index==-1){
                //First element
                log("First element!");
                messages.add(androidMsgSent);
                messages.get(0).setInfoToShow(AndroidMegaChatMessage.CHAT_ADAPTER_SHOW_ALL);
            }
            else{
                //Not first element
                //Find where to add in the queue

                AndroidMegaChatMessage msg = messages.get(index);

                if(!androidMsgSent.isUploading()){
                    while(msg.isUploading()){
                        index--;
                        if (index == -1) {
                            break;
                        }
                        msg = messages.get(index);
                    }
                }


                while (!msg.isUploading() && msg.getMessage().getStatus() == MegaChatMessage.STATUS_SENDING_MANUAL) {
                    index--;
                    if (index == -1) {
                        break;
                    }
                    msg = messages.get(index);
                }

                index++;
                log("Add in position: "+index);
                messages.add(index, androidMsgSent);
                infoToShow = adjustInfoToShow(index);
            }

            if (adapter == null){
                log("adapter NULL");
                adapter = new MegaChatLollipopAdapter(this, chatRoom, messages, listView);
                adapter.setHasStableIds(true);
                listView.setLayoutManager(mLayoutManager);
                listView.setAdapter(adapter);
                adapter.setMessages(messages);
            }
            else{
                log("adapter is NOT null");
                adapter.addMessage(messages, index);
                if(infoToShow== AndroidMegaChatMessage.CHAT_ADAPTER_SHOW_ALL){
                    mLayoutManager.scrollToPositionWithOffset(index, Util.scaleHeightPx(50, outMetrics));
                }else{
                    mLayoutManager.scrollToPositionWithOffset(index, Util.scaleHeightPx(20, outMetrics));
                }
            }
        }
        else{
            log("Error sending message!");
        }
    }

    public void editMessage(String text){
        log("editMessage: ");
        MegaChatMessage msgEdited = null;

        if(messageToEdit.getMsgId()!=-1){
            msgEdited = megaChatApi.editMessage(idChat, messageToEdit.getMsgId(), text);
        }
        else{
            msgEdited = megaChatApi.editMessage(idChat, messageToEdit.getTempId(), text);
        }

        if(msgEdited!=null){
            log("Edited message: status: "+msgEdited.getStatus());
            AndroidMegaChatMessage androidMsgEdited = new AndroidMegaChatMessage(msgEdited);
            modifyMessageReceived(androidMsgEdited, false);
        }
        else{
            log("Message cannot be edited!");
            showSnackbar(Constants.SNACKBAR_TYPE, getString(R.string.error_editing_message), -1);
        }
    }

    public void editMessageMS(String text, MegaChatMessage messageToEdit){
        log("editMessageMS: ");
        MegaChatMessage msgEdited = null;

        if(messageToEdit.getMsgId()!=-1){
            msgEdited = megaChatApi.editMessage(idChat, messageToEdit.getMsgId(), text);
        }
        else{
            msgEdited = megaChatApi.editMessage(idChat, messageToEdit.getTempId(), text);
        }

        if(msgEdited!=null){
            log("Edited message: status: "+msgEdited.getStatus());
            AndroidMegaChatMessage androidMsgEdited = new AndroidMegaChatMessage(msgEdited);
            modifyMessageReceived(androidMsgEdited, false);
        }
        else{
            log("Message cannot be edited!");
            showSnackbar(Constants.SNACKBAR_TYPE, getString(R.string.error_editing_message), -1);
        }
    }

    public void showUploadPanel(){
        AttachmentUploadBottomSheetDialogFragment bottomSheetDialogFragment = new AttachmentUploadBottomSheetDialogFragment();
        bottomSheetDialogFragment.show(getSupportFragmentManager(), bottomSheetDialogFragment.getTag());
    }

    public void activateActionMode(){
        log("activateActionMode");
        if (!adapter.isMultipleSelect()){
            adapter.setMultipleSelect(true);
            actionMode = startSupportActionMode(new ActionBarCallBack());
        }
    }


    /////Multiselect/////
    private class  ActionBarCallBack implements ActionMode.Callback {

        @Override
        public boolean onActionItemClicked(ActionMode mode, MenuItem item) {
            ArrayList<AndroidMegaChatMessage> messagesSelected = adapter.getSelectedMessages();

            switch(item.getItemId()){
                case R.id.chat_cab_menu_edit:{
                    log("Edit text");
                    editingMessage = true;
                    messageToEdit = messagesSelected.get(0).getMessage();
                    textChat.setText(messageToEdit.getContent());
                    textChat.setSelection(textChat.getText().length());
                    //Show keyboard

                    break;
                }
                case R.id.chat_cab_menu_forward:{
                    log("Forward message");
                    forwardMessages(messagesSelected);
                    break;
                }
                case R.id.chat_cab_menu_copy:{
                    clearSelections();
                    hideMultipleSelect();

                    String text = "";

                    if(messagesSelected.size()==1){
                        AndroidMegaChatMessage message = messagesSelected.get(0);
                        text = chatC.createSingleManagementString(message, chatRoom);
                    }
                    else{
                        text = copyMessages(messagesSelected);
                    }

                    if(android.os.Build.VERSION.SDK_INT < android.os.Build.VERSION_CODES.HONEYCOMB) {
                        android.text.ClipboardManager clipboard = (android.text.ClipboardManager) getSystemService(Context.CLIPBOARD_SERVICE);
                        clipboard.setText(text);
                    } else {
                        android.content.ClipboardManager clipboard = (android.content.ClipboardManager) getSystemService(Context.CLIPBOARD_SERVICE);
                        android.content.ClipData clip = android.content.ClipData.newPlainText("Copied Text", text);
                        clipboard.setPrimaryClip(clip);
                    }
                    showSnackbar(Constants.SNACKBAR_TYPE, getString(R.string.messages_copied_clipboard), -1);

                    break;
                }
                case R.id.chat_cab_menu_delete:{
                    clearSelections();
                    hideMultipleSelect();
                    //Delete
                    showConfirmationDeleteMessages(messagesSelected, chatRoom);
                    break;
                }
                case R.id.chat_cab_menu_download:{
                    clearSelections();
                    hideMultipleSelect();
                    ArrayList<MegaNodeList> list = new ArrayList<>();
                    for(int i = 0; i<messagesSelected.size();i++){
                        MegaNodeList megaNodeList = messagesSelected.get(i).getMessage().getMegaNodeList();
                        list.add(megaNodeList);
                    }

                    chatC.prepareForChatDownload(list);
                    break;
                }
                case R.id.chat_cab_menu_import:{
                    clearSelections();
                    hideMultipleSelect();
                    chatC.importNodesFromAndroidMessages(messagesSelected);
                    break;
                }
                case R.id.chat_cab_menu_offline:{
                    clearSelections();
                    hideMultipleSelect();
                    chatC.saveForOfflineWithAndroidMessages(messagesSelected, chatRoom);
                    break;
                }
            }
            return false;
        }

        public String copyMessages(ArrayList<AndroidMegaChatMessage> messagesSelected){
            log("copyMessages");
            ChatController chatC = new ChatController(chatActivity);
            StringBuilder builder = new StringBuilder();

            for(int i=0;i<messagesSelected.size();i++){
                AndroidMegaChatMessage messageSelected = messagesSelected.get(i);
                builder.append("[");
                String timestamp = TimeUtils.formatShortDateTime(messageSelected.getMessage().getTimestamp());
                builder.append(timestamp);
                builder.append("] ");
                String messageString = chatC.createManagementString(messageSelected, chatRoom);
                builder.append(messageString);
                builder.append("\n");
            }
            return builder.toString();
        }

        @Override
        public boolean onCreateActionMode(ActionMode mode, Menu menu) {
            MenuInflater inflater = mode.getMenuInflater();
            inflater.inflate(R.menu.messages_chat_action, menu);

            importIcon = menu.findItem(R.id.chat_cab_menu_import);
            menu.findItem(R.id.chat_cab_menu_offline).setIcon(Util.mutateIconSecondary(chatActivity, R.drawable.ic_b_save_offline, R.color.white));

            Util.changeStatusBarColorActionMode(chatActivity, getWindow(), handler, 1);
            return true;
        }

        @Override
        public void onDestroyActionMode(ActionMode arg0) {
            log("onDestroyActionMode");
            adapter.setMultipleSelect(false);
//            textChat.getText().clear();
            editingMessage = false;
            clearSelections();
            Util.changeStatusBarColorActionMode(chatActivity, getWindow(), handler, 0);
        }

        @Override
        public boolean onPrepareActionMode(ActionMode mode, Menu menu) {
            log("onPrepareActionMode");
            List<AndroidMegaChatMessage> selected = adapter.getSelectedMessages();
            if (selected.size() !=0) {
//                MenuItem unselect = menu.findItem(R.id.cab_menu_unselect_all);
                if((chatRoom.getOwnPrivilege()==MegaChatRoom.PRIV_RM||chatRoom.getOwnPrivilege()==MegaChatRoom.PRIV_RO) && !chatRoom.isPreview()){
                    log("Chat without permissions || without preview");

                    boolean showCopy = true;
                    for(int i=0; i<selected.size();i++) {
                        if (showCopy) {
                            if (selected.get(i).getMessage().getType() == MegaChatMessage.TYPE_NODE_ATTACHMENT || selected.get(i).getMessage().getType() == MegaChatMessage.TYPE_CONTACT_ATTACHMENT) {
                                showCopy = false;
                            }
                        }
                    }
                    menu.findItem(R.id.chat_cab_menu_edit).setVisible(false);
                    menu.findItem(R.id.chat_cab_menu_copy).setVisible(showCopy);
                    menu.findItem(R.id.chat_cab_menu_delete).setVisible(false);
                    menu.findItem(R.id.chat_cab_menu_forward).setVisible(false);
                    menu.findItem(R.id.chat_cab_menu_download).setVisible(false);
                    menu.findItem(R.id.chat_cab_menu_offline).setVisible(false);
                    importIcon.setVisible(false);
                }
                else{
                    log("Chat with permissions or preview");
                    if(Util.isOnline(chatActivity) && !chatC.isInAnonymousMode()){
                        menu.findItem(R.id.chat_cab_menu_forward).setVisible(true);
                    }else{
                        menu.findItem(R.id.chat_cab_menu_forward).setVisible(false);
                    }

                    if (selected.size() == 1) {
                        if(selected.get(0).isUploading()){
                            menu.findItem(R.id.chat_cab_menu_copy).setVisible(false);
                            menu.findItem(R.id.chat_cab_menu_delete).setVisible(false);
                            menu.findItem(R.id.chat_cab_menu_edit).setVisible(false);
                            menu.findItem(R.id.chat_cab_menu_forward).setVisible(false);
                            menu.findItem(R.id.chat_cab_menu_download).setVisible(false);
                            menu.findItem(R.id.chat_cab_menu_offline).setVisible(false);
                            importIcon.setVisible(false);

                        }else if(selected.get(0).getMessage().getType()==MegaChatMessage.TYPE_NODE_ATTACHMENT){
                            log("TYPE_NODE_ATTACHMENT selected");
                            menu.findItem(R.id.chat_cab_menu_copy).setVisible(false);
                            menu.findItem(R.id.chat_cab_menu_edit).setVisible(false);

                            if(selected.get(0).getMessage().getUserHandle()==myUserHandle && selected.get(0).getMessage().isDeletable()){
                                log("one message Message DELETABLE");
                                menu.findItem(R.id.chat_cab_menu_delete).setVisible(true);
                            }else{
                                menu.findItem(R.id.chat_cab_menu_delete).setVisible(false);
                            }

                            if(Util.isOnline(chatActivity)){
                                menu.findItem(R.id.chat_cab_menu_download).setVisible(true);
                                if (chatC.isInAnonymousMode()) {
                                    menu.findItem(R.id.chat_cab_menu_offline).setVisible(false);
                                    importIcon.setVisible(false);
                                }
                                else {
                                    menu.findItem(R.id.chat_cab_menu_offline).setVisible(true);
                                    importIcon.setVisible(true);
                                }
                            }
                            else{
                                menu.findItem(R.id.chat_cab_menu_download).setVisible(false);
                                menu.findItem(R.id.chat_cab_menu_offline).setVisible(false);
                                importIcon.setVisible(false);
                            }
                        }
                        else if(selected.get(0).getMessage().getType()==MegaChatMessage.TYPE_CONTACT_ATTACHMENT){
                            log("TYPE_CONTACT_ATTACHMENT selected");

                            menu.findItem(R.id.chat_cab_menu_copy).setVisible(false);
                            menu.findItem(R.id.chat_cab_menu_edit).setVisible(false);

                            if(selected.get(0).getMessage().getUserHandle()==myUserHandle && selected.get(0).getMessage().isDeletable()){
                                log("one message Message DELETABLE");
                                menu.findItem(R.id.chat_cab_menu_delete).setVisible(true);
                            }
                            else{
                                log("one message Message NOT DELETABLE");
                                menu.findItem(R.id.chat_cab_menu_delete).setVisible(false);
                            }

                            menu.findItem(R.id.chat_cab_menu_download).setVisible(false);
                            menu.findItem(R.id.chat_cab_menu_offline).setVisible(false);
                            importIcon.setVisible(false);
                        }
                        else{
                            log(selected.get(0).getMessage().getType()+" selected");

                            menu.findItem(R.id.chat_cab_menu_copy).setVisible(true);
                            MegaChatMessage messageSelected= megaChatApi.getMessage(idChat, selected.get(0).getMessage().getMsgId());
                            if(messageSelected == null){
                                messageSelected = megaChatApi.getMessage(idChat, selected.get(0).getMessage().getTempId());
                                if(messageSelected == null){
                                    menu.findItem(R.id.chat_cab_menu_edit).setVisible(false);
                                    menu.findItem(R.id.chat_cab_menu_copy).setVisible(false);
                                    menu.findItem(R.id.chat_cab_menu_delete).setVisible(false);
                                    menu.findItem(R.id.chat_cab_menu_forward).setVisible(false);
                                    menu.findItem(R.id.chat_cab_menu_download).setVisible(false);
                                    menu.findItem(R.id.chat_cab_menu_offline).setVisible(false);
                                    importIcon.setVisible(false);
                                    return false;
                                }
                            }

                            if(messageSelected.getUserHandle()==myUserHandle){

                                if(messageSelected.isEditable()){
                                    log("Message EDITABLE");
                                    menu.findItem(R.id.chat_cab_menu_edit).setVisible(true);
                                    menu.findItem(R.id.chat_cab_menu_delete).setVisible(true);
                                }
                                else{
                                    log("Message NOT EDITABLE");
                                    menu.findItem(R.id.chat_cab_menu_edit).setVisible(false);
                                    menu.findItem(R.id.chat_cab_menu_delete).setVisible(false);
                                }

                                int type = selected.get(0).getMessage().getType();
                                if (!Util.isOnline(chatActivity) || type == MegaChatMessage.TYPE_TRUNCATE||type == MegaChatMessage.TYPE_ALTER_PARTICIPANTS||type == MegaChatMessage.TYPE_CHAT_TITLE||type == MegaChatMessage.TYPE_PRIV_CHANGE||type == MegaChatMessage.TYPE_CALL_ENDED||type == MegaChatMessage.TYPE_CALL_STARTED) {
                                    menu.findItem(R.id.chat_cab_menu_forward).setVisible(false);
                                }
                                else{
                                    menu.findItem(R.id.chat_cab_menu_forward).setVisible(true);
                                }
                            }
                            else{
                                menu.findItem(R.id.chat_cab_menu_edit).setVisible(false);
                                menu.findItem(R.id.chat_cab_menu_delete).setVisible(false);
                                importIcon.setVisible(false);

                                int type = selected.get(0).getMessage().getType();
                                if (chatC.isInAnonymousMode() || !Util.isOnline(chatActivity) || type == MegaChatMessage.TYPE_TRUNCATE||type == MegaChatMessage.TYPE_ALTER_PARTICIPANTS||type == MegaChatMessage.TYPE_CHAT_TITLE||type == MegaChatMessage.TYPE_PRIV_CHANGE||type == MegaChatMessage.TYPE_CALL_ENDED||type == MegaChatMessage.TYPE_CALL_STARTED) {
                                    menu.findItem(R.id.chat_cab_menu_forward).setVisible(false);
                                }
                                else{
                                    menu.findItem(R.id.chat_cab_menu_forward).setVisible(true);
                                }
                            }
                            menu.findItem(R.id.chat_cab_menu_download).setVisible(false);
                            menu.findItem(R.id.chat_cab_menu_offline).setVisible(false);
                            importIcon.setVisible(false);
                        }
                    }
                    else{
                        log("onPrepareActionMode: Many items selected");

                        log("Many items selected");
                        boolean isUploading = false;
                        boolean showDelete = true;
                        boolean showCopy = true;
                        boolean showForward = true;
                        boolean allNodeAttachments = true;

                        for(int i=0; i<selected.size();i++) {

                            if (!isUploading) {
                                if (selected.get(i).isUploading()) {
                                    isUploading = true;
                                }
                            }

                            if (showCopy) {
                                if (selected.get(i).getMessage().getType() == MegaChatMessage.TYPE_NODE_ATTACHMENT || selected.get(i).getMessage().getType() == MegaChatMessage.TYPE_CONTACT_ATTACHMENT) {
                                    showCopy = false;
                                }
                            }

                            if (showDelete) {
                                if (selected.get(i).getMessage().getUserHandle() == myUserHandle) {
                                    if (selected.get(i).getMessage().getType() == MegaChatMessage.TYPE_NORMAL || selected.get(i).getMessage().getType() == MegaChatMessage.TYPE_NODE_ATTACHMENT || selected.get(i).getMessage().getType() == MegaChatMessage.TYPE_CONTACT_ATTACHMENT || selected.get(i).getMessage().getType() == MegaChatMessage.TYPE_CONTAINS_META) {
                                        if (!(selected.get(i).getMessage().isDeletable())) {
                                            showDelete = false;
                                        }
                                    } else {
                                        showDelete = false;
                                    }
                                } else {
                                    showDelete = false;
                                }
                            }

                            if (showForward) {
                                int type = selected.get(i).getMessage().getType();
                                if (type == MegaChatMessage.TYPE_TRUNCATE||type == MegaChatMessage.TYPE_ALTER_PARTICIPANTS||type == MegaChatMessage.TYPE_CHAT_TITLE||type == MegaChatMessage.TYPE_PRIV_CHANGE||type == MegaChatMessage.TYPE_CALL_ENDED||type == MegaChatMessage.TYPE_CALL_STARTED) {
                                    showForward = false;
                                }
                            }

                            if (allNodeAttachments) {
                                if (selected.get(i).getMessage().getType() != MegaChatMessage.TYPE_NODE_ATTACHMENT) {
                                    allNodeAttachments = false;
                                }
                            }
                        }

                        if (isUploading) {
                            menu.findItem(R.id.chat_cab_menu_copy).setVisible(false);
                            menu.findItem(R.id.chat_cab_menu_delete).setVisible(false);
                            menu.findItem(R.id.chat_cab_menu_edit).setVisible(false);
                            menu.findItem(R.id.chat_cab_menu_forward).setVisible(false);
                            menu.findItem(R.id.chat_cab_menu_download).setVisible(false);
                            menu.findItem(R.id.chat_cab_menu_offline).setVisible(false);
                            importIcon.setVisible(false);
                        }
                        else {
                            if(allNodeAttachments && Util.isOnline(chatActivity)){
                                menu.findItem(R.id.chat_cab_menu_download).setVisible(true);
                                if (chatC.isInAnonymousMode()){
                                    menu.findItem(R.id.chat_cab_menu_offline).setVisible(false);
                                    importIcon.setVisible(false);
                                }
                                else {
                                    menu.findItem(R.id.chat_cab_menu_offline).setVisible(true);
                                    importIcon.setVisible(true);
                                }
                            }
                            else{
                                menu.findItem(R.id.chat_cab_menu_download).setVisible(false);
                                menu.findItem(R.id.chat_cab_menu_offline).setVisible(false);
                                importIcon.setVisible(false);
                            }

                            menu.findItem(R.id.chat_cab_menu_edit).setVisible(false);
                            if (chatC.isInAnonymousMode()){
                                menu.findItem(R.id.chat_cab_menu_copy).setVisible(false);
                                menu.findItem(R.id.chat_cab_menu_delete).setVisible(false);
                            }
                            else {
                                menu.findItem(R.id.chat_cab_menu_copy).setVisible(showCopy);
                                menu.findItem(R.id.chat_cab_menu_delete).setVisible(showDelete);
                            }
                            if(Util.isOnline(chatActivity) && !chatC.isInAnonymousMode()){
                                menu.findItem(R.id.chat_cab_menu_forward).setVisible(showForward);
                            }
                            else{
                                menu.findItem(R.id.chat_cab_menu_forward).setVisible(false);
                            }
                        }
                    }
                }
            }
            return false;
        }

    }

    public boolean showSelectMenuItem(){
        if (adapter != null){
            return adapter.isMultipleSelect();
        }

        return false;
    }

    public void showConfirmationDeleteMessages(final ArrayList<AndroidMegaChatMessage> messages, final MegaChatRoom chat){
        log("showConfirmationDeleteMessages");

        DialogInterface.OnClickListener dialogClickListener = new DialogInterface.OnClickListener() {
            @Override
            public void onClick(DialogInterface dialog, int which) {
                switch (which){
                    case DialogInterface.BUTTON_POSITIVE:
                        ChatController cC = new ChatController(chatActivity);
                        cC.deleteAndroidMessages(messages, chat);
                        break;

                    case DialogInterface.BUTTON_NEGATIVE:
                        //No button clicked
                        break;
                }
            }
        };

        AlertDialog.Builder builder;
        if (Build.VERSION.SDK_INT >= Build.VERSION_CODES.HONEYCOMB) {
            builder = new AlertDialog.Builder(this, R.style.AppCompatAlertDialogStyle);
        }
        else{
            builder = new AlertDialog.Builder(this);
        }

        if(messages.size()==1){
            builder.setMessage(R.string.confirmation_delete_one_message);
        }
        else{
            builder.setMessage(R.string.confirmation_delete_several_messages);
        }
        builder.setPositiveButton(R.string.context_remove, dialogClickListener)
                .setNegativeButton(R.string.general_cancel, dialogClickListener).show();
    }

    public void showConfirmationDeleteMessage(final long messageId, final long chatId){
        log("showConfirmationDeleteMessage");

        DialogInterface.OnClickListener dialogClickListener = new DialogInterface.OnClickListener() {
            @Override
            public void onClick(DialogInterface dialog, int which) {
                switch (which){
                    case DialogInterface.BUTTON_POSITIVE:
                        ChatController cC = new ChatController(chatActivity);
                        cC.deleteMessageById(messageId, chatId);
                        break;

                    case DialogInterface.BUTTON_NEGATIVE:
                        //No button clicked
                        break;
                }
            }
        };

        AlertDialog.Builder builder;
        if (Build.VERSION.SDK_INT >= Build.VERSION_CODES.HONEYCOMB) {
            builder = new AlertDialog.Builder(this, R.style.AppCompatAlertDialogStyle);
        }
        else{
            builder = new AlertDialog.Builder(this);
        }

        builder.setMessage(R.string.confirmation_delete_one_message);

        builder.setPositiveButton(R.string.context_remove, dialogClickListener)
                .setNegativeButton(R.string.general_cancel, dialogClickListener).show();
    }

    /*
     * Clear all selected items
     */
    private void clearSelections() {
        if(adapter.isMultipleSelect()){
            adapter.clearSelections();
        }
        updateActionModeTitle();
    }

    private void updateActionModeTitle() {
        try {
            actionMode.setTitle(adapter.getSelectedItemCount()+"");
            actionMode.invalidate();
        } catch (Exception e) {
            e.printStackTrace();
            log("oninvalidate error");
        }
    }

    /*
     * Disable selection
     */
    public void hideMultipleSelect() {
        log("hideMultipleSelect");
        adapter.setMultipleSelect(false);
        if (actionMode != null) {
            actionMode.finish();
        }
    }

    public void selectAll() {
        if (adapter != null) {
            if (adapter.isMultipleSelect()) {
                adapter.selectAll();
            } else {
                adapter.setMultipleSelect(true);
                adapter.selectAll();

                actionMode = startSupportActionMode(new ActionBarCallBack());
            }

            updateActionModeTitle();
        }
    }

    public void itemClick(int positionInAdapter, int [] screenPosition) {
        log("itemClick");
        int position = positionInAdapter-1;

        if(position<messages.size()){
            AndroidMegaChatMessage m = messages.get(position);

            if (adapter.isMultipleSelect()) {
                if (!m.isUploading()) {
                    if (m.getMessage() != null) {
                        MegaChatContainsMeta meta = m.getMessage().getContainsMeta();
                        if (meta != null && meta.getType() == MegaChatContainsMeta.CONTAINS_META_INVALID) {
                        }else{
                            log("Message id: " + m.getMessage().getMsgId());
                            log("Timestamp: " + m.getMessage().getTimestamp());

                            adapter.toggleSelection(positionInAdapter);
                            List<AndroidMegaChatMessage> messages = adapter.getSelectedMessages();
                            if (!messages.isEmpty()) {
                                updateActionModeTitle();
                            }
                        }

                    }

//                    adapter.toggleSelection(positionInAdapter);

//                    List<AndroidMegaChatMessage> messages = adapter.getSelectedMessages();
//                    if (messages.size() > 0) {
//                        updateActionModeTitle();
////                adapter.notifyDataSetChanged();
//                    }
////                    else {
////                        hideMultipleSelect();
////                    }
                }
            }else{
                if(m!=null){
                    if(m.isUploading()){
                        showUploadingAttachmentBottomSheet(m, position);
                    }
                    else{

                        if((m.getMessage().getStatus()==MegaChatMessage.STATUS_SERVER_REJECTED)||(m.getMessage().getStatus()==MegaChatMessage.STATUS_SENDING_MANUAL)){
                            if(m.getMessage().getUserHandle()==megaChatApi.getMyUserHandle()) {
                                if (!(m.getMessage().isManagementMessage())) {
                                    log("selected message handle: " + m.getMessage().getTempId());
                                    log("selected message rowId: " + m.getMessage().getRowId());
                                    if ((m.getMessage().getStatus() == MegaChatMessage.STATUS_SERVER_REJECTED) || (m.getMessage().getStatus() == MegaChatMessage.STATUS_SENDING_MANUAL)) {
                                        log("show not sent message panel");
                                        showMsgNotSentPanel(m, position);
                                    }
                                }
                            }
                        }
                        else{
                            if(m.getMessage().getType()==MegaChatMessage.TYPE_NODE_ATTACHMENT){
                                log("TYPE_NODE_ATTACHMENT");
                                MegaNodeList nodeList = m.getMessage().getMegaNodeList();
                                if(nodeList.size()==1){
                                    MegaNode node = chatC.authorizeNodeIfPreview(nodeList.get(0), chatRoom);
                                    if (MimeTypeList.typeForName(node.getName()).isImage()){
                                        if(node.hasPreview()){
                                            log("Show full screen viewer");
                                            showFullScreenViewer(m.getMessage().getMsgId(), screenPosition);
                                        }
                                        else{
                                            log("Image without preview - show node attachment panel for one node");
                                            showNodeAttachmentBottomSheet(m, position);
                                        }
                                    }
                                    else if (MimeTypeList.typeForName(node.getName()).isVideoReproducible() || MimeTypeList.typeForName(node.getName()).isAudio() ){
                                        log("itemClick:isFile:isVideoReproducibleOrIsAudio");
                                        String mimeType = MimeTypeList.typeForName(node.getName()).getType();
                                        log("itemClick:FILE HANDLE: " + node.getHandle() + " TYPE: "+mimeType);

                                        Intent mediaIntent;
                                        boolean internalIntent;
                                        boolean opusFile = false;
                                        if (MimeTypeList.typeForName(node.getName()).isVideoNotSupported() || MimeTypeList.typeForName(node.getName()).isAudioNotSupported()){
                                            mediaIntent = new Intent(Intent.ACTION_VIEW);
                                            internalIntent=false;
                                            String[] s = node.getName().split("\\.");
                                            if (s != null && s.length > 1 && s[s.length-1].equals("opus")) {
                                                opusFile = true;
                                            }
                                        }
                                        else {
                                            log("itemClick:setIntentToAudioVideoPlayer");
                                            mediaIntent = new Intent(this, AudioVideoPlayerLollipop.class);
                                            internalIntent=true;
                                        }
                                        mediaIntent.putExtra("screenPosition", screenPosition);
                                        mediaIntent.putExtra("adapterType", Constants.FROM_CHAT);
                                        mediaIntent.putExtra("isPlayList", false);
                                        mediaIntent.putExtra("msgId", m.getMessage().getMsgId());
                                        mediaIntent.putExtra("chatId", idChat);

                                        String downloadLocationDefaultPath = Util.getDownloadLocation(this);
                                        String localPath = Util.getLocalFile(this, node.getName(), node.getSize(), downloadLocationDefaultPath);
                                        File f = new File(downloadLocationDefaultPath, node.getName());
                                        boolean isOnMegaDownloads = false;
                                        if(f.exists() && (f.length() == node.getSize())){
                                            isOnMegaDownloads = true;
                                        }
                                        log("isOnMegaDownloads: "+isOnMegaDownloads);
                                        if (localPath != null && (isOnMegaDownloads || (megaApi.getFingerprint(node) != null && megaApi.getFingerprint(node).equals(megaApi.getFingerprint(localPath))))){
                                            File mediaFile = new File(localPath);
                                            //mediaIntent.setDataAndType(Uri.parse(localPath), mimeType);
                                            if (Build.VERSION.SDK_INT >= Build.VERSION_CODES.N && localPath.contains(Environment.getExternalStorageDirectory().getPath())) {
                                                log("itemClick:FileProviderOption");
                                                Uri mediaFileUri = FileProvider.getUriForFile(this, "mega.privacy.android.app.providers.fileprovider", mediaFile);
                                                if(mediaFileUri==null){
                                                    log("itemClick:ERROR:NULLmediaFileUri");
                                                    showSnackbar(Constants.SNACKBAR_TYPE, getString(R.string.general_text_error), -1);
                                                }
                                                else{
                                                    mediaIntent.setDataAndType(mediaFileUri, MimeTypeList.typeForName(node.getName()).getType());
                                                }
                                            }
                                            else{
                                                Uri mediaFileUri = Uri.fromFile(mediaFile);
                                                if(mediaFileUri==null){
                                                    log("itemClick:ERROR:NULLmediaFileUri");
                                                    showSnackbar(Constants.SNACKBAR_TYPE, getString(R.string.general_text_error), -1);
                                                }
                                                else{
                                                    mediaIntent.setDataAndType(mediaFileUri, MimeTypeList.typeForName(node.getName()).getType());
                                                }
                                            }
                                            mediaIntent.addFlags(Intent.FLAG_GRANT_READ_URI_PERMISSION);
                                        }
                                        else {
                                            log("itemClick:localPathNULL");
                                            if (Util.isOnline(this)){
                                                if (megaApi.httpServerIsRunning() == 0) {
                                                    megaApi.httpServerStart();
                                                }
                                                else{
                                                    log("itemClick:ERROR:httpServerAlreadyRunning");
                                                }

                                                ActivityManager.MemoryInfo mi = new ActivityManager.MemoryInfo();
                                                ActivityManager activityManager = (ActivityManager) this.getSystemService(Context.ACTIVITY_SERVICE);
                                                activityManager.getMemoryInfo(mi);

                                                if(mi.totalMem>Constants.BUFFER_COMP){
                                                    log("itemClick:total mem: "+mi.totalMem+" allocate 32 MB");
                                                    megaApi.httpServerSetMaxBufferSize(Constants.MAX_BUFFER_32MB);
                                                }
                                                else{
                                                    log("itemClick:total mem: "+mi.totalMem+" allocate 16 MB");
                                                    megaApi.httpServerSetMaxBufferSize(Constants.MAX_BUFFER_16MB);
                                                }

                                                String url = megaApi.httpServerGetLocalLink(node);
                                                if(url!=null){
                                                    log("URL generated: "+ url);
                                                    Uri parsedUri = Uri.parse(url);
                                                    if(parsedUri!=null){
                                                        mediaIntent.setDataAndType(parsedUri, mimeType);
                                                    }
                                                    else{
                                                        log("itemClick:ERROR:httpServerGetLocalLink");
                                                        showSnackbar(Constants.SNACKBAR_TYPE, getString(R.string.general_text_error), -1);
                                                    }
                                                }
                                                else{
                                                    log("itemClick:ERROR:httpServerGetLocalLink");
                                                    showSnackbar(Constants.SNACKBAR_TYPE, getString(R.string.general_text_error), -1);
                                                }
                                            }
                                            else {
                                                showSnackbar(Constants.SNACKBAR_TYPE, getString(R.string.error_server_connection_problem)+". "+ getString(R.string.no_network_connection_on_play_file), -1);
                                            }
                                        }
                                        mediaIntent.putExtra("HANDLE", node.getHandle());
                                        if (opusFile){
                                            mediaIntent.setDataAndType(mediaIntent.getData(), "audio/*");
                                        }
                                        if(internalIntent){
                                            startActivity(mediaIntent);
                                        }
                                        else{
                                            log("itemClick:externalIntent");
                                            if (MegaApiUtils.isIntentAvailable(this, mediaIntent)){
                                                startActivity(mediaIntent);
                                            }
                                            else{
                                                log("itemClick:noAvailableIntent");
                                                showNodeAttachmentBottomSheet(m, position);
                                            }
                                        }
                                        overridePendingTransition(0,0);
                                        if (adapter != null) {
                                            adapter.setNodeAttachmentVisibility(false, holder_imageDrag, position);
                                        }
                                    }
                                    else if (MimeTypeList.typeForName(node.getName()).isPdf()){
                                        log("itemClick:isFile:isPdf");
                                        String mimeType = MimeTypeList.typeForName(node.getName()).getType();
                                        log("itemClick:FILE HANDLE: " + node.getHandle() + " TYPE: "+mimeType);
                                        Intent pdfIntent = new Intent(this, PdfViewerActivityLollipop.class);
                                        pdfIntent.putExtra("inside", true);
                                        pdfIntent.putExtra("adapterType", Constants.FROM_CHAT);
                                        pdfIntent.putExtra("msgId", m.getMessage().getMsgId());
                                        pdfIntent.putExtra("chatId", idChat);

                                        String downloadLocationDefaultPath = Util.getDownloadLocation(this);
                                        String localPath = Util.getLocalFile(this, node.getName(), node.getSize(), downloadLocationDefaultPath);
                                        File f = new File(downloadLocationDefaultPath, node.getName());
                                        boolean isOnMegaDownloads = false;
                                        if(f.exists() && (f.length() == node.getSize())){
                                            isOnMegaDownloads = true;
                                        }
                                        log("isOnMegaDownloads: "+isOnMegaDownloads);
                                        if (localPath != null && (isOnMegaDownloads || (megaApi.getFingerprint(node) != null && megaApi.getFingerprint(node).equals(megaApi.getFingerprint(localPath))))){
                                            File mediaFile = new File(localPath);
                                            if (Build.VERSION.SDK_INT >= Build.VERSION_CODES.N && localPath.contains(Environment.getExternalStorageDirectory().getPath())) {
                                                log("itemClick:FileProviderOption");
                                                Uri mediaFileUri = FileProvider.getUriForFile(this, "mega.privacy.android.app.providers.fileprovider", mediaFile);
                                                if(mediaFileUri==null){
                                                    log("itemClick:ERROR:NULLmediaFileUri");
                                                    showSnackbar(Constants.SNACKBAR_TYPE, getString(R.string.general_text_error), -1);
                                                }
                                                else{
                                                    pdfIntent.setDataAndType(mediaFileUri, MimeTypeList.typeForName(node.getName()).getType());
                                                }
                                            }
                                            else{
                                                Uri mediaFileUri = Uri.fromFile(mediaFile);
                                                if(mediaFileUri==null){
                                                    log("itemClick:ERROR:NULLmediaFileUri");
                                                    showSnackbar(Constants.SNACKBAR_TYPE, getString(R.string.general_text_error), -1);
                                                }
                                                else{
                                                    pdfIntent.setDataAndType(mediaFileUri, MimeTypeList.typeForName(node.getName()).getType());
                                                }
                                            }
                                            pdfIntent.addFlags(Intent.FLAG_GRANT_READ_URI_PERMISSION);
                                        }
                                        else {
                                            log("itemClick:localPathNULL");
                                            if (Util.isOnline(this)){
                                                if (megaApi.httpServerIsRunning() == 0) {
                                                    megaApi.httpServerStart();
                                                }
                                                else{
                                                    log("itemClick:ERROR:httpServerAlreadyRunning");
                                                }
                                                ActivityManager.MemoryInfo mi = new ActivityManager.MemoryInfo();
                                                ActivityManager activityManager = (ActivityManager) this.getSystemService(Context.ACTIVITY_SERVICE);
                                                activityManager.getMemoryInfo(mi);
                                                if(mi.totalMem>Constants.BUFFER_COMP){
                                                    log("itemClick:total mem: "+mi.totalMem+" allocate 32 MB");
                                                    megaApi.httpServerSetMaxBufferSize(Constants.MAX_BUFFER_32MB);
                                                }
                                                else{
                                                    log("itemClick:total mem: "+mi.totalMem+" allocate 16 MB");
                                                    megaApi.httpServerSetMaxBufferSize(Constants.MAX_BUFFER_16MB);
                                                }
                                                String url = megaApi.httpServerGetLocalLink(node);
                                                if(url!=null){
                                                    log("URL generated: "+ url);
                                                    Uri parsedUri = Uri.parse(url);
                                                    if(parsedUri!=null){
                                                        pdfIntent.setDataAndType(parsedUri, mimeType);
                                                    }
                                                    else{
                                                        log("itemClick:ERROR:httpServerGetLocalLink");
                                                        showSnackbar(Constants.SNACKBAR_TYPE, getString(R.string.general_text_error), -1);
                                                    }
                                                }
                                                else{
                                                    log("itemClick:ERROR:httpServerGetLocalLink");
                                                    showSnackbar(Constants.SNACKBAR_TYPE, getString(R.string.general_text_error), -1);
                                                }
                                            }
                                            else {
                                                showSnackbar(Constants.SNACKBAR_TYPE, getString(R.string.error_server_connection_problem)+". "+ getString(R.string.no_network_connection_on_play_file), -1);
                                            }
                                        }
                                        pdfIntent.putExtra("HANDLE", node.getHandle());

                                        if (MegaApiUtils.isIntentAvailable(this, pdfIntent)){
                                            startActivity(pdfIntent);
                                        }
                                        else{
                                            log("itemClick:noAvailableIntent");
                                            showNodeAttachmentBottomSheet(m, position);
                                        }
                                        overridePendingTransition(0,0);
                                    }
                                    else{
                                        log("NOT Image, pdf, audio or video - show node attachment panel for one node");
                                        showNodeAttachmentBottomSheet(m, position);
                                    }
                                }
                                else{
                                    log("show node attachment panel");
                                    showNodeAttachmentBottomSheet(m, position);
                                }
                            }
                            else if(m.getMessage().getType()==MegaChatMessage.TYPE_CONTACT_ATTACHMENT){
                                log("TYPE_CONTACT_ATTACHMENT");
                                log("show contact attachment panel");
                                if (Util.isOnline(this)) {
                                    if (!chatC.isInAnonymousMode() && m != null) {
                                        if (m.getMessage().getUsersCount() == 1) {
                                            long userHandle = m.getMessage().getUserHandle(0);
                                            if(userHandle != megaChatApi.getMyUserHandle()){
                                                showContactAttachmentBottomSheet(m, position);
                                            }
                                        }
                                        else{
                                            showContactAttachmentBottomSheet(m, position);
                                        }
                                    }
                                }
                                else{
                                    //No shown - is not possible to know is it already contact or not - megaApi not working
                                    showSnackbar(Constants.SNACKBAR_TYPE, getString(R.string.error_server_connection_problem), -1);
                                }
                            }
                            else if(m.getMessage().getType()==MegaChatMessage.TYPE_CONTAINS_META){
                                log("TYPE_CONTAINS_META");
                                log("open rich link");

//                                if(!adapter.getforwardOwnRichLinksB()){
                                    MegaChatContainsMeta meta = m.getMessage().getContainsMeta();
                                    if((meta != null) && (meta.getType()!= MegaChatContainsMeta.CONTAINS_META_INVALID)){
                                        if(meta.getType()==MegaChatContainsMeta.CONTAINS_META_RICH_PREVIEW){
                                            String url = meta.getRichPreview().getUrl();
                                            Intent browserIntent = new Intent(Intent.ACTION_VIEW, Uri.parse(url));
                                            startActivity(browserIntent);
                                        }
                                    }else{

                                    }


//                                }else{

//                                    ArrayList<AndroidMegaChatMessage> message = new ArrayList<>();
//                                    message.add(m);
//                                    prepareMessagesToForward(message);
//                                }

                            }else if((m.getMessage().getType() == MegaChatMessage.TYPE_NORMAL) && (m.getRichLinkMessage()!=null)){
                                log("TYPE_NORMAL");
                                AndroidMegaRichLinkMessage richLinkMessage = m.getRichLinkMessage();
                                String url = richLinkMessage.getUrl();

                                if(richLinkMessage.isChat()){
                                    loadChatLink(url);
                                }
                                else{
                                    if(richLinkMessage.getNode()!=null){
                                        if(richLinkMessage.getNode().isFile()){
                                            openMegaLink(url, true);
                                        }
                                        else{
                                            openMegaLink(url, false);
                                        }
                                    }
                                    else{
                                        if(richLinkMessage.isFile()){
                                            openMegaLink(url, true);
                                        }
                                        else{
                                            openMegaLink(url, false);
                                        }
                                    }
                                }
                            }
                        }
                    }
                }

            }
        }else{
            log("DO NOTHING: Position ("+position+") is more than size in messages (size: "+messages.size()+")");
        }
    }

    public void loadChatLink(String link){
        log("loadChatLink: ");
        Intent intentOpenChat = new Intent(this, ChatActivityLollipop.class);
        intentOpenChat.setAction(Constants.ACTION_OPEN_CHAT_LINK);
        intentOpenChat.setData(Uri.parse(link));
        this.startActivity(intentOpenChat);
    }

    public void showFullScreenViewer(long msgId, int[] screenPosition){
        log("showFullScreenViewer");
        int position = 0;
        boolean positionFound = false;
        List<Long> ids = new ArrayList<>();
        for(int i=0; i<messages.size();i++){
            AndroidMegaChatMessage androidMessage = messages.get(i);
            if(!androidMessage.isUploading()){
                MegaChatMessage msg = androidMessage.getMessage();

                if(msg.getType()==MegaChatMessage.TYPE_NODE_ATTACHMENT){
                    ids.add(msg.getMsgId());

                    if(msg.getMsgId()==msgId){
                        positionFound=true;
                    }
                    if(!positionFound){
                        MegaNodeList nodeList = msg.getMegaNodeList();
                        if(nodeList.size()==1){
                            MegaNode node = nodeList.get(0);
                            if(MimeTypeList.typeForName(node.getName()).isImage()){
                                position++;
                            }
                        }
                    }
                }
            }
        }

        Intent intent = new Intent(this, ChatFullScreenImageViewer.class);
        intent.putExtra("position", position);
        intent.putExtra("chatId", idChat);
        intent.putExtra("screenPosition", screenPosition);
        long[] array = new long[ids.size()];
        for(int i = 0; i < ids.size(); i++) {
            array[i] = ids.get(i);
        }
        intent.putExtra("messageIds", array);
        startActivity(intent);
        overridePendingTransition(0,0);
        if (adapter !=  null) {
            adapter.setNodeAttachmentVisibility(false, holder_imageDrag, position);
        }
    }

    @Override
    public void onChatRoomUpdate(MegaChatApiJava api, MegaChatRoom chat) {
        log("onChatRoomUpdate!");
        this.chatRoom = chat;
        if(chat.hasChanged(MegaChatRoom.CHANGE_TYPE_CLOSED)){
            log("CHANGE_TYPE_CLOSED for the chat: "+chat.getChatId());
            int permission = chat.getOwnPrivilege();
            log("Permissions for the chat: "+permission);

            if(chat.isPreview()){
                if(permission==MegaChatRoom.PRIV_RM){
                    //Show alert to user
                    showSnackbar(Constants.SNACKBAR_TYPE, getString(R.string.alert_invalid_preview), -1);
                }
            }
            else{
                //Hide field to write
                setChatSubtitle();
                supportInvalidateOptionsMenu();
            }
        }
        else if(chat.hasChanged(MegaChatRoom.CHANGE_TYPE_STATUS)){
            log("CHANGE_TYPE_STATUS for the chat: "+chat.getChatId());
            if(!(chatRoom.isGroup())){
                long userHandle = chatRoom.getPeerHandle(0);
                setStatus(userHandle);
            }
        }
        else if(chat.hasChanged(MegaChatRoom.CHANGE_TYPE_PARTICIPANTS)){
            log("CHANGE_TYPE_PARTICIPANTS for the chat: "+chat.getChatId());
            setChatSubtitle();
        }
        else if(chat.hasChanged(MegaChatRoom.CHANGE_TYPE_OWN_PRIV)){
            log("CHANGE_TYPE_OWN_PRIV for the chat: "+chat.getChatId());
            setChatSubtitle();
            supportInvalidateOptionsMenu();
        }
        else if(chat.hasChanged(MegaChatRoom.CHANGE_TYPE_TITLE)){
            log("CHANGE_TYPE_TITLE for the chat: "+chat.getChatId());
        }
        else if(chat.hasChanged(MegaChatRoom.CHANGE_TYPE_USER_STOP_TYPING)){
            log("CHANGE_TYPE_USER_STOP_TYPING for the chat: "+chat.getChatId());

            long userHandleTyping = chat.getUserTyping();

            if(userHandleTyping==megaChatApi.getMyUserHandle()){
                return;
            }

            if(usersTypingSync==null){
                return;
            }

            //Find the item
            boolean found = false;
            for(UserTyping user : usersTypingSync) {
                if(user.getParticipantTyping().getHandle() == userHandleTyping) {
                    log("Found user typing!");
                    usersTypingSync.remove(user);
                    found=true;
                    break;
                }
            }

            if(!found){
                log("CHANGE_TYPE_USER_STOP_TYPING: Not found user typing");
            }
            else{
                updateUserTypingFromNotification();
            }

        }
        else if(chat.hasChanged(MegaChatRoom.CHANGE_TYPE_USER_TYPING)){
            log("CHANGE_TYPE_USER_TYPING for the chat: "+chat.getChatId());
            if(chat!=null){

                long userHandleTyping = chat.getUserTyping();

                if(userHandleTyping==megaChatApi.getMyUserHandle()){
                    return;
                }

                if(usersTyping==null){
                    usersTyping = new ArrayList<UserTyping>();
                    usersTypingSync = Collections.synchronizedList(usersTyping);
                }

                //Find if any notification arrives previously
                if(usersTypingSync.size()<=0){
                    log("No more users writing");
                    MegaChatParticipant participantTyping = new MegaChatParticipant(userHandleTyping);
                    UserTyping currentUserTyping = new UserTyping(participantTyping);

                    String nameTyping = chatC.getFirstName(userHandleTyping, chatRoom);

                    log("userHandleTyping: "+userHandleTyping);


                    if(nameTyping==null){
                        log("NULL name");
                        nameTyping = getString(R.string.transfer_unknown);
                    }
                    else{
                        if(nameTyping.trim().isEmpty()){
                            log("EMPTY name");
                            nameTyping = getString(R.string.transfer_unknown);
                        }
                    }
                    participantTyping.setFirstName(nameTyping);

                    userTypingTimeStamp = System.currentTimeMillis()/1000;
                    currentUserTyping.setTimeStampTyping(userTypingTimeStamp);

                    usersTypingSync.add(currentUserTyping);

                    String userTyping =  getResources().getQuantityString(R.plurals.user_typing, 1, toCDATA(usersTypingSync.get(0).getParticipantTyping().getFirstName()));

                    userTyping = userTyping.replace("[A]", "<font color=\'#8d8d94\'>");
                    userTyping = userTyping.replace("[/A]", "</font>");

                    Spanned result = null;
                    if (android.os.Build.VERSION.SDK_INT >= android.os.Build.VERSION_CODES.N) {
                        result = Html.fromHtml(userTyping,Html.FROM_HTML_MODE_LEGACY);
                    } else {
                        result = Html.fromHtml(userTyping);
                    }

                    userTypingText.setText(result);

                    userTypingLayout.setVisibility(View.VISIBLE);
                }
                else{
                    log("More users writing or the same in different timestamp");

                    //Find the item
                    boolean found = false;
                    for(UserTyping user : usersTypingSync) {
                        if(user.getParticipantTyping().getHandle() == userHandleTyping) {
                            log("Found user typing!");
                            userTypingTimeStamp = System.currentTimeMillis()/1000;
                            user.setTimeStampTyping(userTypingTimeStamp);
                            found=true;
                            break;
                        }
                    }

                    if(!found){
                        log("It's a new user typing");
                        MegaChatParticipant participantTyping = new MegaChatParticipant(userHandleTyping);
                        UserTyping currentUserTyping = new UserTyping(participantTyping);

                        String nameTyping = chatC.getFirstName(userHandleTyping, chatRoom);
                        if(nameTyping==null){
                            log("NULL name");
                            nameTyping = getString(R.string.transfer_unknown);
                        }
                        else{
                            if(nameTyping.trim().isEmpty()){
                                log("EMPTY name");
                                nameTyping = getString(R.string.transfer_unknown);
                            }
                        }
                        participantTyping.setFirstName(nameTyping);

                        userTypingTimeStamp = System.currentTimeMillis()/1000;
                        currentUserTyping.setTimeStampTyping(userTypingTimeStamp);

                        usersTypingSync.add(currentUserTyping);

                        //Show the notification
                        int size = usersTypingSync.size();
                        switch (size){
                            case 1:{
                                String userTyping = getResources().getQuantityString(R.plurals.user_typing, 1, usersTypingSync.get(0).getParticipantTyping().getFirstName());
                                userTyping = toCDATA(userTyping);
                                userTyping = userTyping.replace("[A]", "<font color=\'#8d8d94\'>");
                                userTyping = userTyping.replace("[/A]", "</font>");

                                Spanned result = null;
                                if (android.os.Build.VERSION.SDK_INT >= android.os.Build.VERSION_CODES.N) {
                                    result = Html.fromHtml(userTyping,Html.FROM_HTML_MODE_LEGACY);
                                } else {
                                    result = Html.fromHtml(userTyping);
                                }

                                userTypingText.setText(result);
                                break;
                            }
                            case 2:{
                                String userTyping = getResources().getQuantityString(R.plurals.user_typing, 2, usersTypingSync.get(0).getParticipantTyping().getFirstName()+", "+usersTypingSync.get(1).getParticipantTyping().getFirstName());
                                userTyping = toCDATA(userTyping);
                                userTyping = userTyping.replace("[A]", "<font color=\'#8d8d94\'>");
                                userTyping = userTyping.replace("[/A]", "</font>");

                                Spanned result = null;
                                if (android.os.Build.VERSION.SDK_INT >= android.os.Build.VERSION_CODES.N) {
                                    result = Html.fromHtml(userTyping,Html.FROM_HTML_MODE_LEGACY);
                                } else {
                                    result = Html.fromHtml(userTyping);
                                }

                                userTypingText.setText(result);
                                break;
                            }
                            default:{
                                String names = usersTypingSync.get(0).getParticipantTyping().getFirstName()+", "+usersTypingSync.get(1).getParticipantTyping().getFirstName();
                                String userTyping = String.format(getString(R.string.more_users_typing),toCDATA(names));

                                userTyping = userTyping.replace("[A]", "<font color=\'#8d8d94\'>");
                                userTyping = userTyping.replace("[/A]", "</font>");

                                Spanned result = null;
                                if (android.os.Build.VERSION.SDK_INT >= android.os.Build.VERSION_CODES.N) {
                                    result = Html.fromHtml(userTyping,Html.FROM_HTML_MODE_LEGACY);
                                } else {
                                    result = Html.fromHtml(userTyping);
                                }

                                userTypingText.setText(result);
                                break;
                            }
                        }
                        userTypingLayout.setVisibility(View.VISIBLE);
                    }
                }

                int interval = 5000;
                IsTypingRunnable runnable = new IsTypingRunnable(userTypingTimeStamp, userHandleTyping);
                handlerReceive = new Handler();
                handlerReceive.postDelayed(runnable, interval);
            }
        }
        else if(chat.hasChanged(MegaChatRoom.CHANGE_TYPE_ARCHIVE)){
            log("CHANGE_TYPE_ARCHIVE for the chat: "+chat.getChatId());
            setChatSubtitle();
        }
        else if(chat.hasChanged(MegaChatRoom.CHANGE_TYPE_CHAT_MODE)){
            log("CHANGE_TYPE_CHAT_MODE for the chat: "+chat.getChatId());
        }
        else if(chat.hasChanged(MegaChatRoom.CHANGE_TYPE_UPDATE_PREVIEWERS)){
            log("CHANGE_TYPE_UPDATE_PREVIEWERS for the chat: "+chat.getChatId());
            setPreviewersView();
        }
    }

    void setPreviewersView () {
        if(chatRoom.getNumPreviewers()>0){
            observersNumberText.setText(chatRoom.getNumPreviewers()+"");
            observersLayout.setVisibility(View.VISIBLE);
        }
        else{
            observersLayout.setVisibility(View.GONE);
        }
    }

    private class IsTypingRunnable implements Runnable{

        long timeStamp;
        long userHandleTyping;

        public IsTypingRunnable(long timeStamp, long userHandleTyping) {
            this.timeStamp = timeStamp;
            this.userHandleTyping = userHandleTyping;
        }

        @Override
        public void run() {
            log("Run off notification typing");
            long timeNow = System.currentTimeMillis()/1000;
            if ((timeNow - timeStamp) > 4){
                log("Remove user from the list");

                boolean found = false;
                for(UserTyping user : usersTypingSync) {
                    if(user.getTimeStampTyping() == timeStamp) {
                        if(user.getParticipantTyping().getHandle() == userHandleTyping) {
                            log("Found user typing in runnable!");
                            usersTypingSync.remove(user);
                            found=true;
                            break;
                        }
                    }
                }

                if(!found){
                    log("Not found user typing in runnable!");
                }

                updateUserTypingFromNotification();
            }
        }
    }

    public void updateUserTypingFromNotification(){
        log("updateUserTypingFromNotification");

        int size = usersTypingSync.size();
        log("Size of typing: "+size);
        switch (size){
            case 0:{
                userTypingLayout.setVisibility(View.GONE);
                break;
            }
            case 1:{
                String userTyping = getResources().getQuantityString(R.plurals.user_typing, 1, usersTypingSync.get(0).getParticipantTyping().getFirstName());
                userTyping = toCDATA(userTyping);
                userTyping = userTyping.replace("[A]", "<font color=\'#8d8d94\'>");
                userTyping = userTyping.replace("[/A]", "</font>");

                Spanned result = null;
                if (android.os.Build.VERSION.SDK_INT >= android.os.Build.VERSION_CODES.N) {
                    result = Html.fromHtml(userTyping,Html.FROM_HTML_MODE_LEGACY);
                } else {
                    result = Html.fromHtml(userTyping);
                }

                userTypingText.setText(result);
                break;
            }
            case 2:{
                String userTyping = getResources().getQuantityString(R.plurals.user_typing, 2, usersTypingSync.get(0).getParticipantTyping().getFirstName()+", "+usersTypingSync.get(1).getParticipantTyping().getFirstName());
                userTyping = toCDATA(userTyping);
                userTyping = userTyping.replace("[A]", "<font color=\'#8d8d94\'>");
                userTyping = userTyping.replace("[/A]", "</font>");

                Spanned result = null;
                if (android.os.Build.VERSION.SDK_INT >= android.os.Build.VERSION_CODES.N) {
                    result = Html.fromHtml(userTyping,Html.FROM_HTML_MODE_LEGACY);
                } else {
                    result = Html.fromHtml(userTyping);
                }

                userTypingText.setText(result);
                break;
            }
            default:{
                String names = usersTypingSync.get(0).getParticipantTyping().getFirstName()+", "+usersTypingSync.get(1).getParticipantTyping().getFirstName();
                String userTyping = String.format(getString(R.string.more_users_typing), toCDATA(names));

                userTyping = userTyping.replace("[A]", "<font color=\'#8d8d94\'>");
                userTyping = userTyping.replace("[/A]", "</font>");

                Spanned result = null;
                if (android.os.Build.VERSION.SDK_INT >= android.os.Build.VERSION_CODES.N) {
                    result = Html.fromHtml(userTyping,Html.FROM_HTML_MODE_LEGACY);
                } else {
                    result = Html.fromHtml(userTyping);
                }

                userTypingText.setText(result);
                break;
            }
        }
    }

    public void setRichLinkInfo(long msgId, AndroidMegaRichLinkMessage richLinkMessage){
        log("setRichLinkInfo");

        int indexToChange = -1;
        ListIterator<AndroidMegaChatMessage> itr = messages.listIterator(messages.size());

        // Iterate in reverse.
        while(itr.hasPrevious()) {
            AndroidMegaChatMessage messageToCheck = itr.previous();

            if(!messageToCheck.isUploading()){
                if(messageToCheck.getMessage().getMsgId()==msgId){
                    indexToChange = itr.nextIndex();
                    log("Found index to change: "+indexToChange);
                    break;
                }
            }
        }

        if(indexToChange!=-1){

            AndroidMegaChatMessage androidMsg = messages.get(indexToChange);

            androidMsg.setRichLinkMessage(richLinkMessage);

            try{
                if(adapter!=null){
                    adapter.notifyItemChanged(indexToChange+1);
                }
            }
            catch(IllegalStateException e){
                log("IllegalStateException: do not update adapter");
            }

        }
        else{
            log("Error, rich link message not found!!");
        }
    }

    public void setRichLinkImage(long msgId){
        log("setRichLinkImage");

        int indexToChange = -1;
        ListIterator<AndroidMegaChatMessage> itr = messages.listIterator(messages.size());

        // Iterate in reverse.
        while(itr.hasPrevious()) {
            AndroidMegaChatMessage messageToCheck = itr.previous();

            if(!messageToCheck.isUploading()){
                if(messageToCheck.getMessage().getMsgId()==msgId){
                    indexToChange = itr.nextIndex();
                    log("Found index to change: "+indexToChange);
                    break;
                }
            }
        }

        if(indexToChange!=-1){

            if(adapter!=null){
                adapter.notifyItemChanged(indexToChange+1);
            }
        }
        else{
            log("Error, rich link message not found!!");
        }
    }

    public int checkMegaLink(MegaChatMessage msg){
        log("checkMegaLink");
        //Check if it is a MEGA link
        if(msg.getType()==MegaChatMessage.TYPE_NORMAL){
            if(msg.getContent()!=null){
                String link = AndroidMegaRichLinkMessage.extractMegaLink(msg.getContent());

                if(AndroidMegaRichLinkMessage.isChatLink(link)){

                    log("isChatLink");
                    ChatLinkInfoListener listener = new ChatLinkInfoListener(this, msg.getMsgId(), megaApi);
                    megaChatApi.checkChatLink(link, listener);

                    return MEGA_CHAT_LINK;
                }
                else{
                    boolean isFile = AndroidMegaRichLinkMessage.isFileLink(link);

                    if(link!=null){
                        log("The link was found");
                        if(megaApi!=null && megaApi.getRootNode()!=null){
                            ChatLinkInfoListener listener = null;
                            if(isFile){
                                log("isFileLink");
                                listener = new ChatLinkInfoListener(this, msg.getMsgId(), megaApi);
                                megaApi.getPublicNode(link, listener);
                                return MEGA_FILE_LINK;
                            }
                            else{
                                log("isFolderLink");

                                MegaApiAndroid megaApiFolder = getLocalMegaApiFolder();
                                listener = new ChatLinkInfoListener(this, msg.getMsgId(), megaApi, megaApiFolder);
                                megaApiFolder.loginToFolder(link, listener);
                                return MEGA_FOLDER_LINK;
                            }

                        }
                    }
                }
            }
        }
        return -1;
    }

    @Override
    public void onMessageLoaded(MegaChatApiJava api, MegaChatMessage msg) {
        log("onMessageLoaded!------------------------");

        if(msg!=null){
            log("STATUS: "+msg.getStatus());
            log("TEMP ID: "+msg.getTempId());
            log("FINAL ID: "+msg.getMsgId());
            log("TIMESTAMP: "+msg.getTimestamp());
            log("TYPE: "+msg.getType());

            if(messages!=null){
                log("Messages size: "+messages.size());
            }

            if(msg.isDeleted()){
                log("DELETED MESSAGE!!!!");
                return;
            }

            if(msg.isEdited()){
                log("EDITED MESSAGE!!!!");
            }

            if(msg.getType()==MegaChatMessage.TYPE_REVOKE_NODE_ATTACHMENT) {
                log("TYPE_REVOKE_NODE_ATTACHMENT MESSAGE!!!!");
                return;
            }

            checkMegaLink(msg);

            if(msg.getType()==MegaChatMessage.TYPE_NODE_ATTACHMENT){
                log("TYPE_NODE_ATTACHMENT MESSAGE!!!!");
                MegaNodeList nodeList = msg.getMegaNodeList();
                int revokedCount = 0;

                for(int i=0; i<nodeList.size(); i++){
                    MegaNode node = nodeList.get(i);
                    boolean revoked = megaChatApi.isRevoked(idChat, node.getHandle());
                    if(revoked){
                        log("The node is revoked: "+node.getHandle());
                        revokedCount++;
                    }
                    else{
                        log("Node NOT revoked: "+node.getHandle());
                    }
                }

                if(revokedCount==nodeList.size()){
                    log("RETURN");
                    return;
                }
            }

            if(msg.getStatus()==MegaChatMessage.STATUS_SERVER_REJECTED){
                log("onMessageLoaded: STATUS_SERVER_REJECTED----- "+msg.getStatus());
            }

            if(msg.getStatus()==MegaChatMessage.STATUS_SENDING_MANUAL){

                log("MANUAL_S:onMessageLoaded: Getting messages not sent !!!-------------------------------------------------: "+msg.getStatus());
                AndroidMegaChatMessage androidMsg = new AndroidMegaChatMessage(msg);

                if(msg.isEdited()){
                    log("MESSAGE EDITED");

                    if(!noMoreNoSentMessages){
                        log("onMessageLoaded: NOT noMoreNoSentMessages");
                        addInBufferSending(androidMsg);
                    }else{
                        log("Try to recover the initial msg");
                        if(msg.getMsgId()!=-1){
                            MegaChatMessage notEdited = megaChatApi.getMessage(idChat, msg.getMsgId());
                            log("Content not edited");
                            AndroidMegaChatMessage androidMsgNotEdited = new AndroidMegaChatMessage(notEdited);
                            int returnValue = modifyMessageReceived(androidMsgNotEdited, false);
                            if(returnValue!=-1){
                                log("onMessageLoaded: Message " + returnValue + " modified!");
                            }
                        }

                        appendMessageAnotherMS(androidMsg);
                    }
                }
                else{
                    log("NOOOT MESSAGE EDITED");
                    int resultModify = -1;
                    if(msg.getUserHandle()==megaChatApi.getMyUserHandle()){
                        if(msg.getType()==MegaChatMessage.TYPE_NODE_ATTACHMENT){
                            log("Modify my message and node attachment");

                            long idMsg =  dbH.findPendingMessageByIdTempKarere(msg.getTempId());
                            log("----The id of my pending message is: "+idMsg);
                            if(idMsg!=-1){
                                resultModify = modifyAttachmentReceived(androidMsg, idMsg);
                                dbH.removePendingMessageById(idMsg);
                                if(resultModify==-1){
                                    log("Node attachment message not in list -> resultModify -1");
//                            AndroidMegaChatMessage msgToAppend = new AndroidMegaChatMessage(msg);
//                            appendMessagePosition(msgToAppend);
                                }
                                else{
                                    log("onMessageLoaded: Modify attachment");
                                    return;
                                }
                            }
                        }
                    }

                    int returnValue = modifyMessageReceived(androidMsg, true);
                    if(returnValue!=-1){
                        log("onMessageLoaded: Message " + returnValue + " modified!");
                        return;
                    }
                    addInBufferSending(androidMsg);
                    if(!noMoreNoSentMessages){
                        log("onMessageLoaded: NOT noMoreNoSentMessages");
                    }
                }
            }
            else if(msg.getStatus()==MegaChatMessage.STATUS_SENDING){
                log("SENDING: onMessageLoaded: Getting messages not sent !!!-------------------------------------------------: "+msg.getStatus());
                AndroidMegaChatMessage androidMsg = new AndroidMegaChatMessage(msg);
                int returnValue = modifyMessageReceived(androidMsg, true);
                if(returnValue!=-1){
                    log("onMessageLoaded: Message " + returnValue + " modified!");
                    return;
                }
                addInBufferSending(androidMsg);
                if(!noMoreNoSentMessages){
                    log("onMessageLoaded: NOT noMoreNoSentMessages");
                }
            }
            else{
                if(!noMoreNoSentMessages){
                    log("First message with NORMAL status");
                    noMoreNoSentMessages=true;
                    if(!bufferSending.isEmpty()){
                        bufferMessages.addAll(bufferSending);
                        bufferSending.clear();
                    }
                }

                AndroidMegaChatMessage androidMsg = new AndroidMegaChatMessage(msg);

                if (lastIdMsgSeen != -1) {
                    if(lastIdMsgSeen ==msg.getMsgId()){
                        log("onMessageLoaded: Last message seen received!");
                        lastSeenReceived=true;
                        positionToScroll = 0;
                        log("positionToScroll: "+positionToScroll);
                    }
                }
                else{
                    log("lastMessageSeen is -1");
                    lastSeenReceived=true;
                }

//                megaChatApi.setMessageSeen(idChat, msg.getMsgId());

                if(positionToScroll>=0){
                    positionToScroll++;
                    log("positionToScroll:increase: "+positionToScroll);
                }
                bufferMessages.add(androidMsg);
                log("onMessageLoaded: Size of buffer: "+bufferMessages.size());
                log("onMessageLoaded: Size of messages: "+messages.size());
            }
        }
        else{
            log("onMessageLoaded:NULLmsg:REACH FINAL HISTORY:stateHistory "+stateHistory);
            if(!bufferSending.isEmpty()){
                bufferMessages.addAll(bufferSending);
                bufferSending.clear();
            }

            log("onMessageLoaded:numberToLoad: "+numberToLoad+" bufferSize: "+bufferMessages.size()+" messagesSize: "+messages.size());
            if((bufferMessages.size()+messages.size())>=numberToLoad){
<<<<<<< HEAD
                log("onMessageLoaded: ");
=======
>>>>>>> e1869780
                fullHistoryReceivedOnLoad();
                isLoadingHistory = false;
            }
            else if(((bufferMessages.size()+messages.size())<numberToLoad) && (stateHistory==MegaChatApi.SOURCE_ERROR)){
                log("onMessageLoaded:noMessagesLoaded&SOURCE_ERROR: wait to CHAT ONLINE connection");
                retryHistory = true;
            }
            else{
                log("onMessageLoaded:lessNumberReceived");
                if((stateHistory!=MegaChatApi.SOURCE_NONE)&&(stateHistory!=MegaChatApi.SOURCE_ERROR)){
                    log("But more history exists --> loadMessages");
                    isLoadingHistory = true;
                    stateHistory = megaChatApi.loadMessages(idChat, NUMBER_MESSAGES_TO_LOAD);
                    log("New state of history: "+stateHistory);
                    getMoreHistory = false;
                    if(stateHistory==MegaChatApi.SOURCE_NONE || stateHistory==MegaChatApi.SOURCE_ERROR){
                        fullHistoryReceivedOnLoad();
                        isLoadingHistory = false;
                    }
                }
                else{
                    fullHistoryReceivedOnLoad();
                    isLoadingHistory = false;
                }
            }
        }
        log("END onMessageLoaded-----------messages.size="+messages.size());
    }

    public void fullHistoryReceivedOnLoad(){
        log("fullHistoryReceivedOnLoad");

        isOpeningChat = false;

        if(!bufferMessages.isEmpty()){
            log("fullHistoryReceivedOnLoad:buffer size: "+bufferMessages.size());
            loadBufferMessages();

            if(lastSeenReceived==false){
                log("fullHistoryReceivedOnLoad: last message seen NOT received");
                if(stateHistory!=MegaChatApi.SOURCE_NONE){
                    log("fullHistoryReceivedOnLoad:F->loadMessages");
                    isLoadingHistory = true;
                    stateHistory = megaChatApi.loadMessages(idChat, NUMBER_MESSAGES_TO_LOAD);
                }
            }
            else{
                log("fullHistoryReceivedOnLoad: last message seen received");
                if(positionToScroll>0){
                    log("fullHistoryReceivedOnLoad: Scroll to position: "+positionToScroll);
                    if(positionToScroll<messages.size()){
//                        mLayoutManager.scrollToPositionWithOffset(positionToScroll+1,Util.scaleHeightPx(50, outMetrics));
                        //Find last message
                        int positionLastMessage = -1;
                        for(int i=messages.size()-1; i>=0;i--) {
                            AndroidMegaChatMessage androidMessage = messages.get(i);

                            if (!androidMessage.isUploading()) {

                                MegaChatMessage msg = androidMessage.getMessage();
                                if (msg.getMsgId() == lastIdMsgSeen) {
                                    positionLastMessage = i;
                                    break;
                                }
                            }
                        }

                        //Check if it has no my messages after
                        positionLastMessage = positionLastMessage + 1;
                        AndroidMegaChatMessage message = messages.get(positionLastMessage);

                        while(message.getMessage().getUserHandle()==megaChatApi.getMyUserHandle()){
                            lastIdMsgSeen = message.getMessage().getMsgId();
                            positionLastMessage = positionLastMessage + 1;
                            message = messages.get(positionLastMessage);
                        }

                        if(isTurn){
                            scrollToMessage(-1);

                        }else{
                            scrollToMessage(lastIdMsgSeen);
                        }

                    }
                    else{
                        log("Error, the position to scroll is more than size of messages");
                    }
                }
            }

            setLastMessageSeen();
        }
        else{
            log("fullHistoryReceivedOnLoad:bufferEmpty");
        }

        log("fullHistoryReceivedOnLoad:getMoreHistoryTRUE");
        getMoreHistory = true;

        //Load pending messages
        if(!pendingMessagesLoaded){
            pendingMessagesLoaded = true;
            loadPendingMessages();
            if(positionToScroll<=0){
                mLayoutManager.scrollToPosition(messages.size());
            }
        }

        chatRelativeLayout.setVisibility(View.VISIBLE);
        emptyLayout.setVisibility(View.GONE);
    }

    @Override
    public void onMessageReceived(MegaChatApiJava api, MegaChatMessage msg) {
        log("onMessageReceived!");
        log("------------------------------------------"+api.getChatConnectionState(idChat));
        log("STATUS: "+msg.getStatus());
        log("TEMP ID: "+msg.getTempId());
        log("FINAL ID: "+msg.getMsgId());
        log("TIMESTAMP: "+msg.getTimestamp());
        log("TYPE: "+msg.getType());

        if(msg.getType()==MegaChatMessage.TYPE_REVOKE_NODE_ATTACHMENT) {
            log("TYPE_REVOKE_NODE_ATTACHMENT MESSAGE!!!!");
            return;
        }

        if(msg.getStatus()==MegaChatMessage.STATUS_SERVER_REJECTED){
            log("onMessageReceived: STATUS_SERVER_REJECTED----- "+msg.getStatus());
        }

        if(!msg.isManagementMessage()){
            if(positionNewMessagesLayout!=-1){
                log("Layout unread messages shown: "+generalUnreadCount);
                if(generalUnreadCount<0){
                    generalUnreadCount--;
                }
                else{
                    generalUnreadCount++;
                }

                if(adapter!=null){
                    adapter.notifyItemChanged(positionNewMessagesLayout);
                }
            }
        }
        else {
            int messageType = msg.getType();
            log("Message type: " + messageType);

            switch (messageType) {
                case MegaChatMessage.TYPE_ALTER_PARTICIPANTS:{
                    if(msg.getUserHandle()==myUserHandle) {
                        log("me alter participant");
                        hideNewMessagesLayout();
                    }
                    break;
                }
                case MegaChatMessage.TYPE_PRIV_CHANGE:{
                    if(msg.getUserHandle()==myUserHandle){
                        log("I change a privilege");
                        hideNewMessagesLayout();
                    }
                    break;
                }
                case MegaChatMessage.TYPE_CHAT_TITLE:{
                    if(msg.getUserHandle()==myUserHandle) {
                        log("I change the title");
                        hideNewMessagesLayout();
                    }
                    break;
                }
            }
        }

        if(setAsRead){
            markAsSeen(msg);
        }

        if(msg.getType()==MegaChatMessage.TYPE_CHAT_TITLE){
            log("Change of chat title");
            String newTitle = msg.getContent();
            if(newTitle!=null){

                titleToolbar.setText(newTitle);
            }
        }
        else if(msg.getType()==MegaChatMessage.TYPE_TRUNCATE){
            invalidateOptionsMenu();
        }

        AndroidMegaChatMessage androidMsg = new AndroidMegaChatMessage(msg);
        appendMessagePosition(androidMsg);

        if(mLayoutManager.findLastCompletelyVisibleItemPosition()==messages.size()-1){
            log("Do scroll to end");
            mLayoutManager.scrollToPosition(messages.size());
        }
        else{
            if(emojiKeyboard !=null){
                if((emojiKeyboard.getLetterKeyboardShown() || emojiKeyboard.getEmojiKeyboardShown())&&(messages.size()==1)){
                    mLayoutManager.scrollToPosition(messages.size());
                }
            }
            log("DONT scroll to end");
            if(typeMessageJump !=  TYPE_MESSAGE_NEW_MESSAGE){
                messageJumpText.setText(getResources().getString(R.string.message_new_messages));
                typeMessageJump = TYPE_MESSAGE_NEW_MESSAGE;
            }

            if(messageJumpLayout.getVisibility() != View.VISIBLE){
                messageJumpText.setText(getResources().getString(R.string.message_new_messages));
                messageJumpLayout.setVisibility(View.VISIBLE);
            }
        }

        checkMegaLink(msg);

//        mLayoutManager.setStackFromEnd(true);
//        mLayoutManager.scrollToPosition(0);
    }

    @Override
    public void onMessageUpdate(MegaChatApiJava api, MegaChatMessage msg) {
        log("onMessageUpdate!: "+ msg.getMsgId());

        int resultModify = -1;
        if(msg.isDeleted()){
            log("The message has been deleted");
            deleteMessage(msg, false);
            return;
        }

        AndroidMegaChatMessage androidMsg = new AndroidMegaChatMessage(msg);

        if(msg.hasChanged(MegaChatMessage.CHANGE_TYPE_ACCESS)){
            log("Change access of the message");

            MegaNodeList nodeList = msg.getMegaNodeList();
            int revokedCount = 0;

            for(int i=0; i<nodeList.size(); i++){
                MegaNode node = nodeList.get(i);
                boolean revoked = megaChatApi.isRevoked(idChat, node.getHandle());
                if(revoked){
                    log("The node is revoked: "+node.getHandle());
                    revokedCount++;
                }
                else{
                    log("Node not revoked: "+node.getHandle());
                }
            }

            if(revokedCount==nodeList.size()){
                log("All the attachments have been revoked");
                deleteMessage(msg, false);
            }
            else{
                log("One attachment revoked, modify message");
                resultModify = modifyMessageReceived(androidMsg, false);

                if(resultModify==-1) {
                    log("Modify result is -1");
                    int firstIndexShown = messages.get(0).getMessage().getMsgIndex();
                    log("The first index is: "+firstIndexShown+ " the index of the updated message: "+msg.getMsgIndex());
                    if(firstIndexShown<=msg.getMsgIndex()){
                        log("The message should be in the list");
                        if(msg.getType()==MegaChatMessage.TYPE_NODE_ATTACHMENT){

                            log("A - Node attachment message not in list -> append");
                            AndroidMegaChatMessage msgToAppend = new AndroidMegaChatMessage(msg);
                            reinsertNodeAttachmentNoRevoked(msgToAppend);
                        }
                    }
                    else{
                        if(messages.size()<NUMBER_MESSAGES_BEFORE_LOAD){
                            log("Show more message - add to the list");
                            if(msg.getType()==MegaChatMessage.TYPE_NODE_ATTACHMENT){

                                log("B - Node attachment message not in list -> append");
                                AndroidMegaChatMessage msgToAppend = new AndroidMegaChatMessage(msg);
                                reinsertNodeAttachmentNoRevoked(msgToAppend);
                            }
                        }
                    }

                }
            }
        }
        else if(msg.hasChanged(MegaChatMessage.CHANGE_TYPE_CONTENT)){
            log("Change content of the message");

            if(msg.getType()==MegaChatMessage.TYPE_TRUNCATE){
                log("TRUNCATE MESSAGE");
                clearHistory(androidMsg);
            }
            else{
                if(msg.isDeleted()){
                    log("Message deleted!!");
                }

                checkMegaLink(msg);

                resultModify = modifyMessageReceived(androidMsg, false);
                log("onMessageUpdate: resultModify: "+resultModify);
            }
        }
        else if(msg.hasChanged(MegaChatMessage.CHANGE_TYPE_STATUS)){

            int statusMsg = msg.getStatus();
            log("Status change: "+statusMsg + "T emporal id: "+msg.getTempId() + " Final id: "+msg.getMsgId());

            if(msg.getUserHandle()==megaChatApi.getMyUserHandle()){
                if(msg.getType()==MegaChatMessage.TYPE_NODE_ATTACHMENT){
                    log("Modify my message and node attachment");

                    long idMsg =  dbH.findPendingMessageByIdTempKarere(msg.getTempId());
                    log("----The id of my pending message is: "+idMsg);
                    if(idMsg!=-1){
                        resultModify = modifyAttachmentReceived(androidMsg, idMsg);
                        if(resultModify==-1){
                            log("Node attachment message not in list -> resultModify -1");
//                            AndroidMegaChatMessage msgToAppend = new AndroidMegaChatMessage(msg);
//                            appendMessagePosition(msgToAppend);
                        }
                        else{
                            dbH.removePendingMessageById(idMsg);
                        }
                        return;
                    }
                }
            }

            if(msg.getStatus()==MegaChatMessage.STATUS_SEEN){
                log("STATUS_SEEN");
            }
            else if(msg.getStatus()==MegaChatMessage.STATUS_SERVER_RECEIVED){
                log("STATUS_SERVER_RECEIVED");

                if(msg.getType()==MegaChatMessage.TYPE_NORMAL){
                    if(msg.getUserHandle()==megaChatApi.getMyUserHandle()){
                        checkMegaLink(msg);
                    }
                }

                resultModify = modifyMessageReceived(androidMsg, true);
                log("onMessageUpdate: resultModify: "+resultModify);
            }
            else if(msg.getStatus()==MegaChatMessage.STATUS_SERVER_REJECTED){
                log("onMessageUpdate: STATUS_SERVER_REJECTED----- "+msg.getStatus());
                deleteMessage(msg, true);
            }
            else{
                log("-----------Status : "+msg.getStatus());
                log("-----------Timestamp: "+msg.getTimestamp());

                resultModify = modifyMessageReceived(androidMsg, false);
                log("onMessageUpdate: resultModify: "+resultModify);
            }
        }
    }

    @Override
    public void onHistoryReloaded(MegaChatApiJava api, MegaChatRoom chat) {
        log("onHistoryReloaded");
        cleanBuffers();

        invalidateOptionsMenu();
        log("Load new history");

        long unread = chatRoom.getUnreadCount();
        //                        stateHistory = megaChatApi.loadMessages(idChat, NUMBER_MESSAGES_TO_LOAD);
        if (unread == 0) {
            lastIdMsgSeen = -1;
            generalUnreadCount = -1;
            lastSeenReceived = true;
            log("onHistoryReloaded: loadMessages unread is 0");
        } else {
            lastIdMsgSeen = megaChatApi.getLastMessageSeenId(idChat);
            generalUnreadCount = unread;

            if (lastIdMsgSeen != -1) {
                log("onHistoryReloaded: Id of last message seen: " + lastIdMsgSeen);
            } else {
                log("onHistoryReloaded: Error the last message seen shouldn't be NULL");
            }

            lastSeenReceived = false;
        }
    }

    public void deleteMessage(MegaChatMessage msg, boolean rejected){
        log("deleteMessage");

        int indexToChange = -1;

        ListIterator<AndroidMegaChatMessage> itr = messages.listIterator(messages.size());

        // Iterate in reverse.
        while(itr.hasPrevious()) {
            AndroidMegaChatMessage messageToCheck = itr.previous();
            log("Index: " + itr.nextIndex());

            if(!messageToCheck.isUploading()){
                if(rejected){
                    if (messageToCheck.getMessage().getTempId() == msg.getTempId()) {
                        indexToChange = itr.nextIndex();
                        break;
                    }
                }
                else{
                    if (messageToCheck.getMessage().getMsgId() == msg.getMsgId()) {
                        indexToChange = itr.nextIndex();
                        break;
                    }
                }
            }
        }

        if(indexToChange!=-1) {
            messages.remove(indexToChange);
            log("Removed index: " + indexToChange + " positionNewMessagesLayout: "+ positionNewMessagesLayout +" messages size: " + messages.size());
//                adapter.notifyDataSetChanged();

            if(positionNewMessagesLayout<=indexToChange){
                if(generalUnreadCount==1 || generalUnreadCount==-1){
                    log("Reset generalUnread:Position where new messages layout is show: " + positionNewMessagesLayout);
                    generalUnreadCount = 0;
                    lastIdMsgSeen = -1;
                }
                else{
                    log("Decrease generalUnread:Position where new messages layout is show: " + positionNewMessagesLayout);
                    generalUnreadCount--;
                }
                adapter.notifyItemChanged(positionNewMessagesLayout);
            }

            if(!messages.isEmpty()){
                //Update infoToShow of the next message also
                if (indexToChange == 0) {
                    messages.get(indexToChange).setInfoToShow(AndroidMegaChatMessage.CHAT_ADAPTER_SHOW_ALL);
                    //Check if there is more messages and update the following one
                    if(messages.size()>1){
                        adjustInfoToShow(indexToChange+1);
                        setShowAvatar(indexToChange+1);
                    }
                }
                else{
                    //Not first element
                    if(indexToChange==messages.size()){
                        log("The last message removed, do not check more messages");
                        setShowAvatar(indexToChange-1);
                        return;
                    }

                    adjustInfoToShow(indexToChange);
                    setShowAvatar(indexToChange);
                    setShowAvatar(indexToChange-1);
                }
            }

            adapter.removeMessage(indexToChange+1, messages);
        }
        else{
            log("index to change not found");
        }
    }

    public int modifyAttachmentReceived(AndroidMegaChatMessage msg, long idPendMsg){
        log("modifyAttachmentReceived: id: "+msg.getMessage().getMsgId()+" tempID: "+msg.getMessage().getTempId()+" status: "+msg.getMessage().getStatus());
        int indexToChange = -1;
        ListIterator<AndroidMegaChatMessage> itr = messages.listIterator(messages.size());

        // Iterate in reverse.
        while(itr.hasPrevious()) {
            AndroidMegaChatMessage messageToCheck = itr.previous();

            if(messageToCheck.getPendingMessage()!=null){
                log("pending id: "+messageToCheck.getPendingMessage().getId() + " other: "+ idPendMsg);
                log("pending id: "+messageToCheck.getPendingMessage().getId() + " other: "+ idPendMsg);
                if(messageToCheck.getPendingMessage().getId()==idPendMsg){
                    indexToChange = itr.nextIndex();
                    log("Found index to change: "+indexToChange);
                    break;
                }
            }
        }

        if(indexToChange!=-1){

            log("modifyAttachmentReceived: INDEX change, need to reorder");
            messages.remove(indexToChange);
            log("Removed index: "+indexToChange);
            log("modifyAttachmentReceived: messages size: "+messages.size());
            adapter.removeMessage(indexToChange+1, messages);

            int scrollToP = appendMessagePosition(msg);
            if(scrollToP!=-1){
                if(msg.getMessage().getStatus()==MegaChatMessage.STATUS_SERVER_RECEIVED){
                    log("modifyAttachmentReceived: need to scroll to position: "+indexToChange);
                    final int indexToScroll = scrollToP+1;
                    mLayoutManager.scrollToPositionWithOffset(indexToScroll,Util.scaleHeightPx(20, outMetrics));

                }
            }
        }
        else{
            log("Error, id pending message message not found!!");
        }
        log("Index modified: "+indexToChange);
        return indexToChange;
    }


    public int modifyMessageReceived(AndroidMegaChatMessage msg, boolean checkTempId){
        log("modifyMessageReceived");
        log("Msg ID: "+msg.getMessage().getMsgId());
        log("Msg TEMP ID: "+msg.getMessage().getTempId());
        log("Msg status: "+msg.getMessage().getStatus());
        int indexToChange = -1;
        ListIterator<AndroidMegaChatMessage> itr = messages.listIterator(messages.size());

        // Iterate in reverse.
        while(itr.hasPrevious()) {
            AndroidMegaChatMessage messageToCheck = itr.previous();
            log("Index: "+itr.nextIndex());

            if(!messageToCheck.isUploading()){
                log("Checking with Msg ID: "+messageToCheck.getMessage().getMsgId());
                log("Checking with Msg TEMP ID: "+messageToCheck.getMessage().getTempId());

                if(checkTempId){
                    log("Check temporal IDS----");
                    if (messageToCheck.getMessage().getTempId() == msg.getMessage().getTempId()) {
                        log("modifyMessageReceived with idTemp");
                        indexToChange = itr.nextIndex();
                        break;
                    }
                }
                else{
                    if (messageToCheck.getMessage().getMsgId() == msg.getMessage().getMsgId()) {
                        log("modifyMessageReceived");
                        indexToChange = itr.nextIndex();
                        break;
                    }
                }
            }
            else{

                log("This message is uploading");
            }
        }

        log("---------------Index to change = "+indexToChange);
        if(indexToChange!=-1){
            log("indexToChange == "+indexToChange);

            AndroidMegaChatMessage messageToUpdate = messages.get(indexToChange);
            if(messageToUpdate.getMessage().getMsgIndex()==msg.getMessage().getMsgIndex()){
                log("modifyMessageReceived: The internal index not change");

                if(msg.getMessage().getStatus()==MegaChatMessage.STATUS_SENDING_MANUAL){
                    log("Modified a MANUAl SENDING msg");
                    //Check the message to change is not the last one
                    int lastI = messages.size()-1;
                    if(indexToChange<lastI){
                        //Check if there is already any MANUAL_SENDING in the queue
                        AndroidMegaChatMessage previousMessage = messages.get(lastI);
                        if(previousMessage.isUploading()){
                            log("Previous message is uploading");
                        }
                        else{
                            if(previousMessage.getMessage().getStatus()==MegaChatMessage.STATUS_SENDING_MANUAL){
                                log("More MANUAL SENDING in queue");
                                log("Removed index: "+indexToChange);
                                messages.remove(indexToChange);
                                appendMessageAnotherMS(msg);
                                adapter.notifyDataSetChanged();
                                return indexToChange;
                            }
                        }
                    }
                }

                log("Modified message keep going");
                messages.set(indexToChange, msg);

                //Update infoToShow also
                if (indexToChange == 0) {
                    messages.get(indexToChange).setInfoToShow(AndroidMegaChatMessage.CHAT_ADAPTER_SHOW_ALL);
                    messages.get(indexToChange).setShowAvatar(true);
                }
                else{
                    //Not first element
                    adjustInfoToShow(indexToChange);
                    setShowAvatar(indexToChange);

                    //Create adapter
                    if (adapter == null) {
                        adapter = new MegaChatLollipopAdapter(this, chatRoom, messages, listView);
                        adapter.setHasStableIds(true);
                        listView.setAdapter(adapter);
                    } else {
                        adapter.modifyMessage(messages, indexToChange+1);
                    }
                }
            }
            else{
                log("modifyMessageReceived: INDEX change, need to reorder");
                messages.remove(indexToChange);
                log("Removed index: "+indexToChange);
                log("modifyMessageReceived: messages size: "+messages.size());
                adapter.removeMessage(indexToChange+1, messages);
                int scrollToP = appendMessagePosition(msg);
                if(scrollToP!=-1){
                    if(msg.getMessage().getStatus()==MegaChatMessage.STATUS_SERVER_RECEIVED){
                        mLayoutManager.scrollToPosition(scrollToP+1);
                        //mLayoutManager.scrollToPositionWithOffset(scrollToP, Util.scaleHeightPx(20, outMetrics));
                    }
                }
                log("modifyMessageReceived: messages size 2: "+messages.size());
            }

        }
        else{
            log("indexToChange == -1");

            log("Error, id temp message not found!!");
        }
        return indexToChange;
    }

    public void loadBufferMessages(){
        log("loadBufferMessages");
        ListIterator<AndroidMegaChatMessage> itr = bufferMessages.listIterator();
        while (itr.hasNext()) {
            int currentIndex = itr.nextIndex();
            AndroidMegaChatMessage messageToShow = itr.next();
            loadMessage(messageToShow);
        }

        //Create adapter
        if(adapter==null){
            adapter = new MegaChatLollipopAdapter(this, chatRoom, messages, listView);
            adapter.setHasStableIds(true);
            listView.setLayoutManager(mLayoutManager);
            listView.setAdapter(adapter);
            adapter.setMessages(messages);
        }
        else{
            adapter.loadPreviousMessages(messages, bufferMessages.size());

            log("addMessage: "+messages.size());
        }

        log("AFTER updateMessagesLoaded: "+messages.size()+" messages in list");

        bufferMessages.clear();
    }

    public void clearHistory(AndroidMegaChatMessage androidMsg){
        log("clearHistory");

        ListIterator<AndroidMegaChatMessage> itr = messages.listIterator(messages.size());

        int indexToChange=-1;
        // Iterate in reverse.
        while(itr.hasPrevious()) {
            AndroidMegaChatMessage messageToCheck = itr.previous();

            if(!messageToCheck.isUploading()){
                if(messageToCheck.getMessage().getStatus()!=MegaChatMessage.STATUS_SENDING){

                    indexToChange = itr.nextIndex();
                    log("Found index of last sent and confirmed message: "+indexToChange);
                    break;
                }
            }
        }

//        indexToChange = 2;
        if(indexToChange != messages.size()-1){
            log("Clear history of confirmed messages: "+indexToChange);

            List<AndroidMegaChatMessage> messagesCopy = new ArrayList<>(messages);
            messages.clear();
            messages.add(androidMsg);

            for(int i = indexToChange+1; i<messagesCopy.size();i++){
                messages.add(messagesCopy.get(i));
            }
        }
        else{
            log("Clear all messages");
            messages.clear();
            messages.add(androidMsg);
        }

        if(messages.size()==1){
            androidMsg.setInfoToShow(AndroidMegaChatMessage.CHAT_ADAPTER_SHOW_ALL);
        }
        else{
            for(int i=0; i<messages.size();i++){
                adjustInfoToShow(i);
            }
        }

        adapter.setMessages(messages);
    }

    public void loadPendingMessages(){
        log("loadPendingMessages");
        ArrayList<AndroidMegaChatMessage> pendMsgs = dbH.findPendingMessagesNotSent(idChat);
//        dbH.findPendingMessagesBySent(1);
        log("Number of pending: "+pendMsgs.size());

        for(int i=0;i<pendMsgs.size();i++){
            AndroidMegaChatMessage pMsg = pendMsgs.get(i);
            if(pMsg!=null && pMsg.getPendingMessage()!=null){
                if(pMsg.getPendingMessage().getState()==PendingMessageSingle.STATE_PREPARING){
                    if(pMsg.getPendingMessage().getTransferTag()!=-1){
                        log("STATE_PREPARING:Transfer tag: "+pMsg.getPendingMessage().getTransferTag());
                        if(megaApi!=null) {
                            MegaTransfer t = megaApi.getTransferByTag(pMsg.getPendingMessage().getTransferTag());
                            if(t!=null){
                                if(t.getState()==MegaTransfer.STATE_COMPLETED){
                                    dbH.updatePendingMessageOnTransferFinish(pMsg.getPendingMessage().getId(), "-1", PendingMessageSingle.STATE_SENT);
                                }
                                else if(t.getState()==MegaTransfer.STATE_CANCELLED){
                                    dbH.updatePendingMessageOnTransferFinish(pMsg.getPendingMessage().getId(), "-1", PendingMessageSingle.STATE_SENT);
                                }
                                else if(t.getState()==MegaTransfer.STATE_FAILED){
                                    dbH.updatePendingMessageOnTransferFinish(pMsg.getPendingMessage().getId(), "-1", PendingMessageSingle.STATE_ERROR_UPLOADING);
                                    pMsg.getPendingMessage().setState(PendingMessageSingle.STATE_ERROR_UPLOADING);
                                    appendMessagePosition(pMsg);
                                }
                                else{
                                    log("STATE_PREPARING:Found transfer in progress for the message");
                                    appendMessagePosition(pMsg);
                                }
                            }
                            else{
                                log("STATE_PREPARING:Mark message as error uploading - no transfer in progress");
                                dbH.updatePendingMessageOnTransferFinish(pMsg.getPendingMessage().getId(), "-1", PendingMessageSingle.STATE_ERROR_UPLOADING);
                                pMsg.getPendingMessage().setState(PendingMessageSingle.STATE_ERROR_UPLOADING);
                                appendMessagePosition(pMsg);
                            }
                        }
                    }
                }
                else if(pMsg.getPendingMessage().getState()==PendingMessageSingle.STATE_PREPARING_FROM_EXPLORER){
                    log("STATE_PREPARING_FROM_EXPLORER: Convert to STATE_PREPARING");
                    dbH.updatePendingMessageOnTransferFinish(pMsg.getPendingMessage().getId(), "-1", PendingMessageSingle.STATE_PREPARING);
                    pMsg.getPendingMessage().setState(PendingMessageSingle.STATE_PREPARING);
                    appendMessagePosition(pMsg);
                }
                else if(pMsg.getPendingMessage().getState()==PendingMessageSingle.STATE_UPLOADING){
                    if(pMsg.getPendingMessage().getTransferTag()!=-1){
                        log("STATE_UPLOADING:Transfer tag: "+pMsg.getPendingMessage().getTransferTag());
                        if(megaApi!=null){
                            MegaTransfer t = megaApi.getTransferByTag(pMsg.getPendingMessage().getTransferTag());
                            if(t!=null){
                                if(t.getState()==MegaTransfer.STATE_COMPLETED){
                                    dbH.updatePendingMessageOnTransferFinish(pMsg.getPendingMessage().getId(), "-1", PendingMessageSingle.STATE_SENT);
                                }
                                else if(t.getState()==MegaTransfer.STATE_CANCELLED){
                                    dbH.updatePendingMessageOnTransferFinish(pMsg.getPendingMessage().getId(), "-1", PendingMessageSingle.STATE_SENT);
                                }
                                else if(t.getState()==MegaTransfer.STATE_FAILED){
                                    dbH.updatePendingMessageOnTransferFinish(pMsg.getPendingMessage().getId(), "-1", PendingMessageSingle.STATE_ERROR_UPLOADING);
                                    pMsg.getPendingMessage().setState(PendingMessageSingle.STATE_ERROR_UPLOADING);
                                    appendMessagePosition(pMsg);
                                }
                                else{
                                    log("STATE_UPLOADING:Found transfer in progress for the message");
                                    appendMessagePosition(pMsg);
                                }
                            }
                            else{
                                log("STATE_UPLOADING:Mark message as error uploading - no transfer in progress");
                                dbH.updatePendingMessageOnTransferFinish(pMsg.getPendingMessage().getId(), "-1", PendingMessageSingle.STATE_ERROR_UPLOADING);
                                pMsg.getPendingMessage().setState(PendingMessageSingle.STATE_ERROR_UPLOADING);
                                appendMessagePosition(pMsg);
                            }
                        }
                    }
                }
                else{
                    appendMessagePosition(pMsg);
                }
            }
            else{
                log("Null pending messages");
            }
        }
    }

    public void loadMessage(AndroidMegaChatMessage messageToShow){
        log("loadMessage");

        messageToShow.setInfoToShow(AndroidMegaChatMessage.CHAT_ADAPTER_SHOW_ALL);
        messages.add(0,messageToShow);

        if(messages.size()>1) {
            adjustInfoToShow(1);
        }

        setShowAvatar(0);

        if(adapter.isMultipleSelect()){
            adapter.updateSelectionOnScroll();
        }
    }

    public void appendMessageAnotherMS(AndroidMegaChatMessage msg){
        log("appendMessageAnotherMS");
        messages.add(msg);
        int lastIndex = messages.size()-1;

        if(lastIndex==0){
            messages.get(lastIndex).setInfoToShow(AndroidMegaChatMessage.CHAT_ADAPTER_SHOW_ALL);
        }
        else{
            adjustInfoToShow(lastIndex);
        }

        //Create adapter
        if(adapter==null){
            log("Create adapter");
            adapter = new MegaChatLollipopAdapter(this, chatRoom, messages, listView);
            adapter.setHasStableIds(true);
            listView.setLayoutManager(mLayoutManager);
            listView.setAdapter(adapter);
            adapter.setMessages(messages);
        }
        else{
            log("Update adapter with last index: "+lastIndex);
            if(lastIndex==0){
                log("Arrives the first message of the chat");
                adapter.setMessages(messages);
            }
            else{
                adapter.addMessage(messages, lastIndex+1);
            }
        }
    }

    public int reinsertNodeAttachmentNoRevoked(AndroidMegaChatMessage msg){
        log("reinsertNodeAttachmentNoRevoked");
        int lastIndex = messages.size()-1;
        log("1lastIndex: "+lastIndex);
        if(messages.size()==-1){
            log("lastIndex: "+lastIndex);
            msg.setInfoToShow(AndroidMegaChatMessage.CHAT_ADAPTER_SHOW_ALL);
            messages.add(msg);
        }
        else {
            log("Finding where to append the message");
            while(messages.get(lastIndex).getMessage().getMsgIndex()>msg.getMessage().getMsgIndex()){
                log("3lastIndex: "+lastIndex);
                lastIndex--;
                if (lastIndex == -1) {
                    break;
                }
            }
            log("4lastIndex: "+lastIndex);
            lastIndex++;
            log("Append in position: "+lastIndex);
            messages.add(lastIndex, msg);
            adjustInfoToShow(lastIndex);
            int nextIndex = lastIndex+1;
            if(nextIndex<=messages.size()-1){
                adjustInfoToShow(nextIndex);
            }
            int previousIndex = lastIndex-1;
            if(previousIndex>=0){
                adjustInfoToShow(previousIndex);
            }
        }

        //Create adapter
        if(adapter==null){
            log("Create adapter");
            adapter = new MegaChatLollipopAdapter(this, chatRoom, messages, listView);
            adapter.setHasStableIds(true);
            listView.setLayoutManager(mLayoutManager);
            listView.setAdapter(adapter);
            adapter.setMessages(messages);
        }
        else{
            log("Update adapter with last index: "+lastIndex);
            if(lastIndex<0){
                log("Arrives the first message of the chat");
                adapter.setMessages(messages);
            }
            else{
                adapter.addMessage(messages, lastIndex+1);
            }
        }
        return lastIndex;
    }

    public int appendMessagePosition(AndroidMegaChatMessage msg){
        log("appendMessagePosition: "+messages.size()+" messages");

        int lastIndex = messages.size()-1;
        if(messages.size()==0){
            msg.setInfoToShow(AndroidMegaChatMessage.CHAT_ADAPTER_SHOW_ALL);
            msg.setShowAvatar(true);
            messages.add(msg);
        }else{
            log("Finding where to append the message");

            if(msg.isUploading()){
                lastIndex++;
                log("The message is uploading add to index: "+lastIndex+ "with state: "+msg.getPendingMessage().getState());
            }else{
                log("status of message: "+msg.getMessage().getStatus());
                if(lastIndex>=0) {
                    while (messages.get(lastIndex).isUploading()) {
                        log("one less index is uploading");
                        lastIndex--;
                        if(lastIndex==-1){
                            break;
                        }
                    }
                }
                if(lastIndex>=0) {
                    while (messages.get(lastIndex).getMessage().getStatus() == MegaChatMessage.STATUS_SENDING_MANUAL) {
                        log("one less index is MANUAL SENDING");
                        lastIndex--;
                        if(lastIndex==-1){
                            break;
                        }
                    }
                }
                if(lastIndex>=0) {
                    if (msg.getMessage().getStatus() == MegaChatMessage.STATUS_SERVER_RECEIVED || msg.getMessage().getStatus() == MegaChatMessage.STATUS_NOT_SEEN) {
                        while (messages.get(lastIndex).getMessage().getStatus() == MegaChatMessage.STATUS_SENDING) {
                            log("one less index");
                            lastIndex--;
                            if(lastIndex==-1){
                                break;
                            }
                        }
                    }
                }

                lastIndex++;
                log("Append in position: "+lastIndex);
            }
            if(lastIndex>=0){
                messages.add(lastIndex, msg);
                adjustInfoToShow(lastIndex);
                msg.setShowAvatar(true);
                if(!messages.get(lastIndex).isUploading()){
                    int nextIndex = lastIndex+1;
                    if(nextIndex<messages.size()){
                        if(messages.get(nextIndex)!=null) {
                            if(messages.get(nextIndex).isUploading()){
                                adjustInfoToShow(nextIndex);
                            }
                        }
                    }
                }
                if(lastIndex>0){
                    setShowAvatar(lastIndex-1);
                }
            }
        }

        //Create adapter
        if(adapter==null){
            log("Create adapter");
            adapter = new MegaChatLollipopAdapter(this, chatRoom, messages, listView);
            adapter.setHasStableIds(true);
            listView.setLayoutManager(mLayoutManager);
            listView.setAdapter(adapter);
            adapter.setMessages(messages);
        }else{
            log("Update adapter with last index: "+lastIndex);
            if(lastIndex<0){
                log("Arrives the first message of the chat");
                adapter.setMessages(messages);
            }
            else{
                adapter.addMessage(messages, lastIndex+1);
                adapter.notifyItemChanged(lastIndex);
            }
        }
        return lastIndex;
    }

    public int adjustInfoToShow(int index) {
        log("adjustInfoToShow");

        AndroidMegaChatMessage msg = messages.get(index);

        long userHandleToCompare = -1;
        long previousUserHandleToCompare = -1;

        if(msg.isUploading()){
            userHandleToCompare = myUserHandle;
        }
        else{
            if ((msg.getMessage().getType() == MegaChatMessage.TYPE_CALL_ENDED) || (msg.getMessage().getType() == MegaChatMessage.TYPE_CALL_STARTED)){
                msg.setInfoToShow(AndroidMegaChatMessage.CHAT_ADAPTER_SHOW_TIME);
                return AndroidMegaChatMessage.CHAT_ADAPTER_SHOW_TIME;
            }

            if ((msg.getMessage().getType() == MegaChatMessage.TYPE_PRIV_CHANGE) || (msg.getMessage().getType() == MegaChatMessage.TYPE_ALTER_PARTICIPANTS)) {
                userHandleToCompare = msg.getMessage().getHandleOfAction();
            } else {
                userHandleToCompare = msg.getMessage().getUserHandle();
            }
        }

        if(index==0){
            msg.setInfoToShow(AndroidMegaChatMessage.CHAT_ADAPTER_SHOW_ALL);
        }
        else{
            AndroidMegaChatMessage previousMessage = messages.get(index-1);

            if(previousMessage.isUploading()){

                log("The previous message is uploading");
                if(msg.isUploading()){
                    log("The message is also uploading");
                    if (compareDate(msg.getPendingMessage().getUploadTimestamp(), previousMessage.getPendingMessage().getUploadTimestamp()) == 0) {
                        //Same date
                        if (compareTime(msg.getPendingMessage().getUploadTimestamp(), previousMessage.getPendingMessage().getUploadTimestamp()) == 0) {
                            msg.setInfoToShow(AndroidMegaChatMessage.CHAT_ADAPTER_SHOW_NOTHING);
                        } else {
                            //Different minute
                            msg.setInfoToShow(AndroidMegaChatMessage.CHAT_ADAPTER_SHOW_TIME);
                        }
                    } else {
                        //Different date
                        msg.setInfoToShow(AndroidMegaChatMessage.CHAT_ADAPTER_SHOW_ALL);
                    }
                }
                else{
                    if (compareDate(msg.getMessage().getTimestamp(), previousMessage.getPendingMessage().getUploadTimestamp()) == 0) {
                        //Same date
                        if (compareTime(msg.getMessage().getTimestamp(), previousMessage.getPendingMessage().getUploadTimestamp()) == 0) {
                            msg.setInfoToShow(AndroidMegaChatMessage.CHAT_ADAPTER_SHOW_NOTHING);
                        } else {
                            //Different minute
                            msg.setInfoToShow(AndroidMegaChatMessage.CHAT_ADAPTER_SHOW_TIME);
                        }
                    } else {
                        //Different date
                        msg.setInfoToShow(AndroidMegaChatMessage.CHAT_ADAPTER_SHOW_ALL);
                    }
                }
            }
            else{
                log("The previous message is NOT uploading");

                if (userHandleToCompare == myUserHandle) {
                    log("MY message!!");
//                log("MY message!!: "+messageToShow.getContent());
                    if ((previousMessage.getMessage().getType() == MegaChatMessage.TYPE_PRIV_CHANGE) || (previousMessage.getMessage().getType() == MegaChatMessage.TYPE_ALTER_PARTICIPANTS)) {
                        previousUserHandleToCompare = previousMessage.getMessage().getHandleOfAction();
                    } else {
                        previousUserHandleToCompare = previousMessage.getMessage().getUserHandle();
                    }

//                    log("previous message: "+previousMessage.getContent());
                    if (previousUserHandleToCompare == myUserHandle) {
                        log("Last message and previous is mine");
                        //The last two messages are mine
                        if(msg.isUploading()){
                            log("The msg to append is uploading");
                            if (compareDate(msg.getPendingMessage().getUploadTimestamp(), previousMessage) == 0) {
                                //Same date
                                if (compareTime(msg.getPendingMessage().getUploadTimestamp(), previousMessage) == 0) {
                                    msg.setInfoToShow(AndroidMegaChatMessage.CHAT_ADAPTER_SHOW_NOTHING);
                                } else {
                                    //Different minute
                                    msg.setInfoToShow(AndroidMegaChatMessage.CHAT_ADAPTER_SHOW_TIME);
                                }
                            } else {
                                //Different date
                                msg.setInfoToShow(AndroidMegaChatMessage.CHAT_ADAPTER_SHOW_ALL);
                            }
                        }
                        else{
                            if (compareDate(msg, previousMessage) == 0) {
                                //Same date
                                if (compareTime(msg, previousMessage) == 0) {
                                    if ((msg.getMessage().isManagementMessage())) {
                                        msg.setInfoToShow(AndroidMegaChatMessage.CHAT_ADAPTER_SHOW_TIME);
                                    }
                                    else{
                                        msg.setInfoToShow(AndroidMegaChatMessage.CHAT_ADAPTER_SHOW_NOTHING);
                                    }
                                } else {
                                    //Different minute
                                    msg.setInfoToShow(AndroidMegaChatMessage.CHAT_ADAPTER_SHOW_TIME);
                                }
                            } else {
                                //Different date
                                msg.setInfoToShow(AndroidMegaChatMessage.CHAT_ADAPTER_SHOW_ALL);
                            }
                        }

                    } else {
                        //The last message is mine, the previous not
                        log("Last message is mine, NOT previous");
                        if(msg.isUploading()) {
                            log("The msg to append is uploading");
                            if (compareDate(msg.getPendingMessage().getUploadTimestamp(), previousMessage) == 0) {
                                msg.setInfoToShow(AndroidMegaChatMessage.CHAT_ADAPTER_SHOW_TIME);
                            } else {
                                //Different date
                                msg.setInfoToShow(AndroidMegaChatMessage.CHAT_ADAPTER_SHOW_ALL);
                            }
                        }
                        else{
                            if (compareDate(msg, previousMessage) == 0) {
                                msg.setInfoToShow(AndroidMegaChatMessage.CHAT_ADAPTER_SHOW_TIME);
                            } else {
                                //Different date
                                msg.setInfoToShow(AndroidMegaChatMessage.CHAT_ADAPTER_SHOW_ALL);
                            }
                        }
                    }

                } else {
                    log("NOT MY message!! - CONTACT");
//                    log("previous message: "+previousMessage.getContent());

                    if ((previousMessage.getMessage().getType() == MegaChatMessage.TYPE_PRIV_CHANGE) || (previousMessage.getMessage().getType() == MegaChatMessage.TYPE_ALTER_PARTICIPANTS)) {
                        previousUserHandleToCompare = previousMessage.getMessage().getHandleOfAction();
                    } else {
                        previousUserHandleToCompare = previousMessage.getMessage().getUserHandle();
                    }

                    if (previousUserHandleToCompare == userHandleToCompare) {
                        //The last message is also a contact's message
                        if(msg.isUploading()) {
                            if (compareDate(msg.getPendingMessage().getUploadTimestamp(), previousMessage) == 0) {
                                //Same date
                                if (compareTime(msg.getPendingMessage().getUploadTimestamp(), previousMessage) == 0) {
                                    log("Add with show nothing - same userHandle");
                                    msg.setInfoToShow(AndroidMegaChatMessage.CHAT_ADAPTER_SHOW_NOTHING);

                                } else {
                                    //Different minute
                                    msg.setInfoToShow(AndroidMegaChatMessage.CHAT_ADAPTER_SHOW_TIME);
                                }
                            } else {
                                //Different date
                                msg.setInfoToShow(AndroidMegaChatMessage.CHAT_ADAPTER_SHOW_ALL);
                            }
                        }
                        else{

                            if (compareDate(msg, previousMessage) == 0) {
                                //Same date
                                if (compareTime(msg, previousMessage) == 0) {
                                    if ((msg.getMessage().isManagementMessage())) {
                                        msg.setInfoToShow(AndroidMegaChatMessage.CHAT_ADAPTER_SHOW_TIME);
                                    }
                                    else{
                                        msg.setInfoToShow(AndroidMegaChatMessage.CHAT_ADAPTER_SHOW_NOTHING);
                                    }
                                } else {
                                    //Different minute
                                    msg.setInfoToShow(AndroidMegaChatMessage.CHAT_ADAPTER_SHOW_TIME);
                                }
                            } else {
                                //Different date
                                msg.setInfoToShow(AndroidMegaChatMessage.CHAT_ADAPTER_SHOW_ALL);
                            }
                        }

                    } else {
                        //The last message is from contact, the previous not
                        log("Different user handle");
                        if(msg.isUploading()) {
                            if (compareDate(msg.getPendingMessage().getUploadTimestamp(), previousMessage) == 0) {
                                //Same date
                                if (compareTime(msg.getPendingMessage().getUploadTimestamp(), previousMessage) == 0) {
                                    if(previousUserHandleToCompare==myUserHandle){
                                        msg.setInfoToShow(AndroidMegaChatMessage.CHAT_ADAPTER_SHOW_TIME);
                                    }
                                    else{
                                        msg.setInfoToShow(AndroidMegaChatMessage.CHAT_ADAPTER_SHOW_NOTHING);
                                    }

                                } else {
                                    //Different minute
                                    msg.setInfoToShow(AndroidMegaChatMessage.CHAT_ADAPTER_SHOW_TIME);
                                }

                            } else {
                                //Different date
                                msg.setInfoToShow(AndroidMegaChatMessage.CHAT_ADAPTER_SHOW_ALL);
                            }
                        }
                        else{
                            if (compareDate(msg, previousMessage) == 0) {
                                if (compareTime(msg, previousMessage) == 0) {
                                    if(previousUserHandleToCompare==myUserHandle){
                                        msg.setInfoToShow(AndroidMegaChatMessage.CHAT_ADAPTER_SHOW_TIME);
                                    }
                                    else{
                                        if ((msg.getMessage().isManagementMessage())) {
                                            msg.setInfoToShow(AndroidMegaChatMessage.CHAT_ADAPTER_SHOW_TIME);
                                        }
                                        else{
                                            msg.setInfoToShow(AndroidMegaChatMessage.CHAT_ADAPTER_SHOW_TIME);
                                        }
                                    }

                                } else {
                                    //Different minute
                                    msg.setInfoToShow(AndroidMegaChatMessage.CHAT_ADAPTER_SHOW_TIME);
                                }

                            } else {
                                //Different date
                                msg.setInfoToShow(AndroidMegaChatMessage.CHAT_ADAPTER_SHOW_ALL);
                            }
                        }
                    }
                }

            }
        }
        return msg.getInfoToShow();
    }

    public void setShowAvatar(int index){
        log("setShowAvatar: "+index);

        AndroidMegaChatMessage msg = messages.get(index);

        long userHandleToCompare = -1;
        long previousUserHandleToCompare = -1;

        if(msg.isUploading()){
            msg.setShowAvatar(false);
            return;
        }

        if (userHandleToCompare == myUserHandle) {
            log("MY message!!");
        }
        else{
            if ((msg.getMessage().getType() == MegaChatMessage.TYPE_PRIV_CHANGE) || (msg.getMessage().getType() == MegaChatMessage.TYPE_ALTER_PARTICIPANTS)) {
                userHandleToCompare = msg.getMessage().getHandleOfAction();
            } else {
                userHandleToCompare = msg.getMessage().getUserHandle();
            }

            log("userHandleTocompare: "+userHandleToCompare);
            AndroidMegaChatMessage previousMessage = null;
            if(messages.size()-1>index){
                previousMessage = messages.get(index + 1);

                if(previousMessage==null){
                    msg.setShowAvatar(true);
                    log("2 - Previous message is null");
                    return;
                }

                if(previousMessage.isUploading()){
                    msg.setShowAvatar(true);
                    log("Previous is uploading");
                    return;
                }

                if ((previousMessage.getMessage().getType() == MegaChatMessage.TYPE_PRIV_CHANGE) || (previousMessage.getMessage().getType() == MegaChatMessage.TYPE_ALTER_PARTICIPANTS)) {
                    previousUserHandleToCompare = previousMessage.getMessage().getHandleOfAction();
                } else {
                    previousUserHandleToCompare = previousMessage.getMessage().getUserHandle();
                }

                log("previousUserHandleToCompare: "+previousUserHandleToCompare);

//                if(previousMessage.getInfoToShow()!=AndroidMegaChatMessage.CHAT_ADAPTER_SHOW_NOTHING){
//                    msg.setShowAvatar(true);
//                }
//                else{
                    if ((previousMessage.getMessage().getType() == MegaChatMessage.TYPE_CALL_ENDED) || (previousMessage.getMessage().getType() == MegaChatMessage.TYPE_CALL_STARTED) || (previousMessage.getMessage().getType() == MegaChatMessage.TYPE_PRIV_CHANGE) || (previousMessage.getMessage().getType() == MegaChatMessage.TYPE_ALTER_PARTICIPANTS) || (previousMessage.getMessage().getType() == MegaChatMessage.TYPE_CHAT_TITLE)) {
                        msg.setShowAvatar(true);
                        log("Set: "+true);
                    } else {
                        if (previousUserHandleToCompare == userHandleToCompare) {

                            msg.setShowAvatar(false);
                            log("Set: "+false);
                        }
                        else{
                            msg.setShowAvatar(true);
                            log("Set: "+true);
                        }
                    }
//                }
            }
            else{
                log("No previous message");
                msg.setShowAvatar(true);
            }
        }
    }

    public boolean isGroup(){
        return chatRoom.isGroup();
    }

    public void showMsgNotSentPanel(AndroidMegaChatMessage message, int position){
        log("showMsgNotSentPanel: "+position);

        this.selectedPosition = position;
        this.selectedMessageId = message.getMessage().getRowId();
        log("Temporal id of MS message: "+message.getMessage().getTempId());

        if(message!=null){
            MessageNotSentBottomSheetDialogFragment bottomSheetDialogFragment = new MessageNotSentBottomSheetDialogFragment();
            bottomSheetDialogFragment.show(getSupportFragmentManager(), bottomSheetDialogFragment.getTag());
        }
    }

    public void showNodeAttachmentBottomSheet(AndroidMegaChatMessage message, int position){
        log("showNodeAttachmentBottomSheet: "+position);
        this.selectedPosition = position;

        if(message!=null){
            this.selectedMessageId = message.getMessage().getMsgId();
//            this.selectedChatItem = chat;
            NodeAttachmentBottomSheetDialogFragment bottomSheetDialogFragment = new NodeAttachmentBottomSheetDialogFragment();
            bottomSheetDialogFragment.show(getSupportFragmentManager(), bottomSheetDialogFragment.getTag());
        }
    }

    public void showUploadingAttachmentBottomSheet(AndroidMegaChatMessage message, int position){
        log("showUploadingAttachmentBottomSheet: "+position);
        this.selectedPosition = position;
        if(message!=null){
            this.selectedMessageId = message.getPendingMessage().getId();

            PendingMessageBottomSheetDialogFragment pendingMsgSheetDialogFragment = new PendingMessageBottomSheetDialogFragment();
            pendingMsgSheetDialogFragment.show(getSupportFragmentManager(), pendingMsgSheetDialogFragment.getTag());
        }
    }

    public void showContactAttachmentBottomSheet(AndroidMegaChatMessage message, int position){
        log("showContactAttachmentBottomSheet: "+position);
        this.selectedPosition = position;

        if(message!=null){
            this.selectedMessageId = message.getMessage().getMsgId();
//            this.selectedChatItem = chat;
            ContactAttachmentBottomSheetDialogFragment bottomSheetDialogFragment = new ContactAttachmentBottomSheetDialogFragment();
            bottomSheetDialogFragment.show(getSupportFragmentManager(), bottomSheetDialogFragment.getTag());
        }
    }

    public void removeMsgNotSent(){
        log("removeMsgNotSent: "+selectedPosition);
        messages.remove(selectedPosition);
        adapter.removeMessage(selectedPosition, messages);
    }

    public void removePendingMsg(long id){
        log("removePendingMsg: "+selectedMessageId);

        PendingMessageSingle pMsg = dbH.findPendingMessageById(id);
        if(pMsg!=null && pMsg.getState()==PendingMessageSingle.STATE_UPLOADING) {
            if (pMsg.getTransferTag() != -1) {
                log("Transfer tag: " + pMsg.getTransferTag());
                if (megaApi != null) {
                    megaApi.cancelTransferByTag(pMsg.getTransferTag(), this);
                }
            }
        }

        if(pMsg!=null && pMsg.getState()!=PendingMessageSingle.STATE_SENT){
            try{
                dbH.removePendingMessageById(id);
                messages.remove(selectedPosition);
                adapter.removeMessage(selectedPosition, messages);
            }
            catch (IndexOutOfBoundsException e){
                log("removePendingMsg: EXCEPTION: "+e.getMessage());
            }
        }
        else{
            showSnackbar(Constants.SNACKBAR_TYPE, getString(R.string.error_message_already_sent), -1);
        }
    }

    public void showSnackbar(int type, String s, long idChat){
        showSnackbar(type, fragmentContainer, s, idChat);
    }

    public void removeProgressDialog(){
        if (statusDialog != null) {
            try {
                statusDialog.dismiss();
            } catch (Exception ex) {}
        }
    }

    public void startConversation(long handle){
        log("startConversation");
        MegaChatRoom chat = megaChatApi.getChatRoomByUser(handle);
        MegaChatPeerList peers = MegaChatPeerList.createInstance();
        if(chat==null){
            log("No chat, create it!");
            peers.addPeer(handle, MegaChatPeerList.PRIV_STANDARD);
            megaChatApi.createChat(false, peers, this);
        }
        else{
            log("There is already a chat, open it!");
            Intent intentOpenChat = new Intent(this, ChatActivityLollipop.class);
            intentOpenChat.setAction(Constants.ACTION_CHAT_SHOW_MESSAGES);
            intentOpenChat.putExtra("CHAT_ID", chat.getChatId());
            this.startActivity(intentOpenChat);
            finish();
        }
    }

    public void startGroupConversation(ArrayList<Long> userHandles){
        log("startGroupConversation");

        MegaChatPeerList peers = MegaChatPeerList.createInstance();

        for(int i=0;i<userHandles.size();i++){
            long handle = userHandles.get(i);
            peers.addPeer(handle, MegaChatPeerList.PRIV_STANDARD);
        }
        megaChatApi.createChat(true, peers, this);
    }

    public void setMessages(ArrayList<AndroidMegaChatMessage> messages){
        if(dialog!=null){
            dialog.dismiss();
        }

        this.messages = messages;
        //Create adapter
        if (adapter == null) {
            adapter = new MegaChatLollipopAdapter(this, chatRoom, messages, listView);
            adapter.setHasStableIds(true);
            listView.setAdapter(adapter);
            adapter.setMessages(messages);
        } else {
            adapter.setMessages(messages);
        }
    }

    @Override
    public void onRequestStart(MegaChatApiJava api, MegaChatRequest request) {

    }

    @Override
    public void onRequestUpdate(MegaChatApiJava api, MegaChatRequest request) {

    }

    @Override
    public void onRequestFinish(MegaChatApiJava api, MegaChatRequest request, MegaChatError e) {
        log("onRequestFinish: "+request.getRequestString()+" "+request.getType());

        if(request.getType() == MegaChatRequest.TYPE_TRUNCATE_HISTORY){
            log("Truncate history request finish!!!");
            if(e.getErrorCode()==MegaChatError.ERROR_OK){
                log("Ok. Clear history done");
                showSnackbar(Constants.SNACKBAR_TYPE, getString(R.string.clear_history_success), -1);
                hideMessageJump();
            }else{
                log("Error clearing history: "+e.getErrorString());
                showSnackbar(Constants.SNACKBAR_TYPE, getString(R.string.clear_history_error), -1);
            }
        }else if(request.getType() == MegaChatRequest.TYPE_HANG_CHAT_CALL){
            if(e.getErrorCode()==MegaChatError.ERROR_OK){
                log("TYPE_HANG_CHAT_CALL finished with success  ---> answerChatCall chatid = "+idChat);
                if(megaChatApi!=null){
                    MegaChatCall call = megaChatApi.getChatCall(idChat);
                    if(call!=null) {
                        if(call.getStatus() == MegaChatCall.CALL_STATUS_RING_IN){
                            megaChatApi.answerChatCall(idChat, false, this);
                        }else if(call.getStatus() == MegaChatCall.CALL_STATUS_USER_NO_PRESENT ){
                            megaChatApi.startChatCall(idChat, false, this);
                        }
                    }
                }
            }else{
                log("ERROR WHEN TYPE_HANG_CHAT_CALL e.getErrorCode(): " + e.getErrorString());
            }

        }else if(request.getType() == MegaChatRequest.TYPE_START_CHAT_CALL){
            if(e.getErrorCode()==MegaChatError.ERROR_OK){
                log("TYPE_START_CHAT_CALL finished with success");
                //getFlag - Returns true if it is a video-audio call or false for audio call
            }else{
                log("ERROR WHEN TYPE_START_CHAT_CALL e.getErrorCode(): " + e.getErrorString());
                if(e.getErrorCode() == MegaChatError.ERROR_TOOMANY){
                    showSnackbar(Constants.SNACKBAR_TYPE, getString(R.string.call_error_too_many_participants), -1);
                }else{
                    showSnackbar(Constants.SNACKBAR_TYPE, getString(R.string.call_error), -1);
                }
            }

        }else if(request.getType() == MegaChatRequest.TYPE_ANSWER_CHAT_CALL){
            if(e.getErrorCode()==MegaChatError.ERROR_OK){
                log("TYPE_ANSWER_CHAT_CALL finished with success");
                //getFlag - Returns true if it is a video-audio call or false for audio call
            }else{
                log("ERROR WHEN TYPE_ANSWER_CHAT_CALL e.getErrorCode(): " + e.getErrorString());
                if(e.getErrorCode() == MegaChatError.ERROR_TOOMANY){

                    showSnackbar(Constants.SNACKBAR_TYPE, getString(R.string.call_error_too_many_participants), -1);
                }else{
                    showSnackbar(Constants.SNACKBAR_TYPE, getString(R.string.call_error), -1);
                }
            }

        }else if(request.getType() == MegaChatRequest.TYPE_REMOVE_FROM_CHATROOM){
            log("Remove participant: "+request.getUserHandle()+" my user: "+megaChatApi.getMyUserHandle());

            if(e.getErrorCode()==MegaChatError.ERROR_OK){
                log("Participant removed OK");
                invalidateOptionsMenu();

            }
            else{
                log("EEEERRRRROR WHEN TYPE_REMOVE_FROM_CHATROOM " + e.getErrorString());
                showSnackbar(Constants.SNACKBAR_TYPE, getString(R.string.remove_participant_error), -1);
            }

        }else if(request.getType() == MegaChatRequest.TYPE_INVITE_TO_CHATROOM){
            log("Request type: "+MegaChatRequest.TYPE_INVITE_TO_CHATROOM);
            if(e.getErrorCode()==MegaChatError.ERROR_OK){
                showSnackbar(Constants.SNACKBAR_TYPE, getString(R.string.add_participant_success), -1);
            }
            else{
                if(e.getErrorCode() == MegaChatError.ERROR_EXIST){
                    showSnackbar(Constants.SNACKBAR_TYPE, getString(R.string.add_participant_error_already_exists), -1);
                }
                else{
                    showSnackbar(Constants.SNACKBAR_TYPE, getString(R.string.add_participant_error), -1);
                }
            }

        }else if(request.getType() == MegaChatRequest.TYPE_ATTACH_NODE_MESSAGE){
            removeProgressDialog();

            if(adapter!=null){
                if(adapter.isMultipleSelect()){
                    clearSelections();
                    hideMultipleSelect();
                }
            }

            if(e.getErrorCode()==MegaChatError.ERROR_OK){
                log("File sent correctly");
                MegaNodeList nodeList = request.getMegaNodeList();

                for(int i = 0; i<nodeList.size();i++){
                    log("Node handle: "+nodeList.get(i).getHandle());
                }
                AndroidMegaChatMessage androidMsgSent = new AndroidMegaChatMessage(request.getMegaChatMessage());
                sendMessageToUI(androidMsgSent);

            }else{
                log("File NOT sent: "+e.getErrorCode()+"___"+e.getErrorString());
                showSnackbar(Constants.SNACKBAR_TYPE, getString(R.string.error_attaching_node_from_cloud), -1);
            }

        }else if(request.getType() == MegaChatRequest.TYPE_REVOKE_NODE_MESSAGE){
            if(e.getErrorCode()==MegaChatError.ERROR_OK){
                log("Node revoked correctly, msg id: "+request.getMegaChatMessage().getMsgId());
            }
            else{
                log("NOT revoked correctly");
                showSnackbar(Constants.SNACKBAR_TYPE, getString(R.string.error_revoking_node), -1);
            }

        }else if(request.getType() == MegaChatRequest.TYPE_CREATE_CHATROOM){
            log("Create chat request finish!!!");
            if(e.getErrorCode()==MegaChatError.ERROR_OK){

                log("open new chat");
                Intent intent = new Intent(this, ChatActivityLollipop.class);
                intent.setAction(Constants.ACTION_CHAT_SHOW_MESSAGES);
                intent.putExtra("CHAT_ID", request.getChatHandle());
                this.startActivity(intent);
                finish();
            }
            else{
                log("EEEERRRRROR WHEN CREATING CHAT " + e.getErrorString());
                showSnackbar(Constants.SNACKBAR_TYPE, getString(R.string.create_chat_error), -1);
            }
        }
        else if(request.getType() == MegaChatRequest.TYPE_LOAD_PREVIEW){
            if(e.getErrorCode()==MegaChatError.ERROR_OK || e.getErrorCode()==MegaChatError.ERROR_EXIST){
                if (idChat != -1 && megaChatApi.getChatRoom(idChat) != null) {
                    log("Close previous chat");
                    megaChatApi.closeChatRoom(idChat, this);
                }
                idChat = request.getChatHandle();
                MegaApplication.setOpenChatId(idChat);
                showChat(null);
                if (e.getErrorCode() == MegaChatError.ERROR_EXIST) {
                    if (megaChatApi.getChatRoom(idChat).isActive()) {
                        log("ERROR: You are already a participant of the chat link or are trying to open it again");
                    } else {
                        showConfirmationRejoinChat(request.getUserHandle());
                    }
                }
            }
            else {
                if(e.getErrorCode()==MegaChatError.ERROR_NOENT){
                    emptyTextView.setText(getString(R.string.invalid_chat_link));
                }
                else{
                    showSnackbar(Constants.MESSAGE_SNACKBAR_TYPE, getString(R.string.error_general_nodes), -1);
                    emptyTextView.setText(getString(R.string.error_chat_link));
                }

                emptyTextView.setVisibility(View.VISIBLE);
                emptyLayout.setVisibility(View.VISIBLE);
                chatRelativeLayout.setVisibility(View.GONE);

                LinearLayout.LayoutParams emptyTextViewParams1 = (LinearLayout.LayoutParams)emptyImageView.getLayoutParams();
                if(getResources().getConfiguration().orientation == Configuration.ORIENTATION_LANDSCAPE){
                    emptyImageView.setImageResource(R.drawable.chat_empty_landscape);
                    emptyTextViewParams1.setMargins(0, Util.scaleHeightPx(40, outMetrics), 0, Util.scaleHeightPx(24, outMetrics));
                }else{
                    emptyImageView.setImageResource(R.drawable.ic_empty_chat_list);
                    emptyTextViewParams1.setMargins(0, Util.scaleHeightPx(100, outMetrics), 0, Util.scaleHeightPx(24, outMetrics));
                }

                emptyImageView.setLayoutParams(emptyTextViewParams1);
            }
        }
        else if(request.getType() == MegaChatRequest.TYPE_AUTOJOIN_PUBLIC_CHAT) {
            if (e.getErrorCode() == MegaChatError.ERROR_OK) {

                if (request.getUserHandle() != -1) {
                    //Rejoin option
                    showChat(null);
                } else {
                    //Join
                    setChatSubtitle();
                    setPreviewersView();
                    supportInvalidateOptionsMenu();
                }
            } else {
                log("EEEERRRRROR WHEN JOINING CHAT " + e.getErrorCode() + " " + e.getErrorString());
                showSnackbar(Constants.MESSAGE_SNACKBAR_TYPE, getString(R.string.error_general_nodes), -1);
            }
        }
        else if(request.getType() == MegaChatRequest.TYPE_LAST_GREEN){
            log("TYPE_LAST_GREEN requested");

        }else if(request.getType() == MegaChatRequest.TYPE_ARCHIVE_CHATROOM){
            long chatHandle = request.getChatHandle();
            chatRoom = megaChatApi.getChatRoom(chatHandle);
            String chatTitle = chatRoom.getTitle();

            if(chatTitle==null){
                chatTitle = "";
            }
            else if(!chatTitle.isEmpty() && chatTitle.length()>60){
                chatTitle = chatTitle.substring(0,59)+"...";
            }

            if(!chatTitle.isEmpty() && chatRoom.isGroup() && !chatRoom.hasCustomTitle()){
                chatTitle = "\""+chatTitle+"\"";
            }

            if(e.getErrorCode()==MegaChatError.ERROR_OK){
                if(request.getFlag()){
                    log("Chat archived");
                    showSnackbar(Constants.SNACKBAR_TYPE, getString(R.string.success_archive_chat, chatTitle), -1);
                }
                else{
                    log("Chat unarchived");
                    showSnackbar(Constants.SNACKBAR_TYPE, getString(R.string.success_unarchive_chat, chatTitle), -1);
                }

            }else{
                if(request.getFlag()){
                    log("EEEERRRRROR WHEN ARCHIVING CHAT " + e.getErrorString());
                    showSnackbar(Constants.SNACKBAR_TYPE, getString(R.string.error_archive_chat, chatTitle), -1);
                }else{
                    log("EEEERRRRROR WHEN UNARCHIVING CHAT " + e.getErrorString());
                    showSnackbar(Constants.SNACKBAR_TYPE, getString(R.string.error_unarchive_chat, chatTitle), -1);
                }
            }

            supportInvalidateOptionsMenu();
            setChatSubtitle();

            if(!chatRoom.isArchived()){
                requestLastGreen(INITIAL_PRESENCE_STATUS);
            }
        }
        else if (request.getType() == MegaChatRequest.TYPE_CHAT_LINK_HANDLE) {
            if(request.getFlag() && request.getNumRetry()==0){
                log("Removing chat link");
                if(e.getErrorCode()==MegaChatError.ERROR_OK){
                    showSnackbar(Constants.SNACKBAR_TYPE, getString(R.string.chat_link_deleted), -1);
                }
                else{
                    if (e.getErrorCode() == MegaChatError.ERROR_ARGS) {
                        log("The chatroom isn't grupal or public");
                    }
                    else if (e.getErrorCode()==MegaChatError.ERROR_NOENT){
                        log("The chatroom doesn't exist or the chatid is invalid");
                    }
                    else if(e.getErrorCode()==MegaChatError.ERROR_ACCESS){
                        log("The chatroom doesn't have a topic or the caller isn't an operator");
                    }
                    else{
                        log("Error TYPE_CHAT_LINK_HANDLE "+e.getErrorCode());
                    }
                    showSnackbar(Constants.SNACKBAR_TYPE, getString(R.string.general_error) + ": " + e.getErrorString(), -1);
                }
            }
        }
    }

    @Override
    public void onRequestTemporaryError(MegaChatApiJava api, MegaChatRequest request, MegaChatError e) {
        log("onRequestTemporaryError");
    }

    @Override
    protected void onStop() {
        log("onStop()");
        try{
            if(textChat!=null){
                String written = textChat.getText().toString();
                if(written!=null){
                    dbH.setWrittenTextItem(Long.toString(idChat), textChat.getText().toString());
                }
            }
            else{
                log("textChat is NULL");
            }
        }catch (Exception e){
            log("Written message not stored on DB");
        }
        super.onStop();
    }

    private void cleanBuffers(){
        if(!bufferMessages.isEmpty()){
            bufferMessages.clear();
        }
        if(!messages.isEmpty()){
            messages.clear();
        }
    }

    @Override
    protected void onDestroy(){
        log("onDestroy()");
        cleanBuffers();

        if(emojiKeyboard!=null){
            emojiKeyboard.hideBothKeyboard(this);
        }
        if (handlerEmojiKeyboard != null){
            handlerEmojiKeyboard.removeCallbacksAndMessages(null);
        }
        if (handlerKeyboard != null){
            handlerKeyboard.removeCallbacksAndMessages(null);
        }

        if (megaChatApi!=null && idChat!=-1) {
            megaChatApi.closeChatRoom(idChat, this);
            MegaApplication.setClosedChat(true);
            megaChatApi.removeChatListener(this);
            megaChatApi.removeChatCallListener(this);

            if(chatRoom!=null && chatRoom.isPreview()){
                megaChatApi.closeChatPreview(idChat);
            }
        }

        if (handler != null) {
            handler.removeCallbacksAndMessages(null);
        }
        if(callInProgressChrono!=null){
            callInProgressChrono.stop();
            callInProgressChrono.setVisibility(View.GONE);
        }
        if(callInProgressLayout!=null){
            callInProgressLayout.setVisibility(View.GONE);
        }
        LocalBroadcastManager.getInstance(this).unregisterReceiver(dialogConnectReceiver);

        super.onDestroy();
    }

    public void closeChat(boolean shouldLogout){
        log("closeChat");
        if(megaChatApi==null || idChat == -1) return;
        if(chatRoom!=null && chatRoom.isPreview()){
            megaChatApi.closeChatPreview(idChat);
            if(chatC.isInAnonymousMode() && shouldLogout){
                megaChatApi.logout();
            }
        }

        megaChatApi.closeChatRoom(idChat, this);
        MegaApplication.setClosedChat(true);
        megaChatApi.removeChatListener(this);
        megaChatApi.removeChatCallListener(this);

    }

    @Override
    protected void onNewIntent(Intent intent){
        log("onNewIntent");

        if (intent != null){
            if (intent.getAction() != null){
                if (intent.getAction().equals(Constants.ACTION_CLEAR_CHAT)){
                    log("Intent to Clear history");
                    showConfirmationClearChat(chatRoom);
                }
                else if(intent.getAction().equals(Constants.ACTION_UPDATE_ATTACHMENT)){
                    log("Intent to update an attachment with error");

                    long idPendMsg = intent.getLongExtra("ID_MSG", -1);
                    if(idPendMsg!=-1){
                        int indexToChange = -1;
                        ListIterator<AndroidMegaChatMessage> itr = messages.listIterator(messages.size());

                        // Iterate in reverse.
                        while(itr.hasPrevious()) {
                            AndroidMegaChatMessage messageToCheck = itr.previous();

                            if(messageToCheck.isUploading()){
                                if(messageToCheck.getPendingMessage().getId()==idPendMsg){
                                    indexToChange = itr.nextIndex();
                                    log("Found index to change: "+indexToChange);
                                    break;
                                }
                            }
                        }

                        if(indexToChange!=-1){
                            log("Index modified: "+indexToChange);

                            PendingMessageSingle pendingMsg = null;
                            if(idPendMsg!=-1){
                                pendingMsg = dbH.findPendingMessageById(idPendMsg);

                                if(pendingMsg!=null){
                                    messages.get(indexToChange).setPendingMessage(pendingMsg);
                                    adapter.modifyMessage(messages, indexToChange+1);
                                }
                            }
                        }
                        else{
                            log("Error, id pending message message not found!!");
                        }
                    }
                    else{
                        log("Error. The idPendMsg is -1");
                    }

                    int isOverquota = intent.getIntExtra("IS_OVERQUOTA", 0);
                    if(isOverquota==1){
                        showOverquotaAlert(false);
                    }
                    else if (isOverquota==2){
                        showOverquotaAlert(true);
                    }

                    return;
                }else{
                    long newidChat = intent.getLongExtra("CHAT_ID", -1);
                    if(intent.getAction().equals(Constants.ACTION_CHAT_SHOW_MESSAGES) || intent.getAction().equals(Constants.ACTION_OPEN_CHAT_LINK) || idChat == newidChat) {
                        cleanBuffers();
                        adapter.notifyDataSetChanged();
                        closeChat(false);
                        MegaApplication.setOpenChatId(-1);
                        initAfterIntent(intent, null);
                    }
                }
            }
        }
        super.onNewIntent(intent);
        setIntent(intent);
        return;
    }

    public String getPeerFullName(long userHandle){
        return chatRoom.getPeerFullnameByHandle(userHandle);
    }

    public MegaChatRoom getChatRoom() {
        return chatRoom;
    }

    public void setChatRoom(MegaChatRoom chatRoom) {
        this.chatRoom = chatRoom;
    }

    public void revoke(){
        log("revoke");
        megaChatApi.revokeAttachmentMessage(idChat, selectedMessageId);
    }

    @Override
    public void onRequestStart(MegaApiJava api, MegaRequest request) {

    }

    @Override
    public void onRequestUpdate(MegaApiJava api, MegaRequest request) {

    }

    @Override
    public void onRequestFinish(MegaApiJava api, MegaRequest request, MegaError e) {
        removeProgressDialog();

        if (request.getType() == MegaRequest.TYPE_INVITE_CONTACT){
            log("MegaRequest.TYPE_INVITE_CONTACT finished: "+request.getNumber());

            if(request.getNumber()== MegaContactRequest.INVITE_ACTION_REMIND){
                showSnackbar(Constants.SNACKBAR_TYPE, getString(R.string.context_contact_invitation_resent), -1);
            }
            else{
                if (e.getErrorCode() == MegaError.API_OK){
                    log("OK INVITE CONTACT: "+request.getEmail());
                    if(request.getNumber()==MegaContactRequest.INVITE_ACTION_ADD)
                    {
                        showSnackbar(Constants.SNACKBAR_TYPE, getString(R.string.context_contact_request_sent, request.getEmail()), -1);
                    }
                }
                else{
                    log("Code: "+e.getErrorString());
                    if(e.getErrorCode()==MegaError.API_EEXIST)
                    {
                        showSnackbar(Constants.SNACKBAR_TYPE, getString(R.string.context_contact_already_invited, request.getEmail()), -1);
                    }
                    else if(request.getNumber()==MegaContactRequest.INVITE_ACTION_ADD && e.getErrorCode()==MegaError.API_EARGS)
                    {
                        showSnackbar(Constants.SNACKBAR_TYPE, getString(R.string.error_own_email_as_contact), -1);
                    }
                    else{
                        showSnackbar(Constants.SNACKBAR_TYPE, getString(R.string.general_error), -1);
                    }
                    log("ERROR: " + e.getErrorCode() + "___" + e.getErrorString());
                }
            }
        }
        else if(request.getType() == MegaRequest.TYPE_COPY){
            if (e.getErrorCode() != MegaError.API_OK) {

                log("e.getErrorCode() != MegaError.API_OK");

                if(e.getErrorCode()==MegaError.API_EOVERQUOTA){
                    log("OVERQUOTA ERROR: "+e.getErrorCode());
                    Intent intent = new Intent(this, ManagerActivityLollipop.class);
                    intent.setAction(Constants.ACTION_OVERQUOTA_STORAGE);
                    startActivity(intent);
                    finish();
                }
                else if(e.getErrorCode()==MegaError.API_EGOINGOVERQUOTA){
                    log("OVERQUOTA ERROR: "+e.getErrorCode());
                    Intent intent = new Intent(this, ManagerActivityLollipop.class);
                    intent.setAction(Constants.ACTION_PRE_OVERQUOTA_STORAGE);
                    startActivity(intent);
                    finish();
                }
                else
                {
                    showSnackbar(Constants.SNACKBAR_TYPE, getString(R.string.import_success_error), -1);
                }

            }else{
                showSnackbar(Constants.SNACKBAR_TYPE, getString(R.string.import_success_message), -1);
            }
        }
        else if (request.getType() == MegaRequest.TYPE_CANCEL_TRANSFER){
            if (e.getErrorCode() != MegaError.API_OK) {
                log("Error TYPE_CANCEL_TRANSFER: "+e.getErrorCode());
            }
            else{
                log("Chat upload cancelled");
            }
        }
    }

    @Override
    public void onRequestTemporaryError(MegaApiJava api, MegaRequest request, MegaError e) {

    }

    @Override
    public void onSaveInstanceState(Bundle outState){
        log("onSaveInstanceState");
        super.onSaveInstanceState(outState);
        outState.putLong("idChat", idChat);
        outState.putLong("selectedMessageId", selectedMessageId);
        outState.putInt("selectedPosition", selectedPosition);
        outState.putInt("typeMessageJump",typeMessageJump);

        if(messageJumpLayout.getVisibility() == View.VISIBLE){
            visibilityMessageJump = true;
        }else{
            visibilityMessageJump = false;
        }
        outState.putBoolean("visibilityMessageJump",visibilityMessageJump);
        outState.putLong("lastMessageSeen", lastIdMsgSeen);
        outState.putLong("generalUnreadCount", generalUnreadCount);
        outState.putBoolean("isHideJump",isHideJump);
        outState.putString("mOutputFilePath",mOutputFilePath);
        outState.putBoolean("isShareLinkDialogDismissed", isShareLinkDialogDismissed);
//        outState.putInt("position_imageDrag", position_imageDrag);
//        outState.putSerializable("holder_imageDrag", holder_imageDrag);
    }

    public void askSizeConfirmationBeforeChatDownload(String parentPath, ArrayList<MegaNode> nodeList, long size){
        log("askSizeConfirmationBeforeChatDownload");

        final String parentPathC = parentPath;
        final ArrayList<MegaNode> nodeListC = nodeList;
        final long sizeC = size;
        final ChatController chatC = new ChatController(this);

        android.support.v7.app.AlertDialog.Builder builder;
        if (Build.VERSION.SDK_INT >= Build.VERSION_CODES.HONEYCOMB) {
            builder = new AlertDialog.Builder(this, R.style.AppCompatAlertDialogStyle);
        }
        else{
            builder = new AlertDialog.Builder(this);
        }
        LinearLayout confirmationLayout = new LinearLayout(this);
        confirmationLayout.setOrientation(LinearLayout.VERTICAL);
        LinearLayout.LayoutParams params = new LinearLayout.LayoutParams(LinearLayout.LayoutParams.MATCH_PARENT, LinearLayout.LayoutParams.WRAP_CONTENT);
        params.setMargins(Util.scaleWidthPx(20, outMetrics), Util.scaleHeightPx(10, outMetrics), Util.scaleWidthPx(17, outMetrics), 0);

        final CheckBox dontShowAgain =new CheckBox(this);
        dontShowAgain.setText(getString(R.string.checkbox_not_show_again));
        dontShowAgain.setTextColor(ContextCompat.getColor(this, R.color.text_secondary));

        confirmationLayout.addView(dontShowAgain, params);

        builder.setView(confirmationLayout);

//				builder.setTitle(getString(R.string.confirmation_required));

        builder.setMessage(getString(R.string.alert_larger_file, Util.getSizeString(sizeC)));
        builder.setPositiveButton(getString(R.string.general_save_to_device),
                new DialogInterface.OnClickListener() {
                    public void onClick(DialogInterface dialog, int whichButton) {
                        if(dontShowAgain.isChecked()){
                            dbH.setAttrAskSizeDownload("false");
                        }
                        chatC.download(parentPathC, nodeListC);
                    }
                });
        builder.setNegativeButton(getString(android.R.string.cancel), new DialogInterface.OnClickListener() {
            public void onClick(DialogInterface dialog, int whichButton) {
                if(dontShowAgain.isChecked()){
                    dbH.setAttrAskSizeDownload("false");
                }
            }
        });

        downloadConfirmationDialog = builder.create();
        downloadConfirmationDialog.show();
    }

    /*
	 * Handle processed upload intent
	 */
    public void onIntentProcessed(List<ShareInfo> infos) {
        log("onIntentProcessedLollipop");

        if (infos == null) {
            showSnackbar(Constants.SNACKBAR_TYPE, getString(R.string.upload_can_not_open), -1);
        }
        else {
            log("Launch chat upload with files "+infos.size());
            for (ShareInfo info : infos) {
                Intent intent = new Intent(this, ChatUploadService.class);

                PendingMessageSingle pMsgSingle = new PendingMessageSingle();
                pMsgSingle.setChatId(idChat);
                long timestamp = System.currentTimeMillis()/1000;
                pMsgSingle.setUploadTimestamp(timestamp);

                String fingerprint = megaApi.getFingerprint(info.getFileAbsolutePath());

                pMsgSingle.setFilePath(info.getFileAbsolutePath());
                pMsgSingle.setName(info.getTitle());
                pMsgSingle.setFingerprint(fingerprint);

                long idMessage = dbH.addPendingMessage(pMsgSingle);
                pMsgSingle.setId(idMessage);

                if(idMessage!=-1){
                    intent.putExtra(ChatUploadService.EXTRA_ID_PEND_MSG, idMessage);

                    log("size of the file: "+info.getSize());

                    AndroidMegaChatMessage newNodeAttachmentMsg = new AndroidMegaChatMessage(pMsgSingle, true);
                    sendMessageToUI(newNodeAttachmentMsg);

//                ArrayList<String> filePaths = newPendingMsg.getFilePaths();
//                filePaths.add("/home/jfjf.jpg");

                    intent.putExtra(ChatUploadService.EXTRA_CHAT_ID, idChat);

                    startService(intent);
                }
                else{
                    log("Error when adding pending msg to the database");
                }

                removeProgressDialog();
            }
        }
    }

    public void openChatAfterForward(long chatHandle, String text){
        log("openChatAfterForward");

        removeProgressDialog();

        if(chatHandle==idChat){
            log("Chat already opened");

            if(adapter!=null){
                if(adapter.isMultipleSelect()){
                    clearSelections();
                    hideMultipleSelect();
                }
            }

            if(text!=null){
                showSnackbar(Constants.SNACKBAR_TYPE, text, -1);
            }
        }
        else{
            if(chatHandle!=-1){
                log("Open chat to forward messages");

                Intent intentOpenChat = new Intent(this, ManagerActivityLollipop.class);
                intentOpenChat.addFlags(Intent.FLAG_ACTIVITY_CLEAR_TOP);
                intentOpenChat.setAction(Constants.ACTION_CHAT_NOTIFICATION_MESSAGE);
                intentOpenChat.putExtra("CHAT_ID", chatHandle);
                if(text!=null){
                    intentOpenChat.putExtra("showSnackbar", text);
                }
                startActivity(intentOpenChat);
                closeChat(true);
                finish();
            }
            else{
                if(adapter.isMultipleSelect()){
                    clearSelections();
                    hideMultipleSelect();
                }
                if(text!=null){
                    showSnackbar(Constants.SNACKBAR_TYPE, text, -1);
                }
            }
        }
    }

    public void markAsSeen(MegaChatMessage msg){
        log("markAsSeen");
        if(activityVisible){
            if(msg.getStatus()!=MegaChatMessage.STATUS_SEEN) {
                megaChatApi.setMessageSeen(chatRoom.getChatId(), msg.getMsgId());
            }
        }
    }

   @Override
    protected void onResume(){
        log("onResume");
        super.onResume();

        if(idChat!=-1 && chatRoom!=null) {
            setNodeAttachmentVisible();

            MegaApplication.setShowPinScreen(true);
            MegaApplication.setOpenChatId(idChat);

            supportInvalidateOptionsMenu();

            int chatConnection = megaChatApi.getChatConnectionState(idChat);
            log("Chat connection (" + idChat+ ") is: "+chatConnection);
            if(chatConnection==MegaChatApi.CHAT_CONNECTION_ONLINE) {
                setAsRead = true;
                if(!chatRoom.isGroup()) {
                    requestLastGreen(INITIAL_PRESENCE_STATUS);
                }
            }
            else{
                setAsRead=false;
            }

            setChatSubtitle();
            refreshTextInput();

            if(emojiKeyboard!=null){
                emojiKeyboard.hideBothKeyboard(this);
            }
            //Update last seen position if different and there is unread messages
            //If the chat is being opened do not update, onLoad will do that

            //!isLoadingMessages
            if(!isOpeningChat) {
                log("Chat is NOT loading history");
                if(lastSeenReceived == true && messages != null){

                    long unreadCount = chatRoom.getUnreadCount();
                    if (unreadCount != 0) {
                        lastIdMsgSeen = megaChatApi.getLastMessageSeenId(idChat);

                        //Find last message
                        int positionLastMessage = -1;
                        for(int i=messages.size()-1; i>=0;i--) {
                            AndroidMegaChatMessage androidMessage = messages.get(i);

                            if (!androidMessage.isUploading()) {
                                MegaChatMessage msg = androidMessage.getMessage();
                                if (msg.getMsgId() == lastIdMsgSeen) {
                                    positionLastMessage = i;
                                    break;
                                }
                            }
                        }

                        if(positionLastMessage==-1){
                            scrollToMessage(-1);

                        }
                        else{
                            //Check if it has no my messages after

                            if(positionLastMessage >= messages.size()-1){
                                log("Nothing after, do not increment position");
                            }
                            else{
                                positionLastMessage = positionLastMessage + 1;
                            }

                            AndroidMegaChatMessage message = messages.get(positionLastMessage);
                            log("Position lastMessage found: "+positionLastMessage+" messages.size: "+messages.size());

                            while(message.getMessage().getUserHandle()==megaChatApi.getMyUserHandle()){
                                lastIdMsgSeen = message.getMessage().getMsgId();
                                positionLastMessage = positionLastMessage + 1;
                                message = messages.get(positionLastMessage);
                            }

                            generalUnreadCount = unreadCount;

                            scrollToMessage(lastIdMsgSeen);
                        }
                    }
                    else{
                        if(generalUnreadCount!=0){
                            scrollToMessage(-1);
                        }
                    }
                }
                setLastMessageSeen();
            }
            else{
                log("onResume:openingChat:doNotUpdateLastMessageSeen");
            }

            activityVisible = true;
            showCallLayout(megaChatApi.getChatCall(idChat));
            if(aB != null && aB.getTitle() != null){
                titleToolbar.setText(adjustForLargeFont(titleToolbar.getText().toString()));
            }
        }
    }

    public void scrollToMessage(long lastId){
        for(int i=messages.size()-1; i>=0;i--) {
            AndroidMegaChatMessage androidMessage = messages.get(i);

            if (!androidMessage.isUploading()) {
                MegaChatMessage msg = androidMessage.getMessage();
                if (msg.getMsgId() == lastId) {
                    log("scrollToPosition: "+i);
                    mLayoutManager.scrollToPositionWithOffset(i+1,Util.scaleHeightPx(30, outMetrics));
                    break;
                }
            }
        }

    }

    public void setLastMessageSeen(){
        log("setLastMessageSeen");

        if(messages!=null){
            if(!messages.isEmpty()){
                AndroidMegaChatMessage lastMessage = messages.get(messages.size()-1);
                int index = messages.size()-1;
                if((lastMessage!=null)&&(lastMessage.getMessage()!=null)){
                    if (!lastMessage.isUploading()) {
                        while (lastMessage.getMessage().getUserHandle() == megaChatApi.getMyUserHandle()) {
                            index--;
                            if (index == -1) {
                                break;
                            }
                            lastMessage = messages.get(index);
                        }

                        if (lastMessage.getMessage() != null) {
                            boolean resultMarkAsSeen = megaChatApi.setMessageSeen(idChat, lastMessage.getMessage().getMsgId());
                            log("(A)Result setMessageSeen: " + resultMarkAsSeen);
                        }

                    } else {
                        while (lastMessage.isUploading() == true) {
                            index--;
                            if (index == -1) {
                                break;
                            }
                            lastMessage = messages.get(index);
                        }
                        if((lastMessage!=null)&&(lastMessage.getMessage()!=null)){

                            while (lastMessage.getMessage().getUserHandle() == megaChatApi.getMyUserHandle()) {
                                index--;
                                if (index == -1) {
                                    break;
                                }
                                lastMessage = messages.get(index);
                            }

                            if (lastMessage.getMessage() != null) {
                                boolean resultMarkAsSeen = megaChatApi.setMessageSeen(idChat, lastMessage.getMessage().getMsgId());
                                log("(B)Result setMessageSeen: " + resultMarkAsSeen);
                            }
                        }
                    }
                }
                else{
                    log("ERROR:lastMessageNUll");
                }
            }
        }
    }

    @Override
    protected void onPause(){
        log("onPause");
        super.onPause();

        activityVisible = false;
        MegaApplication.setOpenChatId(-1);
    }

    @Override
    public void onChatListItemUpdate(MegaChatApiJava api, MegaChatListItem item) {
        if(item.hasChanged(MegaChatListItem.CHANGE_TYPE_UNREAD_COUNT)) {
            updateNavigationToolbarIcon();
        }
    }

    public void updateNavigationToolbarIcon(){

        if (Build.VERSION.SDK_INT >= Build.VERSION_CODES.KITKAT) {

            if(!chatC.isInAnonymousMode()){
                int numberUnread = megaChatApi.getUnreadChats();

                if(numberUnread==0){
                    aB.setHomeAsUpIndicator(R.drawable.ic_arrow_back_white);
                }
                else{

                    badgeDrawable.setProgress(1.0f);

                    if(numberUnread>9){
                        badgeDrawable.setText("9+");
                    }
                    else{
                        badgeDrawable.setText(numberUnread+"");
                    }

                    aB.setHomeAsUpIndicator(badgeDrawable);
                }
            }
            else{
                aB.setHomeAsUpIndicator(R.drawable.ic_arrow_back_white);
            }
        }
        else{
            aB.setHomeAsUpIndicator(R.drawable.ic_arrow_back_white);
        }
    }

    @Override
    public void onChatInitStateUpdate(MegaChatApiJava api, int newState) {

    }

    @Override
    public void onChatPresenceConfigUpdate(MegaChatApiJava api, MegaChatPresenceConfig config) {

    }

    @Override
    public void onChatOnlineStatusUpdate(MegaChatApiJava api, long userHandle, int status, boolean inProgress) {
        log("onChatOnlineStatusUpdate: " + status + "___" + inProgress);
        setChatSubtitle();
        requestLastGreen(status);
    }

    @Override
    public void onChatConnectionStateUpdate(MegaChatApiJava api, long chatid, int newState) {
        log("onChatConnectionStateUpdate: "+newState);

        supportInvalidateOptionsMenu();

        if (idChat == chatid) {
            if (newState == MegaChatApi.CHAT_CONNECTION_ONLINE) {
                log("Chat is now ONLINE");
                setAsRead = true;
                setLastMessageSeen();

                if (stateHistory == MegaChatApi.SOURCE_ERROR && retryHistory) {
                    log("onChatConnectionStateUpdate:SOURCE_ERROR:call to load history again");
                    retryHistory = false;
                    loadHistory();
                }

            } else {
                setAsRead = false;
            }

            setChatSubtitle();
        }
    }

    @Override
    public void onChatPresenceLastGreen(MegaChatApiJava api, long userhandle, int lastGreen) {
        log("onChatPresenceLastGreen: "+lastGreen);
        if(!chatRoom.isGroup() && userhandle == chatRoom.getPeerHandle(0)){
            log("Update last green");
            minutesLastGreen = lastGreen;

            int state = megaChatApi.getUserOnlineStatus(chatRoom.getPeerHandle(0));

            if(state != MegaChatApi.STATUS_ONLINE && state != MegaChatApi.STATUS_BUSY && state != MegaChatApi.STATUS_INVALID){
                String formattedDate = TimeUtils.lastGreenDate(this, lastGreen);

                setLastGreen(formattedDate);

                log("Date last green: "+formattedDate);
            }
        }
    }

    public void takePicture(){
        log("takePicture");

        Intent intent = new Intent(MediaStore.ACTION_IMAGE_CAPTURE);
        if (intent.resolveActivity(getPackageManager()) != null) {
            File photoFile = createImageFile();
            Uri photoURI;
            if(photoFile != null){
                if (Build.VERSION.SDK_INT >= Build.VERSION_CODES.N) {
                    photoURI = FileProvider.getUriForFile(this, "mega.privacy.android.app.providers.fileprovider", photoFile);
                }
                else{
                    photoURI = Uri.fromFile(photoFile);
                }

                isTakePicture = false;
                mOutputFilePath = photoFile.getAbsolutePath();
                if(mOutputFilePath!=null){
                    intent.setFlags(Intent.FLAG_GRANT_READ_URI_PERMISSION);
                    intent.setFlags(Intent.FLAG_GRANT_WRITE_URI_PERMISSION);
                    intent.putExtra(MediaStore.EXTRA_OUTPUT, photoURI);
                    startActivityForResult(intent, Constants.TAKE_PHOTO_CODE);
                }
            }
        }

    }

    public void uploadPicture(String path){
        log("uploadPicture - Path: "+path);

        File selfie = new File(path);

        Intent intent = new Intent(this, ChatUploadService.class);

        PendingMessageSingle pMsgSingle = new PendingMessageSingle();
        pMsgSingle.setChatId(idChat);
        long timestamp = System.currentTimeMillis()/1000;
        pMsgSingle.setUploadTimestamp(timestamp);

        String fingerprint = megaApi.getFingerprint(selfie.getAbsolutePath());

        pMsgSingle.setFilePath(selfie.getAbsolutePath());
        pMsgSingle.setName(selfie.getName());
        pMsgSingle.setFingerprint(fingerprint);

        long idMessage = dbH.addPendingMessage(pMsgSingle);
        pMsgSingle.setId(idMessage);

        if(idMessage!=-1){
            intent.putExtra(ChatUploadService.EXTRA_ID_PEND_MSG, idMessage);

            if(!isLoadingHistory){
                AndroidMegaChatMessage newNodeAttachmentMsg = new AndroidMegaChatMessage(pMsgSingle, true);
                sendMessageToUI(newNodeAttachmentMsg);
            }

            intent.putExtra(ChatUploadService.EXTRA_CHAT_ID, idChat);
            startService(intent);
        }
        else{
            log("Error when adding pending msg to the database");
        }
    }

    public void multiselectActivated(boolean flag){
        String text = textChat.getText().toString();

        if(flag){
            //multiselect on
            if(!text.isEmpty()) {
                textChat.setTextColor(ContextCompat.getColor(this, R.color.transfer_progress));
            }
            if(!sendIcon.isEnabled()){
                sendIcon.setEnabled(true);
                sendIcon.setImageDrawable(ContextCompat.getDrawable(this, R.drawable.ic_send_black));
            }
        }else if(!flag){
            //multiselect off
            if(sendIcon.isEnabled()) {

                textChat.setTextColor(ContextCompat.getColor(this, R.color.black));
                if(!text.isEmpty()) {
                    sendIcon.setEnabled(true);
                    sendIcon.setImageDrawable(ContextCompat.getDrawable(this, R.drawable.ic_send_black));
                }else{
                    sendIcon.setEnabled(false);
                    sendIcon.setImageDrawable(ContextCompat.getDrawable(this, R.drawable.ic_send_trans));
                }
            }
        }
    }

    private void showOverquotaAlert(boolean prewarning){
        log("showOverquotaAlert: prewarning: "+prewarning);

        AlertDialog.Builder builder = new AlertDialog.Builder(this);
        builder.setTitle(getString(R.string.overquota_alert_title));

        if(prewarning){
            builder.setMessage(getString(R.string.pre_overquota_alert_text));
        }
        else{
            builder.setMessage(getString(R.string.overquota_alert_text));
        }

        if(chatAlertDialog ==null){

            builder.setPositiveButton(getString(R.string.my_account_upgrade_pro), new android.content.DialogInterface.OnClickListener() {

                @Override
                public void onClick(DialogInterface dialog, int which) {
                    showUpgradeAccount();
                }
            });
            builder.setNegativeButton(getString(R.string.general_cancel), new android.content.DialogInterface.OnClickListener() {

                @Override
                public void onClick(DialogInterface dialog, int which) {
                    dialog.dismiss();
                    chatAlertDialog =null;
                }
            });

            chatAlertDialog = builder.create();
            chatAlertDialog.setCanceledOnTouchOutside(false);
        }

        chatAlertDialog.show();
    }

    public void showUpgradeAccount(){
        log("showUpgradeAccount");
        Intent upgradeIntent = new Intent(this, ManagerActivityLollipop.class);
        upgradeIntent.setAction(Constants.ACTION_SHOW_UPGRADE_ACCOUNT);
        startActivity(upgradeIntent);
    }

    public void showJumpMessage(){
        if((!isHideJump)&&(typeMessageJump!=TYPE_MESSAGE_NEW_MESSAGE)){
            typeMessageJump = TYPE_MESSAGE_JUMP_TO_LEAST;
            messageJumpText.setText(getResources().getString(R.string.message_jump_latest));
            messageJumpLayout.setVisibility(View.VISIBLE);
        }
    }

    @Override
    public void onChatCallUpdate(MegaChatApiJava api, MegaChatCall call) {
        if (call.getChatid() == idChat) {
            if (call.hasChanged(MegaChatCall.CHANGE_TYPE_STATUS)) {

                int callStatus = call.getStatus();
                switch (callStatus) {
                    case MegaChatCall.CALL_STATUS_USER_NO_PRESENT:
                    case MegaChatCall.CALL_STATUS_RING_IN:
                    case MegaChatCall.CALL_STATUS_REQUEST_SENT:
                    case MegaChatCall.CALL_STATUS_IN_PROGRESS:{
                        log("onChatCallUpdate:STATUS: "+callStatus);
                        showCallLayout(call);
                        break;
                    }

                    case MegaChatCall.CALL_STATUS_DESTROYED: {
                        log("onChatCallUpdate:STATUS: DESTROYED");

                        setSubtitleVisibility();
                        if (chronoCall != null) {
                            chronoCall.stop();
                            chronoCall.setVisibility(View.GONE);
                        }
                        if (callInProgressLayout.getVisibility() != View.GONE) {
                            callInProgressLayout.setVisibility(View.GONE);
                            callInProgressLayout.setOnClickListener(null);
                            if (callInProgressChrono != null) {
                                callInProgressChrono.stop();
                                callInProgressChrono.setVisibility(View.GONE);
                            }
                        }
                        invalidateOptionsMenu();
                        break;
                    }

                    default:
                        break;
                }

            } else if ((call.hasChanged(MegaChatCall.CHANGE_TYPE_REMOTE_AVFLAGS))||(call.hasChanged(MegaChatCall.CHANGE_TYPE_LOCAL_AVFLAGS)) || (call.hasChanged(MegaChatCall.CHANGE_TYPE_CALL_COMPOSITION))) {
                log("onChatCallUpdate: REMOTE_AVFLAGS || LOCAL_AVFLAGS || COMPOSITION");
                usersWithVideo();
            }
        }else{
            log("onChatCallUpdate: different chat");
        }
    }

    private void showCallLayout(MegaChatCall call){
        log("showCallLayout");
        if((call==null)&&(megaChatApi!=null)){
            call = megaChatApi.getChatCall(idChat);
            if (call == null) {
                return;
            }
        }

        if((call.getStatus() == MegaChatCall.CALL_STATUS_USER_NO_PRESENT) || (call.getStatus() == MegaChatCall.CALL_STATUS_RING_IN)){
            if(isGroup()){
                //Group:
                log("showCallLayout: USER_NO_PRESENT || RING_IN - Group");
                if(chronoCall!=null){
                    chronoCall.stop();
                    chronoCall.setVisibility(View.GONE);
                }
                usersWithVideo();

                long callerHandle = call.getCaller();
                if(callerHandle != -1){
                    String textJoinCall = getString(R.string.join_call_layout_in_group_call, getPeerFullName(callerHandle));
                    callInProgressText.setText(textJoinCall);
                }else{
                    callInProgressText.setText(getString(R.string.join_call_layout));
                }
                callInProgressLayout.setVisibility(View.VISIBLE);
                callInProgressLayout.setOnClickListener(this);

                if(callInProgressChrono!=null){
                    callInProgressChrono.stop();
                    callInProgressChrono.setVisibility(View.GONE);
                }
                usersWithVideo();

            }else{
                //Individual:
                log("showCallLayout: USER_NO_PRESENT || RING_IN - Individual");
                if(chronoCall!=null){
                    chronoCall.stop();
                    chronoCall.setVisibility(View.GONE);
                }

                callInProgressLayout.setVisibility(View.GONE);
                callInProgressLayout.setOnClickListener(this);
                callInProgressText.setText(getString(R.string.call_in_progress_layout));

                if(callInProgressChrono!=null){
                    callInProgressChrono.stop();
                    callInProgressChrono.setVisibility(View.GONE);
                }
            }

        }else if(call.getStatus() == MegaChatCall.CALL_STATUS_REQUEST_SENT){
            log("showCallLayout: REQUEST_SENT");

            if(chronoCall!=null){
                chronoCall.stop();
                chronoCall.setVisibility(View.GONE);
            }

            callInProgressLayout.setVisibility(View.VISIBLE);
            callInProgressLayout.setOnClickListener(this);
            callInProgressText.setText(getString(R.string.call_in_progress_layout));
            if(callInProgressChrono!=null){
                callInProgressChrono.stop();
                callInProgressChrono.setVisibility(View.GONE);
            }


        }else if(call.getStatus() == MegaChatCall.CALL_STATUS_IN_PROGRESS){
            callInProgressLayout.setVisibility(View.VISIBLE);
            callInProgressLayout.setOnClickListener(this);
            callInProgressText.setText(getString(R.string.call_in_progress_layout));
            if(callInProgressChrono!=null){
                callInProgressChrono.setVisibility(View.VISIBLE);
                callInProgressChrono.setBase(SystemClock.elapsedRealtime() - (call.getDuration()*1000));
                callInProgressChrono.start();
                callInProgressChrono.setFormat("%s");
            }

            if(isGroup()) {
                log("showCallLayout: IN_PROGRESS - Group");

                //Group:
                subtitleCall.setVisibility(View.VISIBLE);
                individualSubtitleToobar.setVisibility(View.GONE);
                groupalSubtitleToolbar.setVisibility(View.GONE);
                if(chronoCall!=null){
                    chronoCall.setVisibility(View.VISIBLE);
                    chronoCall.setBase(SystemClock.elapsedRealtime() - (call.getDuration()*1000));
                    chronoCall.start();
                    chronoCall.setFormat("%s");
                }
                usersWithVideo();

            }else{
                log("showCallLayout: IN_PROGRESS - Individual");

                //Individual:
                if(chronoCall!=null){
                    chronoCall.stop();
                    chronoCall.setVisibility(View.GONE);
                }
            }
            invalidateOptionsMenu();
        }
    }

    private  void usersWithVideo(){
        if(megaChatApi!=null){
            MegaChatCall call = megaChatApi.getChatCall(idChat);
            if(call!=null){
                if(isGroup() && (subtitleCall.getVisibility() == View.VISIBLE)){
                    int usersWithVideo = call.getNumParticipants(MegaChatCall.VIDEO);
                    int totalVideosAllowed = megaChatApi.getMaxVideoCallParticipants();
                    if((usersWithVideo > 0) && (totalVideosAllowed != 0)){
                        participantsText.setText(usersWithVideo + "/" + totalVideosAllowed);
                        participantsLayout.setVisibility(View.VISIBLE);
                    }else{
                        participantsLayout.setVisibility(View.GONE);
                    }
                }
            }
        }
    }

    public void goToEnd(){
        log("goToEnd()");
        int infoToShow = -1;
        if(!messages.isEmpty()){
            int index = messages.size()-1;

            AndroidMegaChatMessage msg = messages.get(index);

            while (!msg.isUploading() && msg.getMessage().getStatus() == MegaChatMessage.STATUS_SENDING_MANUAL) {
                index--;
                if (index == -1) {
                    break;
                }
                msg = messages.get(index);
            }

            if(index == (messages.size()-1)){
                //Scroll to end
                mLayoutManager.scrollToPositionWithOffset(index+1,Util.scaleHeightPx(20, outMetrics));
            }else{
                index++;
                infoToShow = adjustInfoToShow(index);
                if(infoToShow== AndroidMegaChatMessage.CHAT_ADAPTER_SHOW_ALL){
                    mLayoutManager.scrollToPositionWithOffset(index, Util.scaleHeightPx(50, outMetrics));
                }else{
                    mLayoutManager.scrollToPositionWithOffset(index, Util.scaleHeightPx(20, outMetrics));
                }
            }
        }

        hideMessageJump();
    }

    public void setNewVisibility(boolean vis){
        newVisibility = vis;
    }

    public void hideMessageJump(){
        isHideJump = true;
        visibilityMessageJump=false;
        if(messageJumpLayout.getVisibility() == View.VISIBLE){
            messageJumpLayout.animate()
                        .alpha(0.0f)
                        .setDuration(1000)
                        .withEndAction(new Runnable() {
                            @Override public void run() {
                                messageJumpLayout.setVisibility(View.GONE);
                                messageJumpLayout.setAlpha(1.0f);
                            }
                        })
                        .start();
        }
    }

    public MegaApiAndroid getLocalMegaApiFolder() {

        PackageManager m = getPackageManager();
        String s = getPackageName();
        PackageInfo p;
        String path = null;
        try {
            p = m.getPackageInfo(s, 0);
            path = p.applicationInfo.dataDir + "/";
        } catch (PackageManager.NameNotFoundException e) {
            e.printStackTrace();
        }

        MegaApiAndroid megaApiFolder = new MegaApiAndroid(MegaApplication.APP_KEY,
                MegaApplication.USER_AGENT, path);

        megaApiFolder.setDownloadMethod(MegaApiJava.TRANSFER_METHOD_AUTO_ALTERNATIVE);
        megaApiFolder.setUploadMethod(MegaApiJava.TRANSFER_METHOD_AUTO_ALTERNATIVE);

        return megaApiFolder;
    }

    public File createImageFile() {
        log("createImageFile");
        String timeStamp = new SimpleDateFormat("yyyyMMdd_HHmmss").format(new Date());
        String imageFileName = "picture" + timeStamp + "_";
        File storageDir = getExternalFilesDir(null);
        if (!storageDir.exists()) {
            storageDir.mkdir();
        }
        return new File(storageDir, imageFileName + ".jpg");
    }

    private void onCaptureImageResult() {
        log("onCaptureImageResult");
        if (mOutputFilePath != null) {
            File f = new File(mOutputFilePath);
            if(f!=null){
                try {
                    File publicFile = copyImageFile(f);
                    //Remove mOutputFilePath
                    if (f.exists()) {
                        if (f.isDirectory()) {
                            if(f.list().length <= 0){
                                f.delete();
                            }
                        }else{
                            f.delete();
                        }
                    }
                    if(publicFile!=null){
                        Uri finalUri = Uri.fromFile(publicFile);
                        galleryAddPic(finalUri);
                        uploadPicture(publicFile.getPath());
                    }

                } catch (IOException e) {
                    e.printStackTrace();
                }
            }

        }
    }

    public File copyImageFile(File fileToCopy) throws IOException {
        log("copyImageFile");
        File storageDir = new File(Environment.getExternalStoragePublicDirectory(Environment.DIRECTORY_DCIM), "Camera");
        if (!storageDir.exists()) {
            storageDir.mkdir();
        }
        File copyFile = new File(storageDir, fileToCopy.getName());
        copyFile.createNewFile();
        copy(fileToCopy, copyFile);
        return copyFile;
    }

    public static void copy(File src, File dst) throws IOException {
        log("copy");
        InputStream in = new FileInputStream(src);
        OutputStream out = new FileOutputStream(dst);
        byte[] buf = new byte[1024];
        int len;
        while ((len = in.read(buf)) > 0) {
            out.write(buf, 0, len);
        }
        in.close();
        out.close();
    }

    private void galleryAddPic(Uri contentUri) {
        log("galleryAddPic");
        if(contentUri!=null){
            Intent mediaScanIntent = new Intent(Intent.ACTION_MEDIA_SCANNER_SCAN_FILE, contentUri);
            sendBroadcast(mediaScanIntent);
        }
    }

    public int getGroupPermission(){
        int permission = chatRoom.getOwnPrivilege();
        return permission;
    }


    public void hideKeyboard() {
        if (fileStorageLayout.isShown()) {
            hideFileStorageSection();
        }
        if(emojiKeyboard!=null) {
            emojiKeyboard.hideBothKeyboard(this);
        }

    }

    public void showConfirmationConnect(){
        log("showConfirmationConnect");

        DialogInterface.OnClickListener dialogClickListener = new DialogInterface.OnClickListener() {
            @Override
            public void onClick(DialogInterface dialog, int which) {
                switch (which){
                    case DialogInterface.BUTTON_POSITIVE:
                        startConnection();
                        finish();
                        break;

                    case DialogInterface.BUTTON_NEGATIVE:
                        log("showConfirmationConnect: BUTTON_NEGATIVE");
                        break;
                }
            }
        };

        AlertDialog.Builder builder = new AlertDialog.Builder(this);
        try {
            builder.setMessage(R.string.confirmation_to_reconnect).setPositiveButton(R.string.cam_sync_ok, dialogClickListener)
                    .setNegativeButton(R.string.general_cancel, dialogClickListener).show().setCanceledOnTouchOutside(false);
        }
        catch (Exception e){}
    }

    public void startConnection() {
        log("startConnection: Broadcast to ManagerActivity");
        Intent intent = new Intent(Constants.BROADCAST_ACTION_INTENT_CONNECTIVITY_CHANGE);
        intent.putExtra("actionType", Constants.START_RECONNECTION);
        LocalBroadcastManager.getInstance(getApplicationContext()).sendBroadcast(intent);
    }

    public int getDeviceDensity(){
        int screen = 0;
        switch (getResources().getDisplayMetrics().densityDpi) {
            case DisplayMetrics.DENSITY_LOW:
                screen = 1;
                break;
            case DisplayMetrics.DENSITY_MEDIUM:
                screen = 1;
                break;
            case DisplayMetrics.DENSITY_HIGH:
                screen = 1;
                break;
            case DisplayMetrics.DENSITY_XHIGH:
                screen = 0;
                break;
            case DisplayMetrics.DENSITY_XXHIGH:
                screen = 0;
                break;
            case DisplayMetrics.DENSITY_XXXHIGH:
                screen = 0;
                break;
            default:
                screen = 0;
        }
        return screen;
    }

    public void setNodeAttachmentVisible() {
        log("setNodeAttachmentVisible");
        if (adapter != null && holder_imageDrag != null && position_imageDrag != -1) {
            adapter.setNodeAttachmentVisibility(true, holder_imageDrag, position_imageDrag);
            holder_imageDrag = null;
            position_imageDrag = -1;
        }
    }

    private void addInBufferSending(AndroidMegaChatMessage androidMsg){
        if(bufferSending.isEmpty()){
            bufferSending.add(0,androidMsg);
        }else{
            boolean isContained = false;
            for(int i=0; i<bufferSending.size(); i++){
                if((bufferSending.get(i).getMessage().getMsgId() == androidMsg.getMessage().getMsgId())&&(bufferSending.get(i).getMessage().getTempId() == androidMsg.getMessage().getTempId())){
                    isContained = true;
                    break;
                }
            }
            if(!isContained){
                bufferSending.add(0,androidMsg);
            }
        }
    }

    public void hideFileStorageSection(){
        log("hideFileStorageSEctocioon");
        if (fileStorageF != null) {
            fileStorageF.clearSelections();
            fileStorageF.hideMultipleSelect();
        }
        fileStorageLayout.setVisibility(View.GONE);
        pickFileStorageButton.setImageResource(R.drawable.ic_b_select_image);
    }

    private void refreshTextInput(){
        sendIcon.setEnabled(false);
        sendIcon.setImageDrawable(ContextCompat.getDrawable(chatActivity, R.drawable.ic_send_trans));
        if (chatRoom != null) {
            megaChatApi.sendStopTypingNotification(chatRoom.getChatId());

            if (chatRoom.hasCustomTitle()) {
                textChat.setHint(getString(R.string.type_message_hint_with_customized_title, chatRoom.getTitle()));
            } else {
                textChat.setHint(getString(R.string.type_message_hint_with_default_title, chatRoom.getTitle()));
            }
        }

        textChat.setMinLines(1);
        textChat.setMaxLines(1);
    }

    public void setShareLinkDialogDismissed (boolean dismissed) {
        isShareLinkDialogDismissed = dismissed;
    }
}<|MERGE_RESOLUTION|>--- conflicted
+++ resolved
@@ -4536,10 +4536,6 @@
 
             log("onMessageLoaded:numberToLoad: "+numberToLoad+" bufferSize: "+bufferMessages.size()+" messagesSize: "+messages.size());
             if((bufferMessages.size()+messages.size())>=numberToLoad){
-<<<<<<< HEAD
-                log("onMessageLoaded: ");
-=======
->>>>>>> e1869780
                 fullHistoryReceivedOnLoad();
                 isLoadingHistory = false;
             }
