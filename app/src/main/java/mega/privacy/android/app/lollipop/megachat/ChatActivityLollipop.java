--- conflicted
+++ resolved
@@ -132,11 +132,8 @@
 
     boolean pendingMessagesLoaded = false;
 
-<<<<<<< HEAD
     boolean startVideo = false;
-=======
     boolean activityVisible = false;
->>>>>>> d0bfebc5
 
 //    AndroidMegaChatMessage selectedMessage;
     int selectedPosition;
