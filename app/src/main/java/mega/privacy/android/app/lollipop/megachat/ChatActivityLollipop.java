--- conflicted
+++ resolved
@@ -37,7 +37,6 @@
 import android.util.DisplayMetrics;
 import android.view.Display;
 import android.view.KeyEvent;
-import android.view.LayoutInflater;
 import android.view.Menu;
 import android.view.MenuInflater;
 import android.view.MenuItem;
@@ -1654,7 +1653,6 @@
                         leaveMenuItem.setVisible(false);
                         clearHistoryMenuItem.setVisible(false);
                         inviteMenuItem.setVisible(false);
-<<<<<<< HEAD
                         callMenuItem.setVisible(false);
                         videoMenuItem.setVisible(false);
                     } else if (permission == MegaChatRoom.PRIV_RO) {
@@ -1690,19 +1688,6 @@
                         clearHistoryMenuItem.setVisible(true);
                         contactInfoMenuItem.setTitle(getString(R.string.contact_properties_activity));
                         contactInfoMenuItem.setVisible(true);
-=======
-                        if (permission == MegaChatRoom.PRIV_RO) {
-                            clearHistoryMenuItem.setVisible(false);
-                            contactInfoMenuItem.setVisible(false);
-                            callMenuItem.setVisible(false);
-                            videoMenuItem.setVisible(false);
-                        } else {
-                            clearHistoryMenuItem.setVisible(true);
-                            contactInfoMenuItem.setTitle(getString(R.string.contact_properties_activity));
-                            contactInfoMenuItem.setVisible(true);
-                        }
-                        leaveMenuItem.setVisible(false);
->>>>>>> 258d9993
                     }
                     leaveMenuItem.setVisible(false);
                 }
