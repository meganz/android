--- conflicted
+++ resolved
@@ -4,7 +4,6 @@
 import android.content.Context;
 import android.content.Intent;
 import android.net.Uri;
-import android.os.Build;
 import android.os.Bundle;
 import android.support.v4.app.DialogFragment;
 import android.support.v7.app.AlertDialog;
@@ -21,18 +20,12 @@
 import java.util.ArrayList;
 import java.util.concurrent.CopyOnWriteArrayList;
 
-<<<<<<< HEAD
 import mega.privacy.android.app.MegaApplication;
-import mega.privacy.android.app.MimeTypeList;
 import mega.privacy.android.app.R;
 import mega.privacy.android.app.listeners.ExportListener;
-=======
 import mega.privacy.android.app.DatabaseHandler;
-import mega.privacy.android.app.MegaApplication;
 import mega.privacy.android.app.MegaPreferences;
-import mega.privacy.android.app.R;
 import mega.privacy.android.app.lollipop.ManagerActivityLollipop;
->>>>>>> d034af0b
 import mega.privacy.android.app.lollipop.WebViewActivityLollipop;
 import nz.mega.sdk.MegaApiJava;
 import nz.mega.sdk.MegaNode;
@@ -221,7 +214,6 @@
     }
 
     /**
-<<<<<<< HEAD
      *
      * Shares a node.
      * If the node is a folder creates and/or shares the folder link.
@@ -278,7 +270,9 @@
         }
 
         return true;
-=======
+    }
+
+    /**
      * Checks if a MegaNode is the user attribute "My chat files"
      *
      * @param node MegaNode to check
@@ -405,6 +399,5 @@
         } else {
             return R.drawable.ic_folder_list;
         }
->>>>>>> d034af0b
     }
 }