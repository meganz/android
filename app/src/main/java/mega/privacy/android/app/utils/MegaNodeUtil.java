package mega.privacy.android.app.utils;

import android.app.Dialog;
import android.content.Context;
import android.content.Intent;
import android.net.Uri;
import android.os.Bundle;
import androidx.fragment.app.DialogFragment;
import androidx.appcompat.app.AlertDialog;
import androidx.appcompat.app.AppCompatActivity;
import android.view.Gravity;
import android.view.LayoutInflater;
import android.view.View;
import android.view.ViewGroup;
import android.widget.Button;
import android.widget.LinearLayout;
import android.widget.TextView;

import java.io.File;
import java.util.ArrayList;
import java.util.List;
import java.util.concurrent.CopyOnWriteArrayList;

import mega.privacy.android.app.MegaApplication;
import mega.privacy.android.app.DatabaseHandler;
import mega.privacy.android.app.MegaPreferences;
import mega.privacy.android.app.R;
import mega.privacy.android.app.listeners.ExportListener;
import mega.privacy.android.app.lollipop.ManagerActivityLollipop;
import mega.privacy.android.app.lollipop.WebViewActivityLollipop;
import nz.mega.sdk.MegaApiAndroid;
import nz.mega.sdk.MegaApiJava;
import nz.mega.sdk.MegaError;
import nz.mega.sdk.MegaNode;
import nz.mega.sdk.MegaShare;

import static mega.privacy.android.app.utils.Constants.*;
import static mega.privacy.android.app.utils.FileUtil.*;
import static mega.privacy.android.app.utils.LogUtil.*;
import static mega.privacy.android.app.utils.TextUtil.*;
import static mega.privacy.android.app.utils.Util.*;
import static nz.mega.sdk.MegaApiJava.*;
import static nz.mega.sdk.MegaShare.ACCESS_FULL;

public class MegaNodeUtil {

    /**
     * The method to calculate how many nodes are folders in array list
     *
     * @param nodes the nodes to be calculated
     * @return how many nodes are folders in array list
     */
    public static int getNumberOfFolders(ArrayList<MegaNode> nodes) {

        int folderCount = 0;

        if (nodes == null) return folderCount;

        CopyOnWriteArrayList<MegaNode> safeList = new CopyOnWriteArrayList<>(nodes);

        for (MegaNode node : safeList) {
            if (node == null) {
                safeList.remove(node);
            } else if (node.isFolder()) {
                folderCount++;
            }
        }

        nodes = new ArrayList<>(safeList);
        return folderCount;
    }

    /**
     * @param node the detected node
     * @return whether the node is taken down
     */
    public static boolean isNodeTakenDown(MegaNode node) {
        return node != null && node.isTakenDown();
    }


    /**
     * If the node is taken down, and try to execute action against the node,
     * such as manage link, remove link, show the alert dialog
     *
     * @param node the detected node
     * @return whether show the dialog for the mega node or not
     */
    public static boolean showTakenDownNodeActionNotAvailableDialog(MegaNode node, Context context) {
        if (isNodeTakenDown(node)) {
            showSnackbar(context, context.getString(R.string.error_download_takendown_node));
            return true;
        } else {
            return false;
        }
    }

    /**
     * The static class to show taken down notice for mega node when the node is taken down and try to be opened in the preview
     */
    public static class NodeTakenDownAlertHandler {
        /**
         * alertTakenDown is the dialog to be shown. It resides inside this static class to prevent multiple definition within the activity class
         */
        private static AlertDialog alertTakenDown = null;

        public static class TakenDownAlertFragment extends DialogFragment {
            @Override
            public Dialog onCreateDialog(Bundle savedInstanceState) {
                AlertDialog.Builder dialogBuilder = new AlertDialog.Builder(getActivity());
                dialogBuilder.setTitle(getActivity().getString(R.string.general_not_available))
                             .setMessage(getActivity().getString(R.string.error_download_takendown_node)).setNegativeButton(R.string.general_dismiss, (dialog, i) -> {
                    dialog.dismiss();
                    getActivity().finish();
                });
                alertTakenDown = dialogBuilder.create();

                setCancelable(false);

                return alertTakenDown;
            }
        }

        /**
         * @param activity the activity is the page where dialog is shown
         */
        public static void showTakenDownAlert(final AppCompatActivity activity) {

            if (activity == null
                    || activity.isFinishing()
                    || (alertTakenDown != null && alertTakenDown.isShowing())) {
                return;
            }

            new TakenDownAlertFragment().show(activity.getSupportFragmentManager(), "taken_down");
        }
    }

    /**
     * The static class to show taken down dialog for mega node when the node is taken down and be clicked in adapter
     */
    public static class NodeTakenDownDialogHandler {

        /**
         * The listener to handle button click events
         */
        public interface nodeTakenDownDialogListener {
            void onOpenClicked(int currentPosition, View view);

            void onDisputeClicked();

            void onCancelClicked();
        }

        /**
         * show dialog
         *
         * @param isFolder        the clicked node
         * @param view            the view in the adapter which triggers the click event
         * @param currentPosition the view position in adapter
         * @param listener        the listener to handle all clicking event
         * @param context         the context where adapter resides
         * @return the dialog object to be handled by adapter to be dismissed, in case of window leaking situation
         */
        public static AlertDialog showTakenDownDialog(boolean isFolder, final View view, final int currentPosition, nodeTakenDownDialogListener listener, Context context) {
            int alertMessageID = isFolder ? R.string.message_folder_takedown_pop_out_notification : R.string.message_file_takedown_pop_out_notification;

            AlertDialog.Builder builder = new AlertDialog.Builder(context);
            LayoutInflater inflater = LayoutInflater.from(context);
            View v = inflater.inflate(R.layout.dialog_three_vertical_buttons, null);
            builder.setView(v);

            TextView title = v.findViewById(R.id.dialog_title);
            TextView text = v.findViewById(R.id.dialog_text);

            Button openButton = v.findViewById(R.id.dialog_first_button);
            Button disputeButton = v.findViewById(R.id.dialog_second_button);
            Button cancelButton = v.findViewById(R.id.dialog_third_button);

            LinearLayout.LayoutParams params = new LinearLayout.LayoutParams(
                    ViewGroup.LayoutParams.WRAP_CONTENT,
                    ViewGroup.LayoutParams.WRAP_CONTENT);
            params.gravity = Gravity.RIGHT;

            title.setText(R.string.general_error_word);
            text.setText(alertMessageID);
            openButton.setText(R.string.context_open_link);
            disputeButton.setText(R.string.dispute_takendown_file);
            cancelButton.setText(R.string.general_cancel);

            final AlertDialog dialog = builder.create();
            dialog.setCancelable(false);
            dialog.setCanceledOnTouchOutside(false);

            openButton.setOnClickListener(button -> {
                listener.onOpenClicked(currentPosition, view);
                dialog.dismiss();
            });

            disputeButton.setOnClickListener(button -> {
                listener.onDisputeClicked();
                Intent openTermsIntent = new Intent(context, WebViewActivityLollipop.class);
                openTermsIntent.setFlags(Intent.FLAG_ACTIVITY_CLEAR_TOP);
                openTermsIntent.setData(Uri.parse(DISPUTE_URL));
                context.startActivity(openTermsIntent);
                dialog.dismiss();
            });

            cancelButton.setOnClickListener(button -> {
                listener.onCancelClicked();
                dialog.dismiss();
            });

            dialog.show();

            return dialog;
        }
    }

    /**
     * Gets the root parent folder of a node.
     *
     * @param node  MegaNode to get its root parent path
     * @return The path of the root parent of the node.
     */
    public static String getParentFolderPath(MegaNode node) {
        if (node != null) {
            MegaApplication app = MegaApplication.getInstance();
            MegaApiAndroid megaApi = app.getMegaApi();
            String path = megaApi.getNodePath(node);

            while (megaApi.getParentNode(node) != null) {
                node = megaApi.getParentNode(node);
            }

            if (node.getHandle() == megaApi.getRootNode().getHandle()) {
                return app.getString(R.string.section_cloud_drive) + path;
            } else if (node.getHandle() == megaApi.getRubbishNode().getHandle()) {
                return app.getString(R.string.section_rubbish_bin) + path.replace("bin" + SEPARATOR, "");
            } else if (node.isInShare()) {
                return app.getString(R.string.title_incoming_shares_explorer) + SEPARATOR + path.substring(path.indexOf(":") + 1);
            }
        }

        return "";
    }

    /**
     *
     * Shares a node.
     * If the node is a folder creates and/or shares the folder link.
     * If the node is a file and exists in local storage, shares the file. If not, creates and/or shares the file link.
     *
     * @param context   current Context.
     * @param node      node to share.
     */
    public static void shareNode(Context context, MegaNode node) {
        if (shouldContinueWithoutError(context, "sharing node", node)) {
            String path = getLocalFile(context, node.getName(), node.getSize());

            if (!isTextEmpty(path) && !node.isFolder()) {
                shareFile(context, new File(path));
            } else if (node.isExported()) {
                startShareIntent(context, new Intent(android.content.Intent.ACTION_SEND), node.getPublicLink());
            } else {
                MegaApplication.getInstance().getMegaApi().exportNode(node, new ExportListener(context, new Intent(android.content.Intent.ACTION_SEND)));
            }
        }
    }

    /**
     * Share multiple nodes out of MEGA app.
     *
     * If a folder is involved, we will share links of all nodes.
     *
     * Other apps can't handle the mixture of link and file, so if there is any file that is not
     * downloaded, we will share links of all files.
     *
     * @param context the context where nodes are shared
     * @param nodes nodes to share
     */
    public static void shareNodes(Context context, List<MegaNode> nodes) {
        if (!shouldContinueWithoutError(context, "sharing nodes", nodes)) {
            return;
        }
        List<File> downloadedFiles = new ArrayList<>();
        boolean allDownloadedFiles = true;
        for (MegaNode node : nodes) {
            String path = node.isFolder() ? null
                : getLocalFile(context, node.getName(), node.getSize());
            if (isTextEmpty(path)) {
                allDownloadedFiles = false;
                break;
            } else {
                downloadedFiles.add(new File(path));
            }
        }
        if (allDownloadedFiles) {
            shareFiles(context, downloadedFiles);
            return;
        }

        int notExportedNodes = 0;
        StringBuilder links = new StringBuilder();
        for (MegaNode node : nodes) {
            if (!node.isExported()) {
                notExportedNodes++;
            } else {
                links.append(node.getPublicLink())
                    .append("\n\n");
            }
        }
        if (notExportedNodes == 0) {
            startShareIntent(context, new Intent(android.content.Intent.ACTION_SEND),
                links.toString());
            return;
        }

        MegaApiAndroid megaApi = MegaApplication.getInstance().getMegaApi();
        ExportListener exportListener = new ExportListener(context, notExportedNodes, links,
            new Intent(android.content.Intent.ACTION_SEND));
        for (MegaNode node : nodes) {
            if (!node.isExported()) {
                megaApi.exportNode(node, exportListener);
            }
        }
    }

    /**
     * Shares a link.
     *
     * @param context   current Context.
     * @param fileLink  link to share.
     */
    public static void shareLink(Context context, String fileLink) {
        startShareIntent(context, new Intent(android.content.Intent.ACTION_SEND), fileLink);
    }

    /**
     * Ends the creation of the share intent and starts it.
     *
     * @param context       current Context.
     * @param shareIntent   intent to start the share.
     * @param link          link of the node to share.
     */
    public static void startShareIntent (Context context, Intent shareIntent, String link) {
        shareIntent.setType(TYPE_TEXT_PLAIN);
        shareIntent.putExtra(Intent.EXTRA_TEXT, link);
        context.startActivity(Intent.createChooser(shareIntent, context.getString(R.string.context_share)));
    }

    /**
     * Checks if there is any error before continues any action.
     *
     * @param context   current Context.
     * @param message   action being taken.
     * @param node      node involved in the action.
     * @return True if there is not any error, false otherwise.
     */
    private static boolean shouldContinueWithoutError(Context context, String message, MegaNode node) {
        String error = "Error " + message + ". ";

        if (node == null) {
            logError(error + "Node == NULL");
            return false;
        } else if (!isOnline(context)) {
            logError(error + "No network connection");
            showSnackbar(context, context.getString(R.string.error_server_connection_problem));
            return false;
        }

        return true;
    }

    /**
     * Checks if there is any error before continues any action.
     *
     * @param context   current Context.
     * @param message   action being taken.
     * @param nodes      nodes involved in the action.
     * @return True if there is not any error, false otherwise.
     */
    private static boolean shouldContinueWithoutError(Context context, String message,
        List<MegaNode> nodes) {
        String error = "Error " + message + ". ";

        if (nodes == null || nodes.isEmpty()) {
            logError(error + "no nodes");
            return false;
        } else if (!isOnline(context)) {
            logError(error + "No network connection");
            showSnackbar(context, context.getString(R.string.error_server_connection_problem));
            return false;
        }

        return true;
    }

    /**
     * Checks if a MegaNode is the user attribute "My chat files"
     *
     * @param node MegaNode to check
     * @return True if the node is "My chat files" attribute, false otherwise
     */
    public static boolean isMyChatFilesFolder(MegaNode node) {
        MegaApplication megaApplication = MegaApplication.getInstance();

        return node != null && node.getHandle() != INVALID_HANDLE && !megaApplication.getMegaApi().isInRubbish(node)
                && existsMyChatFilesFolder() && node.getHandle() == megaApplication.getDbH().getMyChatFilesFolderHandle();
    }

    /**
     * Checks if the user attribute "My chat files" is saved in DB and exists
     *
     * @return True if the the user attribute "My chat files" is saved in the DB, false otherwise
     */
    public static boolean existsMyChatFilesFolder() {
        DatabaseHandler dbH = MegaApplication.getInstance().getDbH();
        MegaApiJava megaApi = MegaApplication.getInstance().getMegaApi();

        if (dbH != null && dbH.getMyChatFilesFolderHandle() != INVALID_HANDLE) {
            MegaNode myChatFilesFolder = megaApi.getNodeByHandle(dbH.getMyChatFilesFolderHandle());

            return myChatFilesFolder != null && myChatFilesFolder.getHandle() != INVALID_HANDLE && !megaApi.isInRubbish(myChatFilesFolder);
        }

        return false;
    }

    /**
     * Gets the node of the user attribute "My chat files" from the DB.
     *
     * Before call this method is neccesary to call existsMyChatFilesFolder() method
     *
     * @return "My chat files" folder node
     * @see MegaNodeUtil#existsMyChatFilesFolder()
     */
    public static MegaNode getMyChatFilesFolder() {
        return MegaApplication.getInstance().getMegaApi().getNodeByHandle(MegaApplication.getInstance().getDbH().getMyChatFilesFolderHandle());
    }

    /**
     * Checks if a node is "Camera Uploads" or "Media Uploads" folder.
     *
     * Note: The content of this method is temporary and will have to be modified when the PR of the CU user attribute be merged.
     *
     * @param n MegaNode to check
     * @return True if the node is "Camera Uploads" or "Media Uploads" folder, false otherwise
     */
    public static boolean isCameraUploads(MegaNode n) {
        String cameraSyncHandle = null;
        String secondaryMediaHandle = null;
        DatabaseHandler dbH = MegaApplication.getInstance().getDbH();
        MegaPreferences prefs = dbH.getPreferences();

        //Check if the item is the Camera Uploads folder
        if (prefs != null && prefs.getCamSyncHandle() != null) {
            cameraSyncHandle = prefs.getCamSyncHandle();
        }

        long handle = n.getHandle();

        if (cameraSyncHandle != null && !cameraSyncHandle.isEmpty()
                && handle == Long.parseLong(cameraSyncHandle) && !isNodeInRubbishOrDeleted(handle) ) {
            return true;
        }

        //Check if the item is the Media Uploads folder
        if (prefs != null && prefs.getMegaHandleSecondaryFolder() != null) {
            secondaryMediaHandle = prefs.getMegaHandleSecondaryFolder();
        }

        return secondaryMediaHandle != null && !secondaryMediaHandle.isEmpty()
                && handle == Long.parseLong(secondaryMediaHandle) && !isNodeInRubbishOrDeleted(handle);
    }

    /**
     * Checks if a node is  outgoing or a pending outgoing share.
     *
     * @param node MegaNode to check
     * @return True if the node is a outgoing or a pending outgoing share, false otherwise
     */
    public static boolean isOutShare(MegaNode node) {
        return node.isOutShare() || MegaApplication.getInstance().getMegaApi().isPendingShare(node);
    }

    /**
     * Gets the the icon that has to be displayed for a folder.
     *
     * @param node          MegaNode referencing the folder to check
     * @param drawerItem    indicates if the icon has to be shown in Outgoing shares section or any other
     * @return The icon of the folder to be displayed.
     */
    public static int getFolderIcon(MegaNode node, ManagerActivityLollipop.DrawerItem drawerItem) {
        if (node.isInShare()) {
            return R.drawable.ic_folder_incoming;
        } else if (isCameraUploads(node)) {
            if (drawerItem == ManagerActivityLollipop.DrawerItem.SHARED_ITEMS && isOutShare(node)) {
                return R.drawable.ic_folder_outgoing;
            } else {
                return R.drawable.ic_folder_camera_uploads_list;
            }
        } else if (isMyChatFilesFolder(node)) {
            if (drawerItem == ManagerActivityLollipop.DrawerItem.SHARED_ITEMS && isOutShare(node)) {
                return R.drawable.ic_folder_outgoing;
            } else {
                return R.drawable.ic_folder_chat_list;
            }
        } else if (isOutShare(node)) {
            return R.drawable.ic_folder_outgoing;
        } else {
            return R.drawable.ic_folder_list;
        }
    }

    /**
     * Gets the parent MegaNode of the highest level in tree of the node passed by param.
     *
     * @param node  MegaNode to check
     * @return The root parent MegaNode
     */
    public static MegaNode getRootParentNode(MegaNode node) {
        MegaApiAndroid megaApi = MegaApplication.getInstance().getMegaApi();

        while (megaApi.getParentNode(node) != null) {
            node = megaApi.getParentNode(node);
        }

        return node;
    }

    /**
     * Checks if it is on Links section and in root level.
     *
     * @param adapterType   current section
     * @param parentHandle  current parent handle
     * @return true if it is on Links section and it is in root level, false otherwise
     */
    public static boolean isInRootLinksLevel(int adapterType, long parentHandle) {
        return adapterType == LINKS_ADAPTER && parentHandle == INVALID_HANDLE;
    }

    /*
     * Checks if the Toolbar option "share" should be visible or not depending on the permissions of the MegaNode
     *
     * @param adapterType   view in which is required the check
     * @param isFolderLink  if true, the node comes from a folder link
     * @param handle        identifier of the MegaNode to check
     * @return True if the option "share" should be visible, false otherwise
     */
    public static boolean showShareOption(int adapterType, boolean isFolderLink, long handle) {
        if (isFolderLink) {
            return false;
        } else if (adapterType != OFFLINE_ADAPTER && adapterType != ZIP_ADAPTER && adapterType != FILE_LINK_ADAPTER) {
            MegaApiAndroid megaApi = MegaApplication.getInstance().getMegaApi();
            MegaNode node = megaApi.getNodeByHandle(handle);

            return node != null && megaApi.getAccess(node) == MegaShare.ACCESS_OWNER;
        }

        return true;
    }

    /**
     * This method is to detect whether the node exist and in rubbish bean
     * @param handle node's handle to be detected
     * @return whether the node is in rubbish
     */
    public static boolean isNodeInRubbish(long handle){
        MegaApiAndroid megaApi = MegaApplication.getInstance().getMegaApi();
        MegaNode node =  megaApi.getNodeByHandle(handle);
        return node != null && megaApi.isInRubbish(node);
    }

    /**
     * This method is to detect whether the node has been deleted completely
     * or in rubbish bin
     * @param handle node's handle to be detected
     * @return whether the node is in rubbish
     */
    public static boolean isNodeInRubbishOrDeleted(long handle){
        MegaApiAndroid megaApi = MegaApplication.getInstance().getMegaApi();
        MegaNode node =  megaApi.getNodeByHandle(handle);
        return node == null || megaApi.isInRubbish(node);
    }

    /**
<<<<<<< HEAD
     * Gets the parent outgoing or incoming MegaNode folder of a node.
     *
     * @param node  MegaNode to get its parent
     * @return The outgoing or incoming parent folder.
     */
    public static MegaNode getOutgoingOrIncomingParent(MegaNode node) {
        if (isOutgoingOrIncomingFolder(node)) {
            return node;
        }

        MegaNode parentNode = node;
        MegaApiJava megaApi = MegaApplication.getInstance().getMegaApi();

        while (megaApi.getParentNode(parentNode) != null) {
            parentNode = megaApi.getParentNode(parentNode);

            if (isOutgoingOrIncomingFolder(parentNode)) {
                return parentNode;
            }
        }

        return null;
    }

    /**
     * Checks if a node is an outgoing or an incoming folder.
     *
     * @param node  MegaNode to check
     * @return  True if the node is an outgoing or incoming folder, false otherwise.
     */
    private static boolean isOutgoingOrIncomingFolder(MegaNode node) {
        return node.isOutShare() || node.isInShare();
=======
     * Check if all nodes can be moved to rubbish bin.
     *
     * @param nodes nodes to check
     * @return whether all nodes can be moved to rubbish bin
     */
    public static boolean canMoveToRubbish(List<MegaNode> nodes) {
        MegaApiAndroid megaApi = MegaApplication.getInstance().getMegaApi();
        for (MegaNode node : nodes) {
            if (megaApi.checkMove(node, megaApi.getRubbishNode()).getErrorCode()
                != MegaError.API_OK) {
                return false;
            }
        }
        return true;
    }

    /**
     * Check if all nodes are file nodes.
     *
     * @param nodes nodes to check
     * @return whether all nodes are file nodes
     */
    public static boolean areAllFileNodes(List<MegaNode> nodes) {
        for (MegaNode node : nodes) {
            if (!node.isFile()) {
                return false;
            }
        }
        return true;
    }

    /**
     * Check if all nodes have full access.
     *
     * @param nodes nodes to check
     * @return whether all nodes have full access
     */
    public static boolean allHaveFullAccess(List<MegaNode> nodes) {
        MegaApiAndroid megaApi = MegaApplication.getInstance().getMegaApi();
        for (MegaNode node : nodes) {
            if (megaApi.checkAccess(node, ACCESS_FULL).getErrorCode() != MegaError.API_OK) {
                return false;
            }
        }
        return true;
>>>>>>> daf9a8cb
    }
}<|MERGE_RESOLUTION|>--- conflicted
+++ resolved
@@ -585,7 +585,6 @@
     }
 
     /**
-<<<<<<< HEAD
      * Gets the parent outgoing or incoming MegaNode folder of a node.
      *
      * @param node  MegaNode to get its parent
@@ -618,7 +617,9 @@
      */
     private static boolean isOutgoingOrIncomingFolder(MegaNode node) {
         return node.isOutShare() || node.isInShare();
-=======
+    }
+
+    /*
      * Check if all nodes can be moved to rubbish bin.
      *
      * @param nodes nodes to check
@@ -664,6 +665,5 @@
             }
         }
         return true;
->>>>>>> daf9a8cb
     }
 }