--- conflicted
+++ resolved
@@ -16,17 +16,6 @@
 import android.os.Environment;
 import android.os.Handler;
 import android.os.PersistableBundle;
-<<<<<<< HEAD
-import android.support.v4.app.ActivityCompat;
-import android.support.v4.content.ContextCompat;
-import android.support.v4.view.GestureDetectorCompat;
-import android.support.v7.app.ActionBar;
-import android.support.v7.view.ActionMode;
-import android.support.v7.widget.DefaultItemAnimator;
-import android.support.v7.widget.LinearLayoutManager;
-import android.support.v7.widget.RecyclerView;
-import android.support.v7.widget.Toolbar;
-=======
 import androidx.core.app.ActivityCompat;
 import androidx.core.content.ContextCompat;
 import androidx.core.view.GestureDetectorCompat;
@@ -36,7 +25,6 @@
 import androidx.recyclerview.widget.LinearLayoutManager;
 import androidx.recyclerview.widget.RecyclerView;
 import androidx.appcompat.widget.Toolbar;
->>>>>>> b3f63831
 import android.text.Editable;
 import android.text.Html;
 import android.text.Spanned;
@@ -94,10 +82,7 @@
 
 	private static final String IS_SET_DOWNLOAD_LOCATION_SHOWN = "IS_SET_DOWNLOAD_LOCATION_SHOWN";
 	private static final String IS_CONFIRMATION_CHECKED = "IS_CONFIRMATION_CHECKED";
-<<<<<<< HEAD
 	public static final String IS_CU_OR_MU_FOLDER = "IS_CU_OR_MU_FOLDER";
-=======
->>>>>>> b3f63831
 
 	public static final String EXTRA_URL = "fileurl";
 	public static final String EXTRA_SIZE = "filesize";
@@ -718,13 +703,8 @@
                     dbH.setLastUploadFolder(path.getAbsolutePath());
                 }
 				if (mode == Mode.PICK_FOLDER) {
-<<<<<<< HEAD
 					if (!isCUOrMUFolder && (prefs == null || prefs.getStorageAskAlways() == null || Boolean.parseBoolean(prefs.getStorageAskAlways()))
 							&& dbH.getAskSetDownloadLocation()) {
-=======
-					if ((prefs == null || prefs.getStorageAskAlways() == null || Boolean.parseBoolean(prefs.getStorageAskAlways()))
-							&& dbH.getAskSetDownloadLocation() && !cameraFolderSettings) {
->>>>>>> b3f63831
 						showConfirmationSaveInSameLocation();
 					} else {
 						finishPickFolder();
@@ -785,13 +765,10 @@
 			return;
 		}
 
-<<<<<<< HEAD
 		if (prefs == null) {
 			prefs = dbH.getPreferences();
 		}
 
-=======
->>>>>>> b3f63831
 		AlertDialog.Builder builder = new AlertDialog.Builder(this, R.style.AppCompatAlertDialogStyleNormal);
 		View v = getLayoutInflater().inflate(R.layout.dialog_general_confirmation, null);
 		builder.setView(v);
