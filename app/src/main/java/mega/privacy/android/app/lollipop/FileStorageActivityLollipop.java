--- conflicted
+++ resolved
@@ -76,7 +76,6 @@
 
 
 public class FileStorageActivityLollipop extends PinActivityLollipop implements OnClickListener, RecyclerView.OnItemTouchListener, GestureDetector.OnGestureListener {
-<<<<<<< HEAD
 
 	public static final String EXTRA_URL = "fileurl";
 	public static final String EXTRA_SIZE = "filesize";
@@ -88,19 +87,6 @@
 	public static final String EXTRA_SD_ROOT = "sd_root";
 	public static final String EXTRA_PATH = "filepath";
 	public static final String EXTRA_FILES = "fileslist";
-=======
-	
-	public static String EXTRA_URL = "fileurl";
-	public static String EXTRA_SIZE = "filesize";
-	public static String EXTRA_SERIALIZED_NODES = "serialized_nodes";
-    public static String EXTRA_DOCUMENT_HASHES = "document_hash";
-	public static String EXTRA_FROM_SETTINGS = "from_settings";
-	public static String EXTRA_CAMERA_FOLDER = "camera_folder";
-	public static String EXTRA_BUTTON_PREFIX = "button_prefix";
-	public static String EXTRA_SD_ROOT = "sd_root";
-	public static String EXTRA_PATH = "filepath";
-	public static String EXTRA_FILES = "fileslist";	
->>>>>>> 393a7df3
 	
 	// Pick modes
 	public enum Mode {
