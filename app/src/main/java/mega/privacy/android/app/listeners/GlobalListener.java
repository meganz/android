package mega.privacy.android.app.listeners;

import android.content.Intent;
import androidx.localbroadcastmanager.content.LocalBroadcastManager;

import java.util.ArrayList;

import mega.privacy.android.app.DatabaseHandler;
import mega.privacy.android.app.MegaApplication;
import mega.privacy.android.app.fcm.ContactsAdvancedNotificationBuilder;
import nz.mega.sdk.MegaApiJava;
import nz.mega.sdk.MegaContactRequest;
import nz.mega.sdk.MegaEvent;
import nz.mega.sdk.MegaGlobalListenerInterface;
import nz.mega.sdk.MegaNode;
import nz.mega.sdk.MegaUser;
import nz.mega.sdk.MegaUserAlert;

import static mega.privacy.android.app.constants.BroadcastConstants.*;
import static mega.privacy.android.app.utils.Constants.*;
import static mega.privacy.android.app.utils.LogUtil.*;
import static nz.mega.sdk.MegaApiJava.USER_ATTR_CAMERA_UPLOADS_FOLDER;

public class GlobalListener implements MegaGlobalListenerInterface {

    private MegaApplication megaApplication;
    private DatabaseHandler dbH;

    public GlobalListener() {
        megaApplication = MegaApplication.getInstance();
        dbH = megaApplication.getDbH();
    }

    @Override
    public void onUsersUpdate(MegaApiJava api, ArrayList<MegaUser> users) {
        if (users == null || users.isEmpty()) return;

        for (MegaUser user : users) {
            if (user == null) {
                continue;
            }

            boolean isMyChange = api.getMyUserHandle().equals(MegaApiJava.userHandleToBase64(user.getHandle()));

            if (user.hasChanged(MegaUser.CHANGE_TYPE_MY_CHAT_FILES_FOLDER) && isMyChange) {
                api.getMyChatFilesFolder(new GetAttrUserListener(megaApplication, true));
            }

            if (user.hasChanged(MegaUser.CHANGE_TYPE_CAMERA_UPLOADS_FOLDER) && isMyChange) {
                //user has change CU attribute, need to update local ones
                api.getUserAttribute(USER_ATTR_CAMERA_UPLOADS_FOLDER, new GetAttrUserListener(megaApplication));
                break;
            }
        }
    }

    @Override
    public void onUserAlertsUpdate(MegaApiJava api, ArrayList<MegaUserAlert> userAlerts) {
        megaApplication.updateAppBadge();
    }

    @Override
    public void onNodesUpdate(MegaApiJava api, ArrayList<MegaNode> nodeList) {
        if (nodeList == null) return;

        for (int i = 0; i < nodeList.size(); i++) {
            MegaNode n = nodeList.get(i);
            if (n.isInShare() && n.hasChanged(MegaNode.CHANGE_TYPE_INSHARE)) {
                megaApplication.showSharedFolderNotification(n);
            }
        }
    }

    @Override
    public void onReloadNeeded(MegaApiJava api) {

    }

    @Override
    public void onAccountUpdate(MegaApiJava api) {
        logDebug("onAccountUpdate");

        Intent intent = new Intent(BROADCAST_ACTION_INTENT_ON_ACCOUNT_UPDATE);
        intent.setAction(ACTION_ON_ACCOUNT_UPDATE);
        MegaApplication.getInstance().sendBroadcast(intent);

        api.getPaymentMethods(null);
        api.getAccountDetails(null);
        api.getPricing(null);
        api.creditCardQuerySubscriptions(null);
        dbH.resetExtendedAccountDetailsTimestamp();
    }

    @Override
    public void onContactRequestsUpdate(MegaApiJava api, ArrayList<MegaContactRequest> requests) {
        if (requests == null) return;

        megaApplication.updateAppBadge();

        for (int i = 0; i < requests.size(); i++) {
            MegaContactRequest cr = requests.get(i);
            if (cr != null) {
                if ((cr.getStatus() == MegaContactRequest.STATUS_UNRESOLVED) && (!cr.isOutgoing())) {

                    ContactsAdvancedNotificationBuilder notificationBuilder;
                    notificationBuilder = ContactsAdvancedNotificationBuilder.newInstance(megaApplication, megaApplication.getMegaApi());

                    notificationBuilder.removeAllIncomingContactNotifications();
                    notificationBuilder.showIncomingContactRequestNotification();

                    logDebug("IPC: " + cr.getSourceEmail() + " cr.isOutgoing: " + cr.isOutgoing() + " cr.getStatus: " + cr.getStatus());
                } else if ((cr.getStatus() == MegaContactRequest.STATUS_ACCEPTED) && (cr.isOutgoing())) {

                    ContactsAdvancedNotificationBuilder notificationBuilder;
                    notificationBuilder = ContactsAdvancedNotificationBuilder.newInstance(megaApplication, megaApplication.getMegaApi());

                    notificationBuilder.showAcceptanceContactRequestNotification(cr.getTargetEmail());

                    logDebug("ACCEPT OPR: " + cr.getSourceEmail() + " cr.isOutgoing: " + cr.isOutgoing() + " cr.getStatus: " + cr.getStatus());
                }
            }
        }
    }

    @Override
    public void onEvent(MegaApiJava api, MegaEvent event) {
        logDebug("Event received: " + event.getText());

        if (megaApplication == null) {
            megaApplication = MegaApplication.getInstance();
        }

        switch (event.getType()) {
            case MegaEvent.EVENT_STORAGE:
                logDebug("EVENT_STORAGE: " + event.getNumber());

                int state = (int) event.getNumber();
                if (state == MegaApiJava.STORAGE_STATE_CHANGE) {
                    api.getAccountDetails(null);
                } else {
                    megaApplication.setStorageState(state);

                    Intent intent = new Intent(BROADCAST_ACTION_INTENT_UPDATE_ACCOUNT_DETAILS);
                    intent.setAction(ACTION_STORAGE_STATE_CHANGED);
                    intent.putExtra(EXTRA_STORAGE_STATE, state);
                    megaApplication.sendBroadcast(intent);
                }
                break;

            case MegaEvent.EVENT_ACCOUNT_BLOCKED:
                logDebug("EVENT_ACCOUNT_BLOCKED: " + event.getNumber());

<<<<<<< HEAD
                Intent intent = new Intent(BROADCAST_ACTION_INTENT_EVENT_ACCOUNT_BLOCKED);
                intent.setAction(ACTION_EVENT_ACCOUNT_BLOCKED);
                intent.putExtra(EVENT_NUMBER, event.getNumber());
                intent.putExtra(EVENT_TEXT, event.getText());
                megaApplication.sendBroadcast(intent);
=======
                megaApplication.sendBroadcast(new Intent(BROADCAST_ACTION_INTENT_EVENT_ACCOUNT_BLOCKED)
                        .putExtra(EVENT_NUMBER, event.getNumber())
                        .putExtra(EVENT_TEXT, event.getText()));
>>>>>>> 0fa36b97
                break;

            case MegaEvent.EVENT_BUSINESS_STATUS:
                megaApplication.updateBusinessStatus();

                break;
        }
    }
}<|MERGE_RESOLUTION|>--- conflicted
+++ resolved
@@ -150,17 +150,9 @@
             case MegaEvent.EVENT_ACCOUNT_BLOCKED:
                 logDebug("EVENT_ACCOUNT_BLOCKED: " + event.getNumber());
 
-<<<<<<< HEAD
-                Intent intent = new Intent(BROADCAST_ACTION_INTENT_EVENT_ACCOUNT_BLOCKED);
-                intent.setAction(ACTION_EVENT_ACCOUNT_BLOCKED);
-                intent.putExtra(EVENT_NUMBER, event.getNumber());
-                intent.putExtra(EVENT_TEXT, event.getText());
-                megaApplication.sendBroadcast(intent);
-=======
                 megaApplication.sendBroadcast(new Intent(BROADCAST_ACTION_INTENT_EVENT_ACCOUNT_BLOCKED)
                         .putExtra(EVENT_NUMBER, event.getNumber())
                         .putExtra(EVENT_TEXT, event.getText()));
->>>>>>> 0fa36b97
                 break;
 
             case MegaEvent.EVENT_BUSINESS_STATUS:
