package mega.privacy.android.app.listeners;

import android.content.Intent;
import androidx.localbroadcastmanager.content.LocalBroadcastManager;

import java.util.ArrayList;

import mega.privacy.android.app.DatabaseHandler;
import mega.privacy.android.app.MegaApplication;
import mega.privacy.android.app.fcm.ContactsAdvancedNotificationBuilder;
import nz.mega.sdk.MegaApiJava;
import nz.mega.sdk.MegaContactRequest;
import nz.mega.sdk.MegaEvent;
import nz.mega.sdk.MegaGlobalListenerInterface;
import nz.mega.sdk.MegaNode;
import nz.mega.sdk.MegaUser;
import nz.mega.sdk.MegaUserAlert;

import static mega.privacy.android.app.constants.BroadcastConstants.*;
import static mega.privacy.android.app.utils.Constants.*;
import static mega.privacy.android.app.utils.LogUtil.*;

public class GlobalListener implements MegaGlobalListenerInterface {

    private MegaApplication megaApplication;
    private DatabaseHandler dbH;

    public GlobalListener() {
        megaApplication = MegaApplication.getInstance();
        dbH = megaApplication.getDbH();
    }

    @Override
    public void onUsersUpdate(MegaApiJava api, ArrayList<MegaUser> users) {
        if (users == null || users.isEmpty()) return;

        for (MegaUser user : users) {
            if (user == null) {
                continue;
            }

<<<<<<< HEAD
            if (user.hasChanged(MegaUser.CHANGE_TYPE_MY_CHAT_FILES_FOLDER)
                    && api.getMyUserHandle().equals(Long.toString(user.getHandle()))) {
                api.getMyChatFilesFolder(new GetAttrUserListener(MegaApplication.getInstance(), true));
=======
            boolean isMyChange = api.getMyUserHandle().equals(MegaApiJava.userHandleToBase64(user.getHandle()));

            if (user.hasChanged(MegaUser.CHANGE_TYPE_MY_CHAT_FILES_FOLDER) && isMyChange) {
                api.getMyChatFilesFolder(new GetAttrUserListener(megaApplication, true));
            }

            if (user.hasChanged(MegaUser.CHANGE_TYPE_CAMERA_UPLOADS_FOLDER) && isMyChange) {
                //user has change CU attribute, need to update local ones
                GetAttrUserListener listener = new GetAttrUserListener(megaApplication);
                api.getCameraUploadsFolder(listener);
                api.getCameraUploadsFolderSecondary(listener);
                break;
>>>>>>> b3f63831
            }
        }
    }

    @Override
    public void onUserAlertsUpdate(MegaApiJava api, ArrayList<MegaUserAlert> userAlerts) {
        megaApplication.updateAppBadge();
    }

    @Override
    public void onNodesUpdate(MegaApiJava api, ArrayList<MegaNode> nodeList) {
        if (nodeList == null) return;

        for (int i = 0; i < nodeList.size(); i++) {
            MegaNode n = nodeList.get(i);
            if (n.isInShare() && n.hasChanged(MegaNode.CHANGE_TYPE_INSHARE)) {
                megaApplication.showSharedFolderNotification(n);
            }
        }
    }

    @Override
    public void onReloadNeeded(MegaApiJava api) {

    }

    @Override
    public void onAccountUpdate(MegaApiJava api) {
        logDebug("onAccountUpdate");

        Intent intent = new Intent(BROADCAST_ACTION_INTENT_ON_ACCOUNT_UPDATE);
        intent.setAction(ACTION_ON_ACCOUNT_UPDATE);
        LocalBroadcastManager.getInstance(megaApplication).sendBroadcast(intent);

        api.getPaymentMethods(null);
        api.getAccountDetails(null);
        api.getPricing(null);
        api.creditCardQuerySubscriptions(null);
        dbH.resetExtendedAccountDetailsTimestamp();
    }

    @Override
    public void onContactRequestsUpdate(MegaApiJava api, ArrayList<MegaContactRequest> requests) {
        if (requests == null) return;

        megaApplication.updateAppBadge();

        for (int i = 0; i < requests.size(); i++) {
            MegaContactRequest cr = requests.get(i);
            if (cr != null) {
                if ((cr.getStatus() == MegaContactRequest.STATUS_UNRESOLVED) && (!cr.isOutgoing())) {

                    ContactsAdvancedNotificationBuilder notificationBuilder;
                    notificationBuilder = ContactsAdvancedNotificationBuilder.newInstance(megaApplication, megaApplication.getMegaApi());

                    notificationBuilder.removeAllIncomingContactNotifications();
                    notificationBuilder.showIncomingContactRequestNotification();

                    logDebug("IPC: " + cr.getSourceEmail() + " cr.isOutgoing: " + cr.isOutgoing() + " cr.getStatus: " + cr.getStatus());
                } else if ((cr.getStatus() == MegaContactRequest.STATUS_ACCEPTED) && (cr.isOutgoing())) {

                    ContactsAdvancedNotificationBuilder notificationBuilder;
                    notificationBuilder = ContactsAdvancedNotificationBuilder.newInstance(megaApplication, megaApplication.getMegaApi());

                    notificationBuilder.showAcceptanceContactRequestNotification(cr.getTargetEmail());

                    logDebug("ACCEPT OPR: " + cr.getSourceEmail() + " cr.isOutgoing: " + cr.isOutgoing() + " cr.getStatus: " + cr.getStatus());
                }
            }
        }
    }

    @Override
    public void onEvent(MegaApiJava api, MegaEvent event) {
        logDebug("Event received: " + event.getText());

        switch (event.getType()) {
            case MegaEvent.EVENT_STORAGE:
                logDebug("EVENT_STORAGE: " + event.getNumber());

                int state = (int) event.getNumber();
                if (state == MegaApiJava.STORAGE_STATE_CHANGE) {
                    api.getAccountDetails(null);
                } else {
                    megaApplication.setStorageState(state);

                    Intent intent = new Intent(BROADCAST_ACTION_INTENT_UPDATE_ACCOUNT_DETAILS);
                    intent.setAction(ACTION_STORAGE_STATE_CHANGED);
                    intent.putExtra(EXTRA_STORAGE_STATE, state);
                    LocalBroadcastManager.getInstance(megaApplication).sendBroadcast(intent);
                }
                break;

            case MegaEvent.EVENT_ACCOUNT_BLOCKED:
                logDebug("EVENT_ACCOUNT_BLOCKED: " + event.getNumber());

                Intent intent = new Intent(BROADCAST_ACTION_INTENT_EVENT_ACCOUNT_BLOCKED);
                intent.setAction(ACTION_EVENT_ACCOUNT_BLOCKED);
                intent.putExtra(EVENT_NUMBER, event.getNumber());
                intent.putExtra(EVENT_TEXT, event.getText());
                LocalBroadcastManager.getInstance(megaApplication).sendBroadcast(intent);
                break;

            case MegaEvent.EVENT_BUSINESS_STATUS:
                megaApplication.updateBusinessStatus();

                break;
        }
    }
}<|MERGE_RESOLUTION|>--- conflicted
+++ resolved
@@ -39,11 +39,6 @@
                 continue;
             }
 
-<<<<<<< HEAD
-            if (user.hasChanged(MegaUser.CHANGE_TYPE_MY_CHAT_FILES_FOLDER)
-                    && api.getMyUserHandle().equals(Long.toString(user.getHandle()))) {
-                api.getMyChatFilesFolder(new GetAttrUserListener(MegaApplication.getInstance(), true));
-=======
             boolean isMyChange = api.getMyUserHandle().equals(MegaApiJava.userHandleToBase64(user.getHandle()));
 
             if (user.hasChanged(MegaUser.CHANGE_TYPE_MY_CHAT_FILES_FOLDER) && isMyChange) {
@@ -56,7 +51,6 @@
                 api.getCameraUploadsFolder(listener);
                 api.getCameraUploadsFolderSecondary(listener);
                 break;
->>>>>>> b3f63831
             }
         }
     }
