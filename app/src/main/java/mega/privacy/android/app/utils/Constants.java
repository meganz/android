package mega.privacy.android.app.utils;

import java.util.regex.Pattern;

public class Constants {

    public static final String PIN_4 = "4";
    public static final String PIN_6 = "6";
    public static final String PIN_ALPHANUMERIC = "alphanumeric";

    public static final int DEFAULT_AVATAR_WIDTH_HEIGHT = 250; //in pixels
    public static final int PHOTOS_UPLOAD_JOB_ID = 10096;
    public static final int BOOT_JOB_ID = 10097;

    public static final int REQUEST_CODE_GET = 1000;
    public static final int REQUEST_CODE_SELECT_MOVE_FOLDER = 1001;
    public static final int REQUEST_CODE_SELECT_COPY_FOLDER = 1002;
    public static final int REQUEST_CODE_GET_LOCAL = 1003;
    public static final int REQUEST_CODE_SELECT_LOCAL_FOLDER = 1004;
    public static final int REQUEST_CODE_REFRESH = 1005;
    public static final int REQUEST_CODE_SORT_BY = 1006;
    public static final int REQUEST_CODE_SELECT_IMPORT_FOLDER = 1007;
    public static final int REQUEST_CODE_SELECT_FOLDER = 1008;
    public static final int REQUEST_CODE_SELECT_CONTACT = 1009;
    public static final int TAKE_PHOTO_CODE = 1010;
    public static final int WRITE_SD_CARD_REQUEST_CODE = 1011;
    public static final int REQUEST_CODE_SELECT_FILE = 1012;
    public static final int SET_PIN = 1013;
    public static final int REQUEST_CODE_TREE = 1014;
    public static final int TAKE_PICTURE_PROFILE_CODE = 1015;
    public static final int CHOOSE_PICTURE_PROFILE_CODE = 1016;
    public static final int REQUEST_INVITE_CONTACT_FROM_DEVICE = 1017;
    public static final int REQUEST_CREATE_CHAT = 1018;
    public static final int REQUEST_ADD_PARTICIPANTS = 1019;
    public static final int ENABLE_CHAT = 1020;
    public static final int REQUEST_SEND_CONTACTS = 1021;
    public static final int REQUEST_CODE_IMPORT_CHAT_NODE = 1022;
    public static final int REQUEST_CODE_IMPORT_CHAT_NODE_LIST = 1023;
    public static final int ACTION_SEARCH_BY_DATE = 1024;
    public static final int REQUEST_CODE_SELECT_CHAT = 1025;
    public static final int REQUEST_CODE_GET_CONTACTS = 1026;
    public static final int REQUEST_CODE_FILE_INFO = 1027;
    public static final int REQUEST_CODE_REFRESH_STAGING = 1028;
    public static final int REQUEST_CODE_DELETE_VERSIONS_HISTORY = 1029;
    public static final int REQUEST_CODE_SEND_LOCATION = 1030;

    public static final String ACTION_REFRESH = "ACTION_REFRESH";
    public static final String ACTION_REFRESH_STAGING = "ACTION_REFRESH_STAGING";
    public static final String ACTION_ENABLE_CHAT = "ACTION_ENABLE_CHAT";
    public static final String ACTION_CREATE_ACCOUNT_EXISTS = "ACTION_CREATE_ACCOUNT_EXISTS";
    public static final String ACTION_CONFIRM = "MEGA_ACTION_CONFIRM";
    public static final String EXTRA_CONFIRMATION = "MEGA_EXTRA_CONFIRMATION";

    public static final String ACTION_FORWARD_MESSAGES = "ACTION_FORWARD_MESSAGES";

    public static final String SHOW_REPEATED_UPLOAD = "SHOW_REPEATED_UPLOAD";

    public static final String EXTRA_SERIALIZE_STRING = "SERIALIZE_STRING";

    public static final String EXTRA_NODE_HANDLE = "NODE_HANDLE";
    public static final String EXTRA_RESULT_TRANSFER = "RESULT_TRANSFER";
    public static final String EXTRA_TRANSFER_TYPE = "TRANSFER_TYPE";
    public static final String EXTRA_VOICE_CLIP = "VOICE_CLIP";

    //MultipleRequestListener options
    public static final int MULTIPLE_MOVE = 0;
    public static final int MULTIPLE_SEND_RUBBISH = 1;
    //one file to many contacts
    public static final int MULTIPLE_CONTACTS_SEND_INBOX = 2;
    //many files to one contacts
    public static final int MULTIPLE_FILES_SEND_INBOX = 3;
    public static final int MULTIPLE_COPY = 4;
    public static final int MULTIPLE_REMOVE_SHARING_CONTACTS = 5;
    //one folder to many contacts
    public static final int MULTIPLE_CONTACTS_SHARE = 6;
    //one contact, many files
    public static final int MULTIPLE_FILE_SHARE = 7;
    public static final int MULTIPLE_LEAVE_SHARE = 8;

    public static final int MULTIPLE_REMOVE_CONTACT_SHARED_FOLDER = 9;
    public static final int MULTIPLE_CHAT_IMPORT = 10;
    public static final int MULTIPLE_FORWARD_MESSAGES = 11;
    public static final int MULTIPLE_CHANGE_PERMISSION = 12;

    public static final int MULTIPLE_RESTORED_FROM_RUBBISH = MULTIPLE_FORWARD_MESSAGES + 1;

    public static final int CANCEL_ACCOUNT_2FA = 4000;
    public static final int CHANGE_MAIL_2FA = 4001;
    public static final int DISABLE_2FA = 4002;

    public static final int MY_ACCOUNT_FRAGMENT = 5000;
    public static final int UPGRADE_ACCOUNT_FRAGMENT = 5001;
    public static final int OVERQUOTA_ALERT = 5003;
    public static final int CC_FRAGMENT = 5004;
    public static final int FORTUMO_FRAGMENT = 5005;
    public static final int MONTHLY_YEARLY_FRAGMENT = 5006;
    public static final int CENTILI_FRAGMENT = 5007;

    public static final int PAYMENT_CC_MONTH = 111;
    public static final int PAYMENT_CC_YEAR = 112;

    public static final int TOUR_FRAGMENT = 6000;
    public static final int LOGIN_FRAGMENT = 6001;
    public static final int CONFIRM_EMAIL_FRAGMENT = 6002;
    public static final int CHOOSE_ACCOUNT_FRAGMENT = 6003;
    public static final int CREATE_ACCOUNT_FRAGMENT = 604;

    public static final int GET_LINK_FRAGMENT = 7000;
    public static final int COPYRIGHT_FRAGMENT = 7001;

    public static final int ACHIEVEMENTS_FRAGMENT = 8000;
    public static final int BONUSES_FRAGMENT = 8001;
    public static final int INVITE_FRIENDS_FRAGMENT = 8002;
    public static final int INFO_ACHIEVEMENTS_FRAGMENT = 8003;

    public static final int SCROLL_TO_POSITION = 9000;
    public static final int UPDATE_IMAGE_DRAG = 9001;
    public static final int UPDATE_GET_PRICING = 9002;
    public static final int UPDATE_ACCOUNT_DETAILS = 9003;
    public static final int UPDATE_CREDIT_CARD_SUBSCRIPTION = 9004;
    public static final int UPDATE_PAYMENT_METHODS = 9005;

    public static final int GO_OFFLINE = 9006;
    public static final int GO_ONLINE = 9007;
    public static final int START_RECONNECTION = 9008;

    public static final int REQUEST_WRITE_STORAGE = 1;
    public static final int REQUEST_CAMERA = 2;
    public static final int REQUEST_READ_CONTACTS = 3;
    public static final int RECORD_AUDIO = 4;
    public static final int REQUEST_UPLOAD_CONTACT = 5;
    public static final int REQUEST_READ_STORAGE = 6;

    public static final int REQUEST_DOWNLOAD_FOLDER = 7;

    public static final int REQUEST_SAVE_MK_FROM_OFFLINE = 8;
    public static final int REQUEST_READ_WRITE_STORAGE = 9;
    public static final int REQUEST_CAMERA_UPLOAD = 10;
    public static final int REQUEST_CAMERA_ON_OFF = 11;
    public static final int REQUEST_CAMERA_ON_OFF_FIRST_TIME = 12;
	public static final int WRITE_LOG = 13;

    public static final int RECORD_VOICE_CLIP = 11;
    public static final int REQUEST_STORAGE_VOICE_CLIP = 12;
    public static final int REQUEST_CAMERA_TAKE_PICTURE = 13;
    public static final int REQUEST_WRITE_STORAGE_TAKE_PICTURE = 14;
<<<<<<< HEAD
	public static final int LOCATION_PERMISSION_REQUEST_CODE = 15;
	public static final int REQUEST_WRITE_STORAGE_OFFLINE = 16;
=======
    public static final int LOCATION_PERMISSION_REQUEST_CODE = 15;
>>>>>>> 5464bce5

    public static final int TYPE_START_RECORD = 1;
    public static final int TYPE_END_RECORD = 2;
    public static final int TYPE_ERROR_RECORD = 3;

    public static final int PRO_LITE = 4;
    public static final int FREE = 0;
    public static final int PRO_I = 1;
    public static final int PRO_II = 2;
    public static final int PRO_III = 3;

    public static final int COLOR_STATUS_BAR_ACCENT = 1;
    public static final int COLOR_STATUS_BAR_ZERO_DELAY = 2;
    public static final int COLOR_STATUS_BAR_SEARCH = 3;
    public static final int COLOR_STATUS_BAR_ZERO = 4;
    public static final int COLOR_STATUS_BAR_SEARCH_DELAY = 5;

    public static final String ACTION_OPEN_MEGA_LINK = "OPEN_MEGA_LINK";
    public static final String ACTION_OPEN_MEGA_FOLDER_LINK = "OPEN_MEGA_FOLDER_LINK";
    public static final String ACTION_CANCEL_DOWNLOAD = "CANCEL_DOWNLOAD";
    public static final String ACTION_CANCEL_CAM_SYNC = "CANCEL_CAM_SYNC";
    public static final String ACTION_IMPORT_LINK_FETCH_NODES = "IMPORT_LINK_FETCH_NODES";
    public static final String ACTION_FILE_EXPLORER_UPLOAD = "FILE_EXPLORER_UPLOAD";
    public static final String ACTION_FILE_PROVIDER = "ACTION_FILE_PROVIDER";
    public static final String ACTION_EXPLORE_ZIP = "EXPLORE_ZIP";
    public static final String EXTRA_PATH_ZIP = "PATH_ZIP";
    public static final String EXTRA_OPEN_FOLDER = "EXTRA_OPEN_FOLDER";
    public static final String ACTION_REFRESH_PARENTHANDLE_BROWSER = "REFRESH_PARENTHANDLE_BROWSER";
    public static final String ACTION_OVERQUOTA_STORAGE = "OVERQUOTA_STORAGE";
    public static final String ACTION_CHILD_UPLOADED_OK = "ACTION_CHILD_UPLOADED_OK";
    public static final String ACTION_CHILD_UPLOADED_FAILED = "ACTION_CHILD_UPLOADED_FAILED";
    public static final String ACTION_TAKE_SELFIE = "TAKE_SELFIE";
    public static final String ACTION_SHOW_TRANSFERS = "SHOW_TRANSFERS";
    public static final String ACTION_EXPORT_MASTER_KEY = "EXPORT_MASTER_KEY";
    public static final String ACTION_OPEN_FOLDER = "OPEN_FOLDER";
    public static final String ACTION_CANCEL_ACCOUNT = "CANCEL_ACCOUNT";
    public static final String ACTION_RESET_PASS = "RESET_PASS";
    public static final String ACTION_RESET_PASS_FROM_LINK = "RESET_PASS_FROM_LINK";
    public static final String ACTION_PASS_CHANGED = "PASS_CHANGED";
    public static final String ACTION_PARK_ACCOUNT = "PARK_ACCOUNT";
    public static final String ACTION_RESET_PASS_FROM_PARK_ACCOUNT = "RESET_PASS_FROM_PARK_ACCOUNT";
    public static final String ACTION_CHANGE_MAIL = "CHANGE_MAIL";
    public static final String ACTION_CHANGE_AVATAR = "CHANGE_AVATAR";
    public static final String ACTION_IPC = "IPC";
    public static final String ACTION_SHOW_MY_ACCOUNT = "ACTION_SHOW_MY_ACCOUNT";
    public static final String ACTION_CHAT_NOTIFICATION_MESSAGE = "ACTION_CHAT_MESSAGE";
    public static final String ACTION_CHAT_SUMMARY = "ACTION_CHAT_SUMMARY";
    public static final String ACTION_INCOMING_SHARED_FOLDER_NOTIFICATION = "ACTION_INCOMING_SHARED_FOLDER_NOTIFICATION";
    public static final String ACTION_OPEN_HANDLE_NODE = "ACTION_OPEN_HANDLE_NODE";
    public static final String ACTION_OPEN_FILE_LINK_ROOTNODES_NULL = "ACTION_OPEN_FILE_LINK_ROOTNODES_NULL";
    public static final String ACTION_OPEN_FOLDER_LINK_ROOTNODES_NULL = "ACTION_OPEN_FOLDER_LINK_ROOTNODES_NULL";
    public static final String ACTION_SHOW_SETTINGS = "ACTION_SHOW_SETTINGS";
    public static final String ACTION_SHOW_SETTINGS_STORAGE = "ACTION_SHOW_SETTINGS_STORAGE";
    public static final String ACTION_PRE_OVERQUOTA_STORAGE = "PRE_OVERQUOTA_STORAGE";
    public static final String ACTION_LOG_OUT = "ACTION_LOG_OUT";

    public static final String ACTION_OPEN_CHAT_LINK = "OPEN_CHAT_LINK";
    public static final String ACTION_JOIN_OPEN_CHAT_LINK = "JOIN_OPEN_CHAT_LINK";
    public static final String ACTION_CHAT_SHOW_MESSAGES = "CHAT_SHOW_MESSAGES";
    public static final String ACTION_CLEAR_CHAT = "CLEAR_CHAT";
    public static final String ACTION_UPDATE_ATTACHMENT = "UPDATE_ATTACHMENT";
    public static final String ACTION_OVERQUOTA_TRANSFER = "OVERQUOTA_TRANSFER";
    public static final String ACTION_SHOW_UPGRADE_ACCOUNT = "ACTION_SHOW_UPGRADE_ACCOUNT";
    public static final String ACTION_OPEN_CONTACTS_SECTION = "ACTION_OPEN_CONTACTS_SECTION";

    public static final String ACTION_RECOVERY_KEY_COPY_TO_CLIPBOARD = "ACTION_RECOVERY_KEY_COPY_TO_CLIPBOARD";

    public static final String ACTION_RECOVERY_KEY_EXPORTED = "RECOVERY_KEY_EXPORTED";
    public static final String ACTION_REQUEST_DOWNLOAD_FOLDER_LOGOUT = "REQUEST_DOWNLOAD_FOLDER_LOGOUT";

    public static final String ACTION_STORAGE_STATE_CHANGED = "ACTION_STORAGE_STATE_CHANGED";

    public static final String ACTION_SHOW_SNACKBAR_SENT_AS_MESSAGE = "ACTION_SHOW_SNACKBAR_SENT_AS_MESSAGE";

    public static final String BROADCAST_ACTION_INTENT_FILTER_UPDATE_POSITION = "INTENT_FILTER_UPDATE_POSITION";
    public static final String BROADCAST_ACTION_INTENT_FILTER_UPDATE_IMAGE_DRAG = "INTENT_FILTER_UPDATE_IMAGE_DRAG";
    public static final String BROADCAST_ACTION_INTENT_UPDATE_ACCOUNT_DETAILS = "INTENT_UPDATE_ACCOUNT_DETAILS";
    public static final String BROADCAST_ACTION_INTENT_UPDATE_2FA_SETTINGS = "INTENT_UPDATE_2FA_SETTINGS";
    public static final String BROADCAST_ACTION_INTENT_CONNECTIVITY_CHANGE = "INTENT_CONNECTIVITY_CHANGE";
    public static final String BROADCAST_ACTION_INTENT_CONNECTIVITY_CHANGE_DIALOG = "INTENT_CONNECTIVITY_CHANGE_DIALOG";
    public static final String BROADCAST_ACTION_INTENT_SETTINGS_UPDATED = "SETTINGS_UPDATED";
    public static final String BROADCAST_ACTION_INTENT_SSL_VERIFICATION_FAILED = "INTENT_SSL_VERIFICATION_FAILED";
    public static final String BROADCAST_ACTION_INTENT_SIGNAL_PRESENCE = "INTENT_SIGNAL_PRESENCE";
    public static final String BROADCAST_ACTION_INTENT_VOICE_CLIP_DOWNLOADED = "INTENT_VOICE_CLIP_DOWNLOADED";

    public static final int FILE_BROWSER_ADAPTER = 2000;
    public static final int CONTACT_FILE_ADAPTER = 2001;
    public static final int RUBBISH_BIN_ADAPTER = 2002;
    public static final int SHARED_WITH_ME_ADAPTER = 2003;
    public static final int OFFLINE_ADAPTER = 2004;
    public static final int FOLDER_LINK_ADAPTER = 2005;
    public static final int SEARCH_ADAPTER = 2006;
    public static final int PHOTO_SYNC_ADAPTER = 2007;
    public static final int ZIP_ADAPTER = 2008;
    public static final int OUTGOING_SHARES_ADAPTER = 2009;
    public static final int INCOMING_SHARES_ADAPTER = 2010;
    public static final int INBOX_ADAPTER = 2011;
    public static final int INCOMING_REQUEST_ADAPTER = 2012;
    public static final int OUTGOING_REQUEST_ADAPTER = 2013;
    public static final int CAMERA_UPLOAD_ADAPTER = 2014;
    public static final int INCOMING_SHARES_PROVIDER_ADAPTER = 2016;
    public static final int CLOUD_DRIVE_PROVIDER_ADAPTER = 2017;
    public static final int SEARCH_BY_ADAPTER = 2018;
    public static final int FILE_LINK_ADAPTER = 2019;
    public static final int FROM_CHAT = 2020;
    public static final int CONTACT_SHARED_FOLDER_ADAPTER = 2021;
    public static final int FILE_INFO_SHARED_CONTACT_ADAPTER = 2022;
    public static final int GENERAL_OTHERS_ADAPTER = 2023;

    public static final int ACCOUNT_DETAILS_MIN_DIFFERENCE = 5;
    public static final int PAYMENT_METHODS_MIN_DIFFERENCE = 720;
    public static final int PRICING_MIN_DIFFERENCE = 720;
    public static final int EXTENDED_ACCOUNT_DETAILS_MIN_DIFFERENCE = 30;

    public static final int CONTACT_TYPE_MEGA = 0;
    public static final int CONTACT_TYPE_DEVICE = 1;
    public static final int CONTACT_TYPE_BOTH = 2;

    public static final int TYPE_VOICE_CLIP = 3;

    public static final int SELECT_RINGTONE = 2000;
    public static final int SELECT_NOTIFICATION_SOUND = SELECT_RINGTONE + 1;

    public static final int DEVICE_ANDROID = 1;
    public static final int DEVICE_IOS = 2;

    public static final int NOTIFICATION_SUMMARY_CHAT = 0;
    public static final int NOTIFICATION_UPLOAD = 1;
    public static final int NOTIFICATION_DOWNLOAD = 2;
    public static final int NOTIFICATION_CAMERA_UPLOADS = 3;
    public static final int NOTIFICATION_DOWNLOAD_FINAL = 4;
    public static final int NOTIFICATION_UPLOAD_FINAL = 5;
    public static final int NOTIFICATION_CAMERA_UPLOADS_FINAL = 6;
    public static final int NOTIFICATION_PUSH_CLOUD_DRIVE = 7;
    public static final int NOTIFICATION_GENERAL_PUSH_CHAT = 8;
    public static final int NOTIFICATION_SUMMARY_INCOMING_CONTACT = 9;
    public static final int NOTIFICATION_STREAMING_OVERQUOTA = 10;
    public static final int NOTIFICATION_CALL_IN_PROGRESS = 11;
    public static final int NOTIFICATION_MISSED_CALL = 12;
    public static final int NOTIFICATION_SUMMARY_ACCEPTANCE_CONTACT = 13;
    public static final int NOTIFICATION_STORAGE_OVERQUOTA = 14;
    public static final int NOTIFICATION_CHAT_UPLOAD = 15;
    public static final int NOTIFICATION_UPLOAD_FOLDER = 16;
    public static final int NOTIFICATION_UPLOAD_FINAL_FOLDER = 17;

    public static final int SUCCESSFUL_VOICE_CLIP_TRANSFER = 1;
    public static final int ERROR_VOICE_CLIP_TRANSFER = 2;

    public static final String NOTIFICATION_CHANNEL_DOWNLOAD_ID = "DownloadServiceNotification";
    public static final String NOTIFICATION_CHANNEL_DOWNLOAD_NAME = "MEGA Download";
    public static final String NOTIFICATION_CHANNEL_UPLOAD_ID = "UploadServiceNotification";
    public static final String NOTIFICATION_CHANNEL_UPLOAD_ID_FOLDER = "FolderUploadServiceNotification";
    public static final String NOTIFICATION_CHANNEL_UPLOAD_NAME = "MEGA File Upload";
    public static final String NOTIFICATION_CHANNEL_UPLOAD_NAME_FOLDER = "MEGA Folder Upload";
    public static final String NOTIFICATION_CHANNEL_CAMERA_UPLOADS_ID = "CameraUploadsServiceNotification";
    public static final String NOTIFICATION_CHANNEL_CAMERA_UPLOADS_NAME = "MEGA Camera Uploads";
    public static final String NOTIFICATION_CHANNEL_CHAT_ID = "ChatNotification";
    public static final String NOTIFICATION_CHANNEL_CHAT_NAME = "MEGA Chat";
    public static final String NOTIFICATION_CHANNEL_CHAT_SUMMARY_ID = "ChatSummaryNotification";
    public static final String NOTIFICATION_CHANNEL_CHAT_SUMMARY_NAME = "MEGA Chat Summary";
    public static final String NOTIFICATION_CHANNEL_CHAT_SUMMARY_NO_VIBRATE_ID = "ChatSummaryNotificationNoVibrate";
    public static final String NOTIFICATION_CHANNEL_CHAT_SUMMARY_NO_VIBRATE_NAME = "MEGA Chat Summary (no vibration)";
    public static final String NOTIFICATION_CHANNEL_INPROGRESS_MISSED_CALLS_ID = "InProgressMissedCallNotification";
    public static final String NOTIFICATION_CHANNEL_INPROGRESS_MISSED_CALLS_NAME = "MEGA In Progress and Missed Calls";
    public static final String NOTIFICATION_CHANNEL_INCOMING_CALLS_ID = "ChatIncomingCallNotification";
    public static final String NOTIFICATION_CHANNEL_INCOMING_CALLS_NAME = "MEGA Incoming Calls";
    public static final String NOTIFICATION_CHANNEL_CONTACTS_ID = "ContactNotification";
    public static final String NOTIFICATION_CHANNEL_CONTACTS_NAME = "MEGA Contact";
    public static final String NOTIFICATION_CHANNEL_CONTACTS_SUMMARY_ID = "ContactSummaryNotification";
    public static final String NOTIFICATION_CHANNEL_CONTACTS_SUMMARY_NAME = "MEGA Contact Summary";
    public static final String NOTIFICATION_CHANNEL_CLOUDDRIVE_ID = "CloudDriveNotification";
    public static final String NOTIFICATION_CHANNEL_CLOUDDRIVE_NAME = "MEGA Cloud Drive";
    public static final String NOTIFICATION_CHANNEL_CHAT_UPLOAD_ID = "ChatUploadServiceNotification";
    public static final String NOTIFICATION_CHANNEL_CHAT_UPLOAD_NAME = "MEGA Chat Upload";
    public static final String NOTIFICATION_CHANNEL_FCM_FETCHING_MESSAGE = "MEGA Fetching Incoming Messages";
    public static final String CHAT_FOLDER = "My chat files";

    public static final int RICH_WARNING_TRUE = 1;
    public static final int RICH_WARNING_FALSE = 0;
    public static final int RICH_WARNING_CONFIRMATION = 2;

    public static final int TAKE_PICTURE_OPTION = 0;
    public static final int TAKE_PROFILE_PICTURE = 1;

    public static final String MAIL_ANDROID = "androidfeedback@mega.nz";
    public static final String MAIL_SUPPORT = "support@mega.nz";

    public static final int MIN_ITEMS_SCROLLBAR = 30;
    public static final int MIN_ITEMS_SCROLLBAR_GRID = 200;
    public static final int MIN_ITEMS_SCROLLBAR_CHAT = 20;

    public static final long BUFFER_COMP = 1073741824;      // 1 GB
    public static final int MAX_BUFFER_16MB = 16777216; // 16 MB
    public static final int MAX_BUFFER_32MB = 33554432; // 32 MB

    public static final String HIGH_PRIORITY_TRANSFER = "HIGH_PRIORITY_TRANSFER";

    public static final String UPLOAD_APP_DATA_CHAT = "CHAT_UPLOAD";

    public static final Pattern EMAIL_ADDRESS
            = Pattern.compile(
            "[a-zA-Z0-9\\+\\.\\_\\%\\-\\&\\+]{1,256}" +
                    "\\@" +
                    "[a-zA-Z0-9][a-zA-Z0-9\\-]{0,64}" +
                    "(" +
                    "\\." +
                    "[a-zA-Z0-9][a-zA-Z0-9\\-]{0,25}" +
                    ")+"
    );

    public static final int FROM_INCOMING_SHARES = 140;
    public static final int FROM_INBOX = 150;
    public static final int FROM_OTHERS = 0;

    public static final int SNACKBAR_TYPE = 0;
    public static final int MESSAGE_SNACKBAR_TYPE = 1;
    public static final int NOT_SPACE_SNACKBAR_TYPE = 3;

    public static final int FILE_LINK = 200;
    public static final int FOLDER_LINK = 201;
    public static final int CHAT_LINK = 202;
    public static final int CONTACT_LINK = 203;
    public static final int ERROR_LINK = -1;

    public static final String CONTACT_HANDLE = "contactHandle";
    public static final String CHAT_ID = "chatHandle";
    public static final String CALL_ID = "callId";
    public static final String CHAT_ID_IN_PROGRESS = "chatHandleInProgress";
    public static final String CHAT_ID_TO_ANSWER = "chatHandleToAnswer";
    public static final String SECOND_CALL = "SECOND_CALL";

	public static final String[] FILE_LINK_REGEXS = {
			"^https://mega\\.co\\.nz/#!.+$",
			"^https://mega\\.nz/#!.+$"
	};

	public static final String[] CONFIRMATION_LINK_REGEXS = {
			"^https://mega\\.co\\.nz/#confirm.+$",
			"^https://mega\\.nz/#confirm.+$"
	};

	public static final String[] FOLDER_DOWNLOAD_LINK_REGEXS = {
			"^https://mega\\.co\\.nz/#F!.+$",
			"^https://mega\\.nz/#F!.+$"
	};

	public static final String[] CHAT_LINK_REGEXS = {
			"^https://mega\\.co\\.nz/chat/.+$",
			"^https://mega\\.nz/chat/.+$"
	};

	public static final String[] PASSWORD_LINK_REGEXS = {
			"^https://mega\\.co\\.nz/#P!.+$",
			"^https://mega\\.nz/#P!.+$"
	};

	public static final String[] ACCOUNT_INVITATION_LINK_REGEXS = {
			"^https://mega\\.co\\.nz/#newsignup.+$",
			"^https://mega\\.nz/#newsignup.+$"
	};

	public static final String[] EXPORT_MASTER_KEY_LINK_REGEXS = {
			"^https://mega\\.co\\.nz/#backup",
			"^https://mega\\.nz/#backup"
	};

	public static final String[] NEW_MESSAGE_CHAT_LINK_REGEXS = {
			"^https://mega\\.co\\.nz/#fm/chat",
			"^https://mega\\.nz/#fm/chat"
	};

	public static final String[] CANCEL_ACCOUNT_LINK_REGEXS = {
			"^https://mega\\.co\\.nz/#cancel.+$",
			"^https://mega\\.nz/#cancel.+$"
	};

	public static final String[] VERIFY_CHANGE_MAIL_LINK_REGEXS = {
			"^https://mega\\.co\\.nz/#verify.+$",
			"^https://mega\\.nz/#verify.+$"
	};

	public static final String[] RESET_PASSWORD_LINK_REGEXS = {
			"^https://mega\\.co\\.nz/#recover.+$",
			"^https://mega\\.nz/#recover.+$"
	};

	public static final String[] PENDING_CONTACTS_LINK_REGEXS = {
			"^https://mega\\.co\\.nz/#fm/ipc",
			"^https://mega\\.nz/#fm/ipc"
	};

	public static final String[] HANDLE_LINK_REGEXS = {
			"^https://mega\\.co\\.nz/#.+$",
			"^https://mega\\.nz/#.+$"
	};

	public static final String[] CONTACT_LINK_REGEXS = {
			"^https://mega\\.nz/C!.+$"
	};

	public static final String[] MEGA_DROP_LINK_REGEXS = {
			"^https://mega\\.co\\.nz/megadrop/.+$",
			"^https://mega\\.nz/megadrop/.+$"
	};

	public static final String[] MEGA_BLOG_LINK_REGEXS = {
			"^https://mega\\.co\\.nz/#blog",
			"^https://mega\\.nz/#blog",
			"^https://mega\\.nz/blog",
			"^https://mega\\.co\\.nz/#blog.+$",
			"^https://mega\\.nz/#blog.+$",
			"^https://mega\\.nz/blog.+$"
	};

	public static final String[] REVERT_CHANGE_PASSWORD_LINK_REGEXS = {
			"^https://mega\\.co\\.nz/#pwr.+$",
			"^https://mega\\.co\\.nz/pwr.+$",
			"^https://mega\\.nz/#pwr.+$",
			"^https://mega\\.nz/pwr.+$"
	};
}<|MERGE_RESOLUTION|>--- conflicted
+++ resolved
@@ -144,12 +144,8 @@
     public static final int REQUEST_STORAGE_VOICE_CLIP = 12;
     public static final int REQUEST_CAMERA_TAKE_PICTURE = 13;
     public static final int REQUEST_WRITE_STORAGE_TAKE_PICTURE = 14;
-<<<<<<< HEAD
-	public static final int LOCATION_PERMISSION_REQUEST_CODE = 15;
+    public static final int LOCATION_PERMISSION_REQUEST_CODE = 15;
 	public static final int REQUEST_WRITE_STORAGE_OFFLINE = 16;
-=======
-    public static final int LOCATION_PERMISSION_REQUEST_CODE = 15;
->>>>>>> 5464bce5
 
     public static final int TYPE_START_RECORD = 1;
     public static final int TYPE_END_RECORD = 2;
