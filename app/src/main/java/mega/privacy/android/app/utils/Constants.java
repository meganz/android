--- conflicted
+++ resolved
@@ -824,7 +824,7 @@
     public static final String EVENT_CHAT_STATUS_CHANGE = "chat_status_change";
     public static final String EVENT_LOGOUT_CLEARED = "logout_cleared";
     public static final String EVENT_HOMEPAGE_VISIBILITY = "homepage_visibility";
-<<<<<<< HEAD
+    public static final String EVENT_NOT_ALLOW_PLAY = "NOT_ALLOW_PLAY";
     public static final String EVENT_NETWORK_CHANGE = "network_change";
     public static final String EVENT_AUDIO_OUTPUT_CHANGE = "audio_output_change";
 
@@ -847,9 +847,6 @@
     public static final String EVENT_SESSION_ON_LOWRES_CHANGE = "session_on_lowres_change";
     public static final String EVENT_REMOTE_AUDIO_LEVEL_CHANGE = "remote_audio_level_change";
     public static final String EVENT_SESSION_ON_HOLD_CHANGE = "session_on_hold_change";
-=======
-    public static final String EVENT_NOT_ALLOW_PLAY = "NOT_ALLOW_PLAY";
->>>>>>> c25daed0
 
     public static final String EVENT_DRAG_TO_EXIT_THUMBNAIL_VISIBILITY = "drag_to_exit_thumbnail_visibility";
     public static final String EVENT_DRAG_TO_EXIT_THUMBNAIL_LOCATION = "drag_to_exit_thumbnail_location";
