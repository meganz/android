--- conflicted
+++ resolved
@@ -163,11 +163,7 @@
     public static final int REQUEST_WRITE_STORAGE_TAKE_PICTURE = 14;
 
     public static final int LOCATION_PERMISSION_REQUEST_CODE = 15;
-<<<<<<< HEAD
-    public static final int REQUEST_WRITE_STORAGE_OFFLINE = 16;
-    public static final int REQUEST_BT_CONNECT = 17;
-=======
->>>>>>> a3bed473
+    public static final int REQUEST_BT_CONNECT = 16;
 
     public static final int TYPE_START_RECORD = 1;
     public static final int TYPE_END_RECORD = 2;
