--- conflicted
+++ resolved
@@ -302,7 +302,6 @@
     public static final String INTENT_EXTRA_KEY_PATH = "path";
     public static final String INTENT_EXTRA_KEY_PATH_NAVIGATION = "pathNavigation";
     public static final String INTENT_EXTRA_KEY_IS_LIST = "isList";
-<<<<<<< HEAD
     public static final String INTENT_EXTRA_KEY_IS_PLAYLIST = "IS_PLAYLIST";
     public static final String INTENT_EXTRA_KEY_REBUILD_PLAYLIST = "REBUILD_PLAYLIST";
     public static final String INTENT_EXTRA_KEY_FROM = "from";
@@ -317,9 +316,7 @@
     public static final String INTENT_EXTRA_KEY_OFFLINE_ADAPTER = "offline_adapter";
     public static final String INTENT_EXTRA_KEY_PARENT_HANDLE = "PARENT_HANDLE";
     public static final String INTENT_EXTRA_KEY_FRAGMENT_HANDLE = "fragmentHandle";
-=======
     public static final String INTENT_EXTRA_PENDING_MESSAGE_ID = "PENDING_MESSAGE_ID";
->>>>>>> 247a04ee
 
     public static final int FILE_BROWSER_ADAPTER = 2000;
     public static final int CONTACT_FILE_ADAPTER = 2001;
