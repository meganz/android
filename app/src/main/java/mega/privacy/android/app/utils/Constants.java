--- conflicted
+++ resolved
@@ -416,17 +416,12 @@
     public static final int EMOJI_SIZE_HIGH = 30;
     public static final int EMOJI_SIZE_EXTRA_HIGH = 35;
     public static final int EMOJI_AVATAR_CALL_SMALL = 40;
-<<<<<<< HEAD
-    public static final int EMOJI_AVATAR_CALL_HIGH = 60;
     public static final int MAX_ALLOWED_CHARACTERS_AND_EMOJIS = 28;
-=======
-    public static final int MAX_ALLOWED_CHARACTERS_AND_EMOJIS = 27;
     public static final int MAX_WIDTH_BOTTOM_SHEET_DIALOG_LAND = 350;
     public static final int MAX_WIDTH_BOTTOM_SHEET_DIALOG_PORT = 200;
     public static final int MAX_WIDTH_ADD_CONTACTS = 60;
     public static final int AVATAR_SIZE = 150;
     public static final int AVATAR_SIZE_GRID = 75;
->>>>>>> d55b0d9b
 
     public static final String SEPARATOR = File.separator;
 
