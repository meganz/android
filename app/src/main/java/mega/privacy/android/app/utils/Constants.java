package mega.privacy.android.app.utils;

import java.io.File;
import java.util.regex.Pattern;

public class Constants {

    public static final String PIN_4 = "4";
    public static final String PIN_6 = "6";
    public static final String PIN_ALPHANUMERIC = "alphanumeric";

    public static final int DEFAULT_AVATAR_WIDTH_HEIGHT = 250; //in pixels
    public static final int PHOTOS_UPLOAD_JOB_ID = 10096;
    public static final int BOOT_JOB_ID = 10097;

    public static final int REQUEST_CODE_GET = 1000;
    public static final int REQUEST_CODE_SELECT_MOVE_FOLDER = 1001;
    public static final int REQUEST_CODE_SELECT_COPY_FOLDER = 1002;
    public static final int REQUEST_CODE_GET_LOCAL = 1003;
    public static final int REQUEST_CODE_SELECT_LOCAL_FOLDER = 1004;
    public static final int REQUEST_CODE_REFRESH = 1005;
    public static final int REQUEST_CODE_SORT_BY = 1006;
    public static final int REQUEST_CODE_SELECT_IMPORT_FOLDER = 1007;
    public static final int REQUEST_CODE_SELECT_FOLDER = 1008;
    public static final int REQUEST_CODE_SELECT_CONTACT = 1009;
    public static final int TAKE_PHOTO_CODE = 1010;
    public static final int WRITE_SD_CARD_REQUEST_CODE = 1011;
    public static final int REQUEST_CODE_SELECT_FILE = 1012;
    public static final int SET_PIN = 1013;
    public static final int REQUEST_CODE_TREE = 1014;
    public static final int TAKE_PICTURE_PROFILE_CODE = 1015;
    public static final int CHOOSE_PICTURE_PROFILE_CODE = 1016;
    public static final int REQUEST_INVITE_CONTACT_FROM_DEVICE = 1017;
    public static final int REQUEST_CREATE_CHAT = 1018;
    public static final int REQUEST_ADD_PARTICIPANTS = 1019;
    public static final int ENABLE_CHAT = 1020;
    public static final int REQUEST_SEND_CONTACTS = 1021;
    public static final int REQUEST_CODE_IMPORT_CHAT_NODE = 1022;
    public static final int REQUEST_CODE_IMPORT_CHAT_NODE_LIST = 1023;
    public static final int ACTION_SEARCH_BY_DATE = 1024;
    public static final int REQUEST_CODE_SELECT_CHAT = 1025;
    public static final int REQUEST_CODE_GET_CONTACTS = 1026;
    public static final int REQUEST_CODE_FILE_INFO = 1027;
    public static final int REQUEST_CODE_REFRESH_STAGING = 1028;
    public static final int REQUEST_CODE_DELETE_VERSIONS_HISTORY = 1029;
    public static final int REQUEST_CODE_SEND_LOCATION = 1030;
    public static final int REQUEST_CODE_COUNTRY_PICKER = 1031;
    public static final int REQUEST_CODE_VERIFY_CODE = 1032;
    public static final int REQUEST_CODE_SMS_VERIFICATION = 1033;

    public static final String ACTION_REFRESH = "ACTION_REFRESH";
    public static final String ACTION_REFRESH_STAGING = "ACTION_REFRESH_STAGING";
    public static final String ACTION_ENABLE_CHAT = "ACTION_ENABLE_CHAT";
    public static final String ACTION_CREATE_ACCOUNT_EXISTS = "ACTION_CREATE_ACCOUNT_EXISTS";
    public static final String ACTION_CONFIRM = "MEGA_ACTION_CONFIRM";
    public static final String EXTRA_CONFIRMATION = "MEGA_EXTRA_CONFIRMATION";
    public static final String ACTION_FORWARD_MESSAGES = "ACTION_FORWARD_MESSAGES";

    public static final String SHOW_REPEATED_UPLOAD = "SHOW_REPEATED_UPLOAD";

    public static final String EXTRA_SERIALIZE_STRING = "SERIALIZE_STRING";

    public static final String EXTRA_NODE_HANDLE = "NODE_HANDLE";
    public static final String EXTRA_RESULT_TRANSFER = "RESULT_TRANSFER";
    public static final String EXTRA_TRANSFER_TYPE = "TRANSFER_TYPE";
    public static final String EXTRA_VOICE_CLIP = "VOICE_CLIP";

    public static final String EXTRA_STORAGE_STATE = "STORAGE_STATE";

    //MultipleRequestListener options
    public static final int MULTIPLE_MOVE = 0;
    public static final int MULTIPLE_SEND_RUBBISH = 1;
    //one file to many contacts
    public static final int MULTIPLE_CONTACTS_SEND_INBOX = 2;
    //many files to one contacts
    public static final int MULTIPLE_FILES_SEND_INBOX = 3;
    public static final int MULTIPLE_COPY = 4;
    public static final int MULTIPLE_REMOVE_SHARING_CONTACTS = 5;
    //one folder to many contacts
    public static final int MULTIPLE_CONTACTS_SHARE = 6;
    //one contact, many files
    public static final int MULTIPLE_FILE_SHARE = 7;
    public static final int MULTIPLE_LEAVE_SHARE = 8;

    public static final int MULTIPLE_REMOVE_CONTACT_SHARED_FOLDER = 9;
    public static final int MULTIPLE_CHAT_IMPORT = 10;
    public static final int MULTIPLE_FORWARD_MESSAGES = 11;
    public static final int MULTIPLE_CHANGE_PERMISSION = 12;

    public static final int MULTIPLE_RESTORED_FROM_RUBBISH = MULTIPLE_FORWARD_MESSAGES + 1;

    public static final int CANCEL_ACCOUNT_2FA = 4000;
    public static final int CHANGE_MAIL_2FA = 4001;
    public static final int DISABLE_2FA = 4002;

    public static final int MY_ACCOUNT_FRAGMENT = 5000;
    public static final int UPGRADE_ACCOUNT_FRAGMENT = 5001;
    public static final int OVERQUOTA_ALERT = 5003;
    public static final int CC_FRAGMENT = 5004;
    public static final int FORTUMO_FRAGMENT = 5005;
    public static final int MONTHLY_YEARLY_FRAGMENT = 5006;
    public static final int CENTILI_FRAGMENT = 5007;
    public static final int BACKUP_RECOVERY_KEY_FRAGMENT = 5008;

    public static final int PAYMENT_CC_MONTH = 111;
    public static final int PAYMENT_CC_YEAR = 112;

    public static final int TOUR_FRAGMENT = 6000;
    public static final int LOGIN_FRAGMENT = 6001;
    public static final int CONFIRM_EMAIL_FRAGMENT = 6002;
    public static final int CHOOSE_ACCOUNT_FRAGMENT = 6003;
    public static final int CREATE_ACCOUNT_FRAGMENT = 604;

    public static final int GET_LINK_FRAGMENT = 7000;
    public static final int COPYRIGHT_FRAGMENT = 7001;

    public static final int ACHIEVEMENTS_FRAGMENT = 8000;
    public static final int BONUSES_FRAGMENT = 8001;
    public static final int INVITE_FRIENDS_FRAGMENT = 8002;
    public static final int INFO_ACHIEVEMENTS_FRAGMENT = 8003;

    public static final int SCROLL_TO_POSITION = 9000;
    public static final int UPDATE_IMAGE_DRAG = 9001;
    public static final int UPDATE_GET_PRICING = 9002;
    public static final int UPDATE_ACCOUNT_DETAILS = 9003;
    public static final int UPDATE_CREDIT_CARD_SUBSCRIPTION = 9004;
    public static final int UPDATE_PAYMENT_METHODS = 9005;

    public static final int GO_OFFLINE = 9006;
    public static final int GO_ONLINE = 9007;
    public static final int START_RECONNECTION = 9008;

    public static final int REQUEST_WRITE_STORAGE = 1;
    public static final int REQUEST_CAMERA = 2;
    public static final int REQUEST_READ_CONTACTS = 3;
    public static final int RECORD_AUDIO = 4;
    public static final int REQUEST_UPLOAD_CONTACT = 5;
    public static final int REQUEST_READ_STORAGE = 6;

    public static final int REQUEST_DOWNLOAD_FOLDER = 7;

    public static final int REQUEST_READ_WRITE_STORAGE = 9;

    public static final int REQUEST_CAMERA_UPLOAD = 10;
    public static final int REQUEST_CAMERA_ON_OFF = 11;
    public static final int REQUEST_CAMERA_ON_OFF_FIRST_TIME = 12;
    public static final int WRITE_LOG = 13;

    public static final int RECORD_VOICE_CLIP = 11;
    public static final int REQUEST_STORAGE_VOICE_CLIP = 12;
    public static final int REQUEST_CAMERA_TAKE_PICTURE = 13;
    public static final int REQUEST_WRITE_STORAGE_TAKE_PICTURE = 14;

    public static final int LOCATION_PERMISSION_REQUEST_CODE = 15;
    public static final int REQUEST_WRITE_STORAGE_OFFLINE = 16;

    public static final int TYPE_START_RECORD = 1;
    public static final int TYPE_END_RECORD = 2;
    public static final int TYPE_ERROR_RECORD = 3;

    public static final int FREE = 0;
    public static final int PRO_I = 1;
    public static final int PRO_II = 2;
    public static final int PRO_III = 3;
    public static final int PRO_LITE = 4;
    public static final int BUSINESS = 100;


    public static final int COLOR_STATUS_BAR_ACCENT = 1;
    public static final int COLOR_STATUS_BAR_ZERO_DELAY = 2;
    public static final int COLOR_STATUS_BAR_ZERO = 3;
    public static final int COLOR_STATUS_BAR_SEARCH_DELAY = 4;
    public static final int COLOR_STATUS_BAR_SMS_VERIFICATION = 5;

    public static final String CONTACT_LINK_BASE_URL = "https://mega.nz/C!";
    public static final String ACTION_OPEN_MEGA_LINK = "OPEN_MEGA_LINK";
    public static final String ACTION_OPEN_MEGA_FOLDER_LINK = "OPEN_MEGA_FOLDER_LINK";
    public static final String ACTION_CANCEL_DOWNLOAD = "CANCEL_DOWNLOAD";
    public static final String ACTION_CANCEL_CAM_SYNC = "CANCEL_CAM_SYNC";
    public static final String ACTION_IMPORT_LINK_FETCH_NODES = "IMPORT_LINK_FETCH_NODES";
    public static final String ACTION_FILE_EXPLORER_UPLOAD = "FILE_EXPLORER_UPLOAD";
    public static final String ACTION_FILE_PROVIDER = "ACTION_FILE_PROVIDER";
    public static final String ACTION_EXPLORE_ZIP = "EXPLORE_ZIP";
    public static final String EXTRA_PATH_ZIP = "PATH_ZIP";
    public static final String EXTRA_OPEN_FOLDER = "EXTRA_OPEN_FOLDER";
    public static final String ACTION_REFRESH_PARENTHANDLE_BROWSER = "REFRESH_PARENTHANDLE_BROWSER";
    public static final String ACTION_OVERQUOTA_STORAGE = "OVERQUOTA_STORAGE";
    public static final String ACTION_CHILD_UPLOADED_OK = "ACTION_CHILD_UPLOADED_OK";
    public static final String ACTION_CHILD_UPLOADED_FAILED = "ACTION_CHILD_UPLOADED_FAILED";
    public static final String ACTION_TAKE_SELFIE = "TAKE_SELFIE";
    public static final String ACTION_SHOW_TRANSFERS = "SHOW_TRANSFERS";
    public static final String ACTION_EXPORT_MASTER_KEY = "EXPORT_MASTER_KEY";
    public static final String ACTION_OPEN_FOLDER = "OPEN_FOLDER";
    public static final String ACTION_CANCEL_ACCOUNT = "CANCEL_ACCOUNT";
    public static final String ACTION_RESET_PASS = "RESET_PASS";
    public static final String ACTION_RESET_PASS_FROM_LINK = "RESET_PASS_FROM_LINK";
    public static final String ACTION_PASS_CHANGED = "PASS_CHANGED";
    public static final String ACTION_PARK_ACCOUNT = "PARK_ACCOUNT";
    public static final String ACTION_RESET_PASS_FROM_PARK_ACCOUNT = "RESET_PASS_FROM_PARK_ACCOUNT";
    public static final String ACTION_CHANGE_MAIL = "CHANGE_MAIL";
    public static final String ACTION_CHANGE_AVATAR = "CHANGE_AVATAR";
    public static final String ACTION_IPC = "IPC";
    public static final String ACTION_SHOW_MY_ACCOUNT = "ACTION_SHOW_MY_ACCOUNT";
    public static final String ACTION_CHAT_NOTIFICATION_MESSAGE = "ACTION_CHAT_MESSAGE";
    public static final String ACTION_CHAT_SUMMARY = "ACTION_CHAT_SUMMARY";
    public static final String ACTION_INCOMING_SHARED_FOLDER_NOTIFICATION = "ACTION_INCOMING_SHARED_FOLDER_NOTIFICATION";
    public static final String ACTION_OPEN_HANDLE_NODE = "ACTION_OPEN_HANDLE_NODE";
    public static final String ACTION_OPEN_FILE_LINK_ROOTNODES_NULL = "ACTION_OPEN_FILE_LINK_ROOTNODES_NULL";
    public static final String ACTION_OPEN_FOLDER_LINK_ROOTNODES_NULL = "ACTION_OPEN_FOLDER_LINK_ROOTNODES_NULL";
    public static final String ACTION_SHOW_SETTINGS = "ACTION_SHOW_SETTINGS";
    public static final String ACTION_SHOW_SETTINGS_STORAGE = "ACTION_SHOW_SETTINGS_STORAGE";
    public static final String ACTION_PRE_OVERQUOTA_STORAGE = "PRE_OVERQUOTA_STORAGE";
    public static final String ACTION_LOG_OUT = "ACTION_LOG_OUT";

    public static final String ACTION_OPEN_CHAT_LINK = "OPEN_CHAT_LINK";
    public static final String ACTION_JOIN_OPEN_CHAT_LINK = "JOIN_OPEN_CHAT_LINK";
    public static final String ACTION_CHAT_SHOW_MESSAGES = "CHAT_SHOW_MESSAGES";
    public static final String ACTION_CLEAR_CHAT = "CLEAR_CHAT";
    public static final String ACTION_UPDATE_ATTACHMENT = "UPDATE_ATTACHMENT";
    public static final String ACTION_OVERQUOTA_TRANSFER = "OVERQUOTA_TRANSFER";
    public static final String ACTION_SHOW_UPGRADE_ACCOUNT = "ACTION_SHOW_UPGRADE_ACCOUNT";
    public static final String ACTION_OPEN_CONTACTS_SECTION = "ACTION_OPEN_CONTACTS_SECTION";

    public static final String ACTION_RECOVERY_KEY_COPY_TO_CLIPBOARD = "ACTION_RECOVERY_KEY_COPY_TO_CLIPBOARD";

    public static final String ACTION_RECOVERY_KEY_EXPORTED = "RECOVERY_KEY_EXPORTED";
    public static final String ACTION_REQUEST_DOWNLOAD_FOLDER_LOGOUT = "REQUEST_DOWNLOAD_FOLDER_LOGOUT";

    public static final String ACTION_STORAGE_STATE_CHANGED = "ACTION_STORAGE_STATE_CHANGED";

    public static final String ACTION_SHOW_SNACKBAR_SENT_AS_MESSAGE = "ACTION_SHOW_SNACKBAR_SENT_AS_MESSAGE";

    public static final String BROADCAST_ACTION_INTENT_FILTER_UPDATE_POSITION = "INTENT_FILTER_UPDATE_POSITION";
    public static final String BROADCAST_ACTION_INTENT_FILTER_UPDATE_IMAGE_DRAG = "INTENT_FILTER_UPDATE_IMAGE_DRAG";
    public static final String BROADCAST_ACTION_INTENT_FILTER_UPDATE_FULL_SCREEN = "INTENT_FILTER_UPDATE_FULL_SCREEN";

    public static final String BROADCAST_ACTION_INTENT_UPDATE_ACCOUNT_DETAILS = "INTENT_UPDATE_ACCOUNT_DETAILS";
    public static final String BROADCAST_ACTION_INTENT_UPDATE_2FA_SETTINGS = "INTENT_UPDATE_2FA_SETTINGS";
    public static final String BROADCAST_ACTION_INTENT_CONNECTIVITY_CHANGE = "INTENT_CONNECTIVITY_CHANGE";
    public static final String BROADCAST_ACTION_INTENT_CONNECTIVITY_CHANGE_DIALOG = "INTENT_CONNECTIVITY_CHANGE_DIALOG";
    public static final String BROADCAST_ACTION_INTENT_SETTINGS_UPDATED = "SETTINGS_UPDATED";
    public static final String BROADCAST_ACTION_INTENT_SSL_VERIFICATION_FAILED = "INTENT_SSL_VERIFICATION_FAILED";
    public static final String BROADCAST_ACTION_INTENT_SIGNAL_PRESENCE = "INTENT_SIGNAL_PRESENCE";
    public static final String BROADCAST_ACTION_INTENT_UPDATE_ORDER = "INTENT_UPDATE_ORDER";
    public static final String BROADCAST_ACTION_INTENT_UPDATE_VIEW = "INTENT_UPDATE_VIEW";
    public static final String BROADCAST_ACTION_INTENT_VOICE_CLIP_DOWNLOADED = "INTENT_VOICE_CLIP_DOWNLOADED";
<<<<<<< HEAD
    public static final String BROADCAST_ACTION_INTENT_BUSINESS_EXPIRED = "INTENT_BUSINESS_EXPIRED";
=======
    public static final String BROADCAST_ACTION_INTENT_REFRESH_ADD_PHONE_NUMBER = "BROADCAST_ACTION_INTENT_REFRESH_ADD_PHONE_NUMBER";
>>>>>>> ec4bb963

    public static final int FILE_BROWSER_ADAPTER = 2000;
    public static final int CONTACT_FILE_ADAPTER = 2001;
    public static final int RUBBISH_BIN_ADAPTER = 2002;
    public static final int SHARED_WITH_ME_ADAPTER = 2003;
    public static final int OFFLINE_ADAPTER = 2004;
    public static final int FOLDER_LINK_ADAPTER = 2005;
    public static final int SEARCH_ADAPTER = 2006;
    public static final int PHOTO_SYNC_ADAPTER = 2007;
    public static final int ZIP_ADAPTER = 2008;
    public static final int OUTGOING_SHARES_ADAPTER = 2009;
    public static final int INCOMING_SHARES_ADAPTER = 2010;
    public static final int INBOX_ADAPTER = 2011;
    public static final int INCOMING_REQUEST_ADAPTER = 2012;
    public static final int OUTGOING_REQUEST_ADAPTER = 2013;
    public static final int CAMERA_UPLOAD_ADAPTER = 2014;
    public static final int INCOMING_SHARES_PROVIDER_ADAPTER = 2016;
    public static final int CLOUD_DRIVE_PROVIDER_ADAPTER = 2017;
    public static final int SEARCH_BY_ADAPTER = 2018;
    public static final int FILE_LINK_ADAPTER = 2019;
    public static final int FROM_CHAT = 2020;
    public static final int CONTACT_SHARED_FOLDER_ADAPTER = 2021;
    public static final int FILE_INFO_SHARED_CONTACT_ADAPTER = 2022;
    public static final int GENERAL_OTHERS_ADAPTER = 2023;
    public static final int RECENTS_ADAPTER = 2024;

    public static final int ACCOUNT_DETAILS_MIN_DIFFERENCE = 5;
    public static final int PAYMENT_METHODS_MIN_DIFFERENCE = 720;
    public static final int PRICING_MIN_DIFFERENCE = 720;
    public static final int EXTENDED_ACCOUNT_DETAILS_MIN_DIFFERENCE = 30;

    public static final int CONTACT_TYPE_MEGA = 0;
    public static final int CONTACT_TYPE_DEVICE = 1;
    public static final int CONTACT_TYPE_BOTH = 2;

    public static final int TYPE_VOICE_CLIP = 3;

    public static final int SELECT_RINGTONE = 2000;
    public static final int SELECT_NOTIFICATION_SOUND = SELECT_RINGTONE + 1;

    public static final int DEVICE_ANDROID = 1;
    public static final int DEVICE_IOS = 2;

    public static final int NOTIFICATION_SUMMARY_CHAT = 0;
    public static final int NOTIFICATION_UPLOAD = 1;
    public static final int NOTIFICATION_DOWNLOAD = 2;
    public static final int NOTIFICATION_CAMERA_UPLOADS = 3;
    public static final int NOTIFICATION_DOWNLOAD_FINAL = 4;
    public static final int NOTIFICATION_UPLOAD_FINAL = 5;
    public static final int NOTIFICATION_CAMERA_UPLOADS_FINAL = 6;
    public static final int NOTIFICATION_PUSH_CLOUD_DRIVE = 7;
    public static final int NOTIFICATION_GENERAL_PUSH_CHAT = 8;
    public static final int NOTIFICATION_SUMMARY_INCOMING_CONTACT = 9;
    public static final int NOTIFICATION_STREAMING_OVERQUOTA = 10;
    public static final int NOTIFICATION_CALL_IN_PROGRESS = 11;
    public static final int NOTIFICATION_MISSED_CALL = 12;
    public static final int NOTIFICATION_SUMMARY_ACCEPTANCE_CONTACT = 13;
    public static final int NOTIFICATION_STORAGE_OVERQUOTA = 14;
    public static final int NOTIFICATION_CHAT_UPLOAD = 15;
    public static final int NOTIFICATION_UPLOAD_FOLDER = 16;
    public static final int NOTIFICATION_UPLOAD_FINAL_FOLDER = 17;

    public static final int SUCCESSFUL_VOICE_CLIP_TRANSFER = 1;
    public static final int ERROR_VOICE_CLIP_TRANSFER = 2;

    public static final String NOTIFICATION_CHANNEL_DOWNLOAD_ID = "DownloadServiceNotification";
    public static final String NOTIFICATION_CHANNEL_DOWNLOAD_NAME = "MEGA Download";
    public static final String NOTIFICATION_CHANNEL_UPLOAD_ID = "UploadServiceNotification";
    public static final String NOTIFICATION_CHANNEL_UPLOAD_ID_FOLDER = "FolderUploadServiceNotification";
    public static final String NOTIFICATION_CHANNEL_UPLOAD_NAME = "MEGA File Upload";
    public static final String NOTIFICATION_CHANNEL_UPLOAD_NAME_FOLDER = "MEGA Folder Upload";
    public static final String NOTIFICATION_CHANNEL_CAMERA_UPLOADS_ID = "CameraUploadsServiceNotification";
    public static final String NOTIFICATION_CHANNEL_CAMERA_UPLOADS_NAME = "MEGA Camera Uploads";
    public static final String NOTIFICATION_CHANNEL_CHAT_ID = "ChatNotification";
    public static final String NOTIFICATION_CHANNEL_CHAT_NAME = "MEGA Chat";
    public static final String NOTIFICATION_CHANNEL_CHAT_SUMMARY_ID = "ChatSummaryNotification";
    public static final String NOTIFICATION_CHANNEL_CHAT_SUMMARY_NAME = "MEGA Chat Summary";
    public static final String NOTIFICATION_CHANNEL_CHAT_SUMMARY_NO_VIBRATE_ID = "ChatSummaryNotificationNoVibrate";
    public static final String NOTIFICATION_CHANNEL_CHAT_SUMMARY_NO_VIBRATE_NAME = "MEGA Chat Summary (no vibration)";
    public static final String NOTIFICATION_CHANNEL_INPROGRESS_MISSED_CALLS_ID = "InProgressMissedCallNotification";
    public static final String NOTIFICATION_CHANNEL_INPROGRESS_MISSED_CALLS_NAME = "MEGA In Progress and Missed Calls";
    public static final String NOTIFICATION_CHANNEL_INCOMING_CALLS_ID = "ChatIncomingCallNotification";
    public static final String NOTIFICATION_CHANNEL_INCOMING_CALLS_NAME = "MEGA Incoming Calls";
    public static final String NOTIFICATION_CHANNEL_CONTACTS_ID = "ContactNotification";
    public static final String NOTIFICATION_CHANNEL_CONTACTS_NAME = "MEGA Contact";
    public static final String NOTIFICATION_CHANNEL_CONTACTS_SUMMARY_ID = "ContactSummaryNotification";
    public static final String NOTIFICATION_CHANNEL_CONTACTS_SUMMARY_NAME = "MEGA Contact Summary";
    public static final String NOTIFICATION_CHANNEL_CLOUDDRIVE_ID = "CloudDriveNotification";
    public static final String NOTIFICATION_CHANNEL_CLOUDDRIVE_NAME = "MEGA Cloud Drive";
    public static final String NOTIFICATION_CHANNEL_CHAT_UPLOAD_ID = "ChatUploadServiceNotification";
    public static final String NOTIFICATION_CHANNEL_CHAT_UPLOAD_NAME = "MEGA Chat Upload";
    public static final String NOTIFICATION_CHANNEL_FCM_FETCHING_MESSAGE = "MEGA Fetching Incoming Messages";
    public static final String CHAT_FOLDER = "My chat files";
    public static final String AUTHORITY_STRING_FILE_PROVIDER = "mega.privacy.android.app.providers.fileprovider";

    public static final int RICH_WARNING_TRUE = 1;
    public static final int RICH_WARNING_FALSE = 0;
    public static final int RICH_WARNING_CONFIRMATION = 2;

    public static final int TAKE_PICTURE_OPTION = 0;
    public static final int TAKE_PROFILE_PICTURE = 1;
    public static final int START_CALL_PERMISSIONS = 2;



    public static final String MAIL_ANDROID = "androidfeedback@mega.nz";
    public static final String MAIL_SUPPORT = "support@mega.nz";

    public static final int MIN_ITEMS_SCROLLBAR = 30;
    public static final int MIN_ITEMS_SCROLLBAR_GRID = 200;
    public static final int MIN_ITEMS_SCROLLBAR_CHAT = 20;

    public static final long BUFFER_COMP = 1073741824;      // 1 GB
    public static final int MAX_BUFFER_16MB = 16777216; // 16 MB
    public static final int MAX_BUFFER_32MB = 33554432; // 32 MB
    public static final int MAX_AUTOAWAY_TIMEOUT = 1457; //in minute, the max value supported by SDK

    public static final String HIGH_PRIORITY_TRANSFER = "HIGH_PRIORITY_TRANSFER";

    public static final String UPLOAD_APP_DATA_CHAT = "CHAT_UPLOAD";

    public static final Pattern EMAIL_ADDRESS
            = Pattern.compile(
            "[a-zA-Z0-9\\+\\.\\_\\%\\-\\&\\+]{1,256}" +
                    "\\@" +
                    "[a-zA-Z0-9][a-zA-Z0-9\\-]{0,64}" +
                    "(" +
                    "\\." +
                    "[a-zA-Z0-9][a-zA-Z0-9\\-]{0,25}" +
                    ")+"
    );

    public static final int FROM_INCOMING_SHARES = 140;
    public static final int FROM_INBOX = 150;
    public static final int FROM_OTHERS = 0;

    public static final int SNACKBAR_TYPE = 0;
    public static final int MESSAGE_SNACKBAR_TYPE = 1;
    public static final int NOT_SPACE_SNACKBAR_TYPE = 3;

    public static final int HEADER_VIEW_TYPE = 0;
    public static final int ITEM_VIEW_TYPE = 1;

    public static final int FILE_LINK = 200;
    public static final int FOLDER_LINK = 201;
    public static final int CHAT_LINK = 202;
    public static final int CONTACT_LINK = 203;
    public static final int ERROR_LINK = -1;

    public static final String CONTACT_HANDLE = "contactHandle";
    public static final String CHAT_ID = "chatHandle";
    public static final String CALL_ID = "callId";
    public static final String CHAT_ID_IN_PROGRESS = "chatHandleInProgress";
    public static final String CHAT_ID_TO_ANSWER = "chatHandleToAnswer";
    public static final String SECOND_CALL = "SECOND_CALL";
    public static final String PEER_ID = "peerId";
    public static final String CLIENT_ID = "clientId";

    public static final String SELECTED_CONTACTS = "SELECTED_CONTACTS";
    public static final String NODE_HANDLES = "NODE_HANDLES";
    public static final String HANDLE = "handle";

    public static final int EMOJI_SIZE_EXTRA_SMALL = 10;
    public static final int EMOJI_SIZE_SMALL = 15;
    public static final int EMOJI_SIZE = 20;
    public static final int EMOJI_SIZE_MEDIUM = 25;
    public static final int EMOJI_AVATAR_SIZE = 30;
    public static final int EMOJI_SIZE_EXTRA_HIGH = 35;
    public static final int EMOJI_AVATAR_CALL_SMALL = 40;
    public static final int EMOJI_AVATAR_CALL_HIGH = 60;
    public static final int MAX_ALLOWED_CHARACTERS_AND_EMOJIS = 27;

    public static final String SEPARATOR = File.separator;

    public static final String[] FILE_LINK_REGEXS = {
            "^https://mega\\.co\\.nz/.*#!.+$",
            "^https://mega\\.nz/.*#!.+$",
            "^https://mega\\.co\\.nz/file/.+$",
            "^https://mega\\.nz/file/.+$",
    };

    public static final String[] CONFIRMATION_LINK_REGEXS = {
            "^https://mega\\.co\\.nz/.*#confirm.+$",
            "^https://mega\\.nz/.*#confirm.+$"
    };

    public static final String[] FOLDER_LINK_REGEXS = {
            "^https://mega\\.co\\.nz/.*#F!.+$",
            "^https://mega\\.nz/.*#F!.+$",
            "^https://mega\\.co\\.nz/folder/.+$",
            "^https://mega\\.nz/folder/.+$"
    };

    public static final String[] CHAT_LINK_REGEXS = {
            "^https://mega\\.co\\.nz/.*chat/.+$",
            "^https://mega\\.nz/.*chat/.+$"
    };

    public static final String[] PASSWORD_LINK_REGEXS = {
            "^https://mega\\.co\\.nz/.*#P!.+$",
            "^https://mega\\.nz/.*#P!.+$"
    };

    public static final String[] ACCOUNT_INVITATION_LINK_REGEXS = {
            "^https://mega\\.co\\.nz/.*#newsignup.+$",
            "^https://mega\\.nz/.*#newsignup.+$"
    };

    public static final String[] EXPORT_MASTER_KEY_LINK_REGEXS = {
            "^https://mega\\.co\\.nz/.*#backup",
            "^https://mega\\.nz/.*#backup"
    };

    public static final String[] NEW_MESSAGE_CHAT_LINK_REGEXS = {
            "^https://mega\\.co\\.nz/.*#fm/chat",
            "^https://mega\\.nz/.*#fm/chat"
    };

    public static final String[] CANCEL_ACCOUNT_LINK_REGEXS = {
            "^https://mega\\.co\\.nz/.*#cancel.+$",
            "^https://mega\\.nz/.*#cancel.+$"
    };

    public static final String[] VERIFY_CHANGE_MAIL_LINK_REGEXS = {
            "^https://mega\\.co\\.nz/.*#verify.+$",
            "^https://mega\\.nz/.*#verify.+$"
    };

    public static final String[] RESET_PASSWORD_LINK_REGEXS = {
            "^https://mega\\.co\\.nz/.*#recover.+$",
            "^https://mega\\.nz/.*#recover.+$"
    };

    public static final String[] PENDING_CONTACTS_LINK_REGEXS = {
            "^https://mega\\.co\\.nz/.*#fm/ipc",
            "^https://mega\\.nz/.*#fm/ipc"
    };

    public static final String[] HANDLE_LINK_REGEXS = {
            "^https://mega\\.co\\.nz/.*#.+$",
            "^https://mega\\.nz/.*#.+$"
    };

    public static final String[] CONTACT_LINK_REGEXS = {
            "^https://mega\\.co\\.nz/C!.+$",
            "^https://mega\\.nz/.*C!.+$"
    };

    public static final String[] MEGA_DROP_LINK_REGEXS = {
            "^https://mega\\.co\\.nz/.*megadrop/.+$",
            "^https://mega\\.nz/.*megadrop/.+$"
    };

    public static final String[] MEGA_BLOG_LINK_REGEXS = {
            "^https://mega\\.co\\.nz/.*#blog",
            "^https://mega\\.nz/.*#blog",
            "^https://mega\\.nz/.*blog",
            "^https://mega\\.co\\.nz/.*#blog.+$",
            "^https://mega\\.nz/.*#blog.+$",
            "^https://mega\\.nz/.*blog.+$"
    };

    public static final String[] REVERT_CHANGE_PASSWORD_LINK_REGEXS = {
            "^https://mega\\.co\\.nz/.*#pwr.+$",
            "^https://mega\\.co\\.nz/.*pwr.+$",
            "^https://mega\\.nz/.*#pwr.+$",
            "^https://mega\\.nz/.*pwr.+$"
    };
}<|MERGE_RESOLUTION|>--- conflicted
+++ resolved
@@ -244,11 +244,8 @@
     public static final String BROADCAST_ACTION_INTENT_UPDATE_ORDER = "INTENT_UPDATE_ORDER";
     public static final String BROADCAST_ACTION_INTENT_UPDATE_VIEW = "INTENT_UPDATE_VIEW";
     public static final String BROADCAST_ACTION_INTENT_VOICE_CLIP_DOWNLOADED = "INTENT_VOICE_CLIP_DOWNLOADED";
-<<<<<<< HEAD
     public static final String BROADCAST_ACTION_INTENT_BUSINESS_EXPIRED = "INTENT_BUSINESS_EXPIRED";
-=======
     public static final String BROADCAST_ACTION_INTENT_REFRESH_ADD_PHONE_NUMBER = "BROADCAST_ACTION_INTENT_REFRESH_ADD_PHONE_NUMBER";
->>>>>>> ec4bb963
 
     public static final int FILE_BROWSER_ADAPTER = 2000;
     public static final int CONTACT_FILE_ADAPTER = 2001;
