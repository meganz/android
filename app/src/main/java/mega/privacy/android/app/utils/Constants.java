package mega.privacy.android.app.utils;

import java.io.File;
import java.util.regex.Pattern;

public class Constants {

    public static final String PIN_4 = "4";
    public static final String PIN_6 = "6";
    public static final String PIN_ALPHANUMERIC = "alphanumeric";

    public static final int DEFAULT_AVATAR_WIDTH_HEIGHT = 250; //in pixels
    public static final int PHOTOS_UPLOAD_JOB_ID = 10096;
    public static final int BOOT_JOB_ID = 10097;
    public static final int CU_SYNC_INACTIVE_HEARTBEAT_JOB_ID = 10098;

    public static final int REQUEST_CODE_GET = 1000;
    public static final int REQUEST_CODE_SELECT_FOLDER_TO_MOVE = 1001;
    public static final int REQUEST_CODE_SELECT_FOLDER_TO_COPY = 1002;
    public static final int REQUEST_CODE_GET_LOCAL = 1003;
    public static final int REQUEST_CODE_SELECT_LOCAL_FOLDER = 1004;
    public static final int REQUEST_CODE_REFRESH = 1005;
    public static final int REQUEST_CODE_SORT_BY = 1006;
    public static final int REQUEST_CODE_SELECT_IMPORT_FOLDER = 1007;
    public static final int REQUEST_CODE_SELECT_FOLDER = 1008;
    public static final int REQUEST_CODE_SELECT_CONTACT = 1009;
    public static final int TAKE_PHOTO_CODE = 1010;
    public static final int WRITE_SD_CARD_REQUEST_CODE = 1011;
    public static final int REQUEST_CODE_SELECT_FILE = 1012;
    public static final int SET_PIN = 1013;
    public static final int REQUEST_CODE_TREE = 1014;
    public static final int TAKE_PICTURE_PROFILE_CODE = 1015;
    public static final int CHOOSE_PICTURE_PROFILE_CODE = 1016;
    public static final int REQUEST_INVITE_CONTACT_FROM_DEVICE = 1017;
    public static final int REQUEST_CREATE_CHAT = 1018;
    public static final int REQUEST_ADD_PARTICIPANTS = 1019;
    public static final int ENABLE_CHAT = 1020;
    public static final int REQUEST_SEND_CONTACTS = 1021;
    public static final int REQUEST_CODE_IMPORT_CHAT_NODE = 1022;
    public static final int REQUEST_CODE_IMPORT_CHAT_NODE_LIST = 1023;
    public static final int REQUEST_CODE_SELECT_CHAT = 1025;
    public static final int REQUEST_CODE_GET_CONTACTS = 1026;
    public static final int REQUEST_CODE_FILE_INFO = 1027;
    public static final int REQUEST_CODE_REFRESH_STAGING = 1028;
    public static final int REQUEST_CODE_DELETE_VERSIONS_HISTORY = 1029;
    public static final int REQUEST_CODE_SEND_LOCATION = 1030;
    public static final int REQUEST_CODE_COUNTRY_PICKER = 1031;
    public static final int REQUEST_CODE_VERIFY_CODE = 1032;
    public static final int REQUEST_CODE_SMS_VERIFICATION = 1033;
    public static final int REQUEST_CODE_PICK_GIF = 1034;
    public static final int REQUEST_CODE_SEND_LINK = 1035;
    public static final int REQUEST_CODE_SCAN_DOCUMENT = 1036;

    public static final String ACTION_REFRESH_AFTER_BLOCKED = "ACTION_REFRESH_AFTER_BLOCKED";
    public static final String ACTION_REFRESH = "ACTION_REFRESH";
    public static final String ACTION_REFRESH_STAGING = "ACTION_REFRESH_STAGING";
    public static final String ACTION_CREATE_ACCOUNT_EXISTS = "ACTION_CREATE_ACCOUNT_EXISTS";
    public static final String ACTION_CONFIRM = "MEGA_ACTION_CONFIRM";
    public static final String EXTRA_CONFIRMATION = "MEGA_EXTRA_CONFIRMATION";

    public static final String ACTION_FORWARD_MESSAGES = "ACTION_FORWARD_MESSAGES";
    public static final String ACTION_OPEN_QR = "ACTION_OPEN_QR";
    public static final String ACTION_TAKE_PICTURE = "ACTION_TAKE_PICTURE";
    public static final String ACTION_TAKE_PROFILE_PICTURE = "ACTION_TAKE_PROFILE_PICTURE";
    public static final String ACTION_PREVIEW_GIPHY = "ACTION_PREVIEW_GIPHY";

    public static final String SHOW_REPEATED_UPLOAD = "SHOW_REPEATED_UPLOAD";

    public static final String EXTRA_SERIALIZE_STRING = "SERIALIZE_STRING";

    public static final String EXTRA_NODE_HANDLE = "NODE_HANDLE";
    public static final String EXTRA_RESULT_TRANSFER = "RESULT_TRANSFER";
    public static final String EXTRA_TRANSFER_TYPE = "TRANSFER_TYPE";
    public static final String EXTRA_USER_NICKNAME = "EXTRA_USER_NICKNAME";

    public static final String RESULT = "RESULT";
    public static final String ACCOUNT_BLOCKED_STRING = "ACCOUNT_BLOCKED_STRING";
    public static final String ACTION_SHOW_WARNING_ACCOUNT_BLOCKED = "ACTION_SHOW_WARNING_ACCOUNT_BLOCKED";

    public static final String EXTRA_STORAGE_STATE = "STORAGE_STATE";
    public static final String EXTRA_LINK = "EXTRA_LINK";
    public static final String EXTRA_KEY = "EXTRA_KEY";
    public static final String EXTRA_PASSWORD = "EXTRA_PASSWORD";

    public static final String EXTRA_MOVE_TO_CHAT_SECTION = "EXTRA_MOVE_TO_CHAT_SECTION";

    public static final String PREFERENCE_EMOJI = "emoji-recent-manager";
    public static final String PREFERENCE_REACTION = "reaction-recent-manager";
    public static final String PREFERENCE_VARIANT_EMOJI = "variant-emoji-manager";
    public static final String PREFERENCE_VARIANT_REACTION = "variant-reaction-manager";

    //MultipleRequestListener options
    public static final int MULTIPLE_MOVE = 0;
    public static final int MULTIPLE_SEND_RUBBISH = 1;
    //one file to many contacts
    public static final int MULTIPLE_CONTACTS_SEND_INBOX = 2;
    //many files to one contacts
    public static final int MULTIPLE_FILES_SEND_INBOX = 3;
    public static final int MULTIPLE_COPY = 4;
    public static final int MULTIPLE_REMOVE_SHARING_CONTACTS = 5;
    //one folder to many contacts
    public static final int MULTIPLE_CONTACTS_SHARE = 6;
    //one contact, many files
    public static final int MULTIPLE_FILE_SHARE = 7;
    public static final int MULTIPLE_LEAVE_SHARE = 8;

    public static final int MULTIPLE_REMOVE_CONTACT_SHARED_FOLDER = 9;
    public static final int MULTIPLE_CHAT_IMPORT = 10;
    public static final int MULTIPLE_CHANGE_PERMISSION = 12;
    public static final int MULTIPLE_RESTORED_FROM_RUBBISH = 13;

    public static final int CANCEL_ACCOUNT_2FA = 4000;
    public static final int CHANGE_MAIL_2FA = 4001;
    public static final int DISABLE_2FA = 4002;
    public static final int CHANGE_PASSWORD_2FA = 4003;

    public static final int MY_ACCOUNT_FRAGMENT = 5000;
    public static final int UPGRADE_ACCOUNT_FRAGMENT = 5001;
    public static final int OVERQUOTA_ALERT = 5003;
    public static final int BACKUP_RECOVERY_KEY_FRAGMENT = 5004;

    public static final int TOUR_FRAGMENT = 6000;
    public static final int LOGIN_FRAGMENT = 6001;
    public static final int CONFIRM_EMAIL_FRAGMENT = 6002;
    public static final int CHOOSE_ACCOUNT_FRAGMENT = 6003;
    public static final int CREATE_ACCOUNT_FRAGMENT = 604;

    public static final int ACHIEVEMENTS_FRAGMENT = 8000;
    public static final int BONUSES_FRAGMENT = 8001;
    public static final int INVITE_FRIENDS_FRAGMENT = 8002;
    public static final int INFO_ACHIEVEMENTS_FRAGMENT = 8003;

    public static final int SCROLL_TO_POSITION = 9000;
    public static final int UPDATE_IMAGE_DRAG = 9001;
    public static final int UPDATE_GET_PRICING = 9002;
    public static final int UPDATE_ACCOUNT_DETAILS = 9003;
    public static final int UPDATE_CREDIT_CARD_SUBSCRIPTION = 9004;
    public static final int UPDATE_PAYMENT_METHODS = 9005;

    public static final int GO_OFFLINE = 9006;
    public static final int GO_ONLINE = 9007;
    public static final int START_RECONNECTION = 9008;

    public static final int REQUEST_WRITE_STORAGE_FOR_LOGS = 0;
    public static final int REQUEST_WRITE_STORAGE = 1;
    public static final int REQUEST_CAMERA = 2;
    public static final int REQUEST_READ_CONTACTS = 3;
    public static final int REQUEST_RECORD_AUDIO = 4;
    public static final int REQUEST_UPLOAD_CONTACT = 5;
    public static final int REQUEST_READ_STORAGE = 6;

    public static final int REQUEST_DOWNLOAD_FOLDER = 7;

    public static final int REQUEST_READ_WRITE_STORAGE = 9;

    public static final int REQUEST_CAMERA_UPLOAD = 10;
    public static final int REQUEST_CAMERA_ON_OFF = 11;
    public static final int REQUEST_CAMERA_ON_OFF_FIRST_TIME = 12;
    public static final int WRITE_LOG = 13;

    public static final int RECORD_VOICE_CLIP = 11;
    public static final int REQUEST_STORAGE_VOICE_CLIP = 12;
    public static final int REQUEST_CAMERA_TAKE_PICTURE = 13;
    public static final int REQUEST_WRITE_STORAGE_TAKE_PICTURE = 14;

    public static final int LOCATION_PERMISSION_REQUEST_CODE = 15;
    public static final int REQUEST_WRITE_STORAGE_OFFLINE = 16;

    public static final int TYPE_START_RECORD = 1;
    public static final int TYPE_END_RECORD = 2;
    public static final int TYPE_ERROR_RECORD = 3;

    public static final int IMPORT_ONLY_OPTION = 0;
    public static final int FORWARD_ONLY_OPTION = 1;
    public static final int IMPORT_TO_SHARE_OPTION = 2;

    public static final int FREE = 0;
    public static final int PRO_I = 1;
    public static final int PRO_II = 2;
    public static final int PRO_III = 3;
    public static final int PRO_LITE = 4;
    public static final int BUSINESS = 100;

    public static final long DISABLED_RETENTION_TIME = 0;
    public static final int SECONDS_IN_HOUR = 3600;
    public static final int SECONDS_IN_DAY = SECONDS_IN_HOUR * 24;
    public static final int SECONDS_IN_WEEK = SECONDS_IN_DAY * 7;
    public static final int SECONDS_IN_MONTH_30 = SECONDS_IN_DAY * 30;
    public static final int SECONDS_IN_MONTH_31 = SECONDS_IN_DAY * 31;
    public static final int SECONDS_IN_YEAR = SECONDS_IN_DAY * 365;

    public static final int COLOR_STATUS_BAR_ACCENT = 1;
    public static final int COLOR_STATUS_BAR_ZERO_DELAY = 2;
    public static final int COLOR_STATUS_BAR_ZERO = 3;
    public static final int COLOR_STATUS_BAR_SEARCH_DELAY = 4;

    public static final String CONTACT_LINK_BASE_URL = "https://mega.nz/C!";
    public static final String DISPUTE_URL = "https://mega.nz/dispute";
    public static final String ACTION_OPEN_MEGA_LINK = "OPEN_MEGA_LINK";
    public static final String ACTION_OPEN_MEGA_FOLDER_LINK = "OPEN_MEGA_FOLDER_LINK";
    public static final String ACTION_CANCEL_DOWNLOAD = "CANCEL_DOWNLOAD";
    public static final String ACTION_CANCEL_CAM_SYNC = "CANCEL_CAM_SYNC";
    public static final String ACTION_IMPORT_LINK_FETCH_NODES = "IMPORT_LINK_FETCH_NODES";
    public static final String ACTION_FILE_EXPLORER_UPLOAD = "FILE_EXPLORER_UPLOAD";
    public static final String ACTION_FILE_PROVIDER = "ACTION_FILE_PROVIDER";
    public static final String ACTION_EXPLORE_ZIP = "EXPLORE_ZIP";
    public static final String EXTRA_PATH_ZIP = "PATH_ZIP";
    public static final String EXTRA_OPEN_FOLDER = "EXTRA_OPEN_FOLDER";
    public static final String ACTION_REFRESH_PARENTHANDLE_BROWSER = "REFRESH_PARENTHANDLE_BROWSER";
    public static final String ACTION_OVERQUOTA_STORAGE = "OVERQUOTA_STORAGE";
    public static final String ACTION_TAKE_SELFIE = "TAKE_SELFIE";
    public static final String ACTION_SHOW_TRANSFERS = "SHOW_TRANSFERS";
    public static final String ACTION_EXPORT_MASTER_KEY = "EXPORT_MASTER_KEY";
    public static final String ACTION_OPEN_FOLDER = "OPEN_FOLDER";
    public static final String ACTION_CANCEL_ACCOUNT = "CANCEL_ACCOUNT";
    public static final String ACTION_RESET_PASS = "RESET_PASS";
    public static final String ACTION_RESET_PASS_FROM_LINK = "RESET_PASS_FROM_LINK";
    public static final String ACTION_PASS_CHANGED = "PASS_CHANGED";
    public static final String ACTION_PARK_ACCOUNT = "PARK_ACCOUNT";
    public static final String ACTION_RESET_PASS_FROM_PARK_ACCOUNT = "RESET_PASS_FROM_PARK_ACCOUNT";
    public static final String ACTION_CHANGE_MAIL = "CHANGE_MAIL";
    public static final String ACTION_CHANGE_AVATAR = "CHANGE_AVATAR";
    public static final String ACTION_IPC = "IPC";
    public static final String ACTION_SHOW_MY_ACCOUNT = "ACTION_SHOW_MY_ACCOUNT";
    public static final String ACTION_CHAT_NOTIFICATION_MESSAGE = "ACTION_CHAT_MESSAGE";
    public static final String ACTION_CHAT_SUMMARY = "ACTION_CHAT_SUMMARY";
    public static final String ACTION_INCOMING_SHARED_FOLDER_NOTIFICATION = "ACTION_INCOMING_SHARED_FOLDER_NOTIFICATION";
    public static final String ACTION_OPEN_HANDLE_NODE = "ACTION_OPEN_HANDLE_NODE";
    public static final String ACTION_OPEN_FILE_LINK_ROOTNODES_NULL = "ACTION_OPEN_FILE_LINK_ROOTNODES_NULL";
    public static final String ACTION_OPEN_FOLDER_LINK_ROOTNODES_NULL = "ACTION_OPEN_FOLDER_LINK_ROOTNODES_NULL";
    public static final String ACTION_SHOW_SETTINGS = "ACTION_SHOW_SETTINGS";
    public static final String ACTION_SHOW_SETTINGS_STORAGE = "ACTION_SHOW_SETTINGS_STORAGE";
    public static final String ACTION_PRE_OVERQUOTA_STORAGE = "PRE_OVERQUOTA_STORAGE";
    public static final String ACTION_LOG_OUT = "ACTION_LOG_OUT";
    public static final String ACTION_LOG_IN = "ACTION_LOG_IN";

    public static final String OPENED_FROM_CHAT = "OPENED_FROM_CHAT";
    public static final String ACTION_OPEN_CHAT_LINK = "OPEN_CHAT_LINK";
    public static final String ACTION_JOIN_OPEN_CHAT_LINK = "JOIN_OPEN_CHAT_LINK";
    public static final String ACTION_CHAT_SHOW_MESSAGES = "CHAT_SHOW_MESSAGES";
    public static final String ACTION_UPDATE_ATTACHMENT = "UPDATE_ATTACHMENT";
    public static final String ACTION_OVERQUOTA_TRANSFER = "OVERQUOTA_TRANSFER";
    public static final String ACTION_SHOW_UPGRADE_ACCOUNT = "ACTION_SHOW_UPGRADE_ACCOUNT";
    public static final String ACTION_OPEN_CONTACTS_SECTION = "ACTION_OPEN_CONTACTS_SECTION";

    public static final String TYPE_EMOJI = "TYPE_EMOJI";
    public static final String TYPE_REACTION = "TYPE_REACTION";
    public static final String INVALID_REACTION = "INVALID_REACTION";

    public static final String ACTION_RECOVERY_KEY_COPY_TO_CLIPBOARD = "ACTION_RECOVERY_KEY_COPY_TO_CLIPBOARD";

    public static final String ACTION_RECOVERY_KEY_EXPORTED = "RECOVERY_KEY_EXPORTED";
    public static final String ACTION_REQUEST_DOWNLOAD_FOLDER_LOGOUT = "REQUEST_DOWNLOAD_FOLDER_LOGOUT";

    public static final String ACTION_STORAGE_STATE_CHANGED = "ACTION_STORAGE_STATE_CHANGED";

    public static final String ACTION_SHOW_SNACKBAR_SENT_AS_MESSAGE = "ACTION_SHOW_SNACKBAR_SENT_AS_MESSAGE";

    public static final String ACTION_RESTART_SERVICE = "ACTION_RESTART_SERVICE";
    public static final String ACTION_CHECK_COMPRESSING_MESSAGE = "ACTION_CHECK_COMPRESSING_MESSAGE";

    public static final String ACTION_SHARE_MSG = "ACTION_SHARE_MSG";
    public static final String ACTION_SHARE_NODE = "ACTION_SHARE_NODE";
    public static final String ACTION_REMOVE_LINK = "ACTION_REMOVE_LINK";
    public static final String ACTION_GET_LINK = "ACTION_GET_LINK";

    public static final String BROADCAST_ACTION_INTENT_FILTER_UPDATE_POSITION = "INTENT_FILTER_UPDATE_POSITION";
    public static final String BROADCAST_ACTION_INTENT_FILTER_UPDATE_IMAGE_DRAG = "INTENT_FILTER_UPDATE_IMAGE_DRAG";
    public static final String BROADCAST_ACTION_INTENT_FILTER_UPDATE_FULL_SCREEN = "INTENT_FILTER_UPDATE_FULL_SCREEN";

    public static final String BROADCAST_ACTION_INTENT_UPDATE_ACCOUNT_DETAILS = "INTENT_UPDATE_ACCOUNT_DETAILS";
    public static final String BROADCAST_ACTION_INTENT_UPDATE_2FA_SETTINGS = "INTENT_UPDATE_2FA_SETTINGS";
    public static final String BROADCAST_ACTION_INTENT_CONNECTIVITY_CHANGE = "INTENT_CONNECTIVITY_CHANGE";
    public static final String BROADCAST_ACTION_INTENT_CONNECTIVITY_CHANGE_DIALOG = "INTENT_CONNECTIVITY_CHANGE_DIALOG";
    public static final String BROADCAST_ACTION_INTENT_SETTINGS_UPDATED = "SETTINGS_UPDATED";
    public static final String BROADCAST_ACTION_INTENT_SSL_VERIFICATION_FAILED = "INTENT_SSL_VERIFICATION_FAILED";
    public static final String BROADCAST_ACTION_INTENT_SIGNAL_PRESENCE = "INTENT_SIGNAL_PRESENCE";
    public static final String BROADCAST_ACTION_INTENT_UPDATE_ORDER = "INTENT_UPDATE_ORDER";
    public static final String BROADCAST_ACTION_INTENT_UPDATE_VIEW = "INTENT_UPDATE_VIEW";
    public static final String BROADCAST_ACTION_INTENT_VOICE_CLIP_DOWNLOADED = "INTENT_VOICE_CLIP_DOWNLOADED";
    public static final String BROADCAST_ACTION_INTENT_BUSINESS_EXPIRED = "INTENT_BUSINESS_EXPIRED";
    public static final String BROADCAST_ACTION_INTENT_CHAT_ARCHIVED = "INTENT_CHAT_ARCHIVED";
    public static final String BROADCAST_ACTION_INTENT_CHAT_ARCHIVED_GROUP = "INTENT_CHAT_ARCHIVED_GROUP";
    public static final String BROADCAST_ACTION_INTENT_REFRESH_ADD_PHONE_NUMBER = "BROADCAST_ACTION_INTENT_REFRESH_ADD_PHONE_NUMBER";
    public static final String BROADCAST_ACTION_INTENT_UPDATE_PAUSE_NOTIFICATION = "BROADCAST_ACTION_INTENT_UPDATE_PAUSE_NOTIFICATION";
    public static final String BROADCAST_ACTION_INTENT_UPDATE_USER_DATA = "BROADCAST_ACTION_INTENT_UPDATE_USER_DATA";

    public static final String INTENT_EXTRA_KEY_HANDLE = "HANDLE";
    public static final String INTENT_EXTRA_KEY_FILE_NAME = "FILENAME";
    public static final String INTENT_EXTRA_KEY_SCREEN_POSITION = "screenPosition";
    public static final String INTENT_EXTRA_KEY_SCREEN_POSITION_FOR_SWIPE_DISMISS = "screenPositionForSwipeDismiss";
    public static final String INTENT_EXTRA_KEY_ADAPTER_TYPE = "adapterType";
    public static final String INTENT_EXTRA_KEY_VIEWER_FROM = "viewerFrom";
    public static final String INTENT_EXTRA_KEY_FROM_DOWNLOAD_SERVICE = "fromDownloadService";
    public static final String INTENT_EXTRA_KEY_INSIDE = "inside";
    public static final String INTENT_EXTRA_KEY_IS_URL = "isUrl";
    public static final String INTENT_EXTRA_KEY_POSITION = "position";
    public static final String INTENT_EXTRA_KEY_ORDER_GET_CHILDREN = "orderGetChildren";
    public static final String INTENT_EXTRA_KEY_PARENT_NODE_HANDLE = "parentNodeHandle";
    public static final String INTENT_EXTRA_KEY_HANDLES_NODES_SEARCH = "handlesNodesSearch";
    public static final String INTENT_EXTRA_KEY_ARRAY_OFFLINE = "ARRAY_OFFLINE";
    public static final String INTENT_EXTRA_KEY_OFFLINE_PATH_DIRECTORY = "offlinePathDirectory";
    public static final String INTENT_EXTRA_KEY_PATH = "path";
    public static final String INTENT_EXTRA_KEY_PATH_NAVIGATION = "pathNavigation";
    public static final String INTENT_EXTRA_KEY_IS_LIST = "isList";
    public static final String INTENT_EXTRA_KEY_IS_PLAYLIST = "IS_PLAYLIST";
    public static final String INTENT_EXTRA_KEY_REBUILD_PLAYLIST = "REBUILD_PLAYLIST";
    public static final String INTENT_EXTRA_KEY_FROM = "from";
    public static final String INTENT_EXTRA_KEY_COPY_FROM = "COPY_FROM";
    public static final String INTENT_EXTRA_KEY_MOVE_FROM = "MOVE_FROM";
    public static final String INTENT_EXTRA_KEY_MOVE_HANDLES = "MOVE_HANDLES";
    public static final String INTENT_EXTRA_KEY_MOVE_TO = "MOVE_TO";
    public static final String INTENT_EXTRA_KEY_COPY_HANDLES = "COPY_HANDLES";
    public static final String INTENT_EXTRA_KEY_COPY_TO = "COPY_TO";
    public static final String INTENT_EXTRA_KEY_IMPORT_TO = "IMPORT_TO";
    public static final String INTENT_EXTRA_KEY_CONTACT_EMAIL = "contactEmail";
    public static final String INTENT_EXTRA_KEY_LOCATION_FILE_INFO = "locationFileInfo";
    public static final String INTENT_EXTRA_KEY_OFFLINE_ADAPTER = "offline_adapter";
    public static final String INTENT_EXTRA_KEY_PARENT_HANDLE = "PARENT_HANDLE";
    public static final String INTENT_EXTRA_KEY_FRAGMENT_HANDLE = "fragmentHandle";
    public static final String INTENT_EXTRA_PENDING_MESSAGE_ID = "PENDING_MESSAGE_ID";
    public static final String INTENT_EXTRA_KEY_NEED_STOP_HTTP_SERVER = "NEED_STOP_HTTP_SERVER";
    public static final String INTENT_EXTRA_KEY_FIRST_LEVEL = "firstLevel";
    public static final String INTENT_EXTRA_KEY_CHAT_ID = "chatId";
    public static final String INTENT_EXTRA_KEY_MSG_ID = "msgId";
    public static final String INTENT_EXTRA_KEY_ENABLED = "enabled";

    public static final int FILE_BROWSER_ADAPTER = 2000;
    public static final int CONTACT_FILE_ADAPTER = 2001;
    public static final int RUBBISH_BIN_ADAPTER = 2002;
    public static final int SHARED_WITH_ME_ADAPTER = 2003;
    public static final int OFFLINE_ADAPTER = 2004;
    public static final int FOLDER_LINK_ADAPTER = 2005;
    public static final int SEARCH_ADAPTER = 2006;
    public static final int PHOTO_SYNC_ADAPTER = 2007;
    public static final int ZIP_ADAPTER = 2008;
    public static final int OUTGOING_SHARES_ADAPTER = 2009;
    public static final int INCOMING_SHARES_ADAPTER = 2010;
    public static final int INBOX_ADAPTER = 2011;
    public static final int INCOMING_REQUEST_ADAPTER = 2012;
    public static final int OUTGOING_REQUEST_ADAPTER = 2013;
    public static final int CAMERA_UPLOAD_ADAPTER = 2014;
    public static final int INCOMING_SHARES_PROVIDER_ADAPTER = 2016;
    public static final int CLOUD_DRIVE_PROVIDER_ADAPTER = 2017;
    public static final int SEARCH_BY_ADAPTER = 2018;
    public static final int FILE_LINK_ADAPTER = 2019;
    public static final int FROM_CHAT = 2020;
    public static final int CONTACT_SHARED_FOLDER_ADAPTER = 2021;
    public static final int FILE_INFO_SHARED_CONTACT_ADAPTER = 2022;
    public static final int GENERAL_OTHERS_ADAPTER = 2023;
    public static final int RECENTS_ADAPTER = 2024;
    public static final int LINKS_ADAPTER = 2025;
    public static final int PHOTOS_BROWSE_ADAPTER = 2026;
    public static final int PHOTOS_SEARCH_ADAPTER = 2027;
    public static final int AUDIO_BROWSE_ADAPTER = 2028;
    public static final int AUDIO_SEARCH_ADAPTER = 2029;
    public static final int DOCUMENTS_BROWSE_ADAPTER = 2030;
    public static final int DOCUMENTS_SEARCH_ADAPTER = 2031;
    public static final int VIDEO_BROWSE_ADAPTER = 2032;
    public static final int VIDEO_SEARCH_ADAPTER = 2033;
    public static final int RECENTS_BUCKET_ADAPTER = 2034;

    public static final int VIEWER_FROM_PHOTOS = 1;
    public static final int VIEWER_FROM_INCOMING_SHARES = 2;
    public static final int VIEWER_FROM_OUTGOING_SHARES = 3;
    public static final int VIEWER_FROM_LINKS = 4;
    public static final int VIEWER_FROM_DOCUMENTS = 5;
    public static final int VIEWER_FROM_VIDEOS = 6;
    public static final int VIEWER_FROM_OFFLINE = 7;
    public static final int VIEWER_FROM_RECETS_BUCKET = 8;
    public static final int VIEWER_FROM_CUMU = 9;
    public static final int VIEWER_FROM_RECETS = 10;
    public static final int VIEWER_FROM_CONTACT_FILE_LIST = 11;
    public static final int VIEWER_FROM_FOLDER_LINK = 12;
    public static final int VIEWER_FROM_ZIP_BROWSER = 13;
    public static final int VIEWER_FROM_FILE_BROWSER = 14;
    public static final int VIEWER_FROM_INBOX = 15;
    public static final int VIEWER_FROM_RUBBISH_BIN = 16;
    public static final int VIEWER_FROM_SEARCH = 17;

    public static final String NOTIFICATIONS_ENABLED = "NOTIFICATIONS_ENABLED";
    public static final String NOTIFICATIONS_30_MINUTES = "NOTIFICATIONS_30_MINUTES";
    public static final String NOTIFICATIONS_1_HOUR = "NOTIFICATIONS_1_HOUR";
    public static final String NOTIFICATIONS_6_HOURS = "NOTIFICATIONS_6_HOURS";
    public static final String NOTIFICATIONS_24_HOURS = "NOTIFICATIONS_24_HOURS";
    public static final String NOTIFICATIONS_DISABLED_X_TIME = "NOTIFICATIONS_DISABLED_X_TIME";
    public static final String NOTIFICATIONS_DISABLED = "NOTIFICATIONS_DISABLED";
    public static final String NOTIFICATIONS_DISABLED_UNTIL_TOMORROW_MORNING = "NOTIFICATIONS_DISABLED_UNTIL_TOMORROW_MORNING";
    public static final String NOTIFICATIONS_DISABLED_UNTIL_THIS_MORNING = "NOTIFICATIONS_DISABLED_UNTIL_THIS_MORNING";
    public static final int ACCOUNT_DETAILS_MIN_DIFFERENCE = 5;
    public static final int PAYMENT_METHODS_MIN_DIFFERENCE = 720;
    public static final int PRICING_MIN_DIFFERENCE = 720;
    public static final int EXTENDED_ACCOUNT_DETAILS_MIN_DIFFERENCE = 30;

    public static final String HISTORY_RETENTION_DISABLED = "HISTORY_RETENTION_DISABLED";
    public static final String HISTORY_RETENTION_1_DAY = "HISTORY_RETENTION_1_DAY";
    public static final String HISTORY_RETENTION_1_WEEK = "HISTORY_RETENTION_1_WEEK";
    public static final String HISTORY_RETENTION_1_MONTH = "HISTORY_RETENTION_1_MONTH";
    public static final String HISTORY_RETENTION_CUSTOM = "HISTORY_RETENTION_CUSTOM";

    public static final int CONTACT_TYPE_MEGA = 0;
    public static final int CONTACT_TYPE_DEVICE = 1;
    public static final int CONTACT_TYPE_BOTH = 2;

    public static final int TYPE_VOICE_CLIP = 3;

    public static final int SELECT_RINGTONE = 2000;
    public static final int SELECT_NOTIFICATION_SOUND = SELECT_RINGTONE + 1;

    public static final int DEVICE_ANDROID = 1;
    public static final int DEVICE_HUAWEI = 4;
    public static final int DEVICE_IOS = 2;

    public static final int NOTIFICATION_SUMMARY_CHAT = 0;
    public static final int NOTIFICATION_UPLOAD = 1;
    public static final int NOTIFICATION_DOWNLOAD = 2;
    public static final int NOTIFICATION_CAMERA_UPLOADS = 3;
    public static final int NOTIFICATION_DOWNLOAD_FINAL = 4;
    public static final int NOTIFICATION_UPLOAD_FINAL = 5;
    public static final int NOTIFICATION_CAMERA_UPLOADS_FINAL = 6;
    public static final int NOTIFICATION_PUSH_CLOUD_DRIVE = 7;
    public static final int NOTIFICATION_GENERAL_PUSH_CHAT = 8;
    public static final int NOTIFICATION_SUMMARY_INCOMING_CONTACT = 9;
    public static final int NOTIFICATION_STREAMING_OVERQUOTA = 10;
    public static final int NOTIFICATION_CALL_IN_PROGRESS = 11;
    public static final int NOTIFICATION_MISSED_CALL = 12;
    public static final int NOTIFICATION_SUMMARY_ACCEPTANCE_CONTACT = 13;
    public static final int NOTIFICATION_STORAGE_OVERQUOTA = 14;
    public static final int NOTIFICATION_CHAT_UPLOAD = 15;
    public static final int NOTIFICATION_UPLOAD_FOLDER = 16;
    public static final int NOTIFICATION_UPLOAD_FINAL_FOLDER = 17;

    public static final int SUCCESSFUL_VOICE_CLIP_TRANSFER = 1;
    public static final int ERROR_VOICE_CLIP_TRANSFER = 2;

    public static final String NOTIFICATION_CHANNEL_DOWNLOAD_ID = "DownloadServiceNotification";
    public static final String NOTIFICATION_CHANNEL_DOWNLOAD_NAME = "MEGA Download";
    public static final String NOTIFICATION_CHANNEL_UPLOAD_ID = "UploadServiceNotification";
    public static final String NOTIFICATION_CHANNEL_UPLOAD_ID_FOLDER = "FolderUploadServiceNotification";
    public static final String NOTIFICATION_CHANNEL_UPLOAD_NAME = "MEGA File Upload";
    public static final String NOTIFICATION_CHANNEL_UPLOAD_NAME_FOLDER = "MEGA Folder Upload";
    public static final String NOTIFICATION_CHANNEL_CAMERA_UPLOADS_ID = "CameraUploadsServiceNotification";
    public static final String NOTIFICATION_CHANNEL_CAMERA_UPLOADS_NAME = "MEGA Camera Uploads";
    public static final String NOTIFICATION_CHANNEL_CHAT_ID = "ChatNotification";
    public static final String NOTIFICATION_CHANNEL_CHAT_NAME = "MEGA Chat";
    public static final String NOTIFICATION_CHANNEL_CHAT_SUMMARY_ID = "ChatSummaryNotification";
    public static final String NOTIFICATION_CHANNEL_CHAT_SUMMARY_ID_V2 = "ChatSummaryNotificationV2";
    public static final String NOTIFICATION_CHANNEL_CHAT_SUMMARY_NAME = "MEGA Chat Summary";
    public static final String NOTIFICATION_CHANNEL_CHAT_SUMMARY_NO_VIBRATE_ID = "ChatSummaryNotificationNoVibrate";
    public static final String NOTIFICATION_CHANNEL_CHAT_SUMMARY_NO_VIBRATE_NAME = "MEGA Chat Summary (no vibration)";
    public static final String NOTIFICATION_CHANNEL_INPROGRESS_MISSED_CALLS_ID = "InProgressMissedCallNotification";
    public static final String NOTIFICATION_CHANNEL_INPROGRESS_MISSED_CALLS_NAME = "MEGA In Progress and Missed Calls";
    public static final String NOTIFICATION_CHANNEL_INCOMING_CALLS_ID = "ChatIncomingCallNotification";
    public static final String NOTIFICATION_CHANNEL_INCOMING_CALLS_NO_VIBRATE_ID = "ChatIncomingCallNotificationNoVibrate";
    public static final String NOTIFICATION_CHANNEL_INCOMING_CALLS_NO_VIBRATE_NAME = "MEGA Incoming Calls (no vibration)";
    public static final String NOTIFICATION_CHANNEL_INCOMING_CALLS_NAME = "MEGA Incoming Calls";
    public static final String NOTIFICATION_CHANNEL_CONTACTS_ID = "ContactNotification";
    public static final String NOTIFICATION_CHANNEL_CONTACTS_NAME = "MEGA Contact";
    public static final String NOTIFICATION_CHANNEL_CONTACTS_SUMMARY_ID = "ContactSummaryNotification";
    public static final String NOTIFICATION_CHANNEL_CONTACTS_SUMMARY_NAME = "MEGA Contact Summary";
    public static final String NOTIFICATION_CHANNEL_CLOUDDRIVE_ID = "CloudDriveNotification";
    public static final String NOTIFICATION_CHANNEL_CLOUDDRIVE_NAME = "MEGA Cloud Drive";
    public static final String NOTIFICATION_CHANNEL_CHAT_UPLOAD_ID = "ChatUploadServiceNotification";
    public static final String NOTIFICATION_CHANNEL_CHAT_UPLOAD_NAME = "MEGA Chat Upload";
    public static final String NOTIFICATION_CHANNEL_FCM_FETCHING_MESSAGE = "MEGA Fetching Incoming Messages";
    public static final String NOTIFICATION_CHANNEL_AUDIO_PLAYER_ID = "AudioPlayerNotification";
    public static final String CHAT_FOLDER = "My chat files";
    public static final String AUTHORITY_STRING_FILE_PROVIDER = "mega.privacy.android.app.providers.fileprovider";
    public static final String TYPE_TEXT_PLAIN = "text/plain";

    public static final int RICH_WARNING_TRUE = 1;
    public static final int RICH_WARNING_FALSE = 0;
    public static final int RICH_WARNING_CONFIRMATION = 2;

    public static final int TAKE_PICTURE_OPTION = 0;
    public static final int TAKE_PROFILE_PICTURE = 1;
    public static final int START_CALL_PERMISSIONS = 2;
    public static final int RETURN_CALL_PERMISSIONS = 3;

    public static int TYPE_LEFT = -1;
    public static int TYPE_JOIN = 1;
    public static int TYPE_NETWORK_QUALITY = 2;
    public static int TYPE_AUDIO = 3;
    public static int TYPE_VIDEO = 4;
    public static int TYPE_RECONNECTING = 5;
    public static int TYPE_SINGLE_PARTICIPANT = 6;

    public static final String MAIL_ANDROID = "androidfeedback@mega.nz";
    public static final String MAIL_SUPPORT = "support@mega.nz";

    //link for introduction end to end encryption
    public static final String URL_E2EE = "https://mega.nz/security";

    public static final int MIN_ITEMS_SCROLLBAR = 30;
    public static final int MIN_ITEMS_SCROLLBAR_GRID = 200;
    public static final int MIN_ITEMS_SCROLLBAR_CHAT = 20;

    public static final long BUFFER_COMP = 1073741824;      // 1 GB
    public static final int MAX_BUFFER_16MB = 16777216; // 16 MB
    public static final int MAX_BUFFER_32MB = 33554432; // 32 MB
    public static final int MAX_AUTOAWAY_TIMEOUT = 1457; //in minute, the max value supported by SDK

    public static final String HIGH_PRIORITY_TRANSFER = "HIGH_PRIORITY_TRANSFER";

    //Transfers app data parameters
    public static final String APP_DATA_VOICE_CLIP = "VOICE_CLIP";
    public static final String APP_DATA_CHAT = "CHAT_UPLOAD";
    public static final String APP_DATA_CU = "CU_UPLOAD";
    public static final String APP_DATA_SD_CARD = "SD_CARD_DOWNLOAD";
    public static final String APP_DATA_TXT_FILE = "TXT_FILE_UPLOAD";
    //Indicates the data after it, is the value of a transfer parameter
    public static final String APP_DATA_INDICATOR = ">";
    //Indicates the data after it, is a new transfer parameter
    public static final String APP_DATA_SEPARATOR = "-";
    //Indicates the data after it, is a new AppData due to a repeated transfer
    public static final String APP_DATA_REPEATED_TRANSFER_SEPARATOR = "!";

    public static final String AVATAR_PRIMARY_COLOR = "AVATAR_PRIMARY_COLOR";
    public static final String AVATAR_GROUP_CHAT_COLOR = "AVATAR_GROUP_CHAT_COLOR";
    public static final String AVATAR_PHONE_COLOR = "AVATAR_PHONE_COLOR";

    public static final int MAX_REACTIONS_PER_USER = 24;
    public static final int MAX_REACTIONS_PER_MESSAGE = 50;

    public static final int REACTION_ERROR_TYPE_MESSAGE = -1;
    public static final int REACTION_ERROR_DEFAULT_VALUE = 0;
    public static final int REACTION_ERROR_TYPE_USER = 1;

    /**
     * A phone number pattern, which length should be in 5-22, and the beginning can have a '+'.
     */
    public static final Pattern PHONE_NUMBER_REGEX = Pattern.compile("^[+]?[0-9]{5,22}$");

    public static final Pattern EMAIL_ADDRESS
            = Pattern.compile(
            "[a-zA-Z0-9\\+\\.\\_\\%\\-\\&\\+]{1,256}" +
                    "\\@" +
                    "[a-zA-Z0-9][a-zA-Z0-9\\-]{0,64}" +
                    "(" +
                    "\\." +
                    "[a-zA-Z0-9][a-zA-Z0-9\\-]{0,25}" +
                    ")+"
    );

    /**
     * A node name must not contain these characters.
     */
    public static final Pattern NODE_NAME_REGEX = Pattern.compile("[*|\\?:\"<>\\\\\\\\/]");

    public static final int FROM_INCOMING_SHARES = 140;
    public static final int FROM_INBOX = 150;
    public static final int FROM_OTHERS = 0;

    public static final int SNACKBAR_TYPE = 0;
    public static final int MESSAGE_SNACKBAR_TYPE = 1;
    public static final int MUTE_NOTIFICATIONS_SNACKBAR_TYPE = 2;
    public static final int NOT_SPACE_SNACKBAR_TYPE = 3;
    public static final int PERMISSIONS_TYPE = 4;
    public static final int INVITE_CONTACT_TYPE = 5;

    public static final int INFO_ANIMATION = 3000;
    public static final int QUICK_INFO_ANIMATION = 500;

    public static final int HEADER_VIEW_TYPE = 0;
    public static final int ITEM_VIEW_TYPE = 1;
    public static final int ITEM_PROGRESS = 2;

    public static final int FILE_LINK = 200;
    public static final int FOLDER_LINK = 201;
    public static final int CHAT_LINK = 202;
    public static final int CONTACT_LINK = 203;
    public static final int ERROR_LINK = -1;

    public static final int BACK_PRESS_NOT_HANDLED = 0;
    public static final int BACK_PRESS_HANDLED = 1;

    public static final int SCROLLING_UP_DIRECTION = -1;

    public static final String CONTACT_HANDLE = "contactHandle";
    public static final String SHOW_SNACKBAR = "SHOW_SNACKBAR";
    public static final String CHAT_ID = "CHAT_ID";
    public static final String MESSAGE_ID = "messageId";
    public static final String CALL_ID = "callId";
    public static final String CHAT_ID_OF_CURRENT_CALL = "chatHandleInProgress";
    public static final String CHAT_ID_OF_INCOMING_CALL = "chatHandleToAnswer";
    public static final String SECOND_CALL = "SECOND_CALL";
    public static final String PEER_ID = "peerId";
    public static final String CLIENT_ID = "clientId";
    public static final String CHAT_TITLE = "CHAT_TITLE";
    public static final String SELECTED_CONTACTS = "SELECTED_CONTACTS";
    public static final String NODE_HANDLES = "NODE_HANDLES";
    public static final String NAME = "name";
    public static final String HANDLE = "handle";
    public static final String EMAIL = "email";
    public static final String UNKNOWN_USER_NAME_AVATAR = "unknown";
    public static final String VISIBLE_FRAGMENT = "VISIBLE_FRAGMENT";
    public static final String SELECTED_CHATS = "SELECTED_CHATS";
    public static final String SELECTED_USERS = "SELECTED_USERS";
    public static final String ID_MESSAGES = "ID_MESSAGES";
    public static final String USER_HANDLES = "USER_HANDLES";
    public static final String URL_FILE_LINK = "URL_FILE_LINK";
    public static final String OPEN_SCAN_QR = "OPEN_SCAN_QR";
    public static final String TYPE_CAMERA = "TYPE_CAMERA";
    public static final String CHAT_LINK_EXTRA = "CHAT_LINK";
    public static final String WAITING_FOR_CALL = "WAITING_FOR_CALL";
    public static final String USER_WAITING_FOR_CALL = "USER_WAITING_FOR_CALL";
    public static final String TYPE_CALL_PERMISSION = "TYPE_CALL_PERMISSION";
    public static final String VOLUME_CHANGED_ACTION = "android.media.VOLUME_CHANGED_ACTION";
    public static final String EXTRA_VOLUME_STREAM_VALUE = "android.media.EXTRA_VOLUME_STREAM_VALUE";
    public static final String EXTRA_VOLUME_STREAM_TYPE = "android.media.EXTRA_VOLUME_STREAM_TYPE";
    public static final String COPIED_TEXT_LABEL = "Copied Text";
    public static final String PLAIN_TEXT_SHARE_TYPE = "text/plain";
    public static final String IS_FROM_CONTACTS = "IS_FROM_CONTACTS";
    public static final String IS_FLOATING_WINDOW = "IS_FLOATING_WINDOW";

    public static final int INVALID_POSITION = -1;
    public static final int INVALID_ID = -1;
    public static final String INVALID_OPTION = "-1";
    public static final int INVALID_TYPE_PERMISSIONS = -1;
    public static final int INVALID_VOLUME = -1;
    public static final int INVALID_DIMENSION = -1;
    public static final int INVALID_VIEW_TYPE = -1;
    public static final int INVALID_CALL_STATUS = -1;
    public static final int INVALID_CALL = -1;

    public static final String POSITION_SELECTED_MESSAGE = "POSITION_SELECTED_MESSAGE";

    public static final String SHOW_MESSAGE_UPLOAD_STARTED = "SHOW_MESSAGE_UPLOAD_STARTED";
    public static final String NUMBER_UPLOADS = "NUMBER_UPLOADS";

    public static final String ACTION_CHAT_OPEN = "ACTION_CHAT_OPEN";

    public static final int MAX_WIDTH_CONTACT_NAME_LAND = 450;
    public static final int MAX_WIDTH_CONTACT_NAME_PORT = 200;
    public static final int MAX_WIDTH_CONTACT_NAME_GRID_LAND = 150;
    public static final int MAX_WIDTH_CONTACT_NAME_GRID_PORT = 120;
    public static final int EMOJI_SIZE = 20;
    public static final int EMOJI_SIZE_MEDIUM = 25;
    public static final int EMOJI_SIZE_HIGH = 30;
    public static final int EMOJI_SIZE_EXTRA_HIGH = 35;
    public static final int EMOJI_AVATAR_CALL_SMALL = 40;
    public static final int MAX_ALLOWED_CHARACTERS_AND_EMOJIS = 28;
    public static final int MAX_WIDTH_BOTTOM_SHEET_DIALOG_LAND = 350;
    public static final int MAX_WIDTH_BOTTOM_SHEET_DIALOG_PORT = 200;
    public static final int MAX_WIDTH_ADD_CONTACTS = 60;
    public static final int AVATAR_SIZE_CALLS = 50;
    public static final int AVATAR_SIZE_GRID = 75;
    public static final int AVATAR_SIZE = 150;

    //Thumbnail dimens
    public static final float THUMB_CORNER_RADIUS_DP = 4;
    public static final int THUMB_SIZE_DP = 40;
    public static final int THUMB_MARGIN_DP = 16;
    public static final int ICON_SIZE_DP = 48;
    public static final int ICON_MARGIN_DP = 12;

    public static final int AUDIO_MANAGER_PLAY_VOICE_CLIP = 0;
    public static final int AUDIO_MANAGER_CALL_RINGING = 1;
    public static final int AUDIO_MANAGER_CALL_IN_PROGRESS = 2;
    public static final int AUDIO_MANAGER_CALL_OUTGOING = 3;
    public static final int AUDIO_MANAGER_CREATING_JOINING_MEETING = 4;

    public static final String SEPARATOR = File.separator;

    public static final String[] MEGA_REGEXS = {
            "^https://mega\\.co\\.nz.+$",
            "^https://mega\\.nz.+$",
    };

    public static final String[] FILE_LINK_REGEXS = {
            "^https://mega\\.co\\.nz/.*#!.+$",
            "^https://mega\\.nz/.*#!.+$",
            "^https://mega\\.co\\.nz/file/.+$",
            "^https://mega\\.nz/file/.+$",
    };

    public static final String[] CONFIRMATION_LINK_REGEXS = {
            "^https://mega\\.co\\.nz/.*#confirm.+$",
            "^https://mega\\.nz/.*#confirm.+$"
    };

    public static final String[] FOLDER_LINK_REGEXS = {
            "^https://mega\\.co\\.nz/.*#F!.+$",
            "^https://mega\\.nz/.*#F!.+$",
            "^https://mega\\.co\\.nz/folder/.+$",
            "^https://mega\\.nz/folder/.+$"
    };

    public static final String[] CHAT_LINK_REGEXS = {
            "^https://mega\\.co\\.nz/.*chat/.+$",
            "^https://mega\\.nz/.*chat/.+$"
    };

    public static final String[] PASSWORD_LINK_REGEXS = {
            "^https://mega\\.co\\.nz/.*#P!.+$",
            "^https://mega\\.nz/.*#P!.+$"
    };

    public static final String[] ACCOUNT_INVITATION_LINK_REGEXS = {
            "^https://mega\\.co\\.nz/.*#newsignup.+$",
            "^https://mega\\.nz/.*#newsignup.+$"
    };

    public static final String[] EXPORT_MASTER_KEY_LINK_REGEXS = {
            "^https://mega\\.co\\.nz/.*#backup",
            "^https://mega\\.nz/.*#backup"
    };

    public static final String[] NEW_MESSAGE_CHAT_LINK_REGEXS = {
            "^https://mega\\.co\\.nz/.*#fm/chat",
            "^https://mega\\.nz/.*#fm/chat"
    };

    public static final String[] CANCEL_ACCOUNT_LINK_REGEXS = {
            "^https://mega\\.co\\.nz/.*#cancel.+$",
            "^https://mega\\.nz/.*#cancel.+$"
    };

    public static final String[] VERIFY_CHANGE_MAIL_LINK_REGEXS = {
            "^https://mega\\.co\\.nz/.*#verify.+$",
            "^https://mega\\.nz/.*#verify.+$"
    };

    public static final String[] RESET_PASSWORD_LINK_REGEXS = {
            "^https://mega\\.co\\.nz/.*#recover.+$",
            "^https://mega\\.nz/.*#recover.+$"
    };

    public static final String[] PENDING_CONTACTS_LINK_REGEXS = {
            "^https://mega\\.co\\.nz/.*#fm/ipc",
            "^https://mega\\.nz/.*#fm/ipc"
    };

    public static final String[] HANDLE_LINK_REGEXS = {
            "^https://mega\\.co\\.nz/.*#.+$",
            "^https://mega\\.nz/.*#.+$"
    };

    public static final String[] CONTACT_LINK_REGEXS = {
            "^https://mega\\.co\\.nz/C!.+$",
            "^https://mega\\.nz/.*C!.+$"
    };

    public static final String[] MEGA_DROP_LINK_REGEXS = {
            "^https://mega\\.co\\.nz/.*megadrop/.+$",
            "^https://mega\\.nz/.*megadrop/.+$"
    };

    public static final String[] MEGA_BLOG_LINK_REGEXS = {
            "^https://mega\\.co\\.nz/.*#blog",
            "^https://mega\\.nz/.*#blog",
            "^https://mega\\.nz/.*blog",
            "^https://mega\\.co\\.nz/.*#blog.+$",
            "^https://mega\\.nz/.*#blog.+$",
            "^https://mega\\.nz/.*blog.+$"
    };

    public static final String[] REVERT_CHANGE_PASSWORD_LINK_REGEXS = {
            "^https://mega\\.co\\.nz/.*#pwr.+$",
            "^https://mega\\.co\\.nz/.*pwr.+$",
            "^https://mega\\.nz/.*#pwr.+$",
            "^https://mega\\.nz/.*pwr.+$"
    };

    public static final String[] EMAIL_VERIFY_LINK_REGEXS = {
            "^https://mega\\.co\\.nz/#emailverify.+$",
            "^https://mega\\.nz/#emailverify.+$"
    };

    public static final String[] WEB_SESSION_LINK_REGEXS = {
            "^https://mega\\.co\\.nz/#sitetransfer!.+$",
            "^https://mega\\.nz/#sitetransfer!.+$"
    };

    public static final String[] BUSINESS_INVITE_LINK_REGEXS = {
            "^https://mega\\.co\\.nz/#businessinvite.+$",
            "^https://mega\\.nz/#businessinvite.+$"
    };

    //Types of blocked accounts
    public static final String ACCOUNT_NOT_BLOCKED = "0";
    public static final String COPYRIGHT_ACCOUNT_BLOCK = "200";
    public static final String MULTIPLE_COPYRIGHT_ACCOUNT_BLOCK = "300";
    public static final String DISABLED_BUSINESS_ACCOUNT_BLOCK = "400";
    public static final String REMOVED_BUSINESS_ACCOUNT_BLOCK = "401";
    public static final String SMS_VERIFICATION_ACCOUNT_BLOCK = "500";
    public static final String WEAK_PROTECTION_ACCOUNT_BLOCK = "700";

    public static final int INVALID_VALUE = -1;

    public static final long INVALID_SIZE = -1;
    public static final int COPY_FILE_BUFFER_SIZE = 32 * 1024; // 32 KB

    public static final int LOCATION_INDEX_LEFT = 0;
    public static final int LOCATION_INDEX_TOP = 1;
    public static final int LOCATION_INDEX_WIDTH = 2;
    public static final int LOCATION_INDEX_HEIGHT = 3;

    public static final String OFFLINE_ROOT = "/";

    public static final int SEARCH_BY_DATE_FILTER_POS_TYPE = 0;
    public static final int SEARCH_BY_DATE_FILTER_POS_THE_DAY = 1;
    public static final int SEARCH_BY_DATE_FILTER_POS_MONTH_OR_YEAR = 2;
    public static final int SEARCH_BY_DATE_FILTER_POS_START_DAY = 3;
    public static final int SEARCH_BY_DATE_FILTER_POS_END_DAY = 4;

    public static final long SEARCH_BY_DATE_FILTER_TYPE_ONE_DAY = 1;
    public static final long SEARCH_BY_DATE_FILTER_TYPE_LAST_MONTH_OR_YEAR = 2;
    public static final long SEARCH_BY_DATE_FILTER_TYPE_BETWEEN_TWO_DAYS = 3;

    public static final long SEARCH_BY_DATE_FILTER_LAST_MONTH = 1;
    public static final long SEARCH_BY_DATE_FILTER_LAST_YEAR = 2;

    public static final long AUDIO_PLAYER_BACKGROUND_PLAY_HINT_FADE_OUT_DURATION_MS = 3000;
    public static final long AUDIO_PLAYER_TRACK_NAME_FADE_DURATION_MS = 200;
    public static final long AUDIO_PLAYER_TOOLBAR_INIT_HIDE_DELAY_MS = 3000;
    public static final long MEDIA_PLAYER_TOOLBAR_SHOW_HIDE_DURATION_MS = 400;

    public static final long GET_THUMBNAIL_THROTTLE_MS = 50;

    // 15360 GB = 15TB
    public static final int BUSINESS_ACCOUNT_STORAGE_SPACE_AMOUNT = 15360;

    public static final int MAX_BADGE_NUM = 9;

    public static final int START_CALL_AUDIO_ENABLE = 1;

    /** Event Keys */
    public static final String EVENT_NODES_CHANGE = "nodes_change";
    public static final String EVENT_ORDER_CHANGE = "order_change";
    public static final String EVENT_LIST_GRID_CHANGE = "list_grid_change";
    public static final String EVENT_AVATAR_CHANGE = "avatar_change";
    public static final String EVENT_SCROLLING_CHANGE = "scrolling_change";
    public static final String EVENT_NOTIFICATION_COUNT_CHANGE = "notification_count_change";
    public static final String EVENT_CHAT_STATUS_CHANGE = "chat_status_change";
    public static final String EVENT_LOGOUT_CLEARED = "logout_cleared";
    public static final String EVENT_HOMEPAGE_VISIBILITY = "homepage_visibility";
    public static final String EVENT_NOT_ALLOW_PLAY = "NOT_ALLOW_PLAY";
<<<<<<< HEAD
    public static final String EVENT_NETWORK_CHANGE = "network_change";
    public static final String EVENT_AUDIO_OUTPUT_CHANGE = "audio_output_change";
    public static final String EVENT_CHAT_TITLE_CHANGE = "chat_title_change";
    public static final String EVENT_MEETING_CREATED = "meeting_created";
    public static final String EVENT_LINK_RECOVERED = "meeting_link_recovered";
    public static final String EVENT_CONTACT_NAME_CHANGE = "contact_name_change";


    /** Event Keys related to calls*/
    public static final String EVENT_ERROR_STARTING_CALL = "error_starting_call";
    public static final String EVENT_UPDATE_CALL = "update_call";
    public static final String EVENT_CALL_STATUS_CHANGE = "call_status_change";
    public static final String EVENT_LOCAL_AVFLAGS_CHANGE = "local_avflags_change";
    public static final String EVENT_RINGING_STATUS_CHANGE = "ringing_status_change";
    public static final String EVENT_CALL_COMPOSITION_CHANGE = "call_composition_change";
    public static final String EVENT_CALL_ON_HOLD_CHANGE = "call_on_hold_change";
    public static final String EVENT_CALL_SPEAK_CHANGE = "call_speak_change";
    public static final String EVENT_LOCAL_AUDIO_LEVEL_CHANGE = "local_audio_level_change";
    public static final String EVENT_LOCAL_NETWORK_QUALITY_CHANGE = "local_network_quality_change";
    public static final String EVENT_NOT_OUTGOING_CALL = "not_outgoing_call";
    public static final String EVENT_PROXIMITY_SENSOR_CHANGE = "proximity_sensor_change";
    public static final String EVENT_ENTER_IN_MEETING = "enter_in_meeting";

    /** Event Keys related to sessions*/
    public static final String EVENT_SESSION_STATUS_CHANGE = "session_status_change";
    public static final String EVENT_REMOTE_AVFLAGS_CHANGE = "remote_avflags_change";
    public static final String EVENT_SESSION_SPEAK_REQUESTED = "session_speak_requested_change";
    public static final String EVENT_SESSION_ON_HIRES_CHANGE = "session_on_hires_change";
    public static final String EVENT_SESSION_ON_LOWRES_CHANGE = "session_on_lowres_change";
    public static final String EVENT_REMOTE_AUDIO_LEVEL_CHANGE = "remote_audio_level_change";
    public static final String EVENT_SESSION_ON_HOLD_CHANGE = "session_on_hold_change";

    public static final String EVENT_PRIVILEGES_CHANGE = "privileges_in_char_change";
    public static final String EVENT_USER_VISIBILITY_CHANGE = "user_visibility_change";
=======
    public static final String EVENT_PSA = "EVENT_PSA";
>>>>>>> 7432f43a

    public static final String EVENT_DRAG_TO_EXIT_THUMBNAIL_VISIBILITY = "drag_to_exit_thumbnail_visibility";
    public static final String EVENT_DRAG_TO_EXIT_THUMBNAIL_LOCATION = "drag_to_exit_thumbnail_location";
    public static final String EVENT_DRAG_TO_EXIT_SCROLL = "drag_to_exit_scroll";

    /** In database, invalid value is defined as '-1' */
    public static final String INVALID_NON_NULL_VALUE = "-1";

    public static final String STRING_SEPARATOR = " · ";

    public static final int NOT_OVERQUOTA_STATE = 0;
    public static final int OVERQUOTA_STORAGE_STATE = 1;
    public static final int PRE_OVERQUOTA_STORAGE_STATE = 2;

    //Sort order management
    public static final String NEW_ORDER = "NEW_ORDER";
    public static final String IS_CLOUD_ORDER = "IS_CLOUD_ORDER";
    public static final int ORDER_CLOUD = 0;
    public static final int ORDER_CONTACTS = 1;
    public static final int ORDER_OTHERS = 2;
    public static final int ORDER_CAMERA = 3;

<<<<<<< HEAD
    /** The param type returned by checkChatLink denoting the link is for a meeting room */
    public final static int LINK_IS_FOR_MEETING = 1;
=======
    public static final long ANIMATION_DURATION = 400;
>>>>>>> 7432f43a
}<|MERGE_RESOLUTION|>--- conflicted
+++ resolved
@@ -836,7 +836,6 @@
     public static final String EVENT_LOGOUT_CLEARED = "logout_cleared";
     public static final String EVENT_HOMEPAGE_VISIBILITY = "homepage_visibility";
     public static final String EVENT_NOT_ALLOW_PLAY = "NOT_ALLOW_PLAY";
-<<<<<<< HEAD
     public static final String EVENT_NETWORK_CHANGE = "network_change";
     public static final String EVENT_AUDIO_OUTPUT_CHANGE = "audio_output_change";
     public static final String EVENT_CHAT_TITLE_CHANGE = "chat_title_change";
@@ -871,9 +870,8 @@
 
     public static final String EVENT_PRIVILEGES_CHANGE = "privileges_in_char_change";
     public static final String EVENT_USER_VISIBILITY_CHANGE = "user_visibility_change";
-=======
+
     public static final String EVENT_PSA = "EVENT_PSA";
->>>>>>> 7432f43a
 
     public static final String EVENT_DRAG_TO_EXIT_THUMBNAIL_VISIBILITY = "drag_to_exit_thumbnail_visibility";
     public static final String EVENT_DRAG_TO_EXIT_THUMBNAIL_LOCATION = "drag_to_exit_thumbnail_location";
@@ -896,10 +894,8 @@
     public static final int ORDER_OTHERS = 2;
     public static final int ORDER_CAMERA = 3;
 
-<<<<<<< HEAD
     /** The param type returned by checkChatLink denoting the link is for a meeting room */
     public final static int LINK_IS_FOR_MEETING = 1;
-=======
+
     public static final long ANIMATION_DURATION = 400;
->>>>>>> 7432f43a
 }