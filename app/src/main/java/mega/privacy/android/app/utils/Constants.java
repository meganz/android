package mega.privacy.android.app.utils;

public class Constants {
	
	public static String PIN_4 = "4";
	public static String PIN_6 = "6";
	public static String PIN_ALPHANUMERIC = "alphanumeric";

	public static int DEFAULT_AVATAR_WIDTH_HEIGHT = 250; //in pixels

	public static int REQUEST_CODE_GET = 1000;
	public static int REQUEST_CODE_SELECT_MOVE_FOLDER = 1001;
	public static int REQUEST_CODE_SELECT_COPY_FOLDER = 1002;
	public static int REQUEST_CODE_GET_LOCAL = 1003;
	public static int REQUEST_CODE_SELECT_LOCAL_FOLDER = 1004;
	public static int REQUEST_CODE_REFRESH = 1005;
	public static int REQUEST_CODE_SORT_BY = 1006;
	public static int REQUEST_CODE_SELECT_IMPORT_FOLDER = 1007;
	public static int REQUEST_CODE_SELECT_FOLDER = 1008;
	public static int REQUEST_CODE_SELECT_CONTACT = 1009;
	public static int TAKE_PHOTO_CODE = 1010;
	public static int WRITE_SD_CARD_REQUEST_CODE = 1011;
	public static int REQUEST_CODE_SELECT_FILE = 1012;
	public static int SET_PIN = 1013;
	public static int REQUEST_CODE_TREE = 1014;
	public static int TAKE_PICTURE_PROFILE_CODE = 1015;
	public static int CHOOSE_PICTURE_PROFILE_CODE = 1016;
	public static int REQUEST_INVITE_CONTACT_FROM_DEVICE = 1017;
	public static int REQUEST_CREATE_CHAT = 1018;
	public static int REQUEST_ADD_PARTICIPANTS = 1019;
	public static int ENABLE_CHAT = 1020;
	public static int REQUEST_SEND_CONTACTS = 1021;

	public static int REQUEST_CODE_IMPORT_CHAT_NODE = 1022;
	public static int REQUEST_CODE_IMPORT_CHAT_NODE_LIST = 1023;
	public static int ACTION_SEARCH_BY_DATE = 1024;

	public static String ACTION_REFRESH = "ACTION_REFRESH";
	public static String ACTION_ENABLE_CHAT = "ACTION_ENABLE_CHAT";
	public static String ACTION_CREATE_ACCOUNT_EXISTS = "ACTION_CREATE_ACCOUNT_EXISTS";
	public static String ACTION_CONFIRM = "MEGA_ACTION_CONFIRM";
	public static String EXTRA_CONFIRMATION = "MEGA_EXTRA_CONFIRMATION";

	public static String ACTION_FORWARD_MESSAGES = "ACTION_FORWARD_MESSAGES";

	public static String SHOW_REPEATED_UPLOAD = "SHOW_REPEATED_UPLOAD";

	//MultipleRequestListener options
	final public static int MULTIPLE_MOVE = 0;
	final public static int MULTIPLE_SEND_RUBBISH = MULTIPLE_MOVE+1;
	//one file to many contacts
	final public static int MULTIPLE_CONTACTS_SEND_INBOX = MULTIPLE_SEND_RUBBISH+1;
	//many files to one contacts
	final public static int MULTIPLE_FILES_SEND_INBOX = MULTIPLE_CONTACTS_SEND_INBOX+1;
	final public static int MULTIPLE_COPY = MULTIPLE_FILES_SEND_INBOX+1;
	final public static int MULTIPLE_REMOVE_SHARING_CONTACTS = MULTIPLE_COPY+1;
	//one folder to many contacts
	final public static int MULTIPLE_CONTACTS_SHARE = MULTIPLE_REMOVE_SHARING_CONTACTS+1;
	//one contact, many files
	final public static int MULTIPLE_FILE_SHARE = MULTIPLE_CONTACTS_SHARE+1;
	final public static int MULTIPLE_LEAVE_SHARE = MULTIPLE_FILE_SHARE+1;

	final public static int MULTIPLE_REMOVE_CONTACT_SHARED_FOLDER = MULTIPLE_LEAVE_SHARE+1;

	final public static int MY_ACCOUNT_FRAGMENT = 5000;
	final public static int UPGRADE_ACCOUNT_FRAGMENT = 5001;
	final public static int OVERQUOTA_ALERT = 5003;
	final public static int CC_FRAGMENT = 5004;
	final public static int FORTUMO_FRAGMENT = 5005;
	final public static int MONTHLY_YEARLY_FRAGMENT = 5006;
	final public static int CENTILI_FRAGMENT = 5007;

	public static int PAYMENT_CC_MONTH = 111;
	public static int PAYMENT_CC_YEAR = 112;

	final public static int TOUR_FRAGMENT = 6000;
	final public static int LOGIN_FRAGMENT = 6001;
	final public static int CONFIRM_EMAIL_FRAGMENT = 6002;
	final public static int CHOOSE_ACCOUNT_FRAGMENT = 6003;
	final public static int CREATE_ACCOUNT_FRAGMENT = 604;

	final public static int GET_LINK_FRAGMENT = 7000;
	final public static int COPYRIGHT_FRAGMENT = 7001;

	final public static int ACHIEVEMENTS_FRAGMENT = 8000;
	final public static int BONUSES_FRAGMENT = 8001;
	final public static int INVITE_FRIENDS_FRAGMENT = 8002;
	final public static int INFO_ACHIEVEMENTS_FRAGMENT = 8003;

	public static final int REQUEST_WRITE_STORAGE = 1;
	public static final int REQUEST_CAMERA = 2;
	public static final int REQUEST_READ_CONTACTS = 3;
	public static final int REQUEST_UPLOAD_CONTACT = 4;

	public static final int PRO_LITE = 4;
	public static final int FREE = 0;
	public static final int PRO_I = 1;
	public static final int PRO_II = 2;
	public static final int PRO_III = 3;

	public static final int COLOR_STATUS_BAR_RED = 1;
	public static final int COLOR_STATUS_BAR_TRANSPARENT_BLACK = 2;

	public static String ACTION_OPEN_MEGA_LINK = "OPEN_MEGA_LINK";
	public static String ACTION_OPEN_MEGA_FOLDER_LINK = "OPEN_MEGA_FOLDER_LINK";
	public static String ACTION_CANCEL_DOWNLOAD = "CANCEL_DOWNLOAD";
//	public static String ACTION_CANCEL_UPLOAD = "CANCEL_UPLOAD";
	public static String ACTION_CANCEL_CAM_SYNC = "CANCEL_CAM_SYNC";
	public static String ACTION_IMPORT_LINK_FETCH_NODES = "IMPORT_LINK_FETCH_NODES";
	public static String ACTION_FILE_EXPLORER_UPLOAD = "FILE_EXPLORER_UPLOAD";
	public static String ACTION_FILE_PROVIDER = "ACTION_FILE_PROVIDER";
	public static String ACTION_EXPLORE_ZIP = "EXPLORE_ZIP";
	public static String EXTRA_PATH_ZIP = "PATH_ZIP";
	public static String EXTRA_OPEN_FOLDER = "EXTRA_OPEN_FOLER";
	public static String ACTION_REFRESH_PARENTHANDLE_BROWSER = "REFRESH_PARENTHANDLE_BROWSER";
	public static String ACTION_OVERQUOTA_STORAGE = "OVERQUOTA_STORAGE";
	public static String ACTION_TAKE_SELFIE = "TAKE_SELFIE";
	public static String ACTION_SHOW_TRANSFERS = "SHOW_TRANSFERS";
	public static String ACTION_EXPORT_MASTER_KEY = "EXPORT_MASTER_KEY";
	public static String ACTION_OPEN_FOLDER = "OPEN_FOLDER";
	public static String ACTION_CANCEL_ACCOUNT = "CANCEL_ACCOUNT";
	public static String ACTION_RESET_PASS = "RESET_PASS";
	public static String ACTION_RESET_PASS_FROM_LINK = "RESET_PASS_FROM_LINK";
	public static String ACTION_PASS_CHANGED = "PASS_CHANGED";
	public static String ACTION_PARK_ACCOUNT = "PARK_ACCOUNT";
	public static String ACTION_RESET_PASS_FROM_PARK_ACCOUNT = "RESET_PASS_FROM_PARK_ACCOUNT";
	public static String ACTION_CHANGE_MAIL = "CHANGE_MAIL";
	public static String ACTION_CHANGE_AVATAR = "CHANGE_AVATAR";
	public static String ACTION_IPC = "IPC";
	public static String ACTION_SHOW_MY_ACCOUNT = "ACTION_SHOW_MY_ACCOUNT";
	public static String ACTION_CHAT_NOTIFICATION_MESSAGE = "ACTION_CHAT_MESSAGE";
	public static String ACTION_CHAT_SUMMARY = "ACTION_CHAT_SUMMARY";
	public static String ACTION_INCOMING_SHARED_FOLDER_NOTIFICATION = "ACTION_INCOMING_SHARED_FOLDER_NOTIFICATION";
	public static String ACTION_OPEN_HANDLE_NODE = "ACTION_OPEN_HANDLE_NODE";

	public static String ACTION_CHAT_SHOW_MESSAGES = "CHAT_SHOW_MESSAGES";
	public static String ACTION_NEW_CHAT = "NEW_CHAT";
	public static String ACTION_CLEAR_CHAT = "CLEAR_CHAT";

	public static String ACTION_UPDATE_ATTACHMENT = "UPDATE_ATTACHMENT";

	public static String ACTION_OVERQUOTA_TRANSFER = "OVERQUOTA_TRANSFER";

	final public static int CHAT_ADAPTER_SHOW_ALL = 2;
	final public static int CHAT_ADAPTER_SHOW_TIME = 1;
	final public static int CHAT_ADAPTER_SHOW_NOTHING = 0;
	final public static int CHAT_ADAPTER_SHOW_NOTHING_NO_NAME = 3;

	final public static int FILE_BROWSER_ADAPTER = 2000;
	final public static int CONTACT_FILE_ADAPTER = 2001;
	final public static int RUBBISH_BIN_ADAPTER = 2002;
	final public static int SHARED_WITH_ME_ADAPTER = 2003;
	final public static int OFFLINE_ADAPTER = 2004;
	final public static int FOLDER_LINK_ADAPTER = 2005;
	final public static int SEARCH_ADAPTER = 2006;
	final public static int PHOTO_SYNC_ADAPTER = 2007;
	final public static int ZIP_ADAPTER = 2008;
	final public static int OUTGOING_SHARES_ADAPTER = 2009;
	final public static int INCOMING_SHARES_ADAPTER = 2010;
	final public static int INBOX_ADAPTER = 2011;
	final public static int INCOMING_REQUEST_ADAPTER = 2012;
	final public static int OUTGOING_REQUEST_ADAPTER = 2013;
	final public static int CAMERA_UPLOAD_ADAPTER = 2014;
	final public static int NODE_ATTACHMENT_ADAPTER = 2015;
	final public static int INCOMING_SHARES_PROVIDER_ADAPTER = 2016;
	final public static int CLOUD_DRIVE_PROVIDER_ADAPTER = 2017;

	final public static int ACCOUNT_DETAILS_MIN_DIFFERENCE = 5;
	final public static int PAYMENT_METHODS_MIN_DIFFERENCE = 720;
	final public static int PRICING_MIN_DIFFERENCE = 720;
	final public static int EXTENDED_ACCOUNT_DETAILS_MIN_DIFFERENCE = 30;

	final public static int CONTACT_TYPE_MEGA = 0;
	final public static int CONTACT_TYPE_DEVICE = 1;

	public static int SELECT_RINGTONE = 2000;
	public static int SELECT_NOTIFICATION_SOUND = SELECT_RINGTONE+1;

	public static int DEVICE_ANDROID = 1;
	public static int DEVICE_IOS = 2;

	public static int NOTIFICATION_UPLOAD = 1;
	public static int NOTIFICATION_DOWNLOAD = 2;
	public static int NOTIFICATION_CAMERA_UPLOADS = 3;
	public static int NOTIFICATION_DOWNLOAD_FINAL = 4;
	public static int NOTIFICATION_UPLOAD_FINAL = 5;
	public static int NOTIFICATION_CAMERA_UPLOADS_FINAL = 6;
	public static int NOTIFICATION_PUSH_CLOUD_DRIVE = 7;
	public static int NOTIFICATION_PUSH_CHAT = 8;
	public static int NOTIFICATION_PUSH_CONTACT = 9;
	public static int NOTIFICATION_STREAMING_OVERQUOTA= 10;

	public static String CHAT_FOLDER = "My chat files";

	public static int TAKE_PICTURE_OPTION = 0;
	public static int TAKE_PROFILE_PICTURE = 1;

	final public static String MAIL_ANDROID = "android@mega.nz";

	public static int MIN_ITEMS_SCROLLBAR = 30;
	public static int MIN_ITEMS_SCROLLBAR_GRID = 200;

<<<<<<< HEAD
=======
	public static long BUFFER_COMP = 1073741824;      // 1 GB
	public static int MAX_BUFFER_16MB = 16777216; // 16 MB
	public static int MAX_BUFFER_32MB = 33554432; // 32 MB
>>>>>>> 5ac88caf

}<|MERGE_RESOLUTION|>--- conflicted
+++ resolved
@@ -200,11 +200,7 @@
 	public static int MIN_ITEMS_SCROLLBAR = 30;
 	public static int MIN_ITEMS_SCROLLBAR_GRID = 200;
 
-<<<<<<< HEAD
-=======
 	public static long BUFFER_COMP = 1073741824;      // 1 GB
 	public static int MAX_BUFFER_16MB = 16777216; // 16 MB
 	public static int MAX_BUFFER_32MB = 33554432; // 32 MB
->>>>>>> 5ac88caf
-
 }