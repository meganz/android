--- conflicted
+++ resolved
@@ -165,14 +165,9 @@
 
     public static final int COLOR_STATUS_BAR_ACCENT = 1;
     public static final int COLOR_STATUS_BAR_ZERO_DELAY = 2;
-<<<<<<< HEAD
-    public static final int COLOR_STATUS_BAR_SEARCH = 3;
-    public static final int COLOR_STATUS_BAR_ZERO = 4;
-    public static final int COLOR_STATUS_BAR_SEARCH_DELAY = 5;
-    public static final int COLOR_STATUS_BAR_SMS_VERIFICATION = 6;
-=======
     public static final int COLOR_STATUS_BAR_ZERO = 3;
->>>>>>> bc3e5e84
+    public static final int COLOR_STATUS_BAR_SEARCH_DELAY = 4;
+    public static final int COLOR_STATUS_BAR_SMS_VERIFICATION = 5;
 
     public static final String ACTION_OPEN_MEGA_LINK = "OPEN_MEGA_LINK";
     public static final String ACTION_OPEN_MEGA_FOLDER_LINK = "OPEN_MEGA_FOLDER_LINK";
