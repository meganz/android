package mega.privacy.android.app.utils;

public class Constants {

	public static String PIN_4 = "4";
	public static String PIN_6 = "6";
	public static String PIN_ALPHANUMERIC = "alphanumeric";

	public static int DEFAULT_AVATAR_WIDTH_HEIGHT = 250; //in pixels

	public static int REQUEST_CODE_GET = 1000;
	public static int REQUEST_CODE_SELECT_MOVE_FOLDER = 1001;
	public static int REQUEST_CODE_SELECT_COPY_FOLDER = 1002;
	public static int REQUEST_CODE_GET_LOCAL = 1003;
	public static int REQUEST_CODE_SELECT_LOCAL_FOLDER = 1004;
	public static int REQUEST_CODE_REFRESH = 1005;
	public static int REQUEST_CODE_SORT_BY = 1006;
	public static int REQUEST_CODE_SELECT_IMPORT_FOLDER = 1007;
	public static int REQUEST_CODE_SELECT_FOLDER = 1008;
	public static int REQUEST_CODE_SELECT_CONTACT = 1009;
	public static int TAKE_PHOTO_CODE = 1010;
	public static int WRITE_SD_CARD_REQUEST_CODE = 1011;
	public static int REQUEST_CODE_SELECT_FILE = 1012;
	public static int SET_PIN = 1013;
	public static int REQUEST_CODE_TREE = 1014;
	public static int TAKE_PICTURE_PROFILE_CODE = 1015;
	public static int CHOOSE_PICTURE_PROFILE_CODE = 1016;
	public static int REQUEST_INVITE_CONTACT_FROM_DEVICE = 1017;
	public static int REQUEST_CREATE_CHAT = 1018;
	public static int REQUEST_ADD_PARTICIPANTS = 1019;
	public static int ENABLE_CHAT = 1020;
	public static int REQUEST_SEND_CONTACTS = 1021;
	public static int REQUEST_CODE_IMPORT_CHAT_NODE = 1022;
	public static int REQUEST_CODE_IMPORT_CHAT_NODE_LIST = 1023;
	public static int ACTION_SEARCH_BY_DATE = 1024;
	public static int REQUEST_CODE_SELECT_CHAT = 1025;

	public static String ACTION_REFRESH = "ACTION_REFRESH";
	public static String ACTION_ENABLE_CHAT = "ACTION_ENABLE_CHAT";
	public static String ACTION_CREATE_ACCOUNT_EXISTS = "ACTION_CREATE_ACCOUNT_EXISTS";
	public static String ACTION_CONFIRM = "MEGA_ACTION_CONFIRM";
	public static String EXTRA_CONFIRMATION = "MEGA_EXTRA_CONFIRMATION";

	public static String ACTION_FORWARD_MESSAGES = "ACTION_FORWARD_MESSAGES";

	public static String SHOW_REPEATED_UPLOAD = "SHOW_REPEATED_UPLOAD";

	//MultipleRequestListener options
	final public static int MULTIPLE_MOVE = 0;
	final public static int MULTIPLE_SEND_RUBBISH = MULTIPLE_MOVE+1;
	//one file to many contacts
	final public static int MULTIPLE_CONTACTS_SEND_INBOX = MULTIPLE_SEND_RUBBISH+1;
	//many files to one contacts
	final public static int MULTIPLE_FILES_SEND_INBOX = MULTIPLE_CONTACTS_SEND_INBOX+1;
	final public static int MULTIPLE_COPY = MULTIPLE_FILES_SEND_INBOX+1;
	final public static int MULTIPLE_REMOVE_SHARING_CONTACTS = MULTIPLE_COPY+1;
	//one folder to many contacts
	final public static int MULTIPLE_CONTACTS_SHARE = MULTIPLE_REMOVE_SHARING_CONTACTS+1;
	//one contact, many files
	final public static int MULTIPLE_FILE_SHARE = MULTIPLE_CONTACTS_SHARE+1;
	final public static int MULTIPLE_LEAVE_SHARE = MULTIPLE_FILE_SHARE+1;

	final public static int MULTIPLE_REMOVE_CONTACT_SHARED_FOLDER = MULTIPLE_LEAVE_SHARE+1;
	final public static int MULTIPLE_CHAT_IMPORT = MULTIPLE_REMOVE_CONTACT_SHARED_FOLDER+1;
	final public static int MULTIPLE_FORWARD_MESSAGES = MULTIPLE_CHAT_IMPORT+1;

	final public static int MY_ACCOUNT_FRAGMENT = 5000;
	final public static int UPGRADE_ACCOUNT_FRAGMENT = 5001;
	final public static int OVERQUOTA_ALERT = 5003;
	final public static int CC_FRAGMENT = 5004;
	final public static int FORTUMO_FRAGMENT = 5005;
	final public static int MONTHLY_YEARLY_FRAGMENT = 5006;
	final public static int CENTILI_FRAGMENT = 5007;

	public static int PAYMENT_CC_MONTH = 111;
	public static int PAYMENT_CC_YEAR = 112;

	final public static int TOUR_FRAGMENT = 6000;
	final public static int LOGIN_FRAGMENT = 6001;
	final public static int CONFIRM_EMAIL_FRAGMENT = 6002;
	final public static int CHOOSE_ACCOUNT_FRAGMENT = 6003;
	final public static int CREATE_ACCOUNT_FRAGMENT = 604;

	final public static int GET_LINK_FRAGMENT = 7000;
	final public static int COPYRIGHT_FRAGMENT = 7001;

	final public static int ACHIEVEMENTS_FRAGMENT = 8000;
	final public static int BONUSES_FRAGMENT = 8001;
	final public static int INVITE_FRIENDS_FRAGMENT = 8002;
	final public static int INFO_ACHIEVEMENTS_FRAGMENT = 8003;

	final public static int SCROLL_TO_POSITION = 9000;
	final public static int UPDATE_IMAGE_DRAG = 9001;

	public static final int REQUEST_WRITE_STORAGE = 1;
	public static final int REQUEST_CAMERA = 2;
	public static final int REQUEST_READ_CONTACTS = 3;
	public static final int RECORD_AUDIO = 4;
	public static final int REQUEST_UPLOAD_CONTACT = 5;
	public static final int REQUEST_READ_STORAGE = 6;

	public static final int REQUEST_DOWNLOAD_FOLDER = 7;

	public static final int REQUEST_SAVE_MK_FROM_OFFLINE = 8;

	public static final int PRO_LITE = 4;
	public static final int FREE = 0;
	public static final int PRO_I = 1;
	public static final int PRO_II = 2;
	public static final int PRO_III = 3;

	public static final int COLOR_STATUS_BAR_RED = 1;
	public static final int COLOR_STATUS_BAR_TRANSPARENT_BLACK = 2;

	public static String ACTION_OPEN_MEGA_LINK = "OPEN_MEGA_LINK";
	public static String ACTION_OPEN_MEGA_FOLDER_LINK = "OPEN_MEGA_FOLDER_LINK";
	public static String ACTION_CANCEL_DOWNLOAD = "CANCEL_DOWNLOAD";
//	public static String ACTION_CANCEL_UPLOAD = "CANCEL_UPLOAD";
	public static String ACTION_CANCEL_CAM_SYNC = "CANCEL_CAM_SYNC";
	public static String ACTION_IMPORT_LINK_FETCH_NODES = "IMPORT_LINK_FETCH_NODES";
	public static String ACTION_FILE_EXPLORER_UPLOAD = "FILE_EXPLORER_UPLOAD";
	public static String ACTION_FILE_PROVIDER = "ACTION_FILE_PROVIDER";
	public static String ACTION_EXPLORE_ZIP = "EXPLORE_ZIP";
	public static String EXTRA_PATH_ZIP = "PATH_ZIP";
	public static String EXTRA_OPEN_FOLDER = "EXTRA_OPEN_FOLER";
	public static String ACTION_REFRESH_PARENTHANDLE_BROWSER = "REFRESH_PARENTHANDLE_BROWSER";
	public static String ACTION_OVERQUOTA_STORAGE = "OVERQUOTA_STORAGE";
	public static String ACTION_TAKE_SELFIE = "TAKE_SELFIE";
	public static String ACTION_SHOW_TRANSFERS = "SHOW_TRANSFERS";
	public static String ACTION_EXPORT_MASTER_KEY = "EXPORT_MASTER_KEY";
	public static String ACTION_OPEN_FOLDER = "OPEN_FOLDER";
	public static String ACTION_CANCEL_ACCOUNT = "CANCEL_ACCOUNT";
	public static String ACTION_RESET_PASS = "RESET_PASS";
	public static String ACTION_RESET_PASS_FROM_LINK = "RESET_PASS_FROM_LINK";
	public static String ACTION_PASS_CHANGED = "PASS_CHANGED";
	public static String ACTION_PARK_ACCOUNT = "PARK_ACCOUNT";
	public static String ACTION_RESET_PASS_FROM_PARK_ACCOUNT = "RESET_PASS_FROM_PARK_ACCOUNT";
	public static String ACTION_CHANGE_MAIL = "CHANGE_MAIL";
	public static String ACTION_CHANGE_AVATAR = "CHANGE_AVATAR";
	public static String ACTION_IPC = "IPC";
	public static String ACTION_SHOW_MY_ACCOUNT = "ACTION_SHOW_MY_ACCOUNT";
	public static String ACTION_CHAT_NOTIFICATION_MESSAGE = "ACTION_CHAT_MESSAGE";
	public static String ACTION_CHAT_SUMMARY = "ACTION_CHAT_SUMMARY";
	public static String ACTION_INCOMING_SHARED_FOLDER_NOTIFICATION = "ACTION_INCOMING_SHARED_FOLDER_NOTIFICATION";
	public static String ACTION_OPEN_HANDLE_NODE = "ACTION_OPEN_HANDLE_NODE";
	public static String ACTION_OPEN_FILE_LINK_ROOTNODES_NULL = "ACTION_OPEN_FILE_LINK_ROOTNODES_NULL";
	public static String ACTION_OPEN_FOLDER_LINK_ROOTNODES_NULL = "ACTION_OPEN_FOLDER_LINK_ROOTNODES_NULL";
	public static String ACTION_SHOW_SETTINGS = "ACTION_SHOW_SETTINGS";
	public static String ACTION_SHOW_SETTINGS_STORAGE = "ACTION_SHOW_SETTINGS_STORAGE";

	public static String ACTION_CHAT_SHOW_MESSAGES = "CHAT_SHOW_MESSAGES";
	public static String ACTION_NEW_CHAT = "NEW_CHAT";
	public static String ACTION_CLEAR_CHAT = "CLEAR_CHAT";
	public static String ACTION_UPDATE_ATTACHMENT = "UPDATE_ATTACHMENT";
	public static String ACTION_OVERQUOTA_TRANSFER = "OVERQUOTA_TRANSFER";
	public static String ACTION_SHOW_UPGRADE_ACCOUNT = "ACTION_SHOW_UPGRADE_ACCOUNT";
	public static String ACTION_OPEN_CONTACTS_SECTION = "ACTION_OPEN_CONTACTS_SECTION";

	public static String ACTION_RECOVERY_KEY_COPY_TO_CLIPBOARD = "ACTION_RECOVERY_KEY_COPY_TO_CLIPBOARD";

	public static String ACTION_RECOVERY_KEY_EXPORTED = "RECOVERY_KEY_EXPORTED";
	public static String ACTION_REQUEST_DOWNLOAD_FOLDER_LOGOUT = "REQUEST_DOWNLOAD_FOLDER_LOGOUT";

	public static String ACTION_INTENT_FILTER_UPDATE_POSITION = "INTENT_FILTER_UPDATE_POSITION";
	public static String ACTION_INTENT_FILTER_UPDATE_IMAGE_DRAG = "INTENT_FILTER_UPDATE_IMAGE_DRAG";

	final public static int FILE_BROWSER_ADAPTER = 2000;
	final public static int CONTACT_FILE_ADAPTER = 2001;
	final public static int RUBBISH_BIN_ADAPTER = 2002;
	final public static int SHARED_WITH_ME_ADAPTER = 2003;
	final public static int OFFLINE_ADAPTER = 2004;
	final public static int FOLDER_LINK_ADAPTER = 2005;
	final public static int SEARCH_ADAPTER = 2006;
	final public static int PHOTO_SYNC_ADAPTER = 2007;
	final public static int ZIP_ADAPTER = 2008;
	final public static int OUTGOING_SHARES_ADAPTER = 2009;
	final public static int INCOMING_SHARES_ADAPTER = 2010;
	final public static int INBOX_ADAPTER = 2011;
	final public static int INCOMING_REQUEST_ADAPTER = 2012;
	final public static int OUTGOING_REQUEST_ADAPTER = 2013;
	final public static int CAMERA_UPLOAD_ADAPTER = 2014;
	final public static int NODE_ATTACHMENT_ADAPTER = 2015;
	final public static int INCOMING_SHARES_PROVIDER_ADAPTER = 2016;
	final public static int CLOUD_DRIVE_PROVIDER_ADAPTER = 2017;
	final public static int SEARCH_BY_ADAPTER = 2018;
<<<<<<< HEAD
	final public static int FILE_LINK_ADAPTER = 2019;

=======
	final public static int FROM_CHAT = 2019;
>>>>>>> 57c5e379

	final public static int ACCOUNT_DETAILS_MIN_DIFFERENCE = 5;
	final public static int PAYMENT_METHODS_MIN_DIFFERENCE = 720;
	final public static int PRICING_MIN_DIFFERENCE = 720;
	final public static int EXTENDED_ACCOUNT_DETAILS_MIN_DIFFERENCE = 30;

	final public static int CONTACT_TYPE_MEGA = 0;
	final public static int CONTACT_TYPE_DEVICE = 1;
	final public static int CONTACT_TYPE_BOTH = 2;

	public static int SELECT_RINGTONE = 2000;
	public static int SELECT_NOTIFICATION_SOUND = SELECT_RINGTONE+1;

	public static int DEVICE_ANDROID = 1;
	public static int DEVICE_IOS = 2;

	public static int NOTIFICATION_SUMMARY_CHAT = 0;
	public static int NOTIFICATION_UPLOAD = 1;
	public static int NOTIFICATION_DOWNLOAD = 2;
	public static int NOTIFICATION_CAMERA_UPLOADS = 3;
	public static int NOTIFICATION_DOWNLOAD_FINAL = 4;
	public static int NOTIFICATION_UPLOAD_FINAL = 5;
	public static int NOTIFICATION_CAMERA_UPLOADS_FINAL = 6;
	public static int NOTIFICATION_PUSH_CLOUD_DRIVE = 7;
	public static int NOTIFICATION_GENERAL_PUSH_CHAT = 8;
//	public static int NOTIFICATION_PUSH_CONTACT = 9;
	public static int NOTIFICATION_SUMMARY_INCOMING_CONTACT = 9;
	public static int NOTIFICATION_STREAMING_OVERQUOTA= 10;
	public static int NOTIFICATION_CALL_IN_PROGRESS = 11;
	public static int NOTIFICATION_MISSED_CALL = 12;
	public static int NOTIFICATION_SUMMARY_ACCEPTANCE_CONTACT = 13;
//	public static int NOTIFICATION_PRE_N_CHAT = 13;
	public static int NOTIFICATION_STORAGE_OVERQUOTA = 14;

	public static String CHAT_FOLDER = "My chat files";

	public static int RICH_WARNING_TRUE = 1;
	public static int RICH_WARNING_FALSE= 0;
	public static int RICH_WARNING_CONFIRMATION = 2;

	public static int TAKE_PICTURE_OPTION = 0;
	public static int TAKE_PROFILE_PICTURE = 1;

	final public static String MAIL_ANDROID = "androidfeedback@mega.nz";

	public static int MIN_ITEMS_SCROLLBAR = 30;
	public static int MIN_ITEMS_SCROLLBAR_GRID = 200;

	public static long BUFFER_COMP = 1073741824;      // 1 GB
	public static int MAX_BUFFER_16MB = 16777216; // 16 MB
	public static int MAX_BUFFER_32MB = 33554432; // 32 MB
}<|MERGE_RESOLUTION|>--- conflicted
+++ resolved
@@ -183,12 +183,10 @@
 	final public static int INCOMING_SHARES_PROVIDER_ADAPTER = 2016;
 	final public static int CLOUD_DRIVE_PROVIDER_ADAPTER = 2017;
 	final public static int SEARCH_BY_ADAPTER = 2018;
-<<<<<<< HEAD
+
 	final public static int FILE_LINK_ADAPTER = 2019;
 
-=======
 	final public static int FROM_CHAT = 2019;
->>>>>>> 57c5e379
 
 	final public static int ACCOUNT_DETAILS_MIN_DIFFERENCE = 5;
 	final public static int PAYMENT_METHODS_MIN_DIFFERENCE = 720;
