package mega.privacy.android.app.utils;

public class Constants {
	
	public static String PIN_4 = "4";
	public static String PIN_6 = "6";
	public static String PIN_ALPHANUMERIC = "alphanumeric";

	public static int DEFAULT_AVATAR_WIDTH_HEIGHT = 250; //in pixels

	public static int REQUEST_CODE_GET = 1000;
	public static int REQUEST_CODE_SELECT_MOVE_FOLDER = 1001;
	public static int REQUEST_CODE_SELECT_COPY_FOLDER = 1002;
	public static int REQUEST_CODE_GET_LOCAL = 1003;
	public static int REQUEST_CODE_SELECT_LOCAL_FOLDER = 1004;
	public static int REQUEST_CODE_REFRESH = 1005;
	public static int REQUEST_CODE_SORT_BY = 1006;
	public static int REQUEST_CODE_SELECT_IMPORT_FOLDER = 1007;
	public static int REQUEST_CODE_SELECT_FOLDER = 1008;
	public static int REQUEST_CODE_SELECT_CONTACT = 1009;
	public static int TAKE_PHOTO_CODE = 1010;
	public static int WRITE_SD_CARD_REQUEST_CODE = 1011;
	public static int REQUEST_CODE_SELECT_FILE = 1012;
	public static int SET_PIN = 1013;
	public static int REQUEST_CODE_TREE = 1014;
	public static int TAKE_PICTURE_PROFILE_CODE = 1015;
	public static int CHOOSE_PICTURE_PROFILE_CODE = 1016;
	public static int REQUEST_INVITE_CONTACT_FROM_DEVICE = 1017;
	public static int REQUEST_CREATE_CHAT = 1018;
	public static int REQUEST_ADD_PARTICIPANTS = 1019;
	public static int ENABLE_CHAT = 1020;
	public static int REQUEST_SEND_CONTACTS = 1021;

	public static int REQUEST_CODE_IMPORT_CHAT_NODE = 1022;
	public static int REQUEST_CODE_IMPORT_CHAT_NODE_LIST = 1023;

	public static String ACTION_REFRESH = "ACTION_REFRESH";
	public static String ACTION_ENABLE_CHAT = "ACTION_ENABLE_CHAT";
	public static String ACTION_CREATE_ACCOUNT_EXISTS = "ACTION_CREATE_ACCOUNT_EXISTS";
	public static String ACTION_CONFIRM = "MEGA_ACTION_CONFIRM";
	public static String EXTRA_CONFIRMATION = "MEGA_EXTRA_CONFIRMATION";

	public static String ACTION_FORWARD_MESSAGES = "ACTION_FORWARD_MESSAGES";

	public static String SHOW_REPEATED_UPLOAD = "SHOW_REPEATED_UPLOAD";

	//MultipleRequestListener options
	final public static int MULTIPLE_MOVE = 0;
	final public static int MULTIPLE_SEND_RUBBISH = MULTIPLE_MOVE+1;
	//one file to many contacts
	final public static int MULTIPLE_CONTACTS_SEND_INBOX = MULTIPLE_SEND_RUBBISH+1;
	//many files to one contacts
	final public static int MULTIPLE_FILES_SEND_INBOX = MULTIPLE_CONTACTS_SEND_INBOX+1;
	final public static int MULTIPLE_COPY = MULTIPLE_FILES_SEND_INBOX+1;
	final public static int MULTIPLE_REMOVE_SHARING_CONTACTS = MULTIPLE_COPY+1;
	//one folder to many contacts
	final public static int MULTIPLE_CONTACTS_SHARE = MULTIPLE_REMOVE_SHARING_CONTACTS+1;
	//one contact, many files
	final public static int MULTIPLE_FILE_SHARE = MULTIPLE_CONTACTS_SHARE+1;
	final public static int MULTIPLE_LEAVE_SHARE = MULTIPLE_FILE_SHARE+1;

	final public static int MULTIPLE_REMOVE_CONTACT_SHARED_FOLDER = MULTIPLE_LEAVE_SHARE+1;

	final public static int MY_ACCOUNT_FRAGMENT = 5000;
	final public static int UPGRADE_ACCOUNT_FRAGMENT = 5001;
	final public static int OVERQUOTA_ALERT = 5003;
	final public static int CC_FRAGMENT = 5004;
	final public static int FORTUMO_FRAGMENT = 5005;
	final public static int MONTHLY_YEARLY_FRAGMENT = 5006;
	final public static int CENTILI_FRAGMENT = 5007;

	public static int PAYMENT_CC_MONTH = 111;
	public static int PAYMENT_CC_YEAR = 112;

	final public static int TOUR_FRAGMENT = 6000;
	final public static int LOGIN_FRAGMENT = 6001;
	final public static int CONFIRM_EMAIL_FRAGMENT = 6002;
	final public static int CHOOSE_ACCOUNT_FRAGMENT = 6003;
	final public static int CREATE_ACCOUNT_FRAGMENT = 604;

	final public static int GET_LINK_FRAGMENT = 7000;
	final public static int COPYRIGHT_FRAGMENT = 7001;

	final public static int ACHIEVEMENTS_FRAGMENT = 8000;
	final public static int BONUSES_FRAGMENT = 8001;
	final public static int INVITE_FRIENDS_FRAGMENT = 8002;
	final public static int INFO_ACHIEVEMENTS_FRAGMENT = 8003;

	public static final int REQUEST_WRITE_STORAGE = 1;
	public static final int REQUEST_CAMERA = 2;
	public static final int REQUEST_READ_CONTACTS = 3;
<<<<<<< HEAD
	public static final int RECORD_AUDIO = 4;
=======
	public static final int REQUEST_UPLOAD_CONTACT = 4;
>>>>>>> d7f09cb7

	public static final int PRO_LITE = 4;
	public static final int FREE = 0;
	public static final int PRO_I = 1;
	public static final int PRO_II = 2;
	public static final int PRO_III = 3;

	public static final int COLOR_STATUS_BAR_RED = 1;
	public static final int COLOR_STATUS_BAR_TRANSPARENT_BLACK = 2;

	public static String ACTION_OPEN_MEGA_LINK = "OPEN_MEGA_LINK";
	public static String ACTION_OPEN_MEGA_FOLDER_LINK = "OPEN_MEGA_FOLDER_LINK";
	public static String ACTION_CANCEL_DOWNLOAD = "CANCEL_DOWNLOAD";
//	public static String ACTION_CANCEL_UPLOAD = "CANCEL_UPLOAD";
	public static String ACTION_CANCEL_CAM_SYNC = "CANCEL_CAM_SYNC";
	public static String ACTION_IMPORT_LINK_FETCH_NODES = "IMPORT_LINK_FETCH_NODES";
	public static String ACTION_FILE_EXPLORER_UPLOAD = "FILE_EXPLORER_UPLOAD";
	public static String ACTION_FILE_PROVIDER = "ACTION_FILE_PROVIDER";
	public static String ACTION_EXPLORE_ZIP = "EXPLORE_ZIP";
	public static String EXTRA_PATH_ZIP = "PATH_ZIP";
	public static String EXTRA_OPEN_FOLDER = "EXTRA_OPEN_FOLER";
	public static String ACTION_REFRESH_PARENTHANDLE_BROWSER = "REFRESH_PARENTHANDLE_BROWSER";
	public static String ACTION_OVERQUOTA_STORAGE = "OVERQUOTA_STORAGE";
	public static String ACTION_TAKE_SELFIE = "TAKE_SELFIE";
	public static String ACTION_SHOW_TRANSFERS = "SHOW_TRANSFERS";
	public static String ACTION_EXPORT_MASTER_KEY = "EXPORT_MASTER_KEY";
	public static String ACTION_OPEN_FOLDER = "OPEN_FOLDER";
	public static String ACTION_CANCEL_ACCOUNT = "CANCEL_ACCOUNT";
	public static String ACTION_RESET_PASS = "RESET_PASS";
	public static String ACTION_RESET_PASS_FROM_LINK = "RESET_PASS_FROM_LINK";
	public static String ACTION_PASS_CHANGED = "PASS_CHANGED";
	public static String ACTION_PARK_ACCOUNT = "PARK_ACCOUNT";
	public static String ACTION_RESET_PASS_FROM_PARK_ACCOUNT = "RESET_PASS_FROM_PARK_ACCOUNT";
	public static String ACTION_CHANGE_MAIL = "CHANGE_MAIL";
	public static String ACTION_CHANGE_AVATAR = "CHANGE_AVATAR";
	public static String ACTION_IPC = "IPC";
	public static String ACTION_SHOW_MY_ACCOUNT = "ACTION_SHOW_MY_ACCOUNT";
	public static String ACTION_CHAT_NOTIFICATION_MESSAGE = "ACTION_CHAT_MESSAGE";
	public static String ACTION_CHAT_SUMMARY = "ACTION_CHAT_SUMMARY";
	public static String ACTION_INCOMING_SHARED_FOLDER_NOTIFICATION = "ACTION_INCOMING_SHARED_FOLDER_NOTIFICATION";
	public static String ACTION_OPEN_HANDLE_NODE = "ACTION_OPEN_HANDLE_NODE";

	public static String ACTION_CHAT_NEW = "CHAT_NEW";
	public static String ACTION_CHAT_SHOW_MESSAGES = "CHAT_SHOW_MESSAGES";
	public static String ACTION_NEW_CHAT = "NEW_CHAT";
	public static String ACTION_CLEAR_CHAT = "CLEAR_CHAT";

	public static String ACTION_UPDATE_ATTACHMENT = "UPDATE_ATTACHMENT";

	public static String ACTION_OVERQUOTA_TRANSFER = "OVERQUOTA_TRANSFER";

	final public static int CHAT_ADAPTER_SHOW_ALL = 2;
	final public static int CHAT_ADAPTER_SHOW_TIME = 1;
	final public static int CHAT_ADAPTER_SHOW_NOTHING = 0;
	final public static int CHAT_ADAPTER_SHOW_NOTHING_NO_NAME = 3;

	final public static int FILE_BROWSER_ADAPTER = 2000;
	final public static int CONTACT_FILE_ADAPTER = 2001;
	final public static int RUBBISH_BIN_ADAPTER = 2002;
	final public static int SHARED_WITH_ME_ADAPTER = 2003;
	final public static int OFFLINE_ADAPTER = 2004;
	final public static int FOLDER_LINK_ADAPTER = 2005;
	final public static int SEARCH_ADAPTER = 2006;
	final public static int PHOTO_SYNC_ADAPTER = 2007;
	final public static int ZIP_ADAPTER = 2008;
	final public static int OUTGOING_SHARES_ADAPTER = 2009;
	final public static int INCOMING_SHARES_ADAPTER = 2010;
	final public static int INBOX_ADAPTER = 2011;
	final public static int INCOMING_REQUEST_ADAPTER = 2012;
	final public static int OUTGOING_REQUEST_ADAPTER = 2013;
	final public static int CAMERA_UPLOAD_ADAPTER = 2014;
	final public static int NODE_ATTACHMENT_ADAPTER = 2015;

	final public static int ACCOUNT_DETAILS_MIN_DIFFERENCE = 5;
	final public static int PAYMENT_METHODS_MIN_DIFFERENCE = 720;
	final public static int PRICING_MIN_DIFFERENCE = 720;
	final public static int EXTENDED_ACCOUNT_DETAILS_MIN_DIFFERENCE = 30;

	final public static int CONTACT_TYPE_MEGA = 0;
	final public static int CONTACT_TYPE_DEVICE = 1;

	public static int SELECT_RINGTONE = 2000;
	public static int SELECT_NOTIFICATION_SOUND = SELECT_RINGTONE+1;

	public static int DEVICE_ANDROID = 1;
	public static int DEVICE_IOS = 2;

	public static int NOTIFICATION_UPLOAD = 1;
	public static int NOTIFICATION_DOWNLOAD = 2;
	public static int NOTIFICATION_CAMERA_UPLOADS = 3;
	public static int NOTIFICATION_DOWNLOAD_FINAL = 4;
	public static int NOTIFICATION_UPLOAD_FINAL = 5;
	public static int NOTIFICATION_CAMERA_UPLOADS_FINAL = 6;
	public static int NOTIFICATION_PUSH_CLOUD_DRIVE = 7;
	public static int NOTIFICATION_PUSH_CHAT = 8;
	public static int NOTIFICATION_PUSH_CONTACT = 9;
	public static int NOTIFICATION_STREAMING_OVERQUOTA= 10;

	public static String CHAT_FOLDER = "My chat files";

	public static int TAKE_PICTURE_OPTION = 0;
	public static int TAKE_PROFILE_PICTURE = 1;

	final public static String MAIL_ANDROID = "androidfeedback@mega.nz";

}<|MERGE_RESOLUTION|>--- conflicted
+++ resolved
@@ -89,11 +89,8 @@
 	public static final int REQUEST_WRITE_STORAGE = 1;
 	public static final int REQUEST_CAMERA = 2;
 	public static final int REQUEST_READ_CONTACTS = 3;
-<<<<<<< HEAD
 	public static final int RECORD_AUDIO = 4;
-=======
-	public static final int REQUEST_UPLOAD_CONTACT = 4;
->>>>>>> d7f09cb7
+	public static final int REQUEST_UPLOAD_CONTACT = 5;
 
 	public static final int PRO_LITE = 4;
 	public static final int FREE = 0;
