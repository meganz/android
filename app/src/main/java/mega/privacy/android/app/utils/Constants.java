--- conflicted
+++ resolved
@@ -421,97 +421,101 @@
     public static final String SEPARATOR = File.separator;
 
     public static final String[] FILE_LINK_REGEXS = {
-<<<<<<< HEAD
-			"^https://mega\\.co\\.nz/#!.+$",
-			"^https://mega\\.nz/#!.+$"
-	};
-
-	public static final String[] CONFIRMATION_LINK_REGEXS = {
-			"^https://mega\\.co\\.nz/#confirm.+$",
-			"^https://mega\\.nz/#confirm.+$"
-	};
-
-	public static final String[] FOLDER_DOWNLOAD_LINK_REGEXS = {
-			"^https://mega\\.co\\.nz/#F!.+$",
-			"^https://mega\\.nz/#F!.+$"
-	};
-
-	public static final String[] CHAT_LINK_REGEXS = {
-			"^https://mega\\.co\\.nz/chat/.+$",
-			"^https://mega\\.nz/chat/.+$"
-	};
-
-	public static final String[] PASSWORD_LINK_REGEXS = {
-			"^https://mega\\.co\\.nz/#P!.+$",
-			"^https://mega\\.nz/#P!.+$"
-	};
-
-	public static final String[] ACCOUNT_INVITATION_LINK_REGEXS = {
-			"^https://mega\\.co\\.nz/#newsignup.+$",
-			"^https://mega\\.nz/#newsignup.+$"
-	};
-
-	public static final String[] EXPORT_MASTER_KEY_LINK_REGEXS = {
-			"^https://mega\\.co\\.nz/#backup",
-			"^https://mega\\.nz/#backup"
-	};
-
-	public static final String[] NEW_MESSAGE_CHAT_LINK_REGEXS = {
-			"^https://mega\\.co\\.nz/#fm/chat",
-			"^https://mega\\.nz/#fm/chat"
-	};
-
-	public static final String[] CANCEL_ACCOUNT_LINK_REGEXS = {
-			"^https://mega\\.co\\.nz/#cancel.+$",
-			"^https://mega\\.nz/#cancel.+$"
-	};
-
-	public static final String[] VERIFY_CHANGE_MAIL_LINK_REGEXS = {
-			"^https://mega\\.co\\.nz/#verify.+$",
-			"^https://mega\\.nz/#verify.+$"
-	};
-
-	public static final String[] RESET_PASSWORD_LINK_REGEXS = {
-			"^https://mega\\.co\\.nz/#recover.+$",
-			"^https://mega\\.nz/#recover.+$"
-	};
-
-	public static final String[] PENDING_CONTACTS_LINK_REGEXS = {
-			"^https://mega\\.co\\.nz/#fm/ipc",
-			"^https://mega\\.nz/#fm/ipc"
-	};
-
-	public static final String[] HANDLE_LINK_REGEXS = {
-			"^https://mega\\.co\\.nz/#.+$",
-			"^https://mega\\.nz/#.+$"
-	};
-
-	public static final String[] CONTACT_LINK_REGEXS = {
-			"^https://mega\\.nz/C!.+$"
-	};
-
-	public static final String[] MEGA_DROP_LINK_REGEXS = {
-			"^https://mega\\.co\\.nz/megadrop/.+$",
-			"^https://mega\\.nz/megadrop/.+$"
-	};
-
-	public static final String[] MEGA_BLOG_LINK_REGEXS = {
-			"^https://mega\\.co\\.nz/#blog",
-			"^https://mega\\.nz/#blog",
-			"^https://mega\\.nz/blog",
-			"^https://mega\\.co\\.nz/#blog.+$",
-			"^https://mega\\.nz/#blog.+$",
-			"^https://mega\\.nz/blog.+$"
-	};
-
-	public static final String[] REVERT_CHANGE_PASSWORD_LINK_REGEXS = {
-			"^https://mega\\.co\\.nz/#pwr.+$",
-			"^https://mega\\.co\\.nz/pwr.+$",
-			"^https://mega\\.nz/#pwr.+$",
-			"^https://mega\\.nz/pwr.+$"
-	};
-
-	//Types of blocked accounts
+            "^https://mega\\.co\\.nz/.*#!.+$",
+            "^https://mega\\.nz/.*#!.+$",
+            "^https://mega\\.co\\.nz/file/.+$",
+            "^https://mega\\.nz/file/.+$",
+    };
+
+    public static final String[] CONFIRMATION_LINK_REGEXS = {
+            "^https://mega\\.co\\.nz/.*#confirm.+$",
+            "^https://mega\\.nz/.*#confirm.+$"
+    };
+
+    public static final String[] FOLDER_LINK_REGEXS = {
+            "^https://mega\\.co\\.nz/.*#F!.+$",
+            "^https://mega\\.nz/.*#F!.+$",
+            "^https://mega\\.co\\.nz/folder/.+$",
+            "^https://mega\\.nz/folder/.+$"
+    };
+
+    public static final String[] CHAT_LINK_REGEXS = {
+            "^https://mega\\.co\\.nz/.*chat/.+$",
+            "^https://mega\\.nz/.*chat/.+$"
+    };
+
+    public static final String[] PASSWORD_LINK_REGEXS = {
+            "^https://mega\\.co\\.nz/.*#P!.+$",
+            "^https://mega\\.nz/.*#P!.+$"
+    };
+
+    public static final String[] ACCOUNT_INVITATION_LINK_REGEXS = {
+            "^https://mega\\.co\\.nz/.*#newsignup.+$",
+            "^https://mega\\.nz/.*#newsignup.+$"
+    };
+
+    public static final String[] EXPORT_MASTER_KEY_LINK_REGEXS = {
+            "^https://mega\\.co\\.nz/.*#backup",
+            "^https://mega\\.nz/.*#backup"
+    };
+
+    public static final String[] NEW_MESSAGE_CHAT_LINK_REGEXS = {
+            "^https://mega\\.co\\.nz/.*#fm/chat",
+            "^https://mega\\.nz/.*#fm/chat"
+    };
+
+    public static final String[] CANCEL_ACCOUNT_LINK_REGEXS = {
+            "^https://mega\\.co\\.nz/.*#cancel.+$",
+            "^https://mega\\.nz/.*#cancel.+$"
+    };
+
+    public static final String[] VERIFY_CHANGE_MAIL_LINK_REGEXS = {
+            "^https://mega\\.co\\.nz/.*#verify.+$",
+            "^https://mega\\.nz/.*#verify.+$"
+    };
+
+    public static final String[] RESET_PASSWORD_LINK_REGEXS = {
+            "^https://mega\\.co\\.nz/.*#recover.+$",
+            "^https://mega\\.nz/.*#recover.+$"
+    };
+
+    public static final String[] PENDING_CONTACTS_LINK_REGEXS = {
+            "^https://mega\\.co\\.nz/.*#fm/ipc",
+            "^https://mega\\.nz/.*#fm/ipc"
+    };
+
+    public static final String[] HANDLE_LINK_REGEXS = {
+            "^https://mega\\.co\\.nz/.*#.+$",
+            "^https://mega\\.nz/.*#.+$"
+    };
+
+    public static final String[] CONTACT_LINK_REGEXS = {
+            "^https://mega\\.co\\.nz/C!.+$",
+            "^https://mega\\.nz/.*C!.+$"
+    };
+
+    public static final String[] MEGA_DROP_LINK_REGEXS = {
+            "^https://mega\\.co\\.nz/.*megadrop/.+$",
+            "^https://mega\\.nz/.*megadrop/.+$"
+    };
+
+    public static final String[] MEGA_BLOG_LINK_REGEXS = {
+            "^https://mega\\.co\\.nz/.*#blog",
+            "^https://mega\\.nz/.*#blog",
+            "^https://mega\\.nz/.*blog",
+            "^https://mega\\.co\\.nz/.*#blog.+$",
+            "^https://mega\\.nz/.*#blog.+$",
+            "^https://mega\\.nz/.*blog.+$"
+    };
+
+    public static final String[] REVERT_CHANGE_PASSWORD_LINK_REGEXS = {
+            "^https://mega\\.co\\.nz/.*#pwr.+$",
+            "^https://mega\\.co\\.nz/.*pwr.+$",
+            "^https://mega\\.nz/.*#pwr.+$",
+            "^https://mega\\.nz/.*pwr.+$"
+    };
+
+    //Types of blocked accounts
     public static final String ACCOUNT_NOT_BLOCKED = "0";
     public static final String COPYRIGHT_ACCOUNT_BLOCK = "200";
     public static final String MULTIPLE_COPYRIGHT_ACCOUNT_BLOCK = "300";
@@ -519,99 +523,4 @@
     public static final String REMOVED_ACCOUNT_BLOCK = "401";
     public static final String SMS_VERIFICATION_ACCOUNT_BLOCK = "500";
     public static final String WEAK_PROTECTION_ACCOUNT_BLOCK = "700";
-=======
-            "^https://mega\\.co\\.nz/.*#!.+$",
-            "^https://mega\\.nz/.*#!.+$",
-            "^https://mega\\.co\\.nz/file/.+$",
-            "^https://mega\\.nz/file/.+$",
-    };
-
-    public static final String[] CONFIRMATION_LINK_REGEXS = {
-            "^https://mega\\.co\\.nz/.*#confirm.+$",
-            "^https://mega\\.nz/.*#confirm.+$"
-    };
-
-    public static final String[] FOLDER_LINK_REGEXS = {
-            "^https://mega\\.co\\.nz/.*#F!.+$",
-            "^https://mega\\.nz/.*#F!.+$",
-            "^https://mega\\.co\\.nz/folder/.+$",
-            "^https://mega\\.nz/folder/.+$"
-    };
-
-    public static final String[] CHAT_LINK_REGEXS = {
-            "^https://mega\\.co\\.nz/.*chat/.+$",
-            "^https://mega\\.nz/.*chat/.+$"
-    };
-
-    public static final String[] PASSWORD_LINK_REGEXS = {
-            "^https://mega\\.co\\.nz/.*#P!.+$",
-            "^https://mega\\.nz/.*#P!.+$"
-    };
-
-    public static final String[] ACCOUNT_INVITATION_LINK_REGEXS = {
-            "^https://mega\\.co\\.nz/.*#newsignup.+$",
-            "^https://mega\\.nz/.*#newsignup.+$"
-    };
-
-    public static final String[] EXPORT_MASTER_KEY_LINK_REGEXS = {
-            "^https://mega\\.co\\.nz/.*#backup",
-            "^https://mega\\.nz/.*#backup"
-    };
-
-    public static final String[] NEW_MESSAGE_CHAT_LINK_REGEXS = {
-            "^https://mega\\.co\\.nz/.*#fm/chat",
-            "^https://mega\\.nz/.*#fm/chat"
-    };
-
-    public static final String[] CANCEL_ACCOUNT_LINK_REGEXS = {
-            "^https://mega\\.co\\.nz/.*#cancel.+$",
-            "^https://mega\\.nz/.*#cancel.+$"
-    };
-
-    public static final String[] VERIFY_CHANGE_MAIL_LINK_REGEXS = {
-            "^https://mega\\.co\\.nz/.*#verify.+$",
-            "^https://mega\\.nz/.*#verify.+$"
-    };
-
-    public static final String[] RESET_PASSWORD_LINK_REGEXS = {
-            "^https://mega\\.co\\.nz/.*#recover.+$",
-            "^https://mega\\.nz/.*#recover.+$"
-    };
-
-    public static final String[] PENDING_CONTACTS_LINK_REGEXS = {
-            "^https://mega\\.co\\.nz/.*#fm/ipc",
-            "^https://mega\\.nz/.*#fm/ipc"
-    };
-
-    public static final String[] HANDLE_LINK_REGEXS = {
-            "^https://mega\\.co\\.nz/.*#.+$",
-            "^https://mega\\.nz/.*#.+$"
-    };
-
-    public static final String[] CONTACT_LINK_REGEXS = {
-            "^https://mega\\.co\\.nz/C!.+$",
-            "^https://mega\\.nz/.*C!.+$"
-    };
-
-    public static final String[] MEGA_DROP_LINK_REGEXS = {
-            "^https://mega\\.co\\.nz/.*megadrop/.+$",
-            "^https://mega\\.nz/.*megadrop/.+$"
-    };
-
-    public static final String[] MEGA_BLOG_LINK_REGEXS = {
-            "^https://mega\\.co\\.nz/.*#blog",
-            "^https://mega\\.nz/.*#blog",
-            "^https://mega\\.nz/.*blog",
-            "^https://mega\\.co\\.nz/.*#blog.+$",
-            "^https://mega\\.nz/.*#blog.+$",
-            "^https://mega\\.nz/.*blog.+$"
-    };
-
-    public static final String[] REVERT_CHANGE_PASSWORD_LINK_REGEXS = {
-            "^https://mega\\.co\\.nz/.*#pwr.+$",
-            "^https://mega\\.co\\.nz/.*pwr.+$",
-            "^https://mega\\.nz/.*#pwr.+$",
-            "^https://mega\\.nz/.*pwr.+$"
-    };
->>>>>>> 65316554
 }