--- conflicted
+++ resolved
@@ -305,15 +305,11 @@
     public static final int PHOTOS_SEARCH_ADAPTER = 2027;
     public static final int AUDIO_BROWSE_ADAPTER = 2028;
     public static final int AUDIO_SEARCH_ADAPTER = 2029;
-<<<<<<< HEAD
-    public static final int RECENTS_BUCKET_ADAPTER = 2030;
-    public static final int VIDEO_BROWSE_ADAPTER = 2031;
-    public static final int VIDEO_SEARCH_ADAPTER = 2032;
-=======
     public static final int DOCUMENTS_BROWSE_ADAPTER = 2030;
     public static final int DOCUMENTS_SEARCH_ADAPTER = 2031;
-    public static final int RECENTS_BUCKET_ADAPTER = 2032;
->>>>>>> ffeb6b6d
+    public static final int VIDEO_BROWSE_ADAPTER = 2032;
+    public static final int VIDEO_SEARCH_ADAPTER = 2033;
+    public static final int RECENTS_BUCKET_ADAPTER = 2034;
 
 
     public static final int ACCOUNT_DETAILS_MIN_DIFFERENCE = 5;
