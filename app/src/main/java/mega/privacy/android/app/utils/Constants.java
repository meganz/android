--- conflicted
+++ resolved
@@ -497,12 +497,9 @@
     public static final String INCOMING_VIDEO_CALL = "INCOMING_VIDEO_CALL";
     public static final String VOLUME_CHANGED_ACTION = "android.media.VOLUME_CHANGED_ACTION";
     public static final String EXTRA_VOLUME_STREAM_VALUE = "android.media.EXTRA_VOLUME_STREAM_VALUE";
-<<<<<<< HEAD
     public static final String EXTRA_VOLUME_STREAM_TYPE = "android.media.EXTRA_VOLUME_STREAM_TYPE";
-=======
     public static final String COPIED_TEXT_LABEL = "Copied Text";
     public static final String PLAIN_TEXT_SHARE_TYPE = "text/plain";
->>>>>>> 00aea49a
 
     public static final int INVALID_POSITION = -1;
     public static final int INVALID_ID = -1;
