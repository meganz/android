<?xml version="1.0" encoding="utf-8"?>
<menu xmlns:android="http://schemas.android.com/apk/res/android"
<<<<<<< HEAD
    xmlns:MEGA="http://schemas.android.com/apk/res-auto">
=======
    xmlns:app="http://schemas.android.com/apk/res-auto">
>>>>>>> 6895f4f0

    <item
        android:id="@+id/chat_cab_menu_forward"
        android:icon="@drawable/ic_forward_white"
        android:orderInCategory="105"
        android:title="@string/forward_menu_item"
        app:iconTint="?attr/colorSecondary"
        app:showAsAction="always" />

    <item
<<<<<<< HEAD
        android:id="@+id/chat_cab_menu_share"
        android:orderInCategory="105"
        android:title="@string/general_share"
        MEGA:showAsAction="always"
        android:icon="@drawable/ic_social_share_white"/>
=======
        android:id="@+id/chat_cab_menu_download"
        android:icon="@drawable/ic_download_white"
        android:orderInCategory="105"
        android:title="@string/context_download"
        app:iconTint="?attr/colorSecondary"
        app:showAsAction="always" />
>>>>>>> 6895f4f0

    <item
        android:id="@+id/chat_cab_menu_import"
        android:icon="@drawable/ic_import_to_cloud_white"
        android:orderInCategory="105"
        android:title="@string/add_to_cloud"
        app:iconTint="?attr/colorSecondary"
        app:showAsAction="always" />

    <item
<<<<<<< HEAD
        android:id="@+id/chat_cab_menu_download"
        android:orderInCategory="105"
        android:title="@string/context_download"
        MEGA:showAsAction="always"
        android:icon="@drawable/ic_download_white"/>

    <item
        android:id="@+id/chat_cab_menu_download_gallery"
        android:orderInCategory="105"
        android:title="@string/context_download"
        MEGA:showAsAction="always"
        android:icon="@drawable/ic_save_gallery"/>

    <item
        android:id="@+id/chat_cab_menu_invite"
        android:orderInCategory="105"
        android:title="@string/contact_invite"
        MEGA:showAsAction="always"
        android:tint="@color/white"
        android:icon="@drawable/ic_add_contact_chat"/>

    <item
        android:id="@+id/chat_cab_menu_start_conversation"
        android:orderInCategory="105"
        android:title="@string/context_send_message"
        MEGA:showAsAction="always"
        android:tint="@color/white"
        android:icon="@drawable/ic_send_message_modal"/>
=======
        android:id="@+id/chat_cab_menu_offline"
        android:icon="@drawable/ic_save_offline"
        android:orderInCategory="105"
        android:title="@string/save_for_offline"
        app:iconTint="?attr/colorSecondary"
        app:showAsAction="always" />
>>>>>>> 6895f4f0

    <item
        android:id="@+id/chat_cab_menu_edit"
        android:icon="@drawable/ic_rename"
        android:orderInCategory="105"
        android:title="@string/title_edit_profile_info"
        app:iconTint="?attr/colorSecondary"
        app:showAsAction="always" />

    <item
        android:id="@+id/chat_cab_menu_copy"
        android:icon="@drawable/ic_copy_white"
        android:orderInCategory="105"
        android:title="@string/context_copy"
        app:iconTint="?attr/colorSecondary"
        app:showAsAction="always" />

    <item
        android:id="@+id/chat_cab_menu_delete"
        android:icon="@drawable/ic_close_white"
        android:orderInCategory="110"
        android:title="@string/context_delete"
        app:iconTint="?attr/colorSecondary"
        app:showAsAction="always" />
</menu><|MERGE_RESOLUTION|>--- conflicted
+++ resolved
@@ -1,103 +1,84 @@
 <?xml version="1.0" encoding="utf-8"?>
 <menu xmlns:android="http://schemas.android.com/apk/res/android"
-<<<<<<< HEAD
-    xmlns:MEGA="http://schemas.android.com/apk/res-auto">
-=======
     xmlns:app="http://schemas.android.com/apk/res-auto">
->>>>>>> 6895f4f0
 
     <item
         android:id="@+id/chat_cab_menu_forward"
+        android:title="@string/forward_menu_item"
+        android:orderInCategory="105"
         android:icon="@drawable/ic_forward_white"
-        android:orderInCategory="105"
-        android:title="@string/forward_menu_item"
         app:iconTint="?attr/colorSecondary"
         app:showAsAction="always" />
 
     <item
-<<<<<<< HEAD
         android:id="@+id/chat_cab_menu_share"
+        android:title="@string/general_share"
         android:orderInCategory="105"
-        android:title="@string/general_share"
-        MEGA:showAsAction="always"
-        android:icon="@drawable/ic_social_share_white"/>
-=======
-        android:id="@+id/chat_cab_menu_download"
-        android:icon="@drawable/ic_download_white"
-        android:orderInCategory="105"
-        android:title="@string/context_download"
-        app:iconTint="?attr/colorSecondary"
-        app:showAsAction="always" />
->>>>>>> 6895f4f0
-
-    <item
-        android:id="@+id/chat_cab_menu_import"
-        android:icon="@drawable/ic_import_to_cloud_white"
-        android:orderInCategory="105"
-        android:title="@string/add_to_cloud"
+        android:icon="@drawable/ic_social_share_white"
         app:iconTint="?attr/colorSecondary"
         app:showAsAction="always" />
 
     <item
-<<<<<<< HEAD
+        android:id="@+id/chat_cab_menu_import"
+        android:title="@string/add_to_cloud"
+        android:orderInCategory="105"
+        android:icon="@drawable/ic_import_to_cloud_white"
+        app:iconTint="?attr/colorSecondary"
+        app:showAsAction="always" />
+
+    <item
         android:id="@+id/chat_cab_menu_download"
+        android:title="@string/context_download"
         android:orderInCategory="105"
-        android:title="@string/context_download"
-        MEGA:showAsAction="always"
-        android:icon="@drawable/ic_download_white"/>
+        android:icon="@drawable/ic_download_white"
+        app:iconTint="?attr/colorSecondary"
+        app:showAsAction="always" />
 
     <item
         android:id="@+id/chat_cab_menu_download_gallery"
+        android:title="@string/context_download"
         android:orderInCategory="105"
-        android:title="@string/context_download"
-        MEGA:showAsAction="always"
-        android:icon="@drawable/ic_save_gallery"/>
+        android:icon="@drawable/ic_save_gallery"
+        app:iconTint="?attr/colorSecondary"
+        app:showAsAction="always" />
 
     <item
         android:id="@+id/chat_cab_menu_invite"
+        android:title="@string/contact_invite"
         android:orderInCategory="105"
-        android:title="@string/contact_invite"
-        MEGA:showAsAction="always"
-        android:tint="@color/white"
-        android:icon="@drawable/ic_add_contact_chat"/>
+        android:icon="@drawable/ic_add_contact_chat"
+        app:iconTint="?attr/colorSecondary"
+        app:showAsAction="always" />
 
     <item
         android:id="@+id/chat_cab_menu_start_conversation"
+        android:title="@string/context_send_message"
         android:orderInCategory="105"
-        android:title="@string/context_send_message"
-        MEGA:showAsAction="always"
-        android:tint="@color/white"
-        android:icon="@drawable/ic_send_message_modal"/>
-=======
-        android:id="@+id/chat_cab_menu_offline"
-        android:icon="@drawable/ic_save_offline"
-        android:orderInCategory="105"
-        android:title="@string/save_for_offline"
+        android:icon="@drawable/ic_send_message_modal"
         app:iconTint="?attr/colorSecondary"
         app:showAsAction="always" />
->>>>>>> 6895f4f0
 
     <item
         android:id="@+id/chat_cab_menu_edit"
+        android:title="@string/title_edit_profile_info"
+        android:orderInCategory="105"
         android:icon="@drawable/ic_rename"
-        android:orderInCategory="105"
-        android:title="@string/title_edit_profile_info"
         app:iconTint="?attr/colorSecondary"
         app:showAsAction="always" />
 
     <item
         android:id="@+id/chat_cab_menu_copy"
+        android:title="@string/context_copy"
+        android:orderInCategory="105"
         android:icon="@drawable/ic_copy_white"
-        android:orderInCategory="105"
-        android:title="@string/context_copy"
         app:iconTint="?attr/colorSecondary"
         app:showAsAction="always" />
 
     <item
         android:id="@+id/chat_cab_menu_delete"
+        android:title="@string/context_delete"
+        android:orderInCategory="110"
         android:icon="@drawable/ic_close_white"
-        android:orderInCategory="110"
-        android:title="@string/context_delete"
         app:iconTint="?attr/colorSecondary"
         app:showAsAction="always" />
 </menu>