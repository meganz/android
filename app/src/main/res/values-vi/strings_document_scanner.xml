--- conflicted
+++ resolved
@@ -1,55 +1,6 @@
 <?xml version="1.0"?>
 <resources>
   <!-- Screen title for cropping current scan (Document scanner) -->
-<<<<<<< HEAD
-  <string name="scan_title_crop" context="Screen title for cropping current scan (Document scanner)">Cắt hình</string>
-  <!-- Screen title for saving current scan (Document scanner) -->
-  <string name="scan_title_save_scan" context="Screen title for saving current scan (Document scanner)">Lưu hình quét</string>
-  <!-- button -->
-  <string name="scan_action_add" context="button">Thêm</string>
-  <!-- Action of a button to save something -->
-  <string name="scan_action_save" context="Action of a button to save something">Lưu</string>
-  <!-- Action text to retake current scan picture (Document scanner) -->
-  <string name="scan_action_retake" context="Action text to retake current scan picture (Document scanner)">Quét lại</string>
-  <!-- Document scanner file name -->
-  <string name="scan_file_name" context="Document scanner file name">Tên tệp</string>
-  <!-- Input field description in the document save screen (Document scanner) -->
-  <string name="scan_file_type" context="Input field description in the document save screen (Document scanner)">Dạng tệp</string>
-  <!-- Input field description in the document save screen (Document scanner) -->
-  <string name="scan_quality" context="Input field description in the document save screen (Document scanner)">Chất lượng</string>
-  <!-- Input field description in the document save screen (Document scanner) -->
-  <string name="scan_destination" context="Input field description in the document save screen (Document scanner)">Vị trí lưu</string>
-  <!-- Document scanner high quality option -->
-  <string name="scan_quality_high" context="Document scanner high quality option">Cao</string>
-  <!-- Document scanner medium quality option -->
-  <string name="scan_quality_medium" context="Document scanner medium quality option">Thường</string>
-  <!-- Document scanner low quality option -->
-  <string name="scan_quality_low" context="Document scanner low quality option">Thấp</string>
-  <!-- Title text shown on document scanner dialog to discard scan -->
-  <string name="scan_dialog_discard_title" context="Title text shown on document scanner dialog to discard scan">Bỏ hình quét?</string>
-  <!-- Body text shown on document scanner dialog to discard scan -->
-  <string name="scan_dialog_discard_body" context="Body text shown on document scanner dialog to discard scan">Hình quét này sẽ bị mất</string>
-  <!-- Title text shown on document scanner dialog to discard scan all scans -->
-  <string name="scan_dialog_discard_all_title" context="Title text shown on document scanner dialog to discard scan all scans">Bỏ tất cả hình quét?</string>
-  <!-- Body text shown on document scanner dialog to discard all scans -->
-  <string name="scan_dialog_discard_all_body" context="Body text shown on document scanner dialog to discard all scans">Tài liệu này sẽ bị mất</string>
-  <!-- Action text shown on document scanner dialog to discard scans -->
-  <string name="scan_dialog_discard_action" context="Action text shown on document scanner dialog to discard scans">Loại bỏ</string>
-  <!-- Body text shown on document scanner dialog to delete current scan -->
-  <string name="scan_dialog_delete_body" context="Body text shown on document scanner dialog to delete current scan">Xóa hình quét hiện tại?</string>
-  <!-- Message shown when users deny camera permissions to scan documents -->
-  <string name="scan_requires_permission" context="Message shown when users deny camera permissions to scan documents">Cần quyền hạn sử dụng Camera để quét tài liệu</string>
-  <!-- Error text for incorrect name -->
-  <string name="scan_incorrect_name" context="Error text for incorrect name">Tên không phù hợp</string>
-  <!-- Error text for invalid characters -->
-  <string name="scan_invalid_characters" context="Error text for invalid characters">Ký tự không hợp lệ</string>
-  <!-- Snackbar text for incorrect name -->
-  <string name="scan_snackbar_incorrect_name" context="Snackbar text for incorrect name">Sửa lại tên tệp cho phù hợp trước khi tiến hành</string>
-  <!-- Dialog message showing file progress -->
-  <string name="scan_dialog_progress" context="Dialog message showing file progress">Đang chuẩn bị %1$s. Xin chờ&#8230;</string>
-  <!-- Error shown when the user writes a character not allowed -->
-  <string name="scan_snackbar_invalid_characters" context="Error shown when the user writes a character not allowed">Các ký tự không được phép sử dụng: ” * / : &lt; &gt; ? \ |</string>
-=======
   <string name="scan_title_crop">Cắt hình</string>
   <!-- Screen title for saving current scan (Document scanner) -->
   <string name="scan_title_save_scan">Lưu hình quét</string>
@@ -97,5 +48,4 @@
   <string name="scan_dialog_progress">Đang chuẩn bị %1$s. Xin chờ&#8230;</string>
   <!-- Error shown when the user writes a character not allowed -->
   <string name="scan_snackbar_invalid_characters">Các ký tự không được phép sử dụng: ” * / : &lt; &gt; ? \ |</string>
->>>>>>> f6467ab3
 </resources>