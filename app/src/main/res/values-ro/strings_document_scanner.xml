--- conflicted
+++ resolved
@@ -1,55 +1,6 @@
 <?xml version="1.0"?>
 <resources>
   <!-- Screen title for cropping current scan (Document scanner) -->
-<<<<<<< HEAD
-  <string name="scan_title_crop" context="Screen title for cropping current scan (Document scanner)">Crop</string>
-  <!-- Screen title for saving current scan (Document scanner) -->
-  <string name="scan_title_save_scan" context="Screen title for saving current scan (Document scanner)">Save scan</string>
-  <!-- button -->
-  <string name="scan_action_add" context="button">Adaugă</string>
-  <!-- Action of a button to save something -->
-  <string name="scan_action_save" context="Action of a button to save something">Salvează</string>
-  <!-- Action text to retake current scan picture (Document scanner) -->
-  <string name="scan_action_retake" context="Action text to retake current scan picture (Document scanner)">Retake</string>
-  <!-- Document scanner file name -->
-  <string name="scan_file_name" context="Document scanner file name">File name</string>
-  <!-- Input field description in the document save screen (Document scanner) -->
-  <string name="scan_file_type" context="Input field description in the document save screen (Document scanner)">File type</string>
-  <!-- Input field description in the document save screen (Document scanner) -->
-  <string name="scan_quality" context="Input field description in the document save screen (Document scanner)">Calitate</string>
-  <!-- Input field description in the document save screen (Document scanner) -->
-  <string name="scan_destination" context="Input field description in the document save screen (Document scanner)">Destination</string>
-  <!-- Document scanner high quality option -->
-  <string name="scan_quality_high" context="Document scanner high quality option">High</string>
-  <!-- Document scanner medium quality option -->
-  <string name="scan_quality_medium" context="Document scanner medium quality option">Medie</string>
-  <!-- Document scanner low quality option -->
-  <string name="scan_quality_low" context="Document scanner low quality option">Low</string>
-  <!-- Title text shown on document scanner dialog to discard scan -->
-  <string name="scan_dialog_discard_title" context="Title text shown on document scanner dialog to discard scan">Discard scan?</string>
-  <!-- Body text shown on document scanner dialog to discard scan -->
-  <string name="scan_dialog_discard_body" context="Body text shown on document scanner dialog to discard scan">The current scan will be lost</string>
-  <!-- Title text shown on document scanner dialog to discard scan all scans -->
-  <string name="scan_dialog_discard_all_title" context="Title text shown on document scanner dialog to discard scan all scans">Discard all scans?</string>
-  <!-- Body text shown on document scanner dialog to discard all scans -->
-  <string name="scan_dialog_discard_all_body" context="Body text shown on document scanner dialog to discard all scans">The current document will be lost</string>
-  <!-- Action text shown on document scanner dialog to discard scans -->
-  <string name="scan_dialog_discard_action" context="Action text shown on document scanner dialog to discard scans">Discard</string>
-  <!-- Body text shown on document scanner dialog to delete current scan -->
-  <string name="scan_dialog_delete_body" context="Body text shown on document scanner dialog to delete current scan">Delete current scan?</string>
-  <!-- Message shown when users deny camera permissions to scan documents -->
-  <string name="scan_requires_permission" context="Message shown when users deny camera permissions to scan documents">The Camera permission is needed to scan documents</string>
-  <!-- Error text for incorrect name -->
-  <string name="scan_incorrect_name" context="Error text for incorrect name">Incorrect name</string>
-  <!-- Error text for invalid characters -->
-  <string name="scan_invalid_characters" context="Error text for invalid characters">Caractere nevalide</string>
-  <!-- Snackbar text for incorrect name -->
-  <string name="scan_snackbar_incorrect_name" context="Snackbar text for incorrect name">Correct your filename before proceeding</string>
-  <!-- Dialog message showing file progress -->
-  <string name="scan_dialog_progress" context="Dialog message showing file progress">Preparing %1$s. Please wait&#8230;</string>
-  <!-- Error shown when the user writes a character not allowed -->
-  <string name="scan_snackbar_invalid_characters" context="Error shown when the user writes a character not allowed">The following characters are not allowed: ” * / : &lt; &gt; ? \ |</string>
-=======
   <string name="scan_title_crop">Crop</string>
   <!-- Screen title for saving current scan (Document scanner) -->
   <string name="scan_title_save_scan">Save scan</string>
@@ -97,5 +48,4 @@
   <string name="scan_dialog_progress">Preparing %1$s. Please wait&#8230;</string>
   <!-- Error shown when the user writes a character not allowed -->
   <string name="scan_snackbar_invalid_characters">The following characters are not allowed: ” * / : &lt; &gt; ? \ |</string>
->>>>>>> f6467ab3
 </resources>