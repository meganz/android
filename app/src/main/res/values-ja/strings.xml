<?xml version="1.0" encoding="utf-8"?>
<resources>
    <string name="full_description_text" context="Full description text of the app in the Google Play page of the app">MEGAは、標準のWebブラウザを通じてユーザー制御の暗号化クラウドストレージとチャットを、モバイル端末用の専用アプリとともにご提供いたします。他のクラウドストレージプロバイダとは異なり、あなたのデータはあなたのクライアント端末によってのみ暗号化され、復号されます（当社では決して行いません）。\n\nスマートフォンやタブレットからファイルをアップロードしてから、いつでも、どこでも、どんな端末からでも、ファイルの検索、保存、ダウンロード、ストリーム配信、表示、共有、名前の変更、削除を行うことができます。あなたの連絡先とフォルダを共有し、連絡先の最新情報をリアルタイムで表示します。暗号化プロセスでは、当社はあなたのパスワードにアクセスしたり、それをリセットしたりすることができないため、あなたはパスワードを必ず覚えておく必要があります（復元キーをバックアップしない限り）。そうしないと、保存されたファイルにアクセスできなくなります。\n\nエンドツーエンドのユーザー暗号化MEGAビデオチャットは完全なプライバシー保護を可能にし、2016年からブラウザを通じてご利用いただいております。これはモバイルアプリにも拡張され、複数の端末間でチャット履歴にアクセスできます。またユーザー様は、MEGAクラウドドライブからチャットに簡単にファイルも追加できます。\n\nMEGAは、ボーナスを達成された、ご登録済みの全ユーザー様に50 GBの豊富な無料ストレージをご提供しております。また、上限がはるかに高い有料プランもご用意しております：\n\n\nPRO LITEサブスクリプション：月額4.99ユーロまたは年間49.99ユーロで、200GBのストレージ容量と毎月1TBの転送容量をご提供いたします。\nPRO Iサブスクリプション：月額9.99ユーロまたは年間99.99ユーロで、1TBのストレージ容量と毎月2TBの転送容量をご提供いたします。\nPRO II サブスクリプション：月額19.99ユーロまたは年間199.99ユーロで、4TBのストレージ容量と毎月8TBの転送容量をご提供いたします。\nPRO IIIサブスクリプション：月額29.99ユーロまたは年間299.99ユーロで、8TBのストレージ容量と毎月16TBの転送容量をご提供いたします。\n\nサブスクリプションは、選択した最初の期間と同じ期間の連続したサブスクリプション期間を対象に、および同じ価格で、自動的に更新されます。サブスクリプションを管理するには、携帯端末のPlay Storeアイコンをクリックし、Google IDでサインインしてから（まだそのように行っていない場合）、MEGAアプリをクリックします。そこでサブスクリプションを管理することができます。\n\nアプリの権限：\nWRITE_EXTERNAL_STORAGE -> MEGAから端末にファイルをダウンロードし、端末からMEGAにファイルをアップロードします\nCAMERA -> 写真を撮って写真をMEGAにアップロードします\nREAD_CONTACTS -> MEGAの連絡先として端末からカンタンに連絡先を追加します\nRECORD_AUDIO &amp; CAPTURE_VIDEO_OUTPUT（マイクとカメラ） -> MEGAは、エンドツーエンドの暗号化された音声/ビデオ通話をご提供いたします\n\n\nMEGAシステムに対するユーザー様の信頼を高めるために、クライアントサイドのコードはすべて公開しております。そのため、ご関心をお持ちのセキュリティ研究者の方々は、この暗号化プロセスを評価することができます。当社のモバイルアプリのコードは次の場所にございます：https://github.com/meganz/android\n\n詳細については、当社のウェブサイトをご覧ください：\n https://mega.nz/terms にアクセスしてください\n\n\nデスクトップ－ https://mega.nz/</string>

    <!--
    <string name="short_description_text" context="Short description text of the app in the Google Play page of the app">MEGA is Cloud Storage with Powerful Always-On Privacy. 50GB for free</string>
    -->

    <string name="general_x_of_x" context="Showing progress of elements. Example: 2 of 10.">/</string>
    <string name="general_yes" context="Answer for confirmation dialog.">はい</string>
    <string name="general_no" context="Answer for confirmation dialog.">いいえ</string>
    <string name="general_cancel" context="Answer for confirmation dialog.">キャンセルする</string>
    <string name="general_move_to" context="When moving a file to a location in MEGA. This is the text of the button after selection the destination">移動先</string>
    <string name="general_copy_to" context="When copying a file to a location in MEGA. This is the text of the button after selection the destination">コピー先</string>
    <!--
    <string name="general_import_to" context="When importing a file to a location in MEGA. This is the text of the button after selection the destination">Import to</string>
    -->
    <string name="general_select" context="Selecting a specific location in MEGA. This is the text of the button">選択</string>
    <string name="general_select_to_upload" context="Selecting a specific location in MEGA. This is the text of the button">ファイルを選択</string>
    <string name="general_select_to_download" context="Selecting a specific location in MEGA. This is the text of the button">フォルダを選択</string>
    <string name="general_create" context="This is the final button when creating a folder in the dialog where the user inserts the folder name">作成</string>
    <!-- This string is commented in FileStorageActivityLollipop.java
    <string name="general_upload" context="Button text when uploading a file to a previously selected location in MEGA">Upload File</string>
    -->
    <string name="general_download" context="Item menu option upon right click on one or multiple files.">ダウンロード</string>
    <string name="general_add" context="button">追加</string>
    <string name="general_move" context="button">移動</string>
    <string name="general_remove" context="button">削除</string>
    <string name="general_share" context="button">共有する</string>
    <!--
    <string name="general_confirm" context="button">Confirm</string>
    -->
    <string name="general_leave" context="button">出る</string>
    <string name="general_decryp" context="button">復号化</string>

    <string name="general_export" context="button">エキスポート</string>

    <string name="general_retry" context="Button to try retry some action">もう一度やる</string>
    <string name="general_open_browser" context="Button to open the default web browser">ブラウザを開く</string>
    <!--
    <string name="general_empty" context="Button to delete the contents of the trashbin. Can also be translated as &quot;clear&quot;">Empty</string>
    -->
    <string name="general_loading" context="state previous to import a file">ローディング</string>
    <string name="general_importing" context="state while importing the file">インポート中</string>
    <string name="general_forwarding" context="state while importing the file">転送中</string>
    <string name="general_import" context="Import button. When the user clicks this button the file will be imported to his account.">インポート</string>
    <string name="general_storage" context="Text listed before the amount of storage a user gets with a certain package. For example: &quot;1TB Storage&quot;.">ストレージ</string>
    <string name="general_bandwidth" context="Text listed before the amount of bandwidth a user gets with a certain package. For example: &quot;8TB Bandwidth&quot;. Can also be translated as data transfer.">転送容量制限</string>
    <string name="general_subscribe" context="Text placed inside the button the user clicks when upgrading to PRO. Meaning: subscribe to this plan">定期契約購入</string>
    <!--
    <string name="general_continue" context="Text placed inside the button the user clicks when clicking into the FREE account. Meaning: Continue to the main screen">Continue</string>
    -->
    <string name="general_error_word" context="It will be followed by the error message">エラー</string>
    <string name="general_not_yet_implemented" context="when clicking into a menu whose functionality is not yet implemented">その機能はまだ準備中です。</string>
    <string name="error_no_selection" context="when any file or folder is selected">ファイルまたはフォルダが選択されていません</string>
    <string name="general_already_downloaded" context="when trying to download a file that is already downloaded in the device">ダウンロード済み</string>
    <string name="general_already_uploaded" context="when trying to upload a file that is already uploaded in the folder">アップロード済み</string>
    <string name="general_file_info" context="Label of the option menu. When clicking this button, the app shows the info of the file">ファイル情報</string>
    <string name="general_folder_info" context="Label of the option menu. When clicking this button, the app shows the info of the folder">フォルダ情報</string>
    <!--
    <string name="general_menu" context="Title when the left menu is opened">Menu</string>
    -->
    <string name="general_show_info" context="Label of a button/notification to show info about something">情報を表示</string>

    <string name="error_general_nodes" context="Error getting the root node">エラーもう一度やり直してください</string>

    <string name="secondary_media_service_error_local_folder" context="Local folder error in Sync Service. There are two syncs for images and videos. This error appears when the secondary media local folder doesn't exist">セカンダリメディアフォルダが存在しません。新しいフォルダを選択してください。</string>
    <string name="no_external_SD_card_detected" context="when no external card exists">外部ストレージが検出されませんでした</string>
    <string name="no_permissions_upload" context="On clicking menu item upload in a incoming shared folder read only">このフォルダは読み取り専用です。アップロードの権限がありません</string>

    <string name="remove_key_confirmation" context="confirmation message before removing the previously downloaded MasterKey file">あなたは以前にエクスポートされた回復キーファイルを削除します</string>
    <!--
    <string name="export_key_confirmation" context="confirmation message before downloading to the device the MasterKey file">Security warning! This is a high risk operation. Do you want to continue?</string>
    -->

    <!--
    <string name="more_options_overflow" context="title of the menu for more options for each file (rename, share, copy, move, etc)">More options</string>
    -->
    <string name="confirmation_add_contact" context="confirmation message before sending an invitation to a contact">%sに招待を送信しますか</string>
    <!--
    <string name="confirmation_remove_multiple_contacts" context="confirmation message before removing mutiple contacts">Remove these %d contacts?</string>

    <string name="confirmation_move_to_rubbish" context="confirmation message before removing a file">Move to rubbish bin?</string>
    <string name="confirmation_move_to_rubbish_plural" context="confirmation message before removing a file">Move to rubbish bin?</string>

    <string name="confirmation_delete_from_mega" context="confirmation message before removing a file">Delete from MEGA?</string>
    <string name="confirmation_leave_share_folder" context="confirmation message before leaving an incoming shared folder">If you leave the folder, you will not be able to see it again</string>

    <string name="confirmation_alert" context="confirmation message before removing a file">Please confirm</string>
    -->

    <string name="action_logout" context="Button where the user can sign off or logout">ログアウト</string>
    <string name="action_add" context="Menu item">アップロード</string>
    <string name="action_create_folder" context="Menu item">新しいフォルダを作成する</string>
    <string name="action_open_link" context="Menu item">リンク開設</string>
    <!--
    <string name="action_upload" context="Button text when choosing the destination location in MEGA">Upload to</string>
    -->

    <string name="action_settings" context="Menu item">設定</string>
    <string name="action_search" context="Search button">検索</string>
    <string name="action_play" context="Search button">プレイ</string>
    <string name="action_pause" context="Search button">一時停止</string>
    <string name="action_refresh" context="Menu item">リフレッシュ</string>
    <string name="action_sort_by" context="Menu item">ソートする</string>
    <string name="action_help" context="Menu item">ヘルプ</string>
    <string name="action_upgrade_account" context="Change from a free account to paying MEGA">アカウントをアップグレードする</string>
    <string name="upgrading_account_message" context="Message while proceeding to upgrade the account">アップグレード中</string>
    <string name="action_select_all" context="Menu item to select all the elements of a list">すべて選択</string>
    <string name="action_unselect_all" context="Menu item to unselect all the elements of a list">選択をクリアする</string>
    <string name="action_grid" context="Menu item to change from list view to grid view">サムネールで見る</string>
    <string name="action_list" context="Menu item to change from grid view to list view">リスト一覧</string>
    <string name="action_export_master_key" context="Menu item to let the user export the MasterKey">回復キーをバックアップ</string>
    <string name="action_remove_master_key" context="Menu item to let the user remove the MasterKey (previously downloaded)">回復キーを削除</string>
    <string name="action_cancel_subscriptions" context="Menu item to let the user cancel subscriptions">定期契約キャンセル</string>
    <string name="toast_master_key_removed" context="success message when the MasterKey file has been removed">回復キーファイルは削除されました</string>
    <string name="cancel_subscription_ok" context="success message when the subscription has been canceled correctly">定期契約はキャンセルされました。</string>
    <string name="cancel_subscription_error" context="error message when the subscription has not been canceled successfully">あなたのサブスクリプションをキャンセルできませんでした。サポートについてはsupport&#64;mega.nzにお問い合わせください</string>
    <string name="action_kill_all_sessions" context="Menu item to kill all opened sessions">他のセッションを閉じる</string>
    <string name="success_kill_all_sessions" context="Message after kill all opened sessions">セッションの残りは閉じられました。</string>
    <string name="error_kill_all_sessions" context="Message after kill all opened sessions">進行中セッションを閉じる時、エラー発生</string>

    <plurals name="general_num_files" context="this is used for example when downloading 1 file or 2 files">
        <item context="Singular of file. 1 file" quantity="one">ファイル</item>
        <item context="Plural of file. 2 files" quantity="other">ファイル</item>
    </plurals>

    <plurals name="general_num_contacts">
        <item context="referring to a contact in the contact list of the user" quantity="one">知り合い</item>
        <item context="Title of the contact list" quantity="other">知り合いリスト</item>
    </plurals>

    <plurals name="general_num_folders">
        <item context="Singular of folder/directory. 1 folder" quantity="one">フォルダ</item>
        <item context="Plural of folder/directory. 2 folders" quantity="other">フォルダ</item>
    </plurals>

    <plurals name="general_num_shared_folders">
        <item context="Title of the incoming shared folders of a user in singular" quantity="one">共有フォルダ</item>
        <item context="Title of the incoming shared folders of a user in plural." quantity="other">共有フォルダ</item>
    </plurals>

    <!--
    <plurals name="general_num_downloads" context="in the notification. When downloading the notification is like 3 downloads.">
        <item context="Item menu option upon clicking on one or multiple files. Singular" quantity="one">download</item>
        <item context="Item menu option upon clicking on one or multiple files. Plural" quantity="other">downloads</item>
    </plurals>
    -->

    <!--
    <plurals name="general_num_uploads">
        <item context="Transfer type description in the active file transfer panel, can either be upload or download. Singular" quantity="one">upload</item>
        <item context="Transfer type description in the active file transfer panel, can either be upload or download. Plural" quantity="other">uploads</item>
    </plurals>
    -->

    <plurals name="general_num_users" context="used for example when a folder is shared with 1 user or 2 users">
        <item context="used for example when a folder is shared with 1 user" quantity="one">知り合い</item>
        <item context="used for example when a folder is shared with 2 or more users" quantity="other">知り合いリスト</item>
    </plurals>

    <!--
    <string name="confirmation_required" context="Alert title before download">Confirmation required</string>
    -->
    <string name="alert_larger_file" context="Alert text before download. Please do not modify the %s placeholder as it will be replaced by the size to be donwloaded">%sがダウンロードされます。</string>
    <string name="alert_no_app" context="Alert text before download">ファイル%sを開くアプリがありません。ダウンロードを続行しますか？　</string>
    <string name="checkbox_not_show_again" context="Alert checkbox before download">次回から表示しない</string>

    <string name="login_text" context="Login button">ログイン</string>
    <string name="email_text" context="email label">メール</string>
    <string name="password_text" context="password label">パスワード</string>
    <string name="confirm_password_text" context="label shown in the confirmation of the password when creating an account">パスワードの確認</string>
    <string name="abc" context="in the password edittext the user can see the password or asterisks. ABC shows the letters of the password">ABC</string>
    <!--
    <string name="dots" context="in the password edittext the user can see the password or asterisks. ··· shows asterisks instead of letters">···</string>
    -->
    <string name="new_to_mega" context="This question applies to users that do not have an account on MEGA yet">MEGAは初めてですか？</string>
    <string name="create_account" context="label and text button when creating the account">アカウントを作成する</string>
    <string name="error_enter_email" context="when the user tries to log in MEGA without typing the email">メールアドレスを入力してください。</string>
    <string name="error_invalid_email" context="error when logging in to MEGA with an invalid email">メールアドレスが無効です。</string>
    <string name="error_enter_password" context="when the user tries to log in MEGA without typing the password">あなたのパスワードを入力して下さい。</string>
    <string name="error_server_connection_problem" context="when the user tries to log in to MEGA without a network connection">ネットワーク接続がありません</string>
    <string name="error_server_expired_session" context="when the user tries to log in to MEGA without a valid session">このデバイスは別のロケーションからログアウトしています。</string>
    <string name="login_generating_key" context="the first step when logging in is calculate the private and public encryption keys">暗号鍵作成中</string>
    <string name="login_connecting_to_server" context="Message displayed while the app is connecting to a MEGA server">サーバーに接続中</string>
    <string name="download_updating_filelist" context="Status text when updating the file manager">ファイルリストを更新中</string>
    <string name="login_confirm_account" context="title of the screen after creating an account when the user has to confirm the password to confirm the account">アカウントを確認</string>
    <string name="login_querying_signup_link" context="when the user clicks on the link sent by MEGA after creating the account, this message is shown">照合リンク確認中</string>
    <string name="login_confirming_account" context="Attempting to activate a MEGA account for a user.">アカウント起動中</string>
    <string name="login_preparing_filelist" context="After login, updating the file list, the file list should be processed before showing it to the user">ファイルリスト準備中</string>
    <string name="login_before_share" context="when the user tries to share something to MEGA without being logged">MEGAと共有するにはログインしてください</string>
    <!--
    <string name="session_problem" context="if a link to a folder cannot be fetched">Problem of retrieving files from the folder</string>
    -->

    <string name="tour_space_title">MEGAスペース</string>
    <string name="tour_speed_title">MEGAスピード</string>
    <string name="tour_privacy_title">MEGAプライバシー</string>
    <string name="tour_access_title">MEGAアクセス</string>
    <string name="tour_space_text">今すぐ登録し、50 GB*の空き容量を取得してください</string>
    <string name="tour_speed_text">アップロードは早いですよ。速くみんなとファイルを共有しましょう。</string>
    <string name="tour_privacy_text">MEGAの末端間暗号化システムでファイルを安全にキープしましょう。</string>
    <string name="tour_access_text">完全に暗号化されたアクセスを、いつでもどこでも。</string>

    <string name="create_account_text" context="button that allows the user to create an account">アカウントを作成する</string>
    <string name="name_text" context="Name of the user">名前</string>
    <string name="lastname_text" context="Last name of the user">姓（苗字）</string>
    <string name="tos" context="text placed on the checkbox of acceptation of the Terms of Service">私はMEGAの[A]ご利用規約[/A]に同意します</string>
    <string name="already_account" context="Does the user already have a MEGA account">もうアカウントをお持ちですか？</string>

    <string name="create_account_no_terms" context="warning dialog">利用規約に同意して下さい。</string>
    <string name="error_enter_username" context="Warning dialog">あなたの名前を入力してください</string>
    <string name="error_enter_userlastname" context="Warning dialog">あなたの姓を入力してください。</string>
    <string name="error_short_password" context="when creating the account">パスワードが短すぎます</string>
    <string name="error_passwords_dont_match" context="when creating the account">パスワードが合いません。</string>
    <string name="error_email_registered" contect="when creating the account">このメールアドレスはすでにMEGAでアカウントを登録しています。</string>

    <!--
    <string name="create_account_confirm_title" context="Title that is shown when e-mail confirmation is still required for the account">Confirmation required</string>
    -->
    <!--
    <string name="create_account_confirm" context="">Please check your e-mail and click the link to login and confirm your account</string>
    -->
    <string name="create_account_creating_account">サーバーに接続:アカウント開設中</string>

    <!--<string name="cancel_transfer_title">Delete Transfer</string>
    -->
    <string name="cancel_transfer_confirmation">この転送を削除しますか？　</string>
    <string name="cancel_all_transfer_confirmation">すべての転送を削除しますか？　</string>

    <string name="section_cloud_drive" context="The name of every users root drive in the cloud of MEGA.">クラウド・ドライブ</string>
    <string name="section_secondary_media_uploads" context="title of the screen where the secondary media images are uploaded">メディアのアップロード</string>
    <string name="section_inbox" context="title of the screen that show the inbox">受信</string>
    <string name="section_saved_for_offline" context="title of the screen that shows the files saved for offline in the device">オフラインで保存</string>
    <string name="section_saved_for_offline_new" context="title of the screen that shows the files saved for offline in the device">オフライン</string>
    <!--
    <string name="section_shared_with_me" context="title of the screen that shows all the folders that the user shares with other users and viceversa">Shared with me</string>
    -->
    <string name="section_shared_items" context="title of the screen that shows all the shared items">共有フォルダ</string>
    <string name="section_rubbish_bin" context="The title of the trash bin in the tree of the file manager.">ゴミ箱</string>
    <string name="section_contacts" context="Title of the contact list">知り合い</string>

    <string name="section_contacts_with_notification" context="Item of the navigation title for the contacts section when there is any pending incoming request">連絡先 [A](%1$d)[/A]</string>
    <string name="sent_requests_empty" context="the user has not sent any contact request to other users">[B][/B][A]送信した要求[/A]はありません[B]。[/B]</string>
    <string name="received_requests_empty" context="the user has not received any contact request from other users">[B][/B][A]受信した要求[/A]はありません[B]。[/B]</string>
    <string name="section_transfers" context="Title for the file transfer screen (with the up &amp; download)">転送</string>

    <string name="section_account" context="button to the settings of the user\'s account">アカウント設定</string>
    <string name="section_photo_sync" context="title of the screen where the camera images are uploaded">カメラアップロード</string>
    <!--
    <string name="used_space" context="Used space &quot;5MB of 100MB&quot;.">%1$s of %2$s</string>
    -->
    <string name="tab_incoming_shares" context="Capital letters. Incoming shared folders. The title of a tab">受信中</string>
    <string name="tab_outgoing_shares" context="Capital letters. Outgoing shared folders. The title of a tab">送信用</string>

    <string name="title_incoming_shares_explorer" context="Title of the file explorer in tab INCOMING">共有フォルダ受信</string>
	<string name="title_incoming_shares_with_explorer" context="Title of the share with file explorer">受信共有のオーナーは</string>
    <!--
    <string name="choose_folder_explorer" context="Title of the button in Incoming Shares tabs">Choose folder</string>
    -->

    <string name="file_browser_empty_cloud_drive" context="message when there are no files in the Cloud drive">あなたのクラウドデバイスにはファイルが存在しません。</string>
    <!--
    <string name="file_browser_empty_rubbish_bin" context="option to empty rubbish bin">Empty Rubbish Bin</string>
    -->
    <string name="file_browser_empty_folder" context="Text that indicates that a folder is currently empty">フォルダにファイルなし</string>

    <string name="choose_account_fragment" context="Title of the fragment Choose Account">アカウントを選択</string>

    <!--
    <string name="file_properties_activity" context="Menu item to show the properties dialog of files and or folders.">Properties</string>
    -->
    <string name="file_properties_available_offline" context="The file are available &quot;offline&quot; (without a network Wi-Fi mobile data connection)">オフラインで利用可能</string>
    <!--
    <string name="file_properties_available_offline_on" context="Button state when a file can be saved for offline.(Capital letters)">ON</string>
    -->
    <!--
    <string name="file_properties_available_offline_off" context="Button state when a file is already saved for offline. (Capital letters)">OFF</string>
    -->
    <string name="file_properties_info_size_file" context="Refers to the size of a file.">サイズ</string>
    <string name="file_properties_info_modified" context="when was the file modified">編集時刻</string>
    <string name="file_properties_info_added" context="when was the file added in MEGA">追加時刻</string>
    <string name="file_properties_info_created" context="when the file was created">作成</string>
    <!--
    <string name="file_properties_shared_folder_private_folder" context="the folder is private. A public user can\'t access the folder">No public link</string>
    -->
    <string name="file_properties_shared_folder_public_link" context="the label when a folder can be accesed by public users">公共リンク</string>

    <string name="file_properties_shared_folder_permissions" context="Item menu option upon clicking on a file folder. Refers to the permissions of a file folder in the file manager.">許可</string>
    <string name="dialog_select_permissions" context="Title of the dialog to choose permissions when sharing.">共有許可</string>
    <string name="file_properties_shared_folder_change_permissions" context="menu item">許可の変更</string>
    <string name="file_properties_shared_folder_select_contact" context="when listing all the contacts that shares a folder">と共有</string>
    <string name="file_properties_send_file_select_contact" context="send a file to a MEGA user">送信先</string>
    <string name="file_properties_owner" context="shows the owner of an incoming shared folder">所有者</string>
    <string name="contact_invite" context="positive button on dialog to invite a contact">招待</string>
    <string name="contact_reinvite" context="option to reinvite a contact">もう一度招待する</string>
	<string name="contact_ignore" context="option to ignore a contact invitation">無視する</string>
	<string name="contact_decline" context="option to decline a contact invitation">拒否</string>
	<string name="contact_accept" context="option to accept a contact invitation">受け入れる</string>
	<string name="contact_properties_activity" context="title of the contact properties screen">知り合いに関する情報</string>	
	<!--
    <string name="contact_file_list_activity" context="header of a status field for what content a user has shared to you">Content</string>
    -->
	<string name="contacts_list_empty_text" context="Adding new relationships (contacts) using the actions.">下のボタンを使用して新しい連絡先を追加</string>	
	<!--
    <string name="no_contacts" context="When an user wants to share a folder but has not any contact yet">There are not contacts in the account. Please add them on the Contacts screen</string>
	-->
	<string name="contacts_explorer_list_empty_text" context="Add new contacts before sharing.">共有する新しい連絡先を追加</string>
	
	<string name="error_not_enough_free_space" context="Error message">あなたの端末に十分な空き容量がありません</string>

	<string name="option_link_without_key" context="Alert Dialog to get link">キーなしのリンク</string>
	<string name="option_decryption_key" context="Alert Dialog to get link">復号化鍵</string>
	
	<!--
    <string name="download_failed" context="Error message">Download failed</string>
    -->
    <!--
	<string name="download_downloaded" context="notification message. Example: 1 file downloaded">downloaded</string>
    -->
    <!--
	<string name="download_downloading" context="Title header on the download page while the file is downloading.">Downloading</string>
	-->
    <!--
	<string name="text_downloading" context="Text located in each fragment when a download is in progress">Transferring</string>
	-->
	<string name="download_preparing_files" context="message before the download or upload start ">ファイル準備中</string>
    <string name="download_began" context="message when the download starts">ダウンロード開始</string>
    <!--
    <string name="download_cancel_downloading" context="Confirmation text when attempting to cancel the download">Do you want to cancel the download?</string>
    -->
    <string name="download_touch_to_cancel" context="Hint how to cancel the download">タッチしてキャンセル</string>
    <string name="download_touch_to_show" context="Hint how to cancel the download">転送を表示</string>
    <string name="error_file_size_greater_than_4gb" context="Warning message">ほとんどの端末は4GBを超えるファイルをダウンロードできません。あなたのダウンロードはおそらく失敗するでしょう</string>
    <string name="intent_not_available" context="message when trying to open a downloaded file but there isn\'t any app that open that file. Example: a user downloads a pdf but doesn\'t have any app to read a pdf">デバイス上にこのファイルを実行するためのアプリがありません。</string>

    <string name="context_share_image" context="to share an image using Facebook, Whatsapp, etc">イメージ共有方法</string>
    <string name="context_get_link" context="create a link of a file and send it using an app from the device">共有リンク</string>
    <string name="context_get_link_menu" context="Item menu option upon right click on one or multiple files.">リンクを取得</string>

    <!--<string name="context_manage_link_menu" context="Item menu option upon right click on one or multiple files.">Get link</string>-->

    <string name="context_leave_menu" context="Item menu option upon right click on one or multiple files.">出る</string>
    <string name="alert_leave_share" context="Title alert before leaving a share.">共有を残す</string>
    <string name="context_clean_shares_menu" context="Item menu option upon right click on one or multiple files.">共有を削除</string>
    <string name="context_remove_link_menu" context="Item menu option upon right click on one or multiple files.">リンクを外す</string>
    <string name="context_remove_link_warning_text" context="Warning that appears prior to remove a link of a file.">このリンクは公開されなくなりました。</string>
    <string name="context_rename" context="Item menu option upon right click on one or multiple files.">名前を変更</string>
    <string name="context_open_link_title" context="Item menu option upon right click on one or multiple files.">リンク開設</string>
    <string name="context_open_link" context="Item menu option upon right click on one or multiple files.">開く</string>
    <string name="context_renaming" context="while renaming a file or folder">名前を変更中</string>
    <string name="context_preparing_provider" context="while file provider is downloading a file">ファイルの準備</string>
    <string name="context_download" context="Item menu option upon right click on one or multiple files.">ダウンロード</string>

    <!--
    <string name="download_folder" context="Item menu option upon right click on one or multiple files.">Download folder</string>
    -->
    <!--
    <string name="import_folder" context="Item menu option upon right click on one or multiple files.">Import folder</string>
    -->
    <string name="context_move" context="Item menu option upon right click on one or multiple files.">移動</string>
    <string name="context_moving" context="while moving a file or folder">移動中</string>
    <!--
    <string name="context_sharing" context="while sharing a folder">Sharing folder</string>
    -->
    <string name="context_copy" context="Item menu option upon right click on one or multiple files.">コピー実行</string>
    <string name="context_upload" context="Item menu option upon right click on one or multiple files.">アップロード</string>
    <string name="context_copying" context="while copying a file or folder">コピー中</string>
    <!--
    <string name="context_creating_link" context="status text">Creating link</string>
    -->
    <!--
    <string name="context_moving_to_trash" context="status text">Moving to Rubbish Bin</string>
    -->
    <string name="context_move_to_trash" context="menu item">ゴミ箱に移す</string>
    <string name="context_delete_from_mega" context="menu item">MEGAから削除</string>
    <string name="context_new_folder_name" context="Input field description in the create folder dialog.">フォルダ名</string>
    <string name="context_new_contact_name" context="when adding a new contact. in the dialog">知り合いのメールアドレス</string>
    <string name="context_creating_folder" context="status dialog when performing the action">フォルダの作成</string>
    <!--
    <string name="context_adding_contact" context="Adding a new relationship (contact)">Adding contact</string>
    -->
    <string name="context_download_to" context="Menu item">保存先</string>
    <string name="context_clear_rubbish" context="Menu option title">ごみ箱をクリア</string>
    <string name="clear_rubbish_confirmation" context="Ask for confirmation before removing all the elements of the rubbish bin">ごみ箱からすべての項目を完全に削除しようとしています。</string>

    <!--<string name="context_send_link" context="get the link and send it">Send link</string>-->

    <string name="context_send" context="get the link and send it">送信</string>
    <string name="context_send_file_inbox" context="send the file to inbox">知り合いに送る</string>
    <!--
    <string name="context_copy_link" context="get the link and copy it">Copy link</string>
    -->
    <string name="context_remove" context="Menu option to delete one or multiple selected items.">削除</string>
    <string name="context_delete_offline" context="Menu option to delete selected items of the offline state">オフラインから削除する</string>
    <string name="context_share_folder" context="menu item">フォルダを共有する</string>
    <string name="context_send_file" context="menu item">ファイルをチャットに送信</string>
    <string name="context_send_contact" context="menu item">連絡先をチャットと共有</string>
    <string name="context_view_shared_folders" context="open a shared folder">共有フォルダを見る</string>
    <string name="context_sharing_folder" context="Item menu option upon clicking on one or multiple files.">共有する</string>
    <!--
    <string name="remove_all_sharing" context="status text">Removing all sharing contacts</string>
    -->
    <!--
    <string name="leave_incoming_share" context="status text">Leaving shared folder</string>
    -->
    <!--
    <string name="context_camera_folder" context="The location of where the user has the photos/videos stored.">Camera folder</string>
    -->
    <!--
    <string name="context_mega_contacts" context="when sharing a folder, the user can choose a contact from MEGA">MEGA Contacts</string>
    -->
    <!--
    <string name="context_phone_contacts" context="when sharing a folder, the user chan choose a contact from the device">Phone Contacts</string>
    -->
    <string name="context_delete" context="menu item">削除</string>
    <!--
    <string name="context_more" context="menu item">More</string>
    -->
    <!--
    <string name="context_contact_added" context="success message when adding a contact">Contact added</string>
    -->
    <string name="context_contact_invitation_deleted" context="success message when removing a contact request">リクエスト削除完了</string>
    <string name="context_contact_invitation_resent" context="success message when reinvite a contact">再送完了</string>
    <string name="context_contact_request_sent" context="success message when sending a contact request">要求が%sに正確に送信されました。ステータスは「送信済み要求」タブで確認できます。</string>

    <string name="context_contact_removed" context="success message when removing a contact">知り合いを削除しました。</string>
    <string name="context_contact_not_removed" context="error message">エラー発生。知り合いは削除されていません。</string>
    <string name="context_permissions_changed" context="success message when chaning the permissionss">許可を変更しました。</string>
    <string name="context_permissions_not_changed" context="error message">エラー発生。許可は変更されていません。</string>
    <string name="context_folder_already_exists" context="message when trying to create a folder that already exists">そのフォルダは存在しています。</string>
    <string name="context_contact_already_exists" context="message when trying to create a invite a contact already that is already added">%sさんはすでに連絡先に入っています</string>
    <string name="context_send_no_permission" context="message when trying to send a file without full access">このファイルを送信する権限がありません</string>
    <string name="context_folder_created" context="success message when creating a folder">フォルダ作成できました。</string>
    <string name="context_folder_no_created" context="error message when creating a folder">エラー。フォルダが作成されていません</string>
    <string name="context_correctly_renamed" context="success message when renaming a node">タイトル名称変更しました。</string>
    <string name="context_no_renamed" context="error message">エラー発生。改称されていません。</string>
    <string name="context_correctly_copied" context="success message when copying a node">コピー完了です。</string>
    <!--
    <string name="context_correctly_sent" context="success message when sending a file">File sent</string>
    -->
    <!--
    <string name="context_no_sent" context="error message when sending a file">Error. File not sent</string>
    -->
    <string name="context_correctly_sent_node" context="success message when sending a node to Inbox">受信トレイに送りました</string>
    <string name="context_no_sent_node" context="error message when sending a node to Inbox">エラー。受信トレイに送信できませんでした。</string>
    <string name="context_no_copied" context="error message">エラー発生。コピーできていません。</string>
    <string name="context_no_destination_folder" context="message that appears when a user tries to move/copy/upload a file but doesn't choose a destination folder">目的のフォルダを選択してください</string>
    <string name="context_correctly_moved" context="success message when moving a node">移動成功です。</string>
    <string name="number_correctly_moved" context="success message when moving a node">%d アイテム移動成功</string>
    <string name="number_incorrectly_moved" context="success message when moving a node">%d項目が正常に送信されませんでした。</string>
    <string name="context_correctly_moved_to_rubbish" context="success message when moving a node">ごみ箱に正常に移動しました</string>
    <string name="number_correctly_moved_to_rubbish" context="success message when moving a node">%d項目がごみ箱に正常に移動しました</string>
    <string name="number_incorrectly_moved_to_rubbish" context="success message when moving a node">&#160;また、%d項目が正常に送信されませんでした</string>
    <string name="context_no_moved" context="error message">エラー発生。移動されていません。</string>
    <string name="context_correctly_shared" context="success message when sharing a folder">共有成功です。</string>
    <string name="context_no_shared_number" context="error message when sharing a folder">エラー。%d件の共有は完了しませんでした</string>
    <string name="context_correctly_shared_removed" context="success message when sharing a folder">共有が正常に削除されました</string>
    <string name="context_no_shared_number_removed" context="error message when sharing a folder">エラー。共有の削除の%dプロセスが完了していません</string>
    <string name="context_no_shared" context="error message">エラー発生。共有できていません。</string>
    <string name="context_no_removed_shared" context="error message">共有を削除にエラーがおこりました。</string>
    <string name="context_remove_sharing" context="success message when removing a sharing">フォルダの共有が削除されました</string>
    <string name="context_no_link" context="error message">リンク取得失敗</string>
    <string name="context_correctly_removed" context="success message when removing a node from MEGA">MEGA から削除されました。</string>
    <string name="context_no_removed" context="error message">エラー発生。MEGA から削除されていません。</string>
    <string name="number_correctly_removed" context="success message when moving a node">%d個の項目がMEGAから成功に削除されました。</string>
    <string name="number_no_removed" context="error message when moving a node">%d項目が正常に削除されませんでした</string>
    <string name="number_correctly_leaved" context="success message when moving a node">%dフォルダが正常に残りました</string>
    <string name="number_no_leaved" context="error message when moving a node">%d個のフォルダはうまく残りませんでした</string>
    <string name="number_correctly_sent" context="success message when sending multiple files">%d件の連絡先にファイルが正常に送信されました</string>
    <string name="number_no_sent" context="error message when sending multiple files">%d件の連絡先にファイルが送信されませんでした</string>
    <string name="number_correctly_sent_multifile" context="success message when sending multiple files">%dファイルが正常に送信されました</string>
    <string name="number_no_sent_multifile" context="error message when sending multiple files">%dファイルを送信できませんでした</string>
    <string name="number_correctly_copied" context="success message when sending multiple files">%d項目が正常にコピーされました</string>
    <string name="number_no_copied" context="error message when sending multiple files">%d項目がコピーされませんでした</string>
    <string name="number_contact_removed" context="success message when removing several contacts">%d件の連絡先が正常に削除されました</string>
    <string name="number_contact_not_removed" context="error message when removing several contacts">%d件の連絡先は削除されませんでした</string>
    <string name="number_contact_file_shared_correctly" context="success message when sharing a file with multiple contacts">%d件の連絡先とフォルダが正常に共有されました</string>
    <string name="number_contact_file_not_shared_" context="error message when sharing a file with multiple contacts">%d件の連絡先とファイルは共有できません</string>
    <string name="number_correctly_shared" context="success message when sharing multiple files">%dフォルダが正常に共有されました</string>
    <string name="number_no_shared" context="error message when sharing multiple files">%dフォルダが共有されませんでした</string>
    <string name="context_correctly_copied_contact" context="success message when sending a file to a contact">この方へ送信成功:</string>
    <string name="context_correctly_removed_sharing_contacts" context="success message when removing all the contacts of a shared folder">このフォルダは今から共有されていません</string>
    <string name="context_no_removed_sharing_contacts" context="error message when removing all the contacts of a shared folder">エラー。そのフォルダはまだ別の連絡先と共有されています</string>
    <string name="context_select_one_file" context="option available for just one file">ファイルを1つだけ選択</string>
    <string name="rubbish_bin_emptied" context="success message when emptying the RB">ゴミ箱を空にしました</string>
    <string name="rubbish_bin_no_emptied" context="error message when emptying the RB">エラー。ごみ箱は空になっていません</string>

    <string name="dialog_cancel_subscriptions" context="dialog cancel subscriptions">あなたはMEGAサブスクリプションをキャンセルしようとしています。ご決断を変えるのにご支援できることがございましたら、お気軽にお申し出ください</string>
    <string name="hint_cancel_subscriptions" context="hint cancel subscriptions dialog">こちらにフィードバックを入力</string>
    <string name="send_cancel_subscriptions" context="send cancel subscriptions dialog">送信</string>
    <!--
    <string name="title_cancel_subscriptions" context="title cancel subscriptions dialog">Cancel Subscription</string>
    -->
    <string name="confirmation_cancel_subscriptions" context="confirmation cancel subscriptions dialog">フィードバック、ありがとうございます。本当に、MEGA 定期契約をキャンセルしてしまうのですか？</string>
    <string name="reason_cancel_subscriptions" context="provide a reason to cancel subscriptions dialog">あなたのサブスクリプションはキャンセルされていません。キャンセルの理由をご入力ください</string>

    <string name="context_node_private" context="success message after removing the public link of a folder">このフォルダはプライベートになりました。</string>
    <!--
    <string name="context_share_correctly_removed" context="success message after removing a share of a folder. a contact has no access to the folder now">Share removed</string>
    -->

    <string name="menu_new_folder" context="Menu option to create a new folder in the file manager.">新しいフォルダ</string>
    <string name="menu_add_contact" context="Menu option to add a contact to your contact list.">知り合いの追加</string>
    <string name="menu_add_contact_and_share" context="Menu option to add a contact to your contact list.">連絡先と共有を追加</string>
    <!--
    <string name="menu_download_from_link" context="Text that is displayed in the dialog to download a MEGA link inside the app">Download from MEGA link</string>
    -->

    <string name="alert_decryption_key" context="Title of the alert to introduce the decryption key">復号化鍵</string>
    <string name="message_decryption_key" context="Message of the alert to introduce the decryption key">リンク用の復号キーを入力してください</string>

    <string name="upload_to_image" context="upload to. Then choose an Image file">画像</string>
    <string name="upload_to_audio" context="upload to. Then choose an Audio file">音声</string>
    <string name="upload_to_video" context="upload to. Then choose a Video file">動画</string>
    <!--
    <string name="upload_to_other" context="upload to. Then choose a file which is not an Image, an Audio or a Video">Other File</string>
    -->
    <string name="upload_to_filesystem" context="upload to. Then choose to browse the file system to choose a file">ファイルシステムより選択</string>
<<<<<<< HEAD
    <string name="upload_to_filesystem_from" context="upload to. Then choose to browse the file system to choose a file">以下から選択：</string>
=======
    <string name="upload_to_filesystem_from" context="upload to. Then choose to browse the file system to choose a file">Pick from</string>
>>>>>>> edcd1d18
    <!--
    <string name="upload_select_file_type" context="title of the dialog for choosing if a user wants to upload an image, an audio, a video or a file from the system">Select file type</string>
    -->
    <!--
    <string name="upload_uploading" context="status text">Uploading</string>
    -->
    <!--
    <string name="upload_touch_to_cancel" context="hint to how to cancel the upload (by touching the notification)">Touch to cancel upload</string>
    -->
    <!--
    <string name="upload_failed" context="error message">Upload failed</string>
    -->
    <string name="upload_uploaded" context="Label for the current uploaded size of a file. For example, 3 files, 50KB uploaded">アップロード完了</string>
    <!--
    <string name="upload_cancel_uploading" context="Confirmation text for cancelling an upload">Do you want to cancel the upload?</string>
    -->
    <string name="upload_prepare" context="Status text at the beginning of an upload">ファイルを処理しています</string>
    <string name="error_temporary_unavaible" context="error message when downloading a file">容量不足です。後でもう一度トライして下さい。</string>
    <string name="upload_can_not_open" context="Error message when the selected file cannot be opened">選択したファイルを開くことができません</string>
    <string name="upload_began" context="when an upload starts, a message is shown to the user">アップロード開始</string>
    <string name="unzipping_process" context="when a zip file is downloaded and clicked, the app unzips the file. This is the status text while unzipping the file">ファイル解凍中</string>

    <string name="error_io_problem" context="error message while browsing the local filesystem">ファイルシステムの問題です。</string>
    <string name="general_error" context="error message while browsing the local filesystem">その操作の実行中にエラーが発生しました</string>

    <string name="full_screen_image_viewer_label" context="title of the image gallery">画像ビューア</string>

    <!--
    <string name="manager_download_from_link_incorrect" context="Error message when the user entered an incorrect MEGA link format for importing">Incorrect link format</string>
    -->

    <!--
    <string name="my_account_activity" context="Title of the screen where the user account information is shown">Account</string>
    -->
    <!--
    <string name="my_account_total_space" context="Headline for the amount of total storage space">Storage Space</string>
    -->
    <!--
    <string name="my_account_free_space" context="Headline for the amount of storage space is remaining">Free Space</string>
    -->
    <string name="my_account_used_space" context="Headline for the amount of storage space is used">ご利用スペース</string>
    <string name="my_account_change_password" context="menu item">パスワードの変更</string>
    <!--
    <string name="warning_out_space" context="Warning in Cloud drive when the user is runningut of space">You\'re running out of space!\n Do you want to upgrade your account?</string>
    -->
    <!--<string name="overquota_alert_title" context="Title dialog overquota error">Storage over quota</string>-->
    <string name="overquota_alert_text" context="Dialog text overquota error">ストレージ容量の上限を超えました。アカウントをアップグレードしますか？　</string>

    <!--
    <string name="op_not_allowed" context="Dialod text overquota error">Operation not allowed</string>
    -->
    <string name="my_account_last_session" context="when did the last session happen">前回のセッション</string>
    <string name="my_account_connections" context="header for the social connections, showing the number of contacts the user has">接続</string>

    <string name="my_account_changing_password" context="message displayed while the app is changing the password">パスワード変更中</string>
    <string name="my_account_change_password_oldPassword" context="when changing the password, the first edittext is to enter the current password">現在のパスワード</string>
    <string name="my_account_change_password_newPassword1" context="when changing the password">新しいパスワード</string>
    <string name="my_account_change_password_newPassword2" context="when changing the password">新しいパスワードの確認</string>
    <!--
    <string name="my_account_change_password_error" context="Error message when the user attempts to change his password (two potential reasons in one error message).">Incorrect current password or the new passwords you provided do not match. Please try again</string>
    -->
    <!--
    <string name="my_account_change_password_error_2" context="Error message when the user attempts to change his password (two potential reasons in one error message).">Incorrect current password. Please try again</string>
    -->
    <!--
    <string name="my_account_change_password_OK" context="Success text">Password changed successfully</string>
    -->
    <string name="my_account_change_password_dont_match" context="when changing the password or creating the account, the password is required twice and check that both times are the same">パスワードが一致しません</string>

    <!--
    <string name="upgrade_activity" context="title of the Upgrade screen">PRO Membership</string>
    -->
    <string name="upgrade_select_pricing" context="title of the selection of the pro account wanted">メンバーシップ選択</string>
    <string name="select_membership_1" context="the user has to decide the way of payment">月ごと又は１年ごと</string>

    <!--<string name="select_membership_2" context="button to go to Google Play">Google Play subscription</string>-->

    <string name="no_available_payment_method" context="choose the payment method option when no method is available">現在、このプランのための支払い方法がありません。</string>

    <string name="upgrade_per_month" context="button to decide monthly payment. The asterisk is needed">月ごと*</string>
    <string name="upgrade_per_year" context="button to decide annually payment. The asterisk is needed">年間*</string>

    <string name="file_properties_get_link" context="the user can get the link and it\'s copied to the clipboard">そのリンクはクリップボードにコピーされました。</string>
    <!--
    <string name="file_properties_remove_link" context="the user can remove the public link">The link has been removed</string>
    -->

    <string name="full_image_viewer_not_preview" context="before sharing an image, the preview has to be downloaded">プレビューはまだダウンロードされていません。お待ちください</string>

    <string name="log_out_warning" context="alert when clicking a newsignup link being logged">アカウントを作成する前にログアウトしてください</string>

    <!--
    <string name="import_correct" context="success message after import a file">Imported successfully</string>
    -->

    <string name="transfers_empty" context="message shown in the screen when there are not any active transfer">現在転送なし</string>
    <!--
    <string name="transfers_pause" context="File uploading or downloading has been paused (until the user continues at a later stage)">All transfers are paused</string>
    -->
    <string name="menu_pause_transfers" context="menu item">転送、一時停止</string>
    <!--
    <string name="menu_restart_transfers" context="menu item">Restart transfers</string>
    -->
    <string name="menu_cancel_all_transfers" context="menu item">すべての転送を削除</string>

    <string name="menu_take_picture" context="menu item">写真を撮る</string>

    <string name="cam_sync_wifi" context="how to upload the camera images. only when Wi-Fi connected">Wi-Fi のみ</string>
    <string name="cam_sync_data" context="how to upload the camera images. when Wi-Fi connected and using data plan">Wi-Fi 又はデータプラン</string>
    <string name="cam_sync_ok" context="Answer for confirmation dialog.">OK</string>
    <string name="cam_sync_skip" context="skip the step of camera upload">省く</string>
    <string name="cam_sync_stop" context="skip the step of camera upload">停止</string>
    <string name="cam_sync_syncing" context="The upload of the user\'s photos orvideos from their specified album is in progress.">写真アップロード中</string>
    <string name="cam_sync_cancel_sync" context="confirmation question for cancelling the camera uploads">カメラアップロードを停止しますか？　</string>
    <!--
    <string name="settings_camera_notif_error_no_folder" context="Error message when an unavailable destination folder was selected">Destination folder is unavailable</string>
    -->
    <string name="settings_camera_notif_title" context="title of the notification when camera upload is enabled">メディアフォルダのファイルをアップロード</string>
    <!--
    <string name="settings_camera_notif_error" context="notification error">Camera Uploads problem</string>
    -->
    <string name="settings_camera_notif_complete" context="notification camera uploads complete">カメラアップロードが完了しました</string>

    <string name="settings_storage" context="Text listed before the amount of storage a user gets with a certain package. For example: &quot;1TB Storage&quot;.">ストレージ</string>
    <string name="settings_pin_lock" context="settings category title. Below this title, the pin lock settings start">PIN ロック</string>

    <string name="settings_advanced_features" context="Settings category title for cache and offline files">高度設定</string>
    <string name="settings_advanced_features_cache" context="Settings preference title for cache">キャッシュ消去</string>
	<string name="settings_advanced_features_offline" context="Settings preference title for offline files">オフラインのファイルをクリア</string>

	<string name="settings_auto_play" context="Settings category title for auto open a downloaded file">Auto Play</string>
	<string name="settings_auto_play_label" context="description of switch 'Open file when download is completed'">ダウンロード時にファイルを開く</string>


<<<<<<< HEAD

	<string name="settings_advanced_features_cancel_account" context="Settings preference title for canceling the account">アカウントをキャンセルする</string>
=======
	<string name="settings_auto_play_label" context="description of switch 'Open file when download is completed'">Open file when downloaded</string>
    <string name="settings_advanced_features_cancel_account" context="Settings preference title for canceling the account">アカウントをキャンセルする</string>
>>>>>>> edcd1d18

    <string name="settings_advanced_features_size" context="Size of files in offline or cache folders">利用している領域 %s</string>
    <string name="settings_advanced_features_calculating" context="Calculating Size of files in offline or cache folders">計算中</string>

    <string name="settings_storage_download_location" context="title of the setting to set the default download location">ダウンロード位置を設定</string>
    <string name="settings_storage_ask_me_always" context="Whether to always ask the user each time.">ダウンロード先を必ず尋ねる</string>
    <string name="settings_storage_advanced_devices" context="Whether to enable the storage in advanced devices">アドバンス・デバイス（外部SD）表示</string>

    <string-array name="settings_storage_download_location_array" context="if the user has an internal and an external SD card, it has to be set on the settings screen">
        <item context="internal storage option">内部ストレージ</item>
        <item context="external storage option">外部ストレージ</item>
    </string-array>

    <string-array name="add_contact_array" context="choose the way the new user's email is inserted">
        <item context="write option">メールアドレスを書く</item>
        <item context="import from phone option">端末からインポート</item>
    </string-array>

    <string name="settings_camera_upload_on" context="settings option">カメラアップロードを有効にする</string>
    <string name="settings_camera_upload_turn_on" context="settings option">カメラアップロードをオンにする</string>
    <string name="settings_camera_upload_off" context="settings option">カメラアップロードを無効にする</string>
    <string name="settings_camera_upload_how_to_upload" context="settings option. How to upload the camera images: via Wi-Fi only or via Wi-Fi and data plan">アップロードの方法</string>

    <string name="settings_secondary_upload_on" context="The Secondary Media uploads allows to create a second Camera Folder synchronization. Enabling it would imply to choose a new local folder and then, a new destination folder in MEGA. This is the text that appears in the settings option to enable the second synchronization.">セカンダリメディアのアップロードを有効にする</string>
    <string name="settings_secondary_upload_off" context="The Secondary Media uploads allows to create a second Camera Folder synchronization. Disabling it would imply that the current second sync won't be running anymore. This is the text that appears in the settings option to disable the second synchronization.">セカンダリメディアのアップロードを無効にする</string>

    <string name="settings_empty_folder" context="settings option">フォルダを選択</string>

    <string-array name="settings_camera_upload_how_to_entries" context="the options of how to upload, but in an array. needed for the settings">
        <item context="how to upload the camera images. when Wi-Fi connected and using data plan">Wi-Fi 又はデータプラン</item>
        <item context="how to upload the camera images. only when Wi-Fi connected">Wi-Fi のみ</item>
    </string-array>

    <string name="settings_camera_upload_what_to_upload" context="What kind of files are going to be uploaded: images, videos or both">ファイルアップロード</string>

    <string-array name="settings_camera_upload_file_upload_entries" context="the options of what to upload in an array. Needed for the settings">
        <item context="the options of what to upload.">フォトのみ</item>
        <item context="the options of what to upload.">動画のみ</item>
        <item context="the options of what to upload.">フォトと動画</item>
    </string-array>

    <string name="settings_camera_upload_charging" context="Option to choose that the camera sync will only be enable when the device is charging">チャージ中のみ</string>
    <string name="settings_keep_file_names" context="Option to choose that the camera sync will maintain the local file names when uploading">ファイル名はデバイスと同じにする</string>

    <string name="settings_local_camera_upload_folder" context="The location of where the user photos or videos are stored in the device.">ローカルカメラフォルダ</string>
    <string name="settings_mega_camera_upload_folder" context="The location of where the user photos or videos are stored in MEGA.">MEGAカメラアップロードフォルダ</string>

    <string name="settings_local_secondary_folder" context="The location of where the user photos or videos of the secondary sync are stored in the device.">ローカル第２フォルダ</string>
    <string name="settings_mega_secondary_folder" context="The location of where the user photos or videos of the secondary sync are stored in MEGA.">MEGAセカンダリフォルダ</string>

    <string name="settings_camera_upload_only_photos" context="what kind of file are going to be uploaded. Needed for the settings summary">フォトのみ</string>
    <string name="settings_camera_upload_only_videos" context="what kind of file are going to be uploaded. Needed for the settings summary">動画のみ</string>
    <string name="settings_camera_upload_photos_and_videos" context="what kind of file are going to be uploaded. Needed for the settings summary">フォトと動画</string>

    <!--
    <string name="settings_pin_lock_on" context="settings of the pin lock">Enable PIN Lock</string>
    -->
    <!--
    <string name="settings_pin_lock_off" context="settings of the pin lock">Disable PIN Lock</string>
    -->
    <!--
    <string name="settings_pin_lock_code" context="settings of the pin lock">PIN Code</string>
    -->
    <string name="settings_pin_lock_code_not_set" context="status text when no custom photo sync folder has been set">未設定</string>
    <string name="settings_reset_lock_code" context="settings of the pin lock">PINコードをリセット</string>
    <string name="settings_pin_lock_switch" context="settings of the pin lock">PIN ロック</string>

    <string name="pin_lock_enter" context="Button after the pin code input field">入力</string>
    <string name="pin_lock_alert" context="error message when not typing the pin code correctly">試行が10回失敗後、あなたのローカルファイルが削除され、あなたはログアウトされます。</string>
    <string name="pin_lock_incorrect" context="error message when not typing the pin code correctly">コードの間違い</string>
    <string name="pin_lock_incorrect_alert" context="error message when not typing the pin code correctly">PINコードが間違っています。もう一度お試しください。残りの試行回数は%2d回です</string>
    <string name="pin_lock_not_match" context="error message when not typing the pin code correctly (two times)">PINコードは一致しない</string>
    <string name="unlock_pin_title" context="title of the screen to unlock screen with pin code">PINコードを入力してください</string>
    <string name="unlock_pin_title_2" context="title of the screen to unlock screen with pin code in second round">もう一度PINコードを入力してください</string>
    <string name="reset_pin_title" context="title of the screen to unlock screen with pin code">新しいPINコードを入力してください</string>
    <string name="reset_pin_title_2" context="title of the screen to unlock screen with pin code in second round">PINコードを再入力してください</string>
    <string name="incorrect_pin_activity" context="text of the screen after 10 attemps with a wrong PIN" formatted="false">ローカルデータがすべて削除され、あなたは%1d秒後にログアウトされます</string>

    <string name="settings_about" context="Caption of a title, in the context of &quot;About MEGA&quot; or &quot;About us&quot;">概要</string>
    <string name="settings_about_privacy_policy" context="App means &quot;Application&quot;">プライバシーポリシー</string>
    <string name="settings_about_terms_of_service" context="App means &quot;Application&quot;">利用規約</string>
    <string name="settings_about_gdpr" context="setting menu that links to the GDPR terms">Data Protection Regulation</string>
    <string name="settings_about_app_version" context="App means &quot;Application&quot;">アプリ用</string>
    <string name="settings_about_sdk_version" context="Title of the label where the SDK version is shown">MEGA SDK版</string>
    <string name="settings_about_karere_version" context="Title of the label where the MEGAchat SDK version is shown">MEGAchat SDKバージョン</string>
    <string name="settings_about_code_link_title" context="Link to the public code of the app">ソースコードを見る</string>

    <string name="january">１月</string>
    <string name="february">２月</string>
    <string name="march">３月</string>
    <string name="april">４月</string>
    <string name="may">５月</string>
    <string name="june">６月</string>
    <string name="july">７月</string>
    <string name="august">８月</string>
    <string name="september">９月</string>
    <string name="october">１０月</string>
    <string name="november">１１月</string>
    <string name="december">１２月</string>

    <string name="zip_browser_activity" context="title of the screen that shows the ZIP files">ZIP ブラウザ</string>

    <!--
    <string name="new_account" context="in login screen to create a new account">Create account now!</string>
    -->

    <string name="my_account_title" context="title of the My Account screen">アカウントタイプ</string>
    <string name="renews_on" context="title of the Expiration Date">&#160;に更新</string>
    <string name="expires_on" context="title of the Expiration Date">有効期限&#160;</string>
    <string name="free_account">無料</string>

    <!--
    <string name="free_storage" context="Not translate">50 GB</string>
    -->
    <!--
    <string name="free_bandwidth" context="Free bandwich account details">Limited</string>
    -->

    <string name="camera_uploads_created" context="info message shown to the user when the Camera Uploads folder has been created">写真アップロード用フォルダ完成です</string>

    <!--
    <string name="ZIP_download_permission" context="A compressed file will be downloaded and decompressed.">The ZIP file will be downloaded and unzipped</string>
    -->
    <!--
    <string name="ZIP_unzip_permission" context="A compressed file will be decompressed.">The ZIP file will be unzipped </string>
    -->

    <string name="sortby_owner_mail" context="category in sort by action">所有者のメールアドレス</string>
    <string name="sortby_name" context="category in sort by action">名前</string>
    <string name="sortby_name_ascending" context="sort files alphabetically ascending">後ろから</string>
    <string name="sortby_name_descending" context="sort files alphabetically descending">前から</string>

    <string name="sortby_date" context="category in sort by action">日付</string>
    <string name="sortby_creation_date" context="category in sort by action">作成時刻</string>
    <string name="sortby_modification_date" context="category in sort by action">編集日付</string>
    <string name="sortby_date_newest" context="sort files by date newest first">新しいものから</string>
    <string name="sortby_date_oldest" context="sort files by date oldest first">古いものから</string>

    <string name="sortby_size" context="category in sort by action">サイズ</string>
    <string name="sortby_size_largest_first" context="sort files by size largest first">大きいものから</string>
    <string name="sortby_size_smallest_first" context="sort files by size smallest first">小さいものから</string>

    <string name="per_month" context="in payments, for example: 4.99€ per month">月につき</string>
    <string name="per_year" context="in payments, for example: 49.99€ per year">年につき</string>

    <string name="billing_details" context="Contextual text in the beginning of the Credit Card Payment">請求書送付に関する詳細を入力:</string>
    <string name="address1_cc" context="Hint text of the address1 edittext, which is the first line (of two) of the address">アドレス1</string>
    <string name="address2_cc" context="Hint text of the address2 edittext, which is the second line (of two) of the address">住所２（オプション）</string>
    <string name="city_cc" context="Hint text of the city edittext for billing purposes">市</string>
    <string name="state_cc" context="Hint text of the state or province edittext for billing purposes">州/県</string>
    <string name="country_cc" context="Hint text of the country edittext for billing purposes">国</string>
    <string name="postal_code_cc" context="Hint text of the postal code edittext for billing purposes">郵便番号</string>

    <string name="payment_details" context="Contextual text in the beginning of the Credit Card Payment">支払いに関する詳細を入力:</string>
    <string name="first_name_cc" context="Hint text of the first name of the credit card edittext for payment purposes">名</string>
    <string name="last_name_cc" context="Hint text of the last name of the credit card edittext for payment purposes">氏</string>
    <string name="credit_card_number_cc" context="Hint text of the credit card number edittext for payment purposes">クレジットカード番号</string>
    <string name="month_cc" context="Hint text of the expiration month of the credit card for payment purposes">月</string>
    <string name="year_cc" context="Hint text of the expiration year of the credit card for payment purposes">年</string>
    <string name="cvv_cc" context="Hint text of the CVV edittext for payment purposes">CW</string>

    <string name="proceed_cc" context="Text of the button which proceeds the payment">次に進む</string>

    <string name="account_successfully_upgraded" context="Message shown when the payment of an upgrade has been correct">アカウントのアップグレード完了！</string>
    <string name="account_error_upgraded" context="Message shown when the payment of an upgrade has not been correct">操作は失敗しました。あなたのクレジットカードは請求されていません</string>
    <string name="credit_card_information_error" context="Message shown when the credit card information is not correct">クレジットカード情報が正しくありませんでした。このクレジットカードは請求されません</string>
    <!--
    <string name="not_upgrade_is_possible" context="Message shown when the user wants to upgrade an account that cannot be upgraded">Your account cannot be upgraded from the app. Please contact support@mega.nz to upgrade your account</string>
    -->

    <string name="pin_lock_type" context="title to choose the type of PIN code">PINコード・タイプ</string>
    <string name="four_pin_lock" context="PIN with 4 digits">4桁のPIN</string>
    <string name="six_pin_lock" context="PIN with 6 digits">6桁のPIN</string>
    <string name="AN_pin_lock" context="PIN alphanumeric">英数PINコード</string>

    <string name="settings_enable_logs" context="Confirmation message when enabling logs in the app">ロギングが有効にしました。</string>
    <string name="settings_disable_logs" context="Confirmation message when disabling logs in the app">ロギングが無効にしました。</string>

    <string name="search_open_location" context="Option in the sliding panel to open the folder which contains the file selected after performing a search">ファイルの場所を開く</string>
    <string name="servers_busy" context="message when a request cannot be performed because the servers are busy">このプロセスに予想以上時間がかかっています。お待ちください。</string>

    <string name="my_account_free" context="Label in My Account section to show user account type">無料アカウント</string>
    <string name="my_account_prolite" context="Label in My Account section to show user account type">Liteアカウント</string>
    <string name="my_account_pro1" context="Label in My Account section to show user account type">PRO Iアカウント</string>
    <string name="my_account_pro2" context="Label in My Account section to show user account type">PRO IIアカウント</string>
    <string name="my_account_pro3" context="Label in My Account section to show user account type">PRO IIIアカウント</string>

    <string name="my_account_prolite_feedback_email" context="Type of account info added to the feedback email sent to support">プロライト・アカウント</string>

    <string name="backup_title" context="Title of the screen to backup the master key">あなたの回復キーをバックアップ</string>
    <string name="backup_subtitle" context="Subtitle of the screen to backup the master key">あなたのパスワードはあなたの回復キーのロックを解除します</string>

    <string name="backup_first_paragraph" context="First paragraph of the screen to backup the master key">あなたのデータは、マスター暗号化キーで始まる一連の復号操作でしか読み取れません。復元キーはあなたのパスワードで暗号化して保存しております。これは、パスワードを紛失した場合、あなたのマスターキーを復号できなくなり、あなたのデータを復号できなくなることを意味します。</string>
    <string name="backup_second_paragraph" context="Second paragraph of the screen to backup the master key">回復キーをエクスポートして安全な場所に保管すると、データを失うことなく新しいパスワードを設定できます。</string>
    <string name="backup_third_paragraph" context="Third paragraph of the screen to backup the master key">外部攻撃者があなたの鍵を手に入れてもあなたのアカウントにはアクセスできません。パスワードをリセットするには親鍵とあなたのメールへのアクセスとの両方が必要です。</string>
    <string name="backup_action" context="Sentence to inform the user the available actions in the screen to backup the master key">回復キーをクリップボードにコピーするかテキストファイルとして保存します</string>

    <string name="save_action" context="Action of the button to save the master key as a text file">保存</string>
<<<<<<< HEAD
    <string name="copy_MK_confirmation" context="Alert message when the master key has been successfully copied to the ClipBoard">The Recovery Key has been successfully copied</string>
=======
    <string name="copy_MK_confirmation" context="Alert message when the master key has been successfully copied to the ClipBoard">回復キーが正常にクリップボードにコピーされました</string>
>>>>>>> edcd1d18

    <string name="change_pass" context="Button to change the password">変更する</string>

    <string name="general_positive_button" context="Positive button to perform a general action">はい</string>
    <string name="general_negative_button" context="Negative button to perform a general action">いいえ</string>

    <string name="forgot_pass_menu" context="Option of the overflow menu to show the screen info to reset the password">パスワードをわすれました？</string>
    <string name="forgot_pass" context="Button in the Login screen to reset the password">パスワードをお忘れですか？</string>
    <string name="forgot_pass_first_paragraph" context="First paragraph of the screen when the password has been forgotten">あなたの回復キーのバックアップがある場合は、「はい」を選択してパスワードをリセットできます。データは失われません。</string>
    <string name="forgot_pass_second_paragraph" context="Second paragraph of the screen when the password has been forgotten">このコンピューターまたは他のコンピューター上の別のブラウザでアクティブなMEGAセッションがある場合でも、回復キーをエクスポートできます。そうしないと、既存のアカウントを復号することはできなくなりますが、［いいえ］を選択して同じメールアドレスで新しいアカウントを開始することができます。</string>
    <!--
    <string name="forgot_pass_second_paragraph_logged_in" context="Second paragraph of the screen when the password has been forgotten and the user is still logged in">If you don\&apos;t, you can still export your recovery key now in this MEGA session. Please, go back and backup your recovery key.</string>
    -->

    <string name="forgot_pass_action" context="Sentence to ask to the user if he has the master key in the screen when the password has been forgotten">回復キーのバックアップはありますか？　</string>

    <string name="title_alert_reset_with_MK" context="Title of the alert message to ask for the link to reset the pass with the MK">了解。では&#8230;</string>
    <string name="edit_text_insert_mail" context="Hint of the text where the user can write his e-mail">メールはこちら</string>
    <string name="text_alert_reset_with_MK" context="Text of the alert message to ask for the link to reset the pass with the MK">以下にあなたのメールアドレスを入力してください。回復キーを送信してパスワードをリセットできる、回復リンクをあなたは受信します。</string>

    <string name="edit_text_insert_mk" context="Hint of the text when the user can write his master key">あなたの回復キーはこちらに行きます</string>

    <string name="edit_text_insert_pass" context="Hint of the text where the user can write his password">パスワードはこちら</string>
    <string name="delete_account_text_last_step" context="Text shown in the last alert dialog to confirm the cancellation of an account">これはあなたのアカウントをキャンセルする最後のステップです。クラウドに保存されているデータはすべて完全に失われます。以下にパスワードを入力してください。</string>

    <string name="email_verification_title" context="Title of the alert dialog to inform the user that have to check the email">メール確認</string>
    <string name="email_verification_text" context="Text of the alert dialog to inform the user that have to check the email">続けるためにメールをチェックしてください。</string>
    <string name="general_text_error" context="Text to inform the user when an error occurs">エラーが発生しました。もう一度やり直してください。</string>


    <string name="alert_not_logged_in" context="Alert to inform the user that have to be logged in to perform the action">そうなるように、ログインする必要があります。</string>
    <string name="invalid_string" context="Error when the user leaves empty the password field">エラー</string>

    <string name="invalid_email_title" context="Title of the alert dialog when the user tries to recover the pass of a non existing account">メールアドレスが無効です。</string>
    <string name="invalid_email_text" context="Title of the alert dialog when the user tries to recover the pass of a non existing account">メールアドレスを確認し、やり直して下さい。</string>
    <!--
    <string name="alert_not_logged_out" context="Alert to inform the user that have to be logged out to perform the action">You must be logged out to perform this action.</string>
    -->

    <string name="title_dialog_insert_MK" context="Title of the dialog to write MK after opening the recovery link">パスワードのリセット</string>
    <string name="text_dialog_insert_MK" context="Text of the dialog to write MK after opening the recovery link">以下にあなたの回復キーを入力してください</string>

    <string name="pass_changed_alert" context="Text of the alert when the pass has been correctly changed">パスワードが変更済み</string>

    <string name="park_account_dialog_title" context="Title of the dialog to park an account">古いアカウントを放っておく</string>
    <string name="park_account_button" context="Button to park an account">放置</string>
    <string name="park_account_title" context="Title of the screen to park an account">おっと</string>
    <string name="park_account_first_paragraph" context="First paragraph of the screen to park an account">当社のエンドツーエンド暗号化パラダイムにより、パスワードまたは回復キーのバックアップのいずれかがなければ、データにアクセスすることはできません。</string>
    <string name="park_account_second_paragraph" context="Second paragraph of the screen to park an account">既存のアカウントをそのままにしておいて、同じメールアドレスで新しいアカウントを開始することができます。あなたのデータは少なくとも60日間は保持されます。そのままにしておいたアカウントのパスワードを思い出した場合は、support&#64;mega.nzまでご連絡ください。</string>

    <string name="dialog_park_account" context="Text of the dialog message to ask for the link to park the account">以下にあなたのメールアドレスを入力してください。あなたはアカウントをそのままにしておける回復リンクを受信します。</string>
    <string name="park_account_text_last_step" context="Text shown in the last alert dialog to park an account">これは、あなたのアカウントをそのままにしておくための最後のステップです。新しいパスワードを入力してください。あなたのデータは少なくとも60日間は保持されます。そのままにしておいたアカウントのパスワードを思い出された場合は、support&#64;mega.nzまでご連絡ください。</string>

    <string name="title_enter_new_password" context="Title of the screen to write the new password after opening the recovery link">新しいパスワードを入力</string>
    <string name="recovery_link_expired" context="Message when the user tries to open a recovery pass link and it has expired">この回収リンクは期限切れです。やり直して下さい。</string>

    <string name="text_reset_pass_logged_in" context="Text of the alert after opening the recovery link to reset pass being logged.">あなたの回復キーは、パスワードのリセットに使用されます。新しいパスワードを入力してください。</string>
    <string name="email_verification_text_change_pass" context="Text of the alert dialog to inform the user that have to check the email after clicking the option forgot pass">あなたはパスワードをリセットできる回復リンクを受信します。</string>

    <string name="my_account_upgrade_pro" context="Button to upgrade the account to PRO account in My Account Section">アップグレード</string>
    <string name="my_account_upgrade_pro_panel" context="Button to upgrade the account to PRO account in the panel that appears randomly">いまアップグレード</string>
    <string name="get_pro_account" context="Message to promote PRO accounts">あなたのクラウド機能を向上させましょう！[A]PROアカウントで、より多くのスペースと転送容量を確保しましょう！　</string>
    <string name="toast_master_key" context="success message when the MasterKey file has been downloaded">回復キーは以下にバックアップされています：%1s。[A]ファイルはこのパスに残っていますが、「オフライン用に保存されました」セクションで見つけることができます。[A]注意：ログアウトすると削除されますので、安全な場所に保管してください。</string>

    <!--
    <string name="next_ime_action" context="Action to pass focus to the next field in a form">Next</string>
    -->

    <string name="mail_already_used" context="Error shown when the user tries to change his mail to one that is already used">エラー。入力したメールアドレスは既に使用されています。</string>

    <string name="change_mail_text_last_step" context="Text shown in the last alert dialog to change the email associated to an account">これはあなたのメールアドレスを変更する最後のステップです。以下にパスワードを入力してください。</string>
    <string name="change_mail_title_last_step" context="Title of the alert dialog to change the email associated to an account">メールを変更する</string>

    <!--
    <string name="success_changing_user_mail" context="Message when the user email has been changed successfully">Your email has been correctly updated.</string>
    -->

    <string name="title_new_warning_out_space" context="Iitle of the warning when the user is running out of space">もうすぐスペースがいっぱいになります。</string>
    <string name="new_warning_out_space" context="Text of the warning when the user is running out of space">PROにアップグレードして、あなたのMEGAアカウントを最大限にご活用ください。</string>

    <string name="title_options_avatar_panel" context="Iitle of sliding panel to choose the option to edit the profile picture">アバターを編集</string>
    <string name="take_photo_avatar_panel" context="Option of the sliding panel to change the avatar by taking a new picture">写真を撮る</string>
    <string name="choose_photo_avatar_panel" context="Option of the sliding panel to change the avatar by choosing an existing picture">アバターを選択</string>
    <string name="delete_avatar_panel" context="Option of the sliding panel to delete the existing avatar">アバターを削除</string>

    <string name="incorrect_MK" context="Alert when the user introduces his MK to reset pass incorrectly">指定したキーがこのアカウントと一致しません。正しい回復キーを使用して、もう一度やり直してください。</string>
    <string name="incorrect_MK_title" context="Title of the alert when the user introduces his MK to reset pass incorrectly">回復キーが無効です</string>

    <string name="option_full_link" context="Alert Dialog to get link">キーを含むリンク</string>

    <string name="recovering_info" context="Message shown meanwhile the app is waiting for a request">情報を取得中&#8230;</string>

    <string name="email_verification_text_change_mail" context="Text of the alert dialog to inform the user that have to check the email to validate his new email">新しいメールアドレスを検証する必要があります。続行するにはメールを確認してください。</string>

    <string name="confirmation_delete_avatar" context="Confirmation before deleting the avatar of the user's profile">プロファイル画像を削除しますか？　</string>
    <string name="title_edit_profile_info" context="Title of the Dialog to edit the profile attributes of the user's account">編集</string>

    <string name="title_set_expiry_date" context="Alert Dialog to get link">失効日を選ぶ</string>
    <string name="title_set_password_protection" context="Title of the dialog to get link with password">パスワード保護の設定</string>
    <string name="subtitle_set_expiry_date" context="Subtitle of the dialog to get link">(プロのみ)</string>
    <string name="set_password_protection_dialog" context="Alert Dialog to get link with password">パスワードの設定</string>
    <string name="hint_set_password_protection_dialog" context="Hint of the dialog to get link with password">パスワードを入力</string>
    <string name="hint_confirm_password_protection_dialog" context="Hint of the confirmation dialog to get link with password">パスワードの確認</string>
    <string name="link_request_status" context="Status text at the beginning of getting a link">処理中&#8230;</string>

    <string name="edit_link_option" context="Option of the sliding panel to edit the link of a node">リンク管理</string>

    <string name="old_password_provided_incorrect" context="Error alert dialog shown when changing the password the user provides an incorrect password ">入力された現在のパスワードは間違えてます。</string>

    <string name="number_correctly_reinvite_contact_request" context="success message when reinviting multiple contacts">%d件の再招待要求が正常に送信されました。</string>

    <string name="number_correctly_delete_contact_request" context="success message when reinviting multiple contacts">%d リクエスト削除成功。</string>
    <string name="number_no_delete_contact_request" context="error message when reinviting multiple contacts">%1$d件の要求は正常に削除されましたが、%2$d件の要求は削除されませんでした。</string>

    <string name="confirmation_delete_contact_request" context="confirmation message before removing a contact request.">%sさんへの招待要求を削除しますか？　</string>
    <string name="confirmation_remove_multiple_contact_request" context="confirmation message before removing mutiple contact request">これらの%d件の招待要求を削除しますか？　</string>

    <string name="number_correctly_invitation_reply_sent" context="success message when replying to multiple received request">%d件の要求返信が送信されました。</string>
    <string name="number_incorrectly_invitation_reply_sent" context="error message when replying to multiple received request">%1$d件の要求返信は成功しましたが、%2$d件は送信されませんでした。</string>

    <plurals name="general_num_request">
        <item context="referring to a invitation request in the Contacts section" quantity="one">リクエスト</item>
        <item context="referring to a invitation request in the Contacts section" quantity="other">リクエスト</item>
    </plurals>

    <plurals name="confirmation_remove_outgoing_shares">
        <item context="Confirmation before removing the outgoing shares of a folder" quantity="one">フォルダは%1$d件の連絡先と共有されています。共有を削除しますか？　</item>
        <item context="Confirmation before removing the outgoing shares of a folder" quantity="other">フォルダは%1$d件の連絡先と共有されています。共有をすべて削除しますか？　</item>
    </plurals>

    <string name="error_incorrect_email_or_password" context="Error message when the credentials to login are incorrect.">メールアドレスおよび/またはパスワードが無効です。もう一度やり直してください。</string>
    <string name="error_account_suspended" context="Error message when trying to login and the account is suspended.">あなたのアカウントはご利用規約の違反により凍結されました。support&#64;mega.co.nzにお問い合わせください</string>
    <string name="too_many_attempts_login" context="Error message when to many attempts to login.">ログイン試行に失敗した回数が多すぎた場合は、1時間待ってください。</string>
    <string name="account_not_validated_login" context="Error message when trying to login to an account not validated.">このアカウントはまだ検証されていません。メールを確認してください。</string>

    <string name="general_error_folder_not_found" context="Error message shown when opening a folder link which doesn't exist">利用できないリンク</string>
    <string name="folder_link_unavaible_ToS_violation" context="Error message shown when opening a folder link which has been removed due to ToS/AUP violation">そのリンクは利用規約/ポリシー違反のため削除されました。</string>

    <string name="general_error_file_not_found" context="Error message shown when opening a file link which doesn't exist">ファイルリンクがありません</string>
    <string name="file_link_unavaible_ToS_violation" context="Error message shown when opening a file link which has been removed due to ToS/AUP violation">ファイルリングはToS/AUP違反により削除されました。</string>

    <string name="confirm_email_text" context="Title of the screen after creating the account. That screen asks the user to confirm the account by checking the email">メールの確認を待っています</string>
    <string name="confirm_email_explanation" context="Text below the title that explains the user should check the email and click the link to confirm the account">メールを確認し、そこにあるリンクをクリックすると、あなたのアカウントにアクセス出来ます。</string>

    <plurals name="general_num_items">
        <item context="Singular of items which contains a folder. 1 item" quantity="one">項目</item>
        <item context="Plural of items which contains a folder. 2 items" quantity="other">項目</item>
    </plurals>

    <string name="file_link_unavaible_delete_account" context="Error message shown when opening a file or folder link which account has been removed due to ToS/AUP violation">この関連付けられたユーザーアカウントは、当社のご利用規約に複数違反したため、終了しました。</string>

    <string name="general_error_invalid_decryption_key" context="Error message shown after login into a folder link with an invalid decryption key">このフォルダリンク用の指定された復号キーは無効です。</string>

    <string name="my_account_my_credentials" context="Title of the label in the my account section. It shows the credentials of the current user so it can be used to be verified by other contacts">私の資格情報</string>
    <string name="limited_bandwith" context="Word to indicate the limited bandwidth of the free accounts">制限付き</string>

    <string name="section_chat" context="Item of the navigation title for the chat section">チャット</string>
    <string name="section_chat_with_notification" context="Item of the navigation title for the chat section when there is any unread message">チャット [A](%1$d)[/A]</string>

    <string name="tab_archive_chat" context="Title of the archived chats tab. Capital letters">アーカイブ</string>
    <!--
    <string name="tab_recent_chat" context="Title of the recent chats tab. Capital letters">RECENT</string>
    -->

    <!--
    <string name="archive_chat_empty" context="Message shown when the user has no archived chats">No archived conversations</string>
    -->
    <string name="recent_chat_enable_chat" context="Message shown when the user has no archived chats">チャット無効</string>
    <string name="recent_chat_enable_chat_button" context="Message shown when the user has no archived chats">チャットを有効にする</string>

    <!--
    <string name="get_started_button" context="Button to start using the chat">Get started</string>
    -->

    <string name="recent_chat_empty_invite" context="Message shown when the user has no recent chats">ご友人をチャットに招待し、プライバシーとセキュリティを備えた暗号化された当社のプラットフォームをお楽しみください。</string>
    <!--<string name="recent_chat_empty_enable_chat" context="Message shown when the user has no recent chats">Enable Chat[A]and enjoy our encrypted platform with privacy and security.</string>-->

    <!--
    <string name="videocall_title" context="Title shown in the list of main chat screen for a videocall">Video call</string>
    -->

    <!--
    <plurals name="general_minutes">
        <item context="Singular of minutes. 1 minute" quantity="one">minute</item>
        <item context="Plural of minutes. 2 minute" quantity="other">minutes</item>
    </plurals>
    -->

    <!--
    <plurals name="general_hours">
        <item context="Singular of hours. 1 hour" quantity="one">hour</item>
        <item context="Plural of hours. 2 hours" quantity="other">hours</item>
    </plurals>
    -->

    <!--
    <plurals name="general_seconds">
        <item context="Singular of seconds. 1 second" quantity="one">second</item>
        <item context="Plural of seconds. 2 second" quantity="other">seconds</item>
    </plurals>
    -->

    <string name="initial_hour" context="Initial of the word hour to show the duration of a video or audio call">時間</string>
    <string name="initial_minute" context="Initial of the word minute to show the duration of a video or audio call">分</string>
    <string name="initial_second" context="Initial of the word second to show the duration of a video or audio call">秒</string>

    <!--
    <string name="videocall_item" context="Info shown about the last action in a chat is a videocall">Video call</string>
    -->

    <string name="selected_items" context="Title shown when multiselection is enable in chat tabs">%d件が選択されました</string>

    <string name="remove_contact_shared_folder" context="Message to confirm if the user wants to delete a contact from a shared folder">連絡先の%sさんは共有フォルダから削除されます。</string>
    <string name="remove_multiple_contacts_shared_folder" context="Message to confirm if the user wants to delete a multiple contacts from a shared folder">%d件の連絡先が共有フォルダから削除されます。</string>

    <string name="number_correctly_removed_from_shared" context="success message when removing a contact from a shared folder">%d件の連絡先が共有フォルダから正確に削除されました</string>
    <string name="number_incorrectly_removed_from_shared" context="success message when removing a contact from a shared folder">&#160;また、%d件の連絡先は正常に削除されませんでした</string>

    <string name="contacts_list_empty_text_loading" context="Message shown while the contact list from the device is being read and then shown to the user">携帯電話からの連絡先を読み込み中&#8230;</string>

    <string name="number_correctly_invite_contact_request" context="success message when reinviting multiple contacts">%d件の招待要求が正常に送信されました。</string>
    <string name="number_no_invite_contact_request" context="error message when reinviting multiple contacts">%1$d件の招待要求は正常に送信されましたが、%2$d件の要求は送信されませんでした。</string>

    <string name="chat_me_text_bracket" context="Word next to own user's message in chat screen">%1s (私)</string>
    <string name="type_message_hint" context="Hint shown in the field to write a message in the chat screen">メッセージを入力</string>

    <string name="general_mute" context="button">ミュート</string>
    <string name="general_unmute" context="button">ミュートを解除</string>

    <string name="title_properties_chat_contact_notifications" context="Title of the section to enable notifications in the Contact Properties screen">お知らせ</string>
    <string name="title_properties_chat_contact_message_sound" context="Title of the section to choose the sound of incoming messages in the Contact Properties screen">メッセージ音</string>
    <string name="title_properties_chat_clear_chat" context="Title of the section to clear the chat content in the Contact Properties screen">チャットをクリア</string>
    <string name="title_properties_chat_share_contact" context="Title of the section to share the contact in the Contact Properties screen">連絡先を共有</string>

    <string name="call_ringtone_title" context="Title of the screen to select the ringtone of the calls">通話着信音</string>
    <string name="notification_sound_title" context="Title of the screen to select the sound of the notifications">通知音</string>

    <string name="confirmation_clear_chat" context="Text of the confirmation dialog to clear the chat history">クリアした後、%sさんもあなたもこのチャットのメッセージを見ることができません。</string>

    <string name="general_clear" context="Button to clear the chat history">クリアする</string>
    <!--
    <string name="login_initializing_chat" context="After login, initializing chat">Initializing chat</string>
    -->

    <string name="clear_history_success" context="Message show when the history of a chat has been successfully deleted">チャットの履歴がクリアされました</string>
    <string name="clear_history_error" context="Message show when the history of a chat hasn't been successfully deleted">エラー。チャットの履歴が正しくクリアされていません</string>

    <string name="add_participants_menu_item" context="Menu item to add participants to a chat">参加者を追加</string>
    <string name="remove_participant_menu_item" context="Menu item to remove a participants from a chat">参加者を削除</string>

    <string name="mega_info_empty_screen" context="Message about MEGA when there are no message in the chat screen">必須の安全保証をご提供するエンドツーエンド（ユーザー制御の）暗号化を使用してチャットを保護いたします：</string>
    <string name="mega_authenticity_empty_screen" context="Message about MEGA when there are no message in the chat screen">このシステムは、受信したデータが真に指定された送信者からのものであり、そのコンテンツが転送中に操作されていないことを保証します。</string>
    <string name="mega_confidentiality_empty_screen" context="Message about MEGA when there are no message in the chat screen">作者と意図された受信者のみがコンテンツを復号して読むことができます。</string>

    <string name="title_mega_info_empty_screen" context="Message about MEGA when there are no message in the chat screen">MEGA</string>
    <string name="title_mega_authenticity_empty_screen" context="Message about MEGA when there are no message in the chat screen">真正性</string>
    <string name="title_mega_confidentiality_empty_screen" context="Message about MEGA when there are no message in the chat screen">機密性</string>

    <string name="error_not_logged_with_correct_account" context="Error message shown when opening a cancel link with an account that not corresponds to the link">このリンクはこのアカウントとは関係ありません。正しいアカウントでログインしてください。</string>
    <string name="cancel_link_expired" context="Message when the user tries to open a cancel link and it has expired">このキャンセルリンクの有効期限が切れました。もう一度お試しください。</string>

    <string name="no_results_found" context="Text shown after searching and no results found">結果が見つかりませんでした</string>

    <string name="offline_status" context="Info label about the status of the user">オフライン</string>
    <string name="online_status" context="Info label about the status of the user">オンライン</string>
    <string name="away_status" context="Info label about the status of the user">不在</string>
    <string name="busy_status" context="Info label about the status of the user">通信中</string>
    <string name="invalid_status" context="Info label about the status of the user">接続なし</string>

    <string name="text_deleted_message" context="Text shown when a message has been deleted in the chat">このメッセージは削除されました。</string>
    <string name="text_deleted_message_by" context="Text shown when a message has been deleted in the chat">[A]このメッセージは[/A][B]%1$s[/B]によって削除されました</string>

    <string name="confirmation_delete_several_messages" context="Confirmation before deleting messages">メッセージを削除しますか？　</string>
    <string name="confirmation_delete_one_message" context="Confirmation before deleting one message">メッセージを削除しますか？　</string>

    <!--
    <string name="text_cleared_history" context="Text shown when a user cleared the history of a chat"><![CDATA[<font color=\'#060000\'>%1$s</font> <font color=\'#868686\'> cleared the chat history</font>]]></string>
    -->

    <string name="group_chat_label" context="Label for the sliding panel of a group chat">グループチャット</string>
    <string name="group_chat_info_label" context="Label for the option of the sliding panel to show the info of a chat group">グループ情報</string>
    <string name="group_chat_start_conversation_label" context="Label for the option of the sliding panel to start a one to one chat">対話開始</string>
    <string name="group_chat_edit_profile_label" context="Label for the option of the sliding panel to edit the profile">プロファイルの編集</string>
    <string name="title_properties_chat_leave_chat" context="Title of the section to leave a group content in the Contact Properties screen">グループから退出</string>
    <string name="participants_chat_label" context="Label for participants of a group chat">参加者</string>

    <string name="confirmation_remove_chat_contact" context="confirmation message before removing a contact from a chat.">このチャットから%sさんを削除しますか？　</string>

    <string name="observer_permission_label_participants_panel" context="Label to show the participant permission in the options panel of the group info screen">読み込みだけ</string>
    <!--
    <string name="member_permission_label_participants_panel" context="Label to show the participant permission in the options panel of the group info screen">Member</string>
    -->
    <string name="standard_permission_label_participants_panel" context="Label to show the participant permission in the options panel of the group info screen">標準</string>
    <string name="administrator_permission_label_participants_panel" context="Label to show the participant permission in the options panel of the group info screen">モデレーター</string>

    <string name="edited_message_text" context="Text appended to a edited message.">編集された</string>
    <string name="change_title_option" context="Option in menu to change title of a chat group.">タイトルを変更する</string>

    <string name="confirmation_leave_group_chat" context="confirmation message before leaving a group chat">退出すると、メッセージを読んだり送信したりできなくなります。</string>
    <string name="title_confirmation_leave_group_chat" context="title confirmation message before leaving a group chat">グループチャットから離れますか？　</string>

    <string name="confirmation_clear_group_chat" context="Text of the confirmation dialog to clear a group chat history">この会話のメッセージとメディアはすべてクリアされます。</string>
    <string name="title_confirmation_clear_group_chat" context="Title of the confirmation dialog to clear a group chat history">履歴をクリアしますか？　</string>


    <string name="add_participant_error_already_exists" context="Message show when a participant hasn't been successfully invited to a group chat">この参加者は既にこのグループチャットに含まれています</string>

    <string name="number_correctly_add_participant" context="success message when inviting multiple contacts to a group chat">%d人の参加者が正しく招待されました</string>
    <string name="number_no_add_participant_request" context="error message when inviting multiple contacts to a group chat">%1$d人の参加者は正常に招待されましたが、%2$d人の参加者は招待されませんでした。</string>

    <string name="message_permissions_changed" context="chat message when the permissions for a user has been changed">[A]%1$s[/A][B]さんは[/D][E]%3$s[/E]さんによって[/B][C]%2$s[/C][D]に変更されました</string>
    <string name="message_add_participant" formatted="false" context="chat message when a participant was added to a group chat">[A]%1$s[/A][B]さんは[/B][C]%2$s[/C]さんからの招待によってグループチャットに参加しました</string>
    <string name="message_remove_participant" context="chat message when a participant was removed from a group chat">[A]%1$s[/A][B]さんは[/B][C]%2$s[/C]さんによってグループチャットから削除されました</string>

    <string name="change_title_messages" context="Message shown when a participant change the title of a group chat.">[A]%1$s[/A][B]さんはグループチャット名を[/B][C]「%2$s」[/C]に変更しました</string>

    <string name="message_participant_left_group_chat" context="chat message when a participant left a group chat">[A]%1$s[/A][B]さんはグループチャットから離れました[/B]</string>

    <string name="manual_retry_alert" context="chat message alert when the message have to been manually">メッセージは送信されませんでした。タップしてオプションを見る</string>

    <string name="chat_status_title" context="settings of the chat to choose the status">ステータス</string>
    <!--
    <string name="settings_chat_summary_online" context="summary of the status online in settings">You can chat, share files and make calls with your contacts.</string>
    -->
    <!--
    <string name="settings_chat_summary_invisible" context="summary of the status invisible in settings">You can interact with your contacts but you will appear offline for them.</string>
    -->
    <!--
    <string name="settings_chat_summary_offline" context="summary of the status invisible in settings">You will appear offline to your contacts and you will not be able to chat with them.</string>
    -->

    <!--
    <string name="changing_status_to_online_success" context="message shown when the status of the user successfully changed to online">You\'re now online</string>
    -->
    <!--
    <string name="changing_status_to_invisible_success" context="message shown when the status of the user successfully changed to invisible">You\'re now away</string>
    -->

    <!--
    <string name="changing_status_to_offline_success" context="message shown when the status of the user successfully changed to offline">You\'re now offline</string>
    -->
    <!--
    <string name="changing_status_to_busy_success" context="message shown when the status of the user successfully changed to offline">You\'re now busy</string>
    -->
    <string name="changing_status_error" context="message shown when the status of the user coudn't be changed">エラー。あなたのステータスは変更されていません</string>
    <string name="leave_chat_error" context="message shown when a user couldn't leave chat">チャットから離れる際にエラーが発生しました</string>
    <string name="create_chat_error" context="message shown when a chat has not been created">チャットの作成時にエラーが発生しました</string>

    <string name="settings_chat_vibration" context="settings of the chat to choose the status">バイブレーション</string>

    <!--
    <string name="list_message_deleted" context="Text show in list of chats when the last message has been deleted">Message deleted</string>
    -->

    <string name="non_format_text_deleted_message_by" context="Text shown when a message has been deleted in the chat">このメッセージは%1$sによって削除されました</string>
    <string name="history_cleared_message" context="Text shown when the chat history was cleared by me">チャット履歴がクリアされました</string>
    <string name="non_format_history_cleared_by" context="Text shown when the chat history was cleared by someone">%1$sさんがチャット履歴をクリアしました</string>

    <!--
    <string name="non_format_text_cleared_history" context="Text shown when a user cleared the history of a chat">%1$s cleared the chat history</string>
    -->
    <string name="non_format_message_permissions_changed" context="chat message when the permissions for a user has been changed">%1$sさんは%3$sさんによって%2$sに変更されました</string>
    <string name="non_format_message_add_participant" formatted="false" context="chat message when a participant was added to a group chat">%1$sさんは、%2$sさんからの招待でグループチャットに追加されました。</string>
    <string name="non_format_message_remove_participant" context="chat message when a participant was removed from a group chat">%1$sさんは%2$sさんによってグループチャットから削除されました。</string>

    <string name="non_format_change_title_messages" context="Message shown when a participant change the title of a group chat.">%1$sさんはグループチャット名を「%2$s」に変更しました</string>

    <string name="non_format_message_participant_left_group_chat" context="chat message when a participant left a group chat">%1$sさんはグループチャットから離れました</string>

    <string name="messages_copied_clipboard" context="success alert when the user copy some messages to the clipboard">クリップボードにコピーされました</string>

    <string name="chat_error_open_title" context="Title of the error dialog when opening a chat">チャットエラー！　</string>
    <string name="chat_error_open_message" context="Message of the error dialog when opening a chat">チャットを正しく開くことができませんでした</string>

    <string name="menu_choose_contact" context="Menu option to add a contact to your contact list.">連絡先を選択</string>

    <plurals name="general_selection_num_contacts">
        <item context="referring to a contact in the contact list of the user" quantity="one">%1$d件の連絡先</item>
        <item context="Title of the contact list" quantity="other">%1$d件の連絡先</item>
    </plurals>

    <string name="error_sharing_folder" context="Message shown when the folder sharing process fails">フォルダを共有する際にエラーが発生しました。もう一度やり直してください。</string>

    <plurals name="confirmation_remove_contact" context="confirmation message before removing a contact">
        <item context="Singular" quantity="one">選択された連絡先に関連付けられているデータはすべて永久に失われます。</item>
        <item context="Plural" quantity="other">選択された連絡先に関連付けられているデータはすべて永久に失われます。</item>
    </plurals>

    <plurals name="title_confirmation_remove_contact" context="title of confirmation alert before removing a contact">
        <item context="Singular" quantity="one">知り合いを削除しますか</item>
        <item context="Plural" quantity="other">知り合いを削除しますか</item>
    </plurals>

    <!--
    <string name="chat_connection_error" context="error shown when the connection to the chat fails">Chat connection error</string>
    -->

    <string name="message_option_retry" context="option shown when a message could not be sent">もう一度やる</string>

    <string name="title_message_not_sent_options" context="title of the menu for a non sent message">メッセージが送信されていません</string>
    <string name="title_message_uploading_options" context="title of the menu for an uploading message with attachment">添付ファイルのアップロード</string>

    <string name="no_conversation_history" context="message shown when a chat has no messages">会話履歴なし</string>

    <plurals name="user_typing" context="title of confirmation alert before removing a contact">
        <item context="Singular" quantity="one">%1$s [A]さんが入力しています&#8230;[/A]</item>
        <item context="Plural" quantity="other">%1$s [A]さんが入力しています&#8230;[/A]</item>
    </plurals>

    <string name="more_users_typing" context="text that appear when there are more than 2 people writing at that time in a chat. For example User1, user2 and more are typing...">%1$s [A]さんたちが入力しています[/A]</string>
	<string name="label_more" context="button label more">もっと</string>
	<string name="label_close" context="button label Close">閉じる</string>
    <string name="tab_my_account_general" context="Title of the general tab in My Account Section">一般</string>
    <string name="tab_my_account_storage" context="Title of the storage tab in My Account Section">ストレージ</string>
	<string name="label_storage_upgrade_account" context="label of storage in upgrade/choose account page, it is being used with a variable, e.g. for LITE user it will show '200GB Storage'.">ストレージ</string>
	<string name="label_transfer_quota_upgrade_account" context="label of transfer quota in upgrade/choose account page, it is being used with a variable, e.g. for LITE user it will show '1 TB Transfer quota'.">転送容量制限</string>
	<string name="label_transfer_quota_achievements" context="label of transfer quota in achievements page, it is being used with a variable, e.g. '30GB Transfer quota'.">転送容量制限</string>

    <string name="account_plan" context="Title of the section about the plan in the storage tab in My Account Section">プラン</string>
    <string name="storage_space" context="Title of the section about the storage space in the storage tab in My Account Section">ストレージ・スペース</string>
    <string name="transfer_quota" context="Title of the section about the transfer quota in the storage tab in My Account Section">転送容量制限</string>

    <string name="available_space" context="Label in section the storage tab in My Account Section">使用可能</string>
    <string name="not_available" context="Label in section the storage tab in My Account Section when no info info is received">利用できません</string>

    <string name="no_bylling_cycle" context="Label in section the storage tab when the account is Free">請求周期なし</string>

    <string name="my_account_of_string" context="String to show the transfer quota and the used space in My Account section">%1$s [A]/%2$s[/A]</string>

    <string name="confirmation_delete_from_save_for_offline" context="confirmation message before removing a something for the Save for offline section">「オフライン用に保存されました」から削除しますか？　</string>

    <string name="recent_chat_empty_no_connection_text" context="Text of chat section when the app has no connection">チャットは無効になっており、接続なしでは有効にできません。</string>

    <string name="set_status_option_label" context="Label for the option of action menu to change the chat status">ステータスの設定</string>

    <string name="general_dismiss" context="Answer for confirmation dialog.">終了する</string>

    <string name="context_invitacion_reply_accepted" context="Accepted request invitacion alert">招待が受け入れられました</string>
    <string name="context_invitacion_reply_declined" context="Declined request invitacion alert">招待が拒否されました</string>
    <string name="context_invitacion_reply_ignored" context="Ignored request invitacion alert">招待が無視されました</string>

    <string name="error_message_unrecognizable" context="Content of a normal message that cannot be recognized">メッセージを認識できません</string>

    <string name="settings_autoaway_title" context="Title of the settings section to configure the autoaway of chat presence">自動退席</string>
    <string name="settings_autoaway_subtitle" context="Subtitle of the settings section to configure the autoaway of chat presence">非アクティブ状態が以下の時間続いたら退席中と表示します：</string>
    <string name="settings_autoaway_value" context="Value in the settings section of the autoaway chat presence">%1d分</string>

    <string name="settings_persistence_title" context="Title of the settings section to configure the status persistence of chat presence">ステータスの永続性</string>
    <string name="settings_persistence_subtitle" context="Subtitle of the settings section to configure the status persistence of chat presence">接続された端末がない場合でも、選択したステータスの状態を維持します</string>

    <string name="title_dialog_set_autoaway_value" context="Title of the dialog to set the value of the auto away preference">時間制限を設定する</string>
    <string name="button_set" context="Button to set a value">設定</string>
    <string name="hint_minutes" context="Button to set a value">分</string>

    <!--
    <string name="autoaway_disabled" context="Word to indicated the autoaway is disabled">Disabled</string>
    -->

    <string-array name="settings_status_entries" context="the options of what to upload in an array. Needed for the settings">
        <item context="the options of what to upload.">オンライン</item>
        <item context="the options of what to upload.">不在</item>
        <item context="the options of what to upload.">通信中</item>
        <item context="the options of what to upload.">オフライン</item>
    </string-array>

    <string name="offline_empty_folder" context="Text that indicates that a the offline section is currently empty">オフライン用に保存されたファイルはありません</string>

    <string name="general_enable" context="Positive confirmation to enable logs">オンにする</string>
    <string name="enable_log_text_dialog" context="Dialog to confirm the action of enabling logs">ログには、アカウントに関連する情報が含めることができます</string>

    <string name="confirmation_to_reconnect" context="Dialog to confirm the reconnect action">ネットワーク接続が回復しました。MEGAに接続しますか？</string>
    <string name="loading_status" context="Message shown meanwhile the app is waiting for a the chat status">ステータスを読み込んでいます&#8230;</string>

    <string name="error_editing_message" context="Error when a message cannot be edited">このメッセージは編集できません</string>

    <plurals name="text_number_transfers" context="Label to show the number of transfers in progress">
        <item context="Singular" quantity="one">%1$d/%2$dファイル</item>
        <item context="Plural" quantity="other">%1$d/%2$dファイル</item>
    </plurals>

    <string name="option_to_transfer_manager" context="Label of the modal bottom sheet to Transfer Manager section" formatted="false">表示</string>
    <string name="option_to_pause_transfers" context="Label of the modal bottom sheet to pause all transfers">全転送を一時停止</string>
    <string name="option_to_resume_transfers" context="Label of the modal bottom sheet to resume all transfers">すべての転送を再開</string>
    <string name="option_to_clear_transfers" context="Label of the modal bottom sheet to clear completed transfers">クリアー</string>
    <string name="menu_pause_individual_transfer" context="Dialog to confirm the action of pausing one transfer">転送を一時停止しますか？　</string>
    <string name="menu_resume_individual_transfer" context="Dialog to confirm the action of restarting one transfer">転送を再開しますか？　</string>
    <string name="button_resume_individual_transfer" context="Button to confirm the action of restarting one transfer">再開</string>

    <string name="confirmation_to_clear_completed_transfers" context="Dialog to confirm before removing completed transfers">完了した転送をクリアしますか？　</string>

    <string name="title_tab_in_progress_transfers" context="Title of the tab section for transfers in progress">進行中</string>
    <string name="title_tab_completed_transfers" context="Title of the tab section for completed transfers">完了</string>

    <string name="transfer_paused" context="Possible state of a transfer">一時停止中</string>
    <string name="transfer_queued" context="Possible state of a transfer">待機中</string>
    <!--
    <string name="transfer_canceled" context="Possible state of a transfer">Canceled</string>
    -->
    <string name="transfer_unknown" context="Possible state of a transfer">不明</string>

    <string name="paused_transfers_title" context="Title of the panel where the progress of the transfers is shown">転送を一時停止しました</string>

    <string name="completed_transfers_empty" context="message shown in the screen when there are not any active transfer">完了した転送はありません</string>

    <!--
    <string name="message_transfers_completed" context="Message shown when the pending transfers are completed">Transfers finished</string>
    -->

    <plurals name="upload_service_notification" context="Text of the notification shown when the upload service is running">
        <item context="Singular" quantity="one">%1$d/%2$dファイルをアップロード</item>
        <item context="Plural" quantity="other">%1$d/%2$dファイルをアップロード</item>
    </plurals>

	<plurals name="folder_upload_service_notification" context="Text of the notification shown when the folder upload service is running">
<<<<<<< HEAD
		<item context="Text of the notification shown when the folder upload service is running - singular e.g. Uploading 1 of 1 folder" quantity="one">%1$d/%2$dフォルダをアップロード中</item>
		<item context="Text of the notification shown when the folder upload service is running - plural e.g. Uploading 1 of 2 folders" quantity="other">%1$d/%2$dフォルダをアップロード中</item>
=======
		<item context="Text of the notification shown when the folder upload service is running - singular e.g. Uploading 1 of 1 folder" quantity="one">Uploading %1$d of %2$d folder</item>
		<item context="Text of the notification shown when the folder upload service is running - plural e.g. Uploading 1 of 2 folders" quantity="other">Uploading %1$d of %2$d folders</item>
>>>>>>> edcd1d18
	</plurals>

    <plurals name="upload_service_final_notification" context="Text of the notification shown when the upload service has finished">
        <item context="Singular" quantity="one">%1$dファイルがアップロードされました</item>
        <item context="Plural" quantity="other">%1$dファイルがアップロードされました</item>
    </plurals>

	<plurals name="folder_upload_service_final_notification" context="Text of the notification shown when the folder upload service has finished">
<<<<<<< HEAD
		<item context="Text of the notification shown when the folder upload service has finished - singular e.g. Uploaded 1 folder" quantity="one">%1$d個のフォルダをアップロードしました</item>
		<item context="Text of the notification shown when the folder upload service has finished - plural  e.g. Uploaded 2 folders" quantity="other">%1$d個のフォルダをアップロードしました</item>
=======
		<item context="Text of the notification shown when the folder upload service has finished - singular e.g. Uploaded 1 folder" quantity="one">Uploaded %1$d folder</item>
		<item context="Text of the notification shown when the folder upload service has finished - plural  e.g. Uploaded 2 folders" quantity="other">Uploaded %1$d folders</item>
>>>>>>> edcd1d18
	</plurals>

    <string name="general_total_size" context="label for the total file size of multiple files and/or folders (no need to put the colon punctuation in the translation)" formatted="false">合計サイズ： %1$s</string>

    <plurals name="upload_service_failed" context="Text of the notification shown when the upload service has finished with any transfer error">
        <item context="Singular" quantity="one">%1$dファイルがアップロードされませんでした</item>
        <item context="Plural" quantity="other">%1$dファイルがアップロードされませんでした</item>
    </plurals>

    <plurals name="copied_service_upload" context="Text of the notification shown when the upload service has finished with any copied file instead uploaded">
        <item context="Singular" quantity="one">%1$d個のファイルがコピーされました</item>
        <item context="Plural" quantity="other">%1$d個のファイルがコピーされました</item>
    </plurals>

    <plurals name="already_downloaded_service" context="Text of the notification shown when the download service do not download because the file is already on the device">
        <item context="Singular" quantity="one">%1$d個のファイルが以前にダウンロードされました</item>
        <item context="Plural" quantity="other">%1$d個のファイルが以前にダウンロードされました</item>
    </plurals>

    <plurals name="download_service_final_notification" context="Text of the notification shown when the download service has finished">
        <item context="Singular" quantity="one">%1$dファイルがダウンロードされました</item>
        <item context="Plural" quantity="other">%1$dファイルがダウンロードされました</item>
    </plurals>

    <plurals name="download_service_final_notification_with_details" context="Text of the notification shown when the download service has finished with any error">
        <item context="Singular" quantity="one">%1$d/%2$dファイルがダウンロードされました</item>
        <item context="Plural" quantity="other">%1$d/%2$dファイルがダウンロードされました</item>
    </plurals>

    <plurals name="download_service_failed" context="Text of the notification shown when the download service has finished with any transfer error">
        <item context="Singular" quantity="one">%1$dファイルがダウンロードされませんでした</item>
        <item context="Plural" quantity="other">%1$dファイルがダウンロードされませんでした</item>
    </plurals>

    <plurals name="download_service_notification" context="Text of the notification shown when the download service is running">
        <item context="Singular" quantity="one">%1$d/%2$dファイルをダウンロード</item>
        <item context="Plural" quantity="other">%1$d/%2$dファイルをダウンロード</item>
    </plurals>

    <string name="title_depleted_transfer_overquota" context="Title of the alert when the transfer quota is depleted">転送容量が枯渇しました</string>
    <string name="text_depleted_transfer_overquota" context="Text of the alert when the transfer quota is depleted">あなたのキューに入れられた転送は、あなたのIPアドレスで利用可能な現在の転送容量を超えているため、中断される可能性があります。</string>
    <string name="plans_depleted_transfer_overquota" context="Button to show plans in the alert when the transfer quota is depleted">プランを見る</string>
    <string name="continue_without_account_transfer_overquota" context="Button option of the alert when the transfer quota is depleted">アカウントを作成せず続ける</string>

    <plurals name="new_general_num_files" context="this is used for example when downloading 1 file or 2 files">
        <item context="Singular of file. 1 file" quantity="one">%1$dファイル</item>
        <item context="Plural of file. 2 files" quantity="other">%1$dファイル</item>
    </plurals>

    <string name="general_view" context="Menu option">ファイルを表示</string>
    <string name="add_to_cloud" context="Menu option">クラウドドライブに追加する</string>
    <string name="save_for_offline" context="Menu option">オフラインで保存</string>

    <string name="general_view_contacts" context="Menu option">連絡先を表示</string>

    <string name="import_success_message" context="Menu option">クラウドドライブに正常に追加されました</string>
    <string name="import_success_error" context="Menu option">エラー。クラウドドライブに正常に追加されていません</string>

    <string name="chat_connecting" context="Label in login screen to inform about the chat initialization proccess">接続中&#8230;</string>

    <string name="context_contact_already_invited" context="message when trying to invite a contact with a pending request">%sさんはすでに招待されました。あなたの保留中の要求を確認してください。</string>

    <string name="confirm_email_misspelled" context="Hint text explaining that you can change the email and resend the create account link to the new email address">メールアドレスのスペルを間違った場合、それを修正して[A]再送信[A]をクリックしてください。</string>
    <string name="confirm_email_misspelled_resend" context="Button to resend the create account email to a new email address in case the previous email address was misspelled">再送</string>
    <string name="confirm_email_misspelled_email_sent" context="Text shown after the confirmation email has been sent to the new email address">メールが送信されました</string>

    <string name="copyright_alert_title" context="text_copyright_alert_title">お客様への警告</string>
    <string name="copyright_alert_first_paragraph" context="text_copyright_alert_first_paragraph">MEGAは他人の著作権を尊重し、MEGAクラウドサービスのユーザーが著作権に関する法律に従うことを義務づけています</string>
    <string name="copyright_alert_second_paragraph" context="text_copyright_alert_second_paragraph">MEGAクラウドサービスを使用して著作権を侵害することは厳しく禁止されています。あなたは、個人または団体の著作権またはその他の財産権を侵害するファイル、データ、またはコンテンツをアップロード、ダウンロード、保存、共有、表示、ストリーム配信、配布、メールで送信、リンク、送信、またはその他の方法で利用可能にすることはできません。</string>
    <string name="copyright_alert_agree_button" context="text of the Agree button">同意する</string>
    <string name="copyright_alert_disagree_button" context="text of the Disagree button">同意しない</string>

    <string name="download_show_info" context="Hint how to cancel the download">情報を表示</string>

    <string name="context_link_removal_error" context="error message">Link removal failed. Try again later.</string>
    <string name="context_link_action_error" context="error message">Link action failed. Try again later.</string>

    <string name="title_write_user_email" context="title of the dialog shown when sending or sharing a folder">メールアドレスを書く</string>

    <string name="activity_title_files_attached" context="title of the screen to see the details of several node attachments">添付されたファイル</string>
    <string name="activity_title_contacts_attached" context="title of the screen to see the details of several contact attachments">連絡先の添付</string>

    <string name="alert_user_is_not_contact">このユーザーは連絡先ではありません</string>

    <string name="camera_uploads_cellular_connection">モバイル接続を使う</string>
    <string name="camera_uploads_upload_videos">動画アップロード</string>

    <string name="success_changing_user_avatar" context="Message when an user avatar has been changed successfully">プロファイル画像が更新されました</string>
    <string name="error_changing_user_avatar_image_not_available" context="Message when an error ocurred when changing an user avatar">エラー。選択された画像が存在しません</string>
    <string name="error_changing_user_avatar" context="Message when an error ocurred when changing an user avatar">プロファイル画像を変更する際にエラーが発生しました</string>
    <string name="success_deleting_user_avatar" context="Message when an user avatar has been deleted successfully">プロファイル画像が削除されました</string>
    <string name="error_deleting_user_avatar" context="Message when an error ocurred when deleting an user avatar">プロファイル画像を削除する際にエラーが発生しました</string>

    <string name="error_changing_user_attributes" context="Message when an error ocurred when changing an user attribute">名前の変更時にエラーが発生しました</string>
    <string name="success_changing_user_attributes" context="Message when an user attribute has been changed successfully">あなたの名前は正しく更新されました</string>

    <string name="add_participant_success" context="Message show when a participant has been successfully invited to a group chat">参加者が追加されました</string>
    <string name="add_participant_error" context="Message show when a participant hasn't been successfully invited to a group chat">エラー。参加者が追加されていません</string>

    <string name="remove_participant_success" context="Message show when a participant has been successfully removed from a group chat">参加者が削除されました</string>
    <string name="remove_participant_error" context="Message show when a participant hasn't been successfully removed from a group chat">エラー。参加者が削除されていません</string>

    <string name="no_files_selected_warning">ファイルが選択されていません</string>

    <string name="attachment_upload_panel_from_cloud">クラウドドライブから</string>
    <string name="attachment_upload_panel_contact">知り合い</string>
    <string name="attachment_upload_panel_photo">端末から</string>

    <string name="delete_account" context="Button and title of dialog shown when the user wants to delete permanently his account">アカウントをキャンセル</string>
    <string name="delete_account_text" context="Text shown in the alert dialog to confirm the cancellation of an account">アカウントをキャンセルすると、アカウントデータ、MEGAの連絡先、または会話にアクセスできなくなります。\nこの操作は元に戻すことはできません。</string>
    <string name="delete_button" context="Button in My Account section to confirm the account deletion">削除</string>

    <string name="file_properties_info_info_file">インフォ</string>
    <string name="file_properties_info_size" context="Refers to the size of a file.">合計サイズ</string>
    <string name="file_properties_info_content" context="header of a status field for what content a user has shared to you">内容</string>
    <string name="file_properties_shared_folder_public_link_name">リンク</string>

    <string name="file_properties_shared_folder_full_access" context="Refers to access rights for a file folder.">フルアクセス</string>
    <string name="file_properties_shared_folder_read_only" context="Refers to access rights for a file folder.">読み込みだけ</string>
    <string name="file_properties_shared_folder_read_write" context="Refers to access rights for a file folder. (with the &amp; needed. Don\'t use the symbol itself. Use &amp;)">読み込みと書き込み</string>

    <string name="attachment_uploading_state_uploading">アップロードしているのは&#8230;</string>
    <string name="attachment_uploading_state_error">エラー。送信されていません。</string>

    <string name="already_downloaded_multiple" context="When a multiple download is started, some of the files could have already been downloaded before. This message shows the number of files that has already been downloaded and the number of files pending">%dファイルがすでにダウンロードされました。</string>
    <string name="pending_multiple" context="When a multiple download is started, some of the files could have already been downloaded before. This message shows the number of files that has already been downloaded and the number of files pending">%dファイルが保留中です。</string>

    <string name="contact_is_me">使用可能なオプションはありません。自分自身を選択しました。</string>

    <string name="confirmation_delete_one_attachment" context="Confirmation before deleting one attachment">添付ファイルを削除しますか？　</string>

    <string name="general_view_with_revoke" formatted="false" context="Menu option">ファイルを表示（%1$d件が削除済み）</string>

    <string name="success_attaching_node_from_cloud" context="Success message when the attachment has been sent to a chat">ファイルが%1$sに送信されました</string>
    <string name="success_attaching_node_from_cloud_chats" context="Success message when the attachment has been sent to a many chats">ファイルが%1$dチャットに送信されました</string>
    <string name="error_attaching_node_from_cloud" context="Error message when the attachment cannot be sent">エラー。ファイルは送信されていません</string>
    <string name="error_attaching_node_from_cloud_chats" context="Error message when the attachment cannot be sent to any of the selected chats">エラー。ファイルは選択されたチャットのいずれにも送信されていません</string>
    <string name="error_revoking_node" context="Error message when the attachment cannot be revoked">エラー。添付ファイルは削除されていません</string>

    <string name="settings_set_up_automatic_uploads" context="settings option">自動アップロードを設定する</string>

    <string name="settings_chat_silent_sound_not" context="settings option for chat notification">サイレント</string>

    <string name="messages_chat_notification" context="messages string in chat notification">メッセージ</string>
    <string name="incoming_folder_notification" context="part of the string in incoming shared folder notification">から</string>
    <string name="title_incoming_folder_notification" context="title of incoming shared folder notification">新しい共有フォルダ</string>
    <string name="title_contact_request_notification" context="title of contact request notification">新しいコンタクト要求</string>

    <string name="title_properties_chat_clear" context="Title of the section to clear the chat content in the Contact Properties screen">チャット履歴をクリア</string>
    <string name="title_properties_remove_contact" context="Title of the section to remove contact in the Contact Properties screen">知り合いを削除</string>

    <string name="title_properties_chat_notifications_contact" context="Title of the section to enable notifications in the Contact Properties screen">チャット通知</string>
    <string name="history_cleared_by" context="Text shown when the chat history was cleared by someone">[A]%1$s[/A][B]さんがチャット履歴をクリアしました[/B]</string>

    <string name="number_messages_chat_notification" formatted="false" context="messages string in chat notification">%1$d件の未読チャット</string>

    <string name="context_permissions_changing_folder" context="Item menu option upon clicking on one or multiple files.">権限の変更</string>
    <string name="context_removing_contact_folder" context="Item menu option upon clicking on one or multiple files.">共有フォルダから連絡先を削除</string>

    <string name="confirmation_move_to_rubbish" context="confirmation message before removing a file">ゴミ箱に移しますか？</string>
    <string name="confirmation_move_to_rubbish_plural" context="confirmation message before removing a file">ゴミ箱に移しますか？</string>
    <string name="confirmation_delete_from_mega" context="confirmation message before removing a file">MEGAから削除しますか？</string>
    <string name="confirmation_leave_share_folder" context="confirmation message before leaving an incoming shared folder">このフォルダから離れると、もうもどれませんよ。</string>
    <string name="attachment_uploading_state" context="label to indicate the state of an upload in chat">アップロードしているのは&#8230;</string>

    <string name="title_properties_contact_notifications_for_chat" context="Title of the section to enable notifications in the Contact Properties screen">チャット通知</string>

    <string name="achievements_title" context="title of the section for achievements">実績</string>
    <string name="achievements_subtitle" context="subtitle of the section for achievements">友人を招待して報酬を獲得</string>

    <string name="button_invite_friends" context="button to invite friends for getting achievements">友人を招待</string>

    <string name="figures_achievements_text_referrals" context="title of the introduction for the achievements screen">ご紹介ごとに%1$sのストレージと%2$sの転送を取得</string>

    <string name="figures_achievements_text" context="sentence to detail the figures of storage and transfer quota related to each achievement">ご紹介ごとに%1$sのストレージと%2$sの転送を取得</string>

    <string name="unlocked_rewards_title" context="title of the section for unlocked rewards">ロック解除された報酬</string>

    <string name="unlocked_storage_title" context="title of the section for unlocked storage quota">ストレージ容量制限</string>

    <string name="title_referral_bonuses" context="title of the section for referral bonuses in achivements section (maximum 24 chars)">ご紹介ボーナス</string>
    <string name="title_install_app" context="title of the section for install a mobile app in achivements section (maximum 24 chars)">モバイルアプリをインストール</string>
    <string name="title_regitration" context="title of the section for install megasync in achivements section (maximum 24 chars)">ご登録ボーナス</string>
    <string name="title_install_desktop" context="title of the section for install a mobile app bonuses in achivements section (maximum 24 chars)">MEGAデスクトップアプリをインストール</string>
    <string name="title_base_quota" context="title of the section for base quota in achivements section">アカウントベースの容量</string>
    <string name="camera_uploads_empty" context="Text that indicates that no pictures have been uploaded to the Camera Uploads section">カメラアップロードにファイルはありません</string>
    <string name="general_num_days_left" context="indicates the number of days left related to a achievement">残り%1$d d</string>
    <string name="expired_achievement" context="state to indicate the achievement has expired">失効済み</string>

    <string name="setting_title_use_https_only" context="title of the advanced setting to choose the use of https">HTTPを使用しない</string>
    <string name="setting_subtitle_use_https_only" context="subtitle of the advanced setting to choose the use of https">転送が開始されない場合にのみ、このオプションを有効にします。通常の状況では、転送はすべてすでに暗号化されているため、HTTPで問題ありません。</string>

    <string name="title_achievement_invite_friends" context="title of screen to invite friends and get an achievement">こうなっています。</string>
    <string name="first_paragraph_achievement_invite_friends" context="first paragraph of screen to invite friends and get an achievement">無料のMEGAアカウントを作成し、当社のモバイルアプリをインストールするようにお友だちをご招待ください。ご登録およびアプリのインストールに成功するたびに、あなたにボーナスストレージと転送容量を贈呈いたします。</string>
    <string name="second_paragraph_achievement_invite_friends" context="second paragraph of screen to invite friends and get an achievement">MEGAを以前に使用したことのある人を招待した場合、あなたはそのクレジットを受け取ることはありません。また、そのような拒否について通知されることもありません。ご招待されたご連絡先の方々は、端末にMEGAモバイルアプリまたはMEGAデスクトップアプリをインストールする必要があります。</string>

    <string name="card_title_invite_friends" context="explanation of screen to invite friends and get an achievement">あなたの電話の連絡先リストから連絡先を選択するか、複数のメールアドレスを入力します。</string>

    <string name="title_confirmation_invite_friends" context="title of the dialog to confirm the contact request">友人をMEGAに招待</string>
    <string name="subtitle_confirmation_invite_friends" context="subtitle of the dialog to confirm the contact request">ありがとうございます！　招待状がメールで送信されました</string>
    <string name="paragraph_confirmation_invite_friends" context="paragraph of the dialog to confirm the contact request">ご友人に、登録してMEGAアプリをインストールするようにお勧めください。ご友人があなたがご入力されたものと同じメールアドレスをご使用の場合、あなたに転送容量報酬を贈呈いたします。</string>

    <string name="invalid_email_to_invite" context="Error shown when the user writes a email with an incorrect format">メールが不正です</string>

    <string name="paragraph_info_achievement_install_desktop" context="info paragraph about the achievement install megasync">MEGAsyncをインストールすると、無料のストレージスペース%1$sと転送容量%2$sが得られます。どちらも180日間有効です。MEGAデスクトップアプリは、Windows、macOS、そして大半のLinuxディストリビューションでご利用いただけます。</string>
    <string name="paragraph_info_achievement_install_mobile_app" context="info paragraph about the achievement install mobile app">当社のモバイルアプリをインストールすると、無料のストレージスペース%1$sと転送容量%2$sが得られます。どちらも180日間有効です。当社は、iOS、Android、Windows Phone用のモバイルアプリをご提供しております。</string>

    <string name="result_paragraph_info_achievement_install_desktop" context="info paragraph about the completed achievement install megasync">あなたは当社のMEGAデスクトップアプリのインストールに対して、%1$sのストレージスペースと%2$sの転送容量を受け取りました。</string>
    <string name="result_paragraph_info_achievement_install_mobile_app" context="info paragraph about the completed achievement install mobile app">あなたは当社のモバイルアプリのインストールに対して、%1$sのストレージスペースと%2$sの転送容量を受け取りました。</string>
    <string name="result_paragraph_info_achievement_registration" context="info paragraph about the completed achievement registration">あなたは無料登録ボーナスとして%1$sのストレージスペースを受け取りました。</string>

    <string name="expiration_date_for_achievements" context="info paragraph about the completed achievement registration">ボーナスは%1$d日後に有効期限が切れます</string>

    <plurals name="context_share_folders">
        <item context="menu item" quantity="one">フォルダを共有する</item>
        <item context="menu items" quantity="other">フォルダを共有する</item>
    </plurals>

    <string name="no_folders_shared" context="Info of a contact if there is no folders shared with him">共有フォルダなし</string>

    <string name="settings_help" context="Settings category title for Help">ヘルプ</string>
    <string name="settings_help_preference" context="Settings preference title for send feedback">フィードバックを送る</string>
    <string name="setting_feedback_subject" context="mail subject">Androidフィードバック</string>
    <string name="setting_feedback_body" context="mail body">こちらにご意見をお寄せください：</string>
    <string name="settings_feedback_body_device_model" context="mail body">端末モデル</string>
    <string name="settings_feedback_body_android_version" context="mail body">Androidバージョン</string>

    <string name="dialog_title_new_file" context="Title of the dialog to create a new file by inserting the name">新しいファイル</string>
    <string name="context_new_file_name" context="Input field description in the create file dialog.">ファイル名</string>

    <string name="dialog_title_new_link" context="Title of the dialog to create a new link by inserting the name">リンク名</string>
    <string name="context_new_link_name" context="Input field description in the create link dialog.">リンクURL</string>

    <string name="new_file_subject_when_uploading" context="Title of the field subject when a new file is created to upload">件名</string>
    <string name="new_file_content_when_uploading" context="Title of the field content when a new file is created to upload">コンテンツ</string>
    <string name="new_file_email_when_uploading" context="Title of the field email when a new contact is created to upload">メール</string>

    <string name="forward_menu_item" context="Item of a menu to forward a message chat to another chatroom">転送</string>

    <string name="general_attach" context="name of the button to attach file from MEGA to another app">添付</string>

    <string name="type_contact" context="when add or share a file with a new contact, it can type by name or mail">連絡先の名前またはメールアドレス</string>

    <string name="max_add_contact" context="when add or share a file with a new contact, message displayed to warn that the maximum number has been reached">この時点では連絡先をこれ以上追加することはできません</string>

    <string name="old_and_new_passwords_equals" context="when changing the password , the old password and new password are equals">新しいパスワードは古いパスワードと同じにすることはできません</string>

    <string name="action_search_by_date" context="Menu item">日付で検索</string>
    <string name="general_apply" context="title of a button to apply search by date">適用</string>ç
    <string name="general_search_month" context="title of a button to apply search by month">先月</string>
    <string name="general_search_year" context="title of a button to apply search by year">去年</string>

    <string name="label_set_day" context="title of a Search by date tag">設定日</string>
    <string name="snackbar_search_by_date" context="the user can't choose this date">要求された日付は無効です</string>

    <string name="invalid_characters" context="Error when the user writes a character not allowed">許可されていない文字です</string>

    <string name="audio_play" context="Label shown when audio file is playing">音声ファイル</string>

    <string name="corrupt_pdf_dialog_text" context="when open PDF Viewer, the pdf that it try to open is damaged or does not exist">エラー。PDFファイルが破損しているか、存在しません。</string>

    <string name="user_account_feedback" context="Label to include info of the user email in the feedback form">ユーザーアカウント</string>

    <string name="save_to_mega" context="Label shown in MEGA pdf-viewer when it open a PDF save in smartphone storage">私の\nクラウドドライブに保存します</string>

    <string name="chat_already_exists" context="Error message when creating a chat one to one with a contact that already has a chat">このチャットはすでに存在します</string>

    <string name="not_download" context="before sharing a file, has to be downloaded">このファイルはまだダウンロードされていません。</string>

    <string name="not_permited_add_email_to_invite" context="Error shown when a user is starting a chat or adding new participants in a group chat and writes a contact mail that has not added">MEGA連絡先のみ追加できます</string>

    <string name="invalid_connection_state" context="Info label about the connectivity state of an individual chat">チャットが切断されました</string>

    <string name="call_error" context="Message show when a call cannot be established">エラー。通話を確立できません</string>

    <string name="title_evaluate_the_app_panel" context="Title of dialog to evaluate the app">このアプリにご満足いただけておりますか？　</string>
    <string name="rate_the_app_panel" context="Label to show rate the app">はい、アプリを評価します</string>
    <string name="send_feedback_panel" context="Label to show send feedback">いいえ、意見を送信します</string>

    <string name="link_advanced_options" context="title of the section advanced options on the get link screen">詳細設定オプション</string>

    <string name="no_contacts_permissions" context="Title of the section to invite contacts if the user has denied the contacts permmissions">連絡先権限が付与されていません</string>

    <string name="choose_qr_option_panel" context="Option of the sliding panel to go to QR code section">私のQRコード</string>
    <string name="section_qr_code" context="Title of the screen that shows the options to the QR code">QRコード</string>
    <string name="action_reset_qr" context="Option in menu of section  My QR code to reset the QR code">QRコードをリセット</string>
    <string name="action_delete_qr" context="Option in menu of section  My QR code to delete the QR code">QRコードを削除</string>
    <string name="save_cloud_drive" context="Option shown in QR code bottom sheet dialog to save QR code in Cloud Drive">クラウドドライブに</string>
    <string name="save_file_system" context="Option shown in QR code bottom sheet dialog to save QR code in File System">ファイルシステムに</string>
    <string name="section_my_code" context="Title of QR code section">私のコード</string>
    <string name="section_scan_code" context="Title of QR code scan section">コードをスキャン</string>
    <string name="settings_qrcode_autoaccept" context="Title of QR code settings that permits or not contacts that scan my QR code will be automatically added to my contact list">自動承認</string>
    <string name="setting_subtitle_qrcode_autoccept" context="Subtitle of QR code settings auto-accept">あなたのQRコードをスキャンする連絡先は自動的にあなたの連絡先リストに追加されます。</string>
    <string name="setting_subtitle_qrcode_reset" context="Subtitle of QR code settings that reset the code">以前のQRコードは無効になります</string>
    <string name="qrcode_link_copied" context="Text shown when it has been copied the QR code link">リンクがクリップボードにコピーされました</string>
    <string name="qrcode_reset_successfully" context="Text shown when it has been reseted the QR code successfully">QRコードが正常にリセットされました</string>
    <string name="qrcode_delete_successfully" context="Text shown when it has been deleted the QR code successfully">QRコードが正常に削除されました</string>
    <string name="qrcode_reset_not_successfully" context="Text shown when it has not been reseted the QR code successfully">エラーによりQRコードはリセットされません。もう一度やり直してください。</string>
    <string name="qrcode_delete_not_successfully" context="Text shown when it has not been delete the QR code successfully">エラーによりQRコードは削除されません。もう一度やり直してください。</string>
    <string name="invite_sent" context="Title of dialog shown when a contact request has been sent with QR code">招待状が送信されました</string>
    <string name="invite_sent_text" context="Text of dialog shown when a contact request has been sent with QR code">ユーザー%sさんは招待され、受け入れられ次第すぐにあなたの連絡先リストに表示されます。</string>
    <string name="error_share_qr" context="Text shown when it tries to share the QR and occurs an error to process the action">QRファイルの共有試行中にエラーが発生しました。ファイルが存在しない可能性があります。後でもう一度お試しください。</string>
    <string name="error_upload_qr" context="Text shown when it tries to upload to Cloud Drive the QR and occurs an error to process the action">QRファイルのアップロード試行中にエラーが発生しました。ファイルが存在しない可能性があります。後でもう一度お試しください。</string>
    <string name="error_download_qr" context="Text shown when it tries to download to File System the QR and occurs an error to process the action">QRファイルのダウンロード試行中にエラーが発生しました。ファイルが存在しない可能性があります。後でもう一度お試しください。</string>
    <string name="success_download_qr" context="Text shown when it tries to download to File System the QR and the action has success">QRコードが%sに正常にダウンロードされました</string>
    <string name="invite_not_sent" context="Title of dialog shown when a contact request has not been sent with QR code">招待状は未送信です</string>
    <string name="invite_not_sent_text" context="Text of dialog shown when a contact request has not been sent with QR code">The QR code or contact link is invalid. Try to scan a valid code or to open a valid link.</string>
    <string name="invite_not_sent_text_already_contact" context="Text of dialog shown when a contact request has not been sent with QR code because of is already a contact">招待状は送信されていません。%sさんはすでに連絡先に入っています。</string>
    <string name="invite_not_sent_text_error" context="Text of dialog shown when a contact request has not been sent with QR code because of some error">招待状は送信されていません。処理中にエラーが発生しました。</string>
    <string name="generatin_qr" context="Text of alert dialog informing that the qr is generating">QRコードの生成中&#8230;</string>
    <string name="menu_item_scan_code" context="Title of QR code scan menu item">QRコードをスキャン</string>
    <string name="button_copy_link" context="get the contact link and copy it">リンクをコピーする</string>
    <string name="button_create_qr" context="Create QR code">QRコードを作成</string>
    <string name="qrcode_create_successfully" context="Text shown when it has been created the QR code successfully">QRコードが正常に作成されました</string>
    <string name="qrcode_scan_help" context="Text shown in QR code scan fragment to help and guide the user in the action">QRコードを整列させて、端末のカメラでスキャンします</string>
    <string name="contact_view" context="positive button on dialog to view a contact">表示</string>


    <string name="external_play" context="Item menu option to reproduce audio or video in external reproductors">以下で開く：</string>

    <string name="context_share" context="to share a file using Facebook, Whatsapp, etc">以下で共有：</string>

    <string name="error_enable_chat_before_login" context="Message shown if the user choose enable button and he is not logged in">チャットを有効にする前にログインしてください</string>

    <string name="label_set_period" context="title of a tag to search for a specific period within the search by date option in Camera upload">期間の設定</string>

    <string name="context_empty_chat_recent" context="Text of the empty screen when there are not chat conversations">[B]友人を[/B][A]チャット[/A]に招待し、[B]プライバシーとセキュリティが確保された当社の暗号化プラットフォームをお楽しみください。[/B]</string>
    <string name="recent_chat_empty_enable_chat" context="Message shown when the user has no recent chats">[B]チャット[/B]を[C]有効[/C]にして[A][C]、プライバシーとセキュリティが確保された暗号化プラットフォームをお楽しみください。[/C]</string>

    <string name="context_empty_camera_uploads" context="Text of the empty screen when there are not elements in Camera Uploads">[A]カメラアップロード[/A]に[B]メディアがありません[/B][B][/B]</string>
    <string name="context_empty_rubbish_bin" context="Text of the empty screen when there are not elements in the Rubbish Bin">[A]ごみ箱[/A]が[B]空[/B][B]です。[/B]</string>

    <string name="context_empty_inbox" context="Text of the empty screen when there are not elements in  Inbox">[B][/B][A]受信箱[/A]にファイルはありません[B]。[/B]</string>
    <string name="context_empty_cloud_drive" context="Text of the empty screen when there are not elements in Cloud Drive ">[B][/B][A]クラウドドライブ[/A]にファイルはありません[B]。[/B]</string>
    <string name="context_empty_offline" context="Text of the empty screen when there are not elements in Saved for Offline">[B][/B][A]オフライン[/A]ファイルはありません[B]。[/B]</string>
    <string name="context_empty_contacts" context="Text of the empty screen when there are not contacts">[B][/B][A]連絡先[/A]はありません[B]。[/B]</string>

    <string name="recent_chat_empty" context="Message shown when the user has no chats">[B]会話[/B]が[A]ありません[/A]</string>
    <string name="recent_chat_loading_conversations" context="Message shown when the chat is section is loading the conversations">[B]会話[/B]を[A]読み込み中&#8230;[/A]</string>

    <string name="context_empty_incoming" context="Text of the empty screen when there are not elements in Incoming">[B][/B][A]受信共有フォルダ[/A]はありません[B]。[/B]</string>
    <string name="context_empty_outgoing" context="Text of the empty screen when there are not elements in Outgoing">[B][/B][A]送信共有フォルダ[/A]はありません[B]。[/B]</string>

    <string name="tab_sent_requests" context="Title of the sent requests tab. Capital letters">送信済みリクエスト</string>
    <string name="tab_received_requests" context="Title of the received requests tab. Capital letters">受信リクエスト</string>
    <string name="overquota_alert_title" context="Title dialog overquota error">ストレージ容量超過</string>

    <string name="invalid_link" context="error message shown when an account confirmation link or reset password link is invalid for unknown reasons">リンクが無効です。新しい有効なリンクを要求してください</string>

    <string name="processing_link" context="Message shown when a link is being processing">リンクを処理中&#8230;</string>

    <string name="passwd_weak" context="Message shown when it is creating an acount and it is been introduced a very weak or weak password">あなたのパスワードは簡単に推測されます。パスワードを長くしてみてください。大文字と小文字を組み合わせます。特殊文字を追加してください。名前や辞書の単語を使わないでください。</string>
    <string name="passwd_medium" context="Message shown when it is creating an acount and it is been introduced a medium password">あなたのパスワードはそのままでも行けますが、更に強度を高めることをお勧めします。</string>
    <string name="passwd_good" context="Message shown when it is creating an acount and it is been introduced a good password">このパスワードは、大抵の攻撃に対抗できるでしょう。絶対に忘れないようにして下さい。</string>
    <string name="passwd_strong" context="Message shown when it is creating an acount and it is been introduced a strong password">このパスワードは大抵の攻撃に対抗できるでしょう。絶対に忘れないようにして下さい。</string>
    <string name="pass_very_weak" context="Password very weak">非常に弱い</string>
    <string name="pass_weak" context="Password weak">弱い</string>
    <string name="pass_medium" context="Password medium">普通</string>
    <string name="pass_good" context="Password good">良好</string>
    <string name="pass_strong" context="Password strong">強い</string>

    <string name="title_notification_call_in_progress" context="Title of the notification shown on the action bar when there is a call in progress">通話中</string>
    <string name="action_notification_call_in_progress" context="Subtitle of the notification shown on the action bar when there is a call in progress">通話に戻るにはクリックしてください</string>
    <string name="button_notification_call_in_progress" context="Button in the notification shown on the action bar when there is a call in progress">通話に戻る</string>

    <string name="contacts_mega" context="When it lists contacts of MEGA, the title of list's header">MEGAに</string>
    <string name="contacts_phone" context="When it lists contacts of phone, the title of list's header">電話連絡先</string>

    <string name="account_suspended_multiple_breaches_ToS" context="Message error shown when trying to log in on an account has been suspended due to multiple breaches of Terms of Service">あなたのアカウントは、MEGAのご利用規約に複数違反したため、凍結されました。メールの受信トレイを確認してください。</string>
    <string name="account_suspended_breache_ToS" context="Message error shown when trying to log in on an account has been suspended due to breach of Terms of Service">あなたのアカウントは、他人の権利の乱用、違法データの共有やインポート、システムの乱用など、MEGAのご利用規約に違反したために終了しました。</string>

    <string name="file_storage_empty_folder" context="In a chat conversation when you try to send device's images but there aren't available images">ファイルがありません</string>
    <string name="label_file_size_byte" context="size in byte">B</string>
    <string name="label_file_size_kilo_byte" context="size in kilobyte">KB</string>
    <string name="label_file_size_mega_byte" context="size in megabyte">MB</string>
    <string name="label_file_size_giga_byte" context="size in gigabyte">GB</string>
    <string name="label_file_size_tera_byte" context="size in terabyte">TB</string>

    <plurals name="number_of_versions" formatted="false" context="Number of versions of a file shown on the screen info of the file">
        <item context="version item" quantity="one">%1$d バージョン</item>
        <item context="version items" quantity="other">%1$d バージョン</item>
    </plurals>

    <string name="title_section_versions" context="Title of the section Versions for files">バージョン</string>

    <string name="header_current_section_item" context="Header of the item to show the current version of a file in a list">現在のバージョン</string>
    <plurals name="header_previous_section_item" context="Header of the item to show the previous versions of a file in a list">
        <item context="file item" quantity="one">以前のバージョン</item>
        <item context="file items" quantity="other">以前のバージョン</item>
    </plurals>

    <string name="general_revert" context="option menu to revert a file version">元に戻す</string>
    <string name="menu_item_clear_versions" context="option menu to clear all the previous versions">以前のバージョンをクリアする</string>
    <plurals name="title_dialog_delete_version" context="Title of the dialog to confirm that a version os going to be deleted">
        <item context="version item" quantity="one">バージョンを削除しますか？　</item>
        <item context="version items" quantity="other">バージョンを削除しますか？　</item>
    </plurals>

    <string name="content_dialog_delete_version" context="Content of the dialog to confirm that a version is going to be deleted">このバージョンは永久に削除されます。</string>
    <string name="content_dialog_delete_multiple_version" context="Content of the dialog to confirm that several versions are going to be deleted">これらの%dバージョンは永久に削除されます。</string>

    <string name="chat_upload_title_notification" context="Title of the notification shown when a file is uploading to a chat">チャットのアップロード</string>

    <string name="settings_chat_upload_quality" context="Label for the option on setting to set up the quality of multimedia files uploaded to the chat">チャットメディアの品質</string>

    <string-array name="settings_chat_upload_quality_entries" context="the options for the option on setting to set up the quality of multimedia files uploaded to the chat">
        <item context="the options of origin quality multimedia file to upload.">Original quality</item>
        <item context="the options of medium quality multimedia file to  upload.">Medium quality</item>
    </string-array>

    <string name="missed_call_notification_title" context="Title of the notification for a missed call">不在着信</string>
    <string name="file_properties_info_location" cotext="Refers to a location of file">場所</string>

    <string name="file_properties_folder_current_versions" cotext="Title of the label to show the size of the current files inside a folder">現在のバージョン</string>
    <string name="file_properties_folder_previous_versions" cotext="Title of the label to show the size of the versioned files inside a folder">以前のバージョン</string>

    <plurals name="number_of_versions_inside_folder" formatted="false" context="Number of versioned files inside a folder shown on the screen info of the folder">
        <item context="version item" quantity="one">%1$dバージョンのファイル</item>
        <item context="version items" quantity="other">%1$dバージョンのファイル</item>
    </plurals>

    <string name="messages_forwarded_success" context="Alert message after forwarding one or several messages to several chats">メッセージが転送されました</string>
    <string name="messages_forwarded_error" context="Error message after forwarding one or several messages to several chats">エラー。正しく転送されませんでした</string>
    <plurals name="messages_forwarded_partial_error" formatted="false" context="Error message if any of the forwarded messages fails">
        <item context="message item" quantity="one">エラー。%1$d件のメッセージが正常に転送されませんでした</item>
        <item context="message items" quantity="other">エラー。%1$d件のメッセージが正常に転送されませんでした</item>
    </plurals>
    <plurals name="messages_forwarded_error_not_available" formatted="false" context="Error non existing resource after forwarding one or several messages to several chats">
        <item context="message item" quantity="one">エラー。リソースはもう使用できません</item>
        <item context="message items" quantity="other">エラー。リソースはもう使用できません</item>
    </plurals>

    <string name="turn_on_notifications_title" context="The title of fragment Turn on Notifications">通知をオンにする</string>
    <string name="turn_on_notifications_subtitle" context="The subtitle of fragment Turn on Notifications">こうすることで、\nAndroid携帯で即座に新しいメッセージが表示されます。</string>
    <string name="turn_on_notifications_first_step" context="First step to turn on notifications">Android端末の[A]設定[/A]を開きます</string>
    <string name="turn_on_notifications_second_step" context="Second step to turn on notifications">[A]アプリ＆通知[/A]を開きます</string>
    <string name="turn_on_notifications_third_step" context="Third step to turn on notifications">[A]MEGA[/A]を選択します</string>
    <string name="turn_on_notifications_fourth_step" context="Fourth step to turn on notifications">[A]アプリ通知[/A]を開きます</string>
    <string name="turn_on_notifications_fifth_step" context="Fifth step to turn on notifications">オンに切り替えて環境設定を選択してください</string>

    <plurals name="files_send_to_chat_success" context="Alert message after sending to chat one or several messages to several chats">
        <item context="version item" quantity="one">ファイル送信完了</item>
        <item context="version items" quantity="other">送信されたファイル</item>
    </plurals>
    <string name="files_send_to_chat_error" context="Error message after sending to chat one or several messages to several chats">エラー。正しく送信されませんでした</string>

    <string name="context_send_file_to_chat" context="menu option to send a file to a chat">チャットに送信</string>

    <string name="remember_pwd_dialog_title" context="Title of the dialog 'Do you remember your password?'">パスワードを覚えていますか？</string>
    <string name="remember_pwd_dialog_text_logout" context="Text of the dialog 'Do you remember your password?' when logout">ログアウトしようとしています。確実にパスワードを覚えるために、パスワードをテストしてください。\nパスワードを失った場合、MEGAのデータにアクセスできなくなります。</string>
    <string name="remember_pwd_dialog_text" context="Text of the dialog 'Do you remember your password?'">パスワードをテストし、覚えていることを確認してください。パスワードを失った場合、MEGAのデータにアクセスできなくなります。</string>
    <string name="remember_pwd_dialog_do_not_show" context="'Do you remember your password?' dialog option that permits user do not show it again">今後表示しない</string>
    <string name="remember_pwd_dialog_button_test" context="Button of the dialog 'Do you remember your password?' that permits user test his password">パスワードをテスト</string>
    <string name="test_pwd_title" context="Title of the activity that permits user test his password">パスワードをテストする</string>
    <string name="test_pwd_accepted" context="Message shown to the user when is testing her password and it is correct">パスワードが受け入れられました</string>
    <string name="test_pwd_wrong" context="Message shown to the user when is testing her password and it is wrong">Wrong password.\nBackup your Recovery Key as soon as possible!</string>
    <string name="recovery_key_exported_dialog_title" context="Title of the dialog 'Recovery Key exported'">リカバリーキーがエクスポート完了</string>
    <string name="recovery_key_exported_dialog_text" context="Text of the dialog 'Recovery Key exported'">回復キーはMEGARecoveryKey.txtとしてオフラインセクションにエクスポートされました。\n注：ログアウトすると削除されますので、安全な場所に保管してください。</string>
    <string name="recovery_key_exported_dialog_text_logout" context="Text of the dialog 'Recovery Key exported' when the user wants logout">ログアウトしようとしています。確実にパスワードを覚えるために、パスワードをテストしてください。\nパスワードを失った場合、MEGAのデータにアクセスできなくなります。</string>
    <string name="option_copy_to_clipboard" context="Option that permits user copy to clipboard">クリップボードにコピー</string>
    <string name="option_export_recovery_key" context="Option that permits user export his recovery key">回復キーをエクスポート</string>
    <string name="proceed_to_logout" context="Option that permits user logout">ログアウトに進みます</string>
    <string name="recovery_key_bottom_sheet" context="Title of the bottom sheet dialog 'Recovery Key'">リカバリーキー</string>
    <string name="option_save_on_filesystem" context="Option that permits user save on File System">ファイルシステムに保存する</string>
    <string name="message_copied_to_clipboard" context="Message shown when something has been copied to clipboard">クリップボードにコピーしました</string>

    <string name="message_jump_latest" context="text of the label to show that you have messages unread in the chat conversation">最新項目にジャンプ</string>
    <string name="message_new_messages" context="text of the label to show that you have new messages in the chat conversation">新しいメッセージ</string>


    <string name="notification_subtitle_incoming" context="notification subtitle of incoming calls">着信</string>

    <plurals name="number_unread_messages" context="Subtitle to show the number of unread messages on a chat">
        <item context="unread message" quantity="one">%1$s件の未読メッセージ</item>
        <item context="unread messages" quantity="other">%1$s件の未読メッセージ</item>
    </plurals>

    <plurals name="plural_number_messages_chat_notification" context="Notification title to show the number of unread chats">
        <item context="unread message" quantity="one">%1$d件の未読チャット</item>
        <item context="unread messages" quantity="other">%1$d件の未読チャット</item>
    </plurals>

    <string name="chat_loading_messages" context="Message shown when a chat is opened and the messages are being recovered">[B]メッセージを[/B][A]読み込み中&#8230;[/A]</string>

    <string name="general_error_internal_node_not_found" context="Error message shown when opening a file link which doesn't exist">ファイル/フォルダが見つかりません。ブラウザで別のアカウントでログインしていますか？　現在ログインしているアカウントのファイルまたはフォルダのみに、アプリでアクセスできます</string>


    <string name="context_loop_video" context="menu option to loop video or audio file">ループ</string>

    <string name="settings_security_options_title" context="Title of the category Security options on Settings section">セキュリティオプション</string>
    <string name="settings_recovery_key_title" context="Title of the preference Recovery key on Settings section">リカバリーキー</string>
    <string name="settings_recovery_key_summary" context="Summary of the preference Recovery key on Settings section">回復キーをエクスポートして安全な場所に保管すると、データを失うことなく新しいパスワードを設定できます。</string>

    <string name="login_connectivity_issues" context="message when a temporary error on logging in is due to connectivity issues">MEGAに到達できません。接続を確認するか、後でもう一度お試しください。</string>
    <string name="login_servers_busy" context="message when a temporary error on logging in is due to servers busy">サーバーがビジー状態です。お待ちください。</string>
    <string name="login_API_lock" context="message when a temporary error on logging in is due to SDK is waiting for the server to complete a request due to an API lock">このプロセスに予想以上時間がかかっています。お待ちください。</string>
    <string name="login_API_rate" context="message when a temporary error on logging in is due to SDK is waiting for the server to complete a request due to a rate limit ">要求が多すぎます。お待ちください。</string>

    <string name="corrupt_video_dialog_text" context="when open audio video player, the file that it try to open is damaged or does not exist">エラー。ファイルが破損しているか、存在しません。</string>


    <string name="section_playlist" context="Title of the screen Playlist">プレイリスト</string>
    <string name="playlist_state_playing" context="Text shown in playlist subtitle item when a file is reproducing">再生中&#8230;</string>
    <string name="playlist_state_paused" context="Text shown in playlist subtitle item when a file is reproducing but it is paused">一時停止中</string>

    <string name="context_option_print" context="Menu option to print the recovery key from Offline section">印刷</string>

    <string name="save_MK_confirmation" context="Message when the recovery key has been successfully saved on the filesystem">回復キーは正常に保存されました</string>

    <string name="pending_outshare_indicator" context="label to indicate that a share is still pending on outgoing shares of a node">（保留中）</string>

    <string name="option_enable_chat_rich_preview" context="Option in Settings section to enable the rick links previews">リッチURLプレビュー</string>

    <string name="button_always_rich_links" context="Button to allow the rich links previews on chat">常に許可</string>
    <string name="button_not_now_rich_links" context="Button do not allow now the rich links previews on chat">今はやめます</string>
    <string name="button_never_rich_links" context="Button do not allow the rich links previews on chat">変更なし</string>

    <string name="title_enable_rich_links" context="Title of the dialog to enable the rich links previews on chat">リッチURLプレビューを有効にする</string>

    <string name="text_enable_rich_links" context="Text of the dialog to enable the rich links previews on chat">MEGAchat体験を強化します。URLコンテンツがエンドツーエンドの暗号化なしで取得されます。</string>

    <string name="subtitle_mega_rich_link_no_key" context="Subtitle of a MEGA rich link without the decryption key">タップして復号キーを入力してください</string>

    <string name="error_password" context="when the user tries to creates a MEGA account or tries to change his password and the password strength is very weak">より強力なパスワードを入力してください</string>

    <string name="title_acceptance_contact_request_notification" context="title of the notification for an acceptance of a contact request">新しいコンタクト</string>
    <string name="title_storage_usage" context="title of usage storage section in Storage">ストレージの使用状況</string>

    <plurals name="plural_number_contact_request_notification" context="Notification title to show the number of incoming contact request">
        <item context="contact request" quantity="one">%1$d件の保留中のコンタクト要求</item>
        <item context="contact requests" quantity="other">%1$d件の保留中のコンタクト要求</item>
    </plurals>

    <string name="title_new_contact_request_notification" context="title of the notification for a new incoming contact request">新しいコンタクト要求</string>

    <string name="type_message_hint_with_title" context="Hint shown in the field to write a message in the chat screen">「%s」に向けてメッセージを書き込みます&#8230;</string>
    <string name="transfers_empty_new" context="message shown in the screen when there are not any active transfer">[B]有効な[/B][A]転送が[/A][B]ありません。[/B]</string>
    <string name="completed_transfers_empty_new" context="message shown in the screen when there are not any active transfer">[B]完了した[/B][A]転送が[/A][B]ありません。[/B]</string>
    <string name="file_browser_empty_folder_new" context="Text that indicates that a folder is currently empty">[B]空の[/B][A]フォルダ[/A][B]。[/B]</string>

    <string name="type_message_hint_with_customized_title" context="Hint shown in the field to write a message in the chat screen (chat with customized title)">「%s」に向けてメッセージを書き込みます&#8230;</string>
    <string name="type_message_hint_with_default_title" context="Hint shown in the field to write a message in the chat screen (chat with default title)">%sに向けてメッセージを書き込みます&#8230;</string>

    <string name="settings_2fa" context="Title of setting Two-Factor Authentication">二要素認証</string>
    <string name="setting_subtitle_2fa" context="Subtitle of setting Two-Factor Authentication when the preference is disabled">二要素認証は、アカウント用のセキュリティの第2層です。</string>
    <string name="title_2fa" context="Title of the screen Two-Factor Authentication">なぜ二要素認証が必要ですか？　</string>
    <string name="two_factor_authentication_explain">二要素認証は、アカウント用のセキュリティの第2層です。つまり、たとえ誰かがあなたのパスワードを知っていても、あなただけがアクセスできる6桁のコードにアクセスできない限り、それにアクセスすることはできません。</string>
    <string name="button_setup_2fa" context="Button that permits user begin with the process of enable Two-Factor Authentication">セットアップを開始</string>
    <string name="explain_qr_seed_2fa_1" context="Text that explain how to do with Two-Factor Authentication QR">シードをオーセンティケータアプリにスキャンまたはコピーします。</string>
    <string name="explain_qr_seed_2fa_2" context="Text that explain how to do with Two-Factor Authentication seed">端末を失くした場合に備えて、このシードを安全な場所に確実にバックアップしてください。</string>
    <string name="explain_confirm_2fa" context="Text that explain how to confirm Two-Factor Authentication">オーセンティケータアプリで生成された6桁のコードをご入力ください。</string>
    <string name="general_verify" context="Text button">確認する</string>
    <string name="general_next" context="Text button">次へ</string>
    <string name="qr_seed_text_error" context="Text of the alert dialog to inform the user when an error occurs when try to enable seed or QR of Two-Factor Authentication">シードまたはQRコードの生成中にエラーが発生しました。もう一度お試しください。</string>
    <string name="title_2fa_enabled" context="Title of the screen shown when the user enabled correctly Two-Factor Authentication">二要素認証が有効になりました</string>
    <string name="description_2fa_enabled" context="Description of the screen shown when the user enabled correctly Two-Factor Authentication">次回アカウントにログインすると、オーセンティケータアプリで提供される6桁のコードを入力するよう求められます。</string>
    <string name="recommendation_2fa_enabled" context="Recommendation for export the Recovery Key shown when the user enabled correctly Two-Factor Authentication">If you lose access to your account after enabling 2FA and you have not backed up your Recovery Key, MEGA can\'t help you gain access to it again.\n<b>あなたの回復キーをバックアップ</b></string>
    <string name="pin_error_2fa" context="Error shown when a user tries to enable Two-Factor Authentication and introduce an invalid code">コードが無効です</string>
    <string name="lost_your_authenticator_device" context="When a user tries to login with Two-Factor Authentication and lost his device, button that permits get information about how login">オーセンティケータ端末を紛失しましたか？　</string>
    <string name="login_verification" context="Title of screen Login verification with Two-Factor Authentication">ログインの確認</string>
    <string name="change_password_verification" context="Title of screen Change password verification with Two-Factor Authentication">二要素認証\nパスワードを変更</string>
    <string name="cancel_account_verification" context="Title of screen Cancel account verification with Two-Factor Authentication">二要素認証\nアカウントをキャンセル</string>
    <string name="change_mail_verification" context="Title of screen Change mail verification with Two-Factor Authentication">二要素認証\nメールアドレスを変更</string>
    <string name="disable_2fa_verification" context="Title of screen Disable Two-Factor Authentication">二要素認証を無効にする</string>
    <string name="title_lost_authenticator_device" context="Title of screen Lost authenticator decive">オーセンティケータ端末を紛失しましたか？　</string>
    <string name="error_disable_2fa" context="When the user tries to disable Two-Factor Authentication and some error ocurr in the process">2要素認証を無効にしようとしてエラーが発生しました。もう一度やり直してください。</string>
    <string name="error_enable_2fa" context="When the user tries to enable Two-Factor Authentication and some error ocurr in the process">2要素認証を有効にしようとしてエラーが発生しました。もう一度やり直してください。</string>
    <string name="title_enable_2fa" context="Title of the dialog shown when a new account is created to suggest user enable Two-Factor Authentication">二要素認証を有効にする</string>
    <string name="label_2fa_disabled" context="Label shown when it disables the Two-Factor Authentication">二要素認証が無効になりました</string>
    <string name="open_app_button" context="Text of the button which action is to show the authentication apps">以下で開く：</string>
    <string name="intent_not_available_2fa" context="message when trying to open a link that contains the seed to enable Two-Factor Authentication but there isn\'t any app that open it">お使いの端末で2要素認証を有効にするアプリがありません</string>
    <string name="general_close" context="Text button">閉じる</string>

    <string name="backup_rk_2fa_end" context="Label shown when Two-Factor Authentication has been enabled to alert user that has to back up his Recovery Key before finish the process">あなたの回復キーをエクスポートしてから終了します</string>
    <string name="no_authentication_apps_title" context="Title of dialog shown when it tries to open an authentication app and there is no installed">オーセンティケータアプリ</string>
    <string name="open_play_store_2fa" context="Message shown to ask user if wants to open Google Play to install some authenticator app">オーセンティケータアプリをインストールするためにGoogle Playを開きますか？　</string>
    <string name="play_store_label" context="Label Play Store">Play Store</string>
    <string name="text_2fa_help" context="Text shown in an alert explaining how to continue to enable Two-Factor Authentication">MEGAで2FAを有効にするには、オーセンティケーターアプリが必要です。スマートフォンやタブレット用に、Googleオーセンティケータ、Duo Mobile、Authy、Microsoftオーセンティケータアプリをダウンロードしてインストールできます。</string>


    <string name="number_correctly_imported_from_chat" context="success message when importing multiple files from">%dファイルが正常に共有されました</string>
    <string name="number_no_imported_from_chat" context="error message when importing multiple files from chat">%dファイルが共有されませんでした</string>
    <string name="preview_content" context="button's text to open a full screen image">コンテンツプレビュー</string>

    <string name="no_network_connection_on_play_file" context="message shown when the user clicks on media file chat message, there is no network connection and the file is not been downloaded">ストリーミングを実行できず、ファイルがダウンロードされていません</string>
    <string name="file_already_exists" context="message when trying to save for offline a file that already exists">ファイルはすでにオフライン用に保存されています</string>

    <plurals name="error_forwarding_messages" context="Error message if forwarding a message failed">
        <item context="one message" quantity="one">メッセージは転送されませんでした</item>
        <item context="many messages" quantity="other">メッセージは転送されませんでした</item>
    </plurals>

    <string name="title_confirmation_disable_rich_links" context="Title of the dialog to disable the rich links previews on chat">リッチURLプレビュー</string>
    <string name="text_confirmation_disable_rich_links" context="Text of the dialog to disable the rich links previews on chat">あなたはリッチURLプレビューを永久に無効にしています。リッチURLプレビューを設定で再度有効にできます。続行しますか？　</string>

    <string name="call_missed_messages" context="Message shown when a call ends.">[A]不在着信[/A]</string>
    <string name="call_rejected_messages" context="Message shown when a call ends.">[A]着信が拒否されました。[/A]</string>
    <string name="call_cancelled_messages" context="Message shown when a call ends.">[A]着信が取り消されました。[/A]</string>
    <string name="call_failed_messages" context="Message shown when a call ends.">[A]通話に失敗しました[/A]</string>
    <string name="call_not_answered_messages" context="Message shown when a call ends.">[A]着信に応答されませんでした[/A]</string>

    <string name="contact_email" context="Indicates that can type a contact email">連絡先のメールアドレス</string>
    <string name="contact_not_added" context="When it tries to add a contact in a list an is already added">すでにこの連絡先を追加しています。</string>

    <string name="error_message_invalid_format" context="Content of a normal message that cannot be recognized">メッセージ形式が無効です</string>
    <string name="error_message_invalid_signature" context="Content of a normal message that cannot be recognized">メッセージの署名が無効です</string>

    <string name="add_to_cloud_import" context="Menu option">クラウドドライブに追加する</string>

    <string name="error_streaming" context="When the user tries to reproduce a file through streaming and ocurred an error creating it">ストリームの作成時にエラーが発生しました</string>

    <string name="context_restore" context="Menu option to restore an item from the Rubbish bin">修復する</string>

    <string name="context_correctly_node_restored" context="success message when a node was restore from Rubbish bin">%sに復元されました</string>
    <string name="context_no_restored" context="error message when a node was restore from Rubbish bin">エラー。復元されませんでした</string>

    <string name="context_send_message" context="menu item from contact section to send a message to a contact">メッセージを送信</string>

    <plurals name="plural_contact_sent_to_chats" context="Message shown when a contact is successfully sent to several chats">
        <item context="one contact" quantity="one">連絡先が正常にチャットに送信されました</item>
        <item context="more contacts" quantity="other">連絡先が正常にチャットに送信されました</item>
    </plurals>

    <string name="error_MEGAdrop_not_supported" context="Error message on opening a MEGAdrop folder link">MEGAdropフォルダはまだサポートされていません</string>

    <string name="pre_overquota_alert_text" context="Pre overquota error dialog when trying to copy or import a file">この操作は、現在のストレージ容量上限を超えてしまうため、完了できません。アカウントをアップグレードしますか？　</string>

    <string name="archived_chats_title_section" context="Title of the section Archived chats">圧縮されたチャット</string>

    <string name="archived_chats_show_option" context="Text of the option to show the arhived chat, it shows the number of archived chats">アーカイブされたチャット（%d）</string>

    <string name="archive_chat_option" context="Title of the option on the chat list to archive a chat">チャットを圧縮</string>
    <string name="unarchive_chat_option" context="Title of the option on the chat list to unarchive a chat">チャットを解凍</string>

    <string name="general_archive" context="Confirmation button of the dialog to archive a chat">アーカイブ</string>
    <string name="general_unarchive" context="Confirmation button of the dialog to unarchive a chat">解凍</string>

    <string name="success_archive_chat" context="Message shown when a chat is successfully archived, it shows the name of the chat">%sチャットがアーカイブされました。</string>
    <string name="error_archive_chat" context="Error message shown when a chat has not be archived, it shows the name of the chat">エラー。%sチャットがアーカイブされませんでした。</string>

    <string name="success_unarchive_chat" context="Message shown when a chat is successfully unarchived, it shows the name of the chat">%sチャットがアーカイブされませんでした。</string>
    <string name="error_unarchive_chat" context="Error message shown when a chat has not be unarchived, it shows the name of the chat">エラー。%sチャットがアーカイブできませんでした。</string>

    <string name="archived_chats_empty" context="Message shown when the user has no archived chats">[B]アーカイブされたチャット[/B]が[A]ありません[/A]</string>

    <string name="inactive_chat" context="Subtitle of chat screen when the chat is inactive">非アクティブなチャット</string>
    <string name="archived_chat" context="Subtitle of chat screen when the chat is archived">アーカイブされたチャット</string>

    <string name="number_incorrectly_restored_from_rubbish" context="error message when restoring several nodes from rubbish">%d項目が正常に復元されませんでした</string>
    <string name="number_correctly_restored_from_rubbish" context="success message when restoring several nodes from rubbish">%d項目が正常に復元されました</string>

    <string name="join_call_layout" context="Title of the layout to join a group call from the chat screen">通話に参加するにはタップします</string>

    <string name="invite_contacts" context="Label shown when the user wants to add contacts into his MEGA account">連絡先を招待</string>
    <string name="share_with" cotext="Label shown when the user wants to share something with other contacts">共有先</string>
    <string name="contacts_list_empty_text_loading_share" context="Message shown while the contact list from the device and from MEGA is being read and then shown to the user">連絡先を読み込んでいます&#8230;</string>
    <string name="title_new_group" context="Title of the screen New Group">新しいグループ</string>
    <string name="subtitle_new_group" context="Subtitle of the screen New Group">グループ名を入力</string>
    <string name="hint_type_group" context="Hint of edittext shown when it is creating a new group to guide user to type the name of the group">グループに名前をつけます</string>
    <string name="confirmation_delete_contact" context="Text of the confirm dialog shown when it wants to remove a contact from a chat">このチャットから%sさんを削除しますか？　</string>

    <string name="settings_file_management_file_versions_title" context="Settings preference title to show file versions info of the account">ファイルバージョン</string>
    <string name="settings_file_management_file_versions_subtitle" context="Settings preference subtitle to show file versions info of the account">%1$d個のファイルバージョンがあり、合計%2$sを占めています</string>

    <string name="settings_file_management_category" context="Title of the section File management on Settings section">ファイル管理</string>

    <string name="settings_file_management_delete_versions" context="Option in Settings to delete all the versions of the account">古いバージョンのファイルをすべて削除する</string>
    <string name="settings_file_management_subtitle_delete_versions" context="subtitle of the option in Settings to delete all the versions of the account">現在のファイルはすべて残ります。あなたのファイルの過去バージョンのみが削除されます。</string>

    <string name="text_confirmation_dialog_delete_versions" context="Text of the dialog to delete all the file versions of the account">すべてのファイルのバージョン履歴を削除しようとしています。連絡先があなたと共有しているファイルバージョンはいずれも、連絡先が削除する必要があります。\n\n現在のファイルは削除されませんのでご注意ください。</string>

    <string name="success_delete_versions" context="success message when deleting all the versions of the account">ファイルバージョンが正常に削除されました</string>
    <string name="error_delete_versions" context="error message when deleting all the versions of the account">あなたのファイルの古いバージョンをすべて削除しようとしている間にエラーが発生しました。しばらくしてからもう一度お試しください。</string>

    <string name="settings_enable_file_versioning_title" context="Title of the option to enable or disable file versioning on Settings section">ファイルのバージョン管理</string>
    <string name="settings_enable_file_versioning_subtitle" context="Subtitle of the option to enable or disable file versioning on Settings section">アカウント全体に対するファイルのバージョン管理を有効または無効にします。\n連絡先がこれを有効にしている場合は、共有フォルダからファイルバージョンを受け取ることができます。</string>
    <string name="choose_chat" context="section title to select a chat to send a file">チャットを選択</string>

    <string name="type_mail" context="Hint shown to guide user on activity add contacts">タップして、名前かメールアドレスを入力</string>

    <string name="confirmation_invite_contact" context="Text of the confirm dialog shown when it wants to add a contact from a QR scaned">連絡先に%sさんを追加しますか？　</string>
    <string name="confirmation_not_invite_contact" context="Text of the confirm dialog shown when it wants to add a contact from a QR scaned and the contact is already a contact">すでにこの連絡先%sさんを追加しています。</string>
    <string name="confirmation_invite_contact_already_added" context="Text of the confirm dialog shown when it wants to add a contact from a QR scaned and is already added before">すでにこの連絡先%sさんを追加しています。</string>
    <string name="confirmation_share_contact" context="Text of the confirm dialog shown when it wants to add a contact from a QR scaned">%sさんと共有しますか？　</string>
    <string name="new_group_chat_label" context="Text button for init a group chat">新しいグループチャット</string>
    <string name="add_contacts" context="Label shown when the user wants to add contacts into a chat conversation">知り合いを追加</string>

    <string name="title_alert_logged_out" context="Title of the alert when the account have been logged out from another client">ログアウト済み</string>
    <string name="account_confirmed" context="Text shown to indicate user that his account has already been confirmed">あなたのアカウントは有効になっています。ログインしてください。</string>
    <string name="confirm_account" context="Text shown to indicate user that his account should be confirmed typing his password">アカウント確認のため、パスワードを入力して下さい。</string>

    <string name="error_own_email_as_contact" context="Error shown if a user tries to add their own email address as a contact">あなたのメールアドレスを加える必要はありません。</string>

    <string name="invalid_code" context="Error shown when it is scanning a QR code and it is invalid">コードが無効です</string>

    <string name="text_almost_full_warning" context="Text of the dialog shown when the storage of a FREE account is almost full">クラウドドライブがほぼいっぱいです。PROにアップグレードし、最大8 TBのストレージと16 TBの転送クォータを取得します。</string>
    <string name="text_almost_full_warning_pro_account" context="Text of the dialog shown when the storage of a PRO I or II account is almost full">クラウドドライブがほぼいっぱいです。今すぐアップグレードし、最大8 TBのストレージと16 TBの転送容量をご取得ください。</string>
    <string name="text_almost_full_warning_pro3_account" context="Text of the dialog shown when the storage of a PRO III account is almost full">クラウドドライブがほぼいっぱいです。もっとストレージがご必要な場合は、MEGAサポートにお問い合わせし、カスタムプランを入手してください。</string>
    <string name="text_storage_full_warning" context="Text of the dialog shown when the storage of a FREE account is full">クラウドドライブがいっぱいです。PROにアップグレードし、最大8 TBのストレージと16 TBの転送容量をご取得ください。</string>
    <string name="text_storage_full_warning_pro_account" context="Text of the dialog shown when the storage of a PRO I or II account is full">クラウドドライブがいっぱいです。今すぐアップグレードし、最大8 TBのストレージと16 TBの転送容量をご取得ください。</string>
    <string name="text_storage_full_warning_pro3_account" context="Text of the dialog shown when the storage of a PRO III account is full">クラウドドライブがいっぱいです。もっとストレージがご必要な場合は、MEGAサポートにお問い合わせし、カスタムプランを入手してください。</string>
    <string name="button_plans_almost_full_warning" context="Button of the dialog shown when the storage is almost full to see the available PRO plans">計画を参照</string>
    <string name="button_custom_almost_full_warning" context="Button of the dialog shown when the storage is almost full to custom a plan">カスタムプラン</string>
    <string name="button_bonus_almost_full_warning" context="Button of the dialog shown when the storage is almost full to get bonus">ボーナスを獲得</string>

    <string name="title_mail_upgrade_plan" context="Mail title to upgrade to a custom plan">カスタムプランにアップグレード</string>
    <string name="subject_mail_upgrade_plan" context="Mail subject to upgrade to a custom plan">カスタムプランにアップグレードする方法をお問い合わせください：</string>

    <string name="word_me" context="Used in chat list screen to indicate in a chat list item that the message was sent by me, followed by the message">私：</string>

    <string name="call_button" context="Title of the button in the contact info screen to start an audio call">通話</string>
    <string name="message_button" context="Title of the button in the contact info screen to send a message">メッセージ</string>
    <string name="video_button" context="Title of the button in the contact info screen to start a video call">動画</string>

    <string name="title_chat_explorer" context="Title of chat explorer to send a link or file to a chat">送信先&#8230;</string>
    <string name="title_cloud_explorer" context="Title of cloud explorer to upload a link or file">アップロード先&#8230;</string>

	<string name="contact_info_button_more" context="More button in contact info page">もっと</string>

    <plurals name="plural_select_file" context="Section title to select a file to perform an action">
        <item context="one file" quantity="one">ファイルを選択</item>
        <item context="more files" quantity="other">ファイルを選択</item>
    </plurals>

    <string name="title_share_folder_explorer" context="Title of shared folder explorer to choose a folder to perform an action">フォルダを選択</string>

    <string name="login_warning_abort_transfers" context="Popup message shown if an user try to login while there is still living transfer">転送はすべてキャンセルされます。ログインしてもよろしいですか？　</string>
    <string name="logout_warning_abort_transfers" context="Popup message shown if an user try to login while there is still living transfer">転送はすべてキャンセルされます。ログアウトしてもよろしいですか？　</string>

    <string name="subtitle_read_only_permissions" context="Label to explain the read only participant permission in the options panel of the group info screen">読み込みだけ</string>

    <string name="used_space" context="Label shown the total space and the used space in an account">[A]%1$s [/A][B]/ %2$s 使用[/B]</string>

    <string name="staging_api_url_title" context="title of the alert dialog when the user is changing the API URL to staging">テストサーバーに変更しますか？　</string>
    <string name="staging_api_url_text" context="text of the alert dialog when the user is changing the API URL to staging">テストサーバーに変更してもよろしいですか？　アカウントに回復不能な問題が発生する可能性があります</string>

    <string name="title_confirmation_open_camera_on_chat" context="Title of the confirmation dialog to open the camera app and lose the relay of the local camera on the in progress call">カメラを開きますか？　</string>
    <string name="confirmation_open_camera_on_chat" context="Text of the confirmation dialog to open the camera app and lose the relay of the local camera on the in progress call">カメラを開くと、あなたの動画送信は現在の通話で一時停止されます。</string>

    <string name="notification_chat_undefined_title" context="Title of the notification when there is unknown activity on the Chat">チャットアクティビティ</string>
    <string name="notification_chat_undefined_content" context="Content of the notification when there is unknown activity on the Chat">新しいメッセージがあるかもしれません</string>
<<<<<<< HEAD
	<string name="retrieving_message_title" context="When app is retrieving push message">メッセージを取得</string>
=======
	<string name="retrieving_message_title" context="When app is retrieving push message">Retrieving message</string>

>>>>>>> edcd1d18
    <string name="settings_rb_scheduler_enable_title" context="Title of Rubbish bin scheduler option in settings to enable or disable the functionality">ごみ箱クリアスケジューラ</string>
    <string name="settings_rb_scheduler_enable_subtitle" context="Subtitle of Rubbish bin scheduler option in settings to enable or disable the functionality in free accounts">ごみ箱は自動的にきれいにできます。</string>

    <string name="settings_rb_scheduler_enable_period_PRO" context="Title of Rubbish bin scheduler option in settings to enable or disable the functionality in PRO accounts">最小期間は7日間です。</string>
    <string name="settings_rb_scheduler_enable_period_FREE" context="Title of Rubbish bin scheduler option in settings to enable or disable the functionality in PRO accounts">最小期間は7日間で、あなたの最大期間は30日間です。</string>

    <string name="settings_rb_scheduler_select_days_title" context="Title of Rubbish bin scheduler option in settings to set up the number of days of the rubbish bin scheduler">ファイル失効日は</string>
    <string name="settings_rb_scheduler_select_days_subtitle" context="Subtitle of Rubbish bin scheduler option in settings to show the number of days set up to the rubbish bin scheduler">%d日</string>

    <string name="settings_rb_scheduler_alert_disabling" context="Text of the alert when a FREE user tries to disable the RB scheduler">ごみ箱クリアスケジューラを無効にするか、より長い保存期間を設定するには、PROプランのご契約をしていただく必要がございます。</string>

    <string name="hint_days" context="Hint of the field to write the days of the rubbish bin scheduler">日</string>
    <string name="get_chat_link_option" context="Title of the option to generate a public chat link">Get Chat Link</string>
    <string name="manage_chat_link_option" context="Title of the option to manage a public chat link">Manage Chat Link</string>

    <string name="make_chat_private_option" context="Title of the option to make a public chat private">暗号化キーローテーションを有効にする</string>
    <string name="make_chat_private_option_text" context="Subtitle of the option to make a public chat private">キーローテーションでは安全性が少し高まりますが、チャットリンクを作成できず、新規参加者は過去のメッセージを見れません。</string>

    <string name="message_created_chat_link" context="Text shown when a moderator of a chat create a chat link. Please keep the placeholder because is to show the moderator's name in runtime. ">[A]%1$s[/A][B] created a Chat Link.[/B]</string>
    <string name="message_deleted_chat_link" context="Text shown when a moderator of a chat delete a chat link. Please keep the placeholder because is to show the moderator's name in runtime.">[A]%1$s[/A][B] deleted the Chat Link.[/B]</string>

    <string name="action_delete_link" context="Title of the option to delete a chat link">Delete Chat Link</string>

    <string name="title_alert_chat_link_error" context="Title of the alert when a chat link is invalid">Chat Link</string>
    <string name="confirmation_close_sessions_text" context="Text of the dialog to confirm after closing all other sessions">これにより、現在のセッション以外のすべてのアクティブな他のセッションでログアウトされます。</string>
    <string name="confirmation_close_sessions_title" context="Title of the dialog to confirm after closing all other sessions">他のセッションをすべて終了しますか？　</string>

    <string name="number_of_participants" context="Subtitle to show the number of participants of a chat. Please keep the placeholder because is to show the number of participants in runtime.">%d人の参加者</string>

    <string name="action_join" context="Label of the button to join a chat by a chat link">参加する</string>

    <string name="observers_chat_label" context="Label for observers of a group chat">オブザーバー</string>

    <string name="error_chat_link" context="Message on the title of the chat screen if there were any error loading the chat link">Error loading the Chat Link.</string>

    <string name="error_chat_link_init_error" context="Message on the title of the chat screen if there were any error loading the chat link without logging">Error initialising chat when loading the Chat Link.</string>

    <string name="confirmation_rejoin_chat_link" context="Message on the alert to join a group chat that the user previously was part of">以前あなたがメンバーだったチャットをプレビューしようとしています。このチャットにもう一度参加しますか？　</string>
    <string name="alert_already_participant_chat_link" context="Message on the alert to preview a chat link if the user is already a participant">あなたはすでにこのチャットに参加しています。</string>

    <string name="alert_invalid_preview" context="Message on the alert to close a chat preview if the link is invalid">This chat preview is not longer available. If you leave the preview, you won’t be able to reopen it.</string>

    <string name="message_set_chat_private" context="Text shown when a moderator changes the chat to private. Please keep the placeholder because is to show the moderator's name in runtime.">[A]%1$s[/A][B]さんが暗号化キーローテーションを有効にしました。[/B]</string>

    <string name="invalid_chat_link" context="error message shown when a chat link is invalid">この会話は利用できなくなりました</string>
    <string name="invalid_chat_link_args" context="error message shown when a chat link is not well formed">Invalid Chat Link</string>

    <string name="ekr_label" context="When it is creating a new group chat, this option permits to establish it private or public">暗号化キーローテーション</string>
    <string name="ekr_explanation" context="When it is creating a new group chat, this option permits to establish it private or public">キーローテーションでは安全性が少し高まりますが、チャットリンクを作成できず、新規参加者は過去のメッセージを見れません。</string>

    <string name="subtitle_chat_message_enabled_ERK" context="subtitle of the message shown when a user enables the encrypted key rotation">キーローテーションでは安全性が少し高まりますが、チャットリンクを作成できず、新規参加者は過去のメッセージを見れません。</string>
    <string name="action_open_chat_link" context="Menu item">Open Chat Link</string>

    <string name="invite_not_sent_already_sent" context="Message shown when a contact request has not been sent because the invitation has been sent before">%sさんに連絡するための招待状は以前に送信され、「送信済み要求」タブで照会できます。</string>

    <string name="save_qr_cloud_drive" context="Label shown to indicate the QR is saving in Cloud Drive">クラウドドライブに%sを保存中&#8230;</string>

    <string name="general_folders" context="General label for folders">フォルダ</string>
    <string name="general_files" context="General label for files">ファイル</string>
    <string name="general_save_to_device" context="Item menu option upon right click on one or multiple files">端末に保存</string>

    <string name="title_upload_explorer" context="Title of cloud explorer to upload a file">MEGAにアップロード</string>
    <string name="choose_destionation" context="Label choose destination">対象先を選択</string>
    <string name="general_show_more" context="Label that indicates show more items">もっと表示</string>
    <string name="general_show_less" context="Label that indicates show less items">表示を減らす</string>

    <string name="notification_new_contact_request" context="Subtitle of the historic notification for a new contact request">[A]%s [/A][B]さんがあなたにコンタクト要求を送信しました。[/B]</string>
    <string name="notification_new_contact" context="Subtitle of the historic notification for a new contact">[A]%s [/A][B]さんは現在連絡先です。[/B]</string>
    <string name="notification_new_shared_folder" context="Subtitle of the historic notification for a new shared folder">[B][/B][A]%sさんからの新しい共有フォルダ。[/A]</string>

    <string name="notification_reminder_contact_request" context="Subtitle of the historic notification for a reminder new contact request">[A]通知：[/A][B]%s [/B][C]さんがあなたにコンタクト要求を送信しました。[/C]</string>

    <string name="title_contact_request_notification_cancelled" context="Title of the historic notification for a contact request cancelled">取り消されたコンタクト要求</string>
    <string name="subtitle_contact_request_notification_cancelled" context="Subtitle of the historic notification for contact request cancelled">[A]%s [/A][B]さんはコンタクト要求を取り消しました。[/B]</string>

    <string name="title_contact_notification_deleted" context="Title of the historic notification when an user deletes you as contact">削除された連絡先</string>
    <string name="subtitle_contact_notification_deleted" context="Subtitle of the historic notification when an user deletes you as contact">[A]%s [/A][B]さんはあなたを連絡先から削除しました。[/B]</string>

    <string name="title_contact_notification_blocked" context="Title of the historic notification when an user blocks you as contact">ブロックされた連絡先</string>
    <string name="subtitle_contact_notification_blocked" context="Subtitle of the historic notification when an user blocks you as contact">[A]%s [/A][B]さんはあなたを連絡先としてブロックしました。[/B]</string>

    <string name="section_notification_with_unread" context="Item of the navigation title for the notification section when there is any unread">通知[A](%1$d)[/A]</string>

    <string name="title_account_notification_deleted" context="Title of the historic notification for an account deleted">削除されたアカウント</string>
    <string name="subtitle_account_notification_deleted" context="Subtitle of the historic notification for an account deleted">[B]アカウント[/B][A]%s[/A][B]は削除されました。[/B]</string>

    <string name="subtitle_file_takedown_notification" context="Subtitle of file takedown historic notification">[A]あなたの公開共有されたファイル[/A][B]%s[/B][C]は削除されました。[/C]</string>
    <string name="subtitle_folder_takedown_notification" context="Subtitle of folder takedown historic notification">[A]あなたの公開共有されたフォルダ[/A][B]%s[/B][C]は削除されました。[/C]</string>

    <string name="subtitle_file_takedown_reinstated_notification" context="Subtitle of a file takedown reinstated historic notification">[A]あなたの公開共有されたファイル[/A][B]%s[/B][C]は復活しました。[/C]</string>
    <string name="subtitle_folder_takedown_reinstated_notification" context="Subtitle of a folder takedown reinstated historic notification">[A]あなたの公開共有されたフォルダ[/A][B]%s[/B][C]は復活しました。[/C]</string>

    <string name="title_outgoing_contact_request" context="Title of the historic notification for outgoing contact requests">送信済み要求</string>
    <string name="title_incoming_contact_request" context="Title of the historic notification for incoming contact requests">受信した要求</string>

    <string name="subtitle_outgoing_contact_request_denied" context="Subtitle of the historic notification for contact request denied">[A]%s [/A]さんは[B]あなたのコンタクト要求を拒否しました。[/B]</string>
    <string name="subtitle_outgoing_contact_request_accepted" context="Subtitle of the historic notification for contact request accepted">[A]%s [/A]さんは[B]あなたのコンタクト要求を受け入れました。[/B]</string>

    <string name="notification_deleted_shared_folder" context="Subtitle of the historic notification for deleted shared folders (one or many)">[B][A]%s[/A]さんが共有したフォルダへのアクセス[/B]は[B]削除されました。[/B]</string>
    <string name="notification_left_shared_folder" context="Subtitle of the historic notification when a contact leaves a shared folder">[A]%s[/A]さんは[B]共有フォルダから離れました。[/B]</string>
    <string name="notification_left_shared_folder_with_name" context="Subtitle of the historic notification when a contact leaves a shared folder and the name of the folder is known">[A]%1$s[/A]さんは[B]共有フォルダ[A]%2$s[/A]から離れました。[/B]</string>

    <string name="subtitle_incoming_contact_request_ignored" context="Subtitle of the historic notification for incoming contact request ignored">[B][A]%s [/A]さんからのコンタクト要求[/B]は[B]無視されました[/B]</string>
    <string name="subtitle_incoming_contact_request_accepted" context="Subtitle of the historic notification for incoming contact request accepted">[B][A]%s [/A]さんからのコンタクト要求[/B]は[B]受け入れられました[/B]</string>
    <string name="subtitle_incoming_contact_request_denied" context="Subtitle of the historic notification for incoming contact request declined">[B][A]%s [/A]さんからのコンタクト要求[/B]は[B]拒否されました[/B]</string>

    <string name="type_of_my_account" context="Subtitle of the Upgrade account section">あなたの現在のアカウントは[A]%s[/A]です</string>
    <string name="footnote_achievements" context="Footnote to clarify the storage space is subject to the achievement program">* 当社の達成プログラムにご参加いただくことを条件とします</string>
    <string name="select_payment_method" context="after choosing one PRO plan, the user have to choose the payment method: credit card, fortumo, etc">支払い方法選択</string>

    <string name="billing_period_title" context="title of billing period">お支払い請求期間</string>
    <string name="billed_monthly_text" context="option of billing period, monthly">[A]毎月払い[/A] %s /月</string>
    <string name="billed_yearly_text" context="option of billing period, yearly">[A]年間払い[/A] %s /年</string>
    <string name="button_cancel" context="dialog option cancel in alert dialog">キャンセルする</string>
    <string name="button_continue" context="dialog option continue in alert dialog">続ける</string>

    <string name="payment_method_google_wallet" context="one of the payment methods">[A]Google Pay[/A]（サブスクリプション）</string>
    <string name="payment_method_credit_card" context="one of the payment methods">[A]クレジットカード[/A]（サブスクリプション）</string>
    <string name="payment_method_fortumo" context="one of the payment methods">[A]モバイルキャリア[/A]（一回限り）</string>
    <string name="payment_method_centili" context="one of the payment methods">[A]モバイルキャリア[/A]（一回限り）</string>

    <string name="new_label_notification_item" context="Capital letters. Text of the label of a new historic notifications">新</string>

    <string name="context_new_file_name_hint" context="Input field description in the create file dialog.">ファイル名</string>

    <string name="error_autoaway" context="Label shown when it types a wrong value setting the auto-away">自動不在の値が無効です。値は0より大きくする必要があります。</string>

    <string name="option_enable_last_green_chat" context="Option in Settings section to enable the last active connection in chat">最終ログインを表示&#8230;</string>
    <string name="subtitle_option_enable_last_green_chat" context="Subtitle of the option in Settings section to enable the last active connection in chat">あなたの連絡先がMEGAであなたが最後に活動していた時間を見れるようにします。</string>

    <plurals name="num_files_with_parameter" context="on the section notifications indicates the number of files added to a shared folder">
        <item context="Singular of file. 1 file" quantity="one">ファイル%dこ</item>
        <item context="Plural of file. 2 files" quantity="other">ファイル%dこ</item>
    </plurals>

    <plurals name="num_folders_with_parameter" context="on the section notifications indicates the number of folder added to a shared folder">
        <item context="Singular of folder/directory. 1 folder" quantity="one">フォルダ%dこ</item>
        <item context="Plural of folder/directory. 2 folders" quantity="other">フォルダ%dこ</item>
    </plurals>

    <string name="subtitle_notification_added_folders_and_files" context="Subtitle of the historic notification for new additions inside an existing shared folder. Placeholders are: email who added the folders or files, number of folders added, number of files added">[A]%1$s[/A][B]さんが%2$sと%3$sを追加しました[/B]</string>

    <plurals name="subtitle_notification_added_files" context="Subtitle of the historic notification for new additions inside an existing shared folder">
        <item context="Singular of file. 1 file" quantity="one">[A]%1$s [/A][B]さんが%2$d個のファイルを追加しました。[/B]</item>
        <item context="Plural of file. 2 files" quantity="other">[A]%1$s [/A][B]さんが%2$d個のファイルを追加しました。[/B]</item>
    </plurals>

    <plurals name="subtitle_notification_deleted_items" context="Subtitle of the historic notification for deletions inside an existing shared folder">
        <item context="Singular of item. 1 item" quantity="one">[A]%1$s [/A][B]さんが%2$d個の項目を削除しました。[/B]</item>
        <item context="Plural of item. 2 items" quantity="other">[A]%1$s [/A][B]さんが%2$d個の項目を削除しました。[/B]</item>
    </plurals>

    <plurals name="subtitle_notification_added_folders" context="Subtitle of the historic notification for new additions inside an existing shared folder">
        <item context="Singular of folder. 1 folder" quantity="one">[A]%1$s [/A][B]さんが%2$d個のフォルダを追加しました。[/B]</item>
        <item context="Plural of folder. 2 folders" quantity="other">[A]%1$s [/A][B]さんが%2$d個のフォルダを追加しました。[/B]</item>
    </plurals>

    <plurals name="subtitle_of_group_chat" context="Subtitle chat screen for groups with permissions and not archived">
        <item context="Singular of participant. 1 participant" quantity="one">%d人の参加者</item>
        <item context="Plural of participant. 2 participants" quantity="other">%d人の参加者</item>
    </plurals>

    <string name="message_error_set_title_get_link" context="Error when the user tries to get a public chat link for a chat with the default title">このチャット用のリンクを作成する前に、説明を設定する必要があります。</string>

    <string name="chat_link_copied_clipboard" context="success alert when the user copy a chat link to the clipboard">Chat Link copied to the clipboard</string>

    <string name="type_month" context="Label to show the price of each plan in the upgrade account section">[A]月[/A] / %s [A]から[/A] *</string>
    <string name="upgrade_comment" context="the meaning of the asterisk in monthly* and annually* payment">* 自動更新のサブスクリプションは、更新日の前にいつでもキャンセルできます</string>
    <string name="call_started_messages" context="Message shown when a call starts.">通話が開始しました</string>

    <string name="ssl_error_dialog_title" context="Title of the dialog to inform about a SSL error">SSL鍵エラー</string>
    <string name="ssl_error_dialog_text" context="Text of the dialog to inform about a SSL error">MEGAはSSL経由では安全に接続できません。あなたは追加要件があるパブリックWiFi上にいるかもしれません。</string>

    <string name="context_empty_notifications" context="Text of the empty screen for the notifications section">[B][/B][A]通知[/A][B]がありません。[/B]</string>

    <string name="general_setup_mega" context="Permissions screen title">MEGAをセットアップ</string>
    <string name="setup_mega_explanation" context="Permissions screen explanation">MEGAはあなたの写真、メディア、ファイルをあなたがご友人と共有したり、暗号化されたメッセージを交換したり、安全な通話を行うことができるように、それらへのアクセスを必要とします。</string>
    <string name="allow_acces_media_title" cotext="Title of the screen asking permissions for files">写真、メディア、ファイルへのアクセスを許可します。</string>
    <string name="allow_acces_media_subtitle" context="Subtitle of the screen asking permissions for files">写真、メディア、ファイルを共有するには、MEGAはあなたの許可が必要です。</string>
    <string name="allow_acces_camera_title" cotext="Title of the screen asking permissions for camera">カメラを有効にする</string>
<<<<<<< HEAD
    <string name="allow_acces_camera_subtitle" context="Subtitle of the screen asking permissions for camera">To scan documents, take pictures and make video calls allow access to your camera.</string>
    <string name="allow_acces_calls_title" cotext="Title of the screen asking permissions for microphone and write in log calls">通話を有効にする</string>
    <string name="allow_acces_calls_subtitle" context="Subtitle of the screen asking permissions for microphone and write in log calls">To make encrypted calls allow access to your microphone and call log.</string>
    <string name="allow_acces_calls_subtitle_microphone" context="Subtitle of the screen asking permissions for microphone">To make encrypted calls allow access to your microphone.</string>
=======
    <string name="allow_acces_camera_subtitle" context="Subtitle of the screen asking permissions for camera">あなたのカメラへのアクセスを許可して、ドキュメントのスキャン、写真の撮影、ビデオ通話を行います。</string>
    <string name="allow_acces_calls_title" cotext="Title of the screen asking permissions for microphone and write in log calls">通話を有効にする</string>
    <string name="allow_acces_calls_subtitle" context="Subtitle of the screen asking permissions for microphone and write in log calls">To make encrypted calls allow access to your microphone and call log.</string>
    <string name="allow_acces_calls_subtitle_microphone" context="Subtitle of the screen asking permissions for microphone">あなたのマイクへのアクセスを許可して、暗号化通話を行います。</string>
>>>>>>> edcd1d18
    <string name="general_enable_access" context="General enable access">アクセスを有効にする</string>
    <string name="title_chat_shared_files_info" context="Title of the option on chat info screen to list all the files sent to the chat">共有ファイル</string>

    <string name="error_message_already_sent" context="Error mesage when trying to remove an uploading attachment that has already finished">添付ファイルは既に送信されています</string>

    <string name="call_ended_message" context="Message shown when a call ends.">[A]通話が終了しました[/A][C]。通話時間：[/C]</string>
    <plurals name="plural_call_ended_messages_hours" context="Message that shows the hours of a call when it ends">
        <item context="one hour" quantity="one">[B]%1$s 時間[/B]</item>
        <item context="more hours" quantity="other">[B]%1$s 時間[/B]</item>
    </plurals>
    <plurals name="plural_call_ended_messages_minutes" context="Message that shows the minutes of a call when it ends">
        <item context="one minute" quantity="one">[B]%1$s 時間[/B]</item>
        <item context="more minutes" quantity="other">[B]%1$s 分[/B]</item>
    </plurals>
    <plurals name="plural_call_ended_messages_seconds" context="Message that shows the seconds of a call when it ends">
        <item context="one second" quantity="one">[B]%1$d 秒[/B]</item>
        <item context="more seconds" quantity="other">[B]%1$d 秒[/B]</item>
    </plurals>

    <string name="last_seen_today" context="String that appears when we show the last activity of a contact, when the last activity was today. For example: Last seen today 11:34a.m.">[A]最終ログイン[/A]今日 %1$s</string>
    <string name="last_seen_long_time_ago" context="String that appears when we show the last activity of a contact, but it's been a long time ago that we don't see any activity from that user">[A]最終ログイン[/A]はだいぶ前</string>
    <string name="last_seen_general" context="String that appears when we show the last activity of a contact, when the last activity was before today. For example: Last seen March 14th,2018 11:34a.m. ">[A]最終ログイン[/A]%1$s %2$s</string>

    <string name="label_today" context="label today">今日</string>
    <string name="label_yesterday" context="label yesterday">昨日</string>

    <string name="context_empty_shared_files" context="Text of the empty screen for the chat shared files">[A]共有ファイル[/A]が[B]ありません[/B][B]。[/B]</string>

    <string name="contact_joined_the_call" context="Text to indicate that a contact has joined a group call">%1$sさんが通話に参加しました</string>
    <string name="contact_left_the_call" context="Text to indicate that a contact has left a group call">%1$sさんが通話から抜けました</string>

    <string name="call_error_too_many_participants" context="Message show when a call cannot be established because there are too many participants in the group call">最大参加者数に達したため、この通話に参加できません。</string>
    <string name="call_error_too_many_video" context="Message show when a user cannot activate the video in a group call because the max number of videos has been reached">この通話はビデオを使用している最大参加者数に達したため、ビデオを有効にできません。</string>

    <string name="error_open_file_with" context="Error message shown when a file cannot be opened by other app using the open with option menu">エラー。ファイルが開けません。</string>
    <string name="incoming_call_starting" context="Subtitle of the call screen when a incoming call is just starting">着信&#8230;</string>
    <string name="outgoing_call_starting" context="Subtitle of the call screen when a outgoing call is just starting">着信中&#8230;</string>

    <string name="error_meta_message_invalid" context="Content of a invalid meta message">メッセージに無効なメタデータが含まれています</string>

    <string name="second_row_info_item_shared_file_chat" context="Info shown in the subtitle of each row of the shared files to chat: sender name . date">%1$s . %2$s</string>

    <plurals name="messages_forwarded_success_plural" formatted="false" context="Confirmation message after forwarding one or several messages">
        <item context="version item" quantity="one">転送済みメッセージ</item>
        <item context="version items" quantity="other">メッセージが転送されました</item>
    </plurals>

    <plurals name="num_files_not_send" context="Alert shown when a num of files have not been sent because of any error occurs">
        <item context="Singular of file. 1 file" quantity="one">%d個のファイルが%dチャットに送信されませんでした</item>
        <item context="Plural of file. 2 files" quantity="other">%d個のファイルが%dチャットに送信されませんでした</item>
    </plurals>

    <plurals name="num_contacts_not_send" context="Alert shown when a num of contacts have not been sent because of any error occurs">
        <item context="Singular of file. 1 file" quantity="one">%d個の連絡先が%dチャットに送信されませんでした</item>
        <item context="Plural of file. 2 files" quantity="other">%d個の連絡先が%dチャットに送信されませんでした</item>
    </plurals>

    <plurals name="num_messages_not_send" context="Alert shown when a num of messages have not been sent because of any error occurs">
        <item context="Singular of file. 1 file" quantity="one">%d個のメッセージが%dチャットに送信されませんでした</item>
<<<<<<< HEAD
        <item context="Plural of file. 2 files" quantity="other">%d messages was not sent to %d chats</item>
=======
        <item context="Plural of file. 2 files" quantity="other">%d個のメッセージが%d個のチャットに送信されませんでした</item>
>>>>>>> edcd1d18
    </plurals>

    <string name="content_not_send" context="Alert shown when some content have not been sent because of any error occurs">コンテンツが%dチャットに送信されませんでした</string>

    <string name="new_group_chat_created" context="Label shown when a new group chat has been created correctly">新規グループチャットが作成されました</string>
    <string name="preparing_chats" context="Alert shown when some content is sharing with chats and they are processing">ファイル準備中</string>
    <string name="sent_as_message" context="Label indicating some content has been sent as message">メッセージとして送信されました。</string>
    <string name="error_sent_as_message" context="Error message when the attachment cannot be sent to any of the selected chats">エラー。ファイルは選択されたチャットのいずれにも送信されていません</string>
    <string name="chat_explorer_empty" context="Message shown when the user has no items to show in chat explorer">[A][/A][B]項目がありません[/B]</string>

    <string name="delete_versions" context="Action delete all file versions">Delete old versions</string>
    <string name="title_delete_version_history" context="Title of the dialog shown when it wants to delete the version history of a file">Delete old versions?</string>
    <string name="text_delete_version_history" context="Text of the dialog shown when it wants to delete the version history of a file">現在のファイルは削除されませんのでご注意ください。</string>
    <string name="version_history_deleted" context="Alert shown when the version history was deleted correctly">Old versions deleted.</string>
    <string name="version_history_deleted_erroneously" context="Alert shown when the version history was deleted erroneously">Old versions not deleted.</string>

    <plurals name="versions_deleted_succesfully" formatted="false" context="Confirmation message after deleted file versions">
        <item context="version item" quantity="one">%dバージョンが正常に削除されました</item>
        <item context="version items" quantity="other">%dバージョンが正常に削除されました</item>
    </plurals>

    <plurals name="versions_not_deleted" formatted="false" context="Alert shown when some versions are not deleted successfully">
        <item context="version item" quantity="one">%dバージョンは削除されていません</item>
        <item context="version items" quantity="other">%dバージョンは削除されていません</item>
    </plurals>

    <string name="no_contacts_invite" context="Alert shown when the user tries to realize some action in chat and has not contacts">あなたはMEGAの連絡先がありません。連絡先セクションからご友人をご招待ください。</string>

    <string name="title_tour_one" context="Title of first tour screen">あなたがキーを持っています</string>
    <string name="content_tour_one" cotext="Content of first tour screen">セキュリティこそが私たちの存在理由です。あなたのファイルは、非常に効果的な暗号化マシンの裏側にあり、安全です。そこで、あなたのファイルにアクセスできるのは、あなただけです。</string>
    <string name="title_tour_two" cotext="Title of second tour screen">暗号化されたチャット</string>
    <string name="content_tour_two" cotext="Content of second tour screen">音声＆ビデオ通話、グループメッセージング、クラウドドライブとのファイル共有統合による完全に暗号化されたチャット</string>
    <string name="title_tour_three" cotext="Title of third tour screen">ネットワークの作成</string>
    <string name="content_tour_three" cotext="Content of third tour screen">連絡先の追加、ネットワークの作成、コラボレーション、MEGAを離れずに音声通話とビデオ通話を行う</string>
    <string name="title_tour_four" cotext="Title of fourth tour screen">クラウド内のあなたの写真</string>
    <string name="content_tour_four" cotext="Content of fourth tour screen">カメラアップロードは、あらゆるモバイル端末にとって不可欠な機能で、あなたにもご利用いただけます。今すぐアカウントを作成してください。</string>

    <string name="title_pdf_password" context="Title of the dialog shown when a pdf required password">パスワードを入力</string>
    <string name="text_pdf_password" context="Text of the dialog shown when a pdf required password">%sはパスワードで保護されたPDFドキュメントです。PDFを開くにはパスワードを入力してください。</string>
    <string name="error_pdf_password" context="Error of the dialog shown wen a pdf required password and the user types a wrong password">間違ったパスワードを入力しました。もう一度お試しください。</string>
    <string name="error_max_pdf_password" context="Error of the dialog shown wen a pdf required password and the user has been typed three times a wrong password">ご入力されたパスワードは無効です。</string>

    <string name="unknownn_file" context="Alert shown when a user tries to open a file from a zip and the file is unknown or has not been possible to unzip correctly">It is not possible to open the file. It is an unknown file or has not been possible to unzip successfully.</string>

    <string name="not_allow_play_alert" context="Alert shown when exists some call and the user tries to play an audio or video">通話中にメディアファイルを再生することはできません。</string>
    <string name="ongoing_call_messages" context="Text shown in the list of chats when there is a call in progress but I am not on it">継続中の通話</string>
    <string name="join_call_layout_in_group_call" context="Title of the layout to join a group call from the chat screen. The placeholder indicates the user who initiated the call">%sさんがグループ通話を開始しました。参加するにはタップします。</string>
    <string name="call_in_progress_layout" context="Title of the layout to return to a call">通話に戻るにはタップします</string>

    <string name="message_joined_public_chat_autoinvitation" formatted="false" context="chat message when a participant invites himself to a public chat using a chat link. Please keep the placeholder because is to show the participant's name in runtime.">[A]%1$s[/A][B]さんがグループチャットに参加しました。[/B]</string>

<<<<<<< HEAD
    <string name="context_remove_chat_link_warning_text" context="Warning that appears prior to remove a chat link on the group info screen.">This conversation will no longer be accessible through the Chat Link you are about to delete.</string>
    <string name="context_create_chat_link_warning_text" context="Description text of the dialog to generate a public chat link">Encrypted Key Rotation does not allow you to get a Chat Link without creating a new group chat.</string>
    <string name="context_create_chat_link_question_text" context="Question of the dialog to generate a public chat link">Do you want to create a new group chat and get a Chat Link?</string>
=======
    <string name="context_remove_chat_link_warning_text" context="Warning that appears prior to remove a chat link on the group info screen.">この会話は、一度削除されるとチャットリンクからアクセスできなくなります。</string>
    <string name="context_create_chat_link_warning_text" context="Description text of the dialog to generate a public chat link">暗号化されたキーローテーションでは、新規グループチャットを作成せずにチャットリンクを取得することはできません。</string>
    <string name="context_create_chat_link_question_text" context="Question of the dialog to generate a public chat link">新規グループチャットを作成してチャットリンクを取得しますか？　</string>
>>>>>>> edcd1d18

    <string name="context_make_private_chat_warning_text" context="Text of the dialog to change a public chat to private (enable encrypted key rotation)">キーローテーションでは安全性が少し高まりますが、チャットリンクを作成できず、新規参加者は過去のメッセージを見れません。</string>

    <string name="message_joined_successfully" context="Message shown when a user has joined to a public chat successfully">あなたはチャットに正常に参加しました。</string>

    <string name="wizard_steps_indicator" context="Label that indicates the steps of a wizard">%1$d/%2$d</string>

    <string name="hint_action_search" context="Hint of the Search view">検索&#8230;</string>
    <string name="answer_call_incoming" context="The text of the notification button that is displayed when there is a call in progress, another call is received and answered.">応答する</string>
    <string name="ignore_call_incoming" context="The text of the notification button that is displayed when there is a call in progress, another call is received and ignored.">無視する</string>
    <string name="outgoing_audio_call_starting" context="Subtitle of the call screen when a outgoing audio call is just starting in a individual chat">音声通話を開始しています&#8230;</string>
    <string name="outgoing_video_call_starting" context="Subtitle of the call screen when a outgoing video call is just starting in a individual chat">ビデオ通話を開始しています&#8230;</string>
    <string name="muted_contact_micro" context="Subtitle of the call screen when a user muted the current individual call. The placeholder indicates the user who muted the call ">%sさんはこの通話をミュートしました</string>
    <string name="muted_own_micro" context="Subtitle of the call screen when I muted the current individual call">ミュート済み</string>

    <string name="copy_already_downloaded" context="when trying to download a file that is already downloaded in the device and has to copy in another path">Already downloaded. Copied to selected path.</string>

    <string name="title_join_call" context="Title of the dialog shown when you want to join a group call">通話に参加</string>
    <string name="text_join_call" context="Text of the dialog shown when you want to join a group call">この通話に参加するには、現在の通話を終了する必要があります。</string>

    <string name="hint_enter_chat_link" context="Hint shown in the open chat link alert dialog">チャットリンクを入力</string>

    <string name="copy_link_explanation" context="Explanation of the dialog shown to share a chat link">このリンクを使用すると、人々はあなたのグループに参加できます。</string>
    <string name="new_chat_link_label" context="Label that indicates the creation of a chat link">新しいチャットリンク</string>
    <string name="enter_group_name" context="Title of the dialog shown when the user it is creating a chat link and the chat has not title">グループ名を入力</string>
    <string name="alert_enter_group_name" context="Alert shown when the user it is creating a chat link and the chat has not title">チャットリンクを作成するには、グループに名前を付ける必要があります。</string>
<<<<<<< HEAD
    <string name="invite_contacts_to_start_chat" context="Text shown when an account doesn't have any contact added and it's trying to start a new chat conversation">連絡先を招待し、MEGAの暗号化チャットで安全にチャットを始めましょう。</string>

    <string name="no_chat_link_available" context="In some cases, a user may try to get the link for a chat room, but if such is not set by an operator - it would say 'not link available' and not auto create it.">利用できるチャットリンクはありません。</string>
    <string name="chat_link_deleted" context="Alert shown when it has been deleted successfully a chat link">チャットリンクは正常に削除されました。</string>

    <string name="contact_request_status_accepted" context="The status of pending contact request (ACCEPTED), placeholder is contact request creation time">%1$s（承認されました）</string>
    <string name="contact_request_status_deleted" context="The status of pending contact request (DELETED), placeholder is contact request creation time">%1$s（削除されました）</string>
    <string name="contact_request_status_denied" context="The status of pending contact request (DENIED), placeholder is contact request creation time">%1$s（拒否されました）</string>
    <string name="contact_request_status_ignored" context="The status of pending contact request (IGNORED), placeholder is contact request creation time">%1$s（無視されました）</string>
    <string name="contact_request_status_reminded" context="The status of pending contact request (REMINDED), placeholder is contact request creation time">%1$s（リマインダーを送りました）</string>
    <string name="contact_request_status_pending" context="The status of pending contact request (PENDING), placeholder is contact request creation time">%1$s（保留中）</string>

	<plurals name="file_already_downloaded">
		<item context="When a multiple download is started, some of the files could have already been downloaded before. This message shows the number of files that has already been downloaded in singular. placeholder: number of files" quantity="one">%d個のファイルがすでにダウンロードされました。&#160;</item>
		<item context="When a multiple download is started, some of the files could have already been downloaded before. This message shows the number of files that has already been downloaded in plural. placeholder: number of files" quantity="other">%d個のファイルがすでにダウンロードされました。&#160;</item>
	</plurals>

	<plurals name="file_pending_download">
		<item context="When a multiple download is started, some of the files could have already been downloaded before. This message shows the number of files that are pending in singular. placeholder: number of files" quantity="one">%d個のファイルが保留中です。</item>
=======
    <string name="invite_contacts_to_start_chat" context="Text shown when an account doesn't have any contact added and it's trying to start a new chat conversation">Invite contacts and start chatting securely with MEGA’s encrypted chat.</string>

    <string name="no_chat_link_available" context="In some cases, a user may try to get the link for a chat room, but if such is not set by an operator - it would say 'not link available' and not auto create it.">利用できるチャットリンクはありません。</string>
    <string name="chat_link_deleted" context="Alert shown when it has been deleted successfully a chat link">Chat link deleted successfully.</string>

    <string name="contact_request_status_accepted" context="The status of pending contact request (ACCEPTED), placeholder is contact request creation time">%1$s (ACCEPTED)</string>
    <string name="contact_request_status_deleted" context="The status of pending contact request (DELETED), placeholder is contact request creation time">%1$s (DELETED)</string>
    <string name="contact_request_status_denied" context="The status of pending contact request (DENIED), placeholder is contact request creation time">%1$s (DENIED)</string>
    <string name="contact_request_status_ignored" context="The status of pending contact request (IGNORED), placeholder is contact request creation time">%1$s (IGNORED)</string>
    <string name="contact_request_status_reminded" context="The status of pending contact request (REMINDED), placeholder is contact request creation time">%1$s (REMINDED)</string>
    <string name="contact_request_status_pending" context="The status of pending contact request (PENDING), placeholder is contact request creation time">%1$s (PENDING)</string>

	<plurals name="file_already_downloaded">
		<item context="When a multiple download is started, some of the files could have already been downloaded before. This message shows the number of files that has already been downloaded in singular. placeholder: number of files" quantity="one">%d file already downloaded.&#160;</item>
		<item context="When a multiple download is started, some of the files could have already been downloaded before. This message shows the number of files that has already been downloaded in plural. placeholder: number of files" quantity="other">%d files already downloaded.&#160;</item>
	</plurals>

	<plurals name="file_pending_download">
		<item context="When a multiple download is started, some of the files could have already been downloaded before. This message shows the number of files that are pending in singular. placeholder: number of files" quantity="one">%d file pending.</item>
>>>>>>> edcd1d18
		<item context="When a multiple download is started, some of the files could have already been downloaded before. This message shows the number of files that are pending in plural. placeholder: number of files" quantity="other">%dファイルが保留中です。</item>
	</plurals>
</resources><|MERGE_RESOLUTION|>--- conflicted
+++ resolved
@@ -517,11 +517,7 @@
     <string name="upload_to_other" context="upload to. Then choose a file which is not an Image, an Audio or a Video">Other File</string>
     -->
     <string name="upload_to_filesystem" context="upload to. Then choose to browse the file system to choose a file">ファイルシステムより選択</string>
-<<<<<<< HEAD
     <string name="upload_to_filesystem_from" context="upload to. Then choose to browse the file system to choose a file">以下から選択：</string>
-=======
-    <string name="upload_to_filesystem_from" context="upload to. Then choose to browse the file system to choose a file">Pick from</string>
->>>>>>> edcd1d18
     <!--
     <string name="upload_select_file_type" context="title of the dialog for choosing if a user wants to upload an image, an audio, a video or a file from the system">Select file type</string>
     -->
@@ -656,13 +652,8 @@
 	<string name="settings_auto_play_label" context="description of switch 'Open file when download is completed'">ダウンロード時にファイルを開く</string>
 
 
-<<<<<<< HEAD
 
 	<string name="settings_advanced_features_cancel_account" context="Settings preference title for canceling the account">アカウントをキャンセルする</string>
-=======
-	<string name="settings_auto_play_label" context="description of switch 'Open file when download is completed'">Open file when downloaded</string>
-    <string name="settings_advanced_features_cancel_account" context="Settings preference title for canceling the account">アカウントをキャンセルする</string>
->>>>>>> edcd1d18
 
     <string name="settings_advanced_features_size" context="Size of files in offline or cache folders">利用している領域 %s</string>
     <string name="settings_advanced_features_calculating" context="Calculating Size of files in offline or cache folders">計算中</string>
@@ -861,11 +852,7 @@
     <string name="backup_action" context="Sentence to inform the user the available actions in the screen to backup the master key">回復キーをクリップボードにコピーするかテキストファイルとして保存します</string>
 
     <string name="save_action" context="Action of the button to save the master key as a text file">保存</string>
-<<<<<<< HEAD
-    <string name="copy_MK_confirmation" context="Alert message when the master key has been successfully copied to the ClipBoard">The Recovery Key has been successfully copied</string>
-=======
     <string name="copy_MK_confirmation" context="Alert message when the master key has been successfully copied to the ClipBoard">回復キーが正常にクリップボードにコピーされました</string>
->>>>>>> edcd1d18
 
     <string name="change_pass" context="Button to change the password">変更する</string>
 
@@ -1380,13 +1367,8 @@
     </plurals>
 
 	<plurals name="folder_upload_service_notification" context="Text of the notification shown when the folder upload service is running">
-<<<<<<< HEAD
 		<item context="Text of the notification shown when the folder upload service is running - singular e.g. Uploading 1 of 1 folder" quantity="one">%1$d/%2$dフォルダをアップロード中</item>
 		<item context="Text of the notification shown when the folder upload service is running - plural e.g. Uploading 1 of 2 folders" quantity="other">%1$d/%2$dフォルダをアップロード中</item>
-=======
-		<item context="Text of the notification shown when the folder upload service is running - singular e.g. Uploading 1 of 1 folder" quantity="one">Uploading %1$d of %2$d folder</item>
-		<item context="Text of the notification shown when the folder upload service is running - plural e.g. Uploading 1 of 2 folders" quantity="other">Uploading %1$d of %2$d folders</item>
->>>>>>> edcd1d18
 	</plurals>
 
     <plurals name="upload_service_final_notification" context="Text of the notification shown when the upload service has finished">
@@ -1395,13 +1377,8 @@
     </plurals>
 
 	<plurals name="folder_upload_service_final_notification" context="Text of the notification shown when the folder upload service has finished">
-<<<<<<< HEAD
 		<item context="Text of the notification shown when the folder upload service has finished - singular e.g. Uploaded 1 folder" quantity="one">%1$d個のフォルダをアップロードしました</item>
 		<item context="Text of the notification shown when the folder upload service has finished - plural  e.g. Uploaded 2 folders" quantity="other">%1$d個のフォルダをアップロードしました</item>
-=======
-		<item context="Text of the notification shown when the folder upload service has finished - singular e.g. Uploaded 1 folder" quantity="one">Uploaded %1$d folder</item>
-		<item context="Text of the notification shown when the folder upload service has finished - plural  e.g. Uploaded 2 folders" quantity="other">Uploaded %1$d folders</item>
->>>>>>> edcd1d18
 	</plurals>
 
     <string name="general_total_size" context="label for the total file size of multiple files and/or folders (no need to put the colon punctuation in the translation)" formatted="false">合計サイズ： %1$s</string>
@@ -2143,12 +2120,7 @@
 
     <string name="notification_chat_undefined_title" context="Title of the notification when there is unknown activity on the Chat">チャットアクティビティ</string>
     <string name="notification_chat_undefined_content" context="Content of the notification when there is unknown activity on the Chat">新しいメッセージがあるかもしれません</string>
-<<<<<<< HEAD
 	<string name="retrieving_message_title" context="When app is retrieving push message">メッセージを取得</string>
-=======
-	<string name="retrieving_message_title" context="When app is retrieving push message">Retrieving message</string>
-
->>>>>>> edcd1d18
     <string name="settings_rb_scheduler_enable_title" context="Title of Rubbish bin scheduler option in settings to enable or disable the functionality">ごみ箱クリアスケジューラ</string>
     <string name="settings_rb_scheduler_enable_subtitle" context="Subtitle of Rubbish bin scheduler option in settings to enable or disable the functionality in free accounts">ごみ箱は自動的にきれいにできます。</string>
 
@@ -2329,17 +2301,10 @@
     <string name="allow_acces_media_title" cotext="Title of the screen asking permissions for files">写真、メディア、ファイルへのアクセスを許可します。</string>
     <string name="allow_acces_media_subtitle" context="Subtitle of the screen asking permissions for files">写真、メディア、ファイルを共有するには、MEGAはあなたの許可が必要です。</string>
     <string name="allow_acces_camera_title" cotext="Title of the screen asking permissions for camera">カメラを有効にする</string>
-<<<<<<< HEAD
-    <string name="allow_acces_camera_subtitle" context="Subtitle of the screen asking permissions for camera">To scan documents, take pictures and make video calls allow access to your camera.</string>
-    <string name="allow_acces_calls_title" cotext="Title of the screen asking permissions for microphone and write in log calls">通話を有効にする</string>
-    <string name="allow_acces_calls_subtitle" context="Subtitle of the screen asking permissions for microphone and write in log calls">To make encrypted calls allow access to your microphone and call log.</string>
-    <string name="allow_acces_calls_subtitle_microphone" context="Subtitle of the screen asking permissions for microphone">To make encrypted calls allow access to your microphone.</string>
-=======
     <string name="allow_acces_camera_subtitle" context="Subtitle of the screen asking permissions for camera">あなたのカメラへのアクセスを許可して、ドキュメントのスキャン、写真の撮影、ビデオ通話を行います。</string>
     <string name="allow_acces_calls_title" cotext="Title of the screen asking permissions for microphone and write in log calls">通話を有効にする</string>
     <string name="allow_acces_calls_subtitle" context="Subtitle of the screen asking permissions for microphone and write in log calls">To make encrypted calls allow access to your microphone and call log.</string>
     <string name="allow_acces_calls_subtitle_microphone" context="Subtitle of the screen asking permissions for microphone">あなたのマイクへのアクセスを許可して、暗号化通話を行います。</string>
->>>>>>> edcd1d18
     <string name="general_enable_access" context="General enable access">アクセスを有効にする</string>
     <string name="title_chat_shared_files_info" context="Title of the option on chat info screen to list all the files sent to the chat">共有ファイル</string>
 
@@ -2399,11 +2364,7 @@
 
     <plurals name="num_messages_not_send" context="Alert shown when a num of messages have not been sent because of any error occurs">
         <item context="Singular of file. 1 file" quantity="one">%d個のメッセージが%dチャットに送信されませんでした</item>
-<<<<<<< HEAD
-        <item context="Plural of file. 2 files" quantity="other">%d messages was not sent to %d chats</item>
-=======
         <item context="Plural of file. 2 files" quantity="other">%d個のメッセージが%d個のチャットに送信されませんでした</item>
->>>>>>> edcd1d18
     </plurals>
 
     <string name="content_not_send" context="Alert shown when some content have not been sent because of any error occurs">コンテンツが%dチャットに送信されませんでした</string>
@@ -2455,15 +2416,9 @@
 
     <string name="message_joined_public_chat_autoinvitation" formatted="false" context="chat message when a participant invites himself to a public chat using a chat link. Please keep the placeholder because is to show the participant's name in runtime.">[A]%1$s[/A][B]さんがグループチャットに参加しました。[/B]</string>
 
-<<<<<<< HEAD
-    <string name="context_remove_chat_link_warning_text" context="Warning that appears prior to remove a chat link on the group info screen.">This conversation will no longer be accessible through the Chat Link you are about to delete.</string>
-    <string name="context_create_chat_link_warning_text" context="Description text of the dialog to generate a public chat link">Encrypted Key Rotation does not allow you to get a Chat Link without creating a new group chat.</string>
-    <string name="context_create_chat_link_question_text" context="Question of the dialog to generate a public chat link">Do you want to create a new group chat and get a Chat Link?</string>
-=======
     <string name="context_remove_chat_link_warning_text" context="Warning that appears prior to remove a chat link on the group info screen.">この会話は、一度削除されるとチャットリンクからアクセスできなくなります。</string>
     <string name="context_create_chat_link_warning_text" context="Description text of the dialog to generate a public chat link">暗号化されたキーローテーションでは、新規グループチャットを作成せずにチャットリンクを取得することはできません。</string>
     <string name="context_create_chat_link_question_text" context="Question of the dialog to generate a public chat link">新規グループチャットを作成してチャットリンクを取得しますか？　</string>
->>>>>>> edcd1d18
 
     <string name="context_make_private_chat_warning_text" context="Text of the dialog to change a public chat to private (enable encrypted key rotation)">キーローテーションでは安全性が少し高まりますが、チャットリンクを作成できず、新規参加者は過去のメッセージを見れません。</string>
 
@@ -2490,7 +2445,6 @@
     <string name="new_chat_link_label" context="Label that indicates the creation of a chat link">新しいチャットリンク</string>
     <string name="enter_group_name" context="Title of the dialog shown when the user it is creating a chat link and the chat has not title">グループ名を入力</string>
     <string name="alert_enter_group_name" context="Alert shown when the user it is creating a chat link and the chat has not title">チャットリンクを作成するには、グループに名前を付ける必要があります。</string>
-<<<<<<< HEAD
     <string name="invite_contacts_to_start_chat" context="Text shown when an account doesn't have any contact added and it's trying to start a new chat conversation">連絡先を招待し、MEGAの暗号化チャットで安全にチャットを始めましょう。</string>
 
     <string name="no_chat_link_available" context="In some cases, a user may try to get the link for a chat room, but if such is not set by an operator - it would say 'not link available' and not auto create it.">利用できるチャットリンクはありません。</string>
@@ -2510,27 +2464,6 @@
 
 	<plurals name="file_pending_download">
 		<item context="When a multiple download is started, some of the files could have already been downloaded before. This message shows the number of files that are pending in singular. placeholder: number of files" quantity="one">%d個のファイルが保留中です。</item>
-=======
-    <string name="invite_contacts_to_start_chat" context="Text shown when an account doesn't have any contact added and it's trying to start a new chat conversation">Invite contacts and start chatting securely with MEGA’s encrypted chat.</string>
-
-    <string name="no_chat_link_available" context="In some cases, a user may try to get the link for a chat room, but if such is not set by an operator - it would say 'not link available' and not auto create it.">利用できるチャットリンクはありません。</string>
-    <string name="chat_link_deleted" context="Alert shown when it has been deleted successfully a chat link">Chat link deleted successfully.</string>
-
-    <string name="contact_request_status_accepted" context="The status of pending contact request (ACCEPTED), placeholder is contact request creation time">%1$s (ACCEPTED)</string>
-    <string name="contact_request_status_deleted" context="The status of pending contact request (DELETED), placeholder is contact request creation time">%1$s (DELETED)</string>
-    <string name="contact_request_status_denied" context="The status of pending contact request (DENIED), placeholder is contact request creation time">%1$s (DENIED)</string>
-    <string name="contact_request_status_ignored" context="The status of pending contact request (IGNORED), placeholder is contact request creation time">%1$s (IGNORED)</string>
-    <string name="contact_request_status_reminded" context="The status of pending contact request (REMINDED), placeholder is contact request creation time">%1$s (REMINDED)</string>
-    <string name="contact_request_status_pending" context="The status of pending contact request (PENDING), placeholder is contact request creation time">%1$s (PENDING)</string>
-
-	<plurals name="file_already_downloaded">
-		<item context="When a multiple download is started, some of the files could have already been downloaded before. This message shows the number of files that has already been downloaded in singular. placeholder: number of files" quantity="one">%d file already downloaded.&#160;</item>
-		<item context="When a multiple download is started, some of the files could have already been downloaded before. This message shows the number of files that has already been downloaded in plural. placeholder: number of files" quantity="other">%d files already downloaded.&#160;</item>
-	</plurals>
-
-	<plurals name="file_pending_download">
-		<item context="When a multiple download is started, some of the files could have already been downloaded before. This message shows the number of files that are pending in singular. placeholder: number of files" quantity="one">%d file pending.</item>
->>>>>>> edcd1d18
 		<item context="When a multiple download is started, some of the files could have already been downloaded before. This message shows the number of files that are pending in plural. placeholder: number of files" quantity="other">%dファイルが保留中です。</item>
 	</plurals>
 </resources>