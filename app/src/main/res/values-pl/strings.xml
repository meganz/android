--- conflicted
+++ resolved
@@ -517,11 +517,7 @@
     <string name="upload_to_other" context="upload to. Then choose a file which is not an Image, an Audio or a Video">Other File</string>
     -->
     <string name="upload_to_filesystem" context="upload to. Then choose to browse the file system to choose a file">Wybierz z systemu plików</string>
-<<<<<<< HEAD
     <string name="upload_to_filesystem_from" context="upload to. Then choose to browse the file system to choose a file">Wybierz z</string>
-=======
-    <string name="upload_to_filesystem_from" context="upload to. Then choose to browse the file system to choose a file">Pick from</string>
->>>>>>> e84668bc
     <!--
     <string name="upload_select_file_type" context="title of the dialog for choosing if a user wants to upload an image, an audio, a video or a file from the system">Select file type</string>
     -->
@@ -656,13 +652,8 @@
 	<string name="settings_auto_play_label" context="description of switch 'Open file when download is completed'">Otwórz plik po pobraniu</string>
 
 
-<<<<<<< HEAD
 
 	<string name="settings_advanced_features_cancel_account" context="Settings preference title for canceling the account">Usuń swoje konto</string>
-=======
-	<string name="settings_auto_play_label" context="description of switch 'Open file when download is completed'">Open file when downloaded</string>
-    <string name="settings_advanced_features_cancel_account" context="Settings preference title for canceling the account">Usuń swoje konto</string>
->>>>>>> e84668bc
 
     <string name="settings_advanced_features_size" context="Size of files in offline or cache folders">Obecnie używane %s</string>
     <string name="settings_advanced_features_calculating" context="Calculating Size of files in offline or cache folders">Obliczanie</string>
@@ -861,11 +852,7 @@
     <string name="backup_action" context="Sentence to inform the user the available actions in the screen to backup the master key">Skopiuj klucz do schowka i zapisz jako plik tekstowy</string>
 
     <string name="save_action" context="Action of the button to save the master key as a text file">Zapisz</string>
-<<<<<<< HEAD
-    <string name="copy_MK_confirmation" context="Alert message when the master key has been successfully copied to the ClipBoard">The Recovery Key has been successfully copied</string>
-=======
     <string name="copy_MK_confirmation" context="Alert message when the master key has been successfully copied to the ClipBoard">Klucz odzyskiwania został pomyślnie skopiowany do schowka</string>
->>>>>>> e84668bc
 
     <string name="change_pass" context="Button to change the password">Zmień</string>
 
@@ -1380,13 +1367,8 @@
     </plurals>
 
 	<plurals name="folder_upload_service_notification" context="Text of the notification shown when the folder upload service is running">
-<<<<<<< HEAD
 		<item context="Text of the notification shown when the folder upload service is running - singular e.g. Uploading 1 of 1 folder" quantity="one">Przesyłanie %1$d do folderu %2$d</item>
 		<item context="Text of the notification shown when the folder upload service is running - plural e.g. Uploading 1 of 2 folders" quantity="other">Wgrywanie %1$d z %2$d katalogów</item>
-=======
-		<item context="Text of the notification shown when the folder upload service is running - singular e.g. Uploading 1 of 1 folder" quantity="one">Uploading %1$d of %2$d folder</item>
-		<item context="Text of the notification shown when the folder upload service is running - plural e.g. Uploading 1 of 2 folders" quantity="other">Uploading %1$d of %2$d folders</item>
->>>>>>> e84668bc
 	</plurals>
 
     <plurals name="upload_service_final_notification" context="Text of the notification shown when the upload service has finished">
@@ -1395,13 +1377,8 @@
     </plurals>
 
 	<plurals name="folder_upload_service_final_notification" context="Text of the notification shown when the folder upload service has finished">
-<<<<<<< HEAD
 		<item context="Text of the notification shown when the folder upload service has finished - singular e.g. Uploaded 1 folder" quantity="one">Wgrano %1$d katalog</item>
 		<item context="Text of the notification shown when the folder upload service has finished - plural  e.g. Uploaded 2 folders" quantity="other">Wgrano %1$d katalogów</item>
-=======
-		<item context="Text of the notification shown when the folder upload service has finished - singular e.g. Uploaded 1 folder" quantity="one">Uploaded %1$d folder</item>
-		<item context="Text of the notification shown when the folder upload service has finished - plural  e.g. Uploaded 2 folders" quantity="other">Uploaded %1$d folders</item>
->>>>>>> e84668bc
 	</plurals>
 
     <string name="general_total_size" context="label for the total file size of multiple files and/or folders (no need to put the colon punctuation in the translation)" formatted="false">Rozmiar: %1$s</string>
@@ -1476,13 +1453,8 @@
 
     <string name="download_show_info" context="Hint how to cancel the download">Pokaż info</string>
 
-<<<<<<< HEAD
-    <string name="context_link_removal_error" context="error message">Link removal failed. Try again later.</string>
-    <string name="context_link_action_error" context="error message">Link action failed. Try again later.</string>
-=======
     <string name="context_link_removal_error" context="error message">Usunięcie linku nie powiodło się. Spróbuj ponownie później.</string>
     <string name="context_link_action_error" context="error message">Działanie łącza nie powiodło się. Spróbuj ponownie później.</string>
->>>>>>> e84668bc
 
     <string name="title_write_user_email" context="title of the dialog shown when sending or sharing a folder">Wpisz adres e-mail użytkownika</string>
 
@@ -1713,11 +1685,7 @@
     <string name="error_download_qr" context="Text shown when it tries to download to File System the QR and occurs an error to process the action">Wystąpił błąd podczas pobieranie pliku z kodu QR. prawdopodobnie plik nie istnieje. Spróbuj ponownie.</string>
     <string name="success_download_qr" context="Text shown when it tries to download to File System the QR and the action has success">Kod QR został pobrany do %s</string>
     <string name="invite_not_sent" context="Title of dialog shown when a contact request has not been sent with QR code">Zaproszenie nie zostało wysłane</string>
-<<<<<<< HEAD
-    <string name="invite_not_sent_text" context="Text of dialog shown when a contact request has not been sent with QR code">The QR code or contact link is invalid. Try to scan a valid code or to open a valid link.</string>
-=======
     <string name="invite_not_sent_text" context="Text of dialog shown when a contact request has not been sent with QR code">Kod QR lub link do kontaktu jest nieprawidłowy. Spróbuj zeskanować prawidłowy kod lub otworzyć prawidłowy link.</string>
->>>>>>> e84668bc
     <string name="invite_not_sent_text_already_contact" context="Text of dialog shown when a contact request has not been sent with QR code because of is already a contact">Zaproszenie nie zostało wysłane. %s jest już na liście Twoich kontaktów.</string>
     <string name="invite_not_sent_text_error" context="Text of dialog shown when a contact request has not been sent with QR code because of some error">Zaproszenie nie zostało wysłane. Wystąpił błąd podczas przetwarzania.</string>
     <string name="generatin_qr" context="Text of alert dialog informing that the qr is generating">Generowanie kodu QR&#8230;</string>
@@ -2152,12 +2120,7 @@
 
     <string name="notification_chat_undefined_title" context="Title of the notification when there is unknown activity on the Chat">Aktywność na czacie</string>
     <string name="notification_chat_undefined_content" context="Content of the notification when there is unknown activity on the Chat">Możesz mieć nowe wiadomości</string>
-<<<<<<< HEAD
 	<string name="retrieving_message_title" context="When app is retrieving push message">Pobieranie wiadomości</string>
-=======
-	<string name="retrieving_message_title" context="When app is retrieving push message">Retrieving message</string>
-
->>>>>>> e84668bc
     <string name="settings_rb_scheduler_enable_title" context="Title of Rubbish bin scheduler option in settings to enable or disable the functionality">Opróżnianie kosza</string>
     <string name="settings_rb_scheduler_enable_subtitle" context="Subtitle of Rubbish bin scheduler option in settings to enable or disable the functionality in free accounts">Kosz na śmieci jest automatycznie sprawdzany.</string>
 
@@ -2338,17 +2301,10 @@
     <string name="allow_acces_media_title" cotext="Title of the screen asking permissions for files">Zezwalaj na dostęp do zdjęć, multimediów i plików.</string>
     <string name="allow_acces_media_subtitle" context="Subtitle of the screen asking permissions for files">Aby udostępnić zdjęcia, multimedia i pliki, MEGA potrzebuje twojej zgody.</string>
     <string name="allow_acces_camera_title" cotext="Title of the screen asking permissions for camera">Włącz kamerę</string>
-<<<<<<< HEAD
-    <string name="allow_acces_camera_subtitle" context="Subtitle of the screen asking permissions for camera">To scan documents, take pictures and make video calls allow access to your camera.</string>
-    <string name="allow_acces_calls_title" cotext="Title of the screen asking permissions for microphone and write in log calls">Włącz połączenia</string>
-    <string name="allow_acces_calls_subtitle" context="Subtitle of the screen asking permissions for microphone and write in log calls">To make encrypted calls allow access to your microphone and call log.</string>
-    <string name="allow_acces_calls_subtitle_microphone" context="Subtitle of the screen asking permissions for microphone">To make encrypted calls allow access to your microphone.</string>
-=======
     <string name="allow_acces_camera_subtitle" context="Subtitle of the screen asking permissions for camera">Umożliwia dostęp do aparatu w celu skanowania dokumentów, robienia zdjęć i wykonywania połączeń wideo.</string>
     <string name="allow_acces_calls_title" cotext="Title of the screen asking permissions for microphone and write in log calls">Włącz połączenia</string>
     <string name="allow_acces_calls_subtitle" context="Subtitle of the screen asking permissions for microphone and write in log calls">To make encrypted calls allow access to your microphone and call log.</string>
     <string name="allow_acces_calls_subtitle_microphone" context="Subtitle of the screen asking permissions for microphone">Zezwalaj na dostęp do mikrofonu, aby wykonywać połączenia szyfrowane.</string>
->>>>>>> e84668bc
     <string name="general_enable_access" context="General enable access">Włącz dostęp</string>
     <string name="title_chat_shared_files_info" context="Title of the option on chat info screen to list all the files sent to the chat">Udostępnione pliki</string>
 
@@ -2408,11 +2364,7 @@
 
     <plurals name="num_messages_not_send" context="Alert shown when a num of messages have not been sent because of any error occurs">
         <item context="Singular of file. 1 file" quantity="one">Wiadomość %d nie została wysłana do czatów %d</item>
-<<<<<<< HEAD
         <item context="Plural of file. 2 files" quantity="other">%d messages was not sent to %d chats</item>
-=======
-        <item context="Plural of file. 2 files" quantity="other">%d wiadomości nie zostały wysłane do %d czatów</item>
->>>>>>> e84668bc
     </plurals>
 
     <string name="content_not_send" context="Alert shown when some content have not been sent because of any error occurs">Treść nie została wysłana do czatów %d</string>
@@ -2464,15 +2416,9 @@
 
     <string name="message_joined_public_chat_autoinvitation" formatted="false" context="chat message when a participant invites himself to a public chat using a chat link. Please keep the placeholder because is to show the participant's name in runtime.">[A]%1$s[/A][B] dołączył do grupowego czatu.[/B]</string>
 
-<<<<<<< HEAD
     <string name="context_remove_chat_link_warning_text" context="Warning that appears prior to remove a chat link on the group info screen.">This conversation will no longer be accessible through the Chat Link you are about to delete.</string>
     <string name="context_create_chat_link_warning_text" context="Description text of the dialog to generate a public chat link">Encrypted Key Rotation does not allow you to get a Chat Link without creating a new group chat.</string>
     <string name="context_create_chat_link_question_text" context="Question of the dialog to generate a public chat link">Do you want to create a new group chat and get a Chat Link?</string>
-=======
-    <string name="context_remove_chat_link_warning_text" context="Warning that appears prior to remove a chat link on the group info screen.">Ta rozmowa nie będzie już dostępna za pośrednictwem łącza czatu po jej usunięciu.</string>
-    <string name="context_create_chat_link_warning_text" context="Description text of the dialog to generate a public chat link">Rotacja zaszyfrowanego klucza nie pozwala uzyskać połączenia czatu bez tworzenia nowego czatu grupowego.</string>
-    <string name="context_create_chat_link_question_text" context="Question of the dialog to generate a public chat link">Czy chcesz utworzyć nowy czat grupowy i uzyskać link do czatu?</string>
->>>>>>> e84668bc
 
     <string name="context_make_private_chat_warning_text" context="Text of the dialog to change a public chat to private (enable encrypted key rotation)">Rotacja klucza jest nieco bezpieczniejsza, ale nie pozwala utworzyć łącza do czatu, a nowi uczestnicy nie będą widzieć poprzednich wiadomości.</string>
 
@@ -2499,7 +2445,6 @@
     <string name="new_chat_link_label" context="Label that indicates the creation of a chat link">Nowy link do czatu</string>
     <string name="enter_group_name" context="Title of the dialog shown when the user it is creating a chat link and the chat has not title">Wprowadź nazwę grupy</string>
     <string name="alert_enter_group_name" context="Alert shown when the user it is creating a chat link and the chat has not title">Aby utworzyć link do czatu, musisz nazwać grupę.</string>
-<<<<<<< HEAD
     <string name="invite_contacts_to_start_chat" context="Text shown when an account doesn't have any contact added and it's trying to start a new chat conversation">Zaproś kontakty i zacznij bezpiecznie rozmawiać za pomocą szyfrowanego czatu MEGA.</string>
 
     <string name="no_chat_link_available" context="In some cases, a user may try to get the link for a chat room, but if such is not set by an operator - it would say 'not link available' and not auto create it.">Brak dostępnego linku do czatu.</string>
@@ -2519,27 +2464,6 @@
 
 	<plurals name="file_pending_download">
 		<item context="When a multiple download is started, some of the files could have already been downloaded before. This message shows the number of files that are pending in singular. placeholder: number of files" quantity="one">%d plik oczekuje.</item>
-=======
-    <string name="invite_contacts_to_start_chat" context="Text shown when an account doesn't have any contact added and it's trying to start a new chat conversation">Invite contacts and start chatting securely with MEGA’s encrypted chat.</string>
-
-    <string name="no_chat_link_available" context="In some cases, a user may try to get the link for a chat room, but if such is not set by an operator - it would say 'not link available' and not auto create it.">Brak dostępnego linku do czatu.</string>
-    <string name="chat_link_deleted" context="Alert shown when it has been deleted successfully a chat link">Chat link deleted successfully.</string>
-
-    <string name="contact_request_status_accepted" context="The status of pending contact request (ACCEPTED), placeholder is contact request creation time">%1$s (ACCEPTED)</string>
-    <string name="contact_request_status_deleted" context="The status of pending contact request (DELETED), placeholder is contact request creation time">%1$s (DELETED)</string>
-    <string name="contact_request_status_denied" context="The status of pending contact request (DENIED), placeholder is contact request creation time">%1$s (DENIED)</string>
-    <string name="contact_request_status_ignored" context="The status of pending contact request (IGNORED), placeholder is contact request creation time">%1$s (IGNORED)</string>
-    <string name="contact_request_status_reminded" context="The status of pending contact request (REMINDED), placeholder is contact request creation time">%1$s (REMINDED)</string>
-    <string name="contact_request_status_pending" context="The status of pending contact request (PENDING), placeholder is contact request creation time">%1$s (PENDING)</string>
-
-	<plurals name="file_already_downloaded">
-		<item context="When a multiple download is started, some of the files could have already been downloaded before. This message shows the number of files that has already been downloaded in singular. placeholder: number of files" quantity="one">%d file already downloaded.&#160;</item>
-		<item context="When a multiple download is started, some of the files could have already been downloaded before. This message shows the number of files that has already been downloaded in plural. placeholder: number of files" quantity="other">%d files already downloaded.&#160;</item>
-	</plurals>
-
-	<plurals name="file_pending_download">
-		<item context="When a multiple download is started, some of the files could have already been downloaded before. This message shows the number of files that are pending in singular. placeholder: number of files" quantity="one">%d file pending.</item>
->>>>>>> e84668bc
 		<item context="When a multiple download is started, some of the files could have already been downloaded before. This message shows the number of files that are pending in plural. placeholder: number of files" quantity="other">%d plików oczekuje.</item>
 	</plurals>
 </resources>