--- conflicted
+++ resolved
@@ -16,7 +16,7 @@
 		android:background="@color/camera_uploads_list_view"
 		app:titleTextColor="@color/mail_my_account"
 		app:subtitleTextColor="@color/mail_my_account"
-		app:titleTextAppearance="@style/ToolbarTitle"
+		app:titleTextAppearance="@style/ToolbarTitle.Secondary"
 		app:popupTheme="@style/ThemeOverlay.AppCompat.Light"
 		app:theme="@style/ThemeOverlay.AppCompat.Dark.ActionBar"
 		android:elevation="4dp"/>
@@ -38,18 +38,8 @@
 			<RelativeLayout
 				android:id="@+id/layout_type_mail"
 				android:layout_width="match_parent"
-<<<<<<< HEAD
 				android:layout_height="60dp"
 				android:background="@color/white">
-=======
-				android:layout_height="wrap_content"
-				android:background="@color/camera_uploads_list_view"
-				app:titleTextColor="@color/mail_my_account"
-				app:subtitleTextColor="@color/mail_my_account"
-				app:titleTextAppearance="@style/ToolbarTitle.Secondary"
-				app:popupTheme="@style/ThemeOverlay.AppCompat.Light"
-				app:theme="@style/ThemeOverlay.AppCompat.Dark.ActionBar"/>
->>>>>>> c2ae1858
 
 				<EditText
 					android:id="@+id/type_mail_edittext"
@@ -190,20 +180,8 @@
 					android:orientation="horizontal"
 					android:layout_centerHorizontal="true"/>
 
-<<<<<<< HEAD
-			</RelativeLayout>
-=======
-			<Button
-				android:id="@+id/scan_qr_button"
-				android:layout_width="wrap_content"
-				android:layout_height="wrap_content"
-				android:text="@string/menu_item_scan_code"
-				android:textSize="14sp"
-				android:textColor="@color/accentColor"
-				android:paddingLeft="24dp"
-				android:layout_centerVertical="true"
-				style="?android:attr/borderlessButtonStyle"/>
->>>>>>> c2ae1858
+			</RelativeLayout>
+
 
 		</LinearLayout>
 
@@ -214,20 +192,6 @@
 			android:layout_below="@id/container_linear_layout"
 			android:background="@color/white">
 
-<<<<<<< HEAD
-=======
-			<Button
-				android:id="@+id/invite_contact_button"
-				android:layout_width="wrap_content"
-				android:layout_height="wrap_content"
-				android:text="@string/invite_contacts"
-				android:textColor="@color/accentColor"
-				android:textSize="14sp"
-				android:paddingLeft="24dp"
-				android:layout_centerVertical="true"
-				style="?android:attr/borderlessButtonStyle"/>
-
->>>>>>> c2ae1858
 			<LinearLayout
 				android:layout_width="match_parent"
 				android:layout_height="match_parent"
@@ -259,23 +223,10 @@
 					android:layout_marginTop="10dp" />
 			</LinearLayout>
 
-<<<<<<< HEAD
 			<RelativeLayout
 				android:id="@+id/container_list_contacts"
 				android:layout_width="match_parent"
 				android:layout_height="wrap_content">
-=======
-			<Button
-				android:id="@+id/group_chat_button"
-				android:layout_width="wrap_content"
-				android:layout_height="wrap_content"
-				android:text="@string/new_group_chat_label"
-				android:textColor="@color/accentColor"
-				android:textSize="14sp"
-				android:paddingLeft="24dp"
-				android:layout_centerVertical="true"
-				style="?android:attr/borderlessButtonStyle"/>
->>>>>>> c2ae1858
 
 				<RelativeLayout
 					android:id="@+id/header_list"
