--- conflicted
+++ resolved
@@ -373,9 +373,6 @@
                 </LinearLayout>
             </RelativeLayout>
 
-<<<<<<< HEAD
-            <mega.privacy.android.app.components.twemoji.EmojiTextView
-=======
             <RelativeLayout
                 android:id="@+id/reconnecting_layout"
                 android:layout_width="match_parent"
@@ -397,8 +394,7 @@
                 </TextView>
             </RelativeLayout>
 
-            <TextView
->>>>>>> 7e3f5fad
+            <mega.privacy.android.app.components.twemoji.EmojiTextView
                 android:id="@+id/info_users_bar"
                 android:layout_width="match_parent"
                 android:layout_height="36dp"
