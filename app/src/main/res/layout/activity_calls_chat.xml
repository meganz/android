<RelativeLayout xmlns:android="http://schemas.android.com/apk/res/android"
    xmlns:app="http://schemas.android.com/apk/res-auto"
    xmlns:tools="http://schemas.android.com/tools"
    android:id="@+id/file_info_fragment_container"
    android:layout_width="match_parent"
    android:layout_height="match_parent"
    android:fitsSystemWindows="true"
    android:keepScreenOn="true"
    tools:context=".lollipop.megachat.calls.ChatCallActivity">

    <com.google.android.material.appbar.AppBarLayout
        android:id="@+id/app_bar"
        android:layout_width="match_parent"
        android:layout_height="match_parent"
        android:background="@android:color/transparent"
        android:fitsSystemWindows="true">

        <RelativeLayout
            android:layout_width="match_parent"
            android:layout_height="match_parent"
            android:background="@color/black">

            <!-- Layout for group call -->
            <RelativeLayout
                android:id="@+id/big_elements_group_call"
                android:layout_width="match_parent"
                android:layout_height="match_parent">

                <!--Layout Cameras in Group call (1 - 6)-->
                <RelativeLayout
                    android:id="@+id/rl_recycler_view"
                    android:layout_width="match_parent"
                    android:layout_height="match_parent"
                    android:gravity="center"
                    android:orientation="vertical">

                    <mega.privacy.android.app.components.CustomizedGridCallRecyclerView
                        android:id="@+id/recycler_view_cameras"
                        android:layout_width="match_parent"
                        android:layout_height="match_parent"
                        android:layout_centerInParent="true"
                        android:layout_centerHorizontal="true"
                        android:layout_centerVertical="true"
                        android:layout_gravity="center_vertical|center|center_horizontal"
                        android:horizontalSpacing="0dp"
                        android:nestedScrollingEnabled="false"
                        android:numColumns="auto_fit"
                        android:scrollbars="horizontal"
                        android:stretchMode="columnWidth"
                        android:clipToPadding="true"
                        android:verticalSpacing="0dp" />
                </RelativeLayout>

<!--                Layout big Camera in Group call (7 + users)-->
                <RelativeLayout
                    android:id="@+id/peer_selected_layout"
                    android:layout_width="match_parent"
                    android:layout_height="424dp"
                    android:layout_alignParentTop="true"
                    android:layout_alignParentEnd="true"
                    android:visibility="gone">

                    <FrameLayout
                        android:id="@+id/fragment_peer_selected"
                        android:layout_width="wrap_content"
                        android:layout_height="wrap_content"
                        app:layout_behavior="@string/appbar_scrolling_view_behavior"/>
                </RelativeLayout>
                <RelativeLayout
                    android:id="@+id/rl_big_recycler_view"
                    android:layout_width="match_parent"
                    android:layout_height="wrap_content"
<<<<<<< HEAD
                    android:layout_alignParentLeft="true"
=======
                    android:layout_alignParentStart="true"
                    android:background="@android:color/transparent"
>>>>>>> 28087ebf
                    android:visibility="gone">

                    <androidx.recyclerview.widget.RecyclerView
                        android:id="@+id/big_recycler_view_cameras"
                        android:layout_width="match_parent"
                        android:layout_height="wrap_content"
                        android:visibility="gone" />

                </RelativeLayout>
            </RelativeLayout>
            <!--End layout for group calls-->

            <!-- Background -->
            <RelativeLayout
                android:id="@+id/big_elements_individual_call"
                android:layout_width="match_parent"
                android:layout_height="match_parent">

                <RelativeLayout
                    android:id="@+id/full_screen_parent"
                    android:layout_width="match_parent"
                    android:layout_height="match_parent"
                    android:layout_alignParentTop="true"
                    android:layout_alignParentEnd="true"
<<<<<<< HEAD
                    android:layout_alignParentRight="true">
=======
                    android:background="@android:color/transparent">
>>>>>>> 28087ebf

                    <FrameLayout
                        android:id="@+id/full_screen_fragment"
                        android:layout_width="match_parent"
                        android:layout_height="match_parent" />
                </RelativeLayout>
            </RelativeLayout>

            <!-- Toolbar -->
            <androidx.appcompat.widget.Toolbar
                android:id="@+id/call_toolbar"
                android:layout_width="match_parent"
                android:layout_height="56dp"
                android:background="@drawable/gradient_shape_callschat"
                android:fitsSystemWindows="true"
                app:popupTheme="@style/ThemeOverlay.AppCompat.DayNight"
                app:theme="@style/ThemeOverlay.AppCompat.Dark.ActionBar">

                <LinearLayout
                    android:id="@+id/toolbar_elements"
                    android:layout_height="match_parent"
                    android:layout_width="match_parent"
                    android:gravity="center_vertical"
                    android:orientation="vertical">
                    <mega.privacy.android.app.components.twemoji.EmojiTextView
                        android:id="@+id/title_toolbar"
                        android:layout_width="wrap_content"
                        android:layout_height="wrap_content"
                        android:textColor="@color/white"
                        android:fontFamily="sans-serif-light"
                        android:textStyle="bold"
                        android:textSize="20sp"
                        app:emojiSize="18sp"
                        android:maxLines="1"
                        android:singleLine="true"
                        android:ellipsize="end"/>

                    <LinearLayout
                        android:layout_width="wrap_content"
                        android:layout_height="wrap_content"
                        android:orientation="horizontal">

                        <TextView
                            android:id="@+id/subtitle_toolbar"
                            android:layout_width="wrap_content"
                            android:layout_height="wrap_content"
                            android:layout_marginEnd="8dp"
                            android:textColor="@color/white"
                            android:textSize="14sp" />

                        <Chronometer
                            android:id="@+id/simple_chronometer"
                            android:layout_width="wrap_content"
                            android:layout_height="wrap_content"
                            android:layout_marginEnd="8dp"
                            android:textColor="@color/white"
                            android:textSize="14sp"
                            android:visibility="gone" />

                        <LinearLayout
                            android:id="@+id/ll_participants"
                            android:layout_width="wrap_content"
                            android:layout_height="wrap_content"
                            android:orientation="horizontal"
                            android:gravity="center_vertical"
                            android:visibility="gone">

                            <TextView
                                android:id="@+id/participants_text"
                                android:layout_width="wrap_content"
                                android:layout_height="wrap_content"
                                android:layout_marginEnd="4dp"
                                android:textColor="@color/white"
                                android:textSize="14sp" />

                            <ImageView
                                android:id="@+id/participants_image"
                                android:layout_width="18dp"
                                android:layout_height="18dp"
                                android:layout_gravity="center_vertical"
                                android:src="@drawable/ic_videocam_white"
                                tools:ignore="ContentDescription"/>

                        </LinearLayout>
                    </LinearLayout>
                </LinearLayout>
            </androidx.appcompat.widget.Toolbar>

            <RelativeLayout
                android:id="@+id/reconnecting_layout"
                android:layout_width="match_parent"
                android:layout_height="36dp"
                android:layout_below="@id/call_toolbar"
                android:background="@color/ambar_700"
                android:visibility="gone">
                <TextView
                    android:id="@+id/reconnecting_text"
                    android:layout_width="wrap_content"
                    android:layout_height="wrap_content"
                    android:textAlignment="center"
                    android:layout_centerInParent="true"
                    android:gravity="center"
                    android:textColor="@color/white"
                    android:text="@string/reconnecting_message"
                    android:textSize="14sp"
                    android:textStyle="normal">
                </TextView>
            </RelativeLayout>

            <RelativeLayout
                android:id="@+id/another_call_layout"
                android:layout_width="match_parent"
                android:layout_height="wrap_content"
                android:layout_below="@id/reconnecting_layout"
                android:minHeight="36dp"
                android:layout_gravity="center_vertical"
                android:gravity="center_vertical"
                android:background="@color/teal_300"
                android:visibility="gone">
                <RelativeLayout
                    android:id="@+id/another_call_layout_layer"
                    android:layout_width="match_parent"
                    android:layout_height="wrap_content"
                    android:layout_gravity="center_vertical"
                    android:paddingTop="10dp"
                    android:paddingBottom="5dp"
                    android:minHeight="36dp"
                    android:gravity="center_vertical"
                    android:visibility="visible">
                    <LinearLayout
                        android:layout_width="wrap_content"
                        android:layout_height="wrap_content"
                        android:layout_marginStart="72dp"
                        android:gravity="start"
                        android:orientation="vertical">
                        <mega.privacy.android.app.components.twemoji.EmojiTextView
                            android:id="@+id/another_call_title"
                            android:layout_width="wrap_content"
                            android:layout_height="wrap_content"
                            android:layout_marginBottom="5dp"
                            android:background="@null"
                            android:gravity="start"
                            android:ellipsize="end"
                            android:fontFamily="sans-serif"
                            android:maxLines="1"
                            android:text="@string/call_on_hold"
                            android:textAlignment="gravity"
                            android:textColor="@color/white"
                            android:textStyle="bold"
                            android:textSize="16sp"
                            app:emojiSize="18sp" />
                        <TextView
                            android:id="@+id/another_call_subtitle"
                            android:layout_width="wrap_content"
                            android:layout_height="wrap_content"
                            android:background="@null"
                            android:gravity="start"
                            android:ellipsize="end"
                            android:fontFamily="sans-serif"
                            android:maxLines="1"
                            android:text="@string/call_on_hold"
                            android:textAlignment="gravity"
                            android:textColor="@color/white"
                            android:textSize="14sp"
                            android:textStyle="normal"/>
                    </LinearLayout>
                </RelativeLayout>
            </RelativeLayout>

            <RelativeLayout
                android:id="@+id/mutate_own_call"
                android:layout_width="match_parent"
                android:layout_height="wrap_content"
                android:layout_below="@id/another_call_layout"
                android:layout_gravity="center_horizontal|center_vertical"
                android:background="@drawable/gradient_shape_callschat"
                android:gravity="center_vertical|center_horizontal"
                android:minHeight="36dp"
                android:visibility="gone">

                <LinearLayout
                    android:layout_width="wrap_content"
                    android:layout_height="wrap_content"
                    android:orientation="horizontal">

                    <TextView
                        android:layout_width="wrap_content"
                        android:layout_height="wrap_content"
                        android:background="@null"
                        android:ellipsize="end"
                        android:fontFamily="sans-serif"
                        android:gravity="center"
                        android:maxLines="1"
                        android:text="@string/muted_own_micro"
                        android:textAlignment="gravity"
                        android:textColor="@color/white"
                        android:textSize="14sp"
                        android:textStyle="normal" />

                </LinearLayout>
            </RelativeLayout>

            <RelativeLayout
                android:id="@+id/mutate_contact_call"
                android:layout_width="match_parent"
                android:layout_height="wrap_content"
                android:layout_below="@id/another_call_layout"
                android:layout_gravity="center_horizontal|center_vertical"
                android:background="@drawable/gradient_shape_callschat"
                android:gravity="center_vertical|center_horizontal"
                android:minHeight="36dp"
                android:paddingStart="16dp"
                android:paddingTop="10dp"
                android:paddingEnd="16dp"
                android:paddingBottom="10dp"
                android:visibility="visible">

                <LinearLayout
                    android:layout_width="wrap_content"
                    android:layout_height="wrap_content"
                    android:gravity="center_horizontal"
                    android:orientation="horizontal">

                    <mega.privacy.android.app.components.twemoji.EmojiTextView
                        android:id="@+id/text_mutate_contact_call"
                        android:layout_width="wrap_content"
                        android:layout_height="wrap_content"
                        android:ellipsize="end"
                        android:fontFamily="sans-serif"
                        android:gravity="center"
                        android:maxWidth="250dp"
                        android:maxLines="3"
                        android:singleLine="false"
                        android:textAlignment="gravity"
                        android:textColor="@color/white"
                        android:textSize="14sp"
                        app:emojiSize="12sp"
                        android:textStyle="normal" />

                </LinearLayout>
            </RelativeLayout>

            <RelativeLayout
                android:id="@+id/call_on_hold_layout"
                android:layout_width="match_parent"
                android:layout_height="wrap_content"
                android:layout_below="@id/another_call_layout"
                android:layout_gravity="center_horizontal|center_vertical"
                android:background="@drawable/gradient_shape_callschat"
                android:gravity="center_vertical|center_horizontal"
                android:minHeight="36dp"
                android:visibility="gone">

                <LinearLayout
                    android:layout_width="wrap_content"
                    android:layout_height="wrap_content"
                    android:orientation="horizontal">

                    <mega.privacy.android.app.components.twemoji.EmojiTextView
                        android:id="@+id/call_on_hold_text"
                        android:layout_width="wrap_content"
                        android:layout_height="wrap_content"
                        android:background="@null"
                        android:ellipsize="end"
                        android:fontFamily="sans-serif"
                        android:gravity="center"
                        android:maxLines="1"
                        android:text="@string/call_on_hold"
                        android:textAlignment="gravity"
                        android:textColor="@color/white"
                        android:textSize="14sp"
                        app:emojiSize="14sp"
                        android:textStyle="normal" />

                </LinearLayout>
            </RelativeLayout>

            <mega.privacy.android.app.components.twemoji.EmojiTextView
                android:id="@+id/info_users_bar"
                android:layout_width="match_parent"
                android:layout_height="36dp"
                android:layout_below="@id/call_toolbar"
                android:background="@color/teal_300"
                android:gravity="center"
                android:textAlignment="center"
                android:textColor="@color/white"
                android:textSize="14sp"
                app:emojiSize="12sp"
                android:textStyle="normal"
                android:visibility="gone" />

            <RelativeLayout
                android:id="@+id/small_elements_individual_call"
                android:layout_width="match_parent"
                android:layout_height="match_parent">

                <!--Local camera-->
                <RelativeLayout
                    android:id="@+id/small_camera_parent"
                    android:layout_width="match_parent"
                    android:layout_height="match_parent"
                    android:layout_marginStart="5dp"
                    android:layout_marginTop="60dp"
<<<<<<< HEAD
                    android:layout_marginRight="5dp"
                    android:layout_marginBottom="110dp">
=======
                    android:layout_marginEnd="5dp"
                    android:layout_marginBottom="110dp"
                    android:background="@android:color/transparent">
>>>>>>> 28087ebf

                    <FrameLayout
                        android:id="@+id/small_camera_fragment"
                        android:layout_width="wrap_content"
                        android:layout_height="wrap_content"
                        android:layout_alignParentEnd="true"
                        android:layout_alignParentBottom="true"
                        android:layout_marginEnd="20dp"
                        android:layout_marginBottom="10dp"
                        app:layout_behavior="@string/appbar_scrolling_view_behavior" />
                </RelativeLayout>
            </RelativeLayout>


            <!-- Buttons -->
            <LinearLayout
                android:id="@+id/linear_buttons_hang"
                android:layout_width="wrap_content"
                android:layout_height="wrap_content"
                android:layout_above="@id/linear_buttons"
                android:layout_centerHorizontal="true"
                android:layout_gravity="center_horizontal"
                android:background="@null"
                android:gravity="center_horizontal">

                <com.google.android.material.floatingactionbutton.FloatingActionButton
                    android:id="@+id/hang_fab"
                    android:layout_width="54dp"
                    android:layout_height="54dp"
                    android:layout_gravity="bottom"
                    android:layout_marginBottom="24dp"
                    android:background="@null"
                    android:scaleType="center"
                    android:src="@drawable/ic_w_end_call"
                    android:visibility="gone"
                    app:backgroundTint="@color/red_600"
                    app:borderWidth="0dp"
                    app:elevation="0dp"
                    app:fabSize="normal"
                    app:pressedTranslationZ="12dp"
                    tools:ignore="ContentDescription"/>

            </LinearLayout>

            <!-- Buttons -->
            <LinearLayout
                android:id="@+id/linear_buttons"
                android:layout_width="match_parent"
                android:layout_height="wrap_content"
                android:layout_gravity="bottom"
                android:background="@null"
                android:gravity="center_horizontal"
                android:orientation="horizontal">

                <FrameLayout
                    android:layout_width="wrap_content"
                    android:layout_height="wrap_content"
                    android:layout_gravity="bottom|center_horizontal"
                    android:layout_marginEnd="36dp">

                    <!-- PAUSE -->
                    <com.google.android.material.floatingactionbutton.FloatingActionButton
                        android:id="@+id/on_hold_fab"
                        android:layout_width="56dp"
                        android:layout_height="56dp"
                        android:layout_marginBottom="24dp"
                        android:background="@null"
                        android:scaleType="centerInside"
                        android:src="@drawable/ic_call_hold_fab"
                        android:alpha="1"
                        android:visibility="gone"
                        app:backgroundTint="@color/teal_300"
                        app:borderWidth="0dp"
                        app:elevation="0dp"
                        app:fabSize="normal"
                        app:pressedTranslationZ="12dp"
                        tools:ignore="ContentDescription"/>
                </FrameLayout>

                <FrameLayout
                    android:layout_width="wrap_content"
                    android:layout_height="wrap_content"
                    android:layout_gravity="bottom|center_horizontal"
                    android:layout_marginEnd="36dp">

                    <!-- SPEAKER -->
                    <com.google.android.material.floatingactionbutton.FloatingActionButton
                        android:id="@+id/speaker_fab"
                        android:layout_width="56dp"
                        android:layout_height="56dp"
                        android:layout_marginBottom="24dp"
                        android:background="@null"
                        android:scaleType="center"
                        android:src="@drawable/ic_speaker_on"
                        android:alpha="1"
                        android:visibility="gone"
                        app:backgroundTint="@color/teal_300"
                        app:borderWidth="0dp"
                        app:elevation="0dp"
                        app:fabSize="normal"
                        app:pressedTranslationZ="12dp"
                        tools:ignore="ContentDescription"/>

                    <!-- ANSWER -->
                    <RelativeLayout
                        android:id="@+id/relative_answer_call_fab"
                        android:layout_width="54dp"
                        android:layout_height="wrap_content"
                        android:gravity="bottom|center_horizontal">

                        <com.google.android.material.floatingactionbutton.FloatingActionButton
                            android:id="@+id/answer_call_fab"
                            android:layout_width="56dp"
                            android:layout_height="56dp"
                            android:layout_below="@+id/linear_arrow_call"
                            android:layout_gravity="center"
                            android:layout_marginBottom="24dp"
                            android:scaleType="center"
                            android:alpha="1"
                            android:src="@drawable/ic_phone_white"
                            app:backgroundTint="@color/teal_300"
                            app:borderWidth="0dp"
                            app:elevation="0dp"
                            app:fabSize="normal"
                            app:pressedTranslationZ="12dp"
                            tools:ignore="ContentDescription"/>

                        <LinearLayout
                            android:id="@+id/linear_arrow_call"
                            android:layout_width="54dp"
                            android:layout_height="wrap_content"
                            android:layout_centerHorizontal="true"
                            android:gravity="bottom|center_horizontal"
                            android:orientation="vertical"
                            android:visibility="gone">

                            <ImageView
                                android:id="@+id/first_arrow_call"
                                android:layout_width="wrap_content"
                                android:layout_height="wrap_content"
                                android:layout_marginTop="10dp"
                                android:src="@drawable/ic_expand"
                                tools:ignore="ContentDescription"/>

                            <ImageView
                                android:id="@+id/second_arrow_call"
                                android:layout_width="wrap_content"
                                android:layout_height="wrap_content"
                                android:layout_marginTop="10dp"
                                android:src="@drawable/ic_expand"
                                tools:ignore="ContentDescription"/>

                            <ImageView
                                android:id="@+id/third_arrow_call"
                                android:layout_width="wrap_content"
                                android:layout_height="wrap_content"
                                android:layout_marginTop="10dp"
                                android:src="@drawable/ic_expand"
                                tools:ignore="ContentDescription"/>

                            <ImageView
                                android:id="@+id/four_arrow_call"
                                android:layout_width="wrap_content"
                                android:layout_height="wrap_content"
                                android:layout_marginTop="10dp"
                                android:src="@drawable/ic_expand"
                                tools:ignore="ContentDescription"/>
                        </LinearLayout>
                    </RelativeLayout>
                </FrameLayout>

                <RelativeLayout
                    android:id="@+id/relative_video_fab"
                    android:layout_width="54dp"
                    android:layout_height="wrap_content"
                    android:layout_gravity="bottom|center_horizontal"
                    android:layout_marginEnd="36dp"
                    android:background="@android:color/transparent"
                    android:gravity="bottom|center_horizontal">

                    <!-- VIDEO -->
                    <com.google.android.material.floatingactionbutton.FloatingActionButton
                        android:id="@+id/video_fab"
                        android:layout_width="56dp"
                        android:layout_height="56dp"
                        android:layout_below="@+id/linear_arrow_video"
                        android:layout_gravity="center"
                        android:layout_marginBottom="24dp"
                        android:background="@null"
                        android:scaleType="center"
                        android:alpha="1"
                        android:src="@drawable/ic_videocam_white"
                        app:backgroundTint="@color/teal_300"
                        app:borderWidth="0dp"
                        app:elevation="0dp"
                        app:fabSize="normal"
                        app:pressedTranslationZ="12dp"
                        tools:ignore="ContentDescription"/>

                    <LinearLayout
                        android:id="@+id/linear_arrow_video"
                        android:layout_width="54dp"
                        android:layout_height="wrap_content"
                        android:layout_centerHorizontal="true"
                        android:background="@null"
                        android:gravity="bottom|center_horizontal"
                        android:orientation="vertical"
                        android:visibility="gone">

                        <ImageView
                            android:id="@+id/first_arrow_video"
                            android:layout_width="wrap_content"
                            android:layout_height="wrap_content"
                            android:layout_marginTop="10dp"
                            android:background="@null"
                            android:src="@drawable/ic_expand"
                            tools:ignore="ContentDescription"/>

                        <ImageView
                            android:id="@+id/second_arrow_video"
                            android:layout_width="wrap_content"
                            android:layout_height="wrap_content"
                            android:layout_marginTop="10dp"
                            android:background="@null"
                            android:src="@drawable/ic_expand"
                            tools:ignore="ContentDescription"/>

                        <ImageView
                            android:id="@+id/third_arrow_video"
                            android:layout_width="wrap_content"
                            android:layout_height="wrap_content"
                            android:layout_marginTop="10dp"
                            android:background="@null"
                            android:src="@drawable/ic_expand"
                            tools:ignore="ContentDescription"/>

                        <ImageView
                            android:id="@+id/four_arrow_video"
                            android:layout_width="wrap_content"
                            android:layout_height="wrap_content"
                            android:layout_marginTop="10dp"
                            android:background="@null"
                            android:src="@drawable/ic_expand"
                            tools:ignore="ContentDescription"/>
                    </LinearLayout>
                </RelativeLayout>

                <FrameLayout
                    android:layout_width="wrap_content"
                    android:layout_height="wrap_content"
                    android:layout_gravity="bottom"
                    android:layout_marginBottom="24dp"
                    android:gravity="bottom">

                    <!-- MICRO -->
                    <com.google.android.material.floatingactionbutton.FloatingActionButton
                        android:id="@+id/micro_fab"
                        android:layout_width="56dp"
                        android:layout_height="56dp"
                        android:layout_gravity="center"
                        android:background="@null"
                        android:scaleType="center"
                        android:src="@drawable/ic_record_audio_w"
                        app:backgroundTint="@color/teal_300"
                        app:borderWidth="0dp"
                        android:alpha="1"
                        app:elevation="0dp"
                        app:fabSize="normal"
                        app:pressedTranslationZ="12dp"
                        tools:ignore="ContentDescription"/>

                    <!-- REJECT -->
                    <com.google.android.material.floatingactionbutton.FloatingActionButton
                        android:id="@+id/reject_fab"
                        android:layout_width="56dp"
                        android:layout_height="56dp"
                        android:layout_gravity="bottom"
                        android:background="@null"
                        android:scaleType="center"
                        android:src="@drawable/ic_w_end_call"
                        app:backgroundTint="@color/red_600"
                        app:borderWidth="0dp"
                        android:alpha="1"
                        app:elevation="0dp"
                        app:fabSize="normal"
                        app:pressedTranslationZ="12dp"
                        tools:ignore="ContentDescription"/>
                </FrameLayout>

            </LinearLayout>


        </RelativeLayout>
    </com.google.android.material.appbar.AppBarLayout>

</RelativeLayout><|MERGE_RESOLUTION|>--- conflicted
+++ resolved
@@ -42,16 +42,16 @@
                         android:layout_centerHorizontal="true"
                         android:layout_centerVertical="true"
                         android:layout_gravity="center_vertical|center|center_horizontal"
+                        android:clipToPadding="true"
                         android:horizontalSpacing="0dp"
                         android:nestedScrollingEnabled="false"
                         android:numColumns="auto_fit"
                         android:scrollbars="horizontal"
                         android:stretchMode="columnWidth"
-                        android:clipToPadding="true"
                         android:verticalSpacing="0dp" />
                 </RelativeLayout>
 
-<!--                Layout big Camera in Group call (7 + users)-->
+                <!--                Layout big Camera in Group call (7 + users)-->
                 <RelativeLayout
                     android:id="@+id/peer_selected_layout"
                     android:layout_width="match_parent"
@@ -64,18 +64,15 @@
                         android:id="@+id/fragment_peer_selected"
                         android:layout_width="wrap_content"
                         android:layout_height="wrap_content"
-                        app:layout_behavior="@string/appbar_scrolling_view_behavior"/>
+                        app:layout_behavior="@string/appbar_scrolling_view_behavior" />
                 </RelativeLayout>
+
                 <RelativeLayout
                     android:id="@+id/rl_big_recycler_view"
                     android:layout_width="match_parent"
                     android:layout_height="wrap_content"
-<<<<<<< HEAD
-                    android:layout_alignParentLeft="true"
-=======
                     android:layout_alignParentStart="true"
                     android:background="@android:color/transparent"
->>>>>>> 28087ebf
                     android:visibility="gone">
 
                     <androidx.recyclerview.widget.RecyclerView
@@ -100,11 +97,7 @@
                     android:layout_height="match_parent"
                     android:layout_alignParentTop="true"
                     android:layout_alignParentEnd="true"
-<<<<<<< HEAD
-                    android:layout_alignParentRight="true">
-=======
                     android:background="@android:color/transparent">
->>>>>>> 28087ebf
 
                     <FrameLayout
                         android:id="@+id/full_screen_fragment"
@@ -125,22 +118,23 @@
 
                 <LinearLayout
                     android:id="@+id/toolbar_elements"
+                    android:layout_width="match_parent"
                     android:layout_height="match_parent"
-                    android:layout_width="match_parent"
                     android:gravity="center_vertical"
                     android:orientation="vertical">
+
                     <mega.privacy.android.app.components.twemoji.EmojiTextView
                         android:id="@+id/title_toolbar"
                         android:layout_width="wrap_content"
                         android:layout_height="wrap_content"
-                        android:textColor="@color/white"
+                        android:ellipsize="end"
                         android:fontFamily="sans-serif-light"
-                        android:textStyle="bold"
-                        android:textSize="20sp"
-                        app:emojiSize="18sp"
                         android:maxLines="1"
                         android:singleLine="true"
-                        android:ellipsize="end"/>
+                        android:textColor="@color/white"
+                        android:textSize="20sp"
+                        android:textStyle="bold"
+                        app:emojiSize="18sp" />
 
                     <LinearLayout
                         android:layout_width="wrap_content"
@@ -168,8 +162,8 @@
                             android:id="@+id/ll_participants"
                             android:layout_width="wrap_content"
                             android:layout_height="wrap_content"
+                            android:gravity="center_vertical"
                             android:orientation="horizontal"
-                            android:gravity="center_vertical"
                             android:visibility="gone">
 
                             <TextView
@@ -186,7 +180,7 @@
                                 android:layout_height="18dp"
                                 android:layout_gravity="center_vertical"
                                 android:src="@drawable/ic_videocam_white"
-                                tools:ignore="ContentDescription"/>
+                                tools:ignore="ContentDescription" />
 
                         </LinearLayout>
                     </LinearLayout>
@@ -200,18 +194,18 @@
                 android:layout_below="@id/call_toolbar"
                 android:background="@color/ambar_700"
                 android:visibility="gone">
+
                 <TextView
                     android:id="@+id/reconnecting_text"
                     android:layout_width="wrap_content"
                     android:layout_height="wrap_content"
-                    android:textAlignment="center"
                     android:layout_centerInParent="true"
                     android:gravity="center"
+                    android:text="@string/reconnecting_message"
+                    android:textAlignment="center"
                     android:textColor="@color/white"
-                    android:text="@string/reconnecting_message"
                     android:textSize="14sp"
-                    android:textStyle="normal">
-                </TextView>
+                    android:textStyle="normal"></TextView>
             </RelativeLayout>
 
             <RelativeLayout
@@ -219,57 +213,61 @@
                 android:layout_width="match_parent"
                 android:layout_height="wrap_content"
                 android:layout_below="@id/reconnecting_layout"
+                android:layout_gravity="center_vertical"
+                android:background="@color/teal_300"
+                android:gravity="center_vertical"
                 android:minHeight="36dp"
-                android:layout_gravity="center_vertical"
-                android:gravity="center_vertical"
-                android:background="@color/teal_300"
                 android:visibility="gone">
+
                 <RelativeLayout
                     android:id="@+id/another_call_layout_layer"
                     android:layout_width="match_parent"
                     android:layout_height="wrap_content"
                     android:layout_gravity="center_vertical"
+                    android:gravity="center_vertical"
+                    android:minHeight="36dp"
                     android:paddingTop="10dp"
                     android:paddingBottom="5dp"
-                    android:minHeight="36dp"
-                    android:gravity="center_vertical"
                     android:visibility="visible">
+
                     <LinearLayout
                         android:layout_width="wrap_content"
                         android:layout_height="wrap_content"
                         android:layout_marginStart="72dp"
                         android:gravity="start"
                         android:orientation="vertical">
+
                         <mega.privacy.android.app.components.twemoji.EmojiTextView
                             android:id="@+id/another_call_title"
                             android:layout_width="wrap_content"
                             android:layout_height="wrap_content"
                             android:layout_marginBottom="5dp"
                             android:background="@null"
-                            android:gravity="start"
                             android:ellipsize="end"
                             android:fontFamily="sans-serif"
+                            android:gravity="start"
                             android:maxLines="1"
                             android:text="@string/call_on_hold"
                             android:textAlignment="gravity"
                             android:textColor="@color/white"
+                            android:textSize="16sp"
                             android:textStyle="bold"
-                            android:textSize="16sp"
                             app:emojiSize="18sp" />
+
                         <TextView
                             android:id="@+id/another_call_subtitle"
                             android:layout_width="wrap_content"
                             android:layout_height="wrap_content"
                             android:background="@null"
-                            android:gravity="start"
                             android:ellipsize="end"
                             android:fontFamily="sans-serif"
+                            android:gravity="start"
                             android:maxLines="1"
                             android:text="@string/call_on_hold"
                             android:textAlignment="gravity"
                             android:textColor="@color/white"
                             android:textSize="14sp"
-                            android:textStyle="normal"/>
+                            android:textStyle="normal" />
                     </LinearLayout>
                 </RelativeLayout>
             </RelativeLayout>
@@ -341,8 +339,8 @@
                         android:textAlignment="gravity"
                         android:textColor="@color/white"
                         android:textSize="14sp"
-                        app:emojiSize="12sp"
-                        android:textStyle="normal" />
+                        android:textStyle="normal"
+                        app:emojiSize="12sp" />
 
                 </LinearLayout>
             </RelativeLayout>
@@ -376,8 +374,8 @@
                         android:textAlignment="gravity"
                         android:textColor="@color/white"
                         android:textSize="14sp"
-                        app:emojiSize="14sp"
-                        android:textStyle="normal" />
+                        android:textStyle="normal"
+                        app:emojiSize="14sp" />
 
                 </LinearLayout>
             </RelativeLayout>
@@ -392,9 +390,9 @@
                 android:textAlignment="center"
                 android:textColor="@color/white"
                 android:textSize="14sp"
-                app:emojiSize="12sp"
                 android:textStyle="normal"
-                android:visibility="gone" />
+                android:visibility="gone"
+                app:emojiSize="12sp" />
 
             <RelativeLayout
                 android:id="@+id/small_elements_individual_call"
@@ -408,14 +406,9 @@
                     android:layout_height="match_parent"
                     android:layout_marginStart="5dp"
                     android:layout_marginTop="60dp"
-<<<<<<< HEAD
-                    android:layout_marginRight="5dp"
-                    android:layout_marginBottom="110dp">
-=======
                     android:layout_marginEnd="5dp"
                     android:layout_marginBottom="110dp"
                     android:background="@android:color/transparent">
->>>>>>> 28087ebf
 
                     <FrameLayout
                         android:id="@+id/small_camera_fragment"
@@ -456,7 +449,7 @@
                     app:elevation="0dp"
                     app:fabSize="normal"
                     app:pressedTranslationZ="12dp"
-                    tools:ignore="ContentDescription"/>
+                    tools:ignore="ContentDescription" />
 
             </LinearLayout>
 
@@ -482,17 +475,17 @@
                         android:layout_width="56dp"
                         android:layout_height="56dp"
                         android:layout_marginBottom="24dp"
+                        android:alpha="1"
                         android:background="@null"
                         android:scaleType="centerInside"
                         android:src="@drawable/ic_call_hold_fab"
-                        android:alpha="1"
                         android:visibility="gone"
                         app:backgroundTint="@color/teal_300"
                         app:borderWidth="0dp"
                         app:elevation="0dp"
                         app:fabSize="normal"
                         app:pressedTranslationZ="12dp"
-                        tools:ignore="ContentDescription"/>
+                        tools:ignore="ContentDescription" />
                 </FrameLayout>
 
                 <FrameLayout
@@ -507,17 +500,17 @@
                         android:layout_width="56dp"
                         android:layout_height="56dp"
                         android:layout_marginBottom="24dp"
+                        android:alpha="1"
                         android:background="@null"
                         android:scaleType="center"
                         android:src="@drawable/ic_speaker_on"
-                        android:alpha="1"
                         android:visibility="gone"
                         app:backgroundTint="@color/teal_300"
                         app:borderWidth="0dp"
                         app:elevation="0dp"
                         app:fabSize="normal"
                         app:pressedTranslationZ="12dp"
-                        tools:ignore="ContentDescription"/>
+                        tools:ignore="ContentDescription" />
 
                     <!-- ANSWER -->
                     <RelativeLayout
@@ -533,15 +526,15 @@
                             android:layout_below="@+id/linear_arrow_call"
                             android:layout_gravity="center"
                             android:layout_marginBottom="24dp"
+                            android:alpha="1"
                             android:scaleType="center"
-                            android:alpha="1"
                             android:src="@drawable/ic_phone_white"
                             app:backgroundTint="@color/teal_300"
                             app:borderWidth="0dp"
                             app:elevation="0dp"
                             app:fabSize="normal"
                             app:pressedTranslationZ="12dp"
-                            tools:ignore="ContentDescription"/>
+                            tools:ignore="ContentDescription" />
 
                         <LinearLayout
                             android:id="@+id/linear_arrow_call"
@@ -558,7 +551,7 @@
                                 android:layout_height="wrap_content"
                                 android:layout_marginTop="10dp"
                                 android:src="@drawable/ic_expand"
-                                tools:ignore="ContentDescription"/>
+                                tools:ignore="ContentDescription" />
 
                             <ImageView
                                 android:id="@+id/second_arrow_call"
@@ -566,7 +559,7 @@
                                 android:layout_height="wrap_content"
                                 android:layout_marginTop="10dp"
                                 android:src="@drawable/ic_expand"
-                                tools:ignore="ContentDescription"/>
+                                tools:ignore="ContentDescription" />
 
                             <ImageView
                                 android:id="@+id/third_arrow_call"
@@ -574,7 +567,7 @@
                                 android:layout_height="wrap_content"
                                 android:layout_marginTop="10dp"
                                 android:src="@drawable/ic_expand"
-                                tools:ignore="ContentDescription"/>
+                                tools:ignore="ContentDescription" />
 
                             <ImageView
                                 android:id="@+id/four_arrow_call"
@@ -582,7 +575,7 @@
                                 android:layout_height="wrap_content"
                                 android:layout_marginTop="10dp"
                                 android:src="@drawable/ic_expand"
-                                tools:ignore="ContentDescription"/>
+                                tools:ignore="ContentDescription" />
                         </LinearLayout>
                     </RelativeLayout>
                 </FrameLayout>
@@ -604,16 +597,16 @@
                         android:layout_below="@+id/linear_arrow_video"
                         android:layout_gravity="center"
                         android:layout_marginBottom="24dp"
+                        android:alpha="1"
                         android:background="@null"
                         android:scaleType="center"
-                        android:alpha="1"
                         android:src="@drawable/ic_videocam_white"
                         app:backgroundTint="@color/teal_300"
                         app:borderWidth="0dp"
                         app:elevation="0dp"
                         app:fabSize="normal"
                         app:pressedTranslationZ="12dp"
-                        tools:ignore="ContentDescription"/>
+                        tools:ignore="ContentDescription" />
 
                     <LinearLayout
                         android:id="@+id/linear_arrow_video"
@@ -632,7 +625,7 @@
                             android:layout_marginTop="10dp"
                             android:background="@null"
                             android:src="@drawable/ic_expand"
-                            tools:ignore="ContentDescription"/>
+                            tools:ignore="ContentDescription" />
 
                         <ImageView
                             android:id="@+id/second_arrow_video"
@@ -641,7 +634,7 @@
                             android:layout_marginTop="10dp"
                             android:background="@null"
                             android:src="@drawable/ic_expand"
-                            tools:ignore="ContentDescription"/>
+                            tools:ignore="ContentDescription" />
 
                         <ImageView
                             android:id="@+id/third_arrow_video"
@@ -650,7 +643,7 @@
                             android:layout_marginTop="10dp"
                             android:background="@null"
                             android:src="@drawable/ic_expand"
-                            tools:ignore="ContentDescription"/>
+                            tools:ignore="ContentDescription" />
 
                         <ImageView
                             android:id="@+id/four_arrow_video"
@@ -659,7 +652,7 @@
                             android:layout_marginTop="10dp"
                             android:background="@null"
                             android:src="@drawable/ic_expand"
-                            tools:ignore="ContentDescription"/>
+                            tools:ignore="ContentDescription" />
                     </LinearLayout>
                 </RelativeLayout>
 
@@ -676,16 +669,16 @@
                         android:layout_width="56dp"
                         android:layout_height="56dp"
                         android:layout_gravity="center"
+                        android:alpha="1"
                         android:background="@null"
                         android:scaleType="center"
                         android:src="@drawable/ic_record_audio_w"
                         app:backgroundTint="@color/teal_300"
                         app:borderWidth="0dp"
-                        android:alpha="1"
                         app:elevation="0dp"
                         app:fabSize="normal"
                         app:pressedTranslationZ="12dp"
-                        tools:ignore="ContentDescription"/>
+                        tools:ignore="ContentDescription" />
 
                     <!-- REJECT -->
                     <com.google.android.material.floatingactionbutton.FloatingActionButton
@@ -693,16 +686,16 @@
                         android:layout_width="56dp"
                         android:layout_height="56dp"
                         android:layout_gravity="bottom"
+                        android:alpha="1"
                         android:background="@null"
                         android:scaleType="center"
                         android:src="@drawable/ic_w_end_call"
                         app:backgroundTint="@color/red_600"
                         app:borderWidth="0dp"
-                        android:alpha="1"
                         app:elevation="0dp"
                         app:fabSize="normal"
                         app:pressedTranslationZ="12dp"
-                        tools:ignore="ContentDescription"/>
+                        tools:ignore="ContentDescription" />
                 </FrameLayout>
 
             </LinearLayout>
