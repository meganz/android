--- conflicted
+++ resolved
@@ -26,17 +26,9 @@
             android:id="@+id/empty_hint_text"
             android:layout_width="wrap_content"
             android:layout_height="wrap_content"
-<<<<<<< HEAD
+            android:gravity="center_horizontal"
             android:textAppearance="@style/TextAppearance.Mega.Body2.Secondary.Variant.AllCaps"
             tools:text="@string/no_results_found" />
-=======
-            android:fontFamily="sans-serif"
-            android:gravity="center_horizontal"
-            android:textAllCaps="true"
-            android:textColor="@color/text_secondary"
-            android:textSize="14sp"
-            tools:text="@string/context_empty_camera_uploads" />
->>>>>>> b899157c
     </LinearLayout>
 
     <FrameLayout
