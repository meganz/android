<RelativeLayout xmlns:android="http://schemas.android.com/apk/res/android"
    xmlns:app="http://schemas.android.com/apk/res-auto"
    xmlns:tools="http://schemas.android.com/tools"
    android:id="@+id/file_storage_container"
    android:layout_width="match_parent"
    android:layout_height="match_parent"
    android:background="@color/white"
    android:fitsSystemWindows="true"
    tools:context=".FileStorageActivityLollipop">

    <androidx.appcompat.widget.Toolbar
        android:id="@+id/toolbar_filestorage"
        android:layout_width="match_parent"
        android:layout_height="?attr/actionBarSize"
        android:background="?attr/colorPrimary"
        app:popupTheme="@style/Theme.Megaactionbar"
        app:subtitleTextAppearance="@style/ToolbarSubtitle"
        app:theme="@style/Theme.Megaactionbar"
        app:titleTextAppearance="@style/ToolbarTitle"
        tools:context=".FolderLinkActivityLollipop" />

    <TextView
        android:id="@+id/file_storage_content_text"
        android:layout_width="match_parent"
        android:layout_height="wrap_content"
        android:layout_below="@id/toolbar_filestorage"
        android:ellipsize="start"
        android:fontFamily="sans-serif-light"
        android:paddingLeft="8dp"
        android:paddingTop="3dp"
        android:paddingBottom="3dp"
        android:textColor="@color/black"
        android:textSize="14sp"
        android:textStyle="bold" />

    <RelativeLayout
        android:layout_width="wrap_content"
        android:layout_height="wrap_content"
        android:layout_centerInParent="true"
        android:gravity="center_horizontal">

        <ImageView
            android:id="@+id/file_storage_empty_image"
            android:layout_width="wrap_content"
            android:layout_height="wrap_content"
            android:layout_centerHorizontal="true" />

        <LinearLayout
            android:id="@+id/offline_empty_text"
            android:layout_width="wrap_content"
            android:layout_height="wrap_content"
            android:layout_below="@id/file_storage_empty_image"
            android:layout_centerHorizontal="true"
            android:orientation="horizontal">

            <TextView
                android:id="@+id/file_storage_empty_text"
                android:layout_width="wrap_content"
                android:layout_height="wrap_content"
                android:textColor="@color/text_secondary"
                android:textSize="16sp" />
        </LinearLayout>
    </RelativeLayout>

    <LinearLayout
        android:id="@+id/root_level_layout"
        android:layout_width="match_parent"
        android:layout_height="wrap_content"
        android:orientation="vertical"
        android:layout_below="@+id/file_storage_content_text">

        <RelativeLayout
            android:id="@+id/internal_storage_layout"
            android:layout_width="match_parent"
            android:layout_height="70dp">

            <ImageView
                android:id="@+id/internal_extorage_image"
                android:layout_width="wrap_content"
                android:layout_height="wrap_content"
                android:layout_marginStart="21dp"
                android:layout_centerVertical="true"
                android:src="@drawable/ic_internal_storage"/>

            <TextView
                android:layout_width="wrap_content"
                android:layout_height="wrap_content"
                android:layout_marginStart="21dp"
                android:layout_marginEnd="21dp"
                android:layout_toRightOf="@id/internal_extorage_image"
                android:layout_centerVertical="true"
                android:textSize="16sp"
                android:textColor="@color/name_my_account"
                android:fontFamily="sans-serif-light"
                android:textStyle="bold"
                android:text="@string/internal_storage_label"/>

        </RelativeLayout>

<<<<<<< HEAD
        <View
            android:layout_width="match_parent"
            android:layout_height="1dp"
            android:layout_marginLeft="60dp"
            android:background="@color/divider_upgrade_account"/>

        <RelativeLayout
            android:id="@+id/external_storage_layout"
            android:layout_width="match_parent"
            android:layout_height="70dp">

            <ImageView
                android:id="@+id/external_extorage_image"
                android:layout_width="wrap_content"
                android:layout_height="wrap_content"
                android:layout_marginStart="21dp"
                android:layout_centerVertical="true"
                android:src="@drawable/ic_external_storage"/>

            <TextView
                android:layout_width="wrap_content"
                android:layout_height="wrap_content"
                android:layout_marginStart="21dp"
                android:layout_marginEnd="21dp"
                android:layout_toRightOf="@id/external_extorage_image"
                android:layout_centerVertical="true"
                android:textSize="16sp"
                android:textColor="@color/name_my_account"
                android:fontFamily="sans-serif-light"
                android:textStyle="bold"
                android:text="@string/external_storage_label"/>

        </RelativeLayout>

        <View
            android:layout_width="match_parent"
            android:layout_height="1dp"
            android:layout_marginLeft="60dp"
            android:background="@color/divider_upgrade_account"/>

    </LinearLayout>

    <android.support.v7.widget.RecyclerView
=======
   <androidx.recyclerview.widget.RecyclerView
>>>>>>> 4be3d672
        android:id="@+id/file_storage_list_view"
        android:layout_width="match_parent"
        android:layout_height="match_parent"
        android:layout_below="@id/file_storage_content_text"
        android:choiceMode="multipleChoice"
		android:layout_above="@+id/options_file_storage_layout"/>

    <LinearLayout
        android:id="@+id/options_file_storage_layout"
        android:layout_width="wrap_content"
        android:layout_height="wrap_content"
        android:layout_alignParentBottom="true"
		android:layout_alignParentEnd="true"
        android:layout_marginBottom="16dp"
		android:padding="5dp"
        android:gravity="right|center_vertical"
        android:orientation="horizontal">

        <Button
            android:id="@+id/file_storage_cancel_button"
            android:layout_width="wrap_content"
            android:layout_height="wrap_content"
            android:layout_marginEnd="16dp"
            android:textColor="@color/accentColor"
            style="@style/ButtonStyleWithoutBorder" />

        <Button
            android:id="@+id/file_storage_button"
            android:layout_width="wrap_content"
            android:layout_height="wrap_content"
            android:layout_marginEnd="19dp"
            style="@style/ButtonStyleWithoutBorder" />

    </LinearLayout>

</RelativeLayout><|MERGE_RESOLUTION|>--- conflicted
+++ resolved
@@ -97,7 +97,6 @@
 
         </RelativeLayout>
 
-<<<<<<< HEAD
         <View
             android:layout_width="match_parent"
             android:layout_height="1dp"
@@ -140,10 +139,7 @@
 
     </LinearLayout>
 
-    <android.support.v7.widget.RecyclerView
-=======
    <androidx.recyclerview.widget.RecyclerView
->>>>>>> 4be3d672
         android:id="@+id/file_storage_list_view"
         android:layout_width="match_parent"
         android:layout_height="match_parent"
