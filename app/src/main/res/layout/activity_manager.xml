--- conflicted
+++ resolved
@@ -1,197 +1,4 @@
 <android.support.v4.widget.DrawerLayout xmlns:android="http://schemas.android.com/apk/res/android"
-<<<<<<< HEAD
-                                        xmlns:app="http://schemas.android.com/apk/res-auto"
-                                        xmlns:tools="http://schemas.android.com/tools"
-                                        android:id="@+id/drawer_layout"
-                                        android:layout_width="match_parent"
-                                        android:layout_height="match_parent"
-                                        android:fitsSystemWindows="true">
-	<android.support.design.widget.CoordinatorLayout
-		xmlns:android="http://schemas.android.com/apk/res/android"
-		xmlns:app="http://schemas.android.com/apk/res-auto"
-		xmlns:tools="http://schemas.android.com/tools"
-		android:id="@+id/coordinator_layout"
-		android:layout_width="match_parent"
-		android:layout_height="match_parent"
-		android:layout_below="@id/toolbar"
-		android:background="@color/white">
-		<LinearLayout
-			android:id="@+id/fragment_layout"
-			android:layout_width="match_parent"
-			android:layout_height="match_parent"
-			android:layout_marginBottom="56dp"
-			android:orientation="vertical">
-			<android.support.design.widget.AppBarLayout
-				android:id="@+id/app_bar_layout"
-				android:layout_width="match_parent"
-				android:layout_height="wrap_content"
-				android:theme="@style/Theme.Megaactionbar">
-				<android.support.v7.widget.Toolbar
-					android:id="@+id/toolbar"
-					android:layout_width="match_parent"
-					android:layout_height="wrap_content"
-					android:background="?attr/colorPrimary"
-					android:minHeight="?attr/actionBarSize"
-					app:popupTheme="@style/Theme.Megaactionbar"
-					app:subtitleTextAppearance="@style/ToolbarSubtitle"
-					app:theme="@style/Theme.Megaactionbar"
-					app:titleTextAppearance="@style/ToolbarTitle"
-					tools:context=".ManagerActivityLollipop"/>
-				<android.support.design.widget.TabLayout
-					android:id="@+id/sliding_tabs_contacts"
-					style="@style/MyCustomTabLayout"
-					android:layout_width="wrap_content"
-					android:layout_height="wrap_content"
-					android:layout_gravity="center_horizontal"/>
-				<android.support.design.widget.TabLayout
-					android:id="@+id/sliding_tabs_shares"
-					style="@style/MyCustomTabLayout"
-					android:layout_width="match_parent"
-					android:layout_height="wrap_content"/>
-				<android.support.design.widget.TabLayout
-					android:id="@+id/sliding_tabs_my_account"
-					style="@style/MyCustomTabLayout"
-					android:layout_width="match_parent"
-					android:layout_height="wrap_content"/>
-				<android.support.design.widget.TabLayout
-					android:id="@+id/sliding_tabs_transfers"
-					style="@style/MyCustomTabLayout"
-					android:layout_width="match_parent"
-					android:layout_height="wrap_content"/>
-			</android.support.design.widget.AppBarLayout>
-			<android.support.v4.view.ViewPager
-				android:id="@+id/contact_tabs_pager"
-				android:layout_width="match_parent"
-				android:layout_height="0dp"
-				android:layout_weight="1"/>
-			<android.support.v4.view.ViewPager
-				android:id="@+id/shares_tabs_pager"
-				android:layout_width="match_parent"
-				android:layout_height="0dp"
-				android:layout_weight="1"/>
-			<android.support.v4.view.ViewPager
-				android:id="@+id/my_account_tabs_pager"
-				android:layout_width="match_parent"
-				android:layout_height="0dp"
-				android:layout_weight="1"/>
-			<android.support.v4.view.ViewPager
-				android:id="@+id/transfers_tabs_pager"
-				android:layout_width="match_parent"
-				android:layout_height="0dp"
-				android:layout_weight="1"/>
-			<FrameLayout
-				android:id="@+id/fragment_container"
-				android:layout_width="match_parent"
-				android:layout_height="match_parent"
-				android:layout_below="@id/app_bar_layout"
-				app:layout_behavior="@string/appbar_scrolling_view_behavior"/>
-		</LinearLayout>
-		<RelativeLayout
-			android:id="@+id/container_bottom"
-			android:layout_width="match_parent"
-			android:layout_height="match_parent"
-			android:layout_marginTop="?attr/actionBarSize">
-			<android.support.design.widget.FloatingActionButton
-				android:id="@+id/floating_button"
-				android:layout_width="@dimen/fab_button_diameter"
-				android:layout_height="@dimen/fab_button_diameter"
-				android:layout_above="@+id/bottom_navigation_view"
-				android:layout_alignParentRight="true"
-				android:layout_margin="16dp"
-				android:elevation="@dimen/elevation_low"
-				android:src="@drawable/ic_add_white"
-				android:stateListAnimator="@anim/button_elevation"
-				android:tint="@android:color/white"/>
-			<com.ittianyu.bottomnavigationviewex.BottomNavigationViewEx
-				android:id="@+id/bottom_navigation_view"
-				android:layout_width="match_parent"
-				android:layout_height="56dp"
-				android:layout_alignParentBottom="true"
-				android:background="@color/dark_primary_color"
-				app:itemIconTint="@drawable/bottom_navigation_item_tint"
-				app:itemTextColor="@drawable/bottom_navigation_item_tint"
-				app:menu="@menu/bottom_navigation_items"/>
-		</RelativeLayout>
-		<include
-			layout="@layout/layout_get_pro_account"
-			android:layout_width="fill_parent"
-			android:layout_height="wrap_content"
-			android:layout_alignParentBottom="true"
-			android:layout_gravity="bottom"
-			android:elevation="@dimen/elevation_high"
-			android:visibility="gone"/>
-	</android.support.design.widget.CoordinatorLayout>
-	<android.support.design.widget.CoordinatorLayout
-		android:id="@+id/fab_collection_layout"
-		android:layout_width="match_parent"
-		android:layout_height="match_parent"
-		android:background="@color/transparent_white"
-		android:fitsSystemWindows="true"
-		android:gravity="bottom|end"
-		android:visibility="gone">
-		<android.support.design.widget.FloatingActionButton
-			android:id="@+id/third_fab_chat"
-			android:layout_width="@dimen/fab_button_diameter"
-			android:layout_height="@dimen/fab_button_diameter"
-			android:layout_gravity="bottom|end"
-			android:layout_marginRight="16dp"
-			android:layout_marginBottom="200dp"
-			android:src="@drawable/ic_add_white"
-			android:visibility="invisible"
-			app:backgroundTint="@color/orange"
-			app:elevation="6dp"
-			app:pressedTranslationZ="12dp"/>
-		<android.support.design.widget.FloatingActionButton
-			android:id="@+id/second_fab_chat"
-			android:layout_width="@dimen/fab_button_diameter"
-			android:layout_height="@dimen/fab_button_diameter"
-			android:layout_gravity="bottom|end"
-			android:layout_marginRight="16dp"
-			android:layout_marginBottom="140dp"
-			android:src="@drawable/ic_add_white"
-			android:visibility="invisible"
-			app:backgroundTint="@color/orange"
-			app:elevation="6dp"
-			app:pressedTranslationZ="12dp"/>
-		<android.support.design.widget.FloatingActionButton
-			android:id="@+id/first_fab_chat"
-			android:layout_width="@dimen/fab_button_diameter"
-			android:layout_height="@dimen/fab_button_diameter"
-			android:layout_gravity="bottom|end"
-			android:layout_marginRight="16dp"
-			android:layout_marginBottom="80dp"
-			android:src="@drawable/ic_chat"
-			android:tint="@color/white"
-			android:visibility="invisible"
-			app:backgroundTint="@color/accentColor"
-			app:elevation="6dp"
-			app:pressedTranslationZ="12dp"/>
-		<android.support.design.widget.FloatingActionButton
-			android:id="@+id/main_fab_chat"
-			android:layout_width="@dimen/fab_button_diameter"
-			android:layout_height="@dimen/fab_button_diameter"
-			android:layout_gravity="bottom|end"
-			android:layout_margin="16dp"
-			android:src="@drawable/ic_add_white"
-			app:backgroundTint="@color/accentColor"
-			app:elevation="6dp"
-			app:pressedTranslationZ="12dp"/>
-	</android.support.design.widget.CoordinatorLayout>
-	<android.support.design.widget.NavigationView
-		android:id="@+id/navigation_view"
-		android:layout_width="wrap_content"
-		android:layout_height="match_parent"
-		android:layout_gravity="start"
-		android:background="#ffffff"
-		android:clipToPadding="false">
-		<ScrollView
-			android:layout_width="match_parent"
-			android:layout_height="match_parent"
-			android:fillViewport="true">
-			<include layout="@layout/navigation_view_layout" />
-		</ScrollView>
-	</android.support.design.widget.NavigationView>
-=======
     xmlns:app="http://schemas.android.com/apk/res-auto"
     xmlns:tools="http://schemas.android.com/tools"
     android:id="@+id/drawer_layout"
@@ -429,5 +236,4 @@
 
     </android.support.design.widget.NavigationView>
 
->>>>>>> b8e9bb4b
 </android.support.v4.widget.DrawerLayout>