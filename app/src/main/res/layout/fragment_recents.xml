<?xml version="1.0" encoding="utf-8"?>
<layout
    xmlns:android="http://schemas.android.com/apk/res/android"
    xmlns:app="http://schemas.android.com/apk/res-auto">

    <androidx.constraintlayout.widget.ConstraintLayout
        android:layout_width="match_parent"
        android:layout_height="match_parent">

        <RelativeLayout
            android:id="@+id/empty_state_recents"
            android:layout_width="wrap_content"
            android:layout_height="wrap_content"
            app:layout_constraintBottom_toBottomOf="parent"
            app:layout_constraintEnd_toEndOf="parent"
            app:layout_constraintStart_toStartOf="parent"
            app:layout_constraintTop_toTopOf="parent">

            <ImageView
                android:id="@+id/empty_image_recents"
<<<<<<< HEAD
                android:layout_width="wrap_content"
                android:layout_height="wrap_content"
                android:layout_centerHorizontal="true" />
=======
                android:layout_width="144dp"
                android:layout_height="144dp"
                android:layout_centerHorizontal="true"
                android:src="@drawable/ic_zero_data_recents_portrait" />
>>>>>>> b7adb741

            <TextView
                android:id="@+id/empty_text_recents"
                android:layout_width="wrap_content"
                android:layout_height="wrap_content"
                android:layout_below="@+id/empty_image_recents"
                android:layout_centerHorizontal="true"
                android:layout_marginLeft="20dp"
                android:layout_marginTop="12dp"
                android:layout_marginRight="20dp"
                android:textAppearance="@style/TextAppearance.Mega.Body2.Variant" />
        </RelativeLayout>

        <FrameLayout
            android:layout_width="match_parent"
            android:layout_height="match_parent">
            <!-- Because of using stickyheaders, RecyclerView here must be wrapped by FrameLayout -->
            <androidx.recyclerview.widget.RecyclerView
                android:id="@+id/list_view_recents"
                android:layout_width="match_parent"
                android:layout_height="match_parent"
                android:choiceMode="multipleChoice"
                android:paddingBottom="85dp"
                app:layout_constraintBottom_toBottomOf="parent"
                app:layout_constraintEnd_toEndOf="parent"
                app:layout_constraintStart_toStartOf="parent"
                app:layout_constraintTop_toTopOf="parent" />
        </FrameLayout>

        <mega.privacy.android.app.components.scrollBar.FastScroller
            android:id="@+id/fastscroll"
            android:layout_width="wrap_content"
            android:layout_height="match_parent"
            android:orientation="vertical"
            app:layout_constraintBottom_toBottomOf="parent"
            app:layout_constraintEnd_toEndOf="parent"
            app:layout_constraintTop_toTopOf="parent" />

    </androidx.constraintlayout.widget.ConstraintLayout>
</layout><|MERGE_RESOLUTION|>--- conflicted
+++ resolved
@@ -18,16 +18,9 @@
 
             <ImageView
                 android:id="@+id/empty_image_recents"
-<<<<<<< HEAD
                 android:layout_width="wrap_content"
                 android:layout_height="wrap_content"
                 android:layout_centerHorizontal="true" />
-=======
-                android:layout_width="144dp"
-                android:layout_height="144dp"
-                android:layout_centerHorizontal="true"
-                android:src="@drawable/ic_zero_data_recents_portrait" />
->>>>>>> b7adb741
 
             <TextView
                 android:id="@+id/empty_text_recents"
