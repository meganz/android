<?xml version="1.0" encoding="utf-8"?>
<LinearLayout xmlns:android="http://schemas.android.com/apk/res/android"
    xmlns:app="http://schemas.android.com/apk/res-auto"
    xmlns:rounded="http://schemas.android.com/apk/res-auto"
    android:layout_width="match_parent"
    android:layout_height="wrap_content"
    android:orientation="vertical"
    android:background="@color/white">

    <LinearLayout
        android:id="@+id/chat_group_contact_properties_info_layout"
        android:layout_width="match_parent"
        android:layout_height="wrap_content"
        android:gravity="center_vertical"
        android:orientation="horizontal">

        <RelativeLayout
            android:id="@+id/chat_group_properties_avatar_container_layout"
            android:layout_width="wrap_content"
            android:layout_height="wrap_content"
            android:layout_gravity="center_vertical"
            android:layout_marginTop="1dp">

            <RelativeLayout
                android:id="@+id/chat_group_properties_avatar_layout"
                android:layout_width="40dp"
                android:layout_height="40dp"
                android:layout_marginLeft="16dp">

                <mega.privacy.android.app.components.RoundedImageView
                    android:id="@+id/chat_group_properties_thumbnail"
                    android:layout_width="fill_parent"
                    android:layout_height="fill_parent"
                    android:scaleType="fitCenter"
                    rounded:border_color="@color/border_file_properties"
                    rounded:border_width="0dp"
                    rounded:corner_radius="30dp" />
            </RelativeLayout>

        </RelativeLayout>

        <RelativeLayout
            android:id="@+id/chat_group_contact_properties_info_text_container"
            android:layout_width="wrap_content"
            android:layout_height="wrap_content"
            android:layout_marginStart="16dp"
            android:layout_marginTop="16dp"
            android:layout_marginBottom="16dp">

            <LinearLayout
                android:id="@+id/chat_group_contact_properties_info_title_layout"
                android:layout_width="wrap_content"
                android:layout_height="wrap_content"
                android:layout_gravity="left"
                android:gravity="left|center_vertical"
                android:orientation="horizontal">

                <mega.privacy.android.app.components.twemoji.EmojiTextView
                    android:id="@+id/chat_group_contact_properties_info_title"
                    android:layout_width="wrap_content"
                    android:layout_height="wrap_content"
                    android:layout_marginRight="8dp"
                    android:maxLines="1"
                    android:singleLine="true"
                    android:textColor="?android:attr/textColorPrimary"
                    android:textSize="15sp"
                    app:emojiSize="18sp" />

                <ImageView
                    android:id="@+id/chat_group_contact_properties_edit_icon"
                    android:layout_width="wrap_content"
                    android:layout_height="wrap_content"
                    android:src="@drawable/ic_rename_title" />
            </LinearLayout>

            <TextView
                android:id="@+id/chat_group_contact_properties_info_participants"
                android:layout_width="wrap_content"
                android:layout_height="wrap_content"
                android:layout_below="@+id/chat_group_contact_properties_info_title_layout"
                android:layout_gravity="left|center_vertical"
                android:textColor="?android:attr/textColorSecondary"
                android:textSize="14sp" />

        </RelativeLayout>

    </LinearLayout>

    <View
        android:layout_width="fill_parent"
        android:layout_height="1dp"
        android:layout_marginLeft="72dp"
        android:background="@color/black_12_alpha" />

    <!-- NOTIFICATIONS LAYOUT -->

    <LinearLayout
        android:id="@+id/chat_group_contact_properties_notifications_layout"
        android:layout_width="match_parent"
        android:layout_height="56dp"
        android:layout_marginTop="4dp"
        android:gravity="center_vertical"
        android:background="@color/white"
        android:orientation="horizontal">

        <RelativeLayout
            android:layout_width="wrap_content"
            android:layout_height="wrap_content"
            android:layout_gravity="start|center_vertical"
            android:layout_marginStart="72dp">

            <TextView
                android:id="@+id/chat_group_contact_properties_notifications_title"
                android:layout_width="wrap_content"
                android:layout_height="wrap_content"
                android:layout_gravity="left|center_vertical"
                android:textColor="?android:attr/textColorPrimary"
                android:text="@string/title_properties_chat_notifications_contact"
                android:textSize="16dp" />

            <TextView
                android:id="@+id/chat_group_contact_properties_notifications_muted_text"
                android:layout_width="wrap_content"
                android:layout_height="wrap_content"
                android:layout_below="@id/chat_group_contact_properties_notifications_title"
                android:layout_gravity="start|center_vertical"
                android:textColor="@color/black_40_alpha"
                android:textSize="14sp" />
        </RelativeLayout>

        <RelativeLayout
            android:id="@+id/chat_group_contact_properties_layout"
            android:layout_width="wrap_content"
            android:layout_height="match_parent"
            android:layout_gravity="center_vertical"
            android:layout_weight="1"
            android:gravity="end|center_vertical">

            <androidx.appcompat.widget.SwitchCompat
                android:id="@+id/chat_group_contact_properties_switch"
                android:layout_width="wrap_content"
                android:layout_height="wrap_content"
                android:layout_marginEnd="16dp"
                android:clickable="false" />
        </RelativeLayout>
    </LinearLayout>

    <View
        android:id="@+id/divider_notifications_layout"
        android:layout_width="fill_parent"
        android:layout_height="1dp"
        android:layout_marginLeft="72dp"
        android:background="@color/black_12_alpha" />

    <!-- SHARED FILES LAYOUT -->

    <RelativeLayout
        android:id="@+id/chat_group_contact_properties_chat_files_shared_layout"
        android:layout_width="match_parent"
        android:layout_height="56dp"
        android:layout_gravity="left|center_vertical">

        <ImageView
            android:id="@+id/chat_group_contact_properties_chat_files_shared_icon"
            android:layout_width="wrap_content"
            android:layout_height="wrap_content"
            android:layout_centerVertical="true"
            android:layout_gravity="left|center_vertical"
            android:layout_marginLeft="16dp"
            android:alpha="0.54"
            android:src="@drawable/ic_share" />

        <TextView
            android:id="@+id/chat_group_contact_properties_chat_files_shared"
            android:layout_width="wrap_content"
            android:layout_height="wrap_content"
            android:layout_centerVertical="true"
            android:layout_gravity="left|center_vertical"
            android:layout_marginLeft="32dp"
            android:layout_toRightOf="@id/chat_group_contact_properties_chat_files_shared_icon"
            android:text="@string/title_chat_shared_files_info"
            android:textColor="?android:attr/textColorPrimary"
            android:textSize="16dp" />

    </RelativeLayout>

    <View
        android:id="@+id/divider_chat_files_shared_layout"
        android:layout_width="fill_parent"
        android:layout_height="1dp"
        android:layout_marginLeft="72dp"
        android:background="@color/black_12_alpha" />

    <!-- CHAT LINK LAYOUT -->

    <LinearLayout
        android:id="@+id/chat_group_contact_properties_chat_link_layout"
        android:layout_width="match_parent"
        android:layout_height="56dp"
        android:layout_marginTop="4dp"
        android:gravity="center_vertical"
        android:orientation="horizontal">

        <RelativeLayout
            android:layout_width="wrap_content"
            android:layout_height="wrap_content"
            android:layout_gravity="left|center_vertical"
            android:layout_marginLeft="16dp">

            <ImageView
                android:id="@+id/chat_group_contact_properties_chat_link_icon"
                android:layout_width="wrap_content"
                android:layout_height="wrap_content"
                android:alpha="0.54"
                android:src="@drawable/link_ic" />

        </RelativeLayout>

        <RelativeLayout
            android:layout_width="wrap_content"
            android:layout_height="wrap_content"
            android:layout_gravity="left|center_vertical"
            android:layout_marginLeft="32dp">

            <TextView
                android:id="@+id/chat_group_contact_properties_chat_link"
                android:layout_width="wrap_content"
                android:layout_height="wrap_content"
                android:layout_gravity="left|center_vertical"
                android:layout_weight="5"
                android:text="@string/get_chat_link_option"
                android:textColor="?android:attr/textColorPrimary"
                android:textSize="16dp" />

        </RelativeLayout>
    </LinearLayout>

    <View
        android:id="@+id/divider_chat_link_layout"
        android:layout_width="fill_parent"
        android:layout_height="1dp"
        android:layout_marginLeft="72dp"
        android:background="@color/black_12_alpha" />

    <!-- CLEAR LAYOUT -->

    <RelativeLayout
        android:id="@+id/chat_group_contact_properties_clear_layout"
        android:layout_width="match_parent"
        android:layout_height="56dp"
        android:orientation="vertical">

        <ImageView
            android:id="@+id/chat_group_contact_properties_clear_icon"
            android:layout_width="wrap_content"
            android:layout_height="wrap_content"
            android:layout_centerVertical="true"
            android:layout_marginLeft="16dp"
            android:alpha="0.64"
            android:src="@drawable/ic_clear_history" />

        <TextView
            android:id="@+id/chat_group_contact_properties_clear"
            android:layout_width="wrap_content"
            android:layout_height="wrap_content"
            android:layout_centerVertical="true"
            android:layout_marginLeft="32dp"
            android:layout_toRightOf="@id/chat_group_contact_properties_clear_icon"
            android:text="@string/title_properties_chat_clear_chat"
            android:textColor="?android:attr/textColorPrimary"
            android:textSize="16dp" />

    </RelativeLayout>

    <View
        android:id="@+id/divider_clear_layout"
        android:layout_width="fill_parent"
        android:layout_height="1dp"
        android:layout_marginLeft="72dp"
        android:background="@color/black_12_alpha" />

    <!-- ARCHIVE LAYOUT -->

    <RelativeLayout
        android:id="@+id/chat_group_contact_properties_archive_layout"
        android:layout_width="match_parent"
        android:layout_height="56dp"
        android:orientation="vertical">

        <ImageView
            android:id="@+id/chat_group_contact_properties_archive_icon"
            android:layout_width="wrap_content"
            android:layout_height="wrap_content"
            android:layout_centerVertical="true"
            android:layout_marginLeft="16dp"
            android:src="@drawable/ic_b_archive" />

        <TextView
            android:id="@+id/chat_group_contact_properties_archive"
            android:layout_width="wrap_content"
            android:layout_height="wrap_content"
            android:layout_centerVertical="true"
            android:layout_marginLeft="32dp"
            android:layout_toRightOf="@id/chat_group_contact_properties_archive_icon"
            android:text="@string/general_archive"
            android:textColor="?android:attr/textColorPrimary"
            android:textSize="16dp" />

    </RelativeLayout>

    <View
        android:id="@+id/divider_archive_layout"
        android:layout_width="fill_parent"
        android:layout_height="1dp"
        android:layout_marginLeft="72dp"
        android:background="@color/black_12_alpha" />

    <!-- LEAVE LAYOUT -->

    <RelativeLayout
        android:id="@+id/chat_group_contact_properties_leave_layout"
        android:layout_width="match_parent"
        android:layout_height="56dp"
        android:orientation="vertical">

        <ImageView
            android:id="@+id/chat_group_contact_properties_leave_icon"
            android:layout_width="wrap_content"
            android:layout_height="wrap_content"
            android:layout_centerVertical="true"
            android:layout_marginLeft="16dp"
            android:src="@drawable/ic_r_leave_chat" />

        <TextView
            android:id="@+id/chat_group_contact_properties_leave"
            android:layout_width="wrap_content"
            android:layout_height="wrap_content"
            android:layout_centerVertical="true"
            android:layout_marginLeft="32dp"
            android:layout_toRightOf="@id/chat_group_contact_properties_leave_icon"
            android:text="@string/title_properties_chat_leave_chat"
            android:textColor="@color/red_600_red_300"
            android:textSize="16dp" />

    </RelativeLayout>

    <View
        android:id="@+id/divider_leave_layout"
        android:layout_width="fill_parent"
        android:layout_height="1dp"
        android:layout_marginStart="16dp"
        android:layout_marginEnd="16dp"
        android:background="@color/black_12_alpha" />

    <!-- MAKE PRIVATE LAYOUT -->

    <LinearLayout
        android:id="@+id/chat_group_contact_properties_private_layout"
        android:layout_width="match_parent"
        android:layout_height="wrap_content"
        android:orientation="vertical">

        <TextView
            android:id="@+id/chat_group_contact_properties_private"
            android:layout_width="wrap_content"
            android:layout_height="wrap_content"
            android:layout_marginStart="16dp"
            android:layout_marginTop="12dp"
            android:layout_marginEnd="16dp"
            android:text="@string/make_chat_private_option"
            android:textAllCaps="true"
            android:textColor="@color/accentColor"
            android:textSize="16sp" />

        <TextView
            android:id="@+id/chat_group_contact_properties_private_text"
            android:layout_width="wrap_content"
            android:layout_height="wrap_content"
            android:layout_marginStart="16dp"
            android:layout_marginTop="12dp"
            android:layout_marginEnd="16dp"
            android:layout_marginBottom="11dp"
            android:text="@string/make_chat_private_option_text"
<<<<<<< HEAD
            android:textColor="?android:attr/textColorSecondary"
            android:textSize="14dp" />
=======
            android:textColor="@color/mail_my_account"
            android:textSize="14sp" />
>>>>>>> f9b57d26

    </LinearLayout>

    <View
        android:id="@+id/divider_private_layout"
        android:layout_width="fill_parent"
        android:layout_height="1dp"
        android:layout_marginStart="16dp"
        android:layout_marginEnd="16dp"
        android:background="@color/black_12_alpha" />

    <!-- Title Observer LAYOUT -->

    <RelativeLayout
        android:id="@+id/chat_group_observers_layout"
        android:layout_width="match_parent"
        android:layout_height="48dp"
        android:gravity="left|center_vertical"
        android:orientation="horizontal">

        <RelativeLayout
            android:layout_width="wrap_content"
            android:layout_height="wrap_content"
            android:layout_alignParentLeft="true"
            android:layout_centerVertical="true">

            <TextView
                android:id="@+id/chat_group_observers_title_text"
                android:layout_width="wrap_content"
                android:layout_height="wrap_content"
                android:layout_marginLeft="16dp"
                android:layout_marginRight="16dp"
                android:text="@string/observers_chat_label"
                android:textColor="?android:attr/textColorSecondary"
                android:textSize="14dp" />
        </RelativeLayout>


        <RelativeLayout
            android:id="@+id/chat_group_observers_info_layout"
            android:layout_width="wrap_content"
            android:layout_height="wrap_content"
            android:layout_alignParentRight="true"
            android:layout_centerVertical="true"
            android:gravity="right|center_vertical">

            <ImageView
                android:id="@+id/chat_group_observer_icon"
                android:layout_width="wrap_content"
                android:layout_height="wrap_content"
                android:layout_centerVertical="true"
                android:layout_marginRight="24dp"
                android:alpha="1.5"
                android:src="@drawable/ic_b_shared_read_chat" />

            <TextView
                android:id="@+id/chat_group_observers_number_text"
                android:layout_width="wrap_content"
                android:layout_height="wrap_content"
                android:layout_centerVertical="true"
                android:layout_marginRight="16dp"
                android:layout_toRightOf="@id/chat_group_observer_icon"
                android:textColor="?android:attr/textColorSecondary"
                android:textSize="14dp" />

        </RelativeLayout>

    </RelativeLayout>

    <View
        android:id="@+id/divider_observers_layout"
        android:layout_width="fill_parent"
        android:layout_height="1dp"
        android:layout_marginLeft="16dp"
        android:background="@color/black_12_alpha" />

    <!-- Title Participants LAYOUT -->

    <RelativeLayout
        android:id="@+id/chat_group_contact_properties_participants_title"
        android:layout_width="match_parent"
        android:layout_height="48dp"
        android:layout_marginTop="8dp"
        android:orientation="vertical">

        <TextView
            android:id="@+id/chat_group_contact_properties_title_text"
            android:layout_width="wrap_content"
            android:layout_height="wrap_content"
            android:layout_centerVertical="true"
            android:layout_marginLeft="16dp"
            android:fontFamily="sans-serif-light"
            android:text="@string/participants_chat_label"
            android:textColor="?android:attr/textColorPrimary"
            android:textSize="14dp"
            android:textStyle="bold" />

    </RelativeLayout>

</LinearLayout><|MERGE_RESOLUTION|>--- conflicted
+++ resolved
@@ -381,13 +381,8 @@
             android:layout_marginEnd="16dp"
             android:layout_marginBottom="11dp"
             android:text="@string/make_chat_private_option_text"
-<<<<<<< HEAD
             android:textColor="?android:attr/textColorSecondary"
-            android:textSize="14dp" />
-=======
-            android:textColor="@color/mail_my_account"
             android:textSize="14sp" />
->>>>>>> f9b57d26
 
     </LinearLayout>
 
