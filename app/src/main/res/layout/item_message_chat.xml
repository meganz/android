--- conflicted
+++ resolved
@@ -1491,15 +1491,7 @@
         android:layout_marginTop="8dp"
         android:background="@drawable/border"
         android:visibility="gone">
-<<<<<<< HEAD
-
-        <LinearLayout
-            android:layout_width="match_parent"
-            android:layout_height="1dp"
-            android:background="@color/message_background_2"/>
-
-=======
->>>>>>> 72f7b815
+
         <TextView
             android:id="@+id/message_chat_new_text"
             android:layout_width="wrap_content"
@@ -1508,15 +1500,7 @@
             android:gravity="center"
             android:textSize="14sp"
             android:textColor="@color/color_text_new_messages"/>
-<<<<<<< HEAD
-
-        <LinearLayout
-            android:layout_width="match_parent"
-            android:layout_height="1dp"
-            android:background="@color/message_background_2"/>
-
-=======
->>>>>>> 72f7b815
+
     </LinearLayout>
 
 </RelativeLayout>