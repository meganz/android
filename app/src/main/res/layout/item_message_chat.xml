<RelativeLayout xmlns:android="http://schemas.android.com/apk/res/android"
    xmlns:app="http://schemas.android.com/apk/res-auto"
    xmlns:tools="http://schemas.android.com/tools"
    android:id="@+id/message_chat_item_layout"
    android:layout_width="match_parent"
    android:layout_height="wrap_content"
    android:focusable="true"
    android:descendantFocusability="afterDescendants">

    <!--DATE LAYOUT -->
    <RelativeLayout
        android:id="@+id/message_chat_date_layout"
        android:layout_width="match_parent"
        android:layout_height="26dp"
        android:gravity="center">

        <TextView
            android:id="@+id/message_chat_date_text"
            android:layout_width="wrap_content"
            android:layout_height="wrap_content"
            android:layout_centerInParent="true"
            android:textAppearance="@style/TextAppearance.Mega.Body2.Secondary" />

    </RelativeLayout>

    <!--ME LAYOUT MESSAGE -->
    <RelativeLayout
        android:id="@+id/message_chat_own_message_layout"
        android:layout_width="match_parent"
        android:layout_height="wrap_content"
        android:layout_below="@+id/message_chat_date_layout">

        <!--Hours-->
        <RelativeLayout
            android:id="@+id/title_own_message_layout"
            android:layout_width="match_parent"
            android:layout_height="20dp"
            android:gravity="start|bottom">
            <TextView
                android:id="@+id/message_chat_time_text"
                android:layout_width="wrap_content"
                android:layout_height="wrap_content"
                android:layout_centerVertical="true"
                android:gravity="center_vertical"
                android:textAppearance="@style/TextAppearance.Mega.Caption.Secondary" />
        </RelativeLayout>

        <!--management messages-->
        <RelativeLayout
            android:id="@+id/own_management_message_layout"
            android:layout_width="match_parent"
            android:layout_height="wrap_content"
            android:gravity="start"
            android:layout_marginBottom="6dp"
            android:layout_below="@+id/title_own_message_layout"
            android:visibility="gone">

            <RelativeLayout
                android:id="@+id/own_text_layout"
                android:layout_width="match_parent"
                android:gravity="start"
                android:layout_height="wrap_content">

                <ImageView
                    android:id="@+id/own_management_message_icon"
                    android:layout_width="36dp"
                    android:layout_height="36dp"
                    android:layout_centerVertical="true"
                    android:layout_marginStart="16dp"
                    android:visibility="gone"/>

                <mega.privacy.android.app.components.twemoji.EmojiTextView
                    android:id="@+id/own_management_message_text"
                    android:layout_width="wrap_content"
                    android:layout_height="wrap_content"
                    android:gravity="start|center_vertical"
                    android:layout_centerVertical="true"
                    android:textAppearance="?attr/textAppearanceSubtitle2"
                    app:emojiSize="12sp" />

            </RelativeLayout>
        </RelativeLayout>

        <RelativeLayout
            android:id="@+id/content_own_message_layout"
            android:layout_width="match_parent"
            android:layout_height="wrap_content"
            android:layout_marginBottom="6dp"
            android:layout_below="@+id/title_own_message_layout">

            <!--multiseleccion-->
            <RelativeLayout
                android:id="@+id/own_message_select_layout"
                android:layout_width="wrap_content"
                android:layout_height="wrap_content"
                android:layout_centerVertical="true"
                android:layout_alignParentStart="true"
                android:layout_marginStart="16dp"
                android:layout_marginBottom="10dp"
                android:visibility="gone">

                <ImageView
                    android:id="@+id/own_message_select_icon"
                    android:layout_width="wrap_content"
                    android:layout_height="wrap_content"
                    android:background="@null"
                    android:src="@drawable/ic_unselect_chatroom"/>
            </RelativeLayout>

            <RelativeLayout
                android:id="@+id/own_message"
                android:layout_width="match_parent"
                android:gravity="end"
                android:layout_height="wrap_content">

                <!-- text message-->
                <mega.privacy.android.app.components.twemoji.EmojiTextView
                    android:id="@+id/content_own_message_text"
                    android:layout_width="wrap_content"
                    android:layout_height="wrap_content"
                    android:layout_alignParentEnd="true"
                    android:inputType="textMultiLine|textNoSuggestions"
                    android:background="@drawable/dark_rounded_chat_own_message"
                    android:paddingTop="10dp"
                    android:paddingBottom="10dp"
                    android:paddingStart="12dp"
                    android:paddingEnd="12dp"
                    android:layout_marginStart="72dp"
                    android:layout_marginEnd="16dp"
                    android:textAppearance="@style/TextAppearance.Mega.Body2.Variant3"
                    android:textColorLink="@color/white"
                    android:gravity="start"
                    app:emojiSize="18sp"/>

                <!--triangle icon own text-->
                <ImageView
                    android:id="@+id/own_triangle_icon"
                    android:layout_width="wrap_content"
                    android:layout_height="wrap_content"
                    android:layout_centerVertical="true"
                    android:layout_toStartOf="@+id/content_own_message_text"
                    android:background="@null"
                    android:src="@drawable/ic_input_warning"
                    app:tint="?android:attr/textColorSecondary" />

                <!--Rich links-->
                <RelativeLayout
                    android:id="@+id/url_own_message_layout"
                    android:layout_width="256dp"
                    android:layout_height="wrap_content"
                    android:layout_alignParentEnd="true"
                    android:layout_marginEnd="16dp"
                    android:background="@drawable/background_own_message_stroke">
                    <RelativeLayout
                        android:id="@+id/url_own_message_text_rl"
                        android:layout_width="match_parent"
                        android:layout_height="wrap_content"
                        android:background="@drawable/dark_background_text_rich_link" >

                        <mega.privacy.android.app.components.twemoji.EmojiTextView
                            android:id="@+id/url_own_message_text"
                            android:layout_width="wrap_content"
                            android:layout_height="wrap_content"
                            android:gravity="start"
                            android:layout_marginBottom="12dp"
                            android:layout_marginTop="12dp"
                            android:layout_marginStart="12dp"
                            android:layout_marginEnd="12dp"
                            android:textAppearance="@style/TextAppearance.Mega.Body2.Variant3"
                            android:textColorLink="@color/white"
                            app:emojiSize="14sp"
                            android:layout_gravity="center_horizontal|center_vertical"/>
                    </RelativeLayout>

                    <LinearLayout
                        android:id="@+id/url_own_message_enable_layout"
                        android:layout_width="match_parent"
                        android:layout_height="wrap_content"
                        android:layout_alignParentEnd="true"
                        android:orientation="horizontal"
                        android:layout_below="@id/url_own_message_text_rl">

                        <mega.privacy.android.app.components.RoundedImageView
                            android:id="@+id/url_own_message_image"
                            android:layout_width="70dp"
                            android:layout_height="70dp"
                            android:scaleType="fitXY"
                            android:layout_gravity="center_vertical"
                            android:layout_marginBottom="12dp"
                            android:layout_marginTop="12dp"
                            android:layout_marginStart="12dp"
                            tools:src="@drawable/ic_rich_link" />

                        <RelativeLayout
                            android:id="@+id/url_chat_own_message_image"
                            android:layout_width="60dp"
                            android:layout_height="60dp"
                            android:layout_alignParentStart="true"
                            android:layout_marginBottom="12dp"
                            android:layout_marginTop="16dp"
                            android:layout_marginStart="16dp"
                            android:layout_centerVertical="true">

                            <mega.privacy.android.app.components.RoundedImageView
                                android:id="@+id/content_url_chat_own_message_contact_thumb"
                                android:layout_width="match_parent"
                                android:layout_height="match_parent"
                                android:scaleType="fitCenter"
                                android:layout_centerInParent="true" />

                            <TextView
                                android:id="@+id/content_url_chat_own_message_contact_initial_letter"
                                android:layout_width="wrap_content"
                                android:layout_height="wrap_content"
                                android:layout_centerInParent="true"
                                android:gravity="center_horizontal|center_vertical"
                                android:paddingBottom="3dp"/>
                        </RelativeLayout>

                        <RelativeLayout
                            android:id="@+id/url_own_message_enable_layout_inside"
                            android:layout_width="wrap_content"
                            android:layout_height="wrap_content"
                            android:gravity="end"
                            android:layout_marginEnd="12dp"
                            android:layout_marginStart="12dp"
                            android:layout_gravity="center_vertical">

                            <mega.privacy.android.app.components.twemoji.EmojiTextView
                                android:id="@+id/url_own_message_title"
                                android:layout_width="wrap_content"
                                android:layout_height="wrap_content"
                                android:gravity="start"
                                android:ellipsize="end"
                                android:maxLines="1"
                                android:textAppearance="@style/TextAppearance.Mega.Subtitle1"
                                app:emojiSize="16sp"
                                android:layout_gravity="center_vertical"
                                android:layout_marginTop="12dp" />

                            <TextView
                                android:id="@+id/url_own_message_description"
                                android:layout_width="wrap_content"
                                android:layout_height="wrap_content"
                                android:gravity="start"
                                android:maxLines="2"
                                android:ellipsize="end"
                                android:layout_below="@+id/url_own_message_title"
                                android:textAppearance="@style/TextAppearance.Mega.Subtitle2"
                                android:layout_marginBottom="12dp"
                                android:layout_gravity="start" />

                        </RelativeLayout>

                    </LinearLayout>

                    <LinearLayout
                        android:id="@+id/url_own_message_icon_link_layout"
                        android:layout_width="match_parent"
                        android:layout_height="wrap_content"
                        android:layout_alignParentStart="true"
                        android:layout_marginEnd="12dp"
                        android:layout_marginStart="12dp"
                        android:layout_marginBottom="12dp"
                        android:orientation="horizontal"
                        android:layout_below="@id/url_own_message_enable_layout">

                        <ImageView
                            android:id="@+id/url_own_message_icon"
                            android:layout_width="15dp"
                            android:layout_height="15dp"
                            android:layout_marginEnd="5dp"
                            android:layout_gravity="center_vertical|center_horizontal"
                            android:background="@null" />

                        <TextView
                            android:id="@+id/url_own_message_link"
                            android:layout_width="wrap_content"
                            android:layout_height="wrap_content"
                            android:gravity="start"
                            android:textAppearance="@style/TextAppearance.Mega.Body2.Secondary" />

                    </LinearLayout>

                    <LinearLayout
                        android:id="@+id/url_own_message_buttons_warning_layout"
                        android:layout_width="match_parent"
                        android:layout_height="wrap_content"
                        android:layout_alignParentStart="true"
                        android:layout_marginEnd="12dp"
                        android:layout_marginStart="12dp"
                        android:orientation="vertical"
                        android:layout_below="@id/url_own_message_enable_layout">

                        <Button
                            android:id="@+id/url_always_allow_button"
                            android:layout_width="wrap_content"
                            android:layout_height="wrap_content"
                            style="?attr/borderlessButtonStyle"
                            android:layout_centerVertical="true"
                            android:layout_marginTop="8dp"
                            android:layout_marginBottom="8dp"
                            android:text="@string/button_always_rich_links"
                            android:minWidth="0dp" />

                        <Button
                            android:id="@+id/url_not_now_button"
                            android:layout_width="wrap_content"
                            android:layout_height="wrap_content"
                            style="?attr/borderlessButtonStyle"
                            android:layout_centerVertical="true"
                            android:layout_marginTop="4dp"
                            android:layout_marginBottom="8dp"
                            android:minWidth="0dp"
                            android:text="@string/button_not_now_rich_links" />

                        <Button
                            android:id="@+id/url_never_button"
                            android:layout_width="wrap_content"
                            android:layout_height="wrap_content"
                            style="@style/Widget.Mega.Button.TextButton.Red"
                            android:layout_centerVertical="true"
                            android:layout_marginTop="4dp"
                            android:layout_marginBottom="8dp"
                            android:minWidth="0dp"
                            android:text="@string/button_never_rich_links" />

                    </LinearLayout>

                    <LinearLayout
                        android:id="@+id/url_own_message_buttons_disable_layout"
                        android:layout_width="match_parent"
                        android:layout_height="wrap_content"
                        android:gravity="end"
                        android:layout_marginEnd="12dp"
                        android:layout_marginStart="12dp"
                        android:orientation="horizontal"
                        android:layout_below="@id/url_own_message_enable_layout">

                        <Button
                            android:id="@+id/url_no_disable_button"
                            android:layout_width="wrap_content"
                            android:layout_height="wrap_content"
                            style="?attr/borderlessButtonStyle"
                            android:layout_centerVertical="true"
                            android:layout_marginTop="4dp"
                            android:layout_marginBottom="8dp"
                            android:text="@string/general_no" />


                        <Button
                            android:id="@+id/url_yes_disable_button"
                            android:layout_width="wrap_content"
                            android:layout_height="wrap_content"
                            style="?attr/borderlessButtonStyle"
                            android:layout_centerVertical="true"
                            android:layout_marginStart="24dp"
                            android:layout_marginTop="4dp"
                            android:layout_marginBottom="8dp"
                            android:text="@string/general_yes" />

                    </LinearLayout>

                </RelativeLayout>

                <!--triangle icon rich link-->
                <RelativeLayout
                    android:id="@+id/error_uploading_rich_link"
                    android:layout_width="wrap_content"
                    android:layout_height="wrap_content"
                    android:layout_centerVertical="true"
                    android:paddingEnd="4dp"
                    android:layout_toStartOf="@+id/url_own_message_layout">
                    <ImageView
                        android:layout_width="wrap_content"
                        android:layout_height="wrap_content"
                        android:layout_alignParentStart="true"
                        android:layout_gravity="center"
                        android:background="@null"
                        android:src="@drawable/ic_input_warning"
                        app:tint="?android:attr/textColorSecondary" />
                </RelativeLayout>

                <!--forward rich links-->
                <ImageView
                    android:id="@+id/forward_own_rich_links"
<<<<<<< HEAD
                    style="@style/MessageForwardIconStyleEnd"
                    android:layout_toStartOf="@+id/url_own_message_layout" />
=======
                    android:layout_width="32dp"
                    android:layout_height="32dp"
                    android:background="@drawable/forward_circle"
                    android:layout_centerVertical="true"
                    android:layout_marginEnd="8dp"
                    android:layout_toStartOf="@+id/url_own_message_layout">
                    <ImageView
                        android:layout_width="wrap_content"
                        android:layout_height="wrap_content"
                        android:layout_centerInParent="true"
                        android:layout_gravity="center"
                        android:adjustViewBounds="true"
                        android:scaleType="fitXY"
                        android:background="@null"
                        android:layout_margin="5dp"
                        android:src="@drawable/ic_forward"
                        app:tint="@color/grey_200_grey_500" />
                </RelativeLayout>
>>>>>>> 6895f4f0
                <!--End Rich links-->

                <!-- Send a voice clip-->
                <RelativeLayout
                    android:id="@+id/content_own_message_voice_clip_rl"
                    android:layout_width="wrap_content"
                    android:layout_height="wrap_content">

                    <RelativeLayout
                        android:id="@+id/content_own_message_voice_clip_layout"
                        android:layout_width="230dp"
                        android:layout_height="56dp"
                        android:background="@drawable/dark_rounded_chat_own_message"
                        android:layout_marginEnd="16dp"
                        android:layout_alignParentEnd="true">
                        <LinearLayout
                            android:layout_width="match_parent"
                            android:layout_height="wrap_content"
                            android:layout_centerVertical="true"
                            android:orientation="horizontal">

                            <ImageView
                                android:id="@+id/content_own_message_voice_clip_play_pause"
                                android:layout_width="24dp"
                                android:layout_height="24dp"
                                android:layout_gravity="center_vertical"
                                android:layout_marginStart="16dp"
                                android:src="@drawable/ic_play_voice_clip"
                                android:background="@null"
                                android:visibility="gone"
                                app:tint="@color/white" />

                            <ImageView
                                android:id="@+id/content_own_message_voice_clip_not_available"
                                android:layout_width="24dp"
                                android:layout_height="24dp"
                                android:layout_gravity="center_vertical"
                                android:layout_marginStart="16dp"
                                android:src="@drawable/ic_clear_white"
                                android:background="@null"
                                android:visibility="gone"
                                app:tint="@color/white" />

                            <!-- Progress bar-->
                            <RelativeLayout
                                android:id="@+id/uploading_own_progressbar_voiceclip"
                                android:layout_width="24dp"
                                android:layout_height="24dp"
                                android:layout_gravity="center_vertical"
                                android:layout_marginStart="16dp"
                                android:visibility="gone">
                                <ProgressBar
                                    android:indeterminate="true"
                                    android:indeterminateTintMode="src_atop"
                                    android:indeterminateTint="@color/white"
                                    android:layout_centerInParent="true"
                                    android:layout_width="wrap_content"
                                    android:layout_height="wrap_content"/>
                            </RelativeLayout>

                            <mega.privacy.android.app.components.voiceClip.DetectorSeekBar
                                android:id="@+id/content_own_message_voice_clip_seekBar"
                                android:layout_width="145dp"
                                android:layout_height="wrap_content"
                                android:theme="@style/Widget.Mega.SeekBar.White"
                                android:max="200"
                                android:focusable="false"
                                android:progress="0"
                                android:background="@null"
                                android:layout_gravity="center_vertical"
                                app:layout_constraintEnd_toEndOf="parent"
                                app:layout_constraintStart_toStartOf="parent"
                                app:layout_constraintTop_toTopOf="parent" />

                            <TextView
                                android:id="@+id/content_own_message_voice_clip_duration"
                                android:layout_width="wrap_content"
                                android:layout_height="wrap_content"
                                android:textAlignment="center"
                                android:textAppearance="@style/TextAppearance.Mega.Body2.Variant3"
                                android:layout_gravity="center_vertical"
                                tools:text="00:00" />
                        </LinearLayout>
                    </RelativeLayout>

                    <!--triangle icon voice clip-->
                    <RelativeLayout
                        android:id="@+id/error_uploading_voice_clip"
                        android:layout_width="wrap_content"
                        android:layout_height="wrap_content"
                        android:layout_centerVertical="true"
                        android:layout_toStartOf="@id/content_own_message_voice_clip_layout"
                        android:gravity="end"
                        android:paddingEnd="4dp">
                        <ImageView
                            android:layout_width="wrap_content"
                            android:layout_height="wrap_content"
                            android:layout_alignParentStart="true"
                            android:layout_gravity="center"
                            android:background="@null"
                            android:src="@drawable/ic_input_warning"
                            app:tint="?android:attr/textColorSecondary" />
                    </RelativeLayout>

                </RelativeLayout>
                <!-- End voice clip-->

                <!-- Send a location-->
                <RelativeLayout
                    android:id="@+id/own_main_item_location"
                    android:layout_width="wrap_content"
                    android:layout_height="wrap_content">

                    <RelativeLayout
                        android:id="@+id/own_main_item_location_rl"
                        android:layout_width="wrap_content"
                        android:layout_height="wrap_content"
                        android:layout_alignParentEnd="true"
                        android:layout_marginEnd="16dp"
                        android:background="@drawable/background_own_message_stroke">

                        <!--Preview of location-->
                        <mega.privacy.android.app.components.RoundedImageView
                            android:id="@+id/own_rounded_imageview_location"
                            android:layout_width="256dp"
                            android:layout_height="140dp"
                            android:layout_marginTop="1dp"
                            android:layout_marginStart="1dp"
                            android:layout_marginEnd="1dp"
                            android:scaleType="centerCrop"
                            android:layout_gravity="center_horizontal|center_vertical" />

                        <RelativeLayout
                            android:id="@+id/own_separator_imageview_location"
                            android:layout_width="256dp"
                            android:layout_height="12dp"
                            android:layout_marginTop="-12dp"
                            android:layout_marginStart="1dp"
                            android:layout_marginEnd="1dp"
                            android:background="?attr/colorSurface"
                            android:layout_below="@id/own_rounded_imageview_location"/>

                        <RelativeLayout
                            android:id="@+id/own_pinned_location_layout"
                            android:layout_width="wrap_content"
                            android:layout_height="72dp"
                            android:layout_below="@id/own_rounded_imageview_location"
                            android:layout_marginTop="-12dp"
                            android:layout_marginEnd="12dp"
                            android:layout_marginStart="12dp"
                            android:layout_marginBottom="1dp">

                            <RelativeLayout
                                android:layout_width="wrap_content"
                                android:layout_height="wrap_content"
                                android:layout_centerVertical="true">
                                <TextView
                                    android:id="@+id/own_title_pinned_location"
                                    android:layout_width="wrap_content"
                                    android:layout_height="wrap_content"
                                    android:text="@string/title_geolocation_message"
                                    android:layout_marginBottom="8dp"
                                    android:textAppearance="@style/TextAppearance.Mega.Subtitle1" />

                                <TextView
                                    android:id="@+id/own_info_pinned_location"
                                    android:layout_width="wrap_content"
                                    android:layout_height="wrap_content"
                                    android:layout_below="@id/own_title_pinned_location"
                                    android:textAppearance="@style/TextAppearance.Mega.Subtitle2" />

                            </RelativeLayout>

                        </RelativeLayout>

                        <!--Transparent coat location message-->
                        <RelativeLayout
                            android:id="@+id/transparent_coating_location"
                            android:layout_width="256dp"
                            android:layout_height="128dp"
                            android:layout_marginTop="1dp"
                            android:layout_marginStart="1dp"
                            android:layout_marginEnd="1dp"
                            android:background="@drawable/shape_location_chat_transparent">

                            <!-- Progress bar location message-->
                            <RelativeLayout
                                android:id="@+id/uploadingProgressBarLocation"
                                android:layout_width="wrap_content"
                                android:layout_height="wrap_content"
                                android:layout_alignParentBottom="true"
                                android:layout_alignParentEnd="true">

                                <ProgressBar
                                    android:id="@+id/uploadingProgressBarLocation_im"
                                    android:indeterminate="true"
                                    android:paddingEnd="5dp"
                                    android:paddingBottom="5dp"
                                    android:layout_width="wrap_content"
                                    android:layout_height="wrap_content"/>
                            </RelativeLayout>
                        </RelativeLayout>
                    </RelativeLayout>

                    <!-- triangle icon location message-->
                    <RelativeLayout
                        android:id="@+id/error_uploading_location"
                        android:layout_width="wrap_content"
                        android:layout_height="wrap_content"
                        android:layout_centerVertical="true"
                        android:paddingEnd="4dp"
                        android:layout_toStartOf="@+id/own_main_item_location_rl">
                        <ImageView
                            android:layout_width="wrap_content"
                            android:layout_height="wrap_content"
                            android:layout_alignParentStart="true"
                            android:layout_gravity="center"
                            android:background="@null"
                            android:src="@drawable/ic_input_warning"
                            app:tint="?android:attr/textColorSecondary" />
                    </RelativeLayout>

                    <!--forward icon location message-->
                    <ImageView
                        android:id="@+id/forward_own_location"
<<<<<<< HEAD
                        style="@style/MessageForwardIconStyleEnd"
                        android:layout_toStartOf="@+id/own_main_item_location_rl" />
=======
                        android:layout_width="32dp"
                        android:layout_height="32dp"
                        android:background="@drawable/forward_circle"
                        android:layout_centerVertical="true"
                        android:layout_marginEnd="8dp"
                        android:layout_toStartOf="@+id/own_main_item_location_rl">
                        <ImageView
                            android:layout_width="wrap_content"
                            android:layout_height="wrap_content"
                            android:layout_centerInParent="true"
                            android:layout_gravity="center"
                            android:adjustViewBounds="true"
                            android:scaleType="fitXY"
                            android:background="@null"
                            android:layout_margin="5dp"
                            android:src="@drawable/ic_forward"
                            app:tint="@color/grey_200_grey_500" />
                    </RelativeLayout>
>>>>>>> 6895f4f0

                </RelativeLayout>
                <!-- End location-->

                <!-- own elements portrait -->
                <RelativeLayout
                    android:id="@+id/preview_frame_portrait"
                    android:layout_width="wrap_content"
                    android:layout_height="wrap_content">
                    <RelativeLayout
                        android:layout_width="wrap_content"
                        android:layout_height="wrap_content"
                        android:layout_alignParentEnd="true"
                        android:layout_marginEnd="16dp"
                        android:id="@+id/preview_frame_portrait_rl">

                        <!--Image with preview or Giphy-->
                        <com.facebook.drawee.view.SimpleDraweeView
                            android:id="@+id/content_own_message_thumb_portrait_gif_view"
                            style="@style/SimpleDraweeViewMessages"
                            android:layout_width="match_parent"
                            android:layout_height="match_parent"
                            app:roundWithOverlayColor="?attr/colorSurface"
                            app:roundedCornerRadius="10dp"
                            app:roundingBorderColor="@color/teal_500_teal_400_090"
                            app:roundingBorderWidth="1dp" />

                        <mega.privacy.android.app.components.RoundedImageView
                            android:id="@+id/content_own_message_thumb_portrait"
                            style="@style/PreviewMessage" />

                        <ImageView
                            android:id="@+id/content_own_message_thumb_portrait_gif"
                            style="@style/IconGifMessage" />

                        <ProgressBar
                            android:id="@+id/content_own_message_thumb_portrait_gif_progressbar"
                            style="@style/ProgressBarGifMessage"
                            android:theme="?android:attr/progressBarStyleLargeInverse"
                            android:indeterminateTint="@color/white" />

                        <!-- Video elements -->
                        <RelativeLayout
                            android:id="@+id/gradient_own_message_thumb_portrait"
                            android:layout_width="wrap_content"
                            android:layout_height="wrap_content"
                            android:layout_alignTop="@id/content_own_message_thumb_portrait"
                            android:layout_alignRight="@id/content_own_message_thumb_portrait"
                            android:layout_alignLeft="@id/content_own_message_thumb_portrait"
                            android:layout_alignBottom="@id/content_own_message_thumb_portrait"/>

                        <ImageView
                            android:id="@+id/video_icon_own_message_thumb_portrait"
                            android:layout_width="wrap_content"
                            android:layout_height="wrap_content"
                            android:src="@drawable/ic_play_arrow_white_24dp"
                            android:background="@null"
                            android:layout_marginBottom="5dp"
                            android:layout_marginStart="5dp"
                            android:layout_alignBottom="@+id/content_own_message_thumb_portrait"
                            android:layout_alignLeft="@+id/content_own_message_thumb_portrait"/>
                        <TextView
                            android:id="@+id/video_time_own_message_thumb_portrait"
                            android:layout_width="wrap_content"
                            android:layout_height="wrap_content"
                            android:textAppearance="@style/TextAppearance.Mega.Body2.Variant3"
                            android:layout_alignBottom="@+id/content_own_message_thumb_portrait"
                            android:layout_alignRight="@+id/content_own_message_thumb_portrait"
                            android:layout_marginBottom="5dp"
                            android:layout_marginEnd="10dp"
                            tools:text="00:00"/>

                        <!--Icon to PDF with preview-->
                        <ImageView
                            android:id="@+id/own_attachment_type_icon_portrait"
                            android:layout_width="wrap_content"
                            android:layout_height="wrap_content"
                            android:src="@drawable/ic_pdf_list"
                            android:background="@null"
                            android:layout_marginBottom="6dp"
                            android:layout_alignParentBottom="true"
                            android:layout_alignParentStart="true"/>

                        <!--Transparent coat-->
                        <RelativeLayout
                            android:id="@+id/transparent_coating_portrait"
                            android:layout_width="0dp"
                            android:layout_height="0dp"
                            android:layout_alignLeft="@+id/content_own_message_thumb_portrait"
                            android:layout_alignRight="@+id/content_own_message_thumb_portrait"
                            android:layout_alignTop="@+id/content_own_message_thumb_portrait"
                            android:layout_alignBottom="@+id/content_own_message_thumb_portrait"
                            android:layout_gravity="center_horizontal|center_vertical"
                            android:background="@drawable/shape_images_chat_transparent"/>

                        <!-- Progress bar-->
                        <RelativeLayout
                            android:id="@+id/uploadingProgressBarPort"
                            android:layout_width="0dp"
                            android:layout_height="0dp"
                            android:layout_alignLeft="@+id/content_own_message_thumb_portrait"
                            android:layout_alignRight="@+id/content_own_message_thumb_portrait"
                            android:layout_alignTop="@+id/content_own_message_thumb_portrait"
                            android:layout_alignBottom="@+id/content_own_message_thumb_portrait">
                            <ProgressBar
                                android:id="@+id/uploadingProgressBarPort_im"
                                android:indeterminate="true"
                                android:layout_alignParentBottom="true"
                                android:layout_alignParentEnd="true"
                                android:paddingEnd="5dp"
                                android:paddingBottom="5dp"
                                android:layout_width="wrap_content"
                                android:layout_height="wrap_content"/>
                        </RelativeLayout>

                    </RelativeLayout>

                    <!--triangle icon with preview portrait-->
                    <RelativeLayout
                        android:id="@+id/error_uploading_portrait"
                        android:layout_width="wrap_content"
                        android:layout_height="wrap_content"
                        android:layout_centerVertical="true"
                        android:paddingEnd="4dp"
                        android:layout_toStartOf="@+id/preview_frame_portrait_rl">
                        <ImageView
                            android:layout_width="wrap_content"
                            android:layout_height="wrap_content"
                            android:layout_alignParentStart="true"
                            android:layout_gravity="center"
                            android:background="@null"
                            android:src="@drawable/ic_input_warning"
                            app:tint="?android:attr/textColorSecondary" />
                    </RelativeLayout>

                    <!--forward icon with preview portrait-->
                    <ImageView
                        android:id="@+id/forward_own_preview_portrait"
<<<<<<< HEAD
                        style="@style/MessageForwardIconStyleEnd"
                        android:layout_toStartOf="@+id/preview_frame_portrait_rl" />

=======
                        android:layout_width="32dp"
                        android:layout_height="32dp"
                        android:background="@drawable/forward_circle"
                        android:layout_centerVertical="true"
                        android:layout_marginEnd="8dp"
                        android:layout_toStartOf="@+id/preview_frame_portrait_rl">
                        <ImageView
                            android:layout_width="wrap_content"
                            android:layout_height="wrap_content"
                            android:layout_centerInParent="true"
                            android:layout_gravity="center"
                            android:adjustViewBounds="true"
                            android:scaleType="fitXY"
                            android:background="@null"
                            android:layout_margin="5dp"
                            android:src="@drawable/ic_forward"
                            app:tint="@color/grey_200_grey_500" />
                    </RelativeLayout>
>>>>>>> 6895f4f0
                </RelativeLayout>

                <!-- own elements landscape -->
                <RelativeLayout
                    android:id="@+id/preview_frame_landscape"
                    android:layout_width="wrap_content"
                    android:layout_height="wrap_content">

                    <RelativeLayout
                        android:layout_width="wrap_content"
                        android:layout_height="wrap_content"
                        android:layout_alignParentEnd="true"
                        android:layout_marginEnd="16dp"
                        android:id="@+id/preview_frame_landscape_rl">

                        <!--Image with preview or Giphy-->
                        <com.facebook.drawee.view.SimpleDraweeView
                            android:id="@+id/content_own_message_thumb_landscape_gif_view"
                            style="@style/SimpleDraweeViewMessages"
                            app:roundWithOverlayColor="?attr/colorSurface"
                            app:roundedCornerRadius="10dp"
                            app:roundingBorderColor="@color/teal_500_teal_400_090"
                            app:roundingBorderWidth="1dp" />

                        <mega.privacy.android.app.components.RoundedImageView
                            android:id="@+id/content_own_message_thumb_landscape"
                            style="@style/PreviewMessage" />

                        <ImageView
                            android:id="@+id/content_own_message_thumb_landscape_gif"
                            style="@style/IconGifMessage" />

                        <ProgressBar
                            android:id="@+id/content_own_message_thumb_landscape_gif_progressbar"
                            style="@style/ProgressBarGifMessage"
                            android:theme="?android:attr/progressBarStyleLargeInverse"
                            android:indeterminateTint="@color/white" />

                        <!-- Video elements -->
                        <RelativeLayout
                            android:id="@+id/gradient_own_message_thumb_landscape"
                            android:layout_width="wrap_content"
                            android:layout_height="wrap_content"
                            android:layout_alignTop="@id/content_own_message_thumb_landscape"
                            android:layout_alignRight="@id/content_own_message_thumb_landscape"
                            android:layout_alignLeft="@id/content_own_message_thumb_landscape"
                            android:layout_alignBottom="@id/content_own_message_thumb_landscape"/>

                        <ImageView
                            android:id="@+id/video_icon_own_message_thumb_landscape"
                            android:layout_width="wrap_content"
                            android:layout_height="wrap_content"
                            android:src="@drawable/ic_play_arrow_white_24dp"
                            android:background="@null"
                            android:layout_marginBottom="5dp"
                            android:layout_marginStart="5dp"
                            android:layout_alignBottom="@+id/content_own_message_thumb_landscape"
                            android:layout_alignLeft="@+id/content_own_message_thumb_landscape"/>
                        <TextView
                            android:id="@+id/video_time_own_message_thumb_landscape"
                            android:layout_width="wrap_content"
                            android:layout_height="wrap_content"
                            android:textAppearance="@style/TextAppearance.Mega.Body2.Variant3"
                            android:layout_alignBottom="@+id/content_own_message_thumb_landscape"
                            android:layout_alignRight="@+id/content_own_message_thumb_landscape"
                            android:layout_marginBottom="5dp"
                            android:layout_marginEnd="10dp"
                            tools:text="00:00"/>

                        <!--Icon to PDF with preview-->

                        <ImageView
                            android:id="@+id/own_attachment_type_icon_lands"
                            android:layout_width="wrap_content"
                            android:layout_height="wrap_content"
                            android:src="@drawable/ic_pdf_list"
                            android:background="@null"
                            android:layout_marginBottom="6dp"
                            android:layout_alignParentBottom="true"
                            android:layout_alignParentStart="true"/>

                        <!--Transparent coat-->
                        <RelativeLayout
                            android:id="@+id/transparent_coating_landscape"
                            android:layout_width="0dp"
                            android:layout_height="0dp"
                            android:layout_alignLeft="@+id/content_own_message_thumb_landscape"
                            android:layout_alignRight="@+id/content_own_message_thumb_landscape"
                            android:layout_alignTop="@+id/content_own_message_thumb_landscape"
                            android:layout_alignBottom="@+id/content_own_message_thumb_landscape"
                            android:background="@drawable/shape_images_chat_transparent"/>

                        <!-- Progress bar-->
                        <RelativeLayout
                            android:id="@+id/uploadingProgressBarLand"
                            android:layout_width="0dp"
                            android:layout_height="0dp"
                            android:layout_alignLeft="@+id/content_own_message_thumb_landscape"
                            android:layout_alignRight="@+id/content_own_message_thumb_landscape"
                            android:layout_alignTop="@+id/content_own_message_thumb_landscape"
                            android:layout_alignBottom="@+id/content_own_message_thumb_landscape">

                            <ProgressBar
                                android:id="@+id/uploadingProgressBarLand_im"
                                android:indeterminate="true"
                                android:layout_alignParentBottom="true"
                                android:layout_alignParentEnd="true"
                                android:paddingEnd="5dp"
                                android:paddingBottom="5dp"
                                android:layout_width="wrap_content"
                                android:layout_height="wrap_content"/>
                        </RelativeLayout>
                    </RelativeLayout>

                    <!-- triangle icon with preview landscape-->
                    <RelativeLayout
                        android:id="@+id/error_uploading_landscape"
                        android:layout_width="wrap_content"
                        android:layout_height="wrap_content"
                        android:layout_centerVertical="true"
                        android:paddingEnd="4dp"
                        android:layout_toStartOf="@+id/preview_frame_landscape_rl">
                        <ImageView
                            android:layout_width="wrap_content"
                            android:layout_height="wrap_content"
                            android:layout_alignParentStart="true"
                            android:layout_gravity="center"
                            android:background="@null"
                            android:src="@drawable/ic_input_warning"
                            app:tint="?android:attr/textColorSecondary" />
                    </RelativeLayout>

                    <!--forward icon with preview landscape-->
                    <ImageView
                        android:id="@+id/forward_own_preview_landscape"
<<<<<<< HEAD
                        style="@style/MessageForwardIconStyleEnd"
                        android:layout_toStartOf="@+id/preview_frame_landscape_rl" />
=======
                        android:layout_width="32dp"
                        android:layout_height="32dp"
                        android:background="@drawable/forward_circle"
                        android:layout_centerVertical="true"
                        android:layout_marginEnd="8dp"
                        android:layout_toStartOf="@+id/preview_frame_landscape_rl">
                        <ImageView
                            android:layout_width="wrap_content"
                            android:layout_height="wrap_content"
                            android:layout_centerInParent="true"
                            android:layout_gravity="center"
                            android:adjustViewBounds="true"
                            android:scaleType="fitXY"
                            android:background="@null"
                            android:layout_margin="5dp"
                            android:src="@drawable/ic_forward"
                            app:tint="@color/grey_200_grey_500" />
                    </RelativeLayout>
>>>>>>> 6895f4f0

                </RelativeLayout>

                <!-- send a file-->
                <RelativeLayout
                    android:id="@+id/content_own_message_file_layout"
                    android:layout_width="wrap_content"
                    android:layout_height="wrap_content"
                    android:background="@drawable/dark_rounded_chat_own_message"
                    android:layout_marginEnd="16dp"
                    android:gravity="end"
                    android:layout_alignParentEnd="true"
                    android:paddingEnd="12dp"
                    android:paddingLeft="7dp">
                    <ImageView
                        android:id="@+id/content_own_message_file_thumb"
                        android:layout_width="wrap_content"
                        android:layout_height="wrap_content"
                        android:layout_alignParentStart="true"
                        android:layout_marginTop="4dp"
                        android:layout_marginBottom="4dp"
                        android:layout_marginEnd="7dp"
                        android:layout_centerVertical="true"/>
                    <RelativeLayout
                        android:layout_width="wrap_content"
                        android:layout_height="wrap_content"
                        android:layout_centerVertical="true"
                        android:layout_toEndOf="@+id/content_own_message_file_thumb">
                        <TextView
                            android:id="@+id/content_own_message_file_name"
                            android:layout_width="wrap_content"
                            android:layout_height="wrap_content"
                            android:textAppearance="@style/TextAppearance.Mega.Body2.Variant3"
                            android:layout_marginBottom="2dp"
                            android:singleLine="true"
                            android:ellipsize="middle"
                            android:gravity="start"/>
                        <TextView
                            android:id="@+id/content_own_message_file_size"
                            android:layout_width="wrap_content"
                            android:layout_height="wrap_content"
                            android:textAppearance="@style/TextAppearance.Mega.Caption.Variant"
                            android:layout_below="@+id/content_own_message_file_name"
                            android:inputType="textMultiLine|textNoSuggestions"
                            android:gravity="start"/>
                    </RelativeLayout>
                </RelativeLayout>

                <RelativeLayout
                    android:id="@+id/error_uploading_file"
                    android:layout_width="wrap_content"
                    android:layout_height="wrap_content"
                    android:layout_centerVertical="true"
                    android:layout_toStartOf="@+id/content_own_message_file_layout"
                    android:gravity="end"
                    android:paddingEnd="4dp">
                    <ImageView
                        android:layout_width="wrap_content"
                        android:layout_height="wrap_content"
                        android:layout_alignParentStart="true"
                        android:layout_gravity="center"
                        android:background="@null"
                        app:tint="?android:attr/textColorSecondary" />
                </RelativeLayout>

                <!--forward file-->
                <ImageView
                    android:id="@+id/forward_own_file"
<<<<<<< HEAD
                    style="@style/MessageForwardIconStyleEnd"
                    android:layout_toStartOf="@+id/content_own_message_file_layout" />
=======
                    android:layout_width="32dp"
                    android:layout_height="32dp"
                    android:background="@drawable/forward_circle"
                    android:layout_centerVertical="true"
                    android:layout_marginEnd="8dp"
                    android:layout_toStartOf="@+id/content_own_message_file_layout">
                    <ImageView
                        android:layout_width="wrap_content"
                        android:layout_height="wrap_content"
                        android:layout_centerInParent="true"
                        android:layout_gravity="center"
                        android:adjustViewBounds="true"
                        android:scaleType="fitXY"
                        android:background="@null"
                        android:layout_margin="5dp"
                        android:src="@drawable/ic_forward"
                        app:tint="@color/grey_200_grey_500" />
                </RelativeLayout>

>>>>>>> 6895f4f0
                <!--End RelativeLayout file-->

                <!-- send a contact-->
                <RelativeLayout
                    android:id="@+id/content_own_message_contact_layout"
                    android:layout_width="wrap_content"
                    android:layout_height="wrap_content"
                    android:background="@drawable/dark_rounded_chat_own_message"
                    android:layout_marginEnd="16dp"
                    android:minHeight="56dp"
                    android:gravity="end"
                    android:layout_alignParentEnd="true"
                    android:paddingEnd="12dp"
                    android:paddingLeft="12dp">

                    <RelativeLayout
                        android:id="@+id/content_own_message_contact_layout_avatar"
                        android:layout_width="40dp"
                        android:layout_height="40dp"
                        android:layout_alignParentStart="true"
                        android:layout_marginTop="8dp"
                        android:layout_marginBottom="8dp"
                        android:layout_marginEnd="12dp"
                        android:layout_centerVertical="true">

                        <mega.privacy.android.app.components.RoundedImageView
                            android:id="@+id/content_own_message_contact_thumb"
                            android:layout_width="match_parent"
                            android:layout_height="match_parent"
                            android:scaleType="fitCenter"
                            android:layout_centerInParent="true"
                            app:border_color="@color/white"
                            app:border_width="2dp"
                            app:corner_radius="20dp"/>
                    </RelativeLayout>
                    <RelativeLayout
                        android:layout_width="wrap_content"
                        android:layout_height="wrap_content"
                        android:layout_toEndOf="@+id/content_own_message_contact_layout_avatar"
                        android:layout_centerVertical="true"
                        android:layout_centerInParent="true">

                        <mega.privacy.android.app.components.twemoji.EmojiTextView
                            android:id="@+id/content_own_message_contact_name"
                            android:layout_width="wrap_content"
                            android:layout_height="wrap_content"
                            android:textAppearance="@style/TextAppearance.Mega.Body1.Variant"
                            app:emojiSize="14sp"
                            android:layout_marginTop="11dp"
                            android:layout_marginBottom="2dp"
                            android:singleLine="true"
                            android:gravity="start"/>

                        <mega.privacy.android.app.components.twemoji.EmojiTextView
                            android:id="@+id/content_own_message_contact_email"
                            android:layout_width="wrap_content"
                            android:layout_height="wrap_content"
                            android:layout_below="@+id/content_own_message_contact_name"
                            android:textAppearance="@style/TextAppearance.Mega.Body2.Variant3"
                            app:emojiSize="12sp"
                            android:singleLine="true"
                            android:maxLines="1"
                            android:gravity="start"
                            android:layout_marginBottom="11dp" />
                    </RelativeLayout>

                </RelativeLayout>
                <!--End RelativeLayout send contact-->

                <RelativeLayout
                    android:id="@+id/error_uploading_contact"
                    android:layout_width="wrap_content"
                    android:layout_height="wrap_content"
                    android:layout_centerVertical="true"
                    android:layout_toStartOf="@+id/content_own_message_contact_layout"
                    android:gravity="end"
                    android:paddingEnd="4dp">
                    <ImageView
                        android:layout_width="wrap_content"
                        android:layout_height="wrap_content"
                        android:layout_alignParentStart="true"
                        android:layout_gravity="center"
                        android:background="@null"
                        android:src="@drawable/ic_input_warning"
                        app:tint="?android:attr/textColorSecondary" />
                </RelativeLayout>

                <!--forward contact-->
                <ImageView
                    android:id="@+id/forward_own_contact"
<<<<<<< HEAD
                    style="@style/MessageForwardIconStyleEnd"
                    android:layout_toStartOf="@+id/content_own_message_contact_layout" />
=======
                    android:layout_width="32dp"
                    android:layout_height="32dp"
                    android:background="@drawable/forward_circle"
                    android:layout_centerVertical="true"
                    android:layout_marginEnd="8dp"
                    android:layout_toStartOf="@+id/content_own_message_contact_layout">
                    <ImageView
                        android:layout_width="wrap_content"
                        android:layout_height="wrap_content"
                        android:layout_centerInParent="true"
                        android:layout_gravity="center"
                        android:adjustViewBounds="true"
                        android:scaleType="fitXY"
                        android:background="@null"
                        android:layout_margin="5dp"
                        android:src="@drawable/ic_forward"
                        app:tint="@color/grey_200_grey_500" />
                </RelativeLayout>
>>>>>>> 6895f4f0

            </RelativeLayout>
            <!--End RelativeLayout own content message-->

            <TextView
                android:id="@+id/not_sent_own_message_text"
                android:layout_width="wrap_content"
                android:layout_height="wrap_content"
                android:layout_below="@+id/own_message"
                android:textColor="@color/black_white"
                android:layout_alignParentEnd="true"
                android:text="@string/manual_retry_alert"
                android:textSize="11sp"
                android:layout_marginEnd="16dp"
                android:inputType="textMultiLine|textNoSuggestions"
                android:gravity="end"/>

        </RelativeLayout>

        <!--chat reactions layout-->
        <RelativeLayout
            android:id="@+id/own_message_reactions_layout"
            android:layout_width="match_parent"
            android:layout_height="wrap_content"
            android:layout_below="@id/content_own_message_layout"
            android:layout_marginEnd="16dp"
            android:layout_marginBottom="6dp"
            android:layout_marginStart="48dp"
            android:layout_marginTop="-4dp"
            android:layout_alignEnd="@id/content_own_message_layout"
            android:gravity="end"
            android:visibility="gone">

            <mega.privacy.android.app.components.twemoji.reaction.AutoFitRecyclerView
                android:id="@+id/own_message_reactions_recycler"
                android:layout_width="match_parent"
                android:layout_height="wrap_content"
                android:numColumns="auto_fit"
                android:columnWidth="51dp"
                android:layout_alignParentEnd="true"
                android:orientation="horizontal"/>
        </RelativeLayout>
    </RelativeLayout>

    <!--CONTACT LAYOUT MESSAGE -->
    <RelativeLayout
        android:id="@+id/message_chat_contact_message_layout"
        android:layout_width="match_parent"
        android:layout_height="wrap_content"
        android:layout_below="@+id/message_chat_date_layout"
        android:layout_marginBottom="6dp">

        <RelativeLayout
            android:layout_width="wrap_content"
            android:layout_height="wrap_content">

            <!--Name and Hours-->
            <RelativeLayout
                android:id="@+id/title_contact_message_layout"
                android:layout_width="match_parent"
                android:layout_height="20dp"
                android:gravity="start|bottom">

                <mega.privacy.android.app.components.twemoji.EmojiTextView
                    android:id="@+id/contact_message_chat_name_text"
                    android:layout_width="wrap_content"
                    android:layout_height="wrap_content"
                    android:layout_marginEnd="4dp"
                    android:maxLines="1"
                    android:singleLine="true"
                    android:layout_centerVertical="true"
                    android:gravity="center_vertical"
                    android:textAppearance="@style/TextAppearance.Mega.Caption"
                    app:emojiSize="10sp"
                    tools:text="name of the contact" />

                <TextView
                    android:id="@+id/contact_message_chat_time_text"
                    android:layout_width="wrap_content"
                    android:layout_height="wrap_content"
                    android:layout_toEndOf="@+id/contact_message_chat_name_text"
                    android:layout_centerVertical="true"
                    android:gravity="center_vertical"
                    android:textAppearance="@style/TextAppearance.Mega.Caption.Secondary" />

            </RelativeLayout>

            <!--Management messages-->
            <RelativeLayout
                android:id="@+id/contact_management_message_layout"
                android:layout_width="match_parent"
                android:layout_height="wrap_content"
                android:gravity="start"
                android:layout_marginBottom="6dp"
                android:layout_below="@+id/title_contact_message_layout"
                android:visibility="gone">

                <RelativeLayout
                    android:id="@+id/contact_text_layout"
                    android:layout_width="match_parent"
                    android:gravity="start"
                    android:layout_height="wrap_content">

                    <ImageView
                        android:id="@+id/contact_management_message_icon"
                        android:layout_width="36dp"
                        android:layout_height="36dp"
                        android:layout_centerVertical="true"
                        android:layout_marginStart="16dp"
                        android:visibility="gone"
                        tools:src="@drawable/ic_call_started" />

                    <mega.privacy.android.app.components.twemoji.EmojiTextView
                        android:id="@+id/contact_management_message_text"
                        android:layout_width="wrap_content"
                        android:layout_height="wrap_content"
                        android:gravity="start|center_vertical"
                        android:layout_centerVertical="true"
                        android:textAppearance="?attr/textAppearanceSubtitle2"
                        app:emojiSize="12sp" />
                </RelativeLayout>

            </RelativeLayout>

            <RelativeLayout
                android:id="@+id/content_contact_message_layout"
                android:layout_width="match_parent"
                android:layout_height="wrap_content"
                android:layout_marginBottom="6dp"
                android:layout_below="@+id/title_contact_message_layout">

                <!--contact mini avatar-->
                <RelativeLayout
                    android:id="@+id/layout_avatar"
                    android:layout_width="24dp"
                    android:layout_height="24dp"
                    android:layout_alignParentBottom="true"
                    android:layout_alignParentStart="true"
                    android:layout_marginStart="16dp"
                    android:layout_marginBottom="10dp">

                    <mega.privacy.android.app.components.RoundedImageView
                        android:id="@+id/contact_thumbnail"
                        android:layout_width="match_parent"
                        android:layout_height="match_parent"
                        android:layout_centerInParent="true"
                        android:scaleType="fitCenter"
                        app:border_width="0dp"
                        app:corner_radius="40dp" />
                </RelativeLayout>

                <!--multiseleccion-->
                <RelativeLayout
                    android:id="@+id/contact_message_select_layout"
                    android:layout_width="wrap_content"
                    android:layout_height="wrap_content"
                    android:layout_centerVertical="true"
                    android:layout_alignParentStart="true"
                    android:layout_marginStart="16dp"
                    android:layout_marginBottom="10dp"
                    android:visibility="gone">

                    <ImageView
                        android:id="@+id/contact_message_select_icon"
                        android:layout_width="wrap_content"
                        android:layout_height="wrap_content"
                        android:background="@null"
                        android:src="@drawable/ic_unselect_chatroom"/>
                </RelativeLayout>

                <!-- text message-->
                <mega.privacy.android.app.components.twemoji.EmojiTextView
                    android:id="@+id/content_contact_message_text"
                    android:layout_width="wrap_content"
                    android:layout_height="wrap_content"
                    android:textAppearance="@style/TextAppearance.Mega.Body2.Variant4"
                    android:textColorLink="@color/grey_087_white"
                    app:emojiSize="18sp"
                    android:inputType="textMultiLine|textNoSuggestions"
                    android:background="@drawable/rounded_text_view_chat_contact_message"
                    android:paddingTop="10dp"
                    android:paddingBottom="10dp"
                    android:paddingStart="12dp"
                    android:paddingEnd="12dp"
                    android:layout_marginStart="48dp"
                    android:layout_marginEnd="40dp" />

                <!-- contact's Rich links-->
                <RelativeLayout
                    android:id="@+id/url_contact_message_layout"
                    android:layout_width="256dp"
                    android:layout_height="wrap_content"
                    android:layout_alignParentStart="true"
                    android:background="@drawable/background_contact_message_stroke">

                    <RelativeLayout
                        android:id="@+id/url_contact_message_text_rl"
                        android:layout_width="match_parent"
                        android:layout_height="wrap_content"
                        android:background="@drawable/contact_background_text_rich_link" >

                        <mega.privacy.android.app.components.twemoji.EmojiTextView
                            android:id="@+id/url_contact_message_text"
                            android:layout_width="wrap_content"
                            android:layout_height="wrap_content"
                            android:gravity="start"
                            android:layout_marginBottom="12dp"
                            android:layout_marginTop="12dp"
                            android:layout_marginStart="12dp"
                            android:layout_marginEnd="12dp"
                            android:textAppearance="@style/TextAppearance.Mega.Body2.Variant4"
                            android:textColorLink="@color/grey_087_white"
                            app:emojiSize="18sp"
                            android:layout_gravity="center_horizontal|center_vertical"/>/>

                    </RelativeLayout>

                    <LinearLayout
                        android:id="@+id/url_contact_message_enable_layout"
                        android:layout_width="match_parent"
                        android:layout_height="wrap_content"
                        android:layout_alignParentEnd="true"
                        android:orientation="horizontal"
                        android:layout_below="@id/url_contact_message_text_rl">

                        <mega.privacy.android.app.components.RoundedImageView
                            android:id="@+id/url_contact_message_image"
                            android:layout_width="70dp"
                            android:layout_height="70dp"
                            android:scaleType="fitXY"
                            android:layout_marginBottom="12dp"
                            android:layout_gravity="center_vertical"
                            android:layout_marginTop="12dp"
                            android:layout_marginStart="12dp"
                            tools:src="@drawable/ic_install_mega" />

                        <RelativeLayout
                            android:id="@+id/url_chat_contact_message_image"
                            android:layout_width="60dp"
                            android:layout_height="60dp"
                            android:layout_alignParentStart="true"
                            android:layout_marginBottom="12dp"
                            android:layout_marginTop="16dp"
                            android:layout_marginStart="16dp"
                            android:layout_centerVertical="true">

                            <mega.privacy.android.app.components.RoundedImageView
                                android:id="@+id/content_url_chat_contact_message_contact_thumb"
                                android:layout_width="match_parent"
                                android:layout_height="match_parent"
                                android:scaleType="fitCenter"
                                android:layout_centerInParent="true" />

                            <TextView
                                android:id="@+id/content_url_chat_contact_message_contact_initial_letter"
                                android:layout_width="wrap_content"
                                android:layout_height="wrap_content"
                                android:layout_centerInParent="true"
                                android:gravity="center_horizontal|center_vertical"
                                android:paddingBottom="3dp"/>
                        </RelativeLayout>

                        <RelativeLayout
                            android:id="@+id/url_contact_message_enable_layout_inside"
                            android:layout_width="wrap_content"
                            android:layout_height="wrap_content"
                            android:gravity="end"
                            android:layout_marginEnd="12dp"
                            android:layout_marginStart="12dp"
                            android:orientation="vertical"
                            android:layout_gravity="center_vertical">

                            <mega.privacy.android.app.components.twemoji.EmojiTextView
                                android:id="@+id/url_contact_message_title"
                                android:layout_width="wrap_content"
                                android:layout_height="wrap_content"
                                android:gravity="start"
                                android:text="@string/title_enable_rich_links"
                                android:textAppearance="@style/TextAppearance.Mega.Subtitle1"
                                app:emojiSize="16sp"
                                android:ellipsize="end"
                                android:maxLines="1"
                                android:layout_marginTop="12dp"
                                android:layout_gravity="center_vertical" />

                            <TextView
                                android:id="@+id/url_contact_message_description"
                                android:layout_width="wrap_content"
                                android:layout_height="wrap_content"
                                android:gravity="start"
                                android:maxLines="2"
                                android:ellipsize="end"
                                android:layout_below="@+id/url_contact_message_title"
                                android:textAppearance="@style/TextAppearance.Mega.Subtitle2"
                                android:text="@string/text_enable_rich_links"
                                android:layout_marginBottom="12dp"
                                android:layout_gravity="start" />

                        </RelativeLayout>

                    </LinearLayout>

                    <LinearLayout
                        android:id="@+id/url_contact_message_icon_link_layout"
                        android:layout_width="match_parent"
                        android:layout_height="wrap_content"
                        android:layout_alignParentStart="true"
                        android:layout_marginEnd="12dp"
                        android:layout_marginStart="12dp"
                        android:layout_marginBottom="12dp"
                        android:orientation="horizontal"
                        android:layout_below="@id/url_contact_message_enable_layout">

                        <ImageView
                            android:id="@+id/url_contact_message_icon"
                            android:layout_width="15dp"
                            android:layout_height="15dp"
                            android:layout_marginEnd="5dp"
                            android:layout_gravity="center_vertical|center_horizontal"
                            android:background="@null"/>

                        <TextView
                            android:id="@+id/url_contact_message_link"
                            android:layout_width="wrap_content"
                            android:layout_height="wrap_content"
                            android:gravity="start"
                            android:textAppearance="@style/TextAppearance.Mega.Body2.Secondary" />
                    </LinearLayout>

                </RelativeLayout>

                <!--forward rich links-->
                <ImageView
                    android:id="@+id/forward_contact_rich_links"
<<<<<<< HEAD
                    style="@style/MessageForwardIconStyleStart"
                    android:layout_toEndOf="@+id/url_contact_message_layout" />
=======
                    android:layout_width="32dp"
                    android:layout_height="32dp"
                    android:background="@drawable/forward_circle"
                    android:layout_centerVertical="true"
                    android:layout_marginStart="8dp"
                    android:layout_toEndOf="@+id/url_contact_message_layout">
                    <ImageView
                        android:layout_width="wrap_content"
                        android:layout_height="wrap_content"
                        android:layout_centerInParent="true"
                        android:adjustViewBounds="true"
                        android:layout_gravity="center"
                        android:scaleType="fitXY"
                        android:background="@null"
                        android:layout_margin="5dp"
                        android:src="@drawable/ic_forward"
                        app:tint="@color/grey_200_grey_500" />
                </RelativeLayout>
                <!--end contact's rich links-->
>>>>>>> 6895f4f0

                <!--Received a voice clip-->
                <RelativeLayout
                    android:id="@+id/content_contact_message_voice_clip_layout"
                    android:layout_width="230dp"
                    android:layout_height="56dp"
                    android:background="@drawable/rounded_text_view_chat_contact_message"
                    android:gravity="start"
                    android:layout_alignParentStart="true">

                    <LinearLayout
                        android:layout_width="match_parent"
                        android:layout_height="wrap_content"
                        android:layout_centerVertical="true"
                        android:orientation="horizontal">
                        <ImageView
                            android:id="@+id/content_contact_message_voice_clip_play_pause"
                            android:layout_width="wrap_content"
                            android:layout_height="wrap_content"
                            android:layout_gravity="center_vertical"
                            android:layout_marginStart="16dp"
                            android:background="@null"
                            android:visibility="gone"
                            app:tint="@color/grey_087_white" />


                        <ImageView
                            android:id="@+id/content_contact_message_voice_clip_not_available"
                            android:layout_width="24dp"
                            android:layout_height="24dp"
                            android:layout_gravity="center_vertical"
                            android:layout_marginStart="16dp"
                            android:src="@drawable/ic_clear_white"
                            android:background="@null"
                            android:visibility="gone"
                            app:tint="@color/grey_087_white" />

                        <!-- Progress bar-->
                        <RelativeLayout
                            android:id="@+id/uploading_contact_progressbar_voiceclip"
                            android:layout_width="24dp"
                            android:layout_height="24dp"
                            android:layout_gravity="center_vertical"
                            android:layout_marginStart="16dp"
                            android:visibility="gone">
                            <ProgressBar
                                android:indeterminate="true"
                                android:indeterminateTintMode="src_atop"
                                android:indeterminateTint="@color/grey_087_white"
                                android:layout_centerInParent="true"
                                android:layout_width="wrap_content"
                                android:layout_height="wrap_content"/>
                        </RelativeLayout>
                        <mega.privacy.android.app.components.voiceClip.DetectorSeekBar
                            android:id="@+id/content_contact_message_voice_clip_seekBar"
                            android:layout_width="145dp"
                            android:layout_height="wrap_content"
                            android:theme="@style/Widget.Mega.SeekBar.Secondary"
                            android:max="200"
                            android:progress="0"
                            android:background="@null"
                            android:layout_gravity="center_vertical"
                            app:layout_constraintEnd_toEndOf="parent"
                            app:layout_constraintStart_toStartOf="parent"
                            app:layout_constraintTop_toTopOf="parent" />
                        <TextView
                            android:id="@+id/content_contact_message_voice_clip_duration"
                            android:layout_width="wrap_content"
                            android:layout_height="wrap_content"
                            android:textAlignment="center"
                            android:textAppearance="@style/TextAppearance.Mega.Body2.Variant4"
                            android:layout_gravity="center_vertical"
                            tools:text="00:00" />
                    </LinearLayout>
                </RelativeLayout>
                <!-- End voice clip-->

                <!-- Received a location-->
                <RelativeLayout
                    android:id="@+id/contact_main_item_location_rl"
                    android:layout_width="wrap_content"
                    android:layout_height="wrap_content">

                    <RelativeLayout
                        android:id="@+id/contact_main_item_location"
                        android:layout_width="wrap_content"
                        android:layout_height="wrap_content"
                        android:layout_alignParentStart="true"
                        android:background="@drawable/background_contact_message_stroke">

                        <!--Preview of location-->
                        <mega.privacy.android.app.components.RoundedImageView
                            android:id="@+id/contact_rounded_imageview_location"
                            android:layout_width="256dp"
                            android:layout_height="140dp"
                            android:adjustViewBounds="true"
                            android:layout_marginTop="1dp"
                            android:layout_marginStart="1dp"
                            android:layout_marginEnd="1dp"
                            android:scaleType="centerCrop"
                            android:layout_gravity="center_horizontal|center_vertical" />

                        <RelativeLayout
                            android:id="@+id/contact_separator_imageview_location"
                            android:layout_width="256dp"
                            android:layout_height="12dp"
                            android:layout_marginTop="-12dp"
                            android:layout_marginStart="1dp"
                            android:layout_marginEnd="1dp"
                            android:background="?attr/colorSurface"
                            android:layout_below="@id/contact_rounded_imageview_location"/>

                        <RelativeLayout
                            android:id="@+id/contact_pinned_location_layout"
                            android:layout_width="wrap_content"
                            android:layout_height="72dp"
                            android:layout_below="@id/contact_rounded_imageview_location"
                            android:layout_marginTop="-12dp"
                            android:layout_marginEnd="12dp"
                            android:layout_marginStart="12dp"
                            android:layout_marginBottom="1dp">

                            <RelativeLayout
                                android:layout_width="wrap_content"
                                android:layout_height="wrap_content"
                                android:layout_centerVertical="true">
                                <TextView
                                    android:id="@+id/contact_title_pinned_location"
                                    android:layout_width="wrap_content"
                                    android:layout_height="wrap_content"
                                    android:text="Pinned Location"
                                    android:layout_marginBottom="8dp"
                                    android:textAppearance="@style/TextAppearance.Mega.Subtitle1" />

                                <TextView
                                    android:id="@+id/contact_info_pinned_location"
                                    android:layout_width="wrap_content"
                                    android:layout_height="wrap_content"
                                    android:layout_below="@id/contact_title_pinned_location"
                                    android:textAppearance="@style/TextAppearance.Mega.Subtitle2" />

                            </RelativeLayout>

                        </RelativeLayout>
                    </RelativeLayout>

                    <!--forward icon location message-->
                    <ImageView
                        android:id="@+id/forward_contact_location"
<<<<<<< HEAD
                        style="@style/MessageForwardIconStyleStart"
                        android:layout_toEndOf="@+id/contact_main_item_location" />
=======
                        android:layout_width="32dp"
                        android:layout_height="32dp"
                        android:background="@drawable/forward_circle"
                        android:layout_centerVertical="true"
                        android:layout_marginStart="8dp"
                        android:layout_toEndOf="@id/contact_main_item_location">
                        <ImageView
                            android:layout_width="wrap_content"
                            android:layout_height="wrap_content"
                            android:layout_centerInParent="true"
                            android:layout_gravity="center"
                            android:adjustViewBounds="true"
                            android:scaleType="fitXY"
                            android:background="@null"
                            android:layout_margin="5dp"
                            android:src="@drawable/ic_forward"
                            app:tint="@color/grey_200_grey_500" />
                    </RelativeLayout>
>>>>>>> 6895f4f0
                </RelativeLayout>
                <!-- End location-->

                <!-- node attachment message-->
                <RelativeLayout
                    android:id="@+id/content_contact_message_attach_layout"
                    android:layout_width="wrap_content"
                    android:layout_height="wrap_content"
                    android:layout_alignParentStart="true"
                    android:gravity="start">

                    <!-- contacts elements portrait -->
                    <RelativeLayout
                        android:id="@+id/content_contact_message_portrait"
                        android:layout_width="wrap_content"
                        android:layout_height="wrap_content">

                        <!--Image with preview or Giphy-->
                        <com.facebook.drawee.view.SimpleDraweeView
                            android:id="@+id/content_contact_message_thumb_portrait_gif_view"
                            style="@style/SimpleDraweeViewMessages"
                            app:roundWithOverlayColor="?attr/colorSurface"
                            app:roundedCornerRadius="10dp"
                            app:roundingBorderColor="@color/grey_100_060_white_023"
                            app:roundingBorderWidth="1dp" />

                        <mega.privacy.android.app.components.RoundedImageView
                            android:id="@+id/content_contact_message_thumb_portrait"
                            style="@style/PreviewMessage" />

                        <ImageView
                            android:id="@+id/content_contact_message_thumb_portrait_gif"
                            style="@style/IconGifMessage" />

                        <ProgressBar
                            android:id="@+id/content_contact_message_thumb_portrait_gif_progressbar"
                            style="@style/ProgressBarGifMessage"
                            android:theme="?android:attr/progressBarStyleLargeInverse"
                            android:indeterminateTint="@color/grey_087_white" />

                        <!-- Video elements -->
                        <RelativeLayout
                            android:id="@+id/gradient_contact_message_thumb_portrait"
                            android:layout_width="wrap_content"
                            android:layout_height="wrap_content"
                            android:layout_alignTop="@id/content_contact_message_thumb_portrait"
                            android:layout_alignRight="@id/content_contact_message_thumb_portrait"
                            android:layout_alignLeft="@id/content_contact_message_thumb_portrait"
                            android:layout_alignBottom="@id/content_contact_message_thumb_portrait"/>

                        <ImageView
                            android:id="@+id/video_icon_contact_message_thumb_portrait"
                            android:layout_width="wrap_content"
                            android:layout_height="wrap_content"
                            android:src="@drawable/ic_play_arrow_white_24dp"
                            android:background="@null"
                            android:layout_marginBottom="5dp"
                            android:layout_marginStart="5dp"
                            android:layout_alignBottom="@+id/content_contact_message_thumb_portrait"
                            android:layout_alignLeft="@+id/content_contact_message_thumb_portrait"/>
                        <TextView
                            android:id="@+id/video_time_contact_message_thumb_portrait"
                            android:layout_width="wrap_content"
                            android:layout_height="wrap_content"
                            android:textAppearance="@style/TextAppearance.Mega.Body2.Variant3"
                            android:layout_alignBottom="@+id/content_contact_message_thumb_portrait"
                            android:layout_alignRight="@+id/content_contact_message_thumb_portrait"
                            android:layout_marginBottom="5dp"
                            android:layout_marginEnd="10dp"
                            tools:text="00:00"/>

                        <!--Icon to PDF with preview-->
                        <ImageView
                            android:id="@+id/contact_attachment_type_icon_portrait"
                            android:layout_width="wrap_content"
                            android:layout_height="wrap_content"
                            android:src="@drawable/ic_pdf_list"
                            android:background="@null"
                            android:layout_marginBottom="6dp"
                            android:layout_alignParentBottom="true"
                            android:layout_alignParentStart="true"/>

                    </RelativeLayout>

                    <!--forward preview portrait-->
                    <ImageView
                        android:id="@+id/forward_contact_preview_portrait"
<<<<<<< HEAD
                        style="@style/MessageForwardIconStyleStart"
                        android:layout_toEndOf="@+id/content_contact_message_portrait" />
=======
                        android:layout_width="32dp"
                        android:layout_height="32dp"
                        android:background="@drawable/forward_circle"
                        android:layout_centerVertical="true"
                        android:layout_marginStart="8dp"
                        android:layout_toEndOf="@+id/content_contact_message_portrait">

                        <ImageView
                            android:layout_width="wrap_content"
                            android:layout_height="wrap_content"
                            android:layout_centerInParent="true"
                            android:layout_gravity="center"
                            android:adjustViewBounds="true"
                            android:scaleType="fitXY"
                            android:background="@null"
                            android:layout_margin="5dp"
                            android:src="@drawable/ic_forward"
                            app:tint="@color/grey_200_grey_500" />
                    </RelativeLayout>

                    <!--End contact elements portrait-->
>>>>>>> 6895f4f0

                    <!-- contact elements landscape -->
                    <RelativeLayout
                        android:id="@+id/content_contact_message_landscape"
                        android:layout_width="wrap_content"
                        android:layout_height="wrap_content">

                        <!--Image with preview or Giphy-->
                        <com.facebook.drawee.view.SimpleDraweeView
                            android:id="@+id/content_contact_message_thumb_landscape_gif_view"
                            style="@style/SimpleDraweeViewMessages"
                            app:roundWithOverlayColor="?attr/colorSurface"
                            app:roundedCornerRadius="10dp"
                            app:roundingBorderColor="@color/grey_100_060_white_023"
                            app:roundingBorderWidth="1dp" />

                        <mega.privacy.android.app.components.RoundedImageView
                            android:id="@+id/content_contact_message_thumb_landscape"
                            style="@style/PreviewMessage" />

                        <ImageView
                            android:id="@+id/content_contact_message_thumb_landscape_gif"
                            style="@style/IconGifMessage" />

                        <ProgressBar
                            android:id="@+id/content_contact_message_thumb_landscape_gif_progressbar"
                            style="@style/ProgressBarGifMessage"
                            android:theme="?android:attr/progressBarStyleLargeInverse"
                            android:indeterminateTint="@color/grey_087_white" />

                        <!-- Video elements -->
                        <RelativeLayout
                            android:id="@+id/gradient_contact_message_thumb_landscape"
                            android:layout_width="wrap_content"
                            android:layout_height="wrap_content"
                            android:layout_alignTop="@id/content_contact_message_thumb_landscape"
                            android:layout_alignRight="@id/content_contact_message_thumb_landscape"
                            android:layout_alignLeft="@id/content_contact_message_thumb_landscape"
                            android:layout_alignBottom="@id/content_contact_message_thumb_landscape"/>

                        <ImageView
                            android:id="@+id/video_icon_contact_message_thumb_landscape"
                            android:layout_width="wrap_content"
                            android:layout_height="wrap_content"
                            android:src="@drawable/ic_play_arrow_white_24dp"
                            android:background="@null"
                            android:layout_marginBottom="5dp"
                            android:layout_marginStart="5dp"
                            android:layout_alignBottom="@+id/content_contact_message_thumb_landscape"
                            android:layout_alignLeft="@+id/content_contact_message_thumb_landscape"/>
                        <TextView
                            android:id="@+id/video_time_contact_message_thumb_landscape"
                            android:layout_width="wrap_content"
                            android:layout_height="wrap_content"
                            android:textAppearance="@style/TextAppearance.Mega.Body2.Variant3"
                            android:layout_alignBottom="@+id/content_contact_message_thumb_landscape"
                            android:layout_alignRight="@+id/content_contact_message_thumb_landscape"
                            android:layout_marginBottom="5dp"
                            android:layout_marginEnd="10dp"
                            tools:text="00:00"/>

                        <!--Icon to PDF with preview-->
                        <ImageView
                            android:id="@+id/contact_attachment_type_icon_lands"
                            android:layout_width="wrap_content"
                            android:layout_height="wrap_content"
                            android:src="@drawable/ic_pdf_list"
                            android:background="@null"
                            android:layout_marginBottom="6dp"
                            android:layout_alignParentBottom="true"
                            android:layout_alignParentStart="true"/>

                    </RelativeLayout>

                    <!--forward preview landscape-->
                    <ImageView
                        android:id="@+id/forward_contact_preview_landscape"
<<<<<<< HEAD
                        style="@style/MessageForwardIconStyleStart"
                        android:layout_toEndOf="@+id/content_contact_message_landscape" />
=======
                        android:layout_width="32dp"
                        android:layout_height="32dp"
                        android:background="@drawable/forward_circle"
                        android:layout_centerVertical="true"
                        android:layout_marginStart="8dp"
                        android:layout_toEndOf="@+id/content_contact_message_landscape">
                        <ImageView
                            android:layout_width="wrap_content"
                            android:layout_height="wrap_content"
                            android:layout_centerInParent="true"
                            android:adjustViewBounds="true"
                            android:layout_gravity="center"
                            android:scaleType="fitXY"
                            android:background="@null"
                            android:layout_margin="5dp"
                            android:src="@drawable/ic_forward"
                            app:tint="@color/grey_200_grey_500" />
                    </RelativeLayout>
>>>>>>> 6895f4f0

                    <!--End contact elements landscape-->

                    <!-- Receive a file-->
                    <RelativeLayout
                        android:id="@+id/content_contact_message_file"
                        android:layout_width="wrap_content"
                        android:layout_height="wrap_content"
                        android:background="@drawable/rounded_text_view_chat_contact_message"
                        android:layout_alignParentStart="true"
                        android:paddingEnd="12dp"
                        android:paddingLeft="7dp"
                        android:gravity="start">

                        <ImageView
                            android:id="@+id/content_contact_message_file_thumb"
                            android:layout_width="wrap_content"
                            android:layout_height="wrap_content"
                            android:layout_alignParentStart="true"
                            android:layout_marginTop="4dp"
                            android:layout_marginBottom="4dp"
                            android:layout_marginEnd="7dp"
                            android:layout_centerVertical="true"/>

                        <RelativeLayout
                            android:layout_width="wrap_content"
                            android:layout_height="wrap_content"
                            android:layout_centerVertical="true"
                            android:layout_toEndOf="@+id/content_contact_message_file_thumb">

                            <TextView
                                android:id="@+id/content_contact_message_file_name"
                                android:layout_width="wrap_content"
                                android:layout_height="wrap_content"
                                android:textAppearance="@style/TextAppearance.Mega.Body2.Variant4"
                                android:layout_marginTop="11dp"
                                android:layout_marginBottom="2dp"
                                android:singleLine="true"
                                android:ellipsize="middle"
                                android:gravity="start"/>

                            <TextView
                                android:id="@+id/content_contact_message_file_size"
                                android:layout_width="wrap_content"
                                android:layout_height="wrap_content"
                                android:layout_below="@+id/content_contact_message_file_name"
                                android:textAppearance="@style/TextAppearance.Mega.Caption.Variant2"
                                android:layout_marginBottom="11dp"
                                android:inputType="textMultiLine|textNoSuggestions"
                                android:gravity="start"/>

                        </RelativeLayout>

                    </RelativeLayout>

                    <!--forward file-->
                    <ImageView
                        android:id="@+id/forward_contact_file"
<<<<<<< HEAD
                        style="@style/MessageForwardIconStyleStart"
                        android:layout_toEndOf="@+id/content_contact_message_file" />

=======
                        android:layout_width="32dp"
                        android:layout_height="32dp"
                        android:background="@drawable/forward_circle"
                        android:layout_centerVertical="true"
                        android:layout_marginStart="8dp"
                        android:layout_toEndOf="@+id/content_contact_message_file">
                        <ImageView
                            android:layout_width="wrap_content"
                            android:layout_height="wrap_content"
                            android:layout_centerInParent="true"
                            android:layout_gravity="center"
                            android:adjustViewBounds="true"
                            android:scaleType="fitXY"
                            android:background="@null"
                            android:layout_margin="5dp"
                            android:src="@drawable/ic_forward"
                            app:tint="@color/grey_200_grey_500" />
                    </RelativeLayout>
>>>>>>> 6895f4f0
                </RelativeLayout>
                <!--End RelativeLayout file-->

                <!-- Received a contact-->
                <RelativeLayout
                    android:id="@+id/content_contact_message_contact_layout"
                    android:layout_width="wrap_content"
                    android:layout_height="wrap_content"
                    android:minHeight="56dp"
                    android:background="@drawable/rounded_text_view_chat_contact_message"
                    android:gravity="start"
                    android:layout_alignParentStart="true"
                    android:paddingEnd="12dp"
                    android:paddingLeft="12dp">

                    <RelativeLayout
                        android:id="@+id/content_contact_message_contact_layout_avatar"
                        android:layout_width="40dp"
                        android:layout_height="40dp"
                        android:layout_alignParentStart="true"
                        android:layout_marginTop="8dp"
                        android:layout_marginBottom="8dp"
                        android:layout_marginEnd="12dp"
                        android:layout_centerVertical="true">

                        <mega.privacy.android.app.components.RoundedImageView
                            android:id="@+id/content_contact_message_contact_thumb"
                            android:layout_width="match_parent"
                            android:layout_height="match_parent"
                            android:scaleType="fitCenter"
                            android:layout_centerInParent="true"
                            app:border_color="@color/white"
                            app:border_width="2dp"
                            app:corner_radius="20dp"/>
                    </RelativeLayout>

                    <RelativeLayout
                        android:layout_width="wrap_content"
                        android:layout_height="wrap_content"
                        android:layout_toEndOf="@+id/content_contact_message_contact_layout_avatar"
                        android:layout_centerVertical="true"
                        android:layout_centerInParent="true">

                        <mega.privacy.android.app.components.twemoji.EmojiTextView
                            android:id="@+id/content_contact_message_contact_name"
                            android:layout_width="wrap_content"
                            android:layout_height="wrap_content"
                            android:textAppearance="@style/TextAppearance.Mega.Body1.Variant2"
                            app:emojiSize="14sp"
                            android:layout_marginTop="11dp"
                            android:layout_marginBottom="2dp"
                            android:singleLine="true"
                            android:gravity="start"/>
                        <mega.privacy.android.app.components.twemoji.EmojiTextView
                            android:id="@+id/content_contact_message_contact_email"
                            android:layout_width="wrap_content"
                            android:layout_height="wrap_content"
                            android:layout_below="@+id/content_contact_message_contact_name"
                            android:textAppearance="@style/TextAppearance.Mega.Body2.Variant4"
                            app:emojiSize="12sp"
                            android:singleLine="true"
                            android:maxLines="1"
                            android:gravity="start"
                            android:layout_marginBottom="11dp" />
                    </RelativeLayout>

                </RelativeLayout>

                <!--forward contact-->
                <ImageView
                    android:id="@+id/forward_contact_contact"
<<<<<<< HEAD
                    style="@style/MessageForwardIconStyleStart"
                    android:layout_toEndOf="@+id/content_contact_message_contact_layout" />

=======
                    android:layout_width="32dp"
                    android:layout_height="32dp"
                    android:background="@drawable/forward_circle"
                    android:layout_centerVertical="true"
                    android:layout_marginStart="8dp"
                    android:layout_toEndOf="@+id/content_contact_message_contact_layout">
                    <ImageView
                        android:layout_width="wrap_content"
                        android:layout_height="wrap_content"
                        android:layout_centerInParent="true"
                        android:adjustViewBounds="true"
                        android:layout_gravity="center"
                        android:scaleType="fitXY"
                        android:background="@null"
                        android:layout_margin="5dp"
                        android:src="@drawable/ic_forward"
                        app:tint="@color/grey_200_grey_500" />
                </RelativeLayout>
>>>>>>> 6895f4f0
                <!--End RelativeLayout contact-->

            </RelativeLayout>

            <!--chat reactions layout-->
            <RelativeLayout
                android:id="@+id/contact_message_reactions_layout"
                android:layout_width="match_parent"
                android:layout_height="wrap_content"
                android:layout_below="@id/content_contact_message_layout"
                android:layout_alignStart="@id/content_contact_message_layout"
                android:layout_marginStart="48dp"
                android:layout_marginBottom="6dp"
                android:layout_marginTop="-4dp"
                android:layout_marginEnd="16dp"
                android:gravity="start"
                android:visibility="gone">

                <mega.privacy.android.app.components.twemoji.reaction.AutoFitRecyclerView
                    android:id="@+id/contact_message_reactions_recycler"
                    android:layout_width="match_parent"
                    android:layout_height="wrap_content"
                    android:numColumns="auto_fit"
                    android:columnWidth="51dp"
                    android:orientation="horizontal"/>
            </RelativeLayout>

        </RelativeLayout>

    </RelativeLayout>

    <!--NEW LAYOUT -->
    <LinearLayout
        android:id="@+id/message_chat_new_relative_layout"
        android:layout_width="match_parent"
        android:layout_height="36dp"
        android:orientation="vertical"
        android:gravity="center"
        android:layout_marginBottom="8dp"
        android:layout_marginTop="8dp"
        android:background="@drawable/border"
        android:visibility="gone">

        <TextView
            android:id="@+id/message_chat_new_text"
            android:layout_width="wrap_content"
            android:layout_height="match_parent"
            android:textAllCaps="true"
            android:gravity="center"
            android:textAppearance="@style/TextAppearance.Mega.Body2.Variant5" />

    </LinearLayout>

</RelativeLayout><|MERGE_RESOLUTION|>--- conflicted
+++ resolved
@@ -384,29 +384,10 @@
                 <!--forward rich links-->
                 <ImageView
                     android:id="@+id/forward_own_rich_links"
-<<<<<<< HEAD
+                    android:layout_toStartOf="@+id/url_own_message_layout"
                     style="@style/MessageForwardIconStyleEnd"
-                    android:layout_toStartOf="@+id/url_own_message_layout" />
-=======
-                    android:layout_width="32dp"
-                    android:layout_height="32dp"
-                    android:background="@drawable/forward_circle"
-                    android:layout_centerVertical="true"
-                    android:layout_marginEnd="8dp"
-                    android:layout_toStartOf="@+id/url_own_message_layout">
-                    <ImageView
-                        android:layout_width="wrap_content"
-                        android:layout_height="wrap_content"
-                        android:layout_centerInParent="true"
-                        android:layout_gravity="center"
-                        android:adjustViewBounds="true"
-                        android:scaleType="fitXY"
-                        android:background="@null"
-                        android:layout_margin="5dp"
-                        android:src="@drawable/ic_forward"
-                        app:tint="@color/grey_200_grey_500" />
-                </RelativeLayout>
->>>>>>> 6895f4f0
+                    app:tint="@color/grey_200_grey_500" />
+
                 <!--End Rich links-->
 
                 <!-- Send a voice clip-->
@@ -632,29 +613,10 @@
                     <!--forward icon location message-->
                     <ImageView
                         android:id="@+id/forward_own_location"
-<<<<<<< HEAD
                         style="@style/MessageForwardIconStyleEnd"
-                        android:layout_toStartOf="@+id/own_main_item_location_rl" />
-=======
-                        android:layout_width="32dp"
-                        android:layout_height="32dp"
-                        android:background="@drawable/forward_circle"
-                        android:layout_centerVertical="true"
-                        android:layout_marginEnd="8dp"
-                        android:layout_toStartOf="@+id/own_main_item_location_rl">
-                        <ImageView
-                            android:layout_width="wrap_content"
-                            android:layout_height="wrap_content"
-                            android:layout_centerInParent="true"
-                            android:layout_gravity="center"
-                            android:adjustViewBounds="true"
-                            android:scaleType="fitXY"
-                            android:background="@null"
-                            android:layout_margin="5dp"
-                            android:src="@drawable/ic_forward"
-                            app:tint="@color/grey_200_grey_500" />
-                    </RelativeLayout>
->>>>>>> 6895f4f0
+                        android:layout_toStartOf="@+id/own_main_item_location_rl"
+                        app:tint="@color/grey_200_grey_500" />
+
 
                 </RelativeLayout>
                 <!-- End location-->
@@ -793,30 +755,9 @@
                     <!--forward icon with preview portrait-->
                     <ImageView
                         android:id="@+id/forward_own_preview_portrait"
-<<<<<<< HEAD
                         style="@style/MessageForwardIconStyleEnd"
-                        android:layout_toStartOf="@+id/preview_frame_portrait_rl" />
-
-=======
-                        android:layout_width="32dp"
-                        android:layout_height="32dp"
-                        android:background="@drawable/forward_circle"
-                        android:layout_centerVertical="true"
-                        android:layout_marginEnd="8dp"
-                        android:layout_toStartOf="@+id/preview_frame_portrait_rl">
-                        <ImageView
-                            android:layout_width="wrap_content"
-                            android:layout_height="wrap_content"
-                            android:layout_centerInParent="true"
-                            android:layout_gravity="center"
-                            android:adjustViewBounds="true"
-                            android:scaleType="fitXY"
-                            android:background="@null"
-                            android:layout_margin="5dp"
-                            android:src="@drawable/ic_forward"
-                            app:tint="@color/grey_200_grey_500" />
-                    </RelativeLayout>
->>>>>>> 6895f4f0
+                        android:layout_toStartOf="@+id/preview_frame_portrait_rl"
+                        app:tint="@color/grey_200_grey_500" />
                 </RelativeLayout>
 
                 <!-- own elements landscape -->
@@ -952,29 +893,9 @@
                     <!--forward icon with preview landscape-->
                     <ImageView
                         android:id="@+id/forward_own_preview_landscape"
-<<<<<<< HEAD
                         style="@style/MessageForwardIconStyleEnd"
-                        android:layout_toStartOf="@+id/preview_frame_landscape_rl" />
-=======
-                        android:layout_width="32dp"
-                        android:layout_height="32dp"
-                        android:background="@drawable/forward_circle"
-                        android:layout_centerVertical="true"
-                        android:layout_marginEnd="8dp"
-                        android:layout_toStartOf="@+id/preview_frame_landscape_rl">
-                        <ImageView
-                            android:layout_width="wrap_content"
-                            android:layout_height="wrap_content"
-                            android:layout_centerInParent="true"
-                            android:layout_gravity="center"
-                            android:adjustViewBounds="true"
-                            android:scaleType="fitXY"
-                            android:background="@null"
-                            android:layout_margin="5dp"
-                            android:src="@drawable/ic_forward"
-                            app:tint="@color/grey_200_grey_500" />
-                    </RelativeLayout>
->>>>>>> 6895f4f0
+                        android:layout_toStartOf="@+id/preview_frame_landscape_rl"
+                        app:tint="@color/grey_200_grey_500" />
 
                 </RelativeLayout>
 
@@ -1043,30 +964,10 @@
                 <!--forward file-->
                 <ImageView
                     android:id="@+id/forward_own_file"
-<<<<<<< HEAD
                     style="@style/MessageForwardIconStyleEnd"
-                    android:layout_toStartOf="@+id/content_own_message_file_layout" />
-=======
-                    android:layout_width="32dp"
-                    android:layout_height="32dp"
-                    android:background="@drawable/forward_circle"
-                    android:layout_centerVertical="true"
-                    android:layout_marginEnd="8dp"
-                    android:layout_toStartOf="@+id/content_own_message_file_layout">
-                    <ImageView
-                        android:layout_width="wrap_content"
-                        android:layout_height="wrap_content"
-                        android:layout_centerInParent="true"
-                        android:layout_gravity="center"
-                        android:adjustViewBounds="true"
-                        android:scaleType="fitXY"
-                        android:background="@null"
-                        android:layout_margin="5dp"
-                        android:src="@drawable/ic_forward"
-                        app:tint="@color/grey_200_grey_500" />
-                </RelativeLayout>
-
->>>>>>> 6895f4f0
+                    android:layout_toStartOf="@+id/content_own_message_file_layout"
+                    app:tint="@color/grey_200_grey_500" />
+
                 <!--End RelativeLayout file-->
 
                 <!-- send a contact-->
@@ -1157,29 +1058,9 @@
                 <!--forward contact-->
                 <ImageView
                     android:id="@+id/forward_own_contact"
-<<<<<<< HEAD
                     style="@style/MessageForwardIconStyleEnd"
-                    android:layout_toStartOf="@+id/content_own_message_contact_layout" />
-=======
-                    android:layout_width="32dp"
-                    android:layout_height="32dp"
-                    android:background="@drawable/forward_circle"
-                    android:layout_centerVertical="true"
-                    android:layout_marginEnd="8dp"
-                    android:layout_toStartOf="@+id/content_own_message_contact_layout">
-                    <ImageView
-                        android:layout_width="wrap_content"
-                        android:layout_height="wrap_content"
-                        android:layout_centerInParent="true"
-                        android:layout_gravity="center"
-                        android:adjustViewBounds="true"
-                        android:scaleType="fitXY"
-                        android:background="@null"
-                        android:layout_margin="5dp"
-                        android:src="@drawable/ic_forward"
-                        app:tint="@color/grey_200_grey_500" />
-                </RelativeLayout>
->>>>>>> 6895f4f0
+                    android:layout_toStartOf="@+id/content_own_message_contact_layout"
+                    app:tint="@color/grey_200_grey_500" />
 
             </RelativeLayout>
             <!--End RelativeLayout own content message-->
@@ -1514,30 +1395,9 @@
                 <!--forward rich links-->
                 <ImageView
                     android:id="@+id/forward_contact_rich_links"
-<<<<<<< HEAD
                     style="@style/MessageForwardIconStyleStart"
-                    android:layout_toEndOf="@+id/url_contact_message_layout" />
-=======
-                    android:layout_width="32dp"
-                    android:layout_height="32dp"
-                    android:background="@drawable/forward_circle"
-                    android:layout_centerVertical="true"
-                    android:layout_marginStart="8dp"
-                    android:layout_toEndOf="@+id/url_contact_message_layout">
-                    <ImageView
-                        android:layout_width="wrap_content"
-                        android:layout_height="wrap_content"
-                        android:layout_centerInParent="true"
-                        android:adjustViewBounds="true"
-                        android:layout_gravity="center"
-                        android:scaleType="fitXY"
-                        android:background="@null"
-                        android:layout_margin="5dp"
-                        android:src="@drawable/ic_forward"
-                        app:tint="@color/grey_200_grey_500" />
-                </RelativeLayout>
-                <!--end contact's rich links-->
->>>>>>> 6895f4f0
+                    android:layout_toEndOf="@+id/url_contact_message_layout"
+                    app:tint="@color/grey_200_grey_500" />
 
                 <!--Received a voice clip-->
                 <RelativeLayout
@@ -1687,29 +1547,9 @@
                     <!--forward icon location message-->
                     <ImageView
                         android:id="@+id/forward_contact_location"
-<<<<<<< HEAD
                         style="@style/MessageForwardIconStyleStart"
-                        android:layout_toEndOf="@+id/contact_main_item_location" />
-=======
-                        android:layout_width="32dp"
-                        android:layout_height="32dp"
-                        android:background="@drawable/forward_circle"
-                        android:layout_centerVertical="true"
-                        android:layout_marginStart="8dp"
-                        android:layout_toEndOf="@id/contact_main_item_location">
-                        <ImageView
-                            android:layout_width="wrap_content"
-                            android:layout_height="wrap_content"
-                            android:layout_centerInParent="true"
-                            android:layout_gravity="center"
-                            android:adjustViewBounds="true"
-                            android:scaleType="fitXY"
-                            android:background="@null"
-                            android:layout_margin="5dp"
-                            android:src="@drawable/ic_forward"
-                            app:tint="@color/grey_200_grey_500" />
-                    </RelativeLayout>
->>>>>>> 6895f4f0
+                        android:layout_toEndOf="@+id/contact_main_item_location"
+                        app:tint="@color/grey_200_grey_500" />
                 </RelativeLayout>
                 <!-- End location-->
 
@@ -1797,32 +1637,9 @@
                     <!--forward preview portrait-->
                     <ImageView
                         android:id="@+id/forward_contact_preview_portrait"
-<<<<<<< HEAD
                         style="@style/MessageForwardIconStyleStart"
-                        android:layout_toEndOf="@+id/content_contact_message_portrait" />
-=======
-                        android:layout_width="32dp"
-                        android:layout_height="32dp"
-                        android:background="@drawable/forward_circle"
-                        android:layout_centerVertical="true"
-                        android:layout_marginStart="8dp"
-                        android:layout_toEndOf="@+id/content_contact_message_portrait">
-
-                        <ImageView
-                            android:layout_width="wrap_content"
-                            android:layout_height="wrap_content"
-                            android:layout_centerInParent="true"
-                            android:layout_gravity="center"
-                            android:adjustViewBounds="true"
-                            android:scaleType="fitXY"
-                            android:background="@null"
-                            android:layout_margin="5dp"
-                            android:src="@drawable/ic_forward"
-                            app:tint="@color/grey_200_grey_500" />
-                    </RelativeLayout>
-
-                    <!--End contact elements portrait-->
->>>>>>> 6895f4f0
+                        android:layout_toEndOf="@+id/content_contact_message_portrait"
+                        app:tint="@color/grey_200_grey_500" />
 
                     <!-- contact elements landscape -->
                     <RelativeLayout
@@ -1900,29 +1717,10 @@
                     <!--forward preview landscape-->
                     <ImageView
                         android:id="@+id/forward_contact_preview_landscape"
-<<<<<<< HEAD
                         style="@style/MessageForwardIconStyleStart"
-                        android:layout_toEndOf="@+id/content_contact_message_landscape" />
-=======
-                        android:layout_width="32dp"
-                        android:layout_height="32dp"
-                        android:background="@drawable/forward_circle"
-                        android:layout_centerVertical="true"
-                        android:layout_marginStart="8dp"
-                        android:layout_toEndOf="@+id/content_contact_message_landscape">
-                        <ImageView
-                            android:layout_width="wrap_content"
-                            android:layout_height="wrap_content"
-                            android:layout_centerInParent="true"
-                            android:adjustViewBounds="true"
-                            android:layout_gravity="center"
-                            android:scaleType="fitXY"
-                            android:background="@null"
-                            android:layout_margin="5dp"
-                            android:src="@drawable/ic_forward"
-                            app:tint="@color/grey_200_grey_500" />
-                    </RelativeLayout>
->>>>>>> 6895f4f0
+                        android:layout_toEndOf="@+id/content_contact_message_landscape"
+                        app:tint="@color/grey_200_grey_500" />
+
 
                     <!--End contact elements landscape-->
 
@@ -1981,30 +1779,10 @@
                     <!--forward file-->
                     <ImageView
                         android:id="@+id/forward_contact_file"
-<<<<<<< HEAD
                         style="@style/MessageForwardIconStyleStart"
-                        android:layout_toEndOf="@+id/content_contact_message_file" />
-
-=======
-                        android:layout_width="32dp"
-                        android:layout_height="32dp"
-                        android:background="@drawable/forward_circle"
-                        android:layout_centerVertical="true"
-                        android:layout_marginStart="8dp"
-                        android:layout_toEndOf="@+id/content_contact_message_file">
-                        <ImageView
-                            android:layout_width="wrap_content"
-                            android:layout_height="wrap_content"
-                            android:layout_centerInParent="true"
-                            android:layout_gravity="center"
-                            android:adjustViewBounds="true"
-                            android:scaleType="fitXY"
-                            android:background="@null"
-                            android:layout_margin="5dp"
-                            android:src="@drawable/ic_forward"
-                            app:tint="@color/grey_200_grey_500" />
-                    </RelativeLayout>
->>>>>>> 6895f4f0
+                        android:layout_toEndOf="@+id/content_contact_message_file"
+                        app:tint="@color/grey_200_grey_500" />
+
                 </RelativeLayout>
                 <!--End RelativeLayout file-->
 
@@ -2076,30 +1854,10 @@
                 <!--forward contact-->
                 <ImageView
                     android:id="@+id/forward_contact_contact"
-<<<<<<< HEAD
                     style="@style/MessageForwardIconStyleStart"
-                    android:layout_toEndOf="@+id/content_contact_message_contact_layout" />
-
-=======
-                    android:layout_width="32dp"
-                    android:layout_height="32dp"
-                    android:background="@drawable/forward_circle"
-                    android:layout_centerVertical="true"
-                    android:layout_marginStart="8dp"
-                    android:layout_toEndOf="@+id/content_contact_message_contact_layout">
-                    <ImageView
-                        android:layout_width="wrap_content"
-                        android:layout_height="wrap_content"
-                        android:layout_centerInParent="true"
-                        android:adjustViewBounds="true"
-                        android:layout_gravity="center"
-                        android:scaleType="fitXY"
-                        android:background="@null"
-                        android:layout_margin="5dp"
-                        android:src="@drawable/ic_forward"
-                        app:tint="@color/grey_200_grey_500" />
-                </RelativeLayout>
->>>>>>> 6895f4f0
+                    android:layout_toEndOf="@+id/content_contact_message_contact_layout"
+                    app:tint="@color/grey_200_grey_500" />
+
                 <!--End RelativeLayout contact-->
 
             </RelativeLayout>
