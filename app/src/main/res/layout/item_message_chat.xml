<?xml version="1.0" encoding="utf-8"?>
<RelativeLayout xmlns:android="http://schemas.android.com/apk/res/android"
    android:id="@+id/message_chat_item_layout"
    android:layout_width="match_parent"
    android:layout_height="wrap_content"
    xmlns:rounded="http://schemas.android.com/apk/res-auto"
    android:descendantFocusability="blocksDescendants">

    <!--DATE LAYOUT -->
    <RelativeLayout
        android:id="@+id/message_chat_date_layout"
        android:layout_width="match_parent"
        android:layout_height="26dp"
        android:gravity="center">

        <TextView
            android:id="@+id/message_chat_date_text"
            android:layout_width="wrap_content"
            android:layout_height="wrap_content"
            android:textSize="16sp"
            android:textColor="@color/accentColor"
            android:layout_centerInParent="true"/>

    </RelativeLayout>

    <!--ME LAYOUT MESSAGE -->
    <RelativeLayout
        android:id="@+id/message_chat_own_message_layout"
        android:layout_width="match_parent"
        android:layout_height="wrap_content"
        android:layout_below="@+id/message_chat_date_layout">

        <!--Hours-->
        <RelativeLayout
            android:id="@+id/title_own_message_layout"
            android:layout_width="match_parent"
            android:layout_height="20dp"
            android:layout_marginTop="4dp"
            android:gravity="right">

            <TextView
                android:id="@+id/message_chat_time_text"
                android:layout_width="wrap_content"
                android:layout_height="wrap_content"
                android:layout_marginEnd="16dp"
                android:layout_marginRight="16dp"
                android:textSize="12sp"
                android:textColor="@color/file_list_second_row"
                android:gravity="right"
                android:layout_centerVertical="true"/>
        </RelativeLayout>

        <!--management messages-->
        <RelativeLayout
            android:id="@+id/own_management_message_layout"
            android:layout_width="match_parent"
            android:layout_height="wrap_content"
            android:gravity="right"
            android:layout_below="@+id/title_own_message_layout"
            android:visibility="gone">

            <RelativeLayout
                android:id="@+id/own_text_layout"
                android:layout_width="match_parent"
                android:gravity="right"
                android:layout_height="wrap_content">

                <TextView
                    android:id="@+id/own_management_message_text"
                    android:layout_width="wrap_content"
                    android:layout_height="wrap_content"
                    android:layout_alignParentRight="true"
                    android:gravity="right"
                    android:textSize="14sp"
                    android:layout_marginEnd="16dp"
                    android:layout_marginRight="16dp"
                    android:layout_marginBottom="6dp"
                    android:layout_marginTop="6dp"
                    android:textColor="@color/mail_my_account"/>

            </RelativeLayout>
        </RelativeLayout>

        <RelativeLayout
            android:id="@+id/content_own_message_layout"
            android:layout_width="match_parent"
            android:layout_height="wrap_content"
            android:layout_marginBottom="6dp"
            android:layout_below="@+id/title_own_message_layout">

            <RelativeLayout
                android:id="@+id/own_text_and_triangle_layout"
                android:layout_width="match_parent"
                android:gravity="right"
                android:layout_height="wrap_content"
                android:background="@android:color/transparent">

                <!-- text message-->
                <mega.privacy.android.app.components.WrapEmojiconTextView
                    android:id="@+id/content_own_message_text"
                    android:layout_width="wrap_content"
                    android:layout_height="wrap_content"
                    android:textColor="@color/white"
                    android:layout_alignParentRight="true"
                    android:textSize="14sp"
                    android:inputType="textMultiLine|textNoSuggestions"
                    android:background="@drawable/dark_rounded_chat_own_message"
                    android:paddingTop="10dp"
                    android:paddingBottom="10dp"
                    android:paddingLeft="12dp"
                    android:paddingRight="12dp"
                    android:layout_marginStart="4dp"
                    android:layout_marginLeft="4dp"
                    android:layout_marginEnd="16dp"
                    android:layout_marginRight="16dp"
                    android:gravity="left"/>

                <!--triangle icon own text-->
                <ImageView
                    android:id="@+id/own_triangle_icon"
                    android:layout_width="wrap_content"
                    android:layout_height="wrap_content"
                    android:layout_centerVertical="true"
                    android:layout_toLeftOf="@+id/content_own_message_text"
                    android:background="@null"
                    android:src="@drawable/ic_input_warning"/>


                <!-- own elements portrait -->
                <RelativeLayout
                    android:id="@+id/preview_frame_portrait"
                    android:layout_width="wrap_content"
                    android:layout_height="wrap_content"
                    android:background="@android:color/transparent">
                    <RelativeLayout
                        android:layout_width="wrap_content"
                        android:layout_height="wrap_content"
                        android:layout_alignParentRight="true"
                        android:layout_marginEnd="16dp"
                        android:layout_marginRight="16dp"
                        android:background="@android:color/transparent"
                        android:id="@+id/preview_frame_portrait_rl">

                        <!--Image with preview-->
                        <mega.privacy.android.app.components.RoundedImageView
                            android:id="@+id/content_own_message_thumb_portrait"
                            android:layout_width="152dp"
                            android:layout_height="212dp"
                            android:layout_gravity="center_horizontal|center_vertical"
                            android:background="@android:color/transparent" />

<<<<<<< HEAD
                        <!--Icon to PDF with preview-->
=======
                        <!-- Video elements -->
                        <RelativeLayout
                            android:id="@+id/gradient_own_message_thumb_portrait"
                            android:layout_width="152dp"
                            android:layout_height="30dp"
                            android:layout_gravity="center_horizontal|center_vertical"
                            android:layout_alignBottom="@+id/content_own_message_thumb_portrait"
                            android:background="@drawable/gradient_chat_video" />

                        <ImageView
                            android:id="@+id/video_icon_own_message_thumb_portrait"
                            android:layout_width="wrap_content"
                            android:layout_height="wrap_content"
                            android:src="@drawable/ic_play_arrow_white_24dp"
                            android:background="@null"
                            android:layout_marginBottom="5dp"
                            android:layout_marginLeft="5dp"
                            android:layout_alignBottom="@+id/content_own_message_thumb_portrait"
                            android:layout_alignLeft="@+id/content_own_message_thumb_portrait"/>
                        <TextView
                            android:id="@+id/video_time_own_message_thumb_portrait"
                            android:layout_width="wrap_content"
                            android:layout_height="wrap_content"
                            android:textColor="@color/white"
                            android:textSize="14sp"
                            android:layout_alignBottom="@+id/content_own_message_thumb_portrait"
                            android:layout_alignRight="@+id/content_own_message_thumb_portrait"
                            android:layout_marginBottom="5dp"
                            android:layout_marginRight="10dp"
                            android:text="00:00"/>

                        <!--Image without preview-->
>>>>>>> 40ca6192
                        <ImageView
                            android:id="@+id/own_attachment_type_icon_portrait"
                            android:layout_width="wrap_content"
                            android:layout_height="wrap_content"
                            android:src="@drawable/ic_pdf_list"
                            android:background="@null"
                            android:layout_marginBottom="6dp"
                            android:layout_alignParentBottom="true"
                            android:layout_alignParentLeft="true"/>

                        <!--Transparent coat-->
                        <RelativeLayout
                            android:id="@+id/transparent_coating_portrait"
                            android:layout_width="152dp"
                            android:layout_height="212dp"
                            android:layout_gravity="center_horizontal|center_vertical"
                            android:background="@drawable/shape_images_chat_transparent"/>

                        <!-- Progress bar-->
                        <RelativeLayout
                            android:id="@+id/uploadingProgressBarPort"
                            android:layout_width="152dp"
                            android:layout_height="212dp"
                            android:background="@android:color/transparent">
                            <ProgressBar
                                android:id="@+id/uploadingProgressBarPort_im"
                                android:indeterminate="true"
                                android:layout_alignParentBottom="true"
                                android:layout_alignParentRight="true"
                                android:paddingRight="5dp"
                                android:paddingBottom="5dp"
                                android:layout_width="wrap_content"
                                android:layout_height="wrap_content"/>
                        </RelativeLayout>

                    </RelativeLayout>

                     <!--triangle icon with preview portrait-->
                    <RelativeLayout
                        android:id="@+id/error_uploading_portrait"
                        android:layout_width="wrap_content"
                        android:layout_height="wrap_content"
                        android:layout_centerVertical="true"
                        android:paddingRight="4dp"
                        android:layout_toLeftOf="@+id/preview_frame_portrait_rl"
                        android:background="@android:color/transparent">
                        <ImageView
                            android:layout_width="wrap_content"
                            android:layout_height="wrap_content"
                            android:layout_alignParentLeft="true"
                            android:layout_gravity="center"
                            android:background="@null"
                            android:src="@drawable/ic_input_warning"/>
                    </RelativeLayout>
                </RelativeLayout>

                <!-- own elements landscape -->
                <RelativeLayout
                    android:id="@+id/preview_frame_landscape"
                    android:layout_width="wrap_content"
                    android:layout_height="wrap_content"
                    android:background="@android:color/transparent">

                        <RelativeLayout
                            android:layout_width="wrap_content"
                            android:layout_height="wrap_content"
                            android:layout_alignParentRight="true"
                            android:layout_marginEnd="16dp"
                            android:layout_marginRight="16dp"
                            android:background="@android:color/transparent"
                            android:id="@+id/preview_frame_landscape_rl">

                            <!--Image with preview-->
                            <mega.privacy.android.app.components.RoundedImageView
                                android:id="@+id/content_own_message_thumb_landscape"
                                android:layout_width="212dp"
                                android:layout_height="152dp"
                                android:layout_gravity="center_horizontal|center_vertical"
                                android:background="@android:color/transparent" />

<<<<<<< HEAD
                            <!--Icon to PDF with preview-->
=======
                            <!-- Video elements -->
                            <RelativeLayout
                                android:id="@+id/gradient_own_message_thumb_landscape"
                                android:layout_width="212dp"
                                android:layout_height="30dp"
                                android:layout_gravity="center_horizontal|center_vertical"
                                android:background="@drawable/gradient_chat_video"
                                android:layout_alignBottom="@+id/content_own_message_thumb_landscape" />

                            <ImageView
                                android:id="@+id/video_icon_own_message_thumb_landscape"
                                android:layout_width="wrap_content"
                                android:layout_height="wrap_content"
                                android:src="@drawable/ic_play_arrow_white_24dp"
                                android:background="@null"
                                android:layout_marginBottom="5dp"
                                android:layout_marginLeft="5dp"
                                android:layout_alignBottom="@+id/content_own_message_thumb_landscape"
                                android:layout_alignLeft="@+id/content_own_message_thumb_landscape"/>
                            <TextView
                                android:id="@+id/video_time_own_message_thumb_landscape"
                                android:layout_width="wrap_content"
                                android:layout_height="wrap_content"
                                android:textColor="@color/white"
                                android:textSize="14sp"
                                android:layout_alignBottom="@+id/content_own_message_thumb_landscape"
                                android:layout_alignRight="@+id/content_own_message_thumb_landscape"
                                android:layout_marginBottom="5dp"
                                android:layout_marginRight="10dp"
                                android:text="00:00"/>

                            <!--Image without preview-->
>>>>>>> 40ca6192
                            <ImageView
                                android:id="@+id/own_attachment_type_icon_lands"
                                android:layout_width="wrap_content"
                                android:layout_height="wrap_content"
                                android:src="@drawable/ic_pdf_list"
                                android:background="@null"
                                android:layout_marginBottom="6dp"
                                android:layout_alignParentBottom="true"
                                android:layout_alignParentLeft="true"/>

                            <!--Transparent coat-->
                            <RelativeLayout
                                android:id="@+id/transparent_coating_landscape"
                                android:layout_width="212dp"
                                android:layout_height="152dp"
                                android:background="@drawable/shape_images_chat_transparent"/>

                            <!-- Progress bar-->
                            <RelativeLayout
                                android:id="@+id/uploadingProgressBarLand"
                                android:layout_width="212dp"
                                android:layout_height="152dp"
                                android:background="@android:color/transparent">

                                <ProgressBar
                                    android:id="@+id/uploadingProgressBarLand_im"
                                    android:indeterminate="true"
                                    android:layout_alignParentBottom="true"
                                    android:layout_alignParentRight="true"
                                    android:paddingRight="5dp"
                                    android:paddingBottom="5dp"
                                    android:layout_width="wrap_content"
                                    android:layout_height="wrap_content"/>
                            </RelativeLayout>
                        </RelativeLayout>

                    <!-- triangle icon with preview landscape-->
                    <RelativeLayout
                        android:id="@+id/error_uploading_landscape"
                        android:layout_width="wrap_content"
                        android:layout_height="wrap_content"
                        android:layout_centerVertical="true"
                        android:paddingRight="4dp"
                        android:layout_toLeftOf="@+id/preview_frame_landscape_rl"
                        android:background="@android:color/transparent">
                        <ImageView
                            android:layout_width="wrap_content"
                            android:layout_height="wrap_content"
                            android:layout_alignParentLeft="true"
                            android:layout_gravity="center"
                            android:background="@null"
                            android:src="@drawable/ic_input_warning"/>
                    </RelativeLayout>

                </RelativeLayout>

                <!-- send a file-->
                <RelativeLayout
                    android:id="@+id/content_own_message_file_layout"
                    android:layout_width="wrap_content"
                    android:layout_height="wrap_content"
                    android:background="@drawable/dark_rounded_chat_own_message"
                    android:layout_marginRight="16dp"
                    android:gravity="right"
                    android:layout_alignParentRight="true"
                    android:paddingRight="12dp"
                    android:paddingLeft="7dp">
                    <ImageView
                        android:id="@+id/content_own_message_file_thumb"
                        android:layout_width="wrap_content"
                        android:layout_height="wrap_content"
                        android:layout_alignParentLeft="true"
                        android:layout_marginTop="4dp"
                        android:layout_marginBottom="4dp"
                        android:layout_marginRight="7dp"
                        android:layout_centerVertical="true"/>
                    <RelativeLayout
                        android:layout_width="wrap_content"
                        android:layout_height="wrap_content"
                        android:layout_centerVertical="true"
                        android:layout_toRightOf="@+id/content_own_message_file_thumb">
                        <TextView
                            android:id="@+id/content_own_message_file_name"
                            android:layout_width="wrap_content"
                            android:layout_height="wrap_content"
                            android:textColor="@color/white"
                            android:textSize="14sp"
                            android:layout_marginTop="11dp"
                            android:layout_marginBottom="2dp"
                            android:singleLine="true"
                            android:ellipsize="middle"
                            android:gravity="left"/>
                        <TextView
                            android:id="@+id/content_own_message_file_size"
                            android:layout_width="wrap_content"
                            android:layout_height="wrap_content"
                            android:textColor="@color/white"
                            android:layout_below="@+id/content_own_message_file_name"
                            android:textSize="12sp"
                            android:layout_marginBottom="11dp"
                            android:inputType="textMultiLine|textNoSuggestions"
                            android:gravity="left"/>
                    </RelativeLayout>
                </RelativeLayout>

                <RelativeLayout
                    android:id="@+id/own_triangle_icon_file"
                    android:layout_width="wrap_content"
                    android:layout_height="wrap_content"
                    android:layout_centerVertical="true"
                    android:layout_toLeftOf="@+id/content_own_message_file_layout"
                    android:gravity="right"
                    android:paddingRight="4dp"
                    android:background="@android:color/transparent">
                    <ImageView
                        android:layout_width="wrap_content"
                        android:layout_height="wrap_content"
                        android:layout_alignParentLeft="true"
                        android:layout_gravity="center"
                        android:background="@null"
                        android:src="@drawable/ic_input_warning"/>
                </RelativeLayout>
                <!--End RelativeLayout file-->

                <!-- send a contact-->
                <RelativeLayout
                    android:id="@+id/content_own_message_contact_layout"
                    android:layout_width="wrap_content"
                    android:layout_height="wrap_content"
                    android:background="@drawable/dark_rounded_chat_own_message"
                    android:layout_marginRight="16dp"
                    android:gravity="right"
                    android:layout_alignParentRight="true"
                    android:paddingRight="12dp"
                    android:paddingLeft="12dp">

                    <RelativeLayout
                        android:id="@+id/content_own_message_contact_layout_avatar"
                        android:layout_width="40dp"
                        android:layout_height="40dp"
                        android:layout_alignParentLeft="true"
                        android:layout_marginTop="8dp"
                        android:layout_marginBottom="8dp"
                        android:layout_marginRight="12dp">

                        <mega.privacy.android.app.components.RoundedImageView
                            android:id="@+id/content_own_message_contact_thumb"
                            android:layout_width="match_parent"
                            android:layout_height="match_parent"
                            android:scaleType="fitCenter"
                            android:layout_centerInParent="true"
                            rounded:border_color="@color/border_file_properties"
                            rounded:border_width="0dp"
                            rounded:corner_radius="20dp"/>

                        <TextView
                            android:id="@+id/content_own_message_contact_initial_letter"
                            android:layout_width="match_parent"
                            android:layout_height="match_parent"
                            android:layout_centerInParent="true"
                            android:gravity="center_horizontal|center_vertical"
                            android:paddingBottom="3dp"/>
                    </RelativeLayout>
                    <RelativeLayout
                        android:layout_width="wrap_content"
                        android:layout_height="wrap_content"
                        android:layout_toRightOf="@+id/content_own_message_contact_layout_avatar"
                        android:layout_centerVertical="true">

                        <TextView
                            android:id="@+id/content_own_message_contact_name"
                            android:layout_width="wrap_content"
                            android:layout_height="wrap_content"
                            android:textColor="@color/white"
                            android:textSize="14sp"
                            android:layout_marginTop="11dp"
                            android:layout_marginBottom="2dp"
                            android:singleLine="true"
                            android:ellipsize="middle"
                            android:maxWidth="10dp"
                            android:gravity="left"/>

                        <TextView
                            android:id="@+id/content_own_message_contact_email"
                            android:layout_width="wrap_content"
                            android:layout_height="wrap_content"
                            android:textColor="@color/white"
                            android:layout_below="@+id/content_own_message_contact_name"
                            android:textSize="12sp"
                            android:singleLine="true"
                            android:maxLines="1"
                            android:ellipsize="end"
                            android:gravity="left"
                            android:layout_marginBottom="11dp" />
                    </RelativeLayout>

                </RelativeLayout>
                <!--End RelativeLayout contact-->

                <RelativeLayout
                    android:id="@+id/own_triangle_icon_contact"
                    android:layout_width="wrap_content"
                    android:layout_height="wrap_content"
                    android:layout_centerVertical="true"
                    android:layout_toLeftOf="@+id/content_own_message_contact_layout"
                    android:gravity="right"
                    android:paddingRight="4dp"
                    android:background="@android:color/transparent">
                    <ImageView
                        android:layout_width="wrap_content"
                        android:layout_height="wrap_content"
                        android:layout_alignParentLeft="true"
                        android:layout_gravity="center"
                        android:background="@null"
                        android:src="@drawable/ic_input_warning"/>
                </RelativeLayout>

            </RelativeLayout>
            <!--End RelativeLayout own content message-->

            <TextView
                android:id="@+id/not_sent_own_message_text"
                android:layout_width="wrap_content"
                android:layout_height="wrap_content"
                android:layout_below="@+id/own_text_and_triangle_layout"
                android:textColor="@color/text_login"
                android:layout_alignParentRight="true"
                android:text="@string/manual_retry_alert"
                android:textSize="11sp"
                android:layout_marginEnd="16dp"
                android:layout_marginRight="16dp"
                android:inputType="textMultiLine|textNoSuggestions"
                android:gravity="right"/>

        </RelativeLayout>
    </RelativeLayout>

    <!--CONTACT LAYOUT MESSAGE -->
    <RelativeLayout
        android:id="@+id/message_chat_contact_message_layout"
        android:layout_width="match_parent"
        android:layout_height="wrap_content"
        android:background="@android:color/transparent"
        android:layout_below="@+id/message_chat_date_layout"
        android:layout_marginBottom="6dp">

        <RelativeLayout
            android:layout_width="wrap_content"
            android:layout_height="wrap_content"
            android:background="@android:color/transparent">

            <!--Name and Hours-->
            <RelativeLayout
                android:id="@+id/title_contact_message_layout"
                android:layout_width="match_parent"
                android:layout_height="20dp"
                android:gravity="left|bottom"
                android:layout_marginLeft="48dp"
                android:layout_marginBottom="4dp">

                <TextView
                    android:id="@+id/contact_message_chat_name_text"
                    android:layout_width="wrap_content"
                    android:layout_height="wrap_content"
                    android:textSize="12sp"
                    android:text="name of the contact"
                    android:textColor="@color/name_my_account"
                    android:layout_marginRight="4dp"
                    android:gravity="left"
                    android:maxLines="1"
                    android:singleLine="true"
                    android:layout_centerVertical="true"/>

                <TextView
                    android:id="@+id/contact_message_chat_time_text"
                    android:layout_width="wrap_content"
                    android:layout_height="wrap_content"
                    android:textSize="12sp"
                    android:textColor="@color/file_list_second_row"
                    android:gravity="left"
                    android:layout_toEndOf="@+id/contact_message_chat_name_text"
                    android:layout_toRightOf="@+id/contact_message_chat_name_text"
                    android:layout_centerVertical="true"/>

            </RelativeLayout>

            <!--Management messages-->
            <RelativeLayout
                android:id="@+id/contact_management_message_layout"
                android:layout_width="match_parent"
                android:layout_height="wrap_content"
                android:gravity="left"
                android:layout_below="@+id/title_contact_message_layout"
                android:visibility="gone">

                <TextView
                    android:id="@+id/contact_management_message_text"
                    android:layout_width="wrap_content"
                    android:layout_height="wrap_content"
                    android:textSize="14sp"
                    android:gravity="left"
                    android:layout_marginLeft="48dp"
                    android:layout_marginBottom="6dp"
                    android:textColor="@color/mail_my_account"/>
            </RelativeLayout>

            <RelativeLayout
                android:id="@+id/content_contact_message_layout"
                android:layout_width="match_parent"
                android:layout_height="wrap_content"
                android:background="@android:color/transparent"
                android:layout_below="@+id/title_contact_message_layout">

                <!--contact mini avatar-->
                <RelativeLayout
                    android:id="@+id/layout_avatar"
                    android:layout_width="24dp"
                    android:layout_height="24dp"
                    android:layout_marginLeft="16dp"
                    android:layout_marginRight="8dp"
                    android:layout_alignParentBottom="true"
                    android:layout_marginBottom="10dp"
                    android:background="@android:color/transparent">

                    <mega.privacy.android.app.components.RoundedImageView
                        android:id="@+id/contact_thumbnail"
                        android:layout_width="match_parent"
                        android:layout_height="match_parent"
                        android:layout_centerInParent="true"
                        android:background="@android:color/transparent"
                        android:scaleType="fitCenter"
                        rounded:border_color="@color/border_file_properties"
                        rounded:border_width="0dp"
                        rounded:corner_radius="40dp" />

                    <TextView
                        android:id="@+id/contact_initial_letter"
                        android:layout_width="match_parent"
                        android:layout_height="match_parent"
                        android:layout_centerInParent="true"
                        android:textSize="15sp"
                        android:gravity="center_horizontal|center_vertical"/>

                </RelativeLayout>

                <!-- text message-->
                <mega.privacy.android.app.components.WrapEmojiconTextView
                    android:id="@+id/content_contact_message_text"
                    android:layout_width="wrap_content"
                    android:layout_height="wrap_content"
                    android:textColor="@color/name_my_account"
                    android:layout_toRightOf="@+id/layout_avatar"
                    android:textSize="14sp"
                    android:inputType="textMultiLine|textNoSuggestions"
                    android:background="@drawable/rounded_text_view_chat_contact_message"
                    android:paddingTop="10dp"
                    android:paddingBottom="10dp"
                    android:paddingLeft="12dp"
                    android:paddingRight="12dp" />

                <RelativeLayout
                    android:layout_width="wrap_content"
                    android:layout_height="wrap_content"
                    android:background="@android:color/transparent">

                    <RelativeLayout
                        android:id="@+id/content_contact_message_file_layout"
                        android:layout_width="wrap_content"
                        android:layout_height="wrap_content"
                        android:layout_alignParentLeft="true"
                        android:layout_marginLeft="48dp"
                        android:gravity="left"
                        android:background="@android:color/transparent">

                        <!-- contacts elements portrait -->
                        <RelativeLayout
                            android:layout_width="wrap_content"
                            android:layout_height="wrap_content">

                            <!--Image with preview-->
                            <mega.privacy.android.app.components.RoundedImageView
                                android:id="@+id/content_contact_message_thumb_portrait"
                                android:layout_width="152dp"
                                android:layout_height="212dp"
                                android:layout_gravity="center_horizontal|center_vertical"
                                android:background="@android:color/transparent" />

                            <!-- Video elements -->
                            <RelativeLayout
                                android:id="@+id/gradient_contact_message_thumb_portrait"
                                android:layout_width="152dp"
                                android:layout_height="30dp"
                                android:layout_gravity="center_horizontal|center_vertical"
                                android:layout_alignBottom="@+id/content_contact_message_thumb_portrait"
                                android:background="@drawable/gradient_chat_video" />

                            <ImageView
                                android:id="@+id/video_icon_contact_message_thumb_portrait"
                                android:layout_width="wrap_content"
                                android:layout_height="wrap_content"
                                android:src="@drawable/ic_play_arrow_white_24dp"
                                android:background="@null"
                                android:layout_marginBottom="5dp"
                                android:layout_marginLeft="5dp"
                                android:layout_alignBottom="@+id/content_contact_message_thumb_portrait"
                                android:layout_alignLeft="@+id/content_contact_message_thumb_portrait"/>
                            <TextView
                                android:id="@+id/video_time_contact_message_thumb_portrait"
                                android:layout_width="wrap_content"
                                android:layout_height="wrap_content"
                                android:textColor="@color/white"
                                android:textSize="14sp"
                                android:layout_alignBottom="@+id/content_contact_message_thumb_portrait"
                                android:layout_alignRight="@+id/content_contact_message_thumb_portrait"
                                android:layout_marginBottom="5dp"
                                android:layout_marginRight="10dp"
                                android:text="00:00"/>

                            <!--Image without preview-->
                            <ImageView
                                android:id="@+id/contact_attachment_type_icon_portrait"
                                android:layout_width="wrap_content"
                                android:layout_height="wrap_content"
                                android:src="@drawable/ic_pdf_list"
                                android:background="@null"
                                android:layout_marginBottom="6dp"
                                android:layout_alignParentBottom="true"
                                android:layout_alignParentLeft="true"/>

                            <!--<mega.privacy.android.app.components.RoundedImageView-->
                                <!--android:id="@+id/content_contact_message_thumb_portrait_framework"-->
                                <!--android:layout_width="152dp"-->
                                <!--android:layout_height="212dp"-->
                                <!--android:layout_gravity="center_horizontal|center_vertical"-->
                                <!--android:background="@android:color/transparent"/>-->

                        </RelativeLayout>

                        <!-- contact elements landscape -->
                        <RelativeLayout
                            android:layout_width="wrap_content"
                            android:layout_height="wrap_content">

                            <!--Image with preview-->
                            <mega.privacy.android.app.components.RoundedImageView
                                android:id="@+id/content_contact_message_thumb_landscape"
                                android:layout_width="212dp"
                                android:layout_height="152dp"
                                android:layout_gravity="center_horizontal|center_vertical"
                                android:background="@android:color/transparent" />

                            <!-- Video elements -->
                            <RelativeLayout
                                android:id="@+id/gradient_contact_message_thumb_landscape"
                                android:layout_width="212dp"
                                android:layout_height="30dp"
                                android:layout_alignBottom="@+id/content_contact_message_thumb_landscape"
                                android:layout_gravity="center_horizontal|center_vertical"
                                android:background="@drawable/gradient_chat_video" />

                            <ImageView
                                android:id="@+id/video_icon_contact_message_thumb_landscape"
                                android:layout_width="wrap_content"
                                android:layout_height="wrap_content"
                                android:src="@drawable/ic_play_arrow_white_24dp"
                                android:background="@null"
                                android:layout_marginBottom="5dp"
                                android:layout_marginLeft="5dp"
                                android:layout_alignBottom="@+id/content_contact_message_thumb_landscape"
                                android:layout_alignLeft="@+id/content_contact_message_thumb_landscape"/>
                            <TextView
                                android:id="@+id/video_time_contact_message_thumb_landscape"
                                android:layout_width="wrap_content"
                                android:layout_height="wrap_content"
                                android:textColor="@color/white"
                                android:textSize="14sp"
                                android:layout_alignBottom="@+id/content_contact_message_thumb_landscape"
                                android:layout_alignRight="@+id/content_contact_message_thumb_landscape"
                                android:layout_marginBottom="5dp"
                                android:layout_marginRight="10dp"
                                android:text="00:00"/>



                            <!--Image without preview-->
                            <ImageView
                                android:id="@+id/contact_attachment_type_icon_lands"
                                android:layout_width="wrap_content"
                                android:layout_height="wrap_content"
                                android:src="@drawable/ic_pdf_list"
                                android:background="@null"
                                android:layout_marginBottom="6dp"
                                android:layout_alignParentBottom="true"
                                android:layout_alignParentLeft="true"/>

                            <!--<mega.privacy.android.app.components.RoundedImageView-->
                                <!--android:id="@+id/content_contact_message_thumb_landscape_framework"-->
                                <!--android:layout_width="212dp"-->
                                <!--android:layout_height="152dp"-->
                                <!--android:layout_gravity="center_horizontal|center_vertical"-->
                                <!--android:background="@android:color/transparent" />-->

                        </RelativeLayout>

                        <!-- Receive a file-->
                        <RelativeLayout
                            android:layout_width="wrap_content"
                            android:layout_height="wrap_content"
                            android:background="@drawable/rounded_text_view_chat_contact_message"
                            android:layout_alignParentLeft="true"
                            android:paddingRight="12dp"
                            android:paddingLeft="7dp"
                            android:gravity="left">

                            <ImageView
                                android:id="@+id/content_contact_message_file_thumb"
                                android:layout_width="wrap_content"
                                android:layout_height="wrap_content"
                                android:layout_alignParentLeft="true"
                                android:layout_marginTop="4dp"
                                android:layout_marginBottom="4dp"
                                android:layout_marginRight="7dp"
                                android:layout_centerVertical="true"/>

                            <RelativeLayout
                                android:layout_width="wrap_content"
                                android:layout_height="wrap_content"
                                android:layout_centerVertical="true"
                                android:layout_toRightOf="@+id/content_contact_message_file_thumb">

                                <TextView
                                    android:id="@+id/content_contact_message_file_name"
                                    android:layout_width="wrap_content"
                                    android:layout_height="wrap_content"
                                    android:textColor="@color/name_my_account"
                                    android:textSize="14sp"
                                    android:layout_marginTop="11dp"
                                    android:layout_marginBottom="2dp"
                                    android:singleLine="true"
                                    android:ellipsize="middle"
                                    android:gravity="left"/>

                                <TextView
                                    android:id="@+id/content_contact_message_file_size"
                                    android:layout_width="wrap_content"
                                    android:layout_height="wrap_content"
                                    android:textColor="@color/mail_my_account"
                                    android:layout_below="@+id/content_contact_message_file_name"
                                    android:textSize="12sp"
                                    android:layout_marginBottom="11dp"
                                    android:inputType="textMultiLine|textNoSuggestions"
                                    android:gravity="left"/>

                            </RelativeLayout>

                        </RelativeLayout>
                    </RelativeLayout>


                </RelativeLayout>
                <!--End RelativeLayout file-->

                <!-- Receive a contact-->
                <RelativeLayout
                    android:id="@+id/content_contact_message_contact_layout"
                    android:layout_width="wrap_content"
                    android:layout_height="wrap_content"
                    android:background="@drawable/rounded_text_view_chat_contact_message"
                    android:layout_alignParentLeft="true"
                    android:layout_marginLeft="48dp"
                    android:gravity="left">


                    <RelativeLayout
                        android:layout_width="wrap_content"
                        android:layout_height="wrap_content">

                        <RelativeLayout
                            android:id="@+id/content_contact_message_contact_layout_avatar"
                            android:layout_width="40dp"
                            android:layout_height="40dp"
                            android:layout_alignParentLeft="true"
                            android:layout_centerInParent="true"
                            android:layout_marginLeft="12dp">

                            <mega.privacy.android.app.components.RoundedImageView
                                android:id="@+id/content_contact_message_contact_thumb"
                                android:layout_width="match_parent"
                                android:layout_height="match_parent"
                                android:scaleType="fitCenter"
                                rounded:border_color="@color/border_file_properties"
                                rounded:border_width="0dp"
                                rounded:corner_radius="20dp" />

                            <TextView
                                android:id="@+id/content_contact_message_contact_initial_letter"
                                android:layout_width="match_parent"
                                android:layout_height="match_parent"
                                android:layout_centerInParent="true"
                                android:gravity="center_horizontal|center_vertical"
                                android:paddingBottom="3dp" />
                        </RelativeLayout>

                        <TextView
                            android:id="@+id/content_contact_message_contact_name"
                            android:layout_width="wrap_content"
                            android:layout_height="wrap_content"
                            android:textColor="@color/name_my_account"
                            android:layout_toRightOf="@+id/content_contact_message_contact_layout_avatar"
                            android:textSize="14sp"
                            android:layout_marginTop="11dp"
                            android:layout_marginLeft="12dp"
                            android:layout_marginRight="12dp"
                            android:singleLine="true"
                            android:ellipsize="middle"
                            android:gravity="left"/>

                        <TextView
                            android:id="@+id/content_contact_message_contact_email"
                            android:layout_width="wrap_content"
                            android:layout_height="wrap_content"
                            android:textColor="@color/mail_my_account"
                            android:layout_toRightOf="@+id/content_contact_message_contact_layout_avatar"
                            android:layout_below="@+id/content_contact_message_contact_name"
                            android:textSize="12sp"
                            android:layout_marginBottom="8dp"
                            android:layout_marginLeft="12dp"
                            android:layout_marginRight="12dp"
                            android:singleLine="true"
                            android:maxLines="1"
                            android:ellipsize="end"
                            android:gravity="left"/>
                    </RelativeLayout>

                </RelativeLayout>
                <!--End RelativeLayout contact-->

            </RelativeLayout>
        </RelativeLayout>

    </RelativeLayout>
</RelativeLayout><|MERGE_RESOLUTION|>--- conflicted
+++ resolved
@@ -149,9 +149,6 @@
                             android:layout_gravity="center_horizontal|center_vertical"
                             android:background="@android:color/transparent" />
 
-<<<<<<< HEAD
-                        <!--Icon to PDF with preview-->
-=======
                         <!-- Video elements -->
                         <RelativeLayout
                             android:id="@+id/gradient_own_message_thumb_portrait"
@@ -183,8 +180,7 @@
                             android:layout_marginRight="10dp"
                             android:text="00:00"/>
 
-                        <!--Image without preview-->
->>>>>>> 40ca6192
+                        <!--Icon to PDF with preview-->
                         <ImageView
                             android:id="@+id/own_attachment_type_icon_portrait"
                             android:layout_width="wrap_content"
@@ -265,9 +261,6 @@
                                 android:layout_gravity="center_horizontal|center_vertical"
                                 android:background="@android:color/transparent" />
 
-<<<<<<< HEAD
-                            <!--Icon to PDF with preview-->
-=======
                             <!-- Video elements -->
                             <RelativeLayout
                                 android:id="@+id/gradient_own_message_thumb_landscape"
@@ -299,8 +292,8 @@
                                 android:layout_marginRight="10dp"
                                 android:text="00:00"/>
 
-                            <!--Image without preview-->
->>>>>>> 40ca6192
+                            <!--Icon to PDF with preview-->
+
                             <ImageView
                                 android:id="@+id/own_attachment_type_icon_lands"
                                 android:layout_width="wrap_content"
@@ -719,7 +712,8 @@
                                 android:layout_marginRight="10dp"
                                 android:text="00:00"/>
 
-                            <!--Image without preview-->
+
+                            <!--Icon to PDF with preview-->
                             <ImageView
                                 android:id="@+id/contact_attachment_type_icon_portrait"
                                 android:layout_width="wrap_content"
@@ -784,8 +778,7 @@
                                 android:text="00:00"/>
 
 
-
-                            <!--Image without preview-->
+                            <!--Icon to PDF with preview-->
                             <ImageView
                                 android:id="@+id/contact_attachment_type_icon_lands"
                                 android:layout_width="wrap_content"
