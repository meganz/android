<?xml version="1.0" encoding="utf-8"?>
<LinearLayout xmlns:android="http://schemas.android.com/apk/res/android"
    android:orientation="vertical" android:layout_width="match_parent"
    android:layout_height="wrap_content">

    <TextView
        xmlns:android="http://schemas.android.com/apk/res/android"
        android:layout_width="match_parent"
        android:layout_height="match_parent"
        android:text="@string/settings_delete_account"
        android:textSize="16sp"
<<<<<<< HEAD
        android:layout_margin="16dp"
        android:textColor="@color/red_600_red_300"/>
=======
        android:layout_marginTop="20dp"
        android:layout_marginEnd="16dp"
        android:layout_marginStart="16dp"
        android:layout_marginBottom="20dp"
        android:textColor="@color/delete_account"/>
>>>>>>> 07af4ce8

</LinearLayout><|MERGE_RESOLUTION|>--- conflicted
+++ resolved
@@ -9,15 +9,7 @@
         android:layout_height="match_parent"
         android:text="@string/settings_delete_account"
         android:textSize="16sp"
-<<<<<<< HEAD
         android:layout_margin="16dp"
         android:textColor="@color/red_600_red_300"/>
-=======
-        android:layout_marginTop="20dp"
-        android:layout_marginEnd="16dp"
-        android:layout_marginStart="16dp"
-        android:layout_marginBottom="20dp"
-        android:textColor="@color/delete_account"/>
->>>>>>> 07af4ce8
 
 </LinearLayout>