<RelativeLayout xmlns:android="http://schemas.android.com/apk/res/android"
    xmlns:tools="http://schemas.android.com/tools"
    android:layout_width="match_parent"
    android:layout_height="match_parent"
    android:id="@+id/fragment_container_file_browser_grid"
    android:background="@color/white"
    tools:context=".FileBrowserGridFragment" >

    <RelativeLayout
        android:id="@+id/content_grid_text_layout"
        android:layout_width="fill_parent"
        android:layout_height="36dp"
        android:background="@color/white"
        android:visibility="gone">

        <RelativeLayout
            android:layout_width="wrap_content"
            android:layout_height="wrap_content"
            android:id="@+id/content_text_nested_layout"
            android:layout_centerVertical="true">

            <TextView
                android:id="@+id/content_grid_text"
                android:layout_width="match_parent"
                android:layout_height="wrap_content"
                android:textColor="@color/mail_my_account"
                android:layout_marginLeft="72dp"
                android:textSize="14sp" />
        </RelativeLayout>

        <ProgressBar
            android:id="@+id/file_grid_download_progress_bar"
            style="@style/UsedSpaceProgressBar"
            android:layout_width="match_parent"
            android:layout_height="wrap_content"
            android:layout_below="@id/content_text_nested_layout"
            android:visibility="gone" />

        <ImageView
            android:id="@+id/file_grid_transfer_arrow"
            android:layout_width="wrap_content"
            android:layout_height="wrap_content"
            android:layout_above="@id/file_grid_download_progress_bar"
            android:layout_alignParentRight="true"
            android:src="@drawable/ic_chevron_right_grey"
            android:visibility="gone" />
    </RelativeLayout>

    <RelativeLayout
        android:id="@+id/relative_layout_file_grid_browser_camera_upload_on_off"
        android:layout_width="match_parent"
        android:layout_height="48dp"
        android:layout_alignParentBottom="true"
        android:gravity="center"
        android:visibility="gone">

        <TextView
            android:id="@+id/file_grid_browser_camera_upload_on_off"
            android:layout_width="wrap_content"
            android:layout_height="wrap_content"
            android:layout_centerInParent="true"
            android:fontFamily="sans-serif-medium"
            android:textColor="@color/accentColor" />

    </RelativeLayout>

    <RelativeLayout
        android:layout_width="wrap_content"
        android:layout_height="wrap_content"
        android:layout_centerInParent="true"
        android:gravity="center_horizontal">
        <ImageView
            android:id="@+id/file_grid_empty_image"
            android:layout_width="wrap_content"
            android:layout_height="wrap_content"
            android:layout_centerHorizontal="true"/>

        <LinearLayout
            android:id="@+id/file_grid_empty_text"
            android:layout_width="wrap_content"
            android:layout_height="wrap_content"
            android:orientation="horizontal"
            android:layout_below="@id/file_grid_empty_image"
            android:layout_centerHorizontal="true">
            <TextView
                android:id="@+id/file_grid_empty_text_first"
                android:layout_width="wrap_content"
                android:layout_height="wrap_content"
                android:textColor="@color/text_secondary"
                android:fontFamily="sans-serif"
<<<<<<< HEAD
                android:paddingLeft="10dp"
                android:paddingRight="10dp"
=======
>>>>>>> 46dcc178
                android:gravity="center"
                android:textSize="18sp"/>
        </LinearLayout>
    </RelativeLayout>

    <LinearLayout
        android:layout_width="wrap_content"
        android:layout_height="match_parent"
        android:layout_below="@id/content_grid_text_layout"
        android:layout_above="@id/relative_layout_file_grid_browser_camera_upload_on_off">

        <RelativeLayout
            android:layout_width="wrap_content"
            android:layout_height="match_parent">

            <android.support.v7.widget.RecyclerView
                android:id="@+id/file_grid_view_browser"
                android:layout_width="match_parent"
                android:layout_height="match_parent"
                android:choiceMode="multipleChoice"
                android:columnWidth="172dp"/>


            <mega.privacy.android.app.components.scrollBar.FastScroller
                android:id="@+id/fastscroll"
                android:orientation="vertical"
                android:layout_width="wrap_content"
                android:layout_height="match_parent"
                android:layout_alignParentRight="true"
                android:gravity="right"/>
        </RelativeLayout>
    </LinearLayout>


</RelativeLayout><|MERGE_RESOLUTION|>--- conflicted
+++ resolved
@@ -88,11 +88,6 @@
                 android:layout_height="wrap_content"
                 android:textColor="@color/text_secondary"
                 android:fontFamily="sans-serif"
-<<<<<<< HEAD
-                android:paddingLeft="10dp"
-                android:paddingRight="10dp"
-=======
->>>>>>> 46dcc178
                 android:gravity="center"
                 android:textSize="18sp"/>
         </LinearLayout>
