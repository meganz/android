--- conflicted
+++ resolved
@@ -75,12 +75,7 @@
                     android:id="@+id/decrypted_key_text"
                     android:layout_width="wrap_content"
                     android:layout_height="wrap_content"
-<<<<<<< HEAD
-                    android:text="@string/option_send_decrypted_key_separately"
-=======
-                    android:fontFamily="sans-serif-medium"
                     android:text="@string/option_send_decryption_key_separately"
->>>>>>> de2c225d
                     android:textAllCaps="true"
                     android:textAppearance="?attr/textAppearanceSubtitle2" />
 
@@ -88,15 +83,8 @@
                     android:layout_width="wrap_content"
                     android:layout_height="wrap_content"
                     android:layout_marginTop="6dp"
-<<<<<<< HEAD
-                    android:text="@string/explanation_send_decrypted_key_separately"
+                    android:text="@string/explanation_send_decryption_key_separately"
                     android:textAppearance="@style/TextAppearance.Mega.Subtitle2.Secondary" />
-=======
-                    android:fontFamily="sans-serif"
-                    android:text="@string/explanation_send_decryption_key_separately"
-                    android:textColor="@color/secondary_text"
-                    android:textSize="14sp" />
->>>>>>> de2c225d
 
                 <TextView
                     android:id="@+id/learn_more_text_button"
