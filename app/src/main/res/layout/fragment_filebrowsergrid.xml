--- conflicted
+++ resolved
@@ -39,73 +39,33 @@
         <LinearLayout
             android:layout_width="match_parent"
             android:layout_height="match_parent"
-<<<<<<< HEAD
             android:orientation="vertical"
             >
-            <mega.privacy.android.app.components.NewGridRecyclerView
-                android:id="@+id/file_grid_view_browser"
+            <include layout="@layout/transfer_over_quota_banner"/>
+
+            <FrameLayout
                 android:layout_width="match_parent"
                 android:layout_height="match_parent"
-                android:choiceMode="multipleChoice"
-                android:columnWidth ="172dp"
-                android:paddingRight="4dp"
-                android:paddingLeft="4dp"
-                />
-
-            <mega.privacy.android.app.components.scrollBar.FastScroller
-                android:id="@+id/fastscroll"
-                android:orientation="vertical"
-                android:layout_width="wrap_content"
-                android:layout_height="match_parent"
-                android:layout_gravity="end"
-                android:gravity="end"
-                />
-=======
-            android:orientation="vertical">
-
-            <RelativeLayout
-                android:layout_width="match_parent"
-                android:layout_height="36dp"
-                android:id="@+id/content_text_nested_layout"
-                android:visibility="gone">
-
-                <TextView
-                    android:id="@+id/content_grid_text"
-                    android:layout_width="match_parent"
-                    android:layout_height="wrap_content"
-                    android:textColor="@color/mail_my_account"
-                    android:layout_centerVertical="true"
-                    android:layout_marginLeft="72dp"
-                    android:textSize="14sp" />
-            </RelativeLayout>
-
-            <include layout="@layout/transfer_over_quota_banner"/>
-
-            <RelativeLayout
-                android:layout_width="match_parent"
-                android:layout_height="match_parent">
-
+                >
                 <mega.privacy.android.app.components.NewGridRecyclerView
                     android:id="@+id/file_grid_view_browser"
                     android:layout_width="match_parent"
                     android:layout_height="match_parent"
-                    android:layout_centerHorizontal="true"
-                    android:layout_centerInParent="true"
                     android:choiceMode="multipleChoice"
                     android:columnWidth ="172dp"
                     android:paddingRight="4dp"
-                    android:paddingLeft="4dp"/>
+                    android:paddingLeft="4dp"
+                    />
 
                 <mega.privacy.android.app.components.scrollBar.FastScroller
                     android:id="@+id/fastscroll"
                     android:orientation="vertical"
                     android:layout_width="wrap_content"
                     android:layout_height="match_parent"
-                    android:layout_alignParentRight="true"
-                    android:gravity="right"/>
-            </RelativeLayout>
-
->>>>>>> 58c2d3d7
+                    android:layout_gravity="end"
+                    android:gravity="end"
+                    />
+            </FrameLayout>
         </LinearLayout>
     </RelativeLayout>
 </RelativeLayout>