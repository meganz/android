<?xml version="1.0" encoding="utf-8"?>

<LinearLayout xmlns:android="http://schemas.android.com/apk/res/android"
    xmlns:tools="http://schemas.android.com/tools"
    android:id="@+id/node_bottom_sheet"
    android:layout_width="match_parent"
    android:layout_height="wrap_content"
    android:background="@color/white"
    android:orientation="vertical"
    >

    <RelativeLayout
        android:id="@+id/node_title_layout"
        android:layout_width="match_parent"
        android:layout_height="72dp"
        android:layout_marginTop="8dp"
        android:layout_gravity="center_vertical">

        <RelativeLayout
            android:id="@+id/node_relative_layout_thumb"
            android:layout_width="48dp"
            android:layout_height="48dp"
            android:layout_centerVertical="true"
            android:layout_marginLeft="12dp">

            <ImageView
                android:id="@+id/node_thumbnail"
                android:layout_width="wrap_content"
                android:layout_height="wrap_content"
                android:layout_centerVertical="true"
                android:scaleType="fitCenter" />
        </RelativeLayout>

        <RelativeLayout
            android:id="@+id/node_relative_layout_info"
            android:layout_width="wrap_content"
            android:layout_height="wrap_content"
            android:layout_centerVertical="true"
            android:layout_marginStart="12dp"
            android:layout_toEndOf="@id/node_relative_layout_thumb"
            android:layout_toStartOf="@+id/permissions_icon">

            <RelativeLayout
                android:id="@+id/node_name_layout"
                android:layout_width="wrap_content"
                android:layout_height="wrap_content">

                <TextView
                    android:id="@+id/node_name_text"
                    android:layout_width="wrap_content"
                    android:layout_height="wrap_content"
                    android:singleLine="true"
                    android:maxLines="1"
                    android:ellipsize="middle"
                    android:textColor="@color/primary_text"
                    android:textSize="16sp"/>

                <RelativeLayout
                    android:id="@+id/node_relative_layout_icon"
                    android:layout_width="14dp"
                    android:layout_height="14dp"
                    android:layout_marginTop="3dp"
                    android:layout_marginLeft="6dp"
                    android:layout_centerVertical="true"
                    android:layout_toRightOf="@id/node_name_text">

                    <ImageView
                        android:id="@+id/node_icon"
                        android:layout_width="wrap_content"
                        android:layout_height="wrap_content"
                        android:alpha="0.35"
                        android:background="@null"/>

                </RelativeLayout>

            </RelativeLayout>

            <RelativeLayout
                android:layout_width="wrap_content"
                android:layout_height="wrap_content"
                android:layout_below="@+id/node_name_layout">

                <ImageView
                    android:id="@+id/node_info_versions_icon"
                    android:layout_width="wrap_content"
                    android:layout_height="wrap_content"
                    android:src="@drawable/ic_versions_small"
                    android:alpha="0.76"
                    android:background="@null"
                    android:layout_marginRight="8dp"
                    android:layout_centerVertical="true"
                    android:visibility="visible"/>

                <TextView
                    android:id="@+id/node_info_text"
                    android:layout_width="wrap_content"
                    android:layout_height="wrap_content"
                    android:textColor="@color/secondary_text"
                    android:textSize="14sp"
                    android:singleLine="true"
                    android:layout_toRightOf="@id/node_info_versions_icon"
                    android:maxLines="1"
                    android:ellipsize="middle"/>
            </RelativeLayout>

        </RelativeLayout>

        <ImageView
            android:id="@+id/permissions_icon"
            android:layout_width="wrap_content"
            android:layout_height="wrap_content"
            android:layout_marginEnd="47dp"
            android:layout_alignParentEnd="true"
            android:layout_centerVertical="true"
            android:alpha="0.35"
            android:background="@null"/>

    </RelativeLayout>

    <LinearLayout
        android:layout_width="match_parent"
        android:layout_height="1dp"
        android:layout_marginLeft="16dp"
        android:background="@color/sliding_panel_separator"/>

    <androidx.core.widget.NestedScrollView
        android:layout_width="match_parent"
        android:layout_height="wrap_content"
        android:scrollbars="vertical">

        <LinearLayout
            android:layout_width="match_parent"
            android:layout_height="wrap_content"
            android:orientation="vertical"
            android:id="@+id/items_layout_bottom_sheet_node">

            <!-- Options -->
            <LinearLayout
                android:id="@+id/option_properties_layout"
                android:layout_width="match_parent"
                android:layout_height="wrap_content"
                android:gravity="center_vertical"
                android:orientation="horizontal" >

                <ImageView
                    android:id="@+id/option_properties_image"
                    style="@style/dialogActionButton"
                    android:layout_width="wrap_content"
                    android:layout_height="wrap_content"
                    android:alpha="0.54"
                    android:layout_marginStart="5dp"
                    android:paddingBottom="2dp"
                    android:paddingTop="2dp"
                    android:src="@drawable/info_ic"
                    android:visibility="visible" />

<<<<<<< HEAD
                <TextView
                    android:id="@+id/option_properties_text"
                    android:layout_width="wrap_content"
                    android:layout_height="wrap_content"
                    android:paddingBottom="2dp"
                    android:paddingTop="2dp"
                    android:layout_marginStart="18dp"
                    android:textColor="@color/name_my_account"
                    android:textSize="16sp"/>
            </LinearLayout>

            <LinearLayout
                android:id="@+id/option_favourite_layout"
                android:layout_width="match_parent"
                android:layout_height="50dp"
                android:gravity="center_vertical"
                android:orientation="horizontal"
                android:visibility="gone"
                tools:visibility="visible">

                <ImageView
                    android:id="@+id/option_favourite_image"
                    style="@style/dialogActionButton"
                    android:layout_width="wrap_content"
                    android:layout_height="wrap_content"
                    android:layout_marginStart="5dp"
                    android:alpha="0.54"
                    android:paddingTop="2dp"
                    android:paddingBottom="2dp"
                    android:src="@drawable/ic_add_favourite" />

                <TextView
                    android:id="@+id/option_favourite_text"
                    android:layout_width="wrap_content"
                    android:layout_height="wrap_content"
                    android:layout_marginStart="18dp"
                    android:paddingTop="2dp"
                    android:paddingBottom="2dp"
                    android:text="@string/file_properties_favourite"
                    android:textColor="@color/name_my_account"
                    android:textSize="16sp" />
            </LinearLayout>

            <LinearLayout
                android:id="@+id/option_label_layout"
                android:layout_width="match_parent"
                android:layout_height="50dp"
                android:gravity="center_vertical"
                android:orientation="horizontal"
                android:visibility="gone"
                tools:visibility="visible">

                <ImageView
                    android:id="@+id/option_label_image"
                    style="@style/dialogActionButton"
                    android:layout_width="wrap_content"
                    android:layout_height="wrap_content"
                    android:layout_marginStart="5dp"
                    android:alpha="0.54"
                    android:paddingTop="2dp"
                    android:paddingBottom="2dp"
                    android:src="@drawable/ic_label" />

                <TextView
                    android:id="@+id/option_label_text"
                    android:layout_width="wrap_content"
                    android:layout_height="wrap_content"
                    android:layout_marginStart="18dp"
                    android:layout_weight="5"
                    android:paddingTop="2dp"
                    android:paddingBottom="2dp"
                    android:text="@string/file_properties_label"
                    android:textColor="@color/name_my_account"
                    android:textSize="16sp" />

                <TextView
                    android:id="@+id/option_label_current"
                    android:layout_width="wrap_content"
                    android:layout_height="wrap_content"
                    android:layout_marginEnd="16dp"
                    android:layout_weight="1"
                    android:drawablePadding="8dp"
                    android:gravity="end|center_vertical"
                    android:paddingTop="2dp"
                    android:paddingBottom="2dp"
                    android:textSize="16sp"
                    tools:drawableRight="@drawable/ic_circle_label"
                    tools:text="@string/label_red"
                    tools:textColor="@color/label_red" />
=======
                    <ImageView
                        android:id="@+id/option_properties_image"
                        style="@style/dialogActionButton"
                        android:layout_width="wrap_content"
                        android:layout_height="wrap_content"
                        android:alpha="0.54"
                        android:layout_marginLeft="5dp"
                        android:paddingBottom="2dp"
                        android:paddingTop="2dp"
                        android:src="@drawable/info_ic"
                        android:visibility="visible" />

                    <TextView
                        android:id="@+id/option_properties_text"
                        android:layout_width="wrap_content"
                        android:layout_height="wrap_content"
                        android:paddingBottom="2dp"
                        android:paddingTop="2dp"
                        android:layout_marginLeft="18dp"
                        android:textColor="@color/primary_text"
                        android:textSize="16sp"/>
                </LinearLayout>

                <LinearLayout
                    android:layout_width="match_parent"
                    android:layout_height="1dp"
                    android:layout_marginLeft="72dp"
                    android:background="@color/black_12_alpha"/>
>>>>>>> bf1834c0
            </LinearLayout>

            <LinearLayout
                android:layout_width="match_parent"
                android:layout_height="1dp"
                android:layout_marginStart="72dp"
                android:background="@color/black_12_alpha"/>

            <LinearLayout
                android:id="@+id/option_download_layout"
                android:layout_width="match_parent"
                android:layout_height="50dp"
                android:gravity="center_vertical"
                android:orientation="horizontal" >

                <ImageView
                    android:id="@+id/option_download_image"
                    style="@style/dialogActionButton"
                    android:layout_width="wrap_content"
                    android:layout_height="wrap_content"
                    android:paddingBottom="2dp"
                    android:layout_marginLeft="5dp"
                    android:paddingTop="2dp"
                    android:alpha="0.54"
                    android:src="@drawable/ic_b_save_to_device"
                    android:visibility="visible" />

                <TextView
                    android:id="@+id/option_download_text"
                    android:layout_width="wrap_content"
                    android:layout_height="wrap_content"
                    android:paddingBottom="2dp"
                    android:paddingTop="2dp"
                    android:text="@string/general_save_to_device"
                    android:layout_marginLeft="18dp"
                    android:textColor="@color/primary_text"
                    android:textSize="16sp"/>
            </LinearLayout>

            <LinearLayout
                android:id="@+id/option_offline_layout"
                android:layout_width="match_parent"
                android:layout_height="50dp"
                android:gravity="center_vertical"
                android:orientation="horizontal" >

                <ImageView
                    android:id="@+id/option_offline_image"
                    style="@style/dialogActionButton"
                    android:layout_width="wrap_content"
                    android:layout_height="wrap_content"
                    android:paddingBottom="2dp"
                    android:layout_marginLeft="5dp"
                    android:paddingTop="2dp"
                    android:alpha="0.54"
                    android:src="@drawable/ic_b_save_offline"
                    android:visibility="visible" />

                <TextView
                    android:id="@+id/option_offline_text"
                    android:layout_width="0dp"
                    android:layout_height="wrap_content"
                    android:layout_marginLeft="18dp"
                    android:layout_weight="5"
                    android:paddingTop="2dp"
                    android:paddingBottom="2dp"
                    android:text="@string/file_properties_available_offline"
                    android:textColor="@color/primary_text"
                    android:textSize="16sp"
                    />

                <com.google.android.material.switchmaterial.SwitchMaterial
                    android:id="@+id/file_properties_switch"
                    android:layout_width="0dp"
                    android:layout_height="match_parent"
                    android:layout_marginEnd="16dp"
                    android:layout_weight="1"
                    />
            </LinearLayout>

            <LinearLayout
                android:id="@+id/separator_download_options"
                android:layout_width="match_parent"
                android:layout_height="1dp"
                android:layout_marginLeft="72dp"
                android:orientation="vertical"
                android:background="@color/black_12_alpha"/>

            <LinearLayout
                android:id="@+id/option_link_layout"
                android:layout_width="match_parent"
                android:layout_height="50dp"
                android:gravity="center_vertical"
                android:orientation="horizontal" >

                <ImageView
                    android:id="@+id/option_link_image"
                    style="@style/dialogActionButton"
                    android:layout_width="wrap_content"
                    android:layout_height="wrap_content"
                    android:alpha="0.54"
                    android:layout_marginLeft="5dp"
                    android:paddingBottom="2dp"
                    android:paddingTop="2dp"
                    android:src="@drawable/link_ic"
                    android:visibility="visible" />

                <TextView
                    android:id="@+id/option_link_text"
                    android:layout_width="wrap_content"
                    android:layout_height="wrap_content"
                    android:paddingBottom="2dp"
                    android:paddingTop="2dp"
                    android:layout_marginLeft="18dp"
                    android:text="@string/context_get_link_menu"
                    android:textColor="@color/primary_text"
                    android:textSize="16sp"/>
            </LinearLayout>

            <LinearLayout
                android:id="@+id/option_remove_link_layout"
                android:layout_width="match_parent"
                android:layout_height="50dp"
                android:gravity="center_vertical"
                android:orientation="horizontal" >

                <ImageView
                    android:id="@+id/option_remove_link_image"
                    style="@style/dialogActionButton"
                    android:layout_width="wrap_content"
                    android:layout_height="wrap_content"
                    android:alpha="0.54"
                    android:layout_marginLeft="5dp"
                    android:paddingBottom="2dp"
                    android:paddingTop="2dp"
                    android:src="@drawable/ic_remove_link"
                    android:visibility="visible" />

                <TextView
                    android:id="@+id/option_remove_link_text"
                    android:layout_width="wrap_content"
                    android:layout_height="wrap_content"
                    android:paddingBottom="2dp"
                    android:paddingTop="2dp"
                    android:layout_marginLeft="18dp"
                    android:text="@string/context_remove_link_menu"
                    android:textColor="@color/primary_text"
                    android:textSize="16sp"/>
            </LinearLayout>

            <LinearLayout
                android:id="@+id/option_share_layout"
                android:layout_width="match_parent"
                android:layout_height="50dp"
                android:gravity="center_vertical"
                android:orientation="horizontal" >

                <ImageView
                    android:id="@+id/option_share_image"
                    style="@style/dialogActionButton"
                    android:layout_width="wrap_content"
                    android:layout_height="wrap_content"
                    android:alpha="0.54"
                    android:layout_marginLeft="5dp"
                    android:paddingBottom="2dp"
                    android:paddingTop="2dp"
                    android:tint="@color/black"
                    android:src="@drawable/ic_social_share_white"
                    android:visibility="visible" />

                <TextView
                    android:id="@+id/option_share_text"
                    android:layout_width="wrap_content"
                    android:layout_height="wrap_content"
                    android:paddingBottom="2dp"
                    android:paddingTop="2dp"
                    android:layout_marginLeft="18dp"
                    android:text="@string/general_share"
                    android:textColor="@color/primary_text"
                    android:textSize="16sp"/>
            </LinearLayout>

            <LinearLayout
                android:id="@+id/option_share_folder_layout"
                android:layout_width="match_parent"
                android:layout_height="50dp"
                android:gravity="center_vertical"
                android:orientation="horizontal" >

                <ImageView
                    android:id="@+id/option_share_folder_image"
                    style="@style/dialogActionButton"
                    android:layout_width="wrap_content"
                    android:layout_height="wrap_content"
                    android:alpha="0.54"
                    android:layout_marginLeft="5dp"
                    android:paddingBottom="2dp"
                    android:paddingTop="2dp"
                    android:src="@drawable/ic_share"
                    android:visibility="visible" />

                <TextView
                    android:id="@+id/option_share_folder_text"
                    android:layout_width="wrap_content"
                    android:layout_height="wrap_content"
                    android:paddingBottom="2dp"
                    android:paddingTop="2dp"
                    android:layout_marginLeft="18dp"
                    android:text="@string/context_share_folder"
                    android:textColor="@color/primary_text"
                    android:textSize="16sp"/>
            </LinearLayout>

            <LinearLayout
                android:id="@+id/option_send_chat_layout"
                android:layout_width="match_parent"
                android:layout_height="50dp"
                android:gravity="center_vertical"
                android:orientation="horizontal" >

                <ImageView
                    android:id="@+id/send_chat_image"
                    style="@style/dialogActionButton"
                    android:layout_width="wrap_content"
                    android:layout_height="wrap_content"
                    android:layout_marginLeft="5dp"
                    android:paddingBottom="2dp"
                    android:paddingTop="2dp"
                    android:alpha="0.54"
                    android:src="@drawable/ic_send_to_contact"
                    android:visibility="visible" />

                <TextView
                    android:id="@+id/send_chat_text"
                    android:layout_width="wrap_content"
                    android:layout_height="wrap_content"
                    android:paddingBottom="2dp"
                    android:paddingTop="2dp"
                    android:layout_marginLeft="18dp"
                    android:text="@string/context_send_file_to_chat"
                    android:textColor="@color/primary_text"
                    android:textSize="16sp"/>
            </LinearLayout>

            <LinearLayout
                android:id="@+id/option_clear_share_layout"
                android:layout_width="match_parent"
                android:layout_height="50dp"
                android:gravity="center_vertical"
                android:orientation="horizontal" >

                <ImageView
                    android:id="@+id/option_clear_share_image"
                    style="@style/dialogActionButton"
                    android:layout_width="wrap_content"
                    android:layout_height="wrap_content"
                    android:alpha="0.54"
                    android:layout_marginLeft="5dp"
                    android:paddingBottom="2dp"
                    android:paddingTop="2dp"
                    android:src="@drawable/ic_remove_share"
                    android:visibility="visible" />

                <TextView
                    android:id="@+id/option_clear_share_text"
                    android:layout_width="wrap_content"
                    android:layout_height="wrap_content"
                    android:paddingBottom="2dp"
                    android:paddingTop="2dp"
                    android:layout_marginLeft="18dp"
                    android:text="@string/context_clean_shares_menu"
                    android:textColor="@color/primary_text"
                    android:textSize="16sp"/>
            </LinearLayout>

            <LinearLayout
                android:id="@+id/separator_share_options"
                android:layout_width="match_parent"
                android:layout_height="1dp"
                android:layout_marginLeft="72dp"
                android:orientation="vertical"
                android:background="@color/black_12_alpha"/>

            <LinearLayout
                android:id="@+id/option_rename_layout"
                android:layout_width="match_parent"
                android:layout_height="50dp"
                android:gravity="center_vertical"
                android:orientation="horizontal" >

                <ImageView
                    android:id="@+id/option_rename_image"
                    style="@style/dialogActionButton"
                    android:layout_width="wrap_content"
                    android:layout_height="wrap_content"
                    android:alpha="0.54"
                    android:layout_marginLeft="5dp"
                    android:paddingBottom="2dp"
                    android:paddingTop="2dp"
                    android:src="@drawable/ic_rename"
                    android:visibility="visible" />

                <TextView
                    android:id="@+id/option_rename_text"
                    android:layout_width="wrap_content"
                    android:layout_height="wrap_content"
                    android:paddingBottom="2dp"
                    android:paddingTop="2dp"
                    android:layout_marginLeft="18dp"
                    android:text="@string/context_rename"
                    android:textColor="@color/primary_text"
                    android:textSize="16sp"/>
            </LinearLayout>

            <LinearLayout
                android:id="@+id/option_move_layout"
                android:layout_width="match_parent"
                android:layout_height="50dp"
                android:gravity="center_vertical"
                android:orientation="horizontal" >

                <ImageView
                    android:id="@+id/option_move_image"
                    style="@style/dialogActionButton"
                    android:layout_width="wrap_content"
                    android:layout_height="wrap_content"
                    android:alpha="0.54"
                    android:layout_marginLeft="5dp"
                    android:paddingBottom="2dp"
                    android:paddingTop="2dp"
                    android:src="@drawable/ic_move"
                    android:visibility="visible" />

                <TextView
                    android:id="@+id/option_move_text"
                    android:layout_width="wrap_content"
                    android:layout_height="wrap_content"
                    android:paddingBottom="2dp"
                    android:paddingTop="2dp"
                    android:layout_marginLeft="18dp"
                    android:text="@string/general_move_to"
                    android:textColor="@color/primary_text"
                    android:textSize="16sp"/>
            </LinearLayout>

            <LinearLayout
                android:id="@+id/option_copy_layout"
                android:layout_width="match_parent"
                android:layout_height="50dp"
                android:gravity="center_vertical"
                android:orientation="horizontal" >

                <ImageView
                    android:id="@+id/option_copy_image"
                    style="@style/dialogActionButton"
                    android:layout_width="wrap_content"
                    android:layout_height="wrap_content"
                    android:alpha="0.54"
                    android:layout_marginLeft="5dp"
                    android:paddingBottom="2dp"
                    android:paddingTop="2dp"
                    android:src="@drawable/ic_menu_copy"
                    android:visibility="visible" />

                <TextView
                    android:id="@+id/option_copy_text"
                    android:layout_width="wrap_content"
                    android:layout_height="wrap_content"
                    android:paddingBottom="2dp"
                    android:paddingTop="2dp"
                    android:layout_marginLeft="18dp"
                    android:text="@string/context_copy"
                    android:textColor="@color/primary_text"
                    android:textSize="16sp"/>
            </LinearLayout>

            <LinearLayout
                android:id="@+id/option_restore_layout"
                android:layout_width="match_parent"
                android:layout_height="50dp"
                android:gravity="center_vertical"
                android:orientation="horizontal" >

                <ImageView
                    android:id="@+id/option_restore_image"
                    style="@style/dialogActionButton"
                    android:layout_width="wrap_content"
                    android:layout_height="wrap_content"
                    android:layout_marginLeft="5dp"
                    android:paddingBottom="2dp"
                    android:paddingTop="2dp"
                    android:src="@drawable/ic_b_restore"
                    android:visibility="visible" />

                <TextView
                    android:id="@+id/option_restore_text"
                    android:layout_width="wrap_content"
                    android:layout_height="wrap_content"
                    android:paddingBottom="2dp"
                    android:paddingTop="2dp"
                    android:layout_marginLeft="18dp"
                    android:text="@string/context_restore"
                    android:textColor="@color/primary_text"
                    android:textSize="16sp"/>
            </LinearLayout>

            <LinearLayout
                android:id="@+id/separator_modify_options"
                android:layout_width="match_parent"
                android:layout_height="1dp"
                android:layout_marginLeft="72dp"
                android:orientation="vertical"
                android:background="@color/black_12_alpha"/>

            <LinearLayout
                android:id="@+id/option_open_with_layout"
                android:layout_width="match_parent"
                android:layout_height="wrap_content"
                android:gravity="center_vertical"
                android:orientation="horizontal" >

                <ImageView
                    android:id="@+id/option_open_with_image"
                    style="@style/dialogActionButton"
                    android:layout_width="wrap_content"
                    android:layout_height="wrap_content"
                    android:alpha="0.54"
                    android:layout_marginLeft="5dp"
                    android:paddingBottom="2dp"
                    android:paddingTop="2dp"
                    android:src="@drawable/ic_b_open_with"
                    android:visibility="visible" />

                <TextView
                    android:id="@+id/option_open_with_text"
                    android:layout_width="wrap_content"
                    android:layout_height="wrap_content"
                    android:paddingBottom="2dp"
                    android:paddingTop="2dp"
                    android:layout_marginLeft="18dp"
                    android:text="@string/external_play"
                    android:textColor="@color/primary_text"
                    android:textSize="16sp"/>
            </LinearLayout>

            <LinearLayout
                android:id="@+id/option_open_folder_layout"
                android:layout_width="match_parent"
                android:layout_height="50dp"
                android:gravity="center_vertical"
                android:orientation="horizontal" >

                <ImageView
                    android:id="@+id/option_open_folder_image"
                    style="@style/dialogActionButton"
                    android:layout_width="wrap_content"
                    android:layout_height="wrap_content"
                    android:alpha="0.54"
                    android:layout_marginLeft="5dp"
                    android:paddingBottom="2dp"
                    android:paddingTop="2dp"
                    android:src="@drawable/ic_upload_pick_file"
                    android:visibility="visible" />

                <TextView
                    android:id="@+id/option_open_folder_text"
                    android:layout_width="wrap_content"
                    android:layout_height="wrap_content"
                    android:paddingBottom="2dp"
                    android:paddingTop="2dp"
                    android:layout_marginLeft="18dp"
                    android:text="@string/search_open_location"
                    android:textColor="@color/primary_text"
                    android:textSize="16sp"/>
            </LinearLayout>

            <LinearLayout
                android:id="@+id/separator_open_options"
                android:layout_width="match_parent"
                android:layout_height="1dp"
                android:layout_marginLeft="72dp"
                android:orientation="vertical"
                android:background="@color/black_12_alpha"/>

            <LinearLayout
                android:id="@+id/option_leave_share_layout"
                android:layout_width="match_parent"
                android:layout_height="50dp"
                android:gravity="center_vertical"
                android:orientation="horizontal" >

                <ImageView
                    android:id="@+id/option_leave_share_image"
                    style="@style/dialogActionButton"
                    android:layout_width="wrap_content"
                    android:layout_height="wrap_content"
                    android:layout_marginStart="5dp"
                    android:paddingBottom="2dp"
                    android:paddingTop="2dp"
                    android:tint="@color/dark_primary_color"
                    android:src="@drawable/leave_share_ic"
                    android:visibility="visible" />

                <TextView
                    android:id="@+id/option_leave_share_text"
                    android:layout_width="wrap_content"
                    android:layout_height="wrap_content"
                    android:paddingBottom="2dp"
                    android:paddingTop="2dp"
                    android:layout_marginStart="18dp"
                    android:text="@string/alert_leave_share"
                    android:textColor="@color/dark_primary_color"
                    android:textSize="16sp"/>
            </LinearLayout>

            <LinearLayout
                android:id="@+id/option_rubbish_bin_layout"
                android:layout_width="match_parent"
                android:layout_height="50dp"
                android:gravity="center_vertical"
                android:orientation="horizontal" >

                <ImageView
                    android:id="@+id/option_rubbish_bin_image"
                    style="@style/dialogActionButton"
                    android:layout_width="wrap_content"
                    android:layout_height="wrap_content"
                    android:layout_marginLeft="5dp"
                    android:paddingBottom="2dp"
                    android:paddingTop="2dp"
                    android:tint="@color/dark_primary_color"
                    android:src="@drawable/ic_rubbish_bin"
                    android:visibility="visible" />

                <TextView
                    android:id="@+id/option_rubbish_bin_text"
                    android:layout_width="wrap_content"
                    android:layout_height="wrap_content"
                    android:paddingBottom="2dp"
                    android:paddingTop="2dp"
                    android:layout_marginLeft="18dp"
                    android:text="@string/context_move_to_trash"
                    android:textColor="@color/dark_primary_color"
                    android:textSize="16sp"/>
            </LinearLayout>

            <LinearLayout
                android:id="@+id/option_remove_layout"
                android:layout_width="match_parent"
                android:layout_height="50dp"
                android:gravity="center_vertical"
                android:orientation="horizontal" >

                <ImageView
                    android:id="@+id/option_remove_image"
                    style="@style/dialogActionButton"
                    android:layout_width="wrap_content"
                    android:layout_height="wrap_content"
                    android:layout_marginLeft="5dp"
                    android:paddingBottom="2dp"
                    android:paddingTop="2dp"
                    android:tint="@color/dark_primary_color"
                    android:src="@drawable/ic_remove"
                    android:visibility="visible" />

                <TextView
                    android:id="@+id/option_remove_text"
                    android:layout_width="wrap_content"
                    android:layout_height="wrap_content"
                    android:paddingBottom="2dp"
                    android:paddingTop="2dp"
                    android:layout_marginLeft="18dp"
                    android:text="@string/context_remove"
                    android:textColor="@color/dark_primary_color"
                    android:textSize="16sp"/>
            </LinearLayout>

        </LinearLayout>
    </androidx.core.widget.NestedScrollView>
</LinearLayout><|MERGE_RESOLUTION|>--- conflicted
+++ resolved
@@ -6,8 +6,7 @@
     android:layout_width="match_parent"
     android:layout_height="wrap_content"
     android:background="@color/white"
-    android:orientation="vertical"
-    >
+    android:orientation="vertical">
 
     <RelativeLayout
         android:id="@+id/node_title_layout"
@@ -154,7 +153,6 @@
                     android:src="@drawable/info_ic"
                     android:visibility="visible" />
 
-<<<<<<< HEAD
                 <TextView
                     android:id="@+id/option_properties_text"
                     android:layout_width="wrap_content"
@@ -162,7 +160,7 @@
                     android:paddingBottom="2dp"
                     android:paddingTop="2dp"
                     android:layout_marginStart="18dp"
-                    android:textColor="@color/name_my_account"
+                    android:textColor="@color/primary_text"
                     android:textSize="16sp"/>
             </LinearLayout>
 
@@ -194,7 +192,7 @@
                     android:paddingTop="2dp"
                     android:paddingBottom="2dp"
                     android:text="@string/file_properties_favourite"
-                    android:textColor="@color/name_my_account"
+                    android:textColor="@color/primary_text"
                     android:textSize="16sp" />
             </LinearLayout>
 
@@ -227,7 +225,7 @@
                     android:paddingTop="2dp"
                     android:paddingBottom="2dp"
                     android:text="@string/file_properties_label"
-                    android:textColor="@color/name_my_account"
+                    android:textColor="@color/primary_text"
                     android:textSize="16sp" />
 
                 <TextView
@@ -244,36 +242,6 @@
                     tools:drawableRight="@drawable/ic_circle_label"
                     tools:text="@string/label_red"
                     tools:textColor="@color/label_red" />
-=======
-                    <ImageView
-                        android:id="@+id/option_properties_image"
-                        style="@style/dialogActionButton"
-                        android:layout_width="wrap_content"
-                        android:layout_height="wrap_content"
-                        android:alpha="0.54"
-                        android:layout_marginLeft="5dp"
-                        android:paddingBottom="2dp"
-                        android:paddingTop="2dp"
-                        android:src="@drawable/info_ic"
-                        android:visibility="visible" />
-
-                    <TextView
-                        android:id="@+id/option_properties_text"
-                        android:layout_width="wrap_content"
-                        android:layout_height="wrap_content"
-                        android:paddingBottom="2dp"
-                        android:paddingTop="2dp"
-                        android:layout_marginLeft="18dp"
-                        android:textColor="@color/primary_text"
-                        android:textSize="16sp"/>
-                </LinearLayout>
-
-                <LinearLayout
-                    android:layout_width="match_parent"
-                    android:layout_height="1dp"
-                    android:layout_marginLeft="72dp"
-                    android:background="@color/black_12_alpha"/>
->>>>>>> bf1834c0
             </LinearLayout>
 
             <LinearLayout
