<ScrollView xmlns:android="http://schemas.android.com/apk/res/android"
    xmlns:tools="http://schemas.android.com/tools"
    xmlns:app="http://schemas.android.com/apk/res-auto"
    android:background="@color/white"
    android:layout_width="match_parent"
    android:layout_height="match_parent">

    <RelativeLayout
        android:layout_width="match_parent"
        android:layout_height="match_parent"
        android:background="@color/white"
        android:fitsSystemWindows="true"
        android:layout_marginRight="26dp"
        android:layout_marginLeft="24dp"
        android:id="@+id/fragment_container_change_pass"
        tools:context=".ChangePasswordActivityLollipop" >

        <LinearLayout
            android:layout_width="match_parent"
            android:layout_height="wrap_content"
            android:orientation="vertical" >

            <TextView
                android:id="@+id/title_change_pass"
                android:layout_width="wrap_content"
                android:layout_height="wrap_content"
                android:layout_gravity="left"
                android:text="@string/my_account_change_password"
                android:layout_marginTop="17dp"
                android:textColor="@color/name_my_account"
                android:textSize="16sp"
                android:textAllCaps="true"
                android:fontFamily="sans-serif-light"
                android:textStyle="bold" />

            <RelativeLayout
                android:layout_width="match_parent"
                android:layout_height="wrap_content">

                <com.google.android.material.textfield.TextInputLayout
                    android:id="@+id/change_password_newPassword1_layout"
                    android:layout_width="match_parent"
                    android:layout_height="wrap_content"
                    android:layout_marginTop="32dp"
                    android:hint="@string/my_account_change_password_newPassword1"
                    app:errorEnabled="true"
                    app:errorTextAppearance="@style/InputTextAppearanceError"
<<<<<<< HEAD
                    app:passwordToggleDrawable="@drawable/password_toggle"
                    app:passwordToggleTint="@color/password_color_toggle">
=======
                    app:endIconTint="@color/password_color_toggle">
>>>>>>> b3f63831

                    <androidx.appcompat.widget.AppCompatEditText
                        android:id="@+id/change_password_newPassword1"
                        android:layout_width="match_parent"
                        android:layout_height="wrap_content"
                        android:textSize="16sp"
                        android:imeOptions="actionNext"
                        android:inputType="textPassword"
                        android:theme="@style/ColorControlStyle"/>

<<<<<<< HEAD
                </android.support.design.widget.TextInputLayout>
=======
                </com.google.android.material.textfield.TextInputLayout>
>>>>>>> b3f63831

                <ImageView
                    android:layout_width="wrap_content"
                    android:layout_height="wrap_content"
                    android:id="@+id/change_password_newPassword1_error_icon"
                    android:layout_alignParentRight="true"
                    android:layout_marginRight="2dp"
                    android:src="@drawable/ic_input_warning"
                    android:tint="@color/dark_primary_color"
                    android:layout_alignBottom="@+id/change_password_newPassword1_layout"/>

                <LinearLayout
                    android:id="@+id/container_passwd_elements"
                    android:layout_width="match_parent"
                    android:layout_height="wrap_content"
                    android:orientation="vertical"
                    android:layout_marginTop="60dp"
                    android:layout_marginBottom="26dp"
                    android:layout_alignTop="@+id/change_password_newPassword1_layout"
                    android:visibility="gone">

                    <LinearLayout
                        android:layout_width="match_parent"
                        android:layout_height="wrap_content">

                        <ImageView
                            android:id="@+id/shape_passwd_first"
                            android:layout_width="match_parent"
                            android:layout_height="wrap_content"
                            android:layout_weight="1"
                            android:layout_marginLeft="5dp"
                            android:layout_marginRight="5dp"
                            android:background="@drawable/passwd_very_weak"/>
                        <ImageView
                            android:id="@+id/shape_passwd_second"
                            android:layout_width="match_parent"
                            android:layout_height="wrap_content"
                            android:layout_weight="1"
                            android:layout_marginLeft="5dp"
                            android:layout_marginRight="5dp"
                            android:background="@drawable/shape_password"/>
                        <ImageView
                            android:id="@+id/shape_passwd_third"
                            android:layout_width="match_parent"
                            android:layout_height="wrap_content"
                            android:layout_weight="1"
                            android:layout_marginLeft="5dp"
                            android:layout_marginRight="5dp"
                            android:background="@drawable/shape_password"/>
                        <ImageView
                            android:id="@+id/shape_passwd_fourth"
                            android:layout_width="match_parent"
                            android:layout_height="wrap_content"
                            android:layout_weight="1"
                            android:layout_marginLeft="5dp"
                            android:layout_marginRight="5dp"
                            android:background="@drawable/shape_password"/>
                        <ImageView
                            android:id="@+id/shape_passwd_fifth"
                            android:layout_width="match_parent"
                            android:layout_height="wrap_content"
                            android:layout_weight="1"
                            android:layout_marginLeft="5dp"
                            android:layout_marginRight="5dp"
                            android:background="@drawable/shape_password"/>

                    </LinearLayout>

                    <TextView
                        android:id="@+id/password_type"
                        android:layout_width="wrap_content"
                        android:layout_height="wrap_content"
                        android:textSize="14sp"
                        android:textColor="@color/login_warning"
                        android:layout_marginTop="8dp"
                        android:layout_marginLeft="5dp"
                        android:text="@string/pass_very_weak"/>

                    <TextView
                        android:id="@+id/password_advice_text"
                        android:layout_width="match_parent"
                        android:layout_height="wrap_content"
                        android:textSize="14sp"
                        android:layout_marginTop="6dp"
                        android:layout_marginLeft="5dp"
                        android:textColor="@color/name_my_account"
                        android:text="@string/passwd_weak"/>

                </LinearLayout>

            </RelativeLayout>

            <RelativeLayout
                android:layout_width="match_parent"
                android:layout_height="wrap_content">

            <com.google.android.material.textfield.TextInputLayout
                android:id="@+id/change_password_newPassword2_layout"
                android:layout_width="match_parent"
                android:layout_height="wrap_content"
                android:layout_marginTop="24dp"
                android:hint="@string/my_account_change_password_newPassword2"
                app:errorEnabled="true"
                app:errorTextAppearance="@style/InputTextAppearanceError"
<<<<<<< HEAD
                app:passwordToggleDrawable="@drawable/password_toggle"
                app:passwordToggleTint="@color/password_color_toggle">
=======
                app:endIconTint="@color/password_color_toggle">
>>>>>>> b3f63831

                <androidx.appcompat.widget.AppCompatEditText
                    android:id="@+id/change_password_newPassword2"
                    android:layout_width="match_parent"
                    android:layout_height="wrap_content"
                    android:textSize="16sp"
                    android:imeOptions="actionDone"
                    android:inputType="textPassword"
                    android:theme="@style/ColorControlStyle"/>

<<<<<<< HEAD
            </android.support.design.widget.TextInputLayout>
=======
            </com.google.android.material.textfield.TextInputLayout>
>>>>>>> b3f63831

            <ImageView
                android:layout_width="wrap_content"
                android:layout_height="wrap_content"
                android:id="@+id/change_password_newPassword2_error_icon"
                android:layout_alignParentRight="true"
                android:layout_marginRight="2dp"
                android:src="@drawable/ic_input_warning"
                android:tint="@color/dark_primary_color"
                android:layout_alignBottom="@+id/change_password_newPassword2_layout"/>

            </RelativeLayout>

            <include
                layout="@layout/checkbox_top"
                android:layout_width="wrap_content"
                android:layout_height="wrap_content"
                android:layout_marginLeft="-4dp"
                android:layout_marginTop="15dp"/>

            <Button
                android:id="@+id/action_change_password"
                android:layout_width="wrap_content"
                android:layout_height="wrap_content"
                android:textColor="@android:color/white"
                android:text="@string/my_account_change_password"
                android:background="@drawable/background_accent_button"
                android:paddingTop="10dp"
                android:paddingBottom="10dp"
                android:paddingRight="16dp"
                android:paddingLeft="16dp"
                android:layout_gravity="left"
                android:minHeight="0dp"
                android:minWidth="0dp"
                android:layout_marginLeft="3dp"
                android:layout_marginTop="31dp"
                android:layout_marginBottom="16dp"
                android:elevation="6dp"
                android:stateListAnimator="@null"/>

        </LinearLayout>

    </RelativeLayout>

</ScrollView><|MERGE_RESOLUTION|>--- conflicted
+++ resolved
@@ -45,12 +45,7 @@
                     android:hint="@string/my_account_change_password_newPassword1"
                     app:errorEnabled="true"
                     app:errorTextAppearance="@style/InputTextAppearanceError"
-<<<<<<< HEAD
-                    app:passwordToggleDrawable="@drawable/password_toggle"
-                    app:passwordToggleTint="@color/password_color_toggle">
-=======
                     app:endIconTint="@color/password_color_toggle">
->>>>>>> b3f63831
 
                     <androidx.appcompat.widget.AppCompatEditText
                         android:id="@+id/change_password_newPassword1"
@@ -61,11 +56,7 @@
                         android:inputType="textPassword"
                         android:theme="@style/ColorControlStyle"/>
 
-<<<<<<< HEAD
-                </android.support.design.widget.TextInputLayout>
-=======
                 </com.google.android.material.textfield.TextInputLayout>
->>>>>>> b3f63831
 
                 <ImageView
                     android:layout_width="wrap_content"
@@ -170,12 +161,7 @@
                 android:hint="@string/my_account_change_password_newPassword2"
                 app:errorEnabled="true"
                 app:errorTextAppearance="@style/InputTextAppearanceError"
-<<<<<<< HEAD
-                app:passwordToggleDrawable="@drawable/password_toggle"
-                app:passwordToggleTint="@color/password_color_toggle">
-=======
                 app:endIconTint="@color/password_color_toggle">
->>>>>>> b3f63831
 
                 <androidx.appcompat.widget.AppCompatEditText
                     android:id="@+id/change_password_newPassword2"
@@ -186,11 +172,7 @@
                     android:inputType="textPassword"
                     android:theme="@style/ColorControlStyle"/>
 
-<<<<<<< HEAD
-            </android.support.design.widget.TextInputLayout>
-=======
             </com.google.android.material.textfield.TextInputLayout>
->>>>>>> b3f63831
 
             <ImageView
                 android:layout_width="wrap_content"
