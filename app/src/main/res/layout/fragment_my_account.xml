--- conflicted
+++ resolved
@@ -1,4 +1,4 @@
-<<<<<<< HEAD
+
 <LinearLayout
 	xmlns:android="http://schemas.android.com/apk/res/android"
 	xmlns:rounded="http://schemas.android.com/apk/res-auto"
@@ -11,21 +11,6 @@
 		android:id="@+id/my_account_complete_relative_layout"
 		android:layout_width="match_parent"
 		android:layout_height="match_parent">
-=======
-<ScrollView
-	xmlns:android="http://schemas.android.com/apk/res/android"
-		xmlns:rounded="http://schemas.android.com/apk/res-auto"
-		android:id="@+id/my_account_complete_relative_layout"
-		android:layout_width="match_parent"
-		android:layout_height="match_parent"
-		android:background="@color/white">
-
-	<LinearLayout
-		android:layout_width="match_parent"
-		android:layout_height="match_parent"
-		android:background="@color/white"
-		android:orientation="vertical">
->>>>>>> ec4bb963
 
 		<LinearLayout
 			android:id="@+id/parent_linear_layout"
@@ -38,7 +23,6 @@
 			<LinearLayout
 				android:id="@+id/business_account_management_container"
 				android:layout_width="match_parent"
-<<<<<<< HEAD
 				android:layout_height="64dp"
 				android:orientation="vertical"
 				android:background="@color/business_alert_background">
@@ -61,24 +45,15 @@
 				android:layout_marginLeft="16dp"
 				android:layout_marginRight="16dp"
 				android:orientation="vertical">
-=======
-				android:layout_height="wrap_content"
-				android:layout_marginBottom="8dp"
-				android:layout_marginTop="16dp"
-				android:background="@color/white"
-				android:gravity="left"
-				android:orientation="horizontal">
->>>>>>> ec4bb963
 
 				<LinearLayout
 					android:id="@+id/my_account_email_layout"
 					android:layout_width="match_parent"
-					android:layout_height="90dp"
+					android:layout_height="wrap_content"
 					android:layout_marginBottom="8dp"
 					android:layout_marginTop="16dp"
 					android:background="@color/white"
 					android:gravity="left"
-<<<<<<< HEAD
 					android:orientation="horizontal">
 
 					<LinearLayout
@@ -119,75 +94,29 @@
 
 						<TextView
 							android:id="@+id/my_account_email"
-=======
-					android:orientation="vertical">
-
-					<RelativeLayout
-						android:layout_width="wrap_content"
-						android:layout_height="wrap_content">
-
-						<mega.privacy.android.app.components.twemoji.EmojiTextView
-							android:id="@+id/my_account_name"
->>>>>>> ec4bb963
 							android:layout_width="wrap_content"
 							android:layout_height="wrap_content"
 							android:ellipsize="end"
 							android:maxLines="1"
 							android:singleLine="true"
-<<<<<<< HEAD
 							android:textColor="@color/mail_my_account"
 							android:textSize="14sp"/>
 
+						<TextView
+							android:id="@+id/add_phone_number"
+							android:layout_width="wrap_content"
+							android:layout_height="wrap_content"
+							android:layout_marginTop="7dp"
+							android:ellipsize="end"
+							android:maxLines="1"
+							android:singleLine="true"
+							android:textColor="@color/accentColor"
+							android:textSize="14sp"/>
+
 					</LinearLayout>
 
 					<LinearLayout
 						android:id="@+id/my_account_extra_layout"
-=======
-							android:textColor="@color/name_my_account"
-							android:textSize="16sp"/>
-
-						<ImageView
-							android:id="@+id/my_account_edit_icon"
-							android:layout_width="wrap_content"
-							android:layout_height="wrap_content"
-							android:layout_marginLeft="2dp"
-							android:layout_toRightOf="@+id/my_account_name"
-							android:src="@drawable/ic_rename_title"/>
-					</RelativeLayout>
-
-					<TextView
-						android:id="@+id/my_account_email"
-						android:layout_width="wrap_content"
-						android:layout_height="wrap_content"
-						android:layout_marginBottom="7dp"
-						android:ellipsize="end"
-						android:maxLines="1"
-						android:singleLine="true"
-						android:textColor="@color/mail_my_account"
-						android:textSize="14sp"/>
-					<TextView
-						android:id="@+id/add_phone_number"
-						android:layout_width="wrap_content"
-						android:layout_height="wrap_content"
-						android:layout_marginBottom="7dp"
-						android:ellipsize="end"
-						android:maxLines="1"
-						android:singleLine="true"
-						android:textColor="@color/accentColor"
-						android:textSize="14sp"/>
-
-				</LinearLayout>
-
-				<LinearLayout
-					android:id="@+id/my_account_extra_layout"
-					android:layout_width="fill_parent"
-					android:layout_height="wrap_content"
-					android:layout_alignParentRight="true"
-					android:layout_gravity="center_vertical"
-					android:orientation="horizontal">
-
-					<RelativeLayout
->>>>>>> ec4bb963
 						android:layout_width="fill_parent"
 						android:layout_height="wrap_content"
 						android:layout_alignParentRight="true"
@@ -216,7 +145,7 @@
 									rounded:border_color="@color/border_file_properties"
 									rounded:border_width="0dp"
 									rounded:corner_radius="30dp" />
-<<<<<<< HEAD
+
 							</RelativeLayout>
 
 						</RelativeLayout>
@@ -362,127 +291,15 @@
 					android:layout_width="match_parent"
 					android:layout_height="48dp"
 					android:orientation="horizontal">
-=======
-
-						</RelativeLayout>
-
-					</RelativeLayout>
-
-				</LinearLayout>
-
-			</LinearLayout>
-
-			<LinearLayout
-				android:id="@+id/my_data_account_separator"
-				android:layout_width="match_parent"
-				android:layout_height="1dp"
-				android:background="@color/divider_upgrade_account"
-				android:orientation="horizontal"/>
-
-			<LinearLayout
-				android:id="@+id/my_account_account_type_layout_container"
-				android:layout_width="match_parent"
-				android:layout_height="80dp"
-				android:gravity="center_vertical"
-				android:orientation="horizontal">
-
-				<LinearLayout
-					android:id="@+id/my_account_account_type_layout"
-					android:layout_width="wrap_content"
-					android:layout_height="wrap_content"
-					android:layout_centerVertical="true"
-					android:gravity="left|center_vertical"
-					android:orientation="vertical">
-
-					<TextView
-						android:id="@+id/my_account_account_type_text"
-						android:layout_width="wrap_content"
-						android:layout_height="wrap_content"
-						android:layout_marginBottom="4dp"
-						android:textColor="@color/name_my_account"
-						android:textSize="16sp"/>
-
-					<TextView
-						android:id="@+id/my_account_used_space"
-						android:layout_width="wrap_content"
-						android:layout_height="wrap_content"
-						android:textColor="@color/mail_my_account"
-						android:textSize="14sp"/>
-
-				</LinearLayout>
-
-				<RelativeLayout
-					android:layout_width="match_parent"
-					android:layout_height="wrap_content">
-
-					<RelativeLayout
-						android:id="@+id/my_account_account_upgrade_layout"
-						android:layout_width="wrap_content"
-						android:layout_height="wrap_content"
-						android:layout_alignParentRight="true"
-						android:background="@color/white">
-
-						<Button
-							android:id="@+id/my_account_account_type_button"
-							android:layout_width="wrap_content"
-							android:layout_height="wrap_content"
-							android:background="@drawable/background_grey_button"
-							android:minHeight="0dp"
-							android:paddingBottom="10dp"
-							android:paddingLeft="16dp"
-							android:paddingRight="16dp"
-							android:paddingTop="10dp"
-							android:text="@string/my_account_upgrade_pro"
-							android:textColor="@color/accentColor"/>
-
-					</RelativeLayout>
-
-				</RelativeLayout>
-
-			</LinearLayout>
-
-			<LinearLayout
-				android:id="@+id/my_account_type_separator"
-				android:layout_width="match_parent"
-				android:layout_height="1dp"
-				android:background="@color/divider_upgrade_account"
-				android:orientation="horizontal"/>
-
-			<LinearLayout
-				android:id="@+id/my_account_achievements_layout"
-				android:layout_width="match_parent"
-				android:layout_height="80dp"
-				android:background="@color/white"
-				android:gravity="center_vertical|left"
-				android:orientation="horizontal">
-
-				<LinearLayout
-					android:id="@+id/my_account_achievements_text_layout"
-					android:layout_width="wrap_content"
-					android:layout_height="wrap_content"
-					android:background="@color/white"
-					android:gravity="left"
-					android:orientation="vertical">
->>>>>>> ec4bb963
 
 					<TextView
 						android:id="@+id/expiry_renew_text"
 						android:layout_width="match_parent"
 						android:layout_height="wrap_content"
-<<<<<<< HEAD
 						android:layout_weight="1"
 						android:layout_gravity="center_vertical"
 						android:textSize="14sp"
 						android:textColor="@color/mail_my_account"/>
-=======
-						android:layout_marginBottom="8dp"
-						android:ellipsize="end"
-						android:maxLines="1"
-						android:singleLine="true"
-						android:text="@string/achievements_title"
-						android:textColor="@color/name_my_account"
-						android:textSize="16sp"/>
->>>>>>> ec4bb963
 
 					<TextView
 						android:id="@+id/expiry_renew_date"
@@ -496,70 +313,6 @@
 
 				</LinearLayout>
 
-<<<<<<< HEAD
-=======
-			</LinearLayout>
-
-			<LinearLayout
-				android:id="@+id/my_account_achievements_separator"
-				android:layout_width="match_parent"
-				android:layout_height="1dp"
-				android:background="@color/divider_upgrade_account"
-				android:orientation="horizontal"/>
-
-			<Button
-				android:id="@+id/MK_button"
-				android:layout_width="wrap_content"
-				android:layout_height="wrap_content"
-				android:layout_centerVertical="true"
-				android:layout_marginLeft="4dp"
-				android:layout_marginTop="16dp"
-				android:background="@color/accentColor"
-				android:elevation="@dimen/elevation_upgrade_low"
-				android:minHeight="0dp"
-				android:paddingBottom="10dp"
-				android:paddingLeft="16dp"
-				android:paddingRight="16dp"
-				android:paddingTop="10dp"
-				android:stateListAnimator="@anim/button_upgrade_elevation"
-				android:text="@string/action_export_master_key"
-				android:textColor="@color/white"
-				android:tint="@android:color/white"/>
-
-			<Button
-				android:id="@+id/change_pass_button"
-				android:layout_width="wrap_content"
-				android:layout_height="wrap_content"
-				android:layout_centerVertical="true"
-				android:layout_marginBottom="16dp"
-				android:layout_marginLeft="4dp"
-				android:layout_marginTop="20dp"
-				android:background="@color/white"
-				android:elevation="@dimen/elevation_upgrade_low"
-				android:minHeight="0dp"
-				android:paddingBottom="10dp"
-				android:paddingLeft="16dp"
-				android:paddingRight="16dp"
-				android:paddingTop="10dp"
-				android:stateListAnimator="@anim/button_upgrade_elevation"
-				android:text="@string/my_account_change_password"
-				android:textColor="@color/name_my_account"/>
-
-			<LinearLayout
-				android:id="@+id/my_account_type_buttons_separator"
-				android:layout_width="match_parent"
-				android:layout_height="1dp"
-				android:background="@color/divider_upgrade_account"
-				android:orientation="horizontal"/>
-
-			<RelativeLayout
-				android:id="@+id/my_account_connections_layout"
-				android:layout_width="fill_parent"
-				android:layout_height="72dp"
-				android:background="@color/white"
-				android:gravity="center_vertical|left">
-
->>>>>>> ec4bb963
 				<LinearLayout
 					android:id="@+id/expiry_renew_separator"
 					android:layout_width="match_parent"
@@ -573,7 +326,6 @@
 					android:layout_height="wrap_content"
 					android:orientation="vertical">
 
-<<<<<<< HEAD
 					<LinearLayout
 						android:id="@+id/business_account_type_container"
 						android:layout_width="match_parent"
@@ -806,62 +558,6 @@
 						android:id="@+id/my_account_last_session_text_layout"
 						android:layout_width="wrap_content"
 						android:layout_height="wrap_content"
-=======
-					<TextView
-						android:id="@+id/my_account_connections_label"
-						android:layout_width="wrap_content"
-						android:layout_height="wrap_content"
-						android:layout_marginBottom="4dp"
-						android:text="@string/my_account_connections"
-						android:textColor="@color/name_my_account"
-						android:textSize="16sp"/>
-
-					<TextView
-						android:id="@+id/my_account_connections"
-						android:layout_width="wrap_content"
-						android:layout_height="wrap_content"
-						android:textColor="@color/mail_my_account"
-						android:textSize="14sp"/>
-
-				</LinearLayout>
-
-				<mega.privacy.android.app.components.CustomizedGridRecyclerView
-					android:id="@+id/last_contacts_gridview"
-					android:layout_width="70dp"
-					android:layout_height="52dp"
-					android:layout_centerVertical="true"
-					android:paddingTop="2dp"
-					android:layout_alignParentRight="true"
-					android:columnWidth="20dp">
-				</mega.privacy.android.app.components.CustomizedGridRecyclerView>
-
-			</RelativeLayout>
-
-			<LinearLayout
-				android:id="@+id/my_account_connections_separator"
-				android:layout_width="match_parent"
-				android:layout_height="1dp"
-				android:background="@color/divider_upgrade_account"
-				android:orientation="horizontal"/>
-
-			<LinearLayout
-				android:layout_width="match_parent"
-				android:layout_height="wrap_content"
-				android:orientation="vertical">
-
-				<LinearLayout
-					android:id="@+id/my_account_last_session_layout"
-					android:layout_width="match_parent"
-					android:layout_height="80dp"
-					android:background="@color/white"
-					android:gravity="center_vertical"
-					android:orientation="horizontal">
-
-					<LinearLayout
-						android:id="@+id/my_account_last_session_text_layout"
-						android:layout_width="wrap_content"
-						android:layout_height="wrap_content"
->>>>>>> ec4bb963
 						android:layout_centerVertical="true"
 						android:background="@color/white"
 						android:gravity="left|center_vertical"
@@ -873,25 +569,15 @@
 							android:layout_height="wrap_content"
 							android:layout_marginBottom="4dp"
 							android:text="@string/my_account_last_session"
-<<<<<<< HEAD
 							android:textColor="@color/mail_my_account"
 							android:textSize="14sp"/>
-=======
-							android:textColor="@color/name_my_account"
-							android:textSize="16sp"/>
->>>>>>> ec4bb963
 
 						<TextView
 							android:id="@+id/my_account_last_session"
 							android:layout_width="wrap_content"
 							android:layout_height="wrap_content"
-<<<<<<< HEAD
 							android:textColor="@color/name_my_account"
 							android:textSize="15sp"/>
-=======
-							android:textColor="@color/mail_my_account"
-							android:textSize="14sp"/>
->>>>>>> ec4bb963
 
 					</LinearLayout>
 
@@ -919,18 +605,14 @@
 								android:paddingTop="10dp"
 								android:text="@string/action_logout"
 								android:textColor="@color/name_my_account"/>
-<<<<<<< HEAD
-
-=======
->>>>>>> ec4bb963
+
 						</RelativeLayout>
 
 					</RelativeLayout>
 
 				</LinearLayout>
 
-<<<<<<< HEAD
-=======
+
 				<TextView
 					android:id="@+id/logout_warning_text"
 					android:layout_width="match_parent"
@@ -938,17 +620,10 @@
 					android:textSize="12sp"
 					android:textColor="@color/black_40_alpha"/>
 
->>>>>>> ec4bb963
 			</LinearLayout>
 
 		</LinearLayout>
 
-<<<<<<< HEAD
 	</ScrollView>
 
-</LinearLayout>
-=======
-	</LinearLayout>
-
-</ScrollView>
->>>>>>> ec4bb963
+</LinearLayout>