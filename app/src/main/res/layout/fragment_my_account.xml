<ScrollView
	xmlns:android="http://schemas.android.com/apk/res/android"
		xmlns:rounded="http://schemas.android.com/apk/res-auto"
		android:id="@+id/my_account_complete_relative_layout"
		android:layout_width="match_parent"
		android:layout_height="match_parent"
		android:background="@color/white">

	<LinearLayout
		android:layout_width="match_parent"
		android:layout_height="match_parent"
		android:background="@color/white"
		android:orientation="vertical">

		<LinearLayout
			android:id="@+id/parent_linear_layout"
			android:layout_width="match_parent"
			android:layout_height="match_parent"
			android:layout_marginBottom="8dp"
			android:layout_marginLeft="16dp"
			android:layout_marginRight="16dp"
			android:background="@color/white"
			android:orientation="vertical">

			<LinearLayout
				android:id="@+id/my_account_email_layout"
				android:layout_width="match_parent"
				android:layout_height="wrap_content"
				android:layout_marginBottom="8dp"
				android:layout_marginTop="16dp"
				android:background="@color/white"
				android:gravity="left"
				android:orientation="horizontal">

				<LinearLayout
					android:id="@+id/my_account_email_text_layout"
					android:layout_width="wrap_content"
					android:layout_height="wrap_content"
					android:layout_gravity="center_vertical"
					android:background="@color/white"
					android:gravity="left"
					android:orientation="vertical">

					<RelativeLayout
						android:layout_width="wrap_content"
						android:layout_height="wrap_content">

						<mega.privacy.android.app.components.twemoji.EmojiTextView
							android:id="@+id/my_account_name"
							android:layout_width="wrap_content"
							android:layout_height="wrap_content"
							android:layout_marginBottom="7dp"
							android:ellipsize="end"
							android:maxLines="1"
							android:singleLine="true"
							android:textColor="@color/name_my_account"
							android:textSize="16sp"/>

						<ImageView
							android:id="@+id/my_account_edit_icon"
							android:layout_width="wrap_content"
							android:layout_height="wrap_content"
							android:layout_marginLeft="2dp"
							android:layout_toRightOf="@+id/my_account_name"
							android:src="@drawable/ic_rename_title"/>
					</RelativeLayout>

					<TextView
						android:id="@+id/my_account_email"
						android:layout_width="wrap_content"
						android:layout_height="wrap_content"
						android:layout_marginBottom="7dp"
						android:ellipsize="end"
						android:maxLines="1"
						android:singleLine="true"
						android:textColor="@color/mail_my_account"
						android:textSize="14sp"/>
<<<<<<< HEAD
					<TextView
						android:id="@+id/add_phone_number"
						android:layout_width="wrap_content"
						android:layout_height="wrap_content"
						android:layout_marginBottom="7dp"
						android:ellipsize="end"
						android:maxLines="1"
						android:singleLine="true"
						android:textColor="@color/accentColor"
						android:textSize="14sp"/>
=======

>>>>>>> d0bee666
				</LinearLayout>

				<LinearLayout
					android:id="@+id/my_account_extra_layout"
					android:layout_width="fill_parent"
					android:layout_height="wrap_content"
					android:layout_alignParentRight="true"
					android:layout_gravity="center_vertical"
					android:orientation="horizontal">

					<RelativeLayout
						android:layout_width="fill_parent"
						android:layout_height="match_parent">

						<RelativeLayout
							android:id="@+id/my_account_relative_layout_avatar"
							android:layout_width="72dp"
							android:layout_height="72dp"
							android:layout_gravity="right"
							android:layout_alignParentRight="true"
							android:orientation="horizontal">

								<mega.privacy.android.app.components.RoundedImageView
									android:id="@+id/my_account_thumbnail"
									android:layout_width="40dp"
									android:layout_height="40dp"
									android:scaleType="fitCenter"
									android:layout_centerInParent="true"
									rounded:border_color="@color/border_file_properties"
									rounded:border_width="0dp"
									rounded:corner_radius="30dp" />

						</RelativeLayout>

					</RelativeLayout>

				</LinearLayout>

			</LinearLayout>

			<LinearLayout
				android:id="@+id/my_data_account_separator"
				android:layout_width="match_parent"
				android:layout_height="1dp"
				android:background="@color/divider_upgrade_account"
				android:orientation="horizontal"/>

			<LinearLayout
				android:id="@+id/my_account_account_type_layout_container"
				android:layout_width="match_parent"
				android:layout_height="80dp"
				android:gravity="center_vertical"
				android:orientation="horizontal">

				<LinearLayout
					android:id="@+id/my_account_account_type_layout"
					android:layout_width="wrap_content"
					android:layout_height="wrap_content"
					android:layout_centerVertical="true"
					android:gravity="left|center_vertical"
					android:orientation="vertical">

					<TextView
						android:id="@+id/my_account_account_type_text"
						android:layout_width="wrap_content"
						android:layout_height="wrap_content"
						android:layout_marginBottom="4dp"
						android:textColor="@color/name_my_account"
						android:textSize="16sp"/>

					<TextView
						android:id="@+id/my_account_used_space"
						android:layout_width="wrap_content"
						android:layout_height="wrap_content"
						android:textColor="@color/mail_my_account"
						android:textSize="14sp"/>

				</LinearLayout>

				<RelativeLayout
					android:layout_width="match_parent"
					android:layout_height="wrap_content">

					<RelativeLayout
						android:id="@+id/my_account_account_upgrade_layout"
						android:layout_width="wrap_content"
						android:layout_height="wrap_content"
						android:layout_alignParentRight="true"
						android:background="@color/white">

						<Button
							android:id="@+id/my_account_account_type_button"
							android:layout_width="wrap_content"
							android:layout_height="wrap_content"
							android:background="@drawable/background_grey_button"
							android:minHeight="0dp"
							android:paddingBottom="10dp"
							android:paddingLeft="16dp"
							android:paddingRight="16dp"
							android:paddingTop="10dp"
							android:text="@string/my_account_upgrade_pro"
							android:textColor="@color/accentColor"/>

					</RelativeLayout>

				</RelativeLayout>

			</LinearLayout>

			<LinearLayout
				android:id="@+id/my_account_type_separator"
				android:layout_width="match_parent"
				android:layout_height="1dp"
				android:background="@color/divider_upgrade_account"
				android:orientation="horizontal"/>

			<LinearLayout
				android:id="@+id/my_account_achievements_layout"
				android:layout_width="match_parent"
				android:layout_height="80dp"
				android:background="@color/white"
				android:gravity="center_vertical|left"
				android:orientation="horizontal">

				<LinearLayout
					android:id="@+id/my_account_achievements_text_layout"
					android:layout_width="wrap_content"
					android:layout_height="wrap_content"
					android:background="@color/white"
					android:gravity="left"
					android:orientation="vertical">

					<TextView
						android:id="@+id/my_account_achievements_title"
						android:layout_width="wrap_content"
						android:layout_height="wrap_content"
						android:layout_marginBottom="8dp"
						android:ellipsize="end"
						android:maxLines="1"
						android:singleLine="true"
						android:text="@string/achievements_title"
						android:textColor="@color/name_my_account"
						android:textSize="16sp"/>

					<TextView
						android:id="@+id/my_account_achievements_subtitle"
						android:layout_width="wrap_content"
						android:layout_height="wrap_content"
						android:ellipsize="end"
						android:maxLines="1"
						android:singleLine="true"
						android:text="@string/achievements_subtitle"
						android:textColor="@color/accentColor"
						android:textSize="14sp"/>
				</LinearLayout>

			</LinearLayout>

			<LinearLayout
				android:id="@+id/my_account_achievements_separator"
				android:layout_width="match_parent"
				android:layout_height="1dp"
				android:background="@color/divider_upgrade_account"
				android:orientation="horizontal"/>

			<Button
				android:id="@+id/MK_button"
				android:layout_width="wrap_content"
				android:layout_height="wrap_content"
				android:layout_centerVertical="true"
				android:layout_marginLeft="4dp"
				android:layout_marginTop="16dp"
				android:background="@color/accentColor"
				android:elevation="@dimen/elevation_upgrade_low"
				android:minHeight="0dp"
				android:paddingBottom="10dp"
				android:paddingLeft="16dp"
				android:paddingRight="16dp"
				android:paddingTop="10dp"
				android:stateListAnimator="@anim/button_upgrade_elevation"
				android:text="@string/action_export_master_key"
				android:textColor="@color/white"
				android:tint="@android:color/white"/>

			<Button
				android:id="@+id/change_pass_button"
				android:layout_width="wrap_content"
				android:layout_height="wrap_content"
				android:layout_centerVertical="true"
				android:layout_marginBottom="16dp"
				android:layout_marginLeft="4dp"
				android:layout_marginTop="20dp"
				android:background="@color/white"
				android:elevation="@dimen/elevation_upgrade_low"
				android:minHeight="0dp"
				android:paddingBottom="10dp"
				android:paddingLeft="16dp"
				android:paddingRight="16dp"
				android:paddingTop="10dp"
				android:stateListAnimator="@anim/button_upgrade_elevation"
				android:text="@string/my_account_change_password"
				android:textColor="@color/name_my_account"/>

			<LinearLayout
				android:id="@+id/my_account_type_buttons_separator"
				android:layout_width="match_parent"
				android:layout_height="1dp"
				android:background="@color/divider_upgrade_account"
				android:orientation="horizontal"/>

			<RelativeLayout
				android:id="@+id/my_account_connections_layout"
				android:layout_width="fill_parent"
				android:layout_height="72dp"
				android:background="@color/white"
				android:gravity="center_vertical|left">

				<LinearLayout
					android:id="@+id/my_account_connections_text_layout"
					android:layout_width="wrap_content"
					android:layout_height="wrap_content"
					android:background="@color/white"
					android:gravity="left"
					android:layout_centerVertical="true"
					android:layout_alignParentLeft="true"
					android:orientation="vertical">

					<TextView
						android:id="@+id/my_account_connections_label"
						android:layout_width="wrap_content"
						android:layout_height="wrap_content"
						android:layout_marginBottom="4dp"
						android:text="@string/my_account_connections"
						android:textColor="@color/name_my_account"
						android:textSize="16sp"/>

					<TextView
						android:id="@+id/my_account_connections"
						android:layout_width="wrap_content"
						android:layout_height="wrap_content"
						android:textColor="@color/mail_my_account"
						android:textSize="14sp"/>

				</LinearLayout>

				<mega.privacy.android.app.components.CustomizedGridRecyclerView
					android:id="@+id/last_contacts_gridview"
					android:layout_width="70dp"
					android:layout_height="52dp"
					android:layout_centerVertical="true"
					android:paddingTop="2dp"
					android:layout_alignParentRight="true"
					android:columnWidth="20dp">
				</mega.privacy.android.app.components.CustomizedGridRecyclerView>

			</RelativeLayout>

			<LinearLayout
				android:id="@+id/my_account_connections_separator"
				android:layout_width="match_parent"
				android:layout_height="1dp"
				android:background="@color/divider_upgrade_account"
				android:orientation="horizontal"/>

			<LinearLayout
				android:layout_width="match_parent"
				android:layout_height="wrap_content"
				android:orientation="vertical">

				<LinearLayout
					android:id="@+id/my_account_last_session_layout"
					android:layout_width="match_parent"
					android:layout_height="80dp"
					android:background="@color/white"
					android:gravity="center_vertical"
					android:orientation="horizontal">

					<LinearLayout
						android:id="@+id/my_account_last_session_text_layout"
						android:layout_width="wrap_content"
						android:layout_height="wrap_content"
						android:layout_centerVertical="true"
						android:background="@color/white"
						android:gravity="left|center_vertical"
						android:orientation="vertical">

						<TextView
							android:id="@+id/my_account_last_session_label"
							android:layout_width="wrap_content"
							android:layout_height="wrap_content"
							android:layout_marginBottom="4dp"
							android:text="@string/my_account_last_session"
							android:textColor="@color/name_my_account"
							android:textSize="16sp"/>

						<TextView
							android:id="@+id/my_account_last_session"
							android:layout_width="wrap_content"
							android:layout_height="wrap_content"
							android:textColor="@color/mail_my_account"
							android:textSize="14sp"/>

					</LinearLayout>

					<RelativeLayout
						android:layout_width="match_parent"
						android:layout_height="wrap_content">

						<RelativeLayout
							android:id="@+id/my_account_logout_button_layout"
							android:layout_width="wrap_content"
							android:layout_height="wrap_content"
							android:layout_alignParentRight="true"
							android:background="@color/white">

							<Button
								android:id="@+id/logout_button"
								android:layout_width="wrap_content"
								android:layout_height="wrap_content"
								android:layout_centerVertical="true"
								android:background="@drawable/background_grey_button"
								android:minHeight="0dp"
								android:paddingBottom="10dp"
								android:paddingLeft="16dp"
								android:paddingRight="16dp"
								android:paddingTop="10dp"
								android:text="@string/action_logout"
								android:textColor="@color/name_my_account"/>
						</RelativeLayout>

					</RelativeLayout>

				</LinearLayout>

				<TextView
					android:id="@+id/logout_warning_text"
					android:layout_width="match_parent"
					android:layout_height="wrap_content"
					android:textSize="12sp"
					android:textColor="@color/black_40_alpha"/>

			</LinearLayout>

		</LinearLayout>

	</LinearLayout>

</ScrollView><|MERGE_RESOLUTION|>--- conflicted
+++ resolved
@@ -75,7 +75,6 @@
 						android:singleLine="true"
 						android:textColor="@color/mail_my_account"
 						android:textSize="14sp"/>
-<<<<<<< HEAD
 					<TextView
 						android:id="@+id/add_phone_number"
 						android:layout_width="wrap_content"
@@ -86,9 +85,7 @@
 						android:singleLine="true"
 						android:textColor="@color/accentColor"
 						android:textSize="14sp"/>
-=======
-
->>>>>>> d0bee666
+
 				</LinearLayout>
 
 				<LinearLayout
