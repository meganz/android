--- conflicted
+++ resolved
@@ -90,27 +90,8 @@
 
         <include layout="@layout/item_call_in_progress_layout"
             android:layout_width="match_parent"
-<<<<<<< HEAD
-            android:layout_height="36dp"
-            android:layout_below="@id/linear_layout_add"
-            android:visibility="gone"
-            android:background="@color/accentColor">
-
-            <TextView
-                android:id="@+id/call_in_progress_text_recent"
-                android:layout_width="wrap_content"
-                android:layout_height="wrap_content"
-                android:textColor="@color/white"
-                android:textSize="14sp"
-                android:text="@string/recording_less_than_second"
-                android:layout_centerVertical="true"
-                android:layout_centerHorizontal="true"/>
-        </RelativeLayout>
-=======
             android:layout_height="48dp"
             android:layout_below="@id/linear_layout_add"/>
->>>>>>> 7b6c61ef
-
 
         <LinearLayout
             android:id="@+id/linear_layout_recycler"
