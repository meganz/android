<?xml version="1.0" encoding="utf-8"?>
<RelativeLayout
    xmlns:android="http://schemas.android.com/apk/res/android"
    android:id="@+id/main_relative_layout"
    android:layout_width="match_parent"
    android:layout_height="match_parent"
    android:background="@color/white">

    <RelativeLayout
        android:id="@+id/content_layout_chat_explorer"
        android:layout_width="match_parent"
        android:layout_height="wrap_content">

        <com.google.android.material.appbar.AppBarLayout
            android:id="@+id/linear_layout_add"
            android:layout_width="match_parent"
            android:layout_height="wrap_content"
            android:orientation="vertical">
            <LinearLayout
                android:id="@+id/invite_banner_container"
                android:layout_width="wrap_content"
                android:layout_height="wrap_content"
                android:orientation="vertical">
                <RelativeLayout
                    android:layout_width="match_parent"
                    android:layout_height="56dp">
                    <ImageView
                        android:id="@+id/collapse_btn"
                        android:layout_width="24dp"
                        android:layout_height="24dp"
                        android:layout_gravity="center_vertical"
                        android:layout_marginLeft="16dp"
                        android:layout_alignParentLeft="true"
                        android:layout_centerVertical="true"
                        android:src="@drawable/ic_collapse_acc"/>
                    <ImageView
                        android:id="@+id/close_btn"
                        android:layout_width="24dp"
                        android:layout_height="24dp"
                        android:layout_gravity="center_vertical"
                        android:layout_marginLeft="16dp"
                        android:layout_alignParentLeft="true"
                        android:layout_centerVertical="true"
                        android:src="@drawable/close_banner"
                        android:visibility="gone" />
                    <TextView
                        android:id="@+id/invite_title"
                        android:layout_width="wrap_content"
                        android:layout_height="wrap_content"
                        android:layout_gravity="left|center_vertical"
                        android:layout_marginLeft="32dp"
                        android:layout_marginRight="52dp"
                        android:layout_toRightOf="@+id/collapse_btn"
                        android:fontFamily="Roboto"
                        android:textSize="14sp"
                        android:textStyle="bold"
                        android:lineSpacingExtra="0.3dp"
                        android:text="@string/see_local_contacts_on_mega"
                        android:layout_centerVertical="true"
                        android:textColor="@color/name_my_account"/>
                    <TextView
                        android:id="@+id/more_contacts_title"
                        android:layout_width="wrap_content"
                        android:layout_height="wrap_content"
                        android:layout_alignParentRight="true"
                        android:layout_centerVertical="true"
                        android:layout_gravity="center_vertical"
                        android:layout_marginRight="20dp"
                        android:fontFamily="sans-serif-medium"
                        android:text="@string/contact_invite"
                        android:textAllCaps="true"
                        android:textColor="@color/accentColor"
                        android:visibility="gone" />
                </RelativeLayout>
                <FrameLayout
                    android:id="@+id/contacts_list_container"
                    android:layout_width="match_parent"
                    android:layout_height="wrap_content"
                    android:visibility="gone">
                    <RelativeLayout
                        android:id="@+id/request_permission_layout"
                        android:layout_width="match_parent"
                        android:layout_height="wrap_content"
                        android:visibility="gone">
                        <TextView
                            android:id="@+id/request_permission_message"
                            android:layout_width="wrap_content"
                            android:layout_height="60dp"
                            android:fontFamily="Roboto"
                            android:textColor="#8A000000"
                            android:layout_marginLeft="72dp"
                            android:layout_marginRight="16dp"
                            android:layout_marginBottom="16dp"
                            android:text="@string/grant_mega_access_contacts"
                            android:textSize="14sp"/>

                        <Button
                            android:id="@+id/dismiss_button"
                            style="@style/AccentBorderBackgroundBorderlessButton"
                            android:background="@null"
                            android:layout_height="36dp"
                            android:layout_below="@id/request_permission_message"
                            android:layout_alignParentRight="true"
                            android:layout_marginRight="122dp"
                            android:layout_marginBottom="16dp"
                            android:minWidth="82dp"
                            android:text="@string/general_dismiss"
                            android:textSize="14sp" />

                        <Button
                            android:id="@+id/allow_button"
                            style="@style/AccentBorderBackgroundBorderlessButton"
                            android:layout_height="36dp"
                            android:layout_below="@id/request_permission_message"
                            android:layout_alignParentRight="true"
                            android:layout_marginRight="16dp"
                            android:layout_marginBottom="16dp"
                            android:minWidth="82dp"
                            android:text="@string/general_allow"
                            android:textSize="14sp" />
                    </RelativeLayout>
                    <RelativeLayout
                        android:id="@+id/contacts_list_layout"
                        android:layout_width="match_parent"
                        android:layout_height="wrap_content">

                        <androidx.recyclerview.widget.RecyclerView
                            android:id="@+id/contacts_list"
                            android:layout_width="match_parent"
                            android:layout_height="88dp"/>

                        <TextView
                            android:id="@+id/more_contacts"
                            android:layout_width="wrap_content"
                            android:layout_height="wrap_content"
                            android:layout_centerHorizontal="true"
                            android:layout_below="@id/contacts_list"
                            android:ellipsize="end"
                            android:text="@string/invite_more"
                            android:textColor="@color/accentColor"
                            android:paddingBottom="12dp"
                            android:paddingLeft="22dp"
                            android:paddingRight="22dp"
                            android:textSize="14sp" />
                    </RelativeLayout>
                </FrameLayout>
            </LinearLayout>
            <View
                android:id="@+id/invitation_banner_divider"
                android:layout_width="match_parent"
                android:layout_height="1dp"
                android:background="@color/divider_upgrade_account"
                android:layout_marginLeft="16dp"
                android:layout_marginRight="16dp"
                android:layout_alignParentBottom="true"/>
<<<<<<< HEAD
        </android.support.design.widget.AppBarLayout>
=======
        </com.google.android.material.appbar.AppBarLayout>
>>>>>>> b3f63831

        <ScrollView
            android:id="@+id/scroller"
            android:layout_width="match_parent"
            android:layout_height="match_parent"
            android:layout_centerInParent="true"
            android:layout_centerVertical="true"
            android:layout_marginBottom="10dp"
            android:elevation="-1dp"
            android:fadeScrollbars="false"
            android:fillViewport="true">

            <RelativeLayout
                android:id="@+id/linear_empty_layout_chat_recent"
                android:layout_width="match_parent"
                android:layout_height="wrap_content"
                android:layout_marginTop="100dp">

                <ImageView
                    android:id="@+id/empty_image_view_recent"
                    android:layout_width="wrap_content"
                    android:layout_height="wrap_content"
                    android:layout_above="@+id/empty_text_chat_recent_invite"
                    android:layout_centerHorizontal="true"
                    android:layout_centerVertical="true" />

                <TextView
                    android:id="@+id/empty_text_chat_recent_invite"
                    android:layout_width="wrap_content"
                    android:layout_height="wrap_content"
                    android:layout_above="@+id/empty_text_chat_recent"
                    android:layout_centerHorizontal="true"
                    android:gravity="center"
                    android:maxWidth="300dp"
                    android:textColor="@color/mail_my_account"
                    android:textSize="16sp" />

                <TextView
                    android:id="@+id/empty_text_chat_recent"
                    android:layout_width="wrap_content"
                    android:layout_height="wrap_content"
                    android:layout_centerInParent="true"
                    android:gravity="center"
                    android:textColor="@color/adapters_background"
                    android:textSize="18sp" />

                <Button
                    android:id="@+id/invite_button"
                    style="@style/AccentBorderBackgroundBorderlessButton"
                    android:layout_height="wrap_content"
                    android:layout_below="@+id/empty_text_chat_recent"
                    android:layout_centerHorizontal="true"
                    android:layout_gravity="center_horizontal"
                    android:minWidth="96dp"
                    android:paddingLeft="20dp"
                    android:paddingTop="10dp"
                    android:paddingRight="20dp"
                    android:paddingBottom="10dp"
                    android:textSize="16sp" />
            </RelativeLayout>
        </ScrollView>

        <LinearLayout
            android:id="@+id/linear_layout_recycler"
            android:layout_width="wrap_content"
            android:layout_height="match_parent"
            android:layout_below="@id/linear_layout_add">

            <RelativeLayout
                android:layout_width="wrap_content"
                android:layout_height="match_parent">

                <androidx.recyclerview.widget.RecyclerView
                    android:id="@+id/chat_recent_list_view"
                    android:layout_width="match_parent"
                    android:layout_height="match_parent"
                    android:choiceMode="multipleChoice" />

                <mega.privacy.android.app.components.scrollBar.FastScroller
                    android:id="@+id/fastscroll_chat"
                    android:orientation="vertical"
                    android:layout_width="wrap_content"
                    android:layout_height="match_parent"
                    android:layout_alignParentRight="true"
                    android:gravity="right"/>
            </RelativeLayout>

        </LinearLayout>

    </RelativeLayout>

    <ProgressBar
        android:id="@+id/progressbar_chat_explorer"
        style="?android:attr/progressBarStyleLargeInverse"
        android:layout_width="wrap_content"
        android:layout_height="wrap_content"
        android:layout_centerInParent="true"
        android:visibility="gone"/>

</RelativeLayout><|MERGE_RESOLUTION|>--- conflicted
+++ resolved
@@ -153,11 +153,7 @@
                 android:layout_marginLeft="16dp"
                 android:layout_marginRight="16dp"
                 android:layout_alignParentBottom="true"/>
-<<<<<<< HEAD
-        </android.support.design.widget.AppBarLayout>
-=======
         </com.google.android.material.appbar.AppBarLayout>
->>>>>>> b3f63831
 
         <ScrollView
             android:id="@+id/scroller"
