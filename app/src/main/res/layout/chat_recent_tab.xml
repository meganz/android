--- conflicted
+++ resolved
@@ -154,7 +154,6 @@
             </LinearLayout>
         </android.support.design.widget.AppBarLayout>
 
-<<<<<<< HEAD
         <ScrollView
             android:id="@+id/scroller"
             android:layout_width="match_parent"
@@ -165,20 +164,11 @@
             android:elevation="-1dp"
             android:fadeScrollbars="false"
             android:fillViewport="true">
-=======
-        <LinearLayout
-            android:id="@+id/linear_empty_layout_chat_recent"
-            android:layout_width="wrap_content"
-            android:layout_height="wrap_content"
-            android:orientation="vertical"
-            android:layout_centerInParent="true">
->>>>>>> 408adec8
 
             <RelativeLayout
                 android:id="@+id/linear_empty_layout_chat_recent"
                 android:layout_width="match_parent"
-                android:layout_height="wrap_content"
-                android:orientation="vertical">
+                android:layout_height="wrap_content">
 
                 <ImageView
                     android:id="@+id/empty_image_view_recent"
