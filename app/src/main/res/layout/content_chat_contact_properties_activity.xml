<?xml version="1.0" encoding="utf-8"?>
<androidx.core.widget.NestedScrollView xmlns:android="http://schemas.android.com/apk/res/android"
    xmlns:app="http://schemas.android.com/apk/res-auto"
    android:layout_width="match_parent"
    android:layout_height="match_parent"
    app:layout_behavior="@string/appbar_scrolling_view_behavior">

    <LinearLayout
        android:id="@+id/chat_contact_properties_options"
        android:layout_width="match_parent"
        android:layout_height="wrap_content"
        android:layout_marginBottom="8dp"
        android:orientation="vertical">

        <include
            layout="@layout/item_call_in_progress_layout"
            android:layout_width="match_parent"
            android:layout_height="48dp" />

        <!-- CONTACT INFO LAYOUT -->

        <LinearLayout
            android:id="@+id/chat_contact_properties_info_options_layout"
            android:layout_width="match_parent"
            android:layout_height="wrap_content"
            android:orientation="vertical"
            android:paddingStart="72dp"
            android:paddingTop="14dp">

            <mega.privacy.android.app.components.twemoji.EmojiTextView
                android:id="@+id/chat_contact_properties_name_text"
                android:layout_width="wrap_content"
                android:layout_height="wrap_content"
                android:layout_marginEnd="52dp"
                android:maxLines="1"
                android:textAppearance="@style/TextAppearance.Mega.Subtitle1"
                app:emojiSize="14sp" />

            <TextView
                android:id="@+id/chat_contact_properties_email_text"
                android:layout_width="wrap_content"
                android:layout_height="wrap_content"
                android:layout_marginEnd="52dp"
                android:ellipsize="end"
                android:maxLines="2"
                android:textAppearance="@style/TextAppearance.Mega.Subtitle2.Normal" />

            <TextView
                android:id="@+id/chat_contact_properties_nickname"
                android:layout_width="wrap_content"
                android:layout_height="wrap_content"
                android:layout_marginTop="15dp"
                android:layout_marginEnd="52dp"
                android:layout_marginBottom="7dp"
                android:ellipsize="end"
                android:maxLines="2"
                android:paddingTop="10dp"
                android:paddingBottom="10dp"
                android:text="@string/add_nickname"
                android:textAppearance="@style/TextAppearance.Mega.Subtitle2"
                android:textColor="?attr/colorSecondary" />
        </LinearLayout>

        <View
            android:id="@+id/divider_info_options_layout"
            android:layout_width="match_parent"
            android:layout_height="1dp"
            android:background="@color/grey_012_white_012" />

        <!-- CHAT ACTIONS LAYOUT -->
        <LinearLayout
            android:id="@+id/chat_contact_properties_chat_options_layout"
            android:layout_width="match_parent"
            android:layout_height="64dp"
            android:layout_marginTop="8dp"
            android:orientation="horizontal">

            <RelativeLayout
                android:id="@+id/chat_contact_properties_chat_send_message_layout"
                android:layout_width="match_parent"
                android:layout_height="match_parent"
                android:layout_weight="1"
                android:gravity="center">

                <RelativeLayout
                    android:layout_width="wrap_content"
                    android:layout_height="wrap_content"
                    android:layout_gravity="center">

                    <ImageView
                        android:id="@+id/chat_contact_properties_send_message_icon"
                        android:layout_width="wrap_content"
                        android:layout_height="wrap_content"
                        android:layout_centerHorizontal="true"
                        android:layout_marginBottom="8dp"
                        android:src="@drawable/ic_chat_fill"
                        app:tint="?attr/colorSecondary" />

                    <TextView
                        android:id="@+id/chat_contact_properties_send_message_label"
                        android:layout_width="wrap_content"
                        android:layout_height="wrap_content"
                        android:layout_below="@id/chat_contact_properties_send_message_icon"
                        android:layout_centerHorizontal="true"
                        android:ellipsize="end"
                        android:maxLines="1"
                        android:text="@string/message_button"
                        android:textColor="?android:attr/textColorPrimary"
                        android:textSize="12sp" />
                </RelativeLayout>

            </RelativeLayout>

            <RelativeLayout
                android:id="@+id/chat_contact_properties_chat_call_layout"
                android:layout_width="match_parent"
                android:layout_height="match_parent"
                android:layout_weight="1"
                android:gravity="center">

                <RelativeLayout
                    android:layout_width="wrap_content"
                    android:layout_height="wrap_content"
                    android:layout_gravity="center">

                    <ImageView
                        android:id="@+id/chat_contact_properties_call_icon"
                        android:layout_width="wrap_content"
                        android:layout_height="wrap_content"
<<<<<<< HEAD
                        android:layout_centerHorizontal="true"
                        android:layout_marginBottom="8dp"
                        android:src="@drawable/ic_call"
                        app:tint="?attr/colorSecondary" />
=======
                        android:layout_marginBottom="8dp"
                        android:layout_centerHorizontal="true"
                        android:src="@drawable/ic_call"
                        app:tint="@color/accentColor" />
>>>>>>> 2a6c66b6

                    <TextView
                        android:id="@+id/chat_contact_properties_call_label"
                        android:layout_width="wrap_content"
                        android:layout_height="wrap_content"
                        android:layout_below="@id/chat_contact_properties_call_icon"
                        android:layout_centerHorizontal="true"
                        android:ellipsize="end"
                        android:maxLines="1"
                        android:text="@string/call_button"
                        android:textColor="?android:attr/textColorPrimary"
                        android:textSize="12sp" />
                </RelativeLayout>

            </RelativeLayout>

            <RelativeLayout
                android:id="@+id/chat_contact_properties_chat_video_layout"
                android:layout_width="match_parent"
                android:layout_height="match_parent"
                android:layout_weight="1"
                android:gravity="center">

                <RelativeLayout
                    android:layout_width="wrap_content"
                    android:layout_height="wrap_content"
                    android:layout_gravity="center">

                    <ImageView
                        android:id="@+id/chat_contact_properties_video_icon"
                        android:layout_width="wrap_content"
                        android:layout_height="wrap_content"
                        android:layout_centerHorizontal="true"
                        android:layout_marginBottom="8dp"
                        android:src="@drawable/ic_video"
<<<<<<< HEAD
                        app:tint="?attr/colorSecondary" />
=======
                        app:tint="@color/accentColor" />
>>>>>>> 2a6c66b6

                    <TextView
                        android:id="@+id/chat_contact_properties_video_label"
                        android:layout_width="wrap_content"
                        android:layout_height="wrap_content"
                        android:layout_below="@id/chat_contact_properties_video_icon"
                        android:layout_centerHorizontal="true"
                        android:ellipsize="end"
                        android:maxLines="1"
                        android:text="@string/video_button"
                        android:textColor="?android:attr/textColorPrimary"
                        android:textSize="12sp" />
                </RelativeLayout>

            </RelativeLayout>

        </LinearLayout>

        <View
            android:id="@+id/divider_chat_options_layout"
            android:layout_width="fill_parent"
            android:layout_height="1dp"
            android:background="@color/grey_012_white_012" />

        <!-- INCOMING SHARED FOLDERS LAYOUT -->

        <RelativeLayout
            android:id="@+id/chat_contact_properties_shared_folders_layout"
            android:layout_width="match_parent"
            android:layout_height="56dp"
            android:layout_gravity="start|center_vertical"
            android:layout_marginStart="72dp">

            <TextView
                android:id="@+id/chat_contact_properties_shared_folders_label"
                android:layout_width="wrap_content"
                android:layout_height="wrap_content"
                android:layout_centerVertical="true"
                android:layout_gravity="start|center_vertical"
                android:text="@string/title_incoming_shares_explorer"
                android:textAppearance="@style/TextAppearance.Mega.Body1.Variant3" />

            <Button
                android:id="@+id/chat_contact_properties_shared_folders_button"
                style="?attr/borderlessButtonStyle"
                android:layout_width="wrap_content"
                android:layout_height="wrap_content"
                android:layout_alignParentEnd="true"
                android:layout_centerVertical="true"
                android:layout_marginEnd="16dp"
                android:minWidth="0dp" />
        </RelativeLayout>

        <RelativeLayout
            android:id="@+id/shared_folder_list_container"
            android:layout_width="fill_parent"
            android:layout_height="wrap_content"
            android:visibility="gone">

            <FrameLayout
                android:id="@+id/fragment_container_shared_folders"
                android:layout_width="match_parent"
                android:layout_height="wrap_content" />
        </RelativeLayout>

        <View
            android:id="@+id/divider_shared_folder_layout"
            android:layout_width="fill_parent"
            android:layout_height="1dp"
            android:layout_marginStart="72dp"
            android:background="@color/grey_012_white_012" />

        <!-- NOTIFICATIONS LAYOUT -->

        <LinearLayout
            android:id="@+id/chat_contact_properties_notifications_layout"
            android:layout_width="match_parent"
            android:layout_height="56dp"
            android:layout_marginStart="72dp"
            android:orientation="horizontal">

            <RelativeLayout
                android:layout_width="wrap_content"
                android:layout_height="wrap_content"
                android:layout_gravity="center">

                <TextView
                    android:id="@+id/chat_contact_properties_notifications_text"
                    android:layout_width="wrap_content"
                    android:layout_height="wrap_content"
                    android:layout_gravity="start|center_vertical"
                    android:text="@string/title_properties_chat_notifications_contact"
                    android:textAppearance="@style/TextAppearance.Mega.Body1.Variant3" />

                <TextView
                    android:id="@+id/chat_contact_properties_notifications_muted_text"
                    android:layout_width="wrap_content"
                    android:layout_height="wrap_content"
                    android:layout_below="@id/chat_contact_properties_notifications_text"
                    android:layout_gravity="start|center_vertical"
                    android:textAppearance="@style/TextAppearance.Mega.Body2.Secondary" />
            </RelativeLayout>

            <RelativeLayout
                android:id="@+id/chat_contact_properties_layout"
                android:layout_width="0dp"
                android:layout_height="match_parent"
                android:layout_gravity="center_vertical"
                android:layout_weight="1"
                android:gravity="end|center_vertical">

                <androidx.appcompat.widget.SwitchCompat
                    android:id="@+id/chat_contact_properties_switch"
                    android:layout_width="wrap_content"
                    android:layout_height="wrap_content"
                    android:layout_marginEnd="16dp"
                    android:clickable="false" />

            </RelativeLayout>

        </LinearLayout>

        <View
            android:id="@+id/divider_notifications_layout"
            android:layout_width="match_parent"
            android:layout_height="1dp"
            android:layout_marginStart="72dp"
            android:background="@color/grey_012_white_012" />

        <!-- SHARE CONTACT LAYOUT -->

        <RelativeLayout
            android:id="@+id/chat_contact_properties_share_contact_layout"
            android:layout_width="match_parent"
            android:layout_height="56dp"
            android:layout_gravity="start|center_vertical">

            <ImageView
                android:id="@+id/chat_contact_properties_share_contact_icon"
                android:layout_width="wrap_content"
                android:layout_height="wrap_content"
                android:layout_centerVertical="true"
                android:layout_gravity="start|center_vertical"
                android:layout_marginStart="16dp"
                android:src="@drawable/ic_b_share_to_contact"
                app:tint="?android:attr/textColorPrimary" />

            <TextView
                android:id="@+id/chat_contact_properties_share_contact"
                android:layout_width="wrap_content"
                android:layout_height="wrap_content"
                android:layout_centerVertical="true"
                android:layout_gravity="start|center_vertical"
                android:layout_marginStart="32dp"
                android:layout_toEndOf="@id/chat_contact_properties_share_contact_icon"
                android:text="@string/title_properties_chat_share_contact"
<<<<<<< HEAD
                android:textAppearance="@style/TextAppearance.Mega.Body1.Variant3" />

=======
                android:textSize="16sp"
                android:textColor="@color/primary_text"/>
>>>>>>> 2a6c66b6
        </RelativeLayout>

        <View
            android:id="@+id/divider_share_contact_layout"
            android:layout_width="match_parent"
            android:layout_height="1dp"
            android:layout_marginStart="72dp"
            android:background="@color/grey_012_white_012" />

        <!-- VERIFY CREDENTIALS LAYOUT -->

        <RelativeLayout
            android:id="@+id/chat_contact_properties_verify_credentials_layout"
            android:layout_width="match_parent"
            android:layout_height="72dp"
            android:layout_gravity="start|center_vertical"
            android:visibility="gone">

            <ImageView
                android:id="@+id/chat_contact_properties_verify_credentials_icon"
                android:layout_width="wrap_content"
                android:layout_height="wrap_content"
                android:layout_gravity="start|center_vertical"
                android:layout_marginStart="16dp"
                android:layout_marginTop="16dp"
                android:src="@drawable/ic_credentials"
                app:tint="?android:attr/textColorPrimary" />

            <RelativeLayout
                android:layout_width="match_parent"
                android:layout_height="wrap_content"
                android:layout_centerVertical="true"
                android:layout_marginStart="32dp"
                android:layout_toEndOf="@id/chat_contact_properties_verify_credentials_icon">

                <TextView
                    android:id="@+id/chat_contact_properties_verify_credentials"
                    android:layout_width="wrap_content"
                    android:layout_height="wrap_content"
                    android:text="@string/label_verify_credentials"
                    android:textAppearance="@style/TextAppearance.Mega.Body1.Variant3" />

                <RelativeLayout
                    android:id="@+id/chat_contact_properties_verify_credentials_info_layout"
                    android:layout_width="match_parent"
                    android:layout_height="24dp"
                    android:layout_below="@+id/chat_contact_properties_verify_credentials">

                    <ImageView
                        android:id="@+id/chat_contact_properties_verify_credentials_info_icon"
                        android:layout_width="24dp"
                        android:layout_height="24dp"
                        android:layout_marginEnd="8dp"
                        android:src="@drawable/ic_verified" />

                    <TextView
                        android:id="@+id/chat_contact_properties_verify_credentials_info"
                        android:layout_width="wrap_content"
                        android:layout_height="wrap_content"
                        android:layout_centerVertical="true"
                        android:layout_toEndOf="@+id/chat_contact_properties_verify_credentials_info_icon"
                        android:text="@string/label_not_verified"
                        android:textAppearance="@style/TextAppearance.Mega.Body2.Secondary" />

                </RelativeLayout>

            </RelativeLayout>

            <View
                android:id="@+id/divider_verify_credentials_layout"
                android:layout_width="match_parent"
                android:layout_height="1dp"
                android:layout_alignParentBottom="true"
                android:layout_marginStart="72dp"
                android:background="@color/grey_012_white_012" />

        </RelativeLayout>

        <!-- SHARED FILES LAYOUT -->

        <RelativeLayout
            android:id="@+id/chat_contact_properties_chat_files_shared_layout"
            android:layout_width="match_parent"
            android:layout_height="56dp"
            android:layout_gravity="start|center_vertical">

            <ImageView
                android:id="@+id/chat_contact_properties_chat_files_shared_icon"
                android:layout_width="wrap_content"
                android:layout_height="wrap_content"
                android:layout_centerVertical="true"
                android:layout_gravity="start|center_vertical"
                android:layout_marginStart="16dp"
                android:src="@drawable/ic_share"
                app:tint="?android:attr/textColorSecondary" />

            <TextView
                android:id="@+id/chat_contact_properties_chat_files_shared"
                android:layout_width="wrap_content"
                android:layout_height="wrap_content"
                android:layout_centerVertical="true"
                android:layout_gravity="start|center_vertical"
                android:layout_marginStart="32dp"
                android:layout_toEndOf="@id/chat_contact_properties_chat_files_shared_icon"
                android:text="@string/title_chat_shared_files_info"
<<<<<<< HEAD
                android:textAppearance="@style/TextAppearance.Mega.Body1.Variant3" />

=======
                android:textSize="16sp"
                android:textColor="@color/primary_text"/>
>>>>>>> 2a6c66b6
        </RelativeLayout>

        <View
            android:id="@+id/divider_chat_files_shared_layout"
            android:layout_width="match_parent"
            android:layout_height="1dp"
            android:layout_marginStart="72dp"
            android:background="@color/grey_012_white_012" />

        <!-- CLEAR LAYOUT -->
        <RelativeLayout
            android:id="@+id/manage_chat_history_contact_properties_layout"
            android:layout_width="match_parent"
<<<<<<< HEAD
            android:layout_height="56dp"
            android:layout_gravity="start|center_vertical">
=======
            android:layout_height="wrap_content"
            android:layout_gravity="start|center_vertical"
            android:minHeight="56dp"
            android:paddingTop="17dp"
            android:paddingBottom="15dp">
>>>>>>> 2a6c66b6

            <RelativeLayout
                android:id="@+id/manage_chat_history_contact_properties"
                android:layout_width="wrap_content"
                android:layout_height="wrap_content"
<<<<<<< HEAD
                android:layout_centerVertical="true"
                android:layout_gravity="start|center_vertical"
                android:layout_marginStart="16dp"
                android:src="@drawable/ic_clear_history"
                app:tint="?android:attr/textColorSecondary" />
=======
                android:layout_marginStart="20dp">

                <ImageView
                    android:layout_width="wrap_content"
                    android:layout_height="wrap_content"
                    android:layout_gravity="start|center_vertical"
                    android:layout_marginEnd="32dp"
                    android:alpha="0.64"
                    android:src="@drawable/ic_clear_history"
                    android:contentDescription="@string/title_properties_manage_chat" />

                <TextView
                    android:layout_width="wrap_content"
                    android:layout_height="wrap_content"
                    android:layout_marginStart="52dp"
                    android:layout_marginEnd="56dp"
                    android:text="@string/title_properties_manage_chat"
                    android:textColor="@color/primary_text"
                    android:textSize="16sp" />
            </RelativeLayout>
>>>>>>> 2a6c66b6

            <TextView
                android:id="@+id/manage_chat_history_contact_properties_subtitle"
                android:layout_width="wrap_content"
                android:layout_height="wrap_content"
                android:layout_marginEnd="56dp"
                android:layout_below="@id/manage_chat_history_contact_properties"
                android:layout_centerVertical="true"
<<<<<<< HEAD
                android:layout_gravity="start|center_vertical"
                android:layout_marginStart="32dp"
                android:layout_toEndOf="@id/chat_contact_properties_clear_icon"
                android:text="@string/title_properties_chat_clear"
                android:textAppearance="@style/TextAppearance.Mega.Body1.Variant3" />

=======
                android:layout_marginStart="72dp"
                android:textColor="@color/secondary_text"
                android:textSize="14sp"
                android:visibility="gone" />
>>>>>>> 2a6c66b6
        </RelativeLayout>

        <View
            android:id="@+id/divider_clear_chat_layout"
            android:layout_width="match_parent"
            android:layout_height="1dp"
            android:layout_marginStart="72dp"
<<<<<<< HEAD
            android:background="@color/grey_012_white_012" />
=======
            android:background="@color/black_12_alpha" />
>>>>>>> 2a6c66b6

        <!-- REMOVE CONTACT LAYOUT -->

        <RelativeLayout
            android:id="@+id/chat_contact_properties_remove_contact_layout"
            android:layout_width="match_parent"
            android:layout_height="56dp"
            android:layout_gravity="left|center_vertical">

            <ImageView
                android:id="@+id/chat_contact_properties_remove_contact_icon"
                android:layout_width="wrap_content"
                android:layout_height="wrap_content"
                android:layout_centerVertical="true"
                android:layout_gravity="start|center_vertical"
                android:layout_marginStart="16dp"
                android:src="@drawable/ic_r_remove"
                app:tint="@color/red_600_red_300" />

            <TextView
                android:id="@+id/chat_contact_properties_remove_contact_label"
                android:layout_width="wrap_content"
                android:layout_height="wrap_content"
                android:layout_centerVertical="true"
                android:layout_gravity="start|center_vertical"
                android:layout_marginStart="32dp"
                android:layout_toEndOf="@id/chat_contact_properties_remove_contact_icon"
                android:text="@string/title_properties_remove_contact"
<<<<<<< HEAD
                android:textAppearance="@style/TextAppearance.Mega.Subtitle1.Red" />
=======
                android:textSize="16sp"
                android:textColor="@color/login_warning"/>
>>>>>>> 2a6c66b6

        </RelativeLayout>

    </LinearLayout>

</androidx.core.widget.NestedScrollView><|MERGE_RESOLUTION|>--- conflicted
+++ resolved
@@ -127,17 +127,10 @@
                         android:id="@+id/chat_contact_properties_call_icon"
                         android:layout_width="wrap_content"
                         android:layout_height="wrap_content"
-<<<<<<< HEAD
                         android:layout_centerHorizontal="true"
                         android:layout_marginBottom="8dp"
                         android:src="@drawable/ic_call"
                         app:tint="?attr/colorSecondary" />
-=======
-                        android:layout_marginBottom="8dp"
-                        android:layout_centerHorizontal="true"
-                        android:src="@drawable/ic_call"
-                        app:tint="@color/accentColor" />
->>>>>>> 2a6c66b6
 
                     <TextView
                         android:id="@+id/chat_contact_properties_call_label"
@@ -173,11 +166,7 @@
                         android:layout_centerHorizontal="true"
                         android:layout_marginBottom="8dp"
                         android:src="@drawable/ic_video"
-<<<<<<< HEAD
                         app:tint="?attr/colorSecondary" />
-=======
-                        app:tint="@color/accentColor" />
->>>>>>> 2a6c66b6
 
                     <TextView
                         android:id="@+id/chat_contact_properties_video_label"
@@ -334,13 +323,8 @@
                 android:layout_marginStart="32dp"
                 android:layout_toEndOf="@id/chat_contact_properties_share_contact_icon"
                 android:text="@string/title_properties_chat_share_contact"
-<<<<<<< HEAD
                 android:textAppearance="@style/TextAppearance.Mega.Body1.Variant3" />
 
-=======
-                android:textSize="16sp"
-                android:textColor="@color/primary_text"/>
->>>>>>> 2a6c66b6
         </RelativeLayout>
 
         <View
@@ -446,13 +430,8 @@
                 android:layout_marginStart="32dp"
                 android:layout_toEndOf="@id/chat_contact_properties_chat_files_shared_icon"
                 android:text="@string/title_chat_shared_files_info"
-<<<<<<< HEAD
                 android:textAppearance="@style/TextAppearance.Mega.Body1.Variant3" />
 
-=======
-                android:textSize="16sp"
-                android:textColor="@color/primary_text"/>
->>>>>>> 2a6c66b6
         </RelativeLayout>
 
         <View
@@ -466,28 +445,16 @@
         <RelativeLayout
             android:id="@+id/manage_chat_history_contact_properties_layout"
             android:layout_width="match_parent"
-<<<<<<< HEAD
-            android:layout_height="56dp"
-            android:layout_gravity="start|center_vertical">
-=======
             android:layout_height="wrap_content"
             android:layout_gravity="start|center_vertical"
             android:minHeight="56dp"
             android:paddingTop="17dp"
             android:paddingBottom="15dp">
->>>>>>> 2a6c66b6
 
             <RelativeLayout
                 android:id="@+id/manage_chat_history_contact_properties"
                 android:layout_width="wrap_content"
                 android:layout_height="wrap_content"
-<<<<<<< HEAD
-                android:layout_centerVertical="true"
-                android:layout_gravity="start|center_vertical"
-                android:layout_marginStart="16dp"
-                android:src="@drawable/ic_clear_history"
-                app:tint="?android:attr/textColorSecondary" />
-=======
                 android:layout_marginStart="20dp">
 
                 <ImageView
@@ -495,8 +462,8 @@
                     android:layout_height="wrap_content"
                     android:layout_gravity="start|center_vertical"
                     android:layout_marginEnd="32dp"
-                    android:alpha="0.64"
                     android:src="@drawable/ic_clear_history"
+                    app:tint="?android:attr/textColorSecondary"
                     android:contentDescription="@string/title_properties_manage_chat" />
 
                 <TextView
@@ -505,10 +472,8 @@
                     android:layout_marginStart="52dp"
                     android:layout_marginEnd="56dp"
                     android:text="@string/title_properties_manage_chat"
-                    android:textColor="@color/primary_text"
-                    android:textSize="16sp" />
-            </RelativeLayout>
->>>>>>> 2a6c66b6
+                    android:textAppearance="@style/TextAppearance.Mega.Body1.Variant3" />
+            </RelativeLayout>
 
             <TextView
                 android:id="@+id/manage_chat_history_contact_properties_subtitle"
@@ -517,19 +482,9 @@
                 android:layout_marginEnd="56dp"
                 android:layout_below="@id/manage_chat_history_contact_properties"
                 android:layout_centerVertical="true"
-<<<<<<< HEAD
-                android:layout_gravity="start|center_vertical"
-                android:layout_marginStart="32dp"
-                android:layout_toEndOf="@id/chat_contact_properties_clear_icon"
-                android:text="@string/title_properties_chat_clear"
-                android:textAppearance="@style/TextAppearance.Mega.Body1.Variant3" />
-
-=======
                 android:layout_marginStart="72dp"
-                android:textColor="@color/secondary_text"
-                android:textSize="14sp"
+                android:textAppearance="@style/TextAppearance.Mega.Body2.Secondary"
                 android:visibility="gone" />
->>>>>>> 2a6c66b6
         </RelativeLayout>
 
         <View
@@ -537,11 +492,7 @@
             android:layout_width="match_parent"
             android:layout_height="1dp"
             android:layout_marginStart="72dp"
-<<<<<<< HEAD
-            android:background="@color/grey_012_white_012" />
-=======
-            android:background="@color/black_12_alpha" />
->>>>>>> 2a6c66b6
+            android:background="@color/grey_012_white_012" />
 
         <!-- REMOVE CONTACT LAYOUT -->
 
@@ -570,12 +521,7 @@
                 android:layout_marginStart="32dp"
                 android:layout_toEndOf="@id/chat_contact_properties_remove_contact_icon"
                 android:text="@string/title_properties_remove_contact"
-<<<<<<< HEAD
                 android:textAppearance="@style/TextAppearance.Mega.Subtitle1.Red" />
-=======
-                android:textSize="16sp"
-                android:textColor="@color/login_warning"/>
->>>>>>> 2a6c66b6
 
         </RelativeLayout>
 
