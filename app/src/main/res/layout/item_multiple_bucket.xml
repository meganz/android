--- conflicted
+++ resolved
@@ -39,16 +39,6 @@
             android:paddingTop="15dp"
             android:paddingBottom="15dp">
 
-<<<<<<< HEAD
-            <TextView
-                android:id="@+id/name_text"
-                android:layout_width="wrap_content"
-                android:layout_height="wrap_content"
-                android:textSize="16sp"
-                android:textColor="?android:attr/textColorPrimary"
-                android:singleLine="true"
-                android:ellipsize="middle"/>
-=======
             <androidx.constraintlayout.widget.ConstraintLayout
                 android:layout_width="match_parent"
                 android:layout_height="wrap_content">
@@ -59,8 +49,7 @@
                     android:layout_height="wrap_content"
                     android:ellipsize="middle"
                     android:singleLine="true"
-                    android:textColor="@color/primary_text"
-                    android:textSize="16sp"
+                    android:textAppearance="?attr/textAppearanceSubtitle1"
                     app:layout_constraintBottom_toBottomOf="parent"
                     app:layout_constraintEnd_toStartOf="@id/guideline"
                     app:layout_constraintStart_toStartOf="parent"
@@ -99,21 +88,14 @@
                     android:orientation="vertical"
                     app:layout_constraintGuide_end="60dp" />
             </androidx.constraintlayout.widget.ConstraintLayout>
->>>>>>> 28087ebf
 
             <TextView
                 android:id="@+id/info_text"
                 android:layout_width="wrap_content"
                 android:layout_height="wrap_content"
-<<<<<<< HEAD
-                android:textSize="14sp"
-                android:textColor="?android:attr/textColorSecondary"
-=======
+                android:textAppearance="@style/TextAppearance.Mega.Body2.Secondary"
                 android:ellipsize="middle"
->>>>>>> 28087ebf
-                android:singleLine="true"
-                android:textColor="@color/secondary_text"
-                android:textSize="14sp"/>
+                android:singleLine="true" />
 
         </LinearLayout>
 
