<RelativeLayout xmlns:android="http://schemas.android.com/apk/res/android"
    xmlns:app="http://schemas.android.com/apk/res-auto"
    android:id="@+id/file_explorer_item_layout"
    android:layout_width="match_parent"
    android:layout_height="72dp"
    android:descendantFocusability="blocksDescendants">

    <ImageView
        android:id="@+id/file_explorer_thumbnail"
        android:layout_width="48dp"
        android:layout_height="48dp"
        android:layout_centerVertical="true"
        android:scaleType="fitCenter" />

    <HorizontalScrollView
        android:id="@+id/scroll_view_filename"
        android:layout_width="wrap_content"
        android:layout_height="wrap_content"
<<<<<<< HEAD
        android:layout_marginStart="13dp"
        android:layout_marginEnd="12dp"
        android:layout_toEndOf="@id/file_explorer_thumbnail"
=======
        android:layout_marginLeft="12dp"
        android:layout_marginRight="12dp"
>>>>>>> 65458e62
        android:overScrollMode="never"
        android:scrollbars="none">

        <TextView
            android:id="@+id/file_explorer_filename"
            android:layout_width="wrap_content"
            android:layout_height="wrap_content"
            android:layout_marginTop="16dp"
            android:ellipsize="middle"
            android:scrollHorizontally="true"
            android:singleLine="true"
            android:textAppearance="?attr/textAppearanceSubtitle1" />
    </HorizontalScrollView>

    <TextView
        android:id="@+id/file_explorer_filesize"
        android:layout_width="wrap_content"
        android:layout_height="wrap_content"
        android:layout_below="@+id/scroll_view_filename"
        android:layout_marginStart="13dp"
        android:layout_marginEnd="12dp"
        android:layout_toEndOf="@id/file_explorer_thumbnail"
        android:ellipsize="end"
        android:maxLines="1"
        android:singleLine="true"
        android:textAppearance="@style/TextAppearance.Mega.Body2.Secondary" />

    <ImageView
        android:id="@+id/file_explorer_permissions"
        android:layout_width="wrap_content"
        android:layout_height="wrap_content"
        android:layout_alignParentEnd="true"
        android:layout_centerVertical="true"
        android:layout_marginEnd="16dp"
        android:background="@null"
        android:paddingStart="10dp"
        app:tint="?android:attr/textColorSecondary"
        android:src="@drawable/ic_permissions_full_access"
        android:visibility="gone" />

</RelativeLayout>
<|MERGE_RESOLUTION|>--- conflicted
+++ resolved
@@ -16,14 +16,9 @@
         android:id="@+id/scroll_view_filename"
         android:layout_width="wrap_content"
         android:layout_height="wrap_content"
-<<<<<<< HEAD
-        android:layout_marginStart="13dp"
+        android:layout_marginStart="12dp"
         android:layout_marginEnd="12dp"
         android:layout_toEndOf="@id/file_explorer_thumbnail"
-=======
-        android:layout_marginLeft="12dp"
-        android:layout_marginRight="12dp"
->>>>>>> 65458e62
         android:overScrollMode="never"
         android:scrollbars="none">
 
