<RelativeLayout xmlns:android="http://schemas.android.com/apk/res/android"
    xmlns:app="http://schemas.android.com/apk/res-auto"
    android:id="@+id/file_explorer_item_layout"
    android:layout_width="match_parent"
    android:layout_height="72dp"
    android:descendantFocusability="blocksDescendants">

    <ImageView
        android:id="@+id/file_explorer_thumbnail"
        android:layout_width="48dp"
        android:layout_height="48dp"
        android:layout_centerVertical="true"
        android:scaleType="fitCenter" />

    <HorizontalScrollView
        android:id="@+id/scroll_view_filename"
        android:layout_width="wrap_content"
        android:layout_height="wrap_content"
<<<<<<< HEAD
        android:layout_marginEnd="12dp"
        android:overScrollMode="never"
        android:layout_toEndOf="@id/file_explorer_thumbnail"
=======
        android:layout_marginStart="12dp"
        android:layout_marginEnd="12dp"
        android:layout_toEndOf="@id/file_explorer_thumbnail"
        android:overScrollMode="never"
>>>>>>> 7ae15769
        android:scrollbars="none">

        <TextView
            android:id="@+id/file_explorer_filename"
            android:layout_width="wrap_content"
            android:layout_height="wrap_content"
            android:layout_marginTop="16dp"
            android:ellipsize="middle"
            android:scrollHorizontally="true"
            android:singleLine="true"
            android:textAppearance="?attr/textAppearanceSubtitle1" />
    </HorizontalScrollView>

    <TextView
        android:id="@+id/file_explorer_filesize"
        android:layout_width="wrap_content"
        android:layout_height="wrap_content"
<<<<<<< HEAD
        android:layout_toEndOf="@id/file_explorer_thumbnail"
        android:layout_below="@+id/scroll_view_filename"
        android:textColor="@color/file_list_second_row"
        android:layout_marginEnd="12dp"
        android:textSize="14sp"
=======
        android:layout_below="@+id/scroll_view_filename"
        android:layout_marginStart="13dp"
        android:layout_marginEnd="12dp"
        android:layout_toEndOf="@id/file_explorer_thumbnail"
>>>>>>> 7ae15769
        android:ellipsize="end"
        android:maxLines="1"
        android:singleLine="true"
        android:textAppearance="@style/TextAppearance.Mega.Body2.Secondary" />

    <ImageView
        android:id="@+id/file_explorer_permissions"
        android:layout_width="wrap_content"
        android:layout_height="wrap_content"
        android:layout_alignParentEnd="true"
        android:layout_centerVertical="true"
        android:layout_marginEnd="16dp"
        android:background="@null"
        android:paddingStart="10dp"
        app:tint="?android:attr/textColorSecondary"
        android:src="@drawable/ic_permissions_full_access"
        android:visibility="gone" />

</RelativeLayout>
<|MERGE_RESOLUTION|>--- conflicted
+++ resolved
@@ -16,16 +16,9 @@
         android:id="@+id/scroll_view_filename"
         android:layout_width="wrap_content"
         android:layout_height="wrap_content"
-<<<<<<< HEAD
-        android:layout_marginEnd="12dp"
-        android:overScrollMode="never"
-        android:layout_toEndOf="@id/file_explorer_thumbnail"
-=======
-        android:layout_marginStart="12dp"
         android:layout_marginEnd="12dp"
         android:layout_toEndOf="@id/file_explorer_thumbnail"
         android:overScrollMode="never"
->>>>>>> 7ae15769
         android:scrollbars="none">
 
         <TextView
@@ -43,18 +36,9 @@
         android:id="@+id/file_explorer_filesize"
         android:layout_width="wrap_content"
         android:layout_height="wrap_content"
-<<<<<<< HEAD
-        android:layout_toEndOf="@id/file_explorer_thumbnail"
         android:layout_below="@+id/scroll_view_filename"
-        android:textColor="@color/file_list_second_row"
-        android:layout_marginEnd="12dp"
-        android:textSize="14sp"
-=======
-        android:layout_below="@+id/scroll_view_filename"
-        android:layout_marginStart="13dp"
         android:layout_marginEnd="12dp"
         android:layout_toEndOf="@id/file_explorer_thumbnail"
->>>>>>> 7ae15769
         android:ellipsize="end"
         android:maxLines="1"
         android:singleLine="true"
@@ -69,8 +53,8 @@
         android:layout_marginEnd="16dp"
         android:background="@null"
         android:paddingStart="10dp"
-        app:tint="?android:attr/textColorSecondary"
         android:src="@drawable/ic_permissions_full_access"
-        android:visibility="gone" />
+        android:visibility="gone"
+        app:tint="?android:attr/textColorSecondary" />
 
 </RelativeLayout>
