--- conflicted
+++ resolved
@@ -35,8 +35,9 @@
             app:drawableStartCompat="@drawable/ic_sort_name_descending"
             tools:text="Name (descending)" />
 
-<<<<<<< HEAD
-        <View style="@style/BottomSheetItemDivider" />
+        <View
+            android:id="@+id/sort_by_name_separator"
+            style="@style/BottomSheetItemDivider" />
 
         <TextView
             android:id="@+id/sort_by_largest_size"
@@ -50,7 +51,9 @@
             android:text="@string/sort_by_smallest_size"
             app:drawableStartCompat="@drawable/ic_sort_smallest" />
 
-        <View style="@style/BottomSheetItemDivider" />
+        <View
+            android:id="@+id/sort_by_size_separator"
+            style="@style/BottomSheetItemDivider" />
 
         <TextView
             android:id="@+id/sort_by_newest_date"
@@ -63,109 +66,24 @@
             style="@style/BottomSheetItem"
             android:text="@string/sort_by_oldest_date"
             app:drawableStartCompat="@drawable/ic_sort_oldest" />
-=======
-        <View
-            android:id="@+id/sort_by_name_separator"
-            android:layout_width="match_parent"
-            android:layout_height="1dp"
-            android:layout_marginStart="@dimen/divider_width"
-            android:background="@color/grey_012_white_012" />
-
-        <TextView
-            android:id="@+id/sort_by_largest_size"
-            android:layout_width="match_parent"
-            android:layout_height="55dp"
-            android:drawablePadding="@dimen/bottom_sheet_drawable_padding"
-            android:gravity="center_vertical"
-            android:paddingStart="16dp"
-            android:paddingEnd="16dp"
-            android:text="@string/sortby_size_largest_first"
-            android:textAppearance="?attr/textAppearanceSubtitle1"
-            app:drawableStartCompat="@drawable/ic_sort_largest"
-            app:drawableTint="?android:attr/textColorSecondary" />
-
-        <TextView
-            android:id="@+id/sort_by_smallest_size"
-            android:layout_width="match_parent"
-            android:layout_height="55dp"
-            android:drawablePadding="@dimen/bottom_sheet_drawable_padding"
-            android:gravity="center_vertical"
-            android:paddingStart="16dp"
-            android:paddingEnd="16dp"
-            android:text="@string/sortby_size_smallest_first"
-            android:textAppearance="?attr/textAppearanceSubtitle1"
-            app:drawableStartCompat="@drawable/ic_sort_smallest"
-            app:drawableTint="?android:attr/textColorSecondary" />
-
-        <View
-            android:id="@+id/sort_by_size_separator"
-            android:layout_width="match_parent"
-            android:layout_height="1dp"
-            android:layout_marginStart="@dimen/divider_width"
-            android:background="@color/grey_012_white_012" />
-
-        <TextView
-            android:id="@+id/sort_by_newest_date"
-            android:layout_width="match_parent"
-            android:layout_height="55dp"
-            android:drawablePadding="@dimen/bottom_sheet_drawable_padding"
-            android:gravity="center_vertical"
-            android:paddingStart="16dp"
-            android:paddingEnd="16dp"
-            android:text="@string/sortby_date_newest"
-            android:textAppearance="?attr/textAppearanceSubtitle1"
-            app:drawableStartCompat="@drawable/ic_sort_newest"
-            app:drawableTint="?android:attr/textColorSecondary" />
-
-        <TextView
-            android:id="@+id/sort_by_oldest_date"
-            android:layout_width="match_parent"
-            android:layout_height="55dp"
-            android:drawablePadding="@dimen/bottom_sheet_drawable_padding"
-            android:gravity="center_vertical"
-            android:paddingStart="16dp"
-            android:paddingEnd="16dp"
-            android:text="@string/sortby_date_oldest"
-            android:textAppearance="?attr/textAppearanceSubtitle1"
-            app:drawableStartCompat="@drawable/ic_sort_oldest"
-            app:drawableTint="?android:attr/textColorSecondary" />
->>>>>>> c25daed0
 
         <View
             android:id="@+id/sort_by_date_separator"
-            android:layout_width="match_parent"
-            android:layout_height="1dp"
-            android:layout_marginStart="@dimen/divider_width"
-            android:background="@color/grey_012_white_012"
-            android:visibility="gone" />
+            style="@style/BottomSheetItemDivider" />
 
         <TextView
             android:id="@+id/sort_by_photos_media_type"
-            android:layout_width="match_parent"
-            android:layout_height="55dp"
-            android:drawablePadding="@dimen/bottom_sheet_drawable_padding"
-            android:gravity="center_vertical"
-            android:paddingStart="16dp"
-            android:paddingEnd="16dp"
+            style="@style/BottomSheetItem"
             android:text="@string/sortby_type_photo_first"
-            android:textAppearance="?attr/textAppearanceSubtitle1"
             android:visibility="gone"
-            app:drawableStartCompat="@drawable/ic_cu_photos"
-            app:drawableTint="?android:attr/textColorSecondary" />
+            app:drawableStartCompat="@drawable/ic_cu_photos"/>
 
         <TextView
             android:id="@+id/sort_by_videos_media_type"
-            android:layout_width="match_parent"
-            android:layout_height="55dp"
-            android:drawablePadding="@dimen/bottom_sheet_drawable_padding"
-            android:gravity="center_vertical"
-            android:paddingStart="16dp"
-            android:paddingEnd="16dp"
+            style="@style/BottomSheetItem"
             android:text="@string/sortby_type_video_first"
-            android:textAppearance="?attr/textAppearanceSubtitle1"
             android:visibility="gone"
-            app:drawableStartCompat="@drawable/ic_cu_videos"
-            app:drawableTint="?android:attr/textColorSecondary" />
+            app:drawableStartCompat="@drawable/ic_cu_videos" />
 
     </LinearLayout>
 
