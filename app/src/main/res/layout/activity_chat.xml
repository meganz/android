--- conflicted
+++ resolved
@@ -1,5 +1,6 @@
 <?xml version="1.0" encoding="utf-8"?>
-<android.support.design.widget.CoordinatorLayout xmlns:android="http://schemas.android.com/apk/res/android"
+<android.support.design.widget.CoordinatorLayout
+    xmlns:android="http://schemas.android.com/apk/res/android"
     xmlns:tools="http://schemas.android.com/tools"
     xmlns:app="http://schemas.android.com/apk/res-auto"
     android:id="@+id/fragment_container_chat"
@@ -20,7 +21,7 @@
             android:layout_height="match_parent">
 
             <android.support.v7.widget.Toolbar
-                android:id="@+id/toolbar_maps"
+                android:id="@+id/toolbar_chat"
                 android:layout_width="match_parent"
                 android:layout_height="wrap_content"
                 android:minHeight="?attr/actionBarSize"
@@ -346,7 +347,7 @@
                 android:id="@+id/message_container_chat_layout"
                 android:layout_width="match_parent"
                 android:layout_height="match_parent"
-                android:layout_below="@id/toolbar_maps"
+                android:layout_below="@id/toolbar_chat"
                 android:background="@color/background_chat"
                 android:layout_above="@id/writing_container_layout_chat_layout"
                 android:orientation="vertical">
@@ -483,14 +484,10 @@
 
             <include layout="@layout/item_call_in_progress_layout"
                 android:layout_width="match_parent"
-<<<<<<< HEAD
                 android:layout_height="wrap_content"
                 android:layout_below="@id/toolbar_chat"/>
         </RelativeLayout>
-=======
-                android:layout_height="48dp"
-                android:layout_below="@id/toolbar_maps"/>
->>>>>>> 4eb33f12
+
 
             <FrameLayout xmlns:android="http://schemas.android.com/apk/res/android"
                 xmlns:tools="http://schemas.android.com/tools"
