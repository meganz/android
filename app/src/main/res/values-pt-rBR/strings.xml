--- conflicted
+++ resolved
@@ -2362,7 +2362,6 @@
 
     <string name="type_of_my_account" context="Subtitle of the Upgrade account section">A sua conta atualmente é [A]%s[/A]</string>
     <string name="footnote_achievements" context="Footnote to clarify the storage space is subject to the achievement program">Sujeito à sua participação no nosso programa de conquistas.</string>
-    <string name="select_payment_method" context="after choosing one PRO plan, the user have to choose the payment method: credit card, fortumo, etc">Escolha um método de pagamento</string>
 
     <string name="billing_period_title" context="title of billing period">Ciclo de faturamento</string>
     <string name="billed_one_off_month" context="Option of one-off (month) billing. Placeholder: purchase price.">[A]Pagamento único (mensal)[/A] %s</string>
@@ -2730,12 +2729,6 @@
     <string name="camera_uploads_business_alert" context="Message shown when users with a business account (no administrators of a business account) try to enable the Camera Uploads, to advise them that the administrator do have the ability to view their data.">Embora o MEGA não tenha acesso a seus dados, os administradores de sua conta Business podem controlar e visualizar os Uploads da câmera na sua conta de usuário</string>
     <string name="general_something_went_wrong_error" context="General label to alert user that somehting went wrong">Algo deu errado</string>
     <string name="expired_user_business_text_2" context="A dialog message which is shown to sub-users of expired business accounts.">Entre em contato com o administrador de conta Business, para que ele possa solucionar o problema e reativar a sua conta.</string>
-<<<<<<< HEAD
-=======
-    <string name="business_account_clarification" context="The meaning of the double asterisk in the storage and transfer quota characteristics of the business accounts.">** Aumentará automaticamente, sem custo adicional, para uso corporativo legítimo.</string>
-    <string name="storage_space_amount" context="Label to indicate amount of space. Placeholder %s is to include the amount of storage (including units). Please, keep [A] and [/A] is to format the string giving it a style, for instance bold style. Keep the ** at the end.">[A]%s[/A] de armazenamento [A]**[/A]</string>
-    <string name="unlimited_transfer_quota" context="Label to indicate an unlimited transfer quota. Please, keep [A] and [/A] is to format the string giving it a style, for instance bold style.">Cota de transferência [A]ilimitada[/A]</string>
->>>>>>> e5701cb5
 
     <string name="logout_warning_offline" context="Warning message to alert user about logout in My Account section if has offline files.">Quando você fizer logout, os arquivos da seção Offline serão deletados do seu dispositivo.</string>
     <string name="logout_warning_transfers" context="Warning message to alert user about logout in My Account section if has transfers in progress.">Quando você fizer logout, as transferências em andamento serão canceladas.</string>
