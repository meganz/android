<?xml version="1.0" encoding="utf-8"?>
<resources>
    <!-- Full description text of the app in the Google Play page of the app (character limit 4000) -->
    <string name="full_description_text">MEGA fornisce uno spazio di archiviazione cloud e una chat criptata e controllata dall’utente tramite i browser web standard, insieme ad app dedicate per dispositivi mobili. Diversamente dagli altri provider di spazio di archiviazione cloud, i tuoi dati sono criptati e decriptati solo dai tuoi dispositivi e mai da noi.\n\nCarica i tuoi file dal tuo smartphone o tablet e poi cerca, archivia, scarica, streamma, visualizza, condividi, rinomina o elimina i tuoi file in qualsiasi momento, da qualsiasi dispositivo, ovunque tu sia. Condividi cartelle con i tuoi contatti e visualizza i loro aggiornamenti in tempo reale. Il processo di criptazione sottintende che non possiamo accedere ai tuoi dati o resettare la tua password, quindi DEVI ricordarla (se non hai una copia della tua Chiave di Recupero) o perderai accesso ai tuoi file archiviati.\n\nLe video chiamate criptate end-to-end di MEGA permettono una privacy totale, e sono state disponibili nei browser dal 2016. Sono state estese all’app per mobile di MEGA, con la cronologia delle chat accessibile su più dispositivi. Gli utenti possono anche aggiungere facilmente file in una chat dal loro Cloud Drive di MEGA.\n\nMEGA offre 20GB di spazio di archiviazione gratuito per tutti gli utenti registrati con bonus ad obiettivi, e offre piani a pagamento con limiti molto più alti:\n\n\nAbbonamento Pro Lite: €4,99 al mese o €49,99 all’anno ti dà 400GB di spazio di archiviazione e 1TB di banda di trasferimento mensile.\nAbbonamento Pro I: €9,99 al mese o €99,99 all’anno ti dà 2TB di spazio di archiviazione e 2TB di banda di trasferimento mensile.\nAbbonamento Pro II: €19,99 al mese o €199,99 all’anno ti dà 8TB di spazio di archiviazione e 8TB di banda di trasferimento mensile.\nAbbonamento Pro III: €29,99 al mese o €299,99 all’anno ti dà 16TB di spazio di archiviazione e 16TB di banda di trasferimento mensile.\n\nGli abbonamenti sono rinnovati automaticamente per periodi successivi della stessa durata e allo stesso prezzo del periodo inizialmente scelto. Per gestire i tuoi abbonamenti, clicca sull’icona del Play Store sul tuo dispositivo mobile, effettua l’accesso con il tuo Google ID (se non l’hai già fatto). Poi clicca sull’app di MEGA. Potrai gestire i tuoi abbonamenti da lì.\n\nPermessi dell’app:\nWRITE_EXTERNAL_STORAGE -&gt; Scarica i tuoi file da MEGA sul tuo dispositivo e carica file dal tuo dispositivo su MEGA\nCAMERA -&gt; Scatta una foto e carica le tue foto su MEGA\nREAD_CONTACTS -&gt; Aggiungi facilmente contatti dal tuo dispositivo come contatti MEGA\nRECORD_AUDIO e CAPTURE_VIDEO_OUTPUT (microfono e fotocamera) -&gt; MEGA fornisce chiamate audio/video criptate\n\n\nPer aumentare la confidenza degli utenti nel sistema MEGA, tutto il codice sorgente lato client è pubblicato, affinché i ricercatori di sicurezza interessati possano valutare il processo di criptazione. Il codice della nostra app per mobile è su: https://github.com/meganz/android \n\nPer maggiori informazioni, per favore dai un’occhiata al nostro sito web:\nVedi https://mega.nz/terms \n\n\nDesktop - https://mega.nz/</string>
    <!-- Short description text of the app in the Google Play page of the app (character limit 80) -->
    <string name="short_description_text">MEGA è uno spazio di archiviazione cloud con privacy sicura e sempre attiva.</string>
    <!-- PRO Lite account -->
    <string name="prolite_account">Pro Lite</string>
    <!-- Name of the MEGA PDF Viewer. Keep uppercase. -->
    <string name="pdf_app_name">Visualizzatore PDF</string>
    <!-- Showing progress of elements. Example: 2 of 10. -->
    <string name="general_x_of_x">di</string>
    <!-- Answer for confirmation dialog. -->
    <string name="general_yes">Si</string>
    <!-- Answer for confirmation dialog. -->
    <string name="general_no">No</string>
    <!-- dialog option cancel in alert dialog -->
    <string name="general_cancel">Annulla</string>
    <!-- When moving a file to a location in MEGA. This is the text of the button after selection the destination -->
    <string name="general_move_to">Sposta nella cartella</string>
    <!-- When copying a file to a location in MEGA. This is the text of the button after selection the destination -->
    <string name="general_copy_to">Copia nella cartella</string>
    <!-- Selecting a specific location in MEGA. This is the text of the button -->
    <string name="general_select">Seleziona</string>
    <!-- Selecting a specific location in MEGA. This is the text of the button -->
    <string name="general_select_to_upload">Seleziona file</string>
    <!-- Selecting a specific location in MEGA. This is the text of the button -->
    <string name="general_select_to_download">Seleziona cartelle</string>
    <!-- This is the final button when creating a folder in the dialog where the user inserts the folder name -->
    <string name="general_create">Crea</string>
    <!-- Item menu option upon right click on one or multiple files. -->
    <string name="general_download">Scarica</string>
    <!-- button -->
    <string name="general_add">Aggiungi</string>
    <!-- Item menu option upon right click on one or multiple files. -->
    <string name="general_move">Sposta</string>
    <!-- Menu option to delete one or multiple selected items. -->
    <string name="general_remove">Rimuovi</string>
    <!-- button -->
    <string name="general_share">Condividi</string>
    <!-- Item menu option upon right click on one or multiple files. -->
    <string name="general_leave">Lascia</string>
    <!-- button -->
    <string name="general_decryp">Decripta</string>
    <!-- button -->
    <string name="general_export">Esporta</string>
    <!-- Answer for confirmation dialog. -->
    <string name="general_ok">OK</string>
    <!-- Skip a step of a configuration process. -->
    <string name="general_skip">Salta</string>
    <!-- Label for a button to stop some process. For example stop the Camera Uploads -->
    <string name="general_stop">Stop</string>
    <!-- option shown when a message could not be sent -->
    <string name="general_retry">Riprova</string>
    <!-- Button to open the default web browser -->
    <string name="general_open_browser">Apri browser</string>
    <!-- The title of progress dialog when loading web content -->
    <string name="general_loading">Caricamento</string>
    <!-- state while importing the file -->
    <string name="general_importing">Importazione in corso</string>
    <!-- state while importing the file -->
    <string name="general_forwarding">Inoltro in corso</string>
    <!-- Menu option to choose to add file or folders to Cloud Drive -->
    <string name="general_import">Importa</string>
    <!-- label of storage in upgrade/choose account page, it is being used with a variable, e.g. for LITE user it will show ‘200GB Storage’. -->
    <string name="general_storage">Archivio</string>
    <!-- Text listed before the amount of bandwidth a user gets with a certain package. For example: “8TB Bandwidth”. Can also be translated as data transfer. -->
    <string name="general_bandwidth">Quota di trasferimento</string>
    <!-- Text placed inside the button the user clicks when upgrading to PRO. Meaning: subscribe to this plan -->
    <string name="general_subscribe">Abbonati</string>
    <!-- It will be followed by the error message -->
    <string name="general_error_word">Errore</string>
    <!-- when clicking into a menu whose functionality is not yet implemented -->
    <string name="general_not_yet_implemented">Non implementato</string>
    <!-- when any file or folder is selected -->
    <string name="error_no_selection">Nessun file o cartella selezionata</string>
    <!-- when trying to download a file that is already downloaded in the device -->
    <string name="general_already_downloaded">Già scaricato</string>
    <!-- when trying to upload a file that is already uploaded in the folder -->
    <string name="general_already_uploaded">già caricato</string>
    <!-- Label of the option menu. When clicking this button, the app shows the info of the file -->
    <string name="general_file_info">File info</string>
    <!-- Label of the option menu. When clicking this button, the app shows the info of the folder -->
    <string name="general_folder_info">Info della cartella</string>
    <!-- Hint how to cancel the download -->
    <string name="general_show_info">Mostra info</string>
    <!-- Error getting the root node -->
    <string name="error_general_nodes">Errore. Per favore, riprova.</string>
    <!-- File name (without extension) of file exported with the recovery key -->
    <string name="general_rk">MEGA-CHIAVEDIRECUPERO</string>
    <!-- Local folder error in Sync Service. There are two syncs for images and videos. This error appears when the secondary media local folder doesn’t exist -->
    <string name="secondary_media_service_error_local_folder">La cartella secondaria non esiste, per favore scegli una nuova cartella</string>
    <!-- when no external card exists -->
    <string name="no_external_SD_card_detected">Nessuno spazio esterno rilevato</string>
    <!-- On clicking menu item upload in a incoming shared folder read only -->
    <string name="no_permissions_upload">Questa cartella è di sola lettura. Non hai il permesso di caricare</string>
    <!-- confirmation message before removing the previously downloaded MasterKey file -->
    <string name="remove_key_confirmation">Stai rimuovendo il file della tua Chiave di Recupero precedentemente esportata</string>
    <!-- confirmation message before sending an invitation to a contact -->
    <string name="confirmation_add_contact">Vuoi inviare in invito a %s?</string>
    <!-- Button where the user can sign off or logout -->
    <string name="action_logout">Esci</string>
    <!-- Item menu option upon right click on one or multiple files. -->
    <string name="action_add">Carica</string>
    <!-- Menu item -->
    <string name="action_create_folder">Nuova cartella</string>
    <!-- Option which allows create a new text file -->
    <string name="action_create_txt">Crea un nuovo file di testo</string>
    <!-- Menu option to open a link. Also title of the dialog to open a link. -->
    <string name="action_open_link">Apri link</string>
    <!-- Menu item -->
    <string name="action_settings">Impostazioni</string>
    <!-- Search button -->
    <string name="action_search">Cerca</string>
    <!-- Select country page title -->
    <string name="action_search_country">Seleziona la tua nazione</string>
    <!-- Alternative text or description text for the “Play” button -->
    <string name="action_play">Gioca</string>
    <!-- Search button -->
    <string name="action_pause">Pausa</string>
    <!-- Menu item -->
    <string name="action_refresh">Aggiorna</string>
    <!-- Menu item -->
    <string name="action_sort_by">Ordina per</string>
    <!-- Menu item -->
    <string name="action_help">Aiuto</string>
    <!-- Change from a free account to paying MEGA -->
    <string name="action_upgrade_account">Fai l’upgrade dell’account</string>
    <!-- Message while proceeding to upgrade the account -->
    <string name="upgrading_account_message">Upgrade dell’account in corso</string>
    <!-- Menu item to select all the elements of a list -->
    <string name="action_select_all">Seleziona tutto</string>
    <!-- Menu item to unselect all the elements of a list -->
    <string name="action_unselect_all">Annulla selezione</string>
    <!-- Menu item to change from list view to grid view -->
    <string name="action_grid">Vista thumbnail</string>
    <!-- Menu item to change from grid view to list view -->
    <string name="action_list">Modalità lista</string>
    <!-- Title of the preference Recovery key on Settings section -->
    <string name="action_export_master_key">Copia la Chiave di Recupero</string>
    <!-- Menu item to let the user cancel subscriptions -->
    <string name="action_cancel_subscriptions">Annulla iscrizione</string>
    <!-- success message when the subscription has been canceled correctly -->
    <string name="cancel_subscription_ok">La sottoscrizione è stata annullata</string>
    <!-- error message when the subscription has not been canceled successfully -->
    <string name="cancel_subscription_error">Non ci è stato possibile annullare il tuo abbonamento. Per favore, contatta support&#64;mega.nz per assistenza</string>
    <!-- Menu item to kill all opened sessions -->
    <string name="action_kill_all_sessions">Chiudi le altre sessioni</string>
    <!-- Message after kill all opened sessions -->
    <string name="success_kill_all_sessions">Le sessioni rimanenti sono stati chiuse</string>
    <!-- Message after kill all opened sessions -->
    <string name="error_kill_all_sessions">Errore durante la chiusura delle sessioni aperte</string>
    <!-- General label for files -->
    <plurals name="general_num_files">
        <item quantity="one">File</item>
        <item quantity="other">File</item>
    </plurals>
    <!-- Indicates how many contacts a folder is shared with. Plural. e.g. Shared with 7 contacts -->
    <plurals name="general_num_shared_with">
        <item quantity="one">Condiviso con %1$s</item>
        <item quantity="other">Condiviso con %1$d contatti</item>
    </plurals>
    <!-- Alert text before download. Please do not modify the %s placeholder as it will be replaced by the size to be donwloaded -->
    <string name="alert_larger_file">%s verrà scaricato.</string>
    <!-- Alert text before download -->
    <string name="alert_no_app">Non hai applicazioni che possano aprire il file %s Continuare lo stesso il download?</string>
    <!-- Dialog option that permits user do not show it again -->
    <string name="checkbox_not_show_again">Non mostrare più</string>
    <!-- Press back while login to cancel current login process. -->
    <string name="confirm_cancel_login">Sei sicuro di voler annullare il processo di login corrente?</string>
    <!-- Login button -->
    <string name="login_text">Login</string>
    <!-- email label -->
    <string name="email_text">Email</string>
    <!-- password label -->
    <string name="password_text">Password</string>
    <!-- Hint of the confirmation dialog to get link with password -->
    <string name="confirm_password_text">Conferma password</string>
    <!-- in the password edittext the user can see the password or asterisks. ABC shows the letters of the password -->
    <string name="abc">ABC</string>
    <!-- This question applies to users that do not have an account on MEGA yet -->
    <string name="new_to_mega">Nuovo su MEGA?</string>
    <!-- button that allows the user to create an account -->
    <string name="create_account">Crea account</string>
    <!-- when the user tries to log in MEGA without typing the email -->
    <string name="error_enter_email">Inserisci il tuo indirizzo email</string>
    <!-- Title of the alert dialog when the user tries to recover the pass of a non existing account -->
    <string name="error_invalid_email">Indirizzo email non valido</string>
    <!-- when the user tries to log in MEGA without typing the password -->
    <string name="error_enter_password">Inserisci la tua password</string>
    <!-- when the user tries to log in to MEGA without a network connection -->
    <string name="error_server_connection_problem">Nessuna connessione</string>
    <!-- when the user tries to log in to MEGA without a valid session -->
    <string name="error_server_expired_session">Sei stato disconnesso su questo dispositivo da un’altra posizione</string>
    <!-- the first step when logging in is calculate the private and public encryption keys -->
    <string name="login_generating_key">Generazione delle chiavi di criptazione</string>
    <!-- Message displayed while the app is connecting to a MEGA server -->
    <string name="login_connecting_to_server">Connessione al server</string>
    <!-- Status text when updating the file manager -->
    <string name="download_updating_filelist">Aggiornamento lista dei files</string>
    <!-- title of the screen after creating an account when the user has to confirm the password to confirm the account -->
    <string name="login_confirm_account">Conferma account</string>
    <!-- when the user clicks on the link sent by MEGA after creating the account, this message is shown -->
    <string name="login_querying_signup_link">Confermando validità link</string>
    <!-- Attempting to activate a MEGA account for a user. -->
    <string name="login_confirming_account">Attivazione conto</string>
    <!-- After login, updating the file list, the file list should be processed before showing it to the user -->
    <string name="login_preparing_filelist">Aggiornamento file</string>
    <!-- when the user tries to share something to MEGA without being logged -->
    <string name="login_before_share">Per favore, effettua l’accesso per condividere con MEGA</string>
    <!-- This toast message is shown on the login page when an email confirm link is no longer valid. -->
    <string name="reg_link_expired">Il tuo link di conferma non è più valido. Il tuo account potrebbe essere stato già attivato o potresti aver annullato la tua registrazione.</string>
    <!--  -->
    <string name="tour_space_title">Spazio MEGA</string>
    <!--  -->
    <string name="tour_speed_title">Velocità MEGA</string>
    <!--  -->
    <string name="tour_privacy_title">Privacy MEGA</string>
    <!--  -->
    <string name="tour_access_title">Accesso MEGA</string>
    <!-- Full description text of the app in the Google Play page of the app (character limit 4000) -->
    <string name="tour_space_text">Registrati adesso e ottieni 20GB di spazio gratuito</string>
    <!--  -->
    <string name="tour_speed_text">I caricamenti sono veloci. Condividere rapidamente i file con tutti</string>
    <!--  -->
    <string name="tour_privacy_text">Tieni tutti i tuoi file al sicuro grazie alla criptazione end-to-end di MEGA</string>
    <!--  -->
    <string name="tour_access_text">Ottieni l’accesso completamente criptato, sempre e ovunque</string>
    <!-- button that allows the user to create an account -->
    <string name="create_account_text">Crea account</string>
    <!-- category in sort by action -->
    <string name="name_text">Nome</string>
    <!-- First Name of the user -->
    <string name="first_name_text">Nome</string>
    <!-- Last name of the user -->
    <string name="lastname_text">Cognome</string>
    <!-- text placed on the checkbox of acceptation of the Terms of Service -->
    <string name="tos">Accetto i [A]Termini di Servizio[/A] di MEGA</string>
    <!-- Text placed on the checkbox to make sure user agree that understand the danger of losing password -->
    <string name="top">Capisco che [B]se perdo la mia password, potrei perdere i miei dati[/B]. Leggi di più riguardo la [A]criptazione end-to-end di MEGA[/A]</string>
    <!-- Does the user already have a MEGA account -->
    <string name="already_account">Hai gia un conto?</string>
    <!-- warning dialog -->
    <string name="create_account_no_terms">Per continuare devi accettare i nostri Termini di Servizio</string>
    <!-- warning dialog, for user do not tick checkbox of understanding the danger of losing password -->
    <string name="create_account_no_top">Devi essere d’accordo che capisci il pericolo della perdita della password</string>
    <!-- Warning message when the first name is a required field to submit a form. For example during the create account process. -->
    <string name="error_enter_username">Per favore, inserisci il tuo nome</string>
    <!-- Warning dialog -->
    <string name="error_enter_userlastname">Per favore, inserisci il tuo cognome.</string>
    <!-- when creating the account -->
    <string name="error_short_password">Password troppo corta</string>
    <!-- when creating the account -->
    <string name="error_passwords_dont_match">Le password non combaciano</string>
    <!-- when creating the account -->
    <string name="error_email_registered">Questo indirizzo e-Mail è già utilizzato in Mega.</string>
    <!--  -->
    <string name="create_account_creating_account">Connessione al server: registrazione conto</string>
    <!--  -->
    <string name="cancel_transfer_confirmation">Annullare questo trasferimento?</string>
    <!--  -->
    <string name="cancel_all_transfer_confirmation">Annullare tutti i trasferimenti?</string>
    <!-- Label for any ‘Cancel all’ button to cancel transfers - (String as short as possible). -->
    <string name="cancel_all_action">Annulla tutto</string>
    <!-- Warning to confirm remove selected transfers. Plural more than 1 transfer -->
    <plurals name="cancel_selected_transfers">
        <item quantity="one">Il trasferimento selezionato sarà annullato.</item>
        <item quantity="other">I trasferimenti selezionati saranno annullati.</item>
    </plurals>
    <!-- The name of every users root drive in the cloud of MEGA. -->
    <string name="section_cloud_drive">Cloud Drive</string>
    <!-- Label to reference a recents section -->
    <string name="section_recents">Recenti</string>
    <!-- title of the screen where the secondary media images are uploaded, and name of the folder where the secondary media images are uploaded -->
    <string name="section_secondary_media_uploads">Media caricati</string>
    <!-- Section name for the “Messages” section.Preferably one word. There is little space for this word. -->
    <string name="section_inbox">In arrivo</string>
    <!-- title of the screen that shows the files saved for offline in the device -->
    <string name="section_saved_for_offline">Salvato in locale</string>
    <!-- the options of what to upload in an array. Needed for the settings, the options of what to upload. -->
    <string name="section_saved_for_offline_new">Offline</string>
    <!-- Label showing the location of a node which is not in root navigation level. The first placeholder is the name of the parent folder. The second placeholder is the name of the section in which the file is. e.g. PR reviews and tickets (Cloud Drive) -->
    <string name="location_label">%1$s (%2$s)</string>
    <!-- title of the screen that shows all the shared items -->
    <string name="title_shared_items">Files condivisi</string>
    <!-- title of the screen that shows all the shared items -->
    <string name="section_shared_items">Cartelle condivise</string>
    <!-- The title of the trash bin in the tree of the file manager. -->
    <string name="section_rubbish_bin">Cestino</string>
    <!-- Section name for the “Contacts” section.Preferably one word. There is little space for this word. -->
    <string name="section_contacts">Contatti</string>
    <!-- Item of the navigation title for the contacts section when there is any pending incoming request -->
    <string name="section_contacts_with_notification">Contatti [A](%1$d)[/A]</string>
    <!-- Empty state when the user has not sent any contact request to other users -->
    <string name="sent_requests_empty">[B]Nessuna[/B] [A]richiesta inviata[/A]</string>
    <!-- Empty state when the user has not received any contact request from other users -->
    <string name="received_requests_empty">[B]Nessuna[/B] [A]richiesta ricevuta[/A]</string>
    <!-- Title for the file transfer screen (with the up & download) -->
    <string name="section_transfers">Trasferimenti</string>
    <!-- Section name for the “My Account” section.Preferably one or two words. There is little space for this. -->
    <string name="section_account">Account</string>
    <!-- title of the screen where the camera images are uploaded, and name of the folder where camera images are uploaded -->
    <string name="section_photo_sync">Camera Uploads</string>
    <!-- Capital letters. Incoming shared folders. The title of a tab -->
    <string name="tab_incoming_shares">In entrata</string>
    <!-- Capital letters. Outgoing shared folders. The title of a tab -->
    <string name="tab_outgoing_shares">In uscita</string>
    <!-- Capital letters. Files with link. The title of a tab -->
    <string name="tab_links_shares">Link</string>
    <!-- Label for any ‘Incoming shares’ button, link, text, title, etc. - (String as short as possible). -->
    <string name="title_incoming_shares_explorer">Condivisioni in arrivo</string>
    <!-- Title of the share with file explorer -->
    <string name="title_incoming_shares_with_explorer">Condivisioni in arrivo con</string>
    <!-- message when there are no files in the Cloud drive -->
    <string name="file_browser_empty_cloud_drive">Nessun file nel tuo Cloud Drive</string>
    <!-- Text that indicates that a folder is currently empty -->
    <string name="file_browser_empty_folder">Cartella vuota</string>
    <!-- Title of the fragment Choose Account -->
    <string name="choose_account_fragment">SCEGLI ACCOUNT</string>
    <!-- The file are available “offline” (without a network Wi-Fi mobile data connection) -->
    <string name="file_properties_available_offline">Disponibile offline</string>
    <!-- category in sort by action -->
    <string name="file_properties_info_size_file">Dimensione</string>
    <!-- When the file/folder was last modified -->
    <string name="file_properties_info_last_modified">Ultima modifica</string>
    <!-- Label to display the date and time when a file/folder has been added (uploaded) to MEGA. -->
    <string name="file_properties_info_added">Aggiunto</string>
    <!-- the label when a folder can be accesed by public users -->
    <string name="file_properties_shared_folder_public_link">Link pubblico</string>
    <!-- Item menu option upon clicking on a file folder. Refers to the permissions of a file folder in the file manager. -->
    <string name="file_properties_shared_folder_permissions">Permessi</string>
    <!-- Title of the dialog to choose permissions when sharing. -->
    <string name="dialog_select_permissions">Permessi di condivisione</string>
    <!-- menu item -->
    <string name="file_properties_shared_folder_change_permissions">Cambia permessi</string>
    <!-- when listing all the contacts that shares a folder -->
    <string name="file_properties_shared_folder_select_contact">Condiviso con</string>
    <!-- send a file to a MEGA user -->
    <string name="file_properties_send_file_select_contact">Invia a</string>
    <!-- shows the owner of an incoming shared folder -->
    <string name="file_properties_owner">Proprietario</string>
    <!-- positive button on dialog to invite a contact -->
    <string name="contact_invite">Invita</string>
    <!-- option to reinvite a contact -->
    <string name="contact_reinvite">Reinvita</string>
    <!-- The text of the notification button that is displayed when there is a call in progress, another call is received and ignored. -->
    <string name="contact_ignore">Ignora</string>
    <!-- option to decline a contact invitation -->
    <string name="contact_decline">Declina</string>
    <!-- option to accept a contact invitation -->
    <string name="contact_accept">Accetta</string>
    <!-- Label for the option of the sliding panel to show the contact info -->
    <string name="contact_properties_activity">Info contatto</string>
    <!-- Adding new relationships (contacts) using the actions. -->
    <string name="contacts_list_empty_text">Aggiungi nuovi contatti utilizzando il bottone sottostante</string>
    <!-- Add new contacts before sharing. -->
    <string name="contacts_explorer_list_empty_text">Aggiungi un nuovo contatto per condividere</string>
    <!-- Error message -->
    <string name="error_not_enough_free_space">Non hai abbastanza spazio libero sul tuo dispositivo</string>
    <!-- This is button text on the Get Link dialog. This lets the user get a public file/folder link without the decryption key e.g. https://mega.nz/#!Qo12lSpT. -->
    <string name="option_link_without_key">Link senza key</string>
    <!-- Alert Dialog to get link -->
    <string name="option_decryption_key">Chiave di decrittazione</string>
    <!-- Alert shown when some content is sharing with chats and they are processing -->
    <string name="download_preparing_files">In corso</string>
    <!-- Message when many downloads start. Plural more than 1 file. Placeholder is for include the number of downloads in runtime. -->
    <plurals name="download_began">
        <item quantity="one">Il download è iniziato</item>
        <item quantity="other">%1$d download sono iniziati</item>
    </plurals>
    <!-- Message when many downloads finish. Plural more than 1 file. Placeholder is for include the number of downloads in runtime. -->
    <plurals name="download_finish">
        <item quantity="one">Il download è terminato</item>
        <item quantity="other">%1$d download sono stati terminati</item>
    </plurals>
    <!-- Message when many uploads start. Plural more than 1 file. Placeholder is for include the number of uploads in runtime. -->
    <plurals name="upload_began">
        <item quantity="one">L’upload è iniziato</item>
        <item quantity="other">%1$d caricamenti sono iniziati</item>
    </plurals>
    <!-- Message when many downloads finish. Plural more than 1 file. Placeholder is for include the number of uploads in runtime. -->
    <plurals name="upload_finish">
        <item quantity="one">Il caricamento è terminato</item>
        <item quantity="other">%1$d caricamenti sono stati terminati</item>
    </plurals>
    <!-- Warning shown when it tries to download some empty folders. Plural -->
    <plurals name="empty_folders">
        <item quantity="one">La cartella è vuota.</item>
        <item quantity="other">Le cartelle sono vuote.</item>
    </plurals>
    <!-- Hint how to cancel the download -->
    <string name="download_touch_to_cancel">Tocca per annullare</string>
    <!-- Hint how to cancel the download -->
    <string name="download_touch_to_show">Vedi trasferimenti</string>
    <!-- Warning message -->
    <string name="error_file_size_greater_than_4gb">La maggior parte dei dispositivi non possono scaricare file più grandi di 4GB. Il tuo download probabilmente fallirà</string>
    <!-- message when trying to open a downloaded file but there isn’t any app that open that file. Example: a user downloads a pdf but doesn’t have any app to read a pdf -->
    <string name="intent_not_available">Non c’è nessuna applicazione disponibile per eseguire il file sul tuo dispositivo</string>
    <!-- Message when trying to open a location message but there isn’t any app that open that location. -->
    <string name="intent_not_available_location">Non c’è nessuna app disponibile sul tuo dispositivo per aprire questa posizione</string>
    <!-- Message displayed when user tries to open a file with a 3rd party app using the option "Open with" but there isn't any app installed in the device which can open that file type, e.g. user tries to open a ".txt" but doesn’t have any installed 3rd party app which supports ".txt" files. -->
    <string name="intent_not_available_file">Potresti non avere alcuna app installata che supporta questo tipo di file.</string>
    <!-- to share an image using Facebook, Whatsapp, etc -->
    <string name="context_share_image">Condividi foto usando</string>
    <!-- create a link of a file and send it using an app from the device -->
    <string name="context_get_link">Condividi link</string>
    <!-- Delete a link label -->
    <string name="context_delete_link">Elimina link</string>
    <!-- Item menu option upon right click on one or multiple files. -->
    <string name="context_leave_menu">Lascia</string>
    <!-- Title alert before leaving a share. -->
    <string name="alert_leave_share">Abbandona</string>
    <!-- Item menu option upon right click on one or multiple files. -->
    <string name="context_clean_shares_menu">Rimuovi condivisione</string>
    <!-- Item menu option upon right click on one or multiple files. -->
    <string name="context_remove_link_menu">Rimuovi link</string>
    <!-- Warning that appears prior to remove a link of a file. Singular. -->
    <string name="context_remove_link_warning_text">Questo link non sarà più disponibile pubblicamente.</string>
    <!-- Warning that appears prior to remove links of files. Plural. -->
    <plurals name="remove_links_warning_text">
        <item quantity="one">Questo link non sarà più disponibile pubblicamente.</item>
        <item quantity="other">Questi link non saranno più disponibili pubblicamente.</item>
    </plurals>
    <!-- Item menu option upon right click on one or multiple files. -->
    <string name="context_rename">Rinomina</string>
    <!-- Title of a dialog to rename a node. The place holder is to set the current name of the node. -->
    <string name="rename_dialog_title">Rinomina %1$s</string>
    <!-- Menu option to open a link. Also title of the dialog to open a link. -->
    <string name="context_open_link_title">Apri link</string>
    <!-- Item menu option upon right click on one or multiple files. -->
    <string name="context_open_link">Apri</string>
    <!-- while renaming a file or folder -->
    <string name="context_renaming">Rinominazione</string>
    <!-- while file provider is downloading a file -->
    <string name="context_preparing_provider">Preparazione del file in corso</string>
    <!-- Item menu option upon right click on one or multiple files. -->
    <string name="context_download">Scarica</string>
    <!-- Item menu option upon right click on one or multiple files. -->
    <string name="context_move">Sposta</string>
    <!-- while moving a file or folder -->
    <string name="context_moving">Spostando</string>
    <!-- Item menu option upon right click on one or multiple files. -->
    <string name="context_copy">Copia</string>
    <!-- Item menu option upon right click on one or multiple files. -->
    <string name="context_upload">Carica</string>
    <!-- while copying a file or folder -->
    <string name="context_copying">Copiando</string>
    <!-- menu item -->
    <string name="context_move_to_trash">Sposta nel Cestino</string>
    <!-- menu item -->
    <string name="context_delete_from_mega">Rimuovi da MEGA</string>
    <!-- Input field description in the create folder dialog. -->
    <string name="context_new_folder_name">Nome Cartella</string>
    <!-- when adding a new contact. in the dialog -->
    <string name="context_new_contact_name">Email contatto</string>
    <!-- status dialog when performing the action -->
    <string name="context_creating_folder">Creazione della cartella</string>
    <!-- Menu item -->
    <string name="context_download_to">Salva in</string>
    <!-- Menu option title -->
    <string name="context_clear_rubbish">Svuota Cestino</string>
    <!-- Ask for confirmation before removing all the elements of the rubbish bin -->
    <string name="clear_rubbish_confirmation">Stai per rimuovere in modo permanente tutti gli elementi presenti nel tuo Cestino.</string>
    <!-- send cancel subscriptions dialog -->
    <string name="context_send">Invia</string>
    <!-- send the file to inbox -->
    <string name="context_send_file_inbox">Invia a contatto</string>
    <!-- Menu option to delete one or multiple selected items. -->
    <string name="context_remove">Rimuovi</string>
    <!-- Menu option to delete selected items of the offline state -->
    <string name="context_delete_offline">Rimuovi da uso offline</string>
    <!-- menu item -->
    <string name="context_share_folder">Condividi cartella</string>
    <!-- menu item -->
    <string name="context_send_file">Invia file a chat</string>
    <!-- menu item -->
    <string name="context_send_contact">Condividi contatto con chat</string>
    <!-- open a shared folder -->
    <string name="context_view_shared_folders">Vedi cartelle condivise</string>
    <!-- Item menu option upon clicking on one or multiple files. -->
    <string name="context_sharing_folder">Condividi</string>
    <!-- Menu option to manage a shared folder. -->
    <string name="manage_share">Gestisci la condivisione</string>
    <!-- menu item -->
    <string name="context_delete">Cancella</string>
    <!-- success message when removing a contact request -->
    <string name="context_contact_invitation_deleted">Richiesta eliminata</string>
    <!-- success message when reinvite a contact -->
    <string name="context_contact_invitation_resent">Richiesta inviata nuovamente</string>
    <!-- success message when sending a contact request -->
    <string name="context_contact_request_sent">Richiesta inviata correttamente a %s. Vedi nella sezione Richieste inviate.</string>
    <!-- success message when removing a contact -->
    <string name="context_contact_removed">Contatto cancellato</string>
    <!-- error message -->
    <string name="context_contact_not_removed">Contatto non cancellato a causa di un errore</string>
    <!-- success message when chaning the permissionss -->
    <string name="context_permissions_changed">Permessi cambiati</string>
    <!-- error message -->
    <string name="context_permissions_not_changed">Permessi non cambiati a causa di un errore</string>
    <!-- message when trying to create a folder that already exists -->
    <string name="context_folder_already_exists">Una cartella con lo stesso nome esiste già</string>
    <!-- message when trying to create a invite a contact already that is already added -->
    <string name="context_contact_already_exists">%s è già un contatto</string>
    <!-- message when trying to send a file without full access -->
    <string name="context_send_no_permission">Non hai il permesso di inviare questo file</string>
    <!-- success message when creating a folder -->
    <string name="context_folder_created">Cartella creata</string>
    <!-- error message when creating a folder -->
    <string name="context_folder_no_created">Errore. Cartella non creata</string>
    <!-- success message when renaming a node -->
    <string name="context_correctly_renamed">Rinominato</string>
    <!-- error message -->
    <string name="context_no_renamed">Rinominazione fallita a causa di un errore</string>
    <!-- success message when copying a node -->
    <string name="context_correctly_copied">Copiatto corretamente</string>
    <!-- success message when sending a node to Inbox -->
    <string name="context_correctly_sent_node">Invia alla Posta in arrivo</string>
    <!-- error message when sending a node to Inbox -->
    <string name="context_no_sent_node">Errore. Non inviata nella Posta in arrivo</string>
    <!-- error message -->
    <string name="context_no_copied">Copia fallita a causa di un errore</string>
    <!-- message that appears when a user tries to move/copy/upload a file but doesn’t choose a destination folder -->
    <string name="context_no_destination_folder">Per favore, scegli una cartella di destinazione</string>
    <!-- success message when moving a node -->
    <string name="context_correctly_moved">Spostato</string>
    <!-- success message when moving a node -->
    <string name="number_correctly_moved">%d oggetti mossi con successo.</string>
    <!-- success message when moving a node -->
    <string name="number_incorrectly_moved">%d oggetti non sono stati spostati con successo</string>
    <!-- success message when moving a node -->
    <string name="context_correctly_moved_to_rubbish">Spostamento nel Cestino avvenuto con successo</string>
    <!-- error message -->
    <string name="context_no_moved">Spostamento fallito a causa di un errore</string>
    <!-- success message when sharing a folder -->
    <string name="context_correctly_shared">Condiviso</string>
    <!-- error message when sharing a folder -->
    <string name="context_no_shared_number">Errore. %d condivisioni non sono state completate</string>
    <!-- success message when sharing a folder -->
    <string name="context_correctly_shared_removed">Rimozione delle condivisioni riuscita</string>
    <!-- error message when sharing a folder -->
    <string name="context_no_shared_number_removed">Errore. %d processo di rimozione delle condivisioni non completato</string>
    <!-- error message -->
    <string name="context_no_shared">Condivisione fallita a causa di un errore</string>
    <!-- error message -->
    <string name="context_no_removed_shared">Errore. Condivisione non rimossa</string>
    <!-- success message when removing a sharing -->
    <string name="context_remove_sharing">Rimozione della condivisione della cartella riuscita</string>
    <!-- error message -->
    <string name="context_no_link">Creazione link fallita</string>
    <!-- success message when removing a node from MEGA -->
    <string name="context_correctly_removed">Cancellato</string>
    <!-- error message -->
    <string name="context_no_removed">Cancellazione fallita a causa di un errore</string>
    <!-- success message when moving a node -->
    <string name="number_correctly_removed">%d oggetti rimossi con successo da MEGA</string>
    <!-- error message when moving a node -->
    <string name="number_no_removed">%d oggetti non sono stati rimossi con successo</string>
    <!-- Success message when left shared folders -->
    <string name="number_correctly_leaved">%d cartelle lasciate con successo.</string>
    <!-- Message shown when a share has been left -->
    <string name="share_left">Condivisione abbandonata</string>
    <!-- error message when moving a node -->
    <string name="number_no_leaved">%d cartelle non sono state lasciate con successo</string>
    <!-- success message when sending multiple files -->
    <string name="number_correctly_sent">File inviato a %d contatti con successo</string>
    <!-- error message when sending multiple files -->
    <string name="number_no_sent">File non inviato a %d contatti</string>
    <!-- success message when sending multiple files -->
    <string name="number_correctly_sent_multifile">%d file inviati con successo</string>
    <!-- error message when sending multiple files -->
    <string name="number_no_sent_multifile">Invio di %d file fallito</string>
    <!-- success message when sending multiple files -->
    <string name="number_correctly_copied">%d oggetti copiati con successo</string>
    <!-- error message when sending multiple files -->
    <string name="number_no_copied">%d oggetti non sono stati copiati</string>
    <!-- success message when removing several contacts -->
    <string name="number_contact_removed">%d contatti rimossi con successo</string>
    <!-- error message when removing several contacts -->
    <string name="number_contact_not_removed">%d contatti non sono stati rimossi</string>
    <!-- success message when sharing a file with multiple contacts -->
    <string name="number_contact_file_shared_correctly">Cartella condivisa con %d contatti con successo</string>
    <!-- error message when sharing a file with multiple contacts -->
    <string name="number_contact_file_not_shared_">Il file non può essere condiviso con %d contatti</string>
    <!-- success message when sharing multiple files -->
    <string name="number_correctly_shared">%d cartelle condivise con successo</string>
    <!-- error message when sharing multiple files -->
    <string name="number_no_shared">%d cartelle non sono state condivise</string>
    <!-- success message when sending a file to a contact -->
    <string name="context_correctly_copied_contact">Inviato a:</string>
    <!-- success message when removing all the contacts of a shared folder -->
    <string name="context_correctly_removed_sharing_contacts">La cartella non è più condivisa</string>
    <!-- error message when removing all the contacts of a shared folder -->
    <string name="context_no_removed_sharing_contacts">C’è stato un errore. La cartella è ancora condivisa con un altro contatto</string>
    <!-- option available for just one file -->
    <string name="context_select_one_file">Seleziona solo un file</string>
    <!-- success message when emptying the RB -->
    <string name="rubbish_bin_emptied">Cestino pulisto con successo</string>
    <!-- error message when emptying the RB -->
    <string name="rubbish_bin_no_emptied">C’è stato un errore. Il Cestino non è stato svuotato</string>
    <!-- dialog cancel subscriptions -->
    <string name="dialog_cancel_subscriptions">Stai per annullare la tua iscrizione a MEGA. Per favore, facci sapere se c’è qualcosa che possiamo fare per farti cambiare idea.</string>
    <!-- hint cancel subscriptions dialog -->
    <string name="hint_cancel_subscriptions">Scrivi il tuo feedback qui</string>
    <!-- send cancel subscriptions dialog -->
    <string name="send_cancel_subscriptions">Invia</string>
    <!-- confirmation cancel subscriptions dialog -->
    <string name="confirmation_cancel_subscriptions">Grazie del tuo feedback. Vuoi veramente annullare il tuo abbonamento MEGA?</string>
    <!-- provide a reason to cancel subscriptions dialog -->
    <string name="reason_cancel_subscriptions">Il tuo abbonamento non è stato annullato. Per favore, fornisci un motivo per la tua cancellazione</string>
    <!-- Confirmation message of the dialog shown when a subscription has been processed successfully -->
    <string name="message_user_purchased_subscription">Grazie. Il tuo pagamento è in corso. Per favore, inviaci una email a support&#64;mega.co.nz se non hai ricevuto il tuo upgrade entro 24 ore.</string>
    <!-- Pop up message shows when user purchased a lower level of subscription -->
    <string name="message_user_purchased_subscription_down_grade">Il tuo nuovo abbonamento diventerà effettivo quando scadrà l’abbonamento corrente, il nuovo prezzo ti verrà addebitato in quel momento.</string>
    <!-- Pop up message shows when user purchased a subscription with a payment method that can not be processed in real time, e.g. voucher -->
    <string name="message_user_payment_pending">Il tuo abbonamento diventerà effettivo quando il pagamento verrà processato da Google.</string>
    <!--  -->
    <string name="subscription_type_monthly">Mensilmente</string>
    <!--  -->
    <string name="subscription_type_yearly">Annuale</string>
    <!-- success message after removing the public link of a folder -->
    <string name="context_node_private">Questa cartelle e privata adesso</string>
    <!-- success message after removing a share of a folder. a contact has no access to the folder now -->
    <string name="context_share_correctly_removed">Condivisione rimossa</string>
    <!-- Menu option to create a new folder in the file manager. -->
    <string name="menu_new_folder">Nuova cartella</string>
    <!-- Menu option to add a contact to your contact list. -->
    <string name="menu_add_contact">Aggiungi contatto</string>
    <!-- Menu option to add a contact to your contact list. -->
    <string name="menu_add_contact_and_share">Aggiungi un contatto e condividi</string>
    <!-- Title of the alert to introduce the decryption key -->
    <string name="alert_decryption_key">Chiave di decrittazione</string>
    <!-- Message of the alert to introduce the decryption key -->
    <string name="message_decryption_key">Per favore, inserisci la chiave di decriptazione del link</string>
    <!-- error message shown on the decryption key dialog if the key typed in was wrong -->
    <string name="invalid_decryption_key">Chiave di decriptazione non valida</string>
    <!-- upload to. Then choose an Image file -->
    <string name="upload_to_image">Immagine</string>
    <!-- upload to. Then choose an Audio file -->
    <string name="upload_to_audio">Audio</string>
    <!-- Title of the button in the contact info screen to start a video call -->
    <string name="upload_to_video">Video</string>
    <!-- upload to. Then choose to browse the file system to choose a file -->
    <string name="upload_to_filesystem">Scegli da File System</string>
    <!-- upload to. Then choose to browse the file system to choose a file -->
    <string name="upload_to_filesystem_from">Prendi da</string>
    <!-- Label for the current uploaded size of a file. For example, 3 files, 50KB uploaded -->
    <string name="upload_uploaded">caricato</string>
    <!-- Status text at the beginning of an upload, Status text at the beginning of an upload for 2 or more files -->
    <plurals name="upload_prepare">
        <item quantity="one">Processando il file</item>
        <item quantity="other">Processando i file</item>
    </plurals>
    <!-- error message when downloading a file -->
    <string name="error_temporary_unavaible">Risorsa temporaneamente non disponibile, riprova più tardi</string>
    <!-- Error message when the selected file cannot be opened -->
    <string name="upload_can_not_open">Impossibile aprire il file selezionato</string>
    <!-- when a zip file is downloaded and clicked, the app unzips the file. This is the status text while unzipping the file -->
    <string name="unzipping_process">Decompressione file</string>
    <!-- error message while browsing the local filesystem -->
    <string name="error_io_problem">Problema del file system</string>
    <!-- error message while browsing the local filesystem -->
    <string name="general_error">C’è stato un errore durante lo sfoglio dei file locali.</string>
    <!-- title of the image gallery -->
    <string name="full_screen_image_viewer_label">Visualizzatore di immagini</string>
    <!-- Headline for the amount of storage space is used -->
    <string name="my_account_used_space">Spazio di archiviazione utilizzato</string>
    <!-- menu item -->
    <string name="my_account_change_password">Modifica password</string>
    <!-- Dialog text overquota error -->
    <string name="overquota_alert_text">Hai superato il limite del tuo spazio di archiviazione. Vuoi fare l’upgrade ad un account PRO?</string>
    <!-- when did the last session happen -->
    <string name="my_account_last_session">Ultima sessione</string>
    <!-- message displayed while the app is changing the password -->
    <string name="my_account_changing_password">Modifica della password</string>
    <!-- when changing the password, the first edittext is to enter the current password -->
    <string name="my_account_change_password_oldPassword">Password corrente</string>
    <!-- when changing the password -->
    <string name="my_account_change_password_newPassword1">Nuova password</string>
    <!-- when changing the password -->
    <string name="my_account_change_password_newPassword2">Conferma la nuova password</string>
    <!-- when changing the password or creating the account, the password is required twice and check that both times are the same -->
    <string name="my_account_change_password_dont_match">Le password non combaciano</string>
    <!-- title of the selection of the pro account wanted -->
    <string name="upgrade_select_pricing">Seleziona piano</string>
    <!-- the user has to decide the way of payment -->
    <string name="select_membership_1">Mensilmente o Annualmente</string>
    <!-- choose the payment method option when no method is available -->
    <string name="no_available_payment_method">Non c’è un metodo di pagamento impostato al momento per questo piano. Per favore, selezionane uno.</string>
    <!-- button to decide monthly payment. The asterisk is needed -->
    <string name="upgrade_per_month">Mensilmente*</string>
    <!-- button to decide annually payment. The asterisk is needed -->
    <string name="upgrade_per_year">Annuale*</string>
    <!-- the user can get the link and it’s copied to the clipboard -->
    <string name="file_properties_get_link">Il link è stato copiato negli appunti</string>
    <!-- before sharing an image, the preview has to be downloaded -->
    <string name="full_image_viewer_not_preview">L’anteprima non è ancora stata scaricata. Per favore, attendi</string>
    <!-- due to device is low on memory, cannot load an image preview temporarily -->
    <string name="not_load_preview_low_memory">Non c’è abbastanza spazio libero per mostrare l’anteprima. Per favore, riprova più tardi.</string>
    <!-- alert when clicking a newsignup link being logged -->
    <string name="log_out_warning">Per favore, effettua il logout prima di creare l’account</string>
    <!-- message shown in the screen when there are not any active transfer -->
    <string name="transfers_empty">Nessun trasferimento attivo</string>
    <!-- menu item -->
    <string name="menu_pause_transfers">Sospendi trasferimenti</string>
    <!-- menu item -->
    <string name="menu_cancel_all_transfers">Annulla tutti i trasferimenti</string>
    <!-- Option of the sliding panel to capture a new picture to upload to Cloud Drive or to set as user avatar -->
    <string name="menu_take_picture">Cattura</string>
    <!-- Dialog title, to explain why MEGA needs the ’display over other apps’ permission (Android 10) -->
    <string name="ask_for_display_over_title">Attiva le notifiche delle chiamate MEGA in arrivo</string>
    <!-- Dialog message, to explain why MEGA needs the ’display over other apps’ permission (Android 10) -->
    <string name="ask_for_display_over_msg">Per favore, dai a MEGA il permesso di stare sopra alle altre app durante le chiamate.</string>
    <!-- Prompt text shows when the user doesn’t want to make MEGA grant the ’display over other apps’ permission for now (Android 10) -->
    <string name="ask_for_display_over_explain">Puoi ancora dare manualmente i permessi nelle Impostazioni del dispositivo.</string>
    <!-- the options of how to upload, but in an array. needed for the settings, how to upload the camera images. only when Wi-Fi connected -->
    <string name="cam_sync_wifi">Solo Wi-Fi</string>
    <!-- the options of how to upload, but in an array. needed for the settings, how to upload the camera images. when Wi-Fi connected and using data plan -->
    <string name="cam_sync_data">Wi-Fi o connessione dati</string>
    <!-- The upload of the user’s photos orvideos from their specified album is in progress. -->
    <string name="cam_sync_syncing">Caricamenti da fotocamera attivi</string>
    <!-- confirmation question for cancelling the camera uploads -->
    <string name="cam_sync_cancel_sync">Vuoi fermare i caricamenti da fotocamera?</string>
    <!-- title of the notification when camera upload is enabled -->
    <string name="settings_camera_notif_title">Caricamento di file di cartelle media</string>
    <!-- title of the notification when camera upload is checking files -->
    <string name="settings_camera_notif_checking_title">Controllo di file da caricare in corso</string>
    <!-- title of the notification when camera upload is initializing -->
    <string name="settings_camera_notif_initializing_title">Inizializzazione dei Caricamenti da fotocamera in corso</string>
    <!-- title of the notification when camera upload’s primary local folder is unavailable. -->
    <string name="camera_notif_primary_local_unavailable">I Caricamenti da fotocamera sono stati disattivati. La tua cartella locale non è disponibile.</string>
    <!-- title of the notification when camera upload’s secondary local folder is unavailable. -->
    <string name="camera_notif_secondary_local_unavailable">I Caricamenti dei media sono stati disattivati. La tua cartella locale non è disponibile.</string>
    <!-- notification camera uploads complete -->
    <string name="settings_camera_notif_complete">Caricamenti dalla fotocamera completi</string>
    <!-- settings of the Appearance section -->
    <string name="settings_appearance">Apparenza</string>
    <!-- settings of the Features section -->
    <string name="settings_features">Opzioni</string>
    <!-- label of storage in upgrade/choose account page, it is being used with a variable, e.g. for LITE user it will show ‘200GB Storage’. -->
    <string name="settings_storage">Archivio</string>
    <!-- Settings of the Passcode -->
    <string name="settings_passcode_lock">Blocco con passcode</string>
    <!-- Setting to allow the user to select the preferred passcode type -->
    <string name="settings_passcode_option">Opzioni passcode</string>
    <!-- Helper text to explain why we have this `Require me to plug in` setting, placeholder - 100 to 1000 in MB -->
    <string name="settings_camera_upload_charging_helper_label">La compressione dei video utilizza un ammontare considerevole di batteria. Per favore, metti a caricare il tuo dispositivo per caricarlo se i video da comprimere sono più grandi di %s.</string>
    <!-- Helper text to explain the things to note if enable the feature of including GPS info -->
    <string name="settings_camera_upload_include_gps_helper_label">Questa opzione, se attivata, include nelle tue foto le informazioni riguardo la posizione. Per favore, fai attenzione quando le condividi.</string>
    <!-- Settings category title for cache and offline files -->
    <string name="settings_advanced_features">Avanzato</string>
    <!-- Settings preference title for cache -->
    <string name="settings_advanced_features_cache">Svuota cache</string>
    <!-- Settings preference title for offline files -->
    <string name="settings_advanced_features_offline">Elimina file Offline</string>
    <!-- description of switch ‘Open file when download is completed’ -->
    <string name="settings_auto_play_label">Apri il file quando viene scaricato</string>
    <!-- Settings preference title for delete account -->
    <string name="settings_delete_account">Cancella account</string>
    <!-- Size of files in offline or cache folders -->
    <string name="settings_advanced_features_size">Attualmente %s usati</string>
    <!-- Calculating Size of files in offline or cache folders -->
    <string name="settings_advanced_features_calculating">Calcolo in corso</string>
    <!-- title of the setting to set the default download location -->
    <string name="settings_storage_download_location">Cartella di download default</string>
    <!-- Whether to always ask the user each time. -->
    <string name="settings_storage_ask_me_always">Chiedi sempre per la posizione del download</string>
    <!-- Whether to enable the storage in advanced devices -->
    <string name="settings_storage_advanced_devices">Mostra dispositivi avanzati (SD esterna)</string>
    <!-- Label of button on account page that ask user to add their phone number -->
    <string name="add_phone_number_label">Aggiungi un numero di telefono</string>
    <!-- enter verification code page title -->
    <string name="verify_account_title">Verifica il tuo account</string>
    <!-- Text to explain to user why to verify phone number (account suspended use case) -->
    <string name="verify_account_helper_locked">Il tuo account è stato temporaneamente bloccato a causa di un potenziale abuso. Per favore, verifica il tuo numero di telefono per sbloccare il tuo account.</string>
    <!-- Hint text of the country edittext for billing purposes -->
    <string name="general_country_label">Nazione</string>
    <!-- Hint text of the region edittext for choosing dial code. -->
    <string name="sms_region_label">Regione</string>
    <!-- place holder for enter mobile number field -->
    <string name="verify_account_phone_number_placeholder">Il tuo numero di telefono</string>
    <!-- Button label - go to previous page -->
    <string name="general_back_button">Indietro</string>
    <!-- button label - quite sms verification use case -->
    <string name="verify_account_not_now_button">Non ora</string>
    <!-- Button label - confirm some action -->
    <string name="general_confirm_button">Conferma</string>
    <!-- On “add phone number” page, an error message will be shown if user click next button without select country code. -->
    <string name="verify_account_invalid_country_code">Per favore, seleziona un prefisso internazionale</string>
    <!-- On “Add phone number” page, a toast error message will be shown if the country code cannot be fetched from back end. -->
    <string name="verify_account_not_loading_country_code">I prefissi internazionali non sono stati caricati.</string>
    <!-- error message if user click next button without enter a valid phone number -->
    <string name="verify_account_invalid_phone_number">Per favore, fornisci un numero di telefono valido.</string>
    <!-- Label tell user to enter received txt to below input boxes -->
    <string name="verify_account_enter_txt_label">Per favore, inserisci il codice di verifica inviato a</string>
    <!-- enter verification code page title -->
    <string name="verify_account_enter_code_title">Verifica il tuo account</string>
    <!-- error message that will show to user when user entered invalid verification code -->
    <string name="verify_account_incorrect_code">Codice errato. Per favore, ritenta o chiedi che ti venga mandato nuovamente.</string>
    <!-- text message to remind user to resend verification code -->
    <string name="verify_account_resend_label">Non hai ricevuto il codice?</string>
    <!-- Button to resend the create account email to a new email address in case the previous email address was misspelled -->
    <string name="general_resend_button">Reinvia</string>
    <!-- error message that will show to user when host detected that the mobile number has been registered already -->
    <string name="verify_account_error_phone_number_register">Questo numero è già associato ad un account MEGA.</string>
    <!-- error message that will show to user when user reached the sms verification daily limit -->
    <string name="verify_account_error_reach_limit">Hai raggiunto il limite giornaliero</string>
    <!-- error message that will show to user when user reached the sms verification daily limit -->
    <string name="verify_account_error_wrong_code">Il codice di verifica non corrisponde.</string>
    <!-- error message that will show to user when code has been verified -->
    <string name="verify_account_error_code_verified">Il codice è stato verificato</string>
    <!-- error message that will show to user when user entered invalid verification code -->
    <string name="verify_account_error_invalid_code">Codice errato. Per favore, ritenta o chiedi che ti venga mandato nuovamente.</string>
    <!-- verify phone number successfully -->
    <string name="verify_account_successfully">Il tuo numero di telefono è stato verificato con successo</string>
    <!-- If the user has an internal storage and an external SD card, it has to be set on the settings screen, external storage option -->
    <string-array name="settings_storage_download_location_array">
        <item>Spazio di archiviazione interno</item>
        <item>Spazio di archiviazione esterno</item>
    </string-array>
    <!-- If the user has an internal storage and an external SD card, it has to be set on the settings screen, internal storage option -->
    <string name="internal_storage_label">Spazio di archiviazione interno</string>
    <!-- If the user has an internal storage and an external SD card, it has to be set on the settings screen, external storage option -->
    <string name="external_storage_label">Spazio di archiviazione esterno</string>
    <!-- choose the way the new user’s email is inserted, import from phone option -->
    <string-array name="add_contact_array">
        <item>Scrivi l’email dell’utente</item>
        <item>Importa dal dispositivo</item>
    </string-array>
    <!-- settings option -->
    <string name="settings_camera_upload_on">Attiva i caricamenti dalla fotocamera</string>
    <!-- settings option -->
    <string name="settings_camera_upload_turn_on">Attiva i caricamenti dalla fotocamera</string>
    <!-- settings option -->
    <string name="settings_camera_upload_off">Disattiva i caricamenti dalla fotocamera</string>
    <!-- settings option. How to upload the camera images: via Wi-Fi only or via Wi-Fi and data plan -->
    <string name="settings_camera_upload_how_to_upload">Come caricare</string>
    <!-- The Secondary Media uploads allows to create a second Camera Folder synchronization. Enabling it would imply to choose a new local folder and then, a new destination folder in MEGA. This is the text that appears in the settings option to enable the second synchronization. -->
    <string name="settings_secondary_upload_on">Attiva i caricamenti dei media secondari</string>
    <!-- The Secondary Media uploads allows to create a second Camera Folder synchronization. Disabling it would imply that the current second sync won’t be running anymore. This is the text that appears in the settings option to disable the second synchronization. -->
    <string name="settings_secondary_upload_off">Disattiva i caricamenti dei media secondari</string>
    <!-- Title of shared folder explorer to choose a folder to perform an action -->
    <string name="settings_empty_folder">Scegli cartella</string>
    <!-- the options of how to upload, but in an array. needed for the settings, how to upload the camera images. only when Wi-Fi connected -->
    <string-array name="settings_camera_upload_how_to_entries">
        <item>Wi-Fi o connessione dati</item>
        <item>Solo Wi-Fi</item>
    </string-array>
    <!-- What kind of files are going to be uploaded: images, videos or both -->
    <string name="settings_camera_upload_what_to_upload">Carica File</string>
    <!-- what kind of file are going to be uploaded. Needed for the settings summary -->
    <string-array name="settings_camera_upload_file_upload_entries">
        <item>Solo foto</item>
        <item>Solo video</item>
        <item>Foto e video</item>
    </string-array>
    <!-- Option to choose that the camera sync will only be enable when the device is charging -->
    <string name="settings_camera_upload_charging">Solo mentre è in carica</string>
    <!-- Title of ‘Include location tags’ setting option. Once enabled, Camera Uploads will include the location info from pictures those are being uploaded -->
    <string name="settings_camera_upload_include_gps">Includi i tag della posizione</string>
    <!-- Option to choose that the video compression will only be enable when the device is charging -->
    <string name="settings_camera_upload_require_plug_in">Rendimi necessario caricare il dispositivo</string>
    <!-- Option to choose that the camera sync will maintain the local file names when uploading -->
    <string name="settings_keep_file_names">Mantenere i nomi dei file, come nel dispositivo</string>
    <!-- The location of where the user photos or videos are stored in the device. -->
    <string name="settings_local_camera_upload_folder">Cartella locale Camera</string>
    <!-- The location of where the user photos or videos are stored in MEGA. -->
    <string name="settings_mega_camera_upload_folder">Cartella MEGA caricamenti dalla fotocamera</string>
    <!-- The location of where the user photos or videos of the secondary sync are stored in the device. -->
    <string name="settings_local_secondary_folder">Cartella Secondaria Locale</string>
    <!-- The location of where the user photos or videos of the secondary sync are stored in MEGA. -->
    <string name="settings_mega_secondary_folder">Cartella MEGA secondaria</string>
    <!-- what kind of file are going to be uploaded. Needed for the settings summary -->
    <string name="settings_camera_upload_only_photos">Solo foto</string>
    <!-- what kind of file are going to be uploaded. Needed for the settings summary -->
    <string name="settings_camera_upload_only_videos">Solo video</string>
    <!-- what kind of file are going to be uploaded. Needed for the settings summary -->
    <string name="settings_camera_upload_photos_and_videos">Foto e video</string>
    <!-- status text when no custom photo sync folder has been set -->
    <string name="settings_pin_lock_code_not_set">Non impostato</string>
    <!-- Settings of the Passcode -->
    <string name="settings_passcode_lock_switch">Codice di accesso</string>
    <!-- Settings option to change Passcode. -->
    <string name="settings_change_passcode">Cambia codice d’accesso</string>
    <!-- Settings option screen to change Passcode. -->
    <string name="title_change_passcode">Cambia blocco con passcode</string>
    <!-- Settings option to set the timer to ask for passcode. -->
    <string name="settings_require_passcode">Passcode richiesto</string>
    <!-- Option available to choose in some context to make an action immediately. -->
    <string name="action_immediately">Immediatamente</string>
    <!-- Button after the Passcode code input field -->
    <string name="pin_lock_enter">Entra</string>
    <!-- Error message when not typing the Passcode code correctly. Plural. The placeholder indicates the number of failed attempts. E.g. 7 failed passcode attempts -->
    <plurals name="passcode_lock_alert_attempts">
        <item quantity="one">1 tentativo fallito del passcode</item>
        <item quantity="other">%1$d tentativi falliti del passcode</item>
    </plurals>
    <!-- Error message when not typing the Passcode code correctly -->
    <string name="pin_lock_alert">Effettuerai il logout e i tuoi file salvati per l’offline saranno eliminati dopo 10 tentativi falliti</string>
    <!-- error message when not typing the Passcode code correctly -->
    <string name="pin_lock_incorrect">Codice incorretto</string>
    <!-- Error message when not typing the Passcode correctly and have several attempts left. The placeholder is to display the number of attempts left in runtime. -->
    <plurals name="pin_lock_incorrect_alert">
        <item quantity="one">Codice errato, sei pregato di riprovare. Hai 1 tentativo rimanente</item>
        <item quantity="other">Codice errato, per favore riprova. Hai %2d tentativi rimanenti</item>
    </plurals>
    <!-- Error message when not typing the Passcode correctly (two times) -->
    <string name="pin_lock_not_match">I codici non corrispondono. Riprova.</string>
    <!-- Title of the screen to unlock screen with Passcode -->
    <string name="unlock_pin_title">Inserisci il codice</string>
    <!-- Title of the screen to unlock screen with Passcode in second round -->
    <string name="unlock_pin_title_2">Reinserisci il codice</string>
    <!-- Title of the screen to unlock screen with Passcode -->
    <string name="reset_pin_title">Inserisci il codice</string>
    <!-- Title of the screen to unlock screen with Passcode in second round -->
    <string name="reset_pin_title_2">Reinserisci il nuovo codice</string>
    <!-- Text of the screen after 10 attemps with a wrong Passcode -->
    <string name="incorrect_pin_activity">Tutti i tuoi dati locali verranno eliminati e verrà effettuato il tuo log out tra %1d secondi</string>
    <!-- Caption of a title, in the context of “About MEGA” or “About us” -->
    <string name="settings_about">Info</string>
    <!-- Preference screen item action button -->
    <string name="settings_about_privacy_policy">Privacy Policy</string>
    <!--  -->
    <string name="settings_about_terms_of_service">Termini di Servizio</string>
    <!-- App means “Application” -->
    <string name="settings_about_app_version">Versione</string>
    <!-- Title of the label where the SDK version is shown -->
    <string name="settings_about_sdk_version">Versione MEGA SDK</string>
    <!-- Title of the label where the MEGAchat SDK version is shown -->
    <string name="settings_about_karere_version">Versione SDK MEGAchat</string>
    <!-- Link to the public code of the app -->
    <string name="settings_about_code_link_title">Vedi codice sorgente</string>
    <!--  -->
    <string name="january">Gennaio</string>
    <!--  -->
    <string name="february">Febbraio</string>
    <!--  -->
    <string name="march">Marzo</string>
    <!--  -->
    <string name="april">Aprile</string>
    <!--  -->
    <string name="may">Maggio</string>
    <!--  -->
    <string name="june">Giugno</string>
    <!--  -->
    <string name="july">Luglio</string>
    <!--  -->
    <string name="august">Agosto</string>
    <!--  -->
    <string name="september">Settembre</string>
    <!--  -->
    <string name="october">Ottobre</string>
    <!--  -->
    <string name="november">Novembre</string>
    <!--  -->
    <string name="december">Dicembre</string>
    <!-- title of the screen that shows the ZIP files -->
    <string name="zip_browser_activity">ZIP Browser</string>
    <!-- title of the My Account screen -->
    <string name="my_account_title">Tipo di account</string>
    <!-- Label to indicate the date when the current subscription renews -->
    <string name="renews_on">Si rinnova il &#160;</string>
    <!-- title of the Expiration Date -->
    <string name="expires_on">Scade il &#160;</string>
    <!--  -->
    <string name="free_account">Gratis</string>
    <!-- info message shown to the user when the Camera Uploads folder has been created -->
    <string name="camera_uploads_created">Cartella Camera Uploads creata</string>
    <!-- category in sort by action -->
    <string name="sortby_name">Nome</string>
    <!-- sort files alphabetically ascending -->
    <string name="sortby_name_ascending">Crescente</string>
    <!-- sort files alphabetically descending -->
    <string name="sortby_name_descending">Discendente</string>
    <!-- category in sort by action -->
    <string name="sortby_date">Data</string>
    <!-- category in sort by action -->
    <string name="sortby_creation_date">Data di creazione</string>
    <!-- category in sort by action -->
    <string name="sortby_modification_date">Data di modifica</string>
    <!-- category in sort by action -->
    <string name="sortby_link_creation_date">Data di creazione del link</string>
    <!-- sort files by date newest first -->
    <string name="sortby_date_newest">più recente</string>
    <!-- sort files by date oldest first -->
    <string name="sortby_date_oldest">più vecchio</string>
    <!-- category in sort by action -->
    <string name="sortby_size">Dimensione</string>
    <!-- sort files by size largest first -->
    <string name="sortby_size_largest_first">più largo</string>
    <!-- sort files by size smallest first -->
    <string name="sortby_size_smallest_first">più piccolo</string>
    <!-- Title of sort by media type options -->
    <string name="sortby_type">Tipo di media</string>
    <!-- sort option, sort media files by photos first -->
    <string name="sortby_type_photo_first">Foto</string>
    <!-- sort option, sort media files by videos first -->
    <string name="sortby_type_video_first">Video</string>
    <!-- Title to choose the type of Passcode -->
    <string name="pin_lock_type">Tipo del codice</string>
    <!-- Passcode with 4 digits -->
    <string name="four_pin_lock">Codice a 4 cifre</string>
    <!-- Passcode with 6 digits -->
    <string name="six_pin_lock">Codice a 6 cifre</string>
    <!-- Passcode alphanumeric -->
    <string name="AN_pin_lock">Codice alfanumerico</string>
    <!-- Confirmation message when enabling logs in the app -->
    <string name="settings_enable_logs">I log ora sono attivati</string>
    <!-- Confirmation message when disabling logs in the app -->
    <string name="settings_disable_logs">I log ora sono disattivati</string>
    <!-- Snackbar error message triggered by host error when user is trying to setup MEGA Camera Uploads folder in settings page -->
    <string name="error_unable_to_setup_cloud_folder">Impossibile settare la cartella dei Caricamenti da Fotocamera</string>
    <!-- Message displayed when the user denies the required permissions during the logs activation -->
    <string name="logs_not_enabled_permissions">I log non sono stati attivati, perché hai negato l’autorizzazione richiesta</string>
    <!-- Option in the sliding panel to open the folder which contains the file selected after performing a search -->
    <string name="search_open_location">Apri posizione</string>
    <!-- message when a temporary error on logging in is due to SDK is waiting for the server to complete a request due to an API lock -->
    <string name="servers_busy">Il processo sta prendendo più tempo del previsto. Per favore, aspetta.</string>
    <!-- Label in My Account section to show user account type -->
    <string name="my_account_free">Account free</string>
    <!-- Type of account info added to the feedback email sent to support -->
    <string name="my_account_prolite">Account Pro Lite</string>
    <!-- Label in My Account section to show user account type -->
    <string name="my_account_pro1">Account Pro I</string>
    <!-- Label in My Account section to show user account type -->
    <string name="my_account_pro2">Account Pro II</string>
    <!-- Label in My Account section to show user account type -->
    <string name="my_account_pro3">Account Pro III</string>
    <!-- Type of account info added to the feedback email sent to support -->
    <string name="my_account_prolite_feedback_email">Account Pro Lite</string>
    <!--  -->
    <string name="backup_title">Copia la tua Chiave di Recupero</string>
    <!-- Subtitle of the screen to backup the master key -->
    <string name="backup_subtitle">La tua password sblocca la tua Chiave di Recupero</string>
    <!-- First paragraph of the screen to backup the master key -->
    <string name="backup_first_paragraph">I tuoi dati sono leggibili solo tramite una catena di operazioni di decriptazione che inizia con la tua chiave master di criptazione, che archiviamo in modo criptato assieme alla tua password. Questo significa che se perdi la tua password, la tua chiave master non può essere decriptata, e non potrai più decriptare i tuoi dati.</string>
    <!-- Summary of the preference Recovery key on Settings section -->
    <string name="backup_second_paragraph">Esportare la Chiave di Recupero e tenerla in un posto sicuro ti permette di reimpostare la password senza perdite di dati.</string>
    <!-- Third paragraph of the screen to backup the master key -->
    <string name="backup_third_paragraph">Un attaccante esterno non può accedere al tuo account solo con la chiave. Un reset della password richiede sia la chiave e l’accesso alla tua e-mail.</string>
    <!-- Sentence to inform the user the available actions in the screen to backup the master key -->
    <string name="backup_action">Copia la tua Chiave di Recupero negli appunti o salvala come file di testo</string>
    <!-- Action of a button to save something -->
    <string name="save_action">Salva</string>
    <!-- Alert message when the master key has been successfully copied to the ClipBoard -->
    <string name="copy_MK_confirmation">La Chiave di Recupero è stata copiata con successo</string>
    <!-- Button to change the password -->
    <string name="change_pass">Cambia</string>
    <!-- Positive button to perform a general action -->
    <string name="general_positive_button">SÌ</string>
    <!-- Negative button to perform a general action -->
    <string name="general_negative_button">NO</string>
    <!-- Option of the overflow menu to show the screen info to reset the password -->
    <string name="forgot_pass_menu">Password dimenticata?</string>
    <!-- Button in the Login screen to reset the password -->
    <string name="forgot_pass">Hai dimenticato la password?</string>
    <!-- First paragraph of the screen when the password has been forgotten -->
    <string name="forgot_pass_first_paragraph">Se hai una copia della tua Chiave di Recupero, puoi resettare la tua password selezionando DI. Nessun dato sarà perso.</string>
    <!-- Second paragraph of the screen when the password has been forgotten -->
    <string name="forgot_pass_second_paragraph">Puoi ancora esportare la tua Chiave di Recupero ora se hai una sessione attiva di MEGA su un altro browser, di questo o qualsiasi altro computer. Se non ce l’hai, non puoi più decriptare il tuo account esistente, ma puoi crearne un altro collegato allo stesso indirizzo email selezionando NO.</string>
    <!-- Sentence to ask to the user if he has the master key in the screen when the password has been forgotten -->
    <string name="forgot_pass_action">Hai una copia della tua Chiave di Recupero?</string>
    <!-- Title of the alert message to ask for the link to reset the pass with the MK -->
    <string name="title_alert_reset_with_MK">Ottimo!</string>
    <!-- Hint of the text where the user can write his e-mail -->
    <string name="edit_text_insert_mail">email qui</string>
    <!-- Text of the alert message to ask for the link to reset the pass with the MK -->
    <string name="text_alert_reset_with_MK">Per favore, inserisci il tuo indirizzo email qui sotto. Riceverai un link di recupero che ti permetterà di inserire la tua Chiave di Recupero e resettare la tua password.</string>
    <!-- Hint of the text when the user can write his master key -->
    <string name="edit_text_insert_mk">La tua Chiave di Recupero va qui</string>
    <!-- Hint of the text where the user can write his password -->
    <string name="edit_text_insert_pass">password qui</string>
    <!-- Text shown in the last alert dialog to confirm delete user account -->
    <string name="delete_account_text_last_step">Questo è l’ultimo step prima di eliminare il tuo account. Perderai in modo permanente tutti i tuoi dati salvati nel cloud. Inserisci la tua password qui sotto.</string>
    <!-- Title of the alert dialog to inform the user that have to check the email -->
    <string name="email_verification_title">Verifica dell’email</string>
    <!-- Text of the alert dialog to inform the user that have to check the email -->
    <string name="email_verification_text">Per favore, controlla la tua email per procedere.</string>
    <!-- Text to inform the user when an error occurs -->
    <string name="general_text_error">Un errore è capitato, per favore, riprova.</string>
    <!-- Alert to inform the user that have to be logged in to perform the action -->
    <string name="alert_not_logged_in">Devi effettuare l’accesso per portare a termine questa azione.</string>
    <!-- Error message when a user attempts to change their email without an active login session. -->
    <string name="change_email_not_logged_in">Hai bisogno di effettuare il login per completare il cambiamento della tua email. Per favore, effettua nuovamente il login con il tuo indirizzo email corrente e poi clicca di nuovo sul link di conferma.</string>
    <!-- Text displayed to inform that the email was successfully changed. Please keep the placeholder, it will be replaced with the new email address. -->
    <string name="email_changed">Congratulazioni, il tuo nuovo indirizzo email per questo account MEGA è: %1$s</string>
    <!-- Error when the user leaves empty the password field -->
    <string name="invalid_string">Sbagliato</string>
    <!-- Text of the toast when the user enters invalid text which is neither a valid phone number nor a valid email -->
    <string name="invalid_input">Input non valido</string>
    <!-- Title of the alert dialog when the user tries to recover the pass of a non existing account -->
    <string name="invalid_email_title">Indirizzo email non valido</string>
    <!-- Title of the alert dialog when the user tries to recover the pass of a non existing account -->
    <string name="invalid_email_text">Ti preghiamo di controllare l’indirizzo e-mail e riprovare.</string>
    <!-- Title of the dialog to write the Recovery Key after opening the recovery link -->
    <string name="title_dialog_insert_MK">Reset Password</string>
    <!-- Text of the dialog to write the Recovery Key after opening the recovery link -->
    <string name="text_dialog_insert_MK">Per favore, inserisci la tua Chiave di Recupero qui sotto</string>
    <!-- Text of the alert when the pass has been correctly changed -->
    <string name="pass_changed_alert">La tua password è stata modificata.</string>
    <!-- Title of the dialog to park an account -->
    <string name="park_account_dialog_title">Resetta account</string>
    <!-- Button to park an account -->
    <string name="park_account_button">Parcheggia</string>
    <!-- Title of the screen to park an account -->
    <string name="park_account_title">Ops!</string>
    <!-- First paragraph of the screen to park an account -->
    <string name="park_account_first_paragraph">A causa del paradigma della nostra criptazione end-to-end, non potrai accedere ai tuoi dati senza la tua password o una copia della tua Chiave di Recupero.</string>
    <!-- Second paragraph of the screen to park an account -->
    <string name="park_account_second_paragraph">Puoi parcheggiare il tuo account esistente e crearne uno nuovo sullo stesso indirizzo email. I tuoi dati verranno mantenuti per almeno 60 giorni. Nel caso in cui tu voglia richiamare il tuo account parcheggiato, per favore contatta support&#64;mega.nz</string>
    <!-- Text of the dialog message to ask for the link to park the account -->
    <string name="dialog_park_account">Per favore, inserisci la tua email qui sotto. Riceverai un link di recupero che ti permetterà di parcheggiare il tuo account.</string>
    <!-- Text shown in the last alert dialog to park an account -->
    <string name="park_account_text_last_step">Questo è l’ultimo step per parcheggiare il tuo account, per favore inserisci la tua nuova password. I tuoi dati verranno mantenuti per almeno 60 giorni. Se recuperi la vecchia password del tuo account parcheggiato, per favore contatta support&#64;mega.nz</string>
    <!-- Title of the screen to write the new password after opening the recovery link -->
    <string name="title_enter_new_password">Inserisci la nuova password</string>
    <!-- Message when the user tries to open a recovery pass link and it has expired -->
    <string name="recovery_link_expired">Questo link di recupero è scaduto, si prega di riprovare.</string>
    <!-- Text of the alert after opening the recovery link to reset pass being logged. -->
    <string name="text_reset_pass_logged_in">La tua Chiave di Recupero verrà usata per resettare la tua password. Per favore, inserisci la tua nuova password.</string>
    <!-- Text of the alert dialog to inform the user that have to check the email after clicking the option forgot pass -->
    <string name="email_verification_text_change_pass">Riceverai un link di recupero che ti permetterà di resettare la tua password.</string>
    <!-- Button to upgrade the account to PRO account in My Account Section -->
    <string name="my_account_upgrade_pro">Fai l’upgrade</string>
    <!-- Button to upgrade the account to PRO account in the panel that appears randomly -->
    <string name="my_account_upgrade_pro_panel">Fai l’upgrade ora</string>
    <!-- Message to promote PRO accounts -->
    <string name="get_pro_account">Fai crescere il tuo cloud.[A]Ottieni un aumento del tuo spazio di archiviazione e della tua banda di trasferimento con un account Pro.</string>
    <!-- success message when the MasterKey file has been downloaded -->
    <string name="toast_master_key">La Chiave di Recupero dell’account MEGA è stata salvata in: %1s.[A]Puoi trovare il file contenente la tua Chiave di Recupero nella sezione Offline.[A]Ricorda: visto che il file contenente la tua Chiave di Recupero verrà eliminato quando effettuerai il logout, per favore archivialo in un posto sicuro fuori dal tuo account MEGA.</string>
    <!-- Error shown when the user tries to change his mail to one that is already used -->
    <string name="mail_already_used">Questo indirizzo email è già utilizzato. Per favore, utilizza un altro indirizzo email.</string>
    <!-- Error shown when the user tries to change his mail while the user has already requested a confirmation link for that email address -->
    <string name="mail_changed_confirm_requested">Hai già richiesto un link di conferma per quell’indirizzo email.</string>
    <!-- Error shown when the user tries to change his mail while the email is the same as the old -->
    <string name="mail_same_as_old">Questo è il tuo indirizzo email esistente.</string>
    <!-- Text shown in the last alert dialog to change the email associated to an account -->
    <string name="change_mail_text_last_step">Questo è l’ultimo passaggio per cambiare la tua email. Per favore, inserisci la tua password qui sotto.</string>
    <!-- Title of the alert dialog to change the email associated to an account -->
    <string name="change_mail_title_last_step">Cambia email</string>
    <!-- Iitle of the warning when the user is running out of space -->
    <string name="title_new_warning_out_space">Stai per terminare lo spazio di archiviazione.</string>
    <!-- Text of the warning when the user is running out of space -->
    <string name="new_warning_out_space">Prendi tutti i vantaggi dell’account MEGA aggiornandolo a Pro.</string>
    <!-- Iitle of sliding panel to choose the option to edit the profile picture -->
    <string name="title_options_avatar_panel">Modifica immagine di profilo</string>
    <!-- Option of the sliding panel to capture a new picture to upload to Cloud Drive or to set as user avatar -->
    <string name="take_photo_avatar_panel">Cattura</string>
    <!-- Option of the sliding panel to change the avatar by choosing an existing picture -->
    <string name="choose_photo_avatar_panel">Scegli un’immagine</string>
    <!-- Option of the sliding panel to delete the existing avatar -->
    <string name="delete_avatar_panel">Cancella immagine</string>
    <!-- Alert when the user introduces his MK to reset pass incorrectly -->
    <string name="incorrect_MK">La chiave che hai fornito non combacia a questo account. Per favore, assicurati di fornire la Chiave di Recupero corretta e riprova.</string>
    <!-- Title of the alert when the user introduces his MK to reset pass incorrectly -->
    <string name="incorrect_MK_title">Chiave di Recupero non valida</string>
    <!-- Alert Dialog to get link -->
    <string name="option_full_link">Link con chiave</string>
    <!-- Message shown meanwhile the app is waiting for a request -->
    <string name="recovering_info">Acquisizione delle informazioni in corso&#8230;</string>
    <!-- Text of the alert dialog to inform the user that have to check the email to validate his new email -->
    <string name="email_verification_text_change_mail">La tua nuova email deve essere validata. Per favore, controlla la tua email per procedere.</string>
    <!-- Confirmation before deleting the avatar of the user’s profile -->
    <string name="confirmation_delete_avatar">Cancellare l’immagine del profilo?</string>
    <!-- Title of the Dialog to edit the profile attributes of the user’s account -->
    <string name="title_edit_profile_info">Modifica</string>
    <!-- Alert Dialog to get link -->
    <string name="title_set_expiry_date">Seleziona data di scadenza</string>
    <!-- Title of the dialog to get link with password -->
    <string name="title_set_password_protection">Imposta la protezione della password</string>
    <!-- Subtitle of the dialog to get link -->
    <string name="subtitle_set_expiry_date">(SOLO PRO)</string>
    <!-- Alert Dialog to get link with password -->
    <string name="set_password_protection_dialog">Imposta una password</string>
    <!-- Hint of the dialog to get link with password -->
    <string name="hint_set_password_protection_dialog">Inserisci la password</string>
    <!-- Hint of the confirmation dialog to get link with password -->
    <string name="hint_confirm_password_protection_dialog">Conferma password</string>
    <!-- Status text at the beginning of getting a link -->
    <string name="link_request_status">In corso&#8230;</string>
    <!-- Option of the sliding panel to edit the link of a node -->
    <string name="edit_link_option">Gestisci link</string>
    <!-- Error alert dialog shown when changing the password the user provides an incorrect password -->
    <string name="old_password_provided_incorrect">La password corrente che hai fornito non è corretta.</string>
    <!-- success message when reinviting multiple contacts -->
    <string name="number_correctly_reinvite_contact_request">%d richieste di reinvito inviate con successo.</string>
    <!-- success message when reinviting multiple contacts -->
    <string name="number_correctly_delete_contact_request">%d richieste eliminate con successo.</string>
    <!-- error message when reinviting multiple contacts -->
    <string name="number_no_delete_contact_request">%1$d richieste eliminate con successo ma %2$d richieste non sono state cancellate.</string>
    <!-- confirmation message before removing a contact request. -->
    <string name="confirmation_delete_contact_request">Vuoi rimuovere la richiesta di invito a %s?</string>
    <!-- confirmation message before removing mutiple contact request -->
    <string name="confirmation_remove_multiple_contact_request">Vuoi rimuovere queste %d richieste di invito?</string>
    <!-- success message when replying to multiple received request -->
    <string name="number_correctly_invitation_reply_sent">%d risposte inviate</string>
    <!-- error message when replying to multiple received request -->
    <string name="number_incorrectly_invitation_reply_sent">%1$d risposte inviate con successo ma %2$d non sono state inviate.</string>
    <!-- Referring to a invitation request in the Contacts section. Plural. e.g. 5 requests -->
    <plurals name="general_num_request">
        <item quantity="one">1 richiesta</item>
        <item quantity="other">%1$d richieste</item>
    </plurals>
    <!-- Confirmation before removing the outgoing shares of a folder -->
    <plurals name="confirmation_remove_outgoing_shares">
        <item quantity="one">La cartella è condivisa con %1$d contatto. Rimuovere la condivisione?</item>
        <item quantity="other">La cartella è condivisa con %1$d contatti. Rimuovere tutte le condivisioni?</item>
    </plurals>
    <!-- Error message when the credentials to login are incorrect. -->
    <string name="error_incorrect_email_or_password">Email e/o password non valida. Per favore, riprova.</string>
    <!-- Error message when trying to login and the account is suspended. -->
    <string name="error_account_suspended">Il tuo account è stato sospeso a causa di violazioni dei Termini di Servizio. Per favore, contatta support&#64;mega.nz</string>
    <!-- Error message when to many attempts to login. -->
    <string name="too_many_attempts_login">Troppi tentativi falliti di effettuare il login, per favore aspetta un’ora.</string>
    <!-- Error message when trying to login to an account not validated. -->
    <string name="account_not_validated_login">Il tuo account non è ancora stato validato. Per favore, controlla la tua email.</string>
    <!-- Error message shown when opening a folder link which doesn’t exist -->
    <string name="general_error_folder_not_found">Collegamento Cartella non disponibile</string>
    <!-- Error message shown when opening a folder link which has been removed due to ToS/AUP violation -->
    <string name="folder_link_unavaible_ToS_violation">Il collegamento della cartella è stato rimossa a causa di una violazione dei ToS/AUP.</string>
    <!-- Error message shown when opening a file link which doesn’t exist -->
    <string name="general_error_file_not_found">File link non disponibile</string>
    <!-- Error message shown when opening a file link which has been removed due to ToS/AUP violation -->
    <string name="file_link_unavaible_ToS_violation">Il file collegato a questo link è stato rimosso a causa di una violazione dei Termini di Servizio.</string>
    <!-- Error message shown when opening a folder link or file link which has been corrupt or deformed -->
    <string name="link_broken">Questo URL è corrotto o deformato. Il link a cui stai cercando di accedere non esiste.</string>
    <!-- Title of the screen after creating the account. That screen asks the user to confirm the account by checking the email -->
    <string name="confirm_email_text">In attesa della conferma dell’email</string>
    <!-- Text below the title that explains the user should check the email and click the link to confirm the account -->
    <string name="confirm_email_explanation">Per favore, controlla la tua email e poi clicca sul link per confermare il tuo account.</string>
    <!-- Plural of items which contains a folder. 2 items -->
    <plurals name="general_num_items">
        <item quantity="one">1 oggetto</item>
        <item quantity="other">%1$d oggetti</item>
    </plurals>
    <!-- Error message shown when opening a file or folder link which account has been removed due to ToS/AUP violation -->
    <string name="file_link_unavaible_delete_account">L’account dell’utente associato è stato chiuso a causa di ripetute violazioni dei nostri Termini di Servizio.</string>
    <!-- Error message shown after login into a folder link with an invalid decryption key -->
    <string name="general_error_invalid_decryption_key">La chiave di decriptazione fornita per il link della cartella non è valida.</string>
    <!-- Title of the label in the my account section. It shows the credentials of the current user so it can be used to be verified by other contacts -->
    <string name="my_account_my_credentials">Le mie credenziali</string>
    <!-- Word to indicate the limited bandwidth of the free accounts -->
    <string name="limited_bandwith">Limitata</string>
    <!-- Item of the navigation title for the chat section -->
    <string name="section_chat">Chat</string>
    <!-- Item of the navigation title for the chat section when there is any unread message -->
    <string name="section_chat_with_notification">Chat [A](%1$d)[/A]</string>
    <!-- Confirmation button of the dialog to archive a chat -->
    <string name="tab_archive_chat">Archivia</string>
    <!-- Message shown when the user has no recent chats -->
    <string name="recent_chat_empty_invite">Invita i tuoi amici ad unirsi a te sulle Chat e divertitevi grazie alla nostra piattaforma criptata con privacy e sicurezza.</string>
    <!-- Initial of the word hour to show the duration of a video or audio call -->
    <string name="initial_hour">h</string>
    <!-- Initial of the word minute to show the duration of a video or audio call -->
    <string name="initial_minute">m</string>
    <!-- Initial of the word second to show the duration of a video or audio call -->
    <string name="initial_second">s</string>
    <!-- Title shown when multiselection is enable in chat tabs -->
    <string name="selected_items">%d selezionati</string>
    <!-- Message to confirm if the user wants to delete a contact from a shared folder -->
    <string name="remove_contact_shared_folder">Il contatto %s verrà rimosso dalla cartella condivisa.</string>
    <!-- Message to confirm if the user wants to delete a multiple contacts from a shared folder -->
    <string name="remove_multiple_contacts_shared_folder">%d contatti verranno rimossi dalla cartella condivisa.</string>
    <!-- success message when removing a contact from a shared folder -->
    <string name="number_correctly_removed_from_shared">%d contatti rimossi con successo dalla cartella condivisa</string>
    <!-- success message when removing a contact from a shared folder -->
    <string name="number_incorrectly_removed_from_shared">%d contatti non sono stati rimossi con successo</string>
    <!-- success message when changing permissions of contacts for a shared folder, place holder: number of contacts effected -->
    <string name="number_permission_correctly_changed_from_shared">Aggiornati con successo i permessi per %d contatti</string>
    <!-- success message when changing permissions of contacts for a shared folder, place holder: number of contacts effected -->
    <string name="number_permission_incorrectly_changed_from_shared">Aggiornamento fallito dei permessi per %d contatti</string>
    <!-- Message shown while the contact list from the device is being read and then shown to the user -->
    <string name="contacts_list_empty_text_loading">Caricamento dei contatti&#8230;</string>
    <!-- Warning message when reinviting multiple contacts -->
    <string name="number_existing_invite_contact_request">%d richieste già inviate.</string>
    <!-- success message when reinviting multiple contacts -->
    <string name="number_correctly_invite_contact_request">%d richieste di invito inviate con successo.</string>
    <!-- error message when reinviting multiple contacts -->
    <string name="number_no_invite_contact_request">%1$d richieste di invito inviate con successo ma %2$d richieste non sono state inviate.</string>
    <!-- Word next to own user’s message in chat screen -->
    <string name="chat_me_text_bracket">%1s (Io)</string>
    <!-- Hint shown in the field to write a message in the chat screen -->
    <string name="type_message_hint">Scrivi un messaggio</string>
    <!-- button -->
    <string name="general_mute">Muta</string>
    <!-- button -->
    <string name="general_unmute">Togli il muto</string>
    <!-- Title of the dialogue to mute the general chat notifications. -->
    <string name="title_dialog_mute_chat_notifications">Non disturbare</string>
    <!-- Subtitle of the dialogue to mute the general chat notifications. -->
    <string name="subtitle_dialog_mute_chat_notifications">Muta le notifiche delle chat per</string>
    <!-- Title of the dialogue to mute the notifications of a specific chat. -->
    <string name="title_dialog_mute_chatroom_notifications">Mota le notifiche</string>
    <!-- Label for the setting option that indicates the general notifications are enabled. -->
    <string name="mute_chat_notification_option_on">Attivo</string>
    <!-- Label for the dialog box option to mute a chat. This option will indicate that notifications for that chat are enabled. -->
    <string name="mute_chatroom_notification_option_off">Off</string>
    <!-- Label for the dialog box option to mute a chat. This option will indicate that chat notifications will be disabled until tomorrow at 8 a.m. -->
    <string name="mute_chatroom_notification_option_until_tomorrow_morning">Fino a domani mattina</string>
    <!-- Label for the dialog box option to mute a chat. This option will indicate that chat notifications will be disabled until today at 8 a.m. -->
    <string name="mute_chatroom_notification_option_until_this_morning">Fino a questa mattina</string>
    <!-- Label for the dialog box option to mute a chat. This option will indicate that chat notifications will be disabled until turn it off again. -->
    <string name="mute_chatroom_notification_option_forever">Finché non lo riattivo</string>
    <!-- Message when a chat has been silenced, for a specific time, successfully. For example: Chat notifications will be muted for 1 hour -->
    <string name="success_muting_a_chat_for_specific_time">Le notifiche delle chat saranno mutate per %s</string>
    <!-- Message to indicate the chat has been muted, until a specific time (24 hours format). Plural, used for any format different to 01:XX, e.g. 14:15 -->
    <plurals name="success_muting_chat_until_specific_time">
        <item quantity="one">Le notifiche delle chat saranno mutate fino alle %1$s</item>
        <item quantity="other">Le notifiche delle chat saranno mutate fino alle %1$s</item>
    </plurals>
    <!-- Message to indicate the chat has been muted, until a specific day and time (24 hours format). Plural, used for any format different to 01:XX, e.g. Chat notifications will be muted until tomorrow at 08:00 -->
    <plurals name="success_muting_chat_until_specific_date_and_time">
        <item quantity="one">Le notifiche delle chat saranno mutate fino a %1$s alle %2$s</item>
        <item quantity="other">Le notifiche delle chat saranno mutate fino a %1$s alle %2$s</item>
    </plurals>
    <!-- Message when select the option Do not disturb but the notifications are already muted -->
    <string name="notifications_are_already_muted">Le notifiche delle chat sono mutate</string>
    <!-- Message when a chat has been unmuted successfully. -->
    <string name="success_unmuting_a_chat">Le notifiche delle chat sono attive</string>
    <!-- String to indicate the time in 24h format until which a specific chat is muted. Plural, used for any format different to 1:XX, e.g. 14:15 -->
    <plurals name="chat_notifications_muted_until_specific_time">
        <item quantity="one">Mutata fino alle %1$s</item>
        <item quantity="other">Mutata fino alle %1$s</item>
    </plurals>
    <!-- Title of the section to enable notifications in the Contact Properties screen -->
    <string name="title_properties_chat_contact_notifications">Notifiche</string>
    <!-- Title of the section to choose the sound of incoming messages in the Contact Properties screen -->
    <string name="title_properties_chat_contact_message_sound">Suono del messaggio</string>
    <!-- Title of the section to clear the chat content in the Contact Properties screen -->
    <string name="title_properties_chat_clear_chat">Pulisci la chat</string>
    <!-- Title of the section to share the contact in the Contact Properties screen -->
    <string name="title_properties_chat_share_contact">Condividi contatto</string>
    <!-- Title of the screen to select the ringtone of the calls -->
    <string name="call_ringtone_title">Suoneria di chiamata</string>
    <!-- Title of the screen to select the sound of the notifications -->
    <string name="notification_sound_title">Suono della notifica</string>
    <!-- Button to clear the chat history -->
    <string name="general_clear">Pulisci</string>
    <!-- Message show when the history of a chat has been successfully deleted -->
    <string name="clear_history_success">La cronologia della chat è stata pulita</string>
    <!-- Message show when the history of a chat hasn’t been successfully deleted -->
    <string name="clear_history_error">È stato riscontrato un errore. La cronologia della chat non è stata pulita con successo</string>
    <!-- Menu item to add participants to a chat -->
    <string name="add_participants_menu_item">Aggiungi partecipanti</string>
    <!-- Menu item to remove a participants from a chat -->
    <string name="remove_participant_menu_item">Rimuovi partecipante</string>
    <!-- Message about MEGA when there are no message in the chat screen -->
    <string name="mega_info_empty_screen">Protegge la tua chat con criptazione end-to-end (controllata dall’utente), fornendo assicurazioni essenziali sulla sicurezza:</string>
    <!-- Message about MEGA when there are no message in the chat screen -->
    <string name="mega_authenticity_empty_screen">Il sistema assicura che i dati ricevuti sono realmente arrivati dal mittente specificato, e i suoi contenuti non sono stati manipolati durante l’invio.</string>
    <!-- Message about MEGA when there are no message in the chat screen -->
    <string name="mega_confidentiality_empty_screen">Solo il mittente e i destinatari possono decifrare e leggere i contenuti inviati.</string>
    <!-- Message about MEGA when there are no message in the chat screen -->
    <string name="title_mega_info_empty_screen">MEGA</string>
    <!-- Message about MEGA when there are no message in the chat screen -->
    <string name="title_mega_authenticity_empty_screen">Autenticità</string>
    <!-- Message about MEGA when there are no message in the chat screen -->
    <string name="title_mega_confidentiality_empty_screen">Confidenzialità</string>
    <!-- Error message shown when opening a cancel link with an account that not corresponds to the link -->
    <string name="error_not_logged_with_correct_account">Il link non è relativo a questo account. Per favore, effettua l’accesso con l’account corretto.</string>
    <!-- Message when the user tries to open a cancel link and it has expired -->
    <string name="cancel_link_expired">Questo link di eliminazione è scaduto, per favore riprova.</string>
    <!-- Text shown after searching and no results found -->
    <string name="no_results_found">Nessun risultato trovato</string>
    <!-- the options of what to upload in an array. Needed for the settings, the options of what to upload. -->
    <string name="offline_status">Offline</string>
    <!-- the options of what to upload in an array. Needed for the settings, the options of what to upload. -->
    <string name="online_status">Online</string>
    <!-- the options of what to upload in an array. Needed for the settings, the options of what to upload. -->
    <string name="away_status">Assente</string>
    <!-- the options of what to upload in an array. Needed for the settings, the options of what to upload. -->
    <string name="busy_status">Occupato</string>
    <!-- Info label about the status of the user -->
    <string name="invalid_status">Nessuna connessione</string>
    <!-- Text shown when a message has been deleted in the chat -->
    <string name="text_deleted_message">Questo messaggio è stato eliminato</string>
    <!-- Text shown when a message has been deleted in the chat -->
    <string name="text_deleted_message_by">[A]Questo messaggio è stato eliminato da [/A][B]%1$s[/B]</string>
    <!-- Confirmation before deleting messages -->
    <string name="confirmation_delete_several_messages">Rimuovere i messaggi?</string>
    <!-- Confirmation before deleting one message -->
    <string name="confirmation_delete_one_message">Rimuovere il messaggio?</string>
    <!-- Label for the sliding panel of a group chat -->
    <string name="group_chat_label">Chat di gruppo</string>
    <!-- Label for the option of the sliding panel to show the info of a chat group -->
    <string name="group_chat_info_label">Info del gruppo</string>
    <!-- Label for the option of the sliding panel to start a one to one chat -->
    <string name="group_chat_start_conversation_label">Inizia conversazione</string>
    <!-- Label for the option of the sliding panel to edit the profile -->
    <string name="group_chat_edit_profile_label">Modifica profilo</string>
    <!-- Title of the section to leave a group content in the Contact Properties screen -->
    <string name="title_properties_chat_leave_chat">Esci dal gruppo</string>
    <!-- Label for participants of a group chat -->
    <string name="participants_chat_label">Partecipanti</string>
    <!-- Text of the confirm dialog shown when it wants to remove a contact from a chat -->
    <string name="confirmation_remove_chat_contact">Rimuovere %s da questa chat?</string>
    <!-- Label to explain the read only participant permission in the options panel of the group info screen -->
    <string name="observer_permission_label_participants_panel">Sola lettura</string>
    <!-- Label to show the participant permission in the options panel of the group info screen -->
    <string name="standard_permission_label_participants_panel">Standard</string>
    <!-- Label to show the participant permission in the options panel of the group info screen -->
    <string name="administrator_permission_label_participants_panel">Moderatore</string>
    <!-- Text appended to a edited message. -->
    <string name="edited_message_text">(modificato)</string>
    <!-- Option in menu to change title of a chat group. -->
    <string name="change_title_option">Cambia titolo</string>
    <!-- confirmation message before leaving a group chat -->
    <string name="confirmation_leave_group_chat">Se abbandoni, non potrai più leggere o inviare messaggi.</string>
    <!-- title confirmation message before leaving a group chat -->
    <string name="title_confirmation_leave_group_chat">Abbandonare la chat di gruppo?</string>
    <!-- Message show when a participant hasn’t been successfully invited to a group chat -->
    <string name="add_participant_error_already_exists">Il partecipante è già incluso in questa chat di gruppo</string>
    <!-- success message when inviting multiple contacts to a group chat -->
    <string name="number_correctly_add_participant">%d partecipanti sono stati invitati con successo</string>
    <!-- error message when inviting multiple contacts to a group chat -->
    <string name="number_no_add_participant_request">%1$d partecipanti sono stati invitati con successo ma %2$d partecipanti non sono stati invitati.</string>
    <!-- chat message when the permissions for a user has been changed -->
    <string name="message_permissions_changed">[A]%1$s[/A][B] è stato cambiato in [/B][C]%2$s[/C][D] da [/D][E]%3$s[/E]</string>
    <!-- chat message when a participant was added to a group chat -->
    <string name="message_add_participant">[A]%1$s[/A][B] si è unito alla chat di gruppo sotto invito di [/B][C]%2$s[/C]</string>
    <!-- chat message when a participant was removed from a group chat -->
    <string name="message_remove_participant">[A]%1$s[/A][B] è stato rimosso dalla chat di gruppo da [/B][C]%2$s[/C]</string>
    <!-- Message shown when a participant change the title of a group chat. -->
    <string name="change_title_messages">[A]%1$s[/A][B] ha cambiato il nome della chat di gruppo in [/B][C]“%2$s”[/C]</string>
    <!-- chat message when a participant left a group chat -->
    <string name="message_participant_left_group_chat">[A]%1$s[/A][B] ha abbandonato la chat di gruppo[/B]</string>
    <!-- chat message alert when the message have to been manually -->
    <string name="manual_retry_alert">Messaggio non inviato. Clicca per opzioni</string>
    <!-- Chat alert of an attachment message when the upload is in progress but the queue of transfers is paused. -->
    <string name="manual_resume_alert">I trasferimenti sono stati messi in pausa. Clicca per riprenderli.</string>
    <!-- message shown when the status of the user coudn’t be changed -->
    <string name="changing_status_error">Errore. Il tuo status non è stato cambiato</string>
    <!-- message shown when a user couldn’t leave chat -->
    <string name="leave_chat_error">Un errore è avvenuto durante l’abbandono della chat</string>
    <!-- message shown when a chat has not been created -->
    <string name="create_chat_error">Un errore è avvenuto durante la creazione della chat</string>
    <!-- settings of the chat to choose the status -->
    <string name="settings_chat_vibration">Vibrazione</string>
    <!-- Button text shown on SMS verification page, if the user wants to logout current suspended account and login with another account, user can press this button to logout -->
    <string name="sms_logout">[A]Effettua il logout[/A] per utilizzare MEGA con un altro account</string>
    <!-- On SMS verification page, if the user presses the logout button, a dialog with this text will show to ask for user’s confirmation. -->
    <string name="confirm_logout_from_sms_verification">Sei sicuro di voler effettuare il logout dall’account corrente?</string>
    <!-- Text shown when a message has been deleted in the chat -->
    <string name="non_format_text_deleted_message_by">Questo messaggio è stato eliminato da %1$s</string>
    <!-- Text shown when the chat history has been successfully deleted. -->
    <string name="history_cleared_message">La cronologia della chat è stata pulita</string>
    <!-- Text shown when the chat history was cleared by someone -->
    <string name="non_format_history_cleared_by">La storia della chat è stata cancellata da %1$s</string>
    <!-- chat message when the permissions for a user has been changed -->
    <string name="non_format_message_permissions_changed">%1$s è stato cambiato in %2$s da %3$s</string>
    <!-- chat message when a participant was added to a group chat -->
    <string name="non_format_message_add_participant">%1$s è stato aggiunto a questa chat di gruppo su invito di %2$s</string>
    <!-- chat message when a participant was removed from a group chat -->
    <string name="non_format_message_remove_participant">%1$s è stato rimosso da questa chat di gruppo da %2$s</string>
    <!-- Message shown when a participant change the title of a group chat. -->
    <string name="non_format_change_title_messages">%1$s ha cambiato il nome di questa chat di gruppo in “%2$s”</string>
    <!-- chat message when a participant left a group chat -->
    <string name="non_format_message_participant_left_group_chat">%1$s ha abbandonato la chat di gruppo</string>
    <!-- success alert when the user copy some messages to the clipboard -->
    <string name="messages_copied_clipboard">Copiato negli appunti</string>
    <!-- Title of the error dialog when opening a chat -->
    <string name="chat_error_open_title">Errore della Chat!</string>
    <!-- Message of the error dialog when opening a chat -->
    <string name="chat_error_open_message">Non è stato possibile aprire la chat con successo</string>
    <!-- Menu option to add a contact to your contact list. -->
    <string name="menu_choose_contact">Scegli contatto</string>
    <!-- Title of the contact list -->
    <plurals name="general_selection_num_contacts">
        <item quantity="one">%1$d contatto</item>
        <item quantity="other">%1$d contatti</item>
    </plurals>
    <!-- Message shown when the folder sharing process fails -->
    <string name="error_sharing_folder">Errore durante la condivisione della cartella. Per favore, riprova.</string>
    <!-- confirmation message before removing a contact, Plural -->
    <plurals name="confirmation_remove_contact">
        <item quantity="one">Tutti i dati associati al contatto selezionato verranno persi permanentemente.</item>
        <item quantity="other">Tutti i dati associati ai contatti selezionati verranno persi permanentemente.</item>
    </plurals>
    <!-- title of confirmation alert before removing a contact, Plural -->
    <plurals name="title_confirmation_remove_contact">
        <item quantity="one">Rimuovere il contatto?</item>
        <item quantity="other">Rimuovere contatti?</item>
    </plurals>
    <!-- option shown when a message could not be sent -->
    <string name="message_option_retry">Riprova</string>
    <!-- title of the menu for a non sent message -->
    <string name="title_message_not_sent_options">Messaggio non inviato</string>
    <!-- title of the menu for an uploading message with attachment -->
    <string name="title_message_uploading_options">Caricamento dell’allegato</string>
    <!-- message shown when a chat has no messages -->
    <string name="no_conversation_history">Nessuna conversazione</string>
    <!-- title of confirmation alert before removing a contact, Plural -->
    <plurals name="user_typing">
        <item quantity="one">%1$s [A]sta scrivendo&#8230;[/A]</item>
        <item quantity="other">%1$s [A]stanno scrivendo&#8230;[/A]</item>
    </plurals>
    <!-- text that appear when there are more than 2 people writing at that time in a chat. For example User1, user2 and more are typing… -->
    <string name="more_users_typing">%1$s [A]ed altri stanno scrivendo&#8230;[/A]</string>
    <!-- More button in contact info page -->
    <string name="label_more">Altro</string>
    <!-- Text button -->
    <string name="label_close">Chiudi</string>
    <!-- Title of the general tab in My Account Section -->
    <string name="tab_my_account_general">Generale</string>
    <!-- label of storage in upgrade/choose account page, it is being used with a variable, e.g. for LITE user it will show ‘200GB Storage’. -->
    <string name="tab_my_account_storage">Archivio</string>
    <!-- label of storage in upgrade/choose account page, it is being used with a variable, e.g. for LITE user it will show ‘200GB Storage’. -->
    <string name="label_storage_upgrade_account">Archivio</string>
    <!-- Title of the section about the transfer quota in the storage tab in My Account Section -->
    <string name="label_transfer_quota_upgrade_account">Banda di trasferimento</string>
    <!-- Title of the section about the transfer quota in the storage tab in My Account Section -->
    <string name="label_transfer_quota_achievements">Banda di trasferimento</string>
    <!-- Title of the section about the plan in the storage tab in My Account Section -->
    <string name="account_plan">Piano</string>
    <!-- Title of the section about the storage space in the storage tab in My Account Section -->
    <string name="storage_space">Spazio di archiviazione</string>
    <!-- Title of the section about the transfer quota in the storage tab in My Account Section -->
    <string name="transfer_quota">Banda di trasferimento</string>
    <!-- Label in section the storage tab in My Account Section -->
    <string name="available_space">Disponibile</string>
    <!-- Label in section the storage tab in My Account Section when no info info is received -->
    <string name="not_available">non disponibile</string>
    <!-- Label in section the storage tab when the account is Free -->
    <string name="no_bylling_cycle">Nessun ciclo di fatturazione</string>
    <!-- String to show the transfer quota and the used space in My Account section -->
    <string name="my_account_of_string">%1$s [A]di %2$s[/A]</string>
    <!-- Confirmation message before removing something from the Offline section. -->
    <string name="confirmation_delete_from_save_for_offline">Rimuovere dall’Offline?</string>
    <!-- Label for the option of action menu to change the chat status -->
    <string name="set_status_option_label">Imposta lo status</string>
    <!-- Label for the option of setting to change the colour theme -->
    <string name="set_color_theme_label">Tema dei colori</string>
    <!-- Answer for confirmation dialog. -->
    <string name="general_dismiss">Annulla</string>
    <!-- Label for any ‘Not available’ button, link, text, title, etc. - (String as short as possible). -->
    <string name="general_not_available">Non disponibile</string>
    <!-- Accepted request invitacion alert -->
    <string name="context_invitacion_reply_accepted">Invito accettato</string>
    <!-- Declined request invitacion alert -->
    <string name="context_invitacion_reply_declined">Invito rifiutato</string>
    <!-- Ignored request invitacion alert -->
    <string name="context_invitacion_reply_ignored">Invito ignorato</string>
    <!-- Content of a normal message that cannot be recognized -->
    <string name="error_message_unrecognizable">Messaggio irriconoscibile</string>
    <!-- Title of the settings section to configure the autoaway of chat presence -->
    <string name="settings_autoaway_title">Inattività automatica</string>
    <!-- Subtitle of the settings section to configure the autoaway of chat presence -->
    <string name="settings_autoaway_subtitle">Mostrami assente dopo un’attività di</string>
    <!-- Value in the settings section of the autoaway chat presence -->
    <string name="settings_autoaway_value">%1d minuti</string>
    <!-- Title of the settings section to configure the status persistence of chat presence -->
    <string name="settings_persistence_title">Persistenza dello status</string>
    <!-- Subtitle of the settings section to configure the status persistence of chat presence -->
    <string name="settings_persistence_subtitle">Mantieni il mio status scelto anche se non ho dispositivi connessi</string>
    <!-- Title of the dialog to set the value of the auto away preference -->
    <string name="title_dialog_set_autoaway_value">Imposta limite di tempo</string>
    <!-- Button to set a value -->
    <string name="button_set">Imposta</string>
    <!-- Button to set a value -->
    <string name="hint_minutes">minuti</string>
    <!-- the options of what to upload in an array. Needed for the settings, the options of what to upload. -->
    <string-array name="settings_status_entries">
        <item>Online</item>
        <item>Assente</item>
        <item>Occupato</item>
        <item>Offline</item>
    </string-array>
    <!-- Text that indicates that a the offline section is currently empty -->
    <string name="offline_empty_folder">Nessun file salvato in Offline</string>
    <!-- Positive confirmation to enable logs -->
    <string name="general_enable">Attiva</string>
    <!-- Positive confirmation to allow MEGA to read contacts book. -->
    <string name="general_allow">Permetti</string>
    <!-- Dialog to confirm the action of enabling logs -->
    <string name="enable_log_text_dialog">I log possono contenere informazioni relative al tuo account</string>
    <!-- Dialog to confirm the reconnect action -->
    <string name="confirmation_to_reconnect">Connessione recuperata. Connettersi a MEGA?</string>
    <!-- Message shown meanwhile the app is waiting for a the chat status -->
    <string name="loading_status">Caricamento dello status&#8230;</string>
    <!-- Error when a message cannot be edited -->
    <string name="error_editing_message">Questo messaggio non può essere modificato</string>
    <!-- Label to show the number of transfers in progress, Plural -->
    <plurals name="text_number_transfers">
        <item quantity="one">%1$d su %2$d file</item>
        <item quantity="other">%1$d su %2$d file</item>
    </plurals>
    <!-- Progress text shown when user stop upload/download and the app is waiting for async response -->
    <string name="label_process_finishing">Il processo sta per finire&#8230;</string>
    <!-- positive button on dialog to view a contact -->
    <string name="option_to_transfer_manager">Vedi</string>
    <!-- Label of the modal bottom sheet to pause all transfers -->
    <string name="option_to_pause_transfers">Metti in pausa tutti i trasferimenti</string>
    <!-- Label of the modal bottom sheet to resume all transfers -->
    <string name="option_to_resume_transfers">Riprendi tutti i trasferimenti</string>
    <!-- Label of the modal bottom sheet to clear completed transfers -->
    <string name="option_to_clear_transfers">Pulisci tutti i trasferimenti</string>
    <!-- Label indicating action to retry failed or cancelled transfers -->
    <string name="option_to_retry_transfers">Ritenta tutti i trasferimenti</string>
    <!-- Dialog to confirm the action of pausing one transfer -->
    <string name="menu_pause_individual_transfer">Mettere in pausa i trasferimenti?</string>
    <!-- Dialog to confirm the action of restarting one transfer -->
    <string name="menu_resume_individual_transfer">Riprendere i trasferimenti?</string>
    <!-- Button to confirm the action of restarting one transfer -->
    <string name="button_resume_individual_transfer">Riprendi</string>
    <!-- Dialog to confirm before removing completed transfers -->
    <string name="confirmation_to_clear_completed_transfers">Cancellare tutti i trasferimenti?</string>
    <!-- Title of the tab section for transfers in progress -->
    <string name="title_tab_in_progress_transfers">In corso</string>
    <!-- Title of the tab section for completed transfers -->
    <string name="title_tab_completed_transfers">Completato</string>
    <!-- Text shown in playlist subtitle item when a file is reproducing but it is paused -->
    <string name="transfer_paused">In pausa</string>
    <!-- Possible state of a transfer -->
    <string name="transfer_queued">In coda</string>
    <!-- Possible state of a transfer. When the transfer is finishing -->
    <string name="transfer_completing">Completando</string>
    <!-- Possible state of a transfer. When the transfer is retrying -->
    <string name="transfer_retrying">Ritentando</string>
    <!-- Possible state of a transfer. When the transfer was cancelled -->
    <string name="transfer_cancelled">Annullato</string>
    <!-- Possible state of a transfer -->
    <string name="transfer_unknown">Sconosciuto</string>
    <!-- Title of the panel where the progress of the transfers is shown -->
    <string name="paused_transfers_title">Trasferimenti messi in pausa</string>
    <!-- message shown in the screen when there are not any active transfer -->
    <string name="completed_transfers_empty">Nessun trasferimento completato</string>
    <!-- Text of the notification shown when the upload service is running, Plural -->
    <plurals name="upload_service_notification">
        <item quantity="one">Caricamento di %1$d su %2$d file</item>
        <item quantity="other">Caricamento di %1$d su %2$d file</item>
    </plurals>
    <!-- Text of the notification shown when the upload service is running, Plural -->
    <plurals name="upload_service_paused_notification">
        <item quantity="one">Caricamento di %1$d su %2$d file (in pausa)</item>
        <item quantity="other">Caricamento di %1$d su %2$d file (in pausa)</item>
    </plurals>
    <!-- Text of the notification shown when the folder upload service is running, Text of the notification shown when the folder upload service is running - plural e.g. Uploading 1 of 2 folders -->
    <plurals name="folder_upload_service_notification">
        <item quantity="one">Caricamento di %1$d su %2$d cartella in corso</item>
        <item quantity="other">Caricamento di %1$d su %2$d cartelle in corso</item>
    </plurals>
    <!-- Text of the notification shown when the folder upload service is running, Text of the notification shown when the folder upload service is running - plural e.g. Uploading 1 of 2 folders -->
    <plurals name="folder_upload_service_paused_notification">
        <item quantity="one">Caricamento di %1$d su %2$d cartella (in pausa)</item>
        <item quantity="other">Caricamento di %1$d su %2$d cartelle (in pausa)</item>
    </plurals>
    <!-- Text of the notification shown when the upload service has finished, Plural -->
    <plurals name="upload_service_final_notification">
        <item quantity="one">Caricato %1$d file</item>
        <item quantity="other">Caricati %1$d file</item>
    </plurals>
    <!-- Text of the notification shown when the upload service has finished, Plural -->
    <plurals name="upload_service_notification_already_uploaded">
        <item quantity="one">1 file già caricato</item>
        <item quantity="other">%1$d file già caricati</item>
    </plurals>
    <!-- Text of the notification shown when the folder upload service has finished, Text of the notification shown when the folder upload service has finished - plural  e.g. Uploaded 2 folders -->
    <plurals name="folder_upload_service_final_notification">
        <item quantity="one">%1$d cartella caricata</item>
        <item quantity="other">%1$d cartelle caricate</item>
    </plurals>
    <!-- label for the total file size of multiple files and/or folders (no need to put the colon punctuation in the translation) -->
    <string name="general_total_size">Grandezza totale: %1$s</string>
    <!-- Text of the notification shown when the upload service has finished with any transfer error, Plural -->
    <plurals name="upload_service_failed">
        <item quantity="one">%1$d file non caricato</item>
        <item quantity="other">%1$d file non caricati</item>
    </plurals>
    <!-- Text of the notification shown when the upload service has finished with any copied file instead uploaded, Plural -->
    <plurals name="copied_service_upload">
        <item quantity="one">%1$d file copiato</item>
        <item quantity="other">%1$d file copiati</item>
    </plurals>
    <!-- Text of the notification shown when the download service do not download because the file is already on the device, Plural -->
    <plurals name="already_downloaded_service">
        <item quantity="one">%1$d file precedentemente scaricato</item>
        <item quantity="other">%1$d file precedentemente scaricati</item>
    </plurals>
    <!-- Text of the notification shown when the download service has finished, Plural -->
    <plurals name="download_service_final_notification">
        <item quantity="one">%1$d file scaricato</item>
        <item quantity="other">%1$d file scaricati</item>
    </plurals>
    <!-- Text of the notification shown when the download service has finished with any error, Plural -->
    <plurals name="download_service_final_notification_with_details">
        <item quantity="one">Download terminato di %1$d file su %2$d</item>
        <item quantity="other">Download terminato di %1$d file su %2$d</item>
    </plurals>
    <!-- Text of the notification shown when the download service has finished with any transfer error, Plural -->
    <plurals name="download_service_failed">
        <item quantity="one">%1$d file non scaricato</item>
        <item quantity="other">%1$d file non scaricati</item>
    </plurals>
    <!-- Text of the notification shown when the download service is running, Plural -->
    <plurals name="download_service_notification">
        <item quantity="one">Download di %1$d su %2$d file in corso</item>
        <item quantity="other">Download di %1$d su %2$d file in corso</item>
    </plurals>
    <!-- Text of the notification shown when the download service is paused, Plural -->
    <plurals name="download_service_paused_notification">
        <item quantity="one">Download di %1$d su %2$d file (in pausa)</item>
        <item quantity="other">Download di %1$d su %2$d file (in pausa)</item>
    </plurals>
    <!-- Title of the alert when the transfer quota is exceeded. -->
    <string name="title_depleted_transfer_overquota">Banda di trasferimento insufficiente</string>
    <!-- Text of the alert when the transfer quota is depleted. The placeholder indicates the time left for the transfer quota to be reset. For instance: 30m 45s -->
    <string name="current_text_depleted_transfer_overquota">Il tuo download in coda supera la banda di trasferimento correntemente disponibile per il tuo indirizzo IP e di conseguenza è stato interrotto. Fai l’upgrade o aspetta %s per continuare.</string>
    <!-- Text of the alert when the transfer quota is depleted. The placeholder indicates the time left for the transfer quota to be reset. For instance: 30m 45s -->
    <string name="text_depleted_transfer_overquota">La tua banda di trasferimento disponibile per il tuo indirizzo IP è stata superata. Aggiorna il tuo account o attendi %s per continuare il tuo download.</string>
    <!-- Button to show plans in the alert when the transfer quota is depleted -->
    <string name="plans_depleted_transfer_overquota">Guarda i nostri piani</string>
    <!-- Button option of the alert when the transfer quota is depleted -->
    <string name="continue_without_account_transfer_overquota">Continua senza account</string>
    <!-- this is used for example when downloading 1 file or 2 files, Plural of file. 2 files -->
    <plurals name="new_general_num_files">
        <item quantity="one">%1$d file</item>
        <item quantity="other">%1$d file</item>
    </plurals>
    <!-- Menu option -->
    <string name="general_view">Vedi file</string>
    <!-- Menu option to choose to add file or folders to Cloud Drive -->
    <string name="add_to_cloud">Importa</string>
    <!-- Menu option to choose to add file to Cloud Drive in the chat -->
    <string name="add_to_cloud_node_chat">Aggiungi al Cloud Drive</string>
    <!-- Menu option -->
    <string name="general_view_contacts">Vedi contatti</string>
    <!-- Message displayed when a file has been successfully imported to Cloud Drive -->
    <string name="import_success_message">Aggiunto con successo al Cloud Drive</string>
    <!-- Menu option -->
    <string name="import_success_error">Errore. Non aggiunto al Cloud Drive</string>
    <!-- Label in login screen to inform about the chat initialization proccess -->
    <string name="chat_connecting">Connessione in corso&#8230;</string>
    <!-- message when trying to invite a contact with a pending request -->
    <string name="context_contact_already_invited">%s è già stato invitato. Consulta le tue richieste in sospeso.</string>
    <!-- Hint text explaining that you can change the email and resend the create account link to the new email address -->
    <string name="confirm_email_misspelled">Se hai scritto male il tuo indirizzo email, correggilo e poi clicca su [A]Reinvia[A].</string>
    <!-- Button to resend the create account email to a new email address in case the previous email address was misspelled -->
    <string name="confirm_email_misspelled_resend">Reinvia</string>
    <!-- Text shown after the confirmation email has been sent to the new email address -->
    <string name="confirm_email_misspelled_email_sent">Email inviata</string>
    <!-- text_copyright_alert_title -->
    <string name="copyright_alert_title">Avviso di copyright a tutti gli utenti</string>
    <!-- text_copyright_alert_first_paragraph -->
    <string name="copyright_alert_first_paragraph">MEGA rispetta il copyright degli altri e ha bisogno che gli utenti di MEGA Cloud Drive accettino e rispettino le leggi riguardo il copyright.</string>
    <!-- text_copyright_alert_second_paragraph -->
    <string name="copyright_alert_second_paragraph">Ti è severamente proibito utilizzare il servizio cloud di MEGA per infrangere il copyright. Non potresti caricare, scaricare, archiviare, condividere, mostrare, streammare, distribuire, inviare per email, linkare, trasmettere o in qualunque altro modo rendere disponibile qualsiasi file, dato o contenuto che infrange il copyright o altri diritti di proprietà di qualsiasi persona o ente.</string>
    <!-- text of the Agree button -->
    <string name="copyright_alert_agree_button">Accetta</string>
    <!-- text of the Disagree button -->
    <string name="copyright_alert_disagree_button">Rifiuta</string>
    <!-- Hint how to cancel the download -->
    <string name="download_show_info">Mostra info</string>
    <!-- Error message when removing public links of nodes. Plural. -->
    <plurals name="context_link_removal_error">
        <item quantity="one">Rimozione del link fallita. Per favore, riprova più tardi.</item>
        <item quantity="other">La rimozione di alcuni link è fallita. Per favore, riprova più tardi.</item>
    </plurals>
    <!-- Error message when creating public links of nodes. Plural. -->
    <plurals name="context_link_export_error">
        <item quantity="one">Creazione del link fallita. Per favore, riprova più tardi.</item>
        <item quantity="other">Creazione di alcuni link fallita. Per favore, riprova più tardi.</item>
    </plurals>
    <!-- Message when some public links were removed successfully. Plural. -->
    <plurals name="context_link_removal_success">
        <item quantity="one">Link rimosso con successo.</item>
        <item quantity="other">Link rimossi con successo.</item>
    </plurals>
    <!-- error message -->
    <string name="context_link_action_error">Azione sul link fallita. Per favore, riprova più tardi.</string>
    <!-- title of the dialog shown when sending or sharing a folder -->
    <string name="title_write_user_email">Scrivi l’email dell’utente</string>
    <!-- title of the screen to see the details of several node attachments -->
    <string name="activity_title_files_attached">File allegati</string>
    <!-- title of the screen to see the details of several contact attachments -->
    <string name="activity_title_contacts_attached">Contatti allegati</string>
    <!--  -->
    <string name="alert_user_is_not_contact">L’utente non è un contatto</string>
    <!--  -->
    <string name="camera_uploads_cellular_connection">Utilizza dati cellulare</string>
    <!--  -->
    <string name="camera_uploads_upload_videos">Carica video</string>
    <!-- Message when an user avatar has been changed successfully -->
    <string name="success_changing_user_avatar">Immagine del profilo aggiornata</string>
    <!-- Message when an error ocurred when changing an user avatar -->
    <string name="error_changing_user_avatar_image_not_available">Errore. L’immagine selezionata non esiste</string>
    <!-- Message when an error ocurred when changing an user avatar -->
    <string name="error_changing_user_avatar">Errore durante la modifica dell’immagine del profilo</string>
    <!-- Message when an user avatar has been deleted successfully -->
    <string name="success_deleting_user_avatar">Immagine del profilo eliminata</string>
    <!-- Message when an error ocurred when deleting an user avatar -->
    <string name="error_deleting_user_avatar">Errore durante l’eliminazione dell’immagine del profilo</string>
    <!-- Message when an error ocurred when changing an user attribute -->
    <string name="error_changing_user_attributes">Un errore è avvenuto durante la modifica del nome</string>
    <!-- Message when an user attribute has been changed successfully -->
    <string name="success_changing_user_attributes">Il tuo nome è stato aggiornato con successo</string>
    <!-- Message show when a participant has been successfully invited to a group chat -->
    <string name="add_participant_success">Partecipante aggiunto</string>
    <!-- Message show when a participant hasn’t been successfully invited to a group chat -->
    <string name="add_participant_error">Errore. Partecipante non aggiunto</string>
    <!-- Message show when a participant has been successfully removed from a group chat -->
    <string name="remove_participant_success">Partecipante rimosso</string>
    <!-- Message show when a participant hasn’t been successfully removed from a group chat -->
    <string name="remove_participant_error">Errore. Partecipante non rimosso</string>
    <!--  -->
    <string name="no_files_selected_warning">Nessun file selezionato</string>
    <!--  -->
    <string name="attachment_upload_panel_from_cloud">Dal Cloud Drive</string>
    <!--  -->
    <string name="attachment_upload_panel_contact">Contatto</string>
    <!--  -->
    <string name="attachment_upload_panel_photo">Dal dispositivo</string>
    <!-- Button and title of dialog shown when the user wants to delete permanently their account. -->
    <string name="delete_account">Elimina account</string>
    <!-- Text shown in the alert dialog to confirm the deletion of an account -->
    <string name="delete_account_text">Se cancelli il tuo account non ti sarà più permesso accedere ai dati del tuo account, i tuoi contatti MEGA o le tue conversazioni.\nNon potrai annullare questa azione.</string>
    <!-- menu item -->
    <string name="delete_button">Cancella</string>
    <!--  -->
    <string name="file_properties_info_info_file">Info</string>
    <!-- Refers to the size of a file. -->
    <string name="file_properties_info_size">Dimensione Totale</string>
    <!-- header of a status field for what content a user has shared to you -->
    <string name="file_properties_info_content">Contiene</string>
    <!--  -->
    <string name="file_properties_shared_folder_public_link_name">Link</string>
    <!-- Refers to access rights for a file folder. -->
    <string name="file_properties_shared_folder_full_access">Accesso completo</string>
    <!-- Label to explain the read only participant permission in the options panel of the group info screen -->
    <string name="file_properties_shared_folder_read_only">Sola lettura</string>
    <!-- Refers to access rights for a file folder. (with the & needed. Don’t use the symbol itself. Use &) -->
    <string name="file_properties_shared_folder_read_write">Leggi e scrivi</string>
    <!-- State of an attachment message when the upload is in progress but the queue of transfers is paused. -->
    <string name="attachment_uploading_state_paused">Trasferimenti in pausa!</string>
    <!-- label to indicate the state of an upload in chat -->
    <string name="attachment_uploading_state_uploading">Upload&#8230;</string>
    <!--  -->
    <string name="attachment_uploading_state_compressing">Compressione in corso&#8230;</string>
    <!--  -->
    <string name="attachment_uploading_state_error">Errore. Non inviato.</string>
    <!-- When a multiple download is started, some of the files could have already been downloaded before. This message shows the number of files that has already been downloaded and the number of files pending -->
    <string name="already_downloaded_multiple">%d file già scaricati.</string>
    <!-- When a multiple download is started, some of the files could have already been downloaded before. This message shows the number of files that are pending in plural. placeholder: number of files -->
    <string name="pending_multiple">%d file in attesa.</string>
    <!--  -->
    <string name="contact_is_me">Nessuna opzione disponibile, hai selezionato te stesso</string>
    <!-- Confirmation before deleting one attachment -->
    <string name="confirmation_delete_one_attachment">Rimuovere l’allegato?</string>
    <!-- Menu option -->
    <string name="general_view_with_revoke">Vedi file (%1$d eliminati)</string>
    <!-- Success message when the attachment has been sent to a chat -->
    <string name="success_attaching_node_from_cloud">File inviato a %1$s</string>
    <!-- Success message when the attachment has been sent to a many chats -->
    <string name="success_attaching_node_from_cloud_chats">File inviato a %1$d chat</string>
    <!-- Error message when the attachment cannot be sent -->
    <string name="error_attaching_node_from_cloud">Errore. Il file non è stato inviato</string>
    <!-- Error message when the attachment cannot be sent to any of the selected chats -->
    <string name="error_attaching_node_from_cloud_chats">Errore. Il file non è stato inviato a nessuna delle chat selezionate</string>
    <!-- Error message when the attachment cannot be revoked -->
    <string name="error_revoking_node">Errore. L’allegato non è stato rimosso</string>
    <!-- settings option -->
    <string name="settings_set_up_automatic_uploads">Imposta il caricamento automatico</string>
    <!-- Message sound option when no sound has been selected for chat notifications -->
    <string name="settings_chat_silent_sound_not">Silenzia</string>
    <!-- messages string in chat notification -->
    <string name="messages_chat_notification">messaggi</string>
    <!-- part of the string in incoming shared folder notification -->
    <string name="incoming_folder_notification">a partire da</string>
    <!-- title of incoming shared folder notification -->
    <string name="title_incoming_folder_notification">Nuova cartella condivisa</string>
    <!-- title of the notification for a new incoming contact request -->
    <string name="title_contact_request_notification">Nuova richiesta di contatto</string>
    <!-- Title of the section to clear the chat content in the Manage chat history screen -->
    <string name="title_properties_chat_clear">Pulisci la chat</string>
    <!-- Title of the section to remove contact in the Contact Properties screen -->
    <string name="title_properties_remove_contact">Rimuovi contatto</string>
    <!-- Title of the section to enable notifications in the Contact Properties screen -->
    <string name="title_properties_chat_notifications_contact">Notifiche delle chat</string>
    <!-- Text shown when the chat history was cleared by someone -->
    <string name="history_cleared_by">[A]%1$s[/A][B] ha pulito la chat[/B]</string>
    <!-- Notification title to show the number of unread chats, unread messages -->
    <string name="number_messages_chat_notification">%1$d chat non lette</string>
    <!-- Item menu option upon clicking on one or multiple files. -->
    <string name="context_permissions_changing_folder">Cambio dei permessi</string>
    <!-- Item menu option upon clicking on one or multiple files. -->
    <string name="context_removing_contact_folder">Rimuovi contatto dalla cartella condivisa</string>
    <!-- confirmation message before removing a file -->
    <string name="confirmation_move_to_rubbish">Spostare nel Cestino?</string>
    <!-- confirmation message before removing CU folder -->
    <string name="confirmation_move_cu_folder_to_rubbish">Sei sicuro di voler spostare questa cartella nel Cestino? Questo disabiliterà i Caricamenti da fotocamera.</string>
    <!-- Confirmation message before removing MU folder -->
    <string name="confirmation_move_mu_folder_to_rubbish">Sei sicuro di voler spostare questa cartella nel Cestino? Questo disabiliterà i Caricamenti dei media secondari.</string>
    <!-- confirmation message before removing a file -->
    <string name="confirmation_move_to_rubbish_plural">Spostare nel Cestino?</string>
    <!-- confirmation message before removing a file -->
    <string name="confirmation_delete_from_mega">Eliminare da MEGA?</string>
    <!-- label to indicate the state of an upload in chat -->
    <string name="attachment_uploading_state">Upload&#8230;</string>
    <!-- Title of the section to enable notifications in the Contact Properties screen -->
    <string name="title_properties_contact_notifications_for_chat">Notifiche delle chat</string>
    <!-- title of the section for achievements -->
    <string name="achievements_title">Obiettivi</string>
    <!-- subtitle of the section for achievements -->
    <string name="achievements_subtitle">Invita degli amici e ottieni delle ricompense</string>
    <!-- title of the introduction for the achievements screen -->
    <string name="figures_achievements_text_referrals">%1$s di spazio di archiviazione per ogni invito completato con successo. Valido per 365 giorni.</string>
    <!-- sentence to detail the figures of storage and transfer quota related to each achievement -->
    <string name="figures_achievements_text">%1$s di spazio di archiviazione. Valido per 365 giorni.</string>
    <!-- title of the section for unlocked rewards -->
    <string name="unlocked_rewards_title">Ricompense sbloccate</string>
    <!-- title of the section for unlocked storage quota -->
    <string name="unlocked_storage_title">Spazio di archiviazione utilizzato</string>
    <!-- title of the section for referral bonuses in achivements section (maximum 24 chars) -->
    <string name="title_referral_bonuses">Bonus di invito</string>
    <!-- Title of the section for install a mobile app in achivements section (maximum 31 chars) -->
    <string name="title_install_app">Installa la nostra app</string>
    <!-- Title of the section for add phone number in achivements section (maximum 30 chars) -->
    <string name="title_add_phone">Aggiungi numero di telefono</string>
    <!-- title of the section for install megasync in achivements section (maximum 24 chars) -->
    <string name="title_regitration">Bonus di registrazione</string>
    <!-- title of the section for install a mobile app bonuses in achivements section (maximum 24 chars) -->
    <string name="title_install_desktop">Ottieni app desktop di MEGA</string>
    <!-- title of the section for base quota in achivements section -->
    <string name="title_base_quota">Account base quota</string>
    <!-- Text that indicates that no pictures have been uploaded to the Camera Uploads section -->
    <string name="camera_uploads_empty">Nessun file nei Caricamenti da fotocamera</string>
    <!-- indicates the number of days left related to a achievement -->
    <string name="general_num_days_left">%1$d gg rimanenti</string>
    <!-- State to indicate something has expired (achivements of business status account for instance) -->
    <string name="expired_label">Scaduto</string>
    <!-- title of the advanced setting to choose the use of https -->
    <string name="setting_title_use_https_only">Non usare HTTP</string>
    <!-- subtitle of the advanced setting to choose the use of https -->
    <string name="setting_subtitle_use_https_only">Attiva questa opzione solo se i tuoi trasferimenti non partono. Nelle situazioni normali HTTP soddisfa i requisiti di sicurezza in quanto tutti i trasferimenti sono già criptati.</string>
    <!-- title of screen to invite friends and get an achievement -->
    <string name="title_achievement_invite_friends">Come funziona</string>
    <!-- first paragraph of screen to invite friends and get an achievement -->
    <string name="first_paragraph_achievement_invite_friends">Invita le persone che conosci a creare un account MEGA gratuito e ad installare un’app per mobile di MEGA. Riceverai dello spazio di archiviazione come bonus per ogni registrazione e installazione dell’app.</string>
    <!-- second paragraph of screen to invite friends and get an achievement -->
    <string name="second_paragraph_achievement_invite_friends">Bonus dello spazio di archiviazione applicabile ai nuovi inviti solo quando l’app per mobile o per desktop di MEGA è installata.</string>
    <!-- explanation of screen to invite friends and get an achievement -->
    <string name="card_title_invite_friends">Seleziona i contatti dalla lista dei contatti del tuo telefono oppure inserisci più indirizzi email.</string>
    <!-- title of the dialog to confirm the contact request -->
    <string name="title_confirmation_invite_friends">Invita degli amici su MEGA</string>
    <!-- Text shown when the user sends a contact invitation -->
    <string name="subtitle_confirmation_invite_friends">Invito spedito</string>
    <!-- paragraph of the dialog to confirm the contact request -->
    <string name="paragraph_confirmation_invite_friends">Incoraggia i tuoi amici a registrarsi e ad installare un’app MEGA. Se il tuo amico utilizza la stessa email che hai inserito, riceverai una ricompensa in banda di trasferimento.</string>
    <!-- Error shown when the user writes a email with an incorrect format -->
    <string name="invalid_email_to_invite">L’email è errata</string>
    <!-- info paragraph about the achievement install megasync -->
    <string name="paragraph_info_achievement_install_desktop">Quando installi l’app per desktop di MEGA ottieni %1$s di spazio complementare di archiviazione, valido per 365 giorni. L’app per desktop di MEGA è disponibile per Windows, macOS e la maggior parte delle distribuzioni Linux.</string>
    <!-- info paragraph about the achievement install mobile app -->
    <string name="paragraph_info_achievement_install_mobile_app">Quando installi l’app per mobile di MEGA ottieni %1$s di spazio di archiviazione complementare, valido per 365 giorni. Forniamo app sia per iOS che per Android.</string>
    <!-- info paragraph about the achievement ‘add phone number’. Placeholder 1: bonus storage space e.g. 20GB. Placeholder 2: bonus transfer quota e.g. 50GB -->
    <string name="paragraph_info_achievement_add_phone">Quando verifichi il tuo numero di telefono ottieni %1$s di spazio di archiviazione complementare, valido per 365 giorni.</string>
    <!-- info paragraph about the completed achievement install megasync -->
    <string name="result_paragraph_info_achievement_install_desktop">Hai ricevuto %1$s di spazio di archiviazione per aver installato la nostra app per desktop.</string>
    <!-- info paragraph about the completed achievement install mobile app -->
    <string name="result_paragraph_info_achievement_install_mobile_app">Hai ricevuto %1$s di spazio di archiviazione per aver installato l’app per mobile di MEGA.</string>
    <!-- info paragraph about the completed achievement of ‘add phone number’. Placeholder 1: bonus storage space e.g. 20GB. Placeholder 2: bonus transfer quota e.g. 50GB -->
    <string name="result_paragraph_info_achievement_add_phone">Hai ricevuto %1$s di spazio di archiviazione per aver verificato il tuo numero di telefono.</string>
    <!-- info paragraph about the completed achievement registration -->
    <string name="result_paragraph_info_achievement_registration">Hai ricevuto %1$s di spazio di archiviazione gratuito come bonus per la tua registrazione.</string>
    <!-- info paragraph about the completed achievement registration -->
    <string name="expiration_date_for_achievements">Il bonus scade tra %1$d giorni</string>
    <!-- menu items -->
    <plurals name="context_share_folders">
        <item quantity="one">Condividi cartella</item>
        <item quantity="other">Condividi cartelle</item>
    </plurals>
    <!-- confirmation message before leaving some incoming shared folders -->
    <plurals name="confirmation_leave_share_folder">
        <item quantity="one">Se lasci la cartella, non sarai in grado di vederla di nuovo.</item>
        <item quantity="other">Se lasci queste cartelle, non potrai vederle più.</item>
    </plurals>
    <!-- Info of a contact if there is no folders shared with him -->
    <string name="no_folders_shared">Nessuna cartella condivisa</string>
    <!-- Menu item -->
    <string name="settings_help">Aiuto</string>
    <!-- Settings preference title for help centre -->
    <string name="settings_help_centre">Assistenza</string>
    <!-- Settings preference title for send feedback -->
    <string name="settings_help_preference">Invia feedback</string>
    <!-- mail subject -->
    <string name="setting_feedback_subject">Feedback Android</string>
    <!-- mail body -->
    <string name="setting_feedback_body">Per favore, fornisci il tuo feedback qui:</string>
    <!-- mail body -->
    <string name="settings_feedback_body_device_model">Modello del dispositivo</string>
    <!-- mail body -->
    <string name="settings_feedback_body_android_version">Versione di Android</string>
    <!-- Title of the dialog to create a new text file by inserting the name -->
    <string name="dialog_title_new_text_file">Nuovo file di testo</string>
    <!-- Title of the dialog to create a new file by inserting the name -->
    <string name="dialog_title_new_file">Nuovo file</string>
    <!-- Input field description in the create file dialog. -->
    <string name="context_new_file_name">Nome del file</string>
    <!-- Title of the dialog to create a new link by inserting the name, e.g. when try to share a web link to your Cloud Drive or incoming shares. -->
    <string name="dialog_title_new_link">Nome del link</string>
    <!-- Input field description in the create link dialog, e.g. when try to share a web link to your Cloud Drive or incoming shares. -->
    <string name="context_new_link_name">URL del link</string>
    <!-- Title of the field subject when a new file is created to upload -->
    <string name="new_file_subject_when_uploading">OGGETTO</string>
    <!-- Title of the field content when a new file is created to upload -->
    <string name="new_file_content_when_uploading">CONTENUTO</string>
    <!-- Title of the field email when a new contact is created to upload -->
    <string name="new_file_email_when_uploading">EMAIL</string>
    <!-- Item of a menu to forward a message chat to another chatroom -->
    <string name="forward_menu_item">Inoltra</string>
    <!-- name of the button to attach file from MEGA to another app -->
    <string name="general_attach">Allega</string>
    <!-- when add or share a file with a new contact, it can type by name or mail -->
    <string name="type_contact">Nome o indirizzo e-mail del contatto</string>
    <!-- when add or share a file with a new contact, message displayed to warn that the maximum number has been reached -->
    <string name="max_add_contact">Nessun altro contatto può essere aggiunto</string>
    <!-- when changing the password , the old password and new password are equals -->
    <string name="old_and_new_passwords_equals">La nuova password non può essere uguale a quella vecchia</string>
    <!-- Menu item -->
    <string name="action_search_by_date">Cerca per data</string>
    <!-- title of a button to apply search by date -->
    <string name="general_apply">Applica</string>
    <!-- title of a button to apply search by month -->
    <string name="general_search_month">Ultimo mese</string>
    <!-- title of a button to apply search by year -->
    <string name="general_search_year">Ultimo anno</string>
    <!-- title of a Search by date tag -->
    <string name="label_set_day">Imposta il giorno</string>
    <!-- the user can’t choose this date -->
    <string name="snackbar_search_by_date">La data inserita non è valida</string>
    <!-- Error shown when the user left a name empty -->
    <string name="empty_name">Nome non valido</string>
    <!-- Error shown when the user left names empty and names typed with not allowed characters -->
    <string name="general_incorrect_names">Per favore, correggi i nomi dei tuoi file prima di procedere</string>
    <!-- Error text for invalid characters -->
    <string name="invalid_characters">Caratteri non ammessi</string>
    <!-- Error shown when the user writes a character not allowed -->
    <string name="invalid_characters_defined">I seguenti caratteri non sono permessi: ” * / : &lt; &gt; ? \ |</string>
    <!-- Warning show to the user after try to import files to MEGA with empty names. Plural. When more than one file name have this error. -->
    <plurals name="empty_names">
        <item quantity="one">Il nome del file non può essere vuoto.</item>
        <item quantity="other">I nomi dei file non possono essere vuoti.</item>
    </plurals>
    <!-- Label shown when audio file is playing -->
    <string name="audio_play">File audio</string>
    <!-- when open PDF Viewer, the pdf that it try to open is damaged or does not exist -->
    <string name="corrupt_pdf_dialog_text">Errore. Il file PDF è corrotto o non esiste.</string>
    <!-- Label to include info of the user email in the feedback form -->
    <string name="user_account_feedback">Account utente</string>
    <!-- Label shown in MEGA pdf-viewer when it open a PDF save in smartphone storage -->
    <string name="save_to_mega">Salva sul mio \nCloud Drive</string>
    <!-- Error message when creating a chat one to one with a contact that already has a chat -->
    <string name="chat_already_exists">La chat già esiste</string>
    <!-- before sharing a file, has to be downloaded -->
    <string name="not_download">Il file non è stato ancora scaricato</string>
    <!-- Error shown when a user is starting a chat or adding new participants in a group chat and writes a contact mail that has not added -->
    <string name="not_permited_add_email_to_invite">Solo i contatti MEGA possono essere aggiunti</string>
    <!-- Info label about the connectivity state of the chat -->
    <string name="invalid_connection_state">Riconnessione alla chat</string>
    <!-- Message show when a call cannot be established -->
    <string name="call_error">È stato riscontrato un errore e non è stato possibile connettere la chiamata.</string>
    <!-- Title of dialog to evaluate the app -->
    <string name="title_evaluate_the_app_panel">Ti piace l’app per mobile di MEGA?</string>
    <!-- Label to show rate the app -->
    <string name="rate_the_app_panel">Sì, vota l’app</string>
    <!-- Label to show send feedback -->
    <string name="send_feedback_panel">No, invia un feedback</string>
    <!-- title of the section advanced options on the get link screen -->
    <string name="link_advanced_options">Opzioni avanzate</string>
    <!-- Message to show when users deny to permit the permissions to read and write on external storage on setting default download location -->
    <string name="download_requires_permission">MEGA ha bisogno dei permessi di lettura e scrittura alla tua memoria esterna per poter scaricare i file lì.</string>
    <!-- Default download location is on old sd card, but currently the user installed a new SD card, need user to reset download location. -->
    <string name="old_sdcard_unavailable">La vecchia scheda SD non è disponibile, per favore imposta una nuova posizione per il download.</string>
    <!-- Dialog title to ask download to internal storage or external storage. -->
    <string name="title_select_download_location">Scegli la destinazione del download</string>
    <!-- Title of the section to invite contacts if the user has denied the contacts permmissions -->
    <string name="no_contacts_permissions">Nessun permesso garantito al contatto</string>
    <!-- Option of the sliding panel to go to QR code section -->
    <string name="choose_qr_option_panel">Il mio QRcode</string>
    <!-- Title of the screen that shows the options to the QR code -->
    <string name="section_qr_code">Codice QR</string>
    <!-- Option in menu of section  My QR code to reset the QR code -->
    <string name="action_reset_qr">Resetta il QRcode</string>
    <!-- Option in menu of section  My QR code to delete the QR code -->
    <string name="action_delete_qr">Elimina il QRcode</string>
    <!-- Option shown in QR code bottom sheet dialog to save QR code in Cloud Drive -->
    <string name="save_cloud_drive">Sul Cloud Drive</string>
    <!-- Option shown in QR code bottom sheet dialog to save QR code in File System -->
    <string name="save_file_system">Nel file system</string>
    <!-- Title of QR code section -->
    <string name="section_my_code">Il mio codice</string>
    <!-- Title of QR code scan section -->
    <string name="section_scan_code">Scansiona codice</string>
    <!-- Title of QR code settings that permits or not contacts that scan my QR code will be automatically added to my contact list -->
    <string name="settings_qrcode_autoaccept">Accetta automaticamente</string>
    <!-- Subtitle of QR code settings auto-accept -->
    <string name="setting_subtitle_qrcode_autoccept">Gli utenti MEGA che scansioneranno il QR Code saranno aggiunti automaticamente alla lista dei tuoi contatti.</string>
    <!-- Subtitle of QR code settings that reset the code -->
    <string name="setting_subtitle_qrcode_reset">Il QRcode precedente non sarà più valido</string>
    <!-- Text shown when it has been copied the QR code link -->
    <string name="qrcode_link_copied">Il link è stato copiato negli appunti</string>
    <!-- Text shown when it has been reseted the QR code successfully -->
    <string name="qrcode_reset_successfully">Il QRcode è stato resettato con successo</string>
    <!-- Text shown when it has been deleted the QR code successfully -->
    <string name="qrcode_delete_successfully">Il QRcode è stato eliminato con successo</string>
    <!-- Text shown when it has not been reseted the QR code successfully -->
    <string name="qrcode_reset_not_successfully">Il QRcode non è stato resettato a causa di un errore. Per favore, riprova.</string>
    <!-- Text shown when it has not been delete the QR code successfully -->
    <string name="qrcode_delete_not_successfully">Il QRcode non è stato eliminato a causa di un errore. Per favore, riprova.</string>
    <!-- Title of dialog shown when a contact request has been sent with QR code -->
    <string name="invite_sent">Invito spedito</string>
    <!-- Text of dialog shown when a contact request has been sent. -->
    <string name="invite_sent_text">L’utente è stato invitato e apparirà nella tua lista dei contatti una volta accettato l’invito.</string>
    <!-- Text of dialog shown when multiple contacts request has been sent -->
    <string name="invite_sent_text_multi">Gli utenti sono stati invitati e appariranno nell’elenco dei contatti una volta accettati gli inviti.</string>
    <!-- Text shown when it tries to share the QR and occurs an error to process the action -->
    <string name="error_share_qr">Un errore è stato riscontrato durante la condivisione del file QR. Forse il file non esiste. Per favore, riprova più tardi.</string>
    <!-- Text shown when it tries to upload to Cloud Drive the QR and occurs an error to process the action -->
    <string name="error_upload_qr">Un errore è stato riscontrato durante il caricamento del file QR. Forse il file non esiste. Per favore, riprova più tardi.</string>
    <!-- Text shown when it tries to download to File System the QR and occurs an error to process the action -->
    <string name="error_download_qr">Un errore è stato riscontrato durante il download del file QR. Forse il file non esiste. Per favore, riprova più tardi.</string>
    <!-- Text shown when it tries to download to File System the QR and the action has success -->
    <string name="success_download_qr">Il QRcode è stato scaricato con successo su %s</string>
    <!-- Title of dialog shown when a contact request has not been sent with QR code -->
    <string name="invite_not_sent">Invito non spedito</string>
    <!-- Text of dialog shown when a contact request has not been sent with QR code -->
    <string name="invite_not_sent_text">Il QRcode o il link del contatto è invalido. Per favore, prova a scansionare un codice valido o ad aprire un link valido.</string>
    <!-- Text of dialog shown when a contact request has not been sent with QR code because of is already a contact -->
    <string name="invite_not_sent_text_already_contact">L’invito non è stato spedito. %s è già presente nella tua lista dei contatti.</string>
    <!-- Text of dialog shown when a contact request has not been sent with QR code because of some error -->
    <string name="invite_not_sent_text_error">È stato riscontrato un errore e l’invito non è stato spedito.</string>
    <!-- Text of alert dialog informing that the qr is generating -->
    <string name="generatin_qr">Generazione del codice QR in corso...</string>
    <!-- Title of QR code scan menu item -->
    <string name="menu_item_scan_code">Scansiona il QRcode</string>
    <!-- get the contact link and copy it -->
    <string name="button_copy_link">Copia link</string>
    <!-- Create QR code -->
    <string name="button_create_qr">Crea il QRcode</string>
    <!-- Text shown when it has been created the QR code successfully -->
    <string name="qrcode_create_successfully">Il QRcode è stato creato con successo</string>
    <!-- Text shown in QR code scan fragment to help and guide the user in the action -->
    <string name="qrcode_scan_help">Inquadra il QRcode fa scansionare con la fotocamera del tuo dispositivo</string>
    <!-- positive button on dialog to view a contact -->
    <string name="contact_view">Vedi</string>
    <!-- Item menu option to reproduce audio or video in external reproductors -->
    <string name="external_play">Apri con</string>
    <!-- to share a file using Facebook, Whatsapp, etc -->
    <string name="context_share">Condividi utilizzando</string>
    <!-- Message shown if the user choose enable button and he is not logged in -->
    <string name="error_enable_chat_before_login">Per favore, effettua il login prima di attivare le chat</string>
    <!-- title of a tag to search for a specific period within the search by date option in Camera upload -->
    <string name="label_set_period">Imposta periodo</string>
    <!-- Text of the empty screen when there are not chat conversations -->
    <string name="context_empty_chat_recent">[B]Invita amici nella [/B][A]Chat[/A][B] e apprezza la nostra piattaforma criptata con privacy e sicurezza[/B]</string>
    <!-- Text of the empty screen when there are not elements in the Rubbish Bin -->
    <string name="context_empty_rubbish_bin">[B]Svuota il [/B][A]Cestino[/A]</string>
    <!-- Text of the empty screen when there are not elements in  Inbox -->
    <string name="context_empty_inbox">[B]Nessun file nel tuo[/B] [A]Inbox[/A]</string>
    <!-- Text of the empty screen when there are not elements in Cloud Drive -->
    <string name="context_empty_cloud_drive">[B]Nessun file nel tuo[/B] [A]Cloud Drive[/A]</string>
    <!-- Text of the empty screen when there are not elements in Saved for Offline -->
    <string name="context_empty_offline">[B]Nessun file[/B] [A]salvato per l’offline[/A]</string>
    <!-- Text of the empty screen when there are not contacts. No dot at the end because is for an empty state. The format placeholders are to showing it in different colors. -->
    <string name="context_empty_contacts">[B]Nessun[/B] [A]contatto[/A]</string>
    <!-- Message shown when the user has no chats -->
    <string name="recent_chat_empty">[A]Nessuna[/A] [B]Conversazione[/B]</string>
    <!-- Message shown when the chat is section is loading the conversations -->
    <string name="recent_chat_loading_conversations">[A] Caricamento delle[/A] [B]Conversazioni&#8230;[/B]</string>
    <!-- Text of the empty screen when there are not elements in Incoming -->
    <string name="context_empty_incoming">[B]Nessuna[/B] [A]cartella condivisa in entrata[/A]</string>
    <!-- Text of the empty screen when there are not elements in Outgoing -->
    <string name="context_empty_outgoing">[B]Nessuna[/B] [A]cartella condivisa in uscita[/A]</string>
    <!-- Text of the empty screen when there are not elements in Links. Please, keep the place holders to format the string -->
    <string name="context_empty_links">[B]Nessun[/B] [A]link pubblico[/A][B][/B]</string>
    <!-- Title of the sent requests tab. Capital letters -->
    <string name="tab_sent_requests">Richieste inviate</string>
    <!-- Title of the received requests tab. Capital letters -->
    <string name="tab_received_requests">Richieste ricevute</string>
    <!-- Title dialog overquota error -->
    <string name="overquota_alert_title">Quota superata</string>
    <!-- error message shown when an account confirmation link or reset password link is invalid for unknown reasons -->
    <string name="invalid_link">Link non valido, per favore chiedi un nuovo link valido</string>
    <!-- error message shown on the link password dialog if the password typed in was wrong -->
    <string name="invalid_link_password">Password del link non valida</string>
    <!-- Error message shown when user tries to open a not valid MEGA link -->
    <string name="open_link_not_valid_link">Il link che stai provando ad aprire non è un link MEGA valido.</string>
    <!-- Message shown when a link is being processing -->
    <string name="processing_link">Caricamento&#8230;</string>
    <!-- Message shown when it is creating an acount and it is been introduced a very weak or weak password -->
    <string name="passwd_weak">La tua password è facilmente intuibile. Rendi la tua password più lunga. Combina lettere maiuscole e minuscole. Aggiungi caratteri speciali. Non utilizzare nomi o parole del dizionario</string>
    <!-- Message shown when it is creating an acount and it is been introduced a medium password -->
    <string name="passwd_medium">La tua password è abbastanza sicura per procedere, ma ti raccomandiamo di rafforzarla ulteriormente in futuro.</string>
    <!-- Message shown when it is creating an acount and it is been introduced a good password -->
    <string name="passwd_good">Questa password può resistere agli attacchi più tipici di brute-force. Assicurati di ricordarla.</string>
    <!-- Message shown when it is creating an acount and it is been introduced a strong password -->
    <string name="passwd_strong">Questa password può resistere agli attacchi più tipici di brute-force. Assicurati di ricordarla.</string>
    <!-- Password very weak -->
    <string name="pass_very_weak">Molto debole</string>
    <!-- Password weak -->
    <string name="pass_weak">Debole</string>
    <!-- Password medium -->
    <string name="pass_medium">Media</string>
    <!-- Password good -->
    <string name="pass_good">Buono</string>
    <!-- Password strong -->
    <string name="pass_strong">Sicura</string>
    <!-- Text displayed in several parts when there is a call in progress (notification, recent chats list, etc). -->
    <string name="title_notification_call_in_progress">Chiamata in corso</string>
    <!-- Subtitle of the notification shown on the action bar when there is a call in progress -->
    <string name="action_notification_call_in_progress">Tocca per tornare alla chiamata</string>
    <!-- Button in the notification shown on the action bar when there is a call in progress -->
    <string name="button_notification_call_in_progress">Ritorna alla chiamata</string>
    <!-- When it lists contacts of MEGA, the title of list’s header -->
    <string name="contacts_mega">Su MEGA</string>
    <!-- When it lists contacts of phone, the title of list’s header -->
    <string name="contacts_phone">Contatti telefonici</string>
    <!-- Message error shown when trying to log in on an account has been suspended due to multiple breaches of Terms of Service -->
    <string name="account_suspended_multiple_breaches_ToS">Il tuo account è stato sospeso a causa di violazioni multiple dei Termini di Servizio di MEGA. Per favore, controlla la tua posta in arrivo.</string>
    <!-- Message error shown when trying to log in on an account has been suspended due to breach of Terms of Service -->
    <string name="account_suspended_breache_ToS">Il tuo account è stato chiuso a causa di una violazione dei Termini di Servizio di MEGA incluso, ma non limitato a, l’articolo 15.</string>
    <!-- In a chat conversation when you try to send device’s images but images are still loading -->
    <string name="file_storage_loading">Caricamento dei file</string>
    <!-- In a chat conversation when you try to send device’s images but there aren’t available images -->
    <string name="file_storage_empty_folder">Nessun file</string>
    <!-- Size in bytes. The placeholder is for the size value, please adjust the position based on linguistics -->
    <string name="label_file_size_byte">%s B</string>
    <!-- Size in kilobytes. The placeholder is for the size value, please adjust the position based on linguistics -->
    <string name="label_file_size_kilo_byte">%s KB</string>
    <!-- Size in megabytes. The placeholder is for the size value, please adjust the position based on linguistics -->
    <string name="label_file_size_mega_byte">%s MB</string>
    <!-- Size in gigabytes. The placeholder is for the size value, please adjust the position based on linguistics -->
    <string name="label_file_size_giga_byte">%s GB</string>
    <!-- Size in terabytes. The placeholder is for the size value, please adjust the position based on linguistics -->
    <string name="label_file_size_tera_byte">%s TB</string>
    <!-- Speed in bytes. The placeholder is for the speed value, please adjust the position based on linguistics -->
    <string name="label_file_speed_byte">%s B/s</string>
    <!-- Speed in kilobytes. The placeholder is for the speed value, please adjust the position based on linguistics -->
    <string name="label_file_speed_kilo_byte">%s KB/s</string>
    <!-- Speed in megabytes. The placeholder is for the speed value, please adjust the position based on linguistics -->
    <string name="label_file_speed_mega_byte">%s MB/s</string>
    <!-- Speed in gigabytes. The placeholder is for the speed value, please adjust the position based on linguistics -->
    <string name="label_file_speed_giga_byte">%s GB/s</string>
    <!-- Speed in terabytes. The placeholder is for the speed value, please adjust the position based on linguistics -->
    <string name="label_file_speed_tera_byte">%s TB/s</string>
    <!-- Size in megabytes. -->
    <string name="label_mega_byte">MB</string>
    <!-- Number of versions of a file shown on the screen info of the file, version items -->
    <plurals name="number_of_versions">
        <item quantity="one">%1$d versione</item>
        <item quantity="other">%1$d versioni</item>
    </plurals>
    <!-- Title of the section Versions for files -->
    <string name="title_section_versions">Versioni</string>
    <!-- Header of the item to show the current version of a file in a list -->
    <string name="header_current_section_item">Versione corrente</string>
    <!--  -->
    <plurals name="header_previous_section_item">
        <item quantity="one">Versione precedente</item>
        <item quantity="other">Versioni precedenti</item>
    </plurals>
    <!-- option menu to revert a file version -->
    <string name="general_revert">Ritorna</string>
    <!-- option menu to clear all the previous versions -->
    <string name="menu_item_clear_versions">Elimina tutte le versioni precedenti</string>
    <!-- Title of the dialog to confirm that a version os going to be deleted, version items -->
    <plurals name="title_dialog_delete_version">
        <item quantity="one">Eliminare la versione?</item>
        <item quantity="other">Eliminare le versioni?</item>
    </plurals>
    <!-- Content of the dialog to confirm that a version is going to be deleted -->
    <string name="content_dialog_delete_version">Questa versione verrà eliminata in modo permanente.</string>
    <!-- Content of the dialog to confirm that several versions are going to be deleted -->
    <string name="content_dialog_delete_multiple_version">Queste %d versioni verranno eliminate in modo permanente.</string>
    <!-- Title of the notification shown when a file is uploading to a chat -->
    <string name="chat_upload_title_notification">Caricamento della chat</string>
    <!-- Label for the option on setting to set up the quality of multimedia files uploaded to the chat -->
    <string name="settings_chat_upload_quality">Qualità dei video</string>
    <!-- Label for the option on setting to set up the quality of video files to be uploaded -->
    <string name="settings_video_upload_quality">Qualità dei video</string>
    <!-- Text shown when the user refuses to permit the storage permission when enable camera upload -->
    <string name="on_refuse_storage_permission">I Caricamenti da fotocamera hanno bisogno dell’accesso alle tue foto e agli altri media sul tuo dispositivo. Per favore, vai nella pagina delle Impostazioni e garantisci questo permesso.</string>
    <!-- the options for the option on setting to set up the quality of multimedia files uploaded to the chat, the options of medium quality multimedia file to  upload. -->
    <string-array name="settings_chat_upload_quality_entries">
        <item>Qualità originale</item>
        <item>Qualità media</item>
    </string-array>
    <!-- Title of the notification for a missed call -->
    <string name="missed_call_notification_title">Chiamata persa</string>
    <!-- Refers to a location of file -->
    <string name="file_properties_info_location">Posizione</string>
    <!-- Title of the label to show the size of the current files inside a folder -->
    <string name="file_properties_folder_current_versions">Versioni correnti</string>
    <!-- Title of the label to show the size of the versioned files inside a folder -->
    <string name="file_properties_folder_previous_versions">Versioni precedenti</string>
    <!-- Number of versioned files inside a folder shown on the screen info of the folder, version items -->
    <plurals name="number_of_versions_inside_folder">
        <item quantity="one">%1$d file con versione</item>
        <item quantity="other">%1$d file con versione</item>
    </plurals>
    <!-- Confirmation message after forwarding one or several messages, version items -->
    <string name="messages_forwarded_success">Messaggio inoltrato</string>
    <!-- Error message after forwarding one or several messages to several chats -->
    <string name="messages_forwarded_error">Errore. Non inoltrato correttamente</string>
    <!-- Error message if any of the forwarded messages fails, message items -->
    <plurals name="messages_forwarded_partial_error">
        <item quantity="one">Errore %1$d messaggio non inoltrato con successo</item>
        <item quantity="other">Errore %1$d messaggi non inoltrati con successo</item>
    </plurals>
    <!-- Error non existing resource after forwarding one or several messages to several chats, message items -->
    <plurals name="messages_forwarded_error_not_available">
        <item quantity="one">Errore. La risorsa non è più disponibile</item>
        <item quantity="other">Errore. Le risorse non sono più disponibili</item>
    </plurals>
    <!-- The title of fragment Turn on Notifications -->
    <string name="turn_on_notifications_title">Attiva le notifiche</string>
    <!-- The subtitle of fragment Turn on Notifications -->
    <string name="turn_on_notifications_subtitle">In questo modo, vedrai i tuoi nuovi messaggi\nsul tuo telefono Android istantaneamente.</string>
    <!-- First step to turn on notifications -->
    <string name="turn_on_notifications_first_step">Apri le [A]Impostazioni[/A] del dispositivo Android</string>
    <!-- Second step to turn on notifications -->
    <string name="turn_on_notifications_second_step">Apri [A]App &amp; notifiche[/A]</string>
    <!-- Third step to turn on notifications -->
    <string name="turn_on_notifications_third_step">Seleziona [A]MEGA[/A]</string>
    <!-- Fourth step to turn on notifications -->
    <string name="turn_on_notifications_fourth_step">Apri le [A]notifiche dell’app[/A]</string>
    <!-- Fifth step to turn on notifications -->
    <string name="turn_on_notifications_fifth_step">Cambia ad On e seleziona le tue preferenze</string>
    <!-- Alert message after sending to chat one or several messages to several chats, version items -->
    <plurals name="files_send_to_chat_success">
        <item quantity="one">File inviato</item>
        <item quantity="other">File inviati</item>
    </plurals>
    <!-- Error message after sending to chat one or several messages to several chats -->
    <string name="files_send_to_chat_error">Errore. Non inviato correttamente</string>
    <!-- menu option to send a file to a chat -->
    <string name="context_send_file_to_chat">Invia alla chat</string>
    <!-- Title of the dialog ‘Do you remember your password?’ -->
    <string name="remember_pwd_dialog_title">Ricordi la tua password?</string>
    <!-- Text of the dialog ‘Recovery Key exported’ when the user wants logout -->
    <string name="remember_pwd_dialog_text_logout">Stai per effettuare il logout, per favore testa la tua password per assicurarti di ricordarla.\nSe perdi la tua password, perderai accesso a tutti i tuoi dati archiviati su MEGA.</string>
    <!-- Text of the dialog ‘Do you remember your password?’ -->
    <string name="remember_pwd_dialog_text">Per favore, testa la tua password per assicurarti di ricordarla. Se perdi la tua password, perderai accesso ai tuoi dati su MEGA.</string>
    <!-- Dialog option that permits user do not show it again -->
    <string name="general_do_not_show">Non mostrare più</string>
    <!-- Button of the dialog ‘Do you remember your password?’ that permits user test his password -->
    <string name="remember_pwd_dialog_button_test">Testa password</string>
    <!-- Title of the activity that permits user test his password -->
    <string name="test_pwd_title">Testa la tua password</string>
    <!-- Message shown to the user when is testing her password and it is correct -->
    <string name="test_pwd_accepted">Password accettata</string>
    <!-- Message shown to the user when is testing her password and it is wrong -->
    <string name="test_pwd_wrong">Password errata.\nEffettua una copia della tua Chiave di Recupero il prima possibile!</string>
    <!-- Text of the dialog ‘Recovery Key exported’ when the user wants logout -->
    <string name="recovery_key_exported_dialog_text_logout">Stai per effettuare il logout, per favore testa la tua password per assicurarti di ricordarla.\nSe perdi la tua password, perderai accesso a tutti i tuoi dati archiviati su MEGA.</string>
    <!-- Option that permits user copy to clipboard -->
    <string name="option_copy_to_clipboard">Copia negli appunti</string>
    <!-- Option that permits user export his recovery key -->
    <string name="option_export_recovery_key">Esporta Chiave di Recupero</string>
    <!-- Option that permits user logout -->
    <string name="proceed_to_logout">Procedi al logout</string>
    <!-- Title of the preference Recovery key on Settings section -->
    <string name="recovery_key_bottom_sheet">Chiave di Recupero</string>
    <!-- Option that permits user save on File System -->
    <string name="option_save_on_filesystem">Salva nel File System</string>
    <!-- Message shown when something has been copied to clipboard -->
    <string name="message_copied_to_clipboard">Copiato negli appunti</string>
    <!-- text of the label to show that you have messages unread in the chat conversation -->
    <string name="message_jump_latest">Salta all’ultimo</string>
    <!-- text of the label to show that you have new messages in the chat conversation -->
    <string name="message_new_messages">Nuovi messaggi</string>
    <!-- Title of the notification shown on the action bar when there is a incoming call -->
    <string name="notification_subtitle_incoming">Chiamata in arrivo</string>
    <!-- Text for the notification action to launch the incoming call page -->
    <string name="notification_incoming_action">Vai alla chiamata</string>
    <!-- Text asking to go to system setting to enable allow display over other apps (needed for calls in Android 10) -->
    <string name="notification_enable_display">I pop-up in background di MEGA sono disabilitati.\nClicca per cambiare le impostazioni.</string>
    <!-- Subtitle to show the number of unread messages on a chat, unread messages -->
    <plurals name="number_unread_messages">
        <item quantity="one">%1$s messaggio non letto</item>
        <item quantity="other">%1$s messaggi non letti</item>
    </plurals>
    <!-- Notification title to show the number of unread chats, unread messages -->
    <plurals name="plural_number_messages_chat_notification">
        <item quantity="one">%1$d chat non letta</item>
        <item quantity="other">%1$d chat non lette</item>
    </plurals>
    <!-- Message shown when a chat is opened and the messages are being recovered -->
    <string name="chat_loading_messages">[A]Caricamento[/A] [B]Messaggi&#8230;[/B]</string>
    <!-- Error message shown when opening a file link which doesn’t exist -->
    <string name="general_error_internal_node_not_found">File o cartella non trovata.Hai effettuato l’accesso con un altro account nel tuo browser? Puoi accedere ai tuoi file e cartelle solamente dall’account con cui hai effettuato l’accesso nell’app</string>
    <!-- menu option to loop video or audio file -->
    <string name="context_loop_video">Loop</string>
    <!-- Title of the category Security options on Settings section -->
    <string name="settings_security_options_title">Sicurezza</string>
    <!-- Title of the preference Recovery key on Settings section -->
    <string name="settings_recovery_key_title">Copia la Chiave di Recupero</string>
    <!-- Summary of the preference Recovery key on Settings section -->
    <string name="settings_recovery_key_summary">Esportare la Chiave di Recupero e tenerla in un posto sicuro ti permette di reimpostare la password senza perdite di dati.</string>
    <!-- message when a temporary error on logging in is due to connectivity issues -->
    <string name="login_connectivity_issues">Non è possibile raggiungere MEGA. Per favore, controlla la tua connessione o riprova più tardi.</string>
    <!-- message when a temporary error on logging in is due to servers busy -->
    <string name="login_servers_busy">I server sono troppo impegnati. Per favore, aspetta.</string>
    <!-- message when a temporary error on logging in is due to SDK is waiting for the server to complete a request due to an API lock -->
    <string name="login_API_lock">Il processo sta prendendo più tempo del previsto. Per favore, aspetta.</string>
    <!-- message when a temporary error on logging in is due to SDK is waiting for the server to complete a request due to a rate limit -->
    <string name="login_API_rate">Troppe richieste. Per favore, aspetta.</string>
    <!-- Message when previous login is being cancelled -->
    <string name="login_in_progress">Annullamento del processo di login in corso. Per favore, attendi&#8230;</string>
    <!-- when open audio video player, the file that it try to open is not supported -->
    <string name="unsupported_file_type">Tipo di file non supportato.</string>
    <!-- when open audio video player, the file that it try to open is damaged or does not exist -->
    <string name="corrupt_video_dialog_text">Errore. Il file è corrotto o non esiste.</string>
    <!-- Title of the screen Playlist -->
    <string name="section_playlist">Playlist</string>
    <!-- Text shown in playlist subtitle item when a file is reproducing -->
    <string name="playlist_state_playing">In riproduzione&#8230;</string>
    <!-- Text shown in playlist subtitle item when a file is reproducing but it is paused -->
    <string name="playlist_state_paused">In pausa</string>
    <!-- Menu option to print the recovery key from Offline section -->
    <string name="context_option_print">Stampa</string>
    <!-- Message when the recovery key has been successfully saved on the filesystem -->
    <string name="save_MK_confirmation">La Chiave di Recupero è stata salvata con successo</string>
    <!-- label to indicate that a share is still pending on outgoing shares of a node -->
    <string name="pending_outshare_indicator">(In attesa)</string>
    <!-- Title of the dialog to disable the rich links previews on chat -->
    <string name="option_enable_chat_rich_preview">Anteprime arricchite degli URL</string>
    <!-- Button to allow the rich links previews on chat -->
    <string name="button_always_rich_links">Permetti sempre</string>
    <!-- Button do not allow now the rich links previews on chat -->
    <string name="button_not_now_rich_links">Non adesso</string>
    <!-- Button do not allow the rich links previews on chat -->
    <string name="button_never_rich_links">Mai</string>
    <!-- Title of the dialog to enable the rich links previews on chat -->
    <string name="title_enable_rich_links">Attiva le anteprime arricchite degli URL</string>
    <!-- Text of the dialog to enable the rich links previews on chat -->
    <string name="text_enable_rich_links">Migliora l’esperienza di MEGAchat. I contenuti URL verranno recuperati senza la criptazione end-to-end.</string>
    <!-- Subtitle of a MEGA rich link without the decryption key -->
    <string name="subtitle_mega_rich_link_no_key">Clicca per inserire la Chiave di Decriptazione</string>
    <!-- when the user tries to creates a MEGA account or tries to change his password and the password strength is very weak -->
    <string name="error_password">Per favore, inserisci una password più resistente</string>
    <!-- title of the notification for an acceptance of a contact request -->
    <string name="title_acceptance_contact_request_notification">Nuovo contatto</string>
    <!-- Notification title to show the number of incoming contact request, contact requests -->
    <plurals name="plural_number_contact_request_notification">
        <item quantity="one">%1$d richiesta di contatto in sospeso</item>
        <item quantity="other">%1$d richieste di contatto in sospeso</item>
    </plurals>
    <!-- title of the notification for a new incoming contact request -->
    <string name="title_new_contact_request_notification">Nuova richiesta di contatto</string>
    <!-- Hint shown in the field to write a message in the chat screen (chat with customized title) -->
    <string name="type_message_hint_with_title">Scrivi messaggio a “%s”&#8230;</string>
    <!-- Empty state message shown in the screen when there are not any active transfer -->
    <string name="transfers_empty_new">[B]Nessun[/B] [A]trasferimento attivo[/A]</string>
    <!-- Empty state message shown in the screen when there are not any active transfer -->
    <string name="completed_transfers_empty_new">[B]Nessun[/B] [A]trasferimento completato[/A]</string>
    <!-- Empty state text that indicates that a folder is currently empty -->
    <string name="file_browser_empty_folder_new">[A]Cartella[/A] [B]vuota[/B]</string>
    <!-- Hint shown in the field to write a message in the chat screen (chat with customized title) -->
    <string name="type_message_hint_with_customized_title">Scrivi messaggio a “%s”&#8230;</string>
    <!-- Hint shown in the field to write a message in the chat screen (chat with default title) -->
    <string name="type_message_hint_with_default_title">Scrivi messaggio a %s&#8230;</string>
    <!-- Title of setting Two-Factor Authentication -->
    <string name="settings_2fa">Autenticazione a due fattori</string>
    <!-- Subtitle of setting Two-Factor Authentication when the preference is disabled -->
    <string name="setting_subtitle_2fa">L’autenticazione a due fattori è un secondo livello di sicurezza per il tuo account.</string>
    <!-- Title of the screen Two-Factor Authentication -->
    <string name="title_2fa">Perché hai bisogno dell’autenticazione a due fattori?</string>
    <!--  -->
    <string name="two_factor_authentication_explain">L’autenticazione a due fattori è un secondo livello di sicurezza per il tuo account. Ciò significa che anche se qualcuno conosce la tua password non può accedervi, senza avere accesso anche al numero di sei cifre a cui hai accesso solo tu.</string>
    <!-- Button that permits user begin with the process of enable Two-Factor Authentication -->
    <string name="button_setup_2fa">Inizia setup</string>
    <!-- Text that explain how to do with Two-Factor Authentication QR -->
    <string name="explain_qr_seed_2fa_1">Scansiona o copia il seed della tua app di autenticazione.</string>
    <!-- Text that explain how to do with Two-Factor Authentication seed -->
    <string name="explain_qr_seed_2fa_2">Sii sicuro di fare una copia di questo seed in un posto sicuro nel caso in cui tu perda il tuo dispositivo.</string>
    <!-- Text that explain how to confirm Two-Factor Authentication -->
    <string name="explain_confirm_2fa">Per favore, inserisci il codice di 6 cifre generato dalla tua app di autenticazione.</string>
    <!-- Text button -->
    <string name="general_verify">Verifica</string>
    <!-- Text button -->
    <string name="general_next">Avanti</string>
    <!-- Text button -->
    <string name="general_previous">Precedente</string>
    <!-- Text of the alert dialog to inform the user when an error occurs when try to enable seed or QR of Two-Factor Authentication -->
    <string name="qr_seed_text_error">Un errore è stato riscontrato durante la generazione del seed o del QRcode, per favore riprova.</string>
    <!-- Title of the screen shown when the user enabled correctly Two-Factor Authentication -->
    <string name="title_2fa_enabled">Autenticazione a due fattori attivata</string>
    <!-- Description of the screen shown when the user enabled correctly Two-Factor Authentication -->
    <string name="description_2fa_enabled">La prossima volta che effettuerai l’accesso al tuo account ti verrà chiesto di inserire il codice di 6 cifre che ti è stato fornito dalla app di autenticazione.</string>
    <!-- Recommendation displayed after enable Two-Factor Authentication -->
    <string name="recommendation_2fa_enabled">Per favore, salva la tua <b>Chiave di Recupero</b> in un luogo sicuro, per evitare problemi nel caso in cui tu perda l’accesso alla tua app, o se vuoi disattivare l’Autenticazione a due fattori.</string>
    <!-- Error shown when a user tries to enable Two-Factor Authentication and introduce an invalid code -->
    <string name="pin_error_2fa">QR Code non valido</string>
    <!-- Title of screen Lost authenticator decive -->
    <string name="lost_your_authenticator_device">Hai perso il tuo dispositivo autenticatore?</string>
    <!-- Title of screen Login verification with Two-Factor Authentication -->
    <string name="login_verification">Verifica login</string>
    <!-- Subtitle of screen verify Two-Factor Authentication for changing password -->
    <string name="verify_2fa_subtitle_change_password">Modifica password</string>
    <!-- Subtitle of screen verify Two-Factor Authentication for changing email -->
    <string name="verify_2fa_subtitle_change_email">Cambia email</string>
    <!-- Subtitle of screen verify Two-Factor Authentication for cancelling account -->
    <string name="verify_2fa_subtitle_delete_account">Elimina account</string>
    <!-- Subtitle of screen verify Two-Factor Authentication for disabling Two-Factor Authentication -->
    <string name="verify_2fa_subtitle_diable_2fa">Disabilita</string>
    <!-- Title of screen Lost authenticator decive -->
    <string name="title_lost_authenticator_device">Hai perso il tuo dispositivo autenticatore?</string>
    <!-- When the user tries to disable Two-Factor Authentication and some error ocurr in the process -->
    <string name="error_disable_2fa">Un errore è stato riscontrato durante la disabilitazione dell’autenticazione a due fattori. Per favore, riprova.</string>
    <!-- When the user tries to enable Two-Factor Authentication and some error ocurr in the process -->
    <string name="error_enable_2fa">Un errore è stato riscontrato durante l’abilitazione dell’autenticazione a due fattori. Per favore, riprova.</string>
    <!-- Title of the dialog shown when a new account is created to suggest user enable Two-Factor Authentication -->
    <string name="title_enable_2fa">Attiva autenticazione a due fattori (2FA)</string>
    <!-- Label shown when it disables the Two-Factor Authentication -->
    <string name="label_2fa_disabled">Autenticazione a due fattori disabilitata</string>
    <!-- Text of the button which action is to show the authentication apps -->
    <string name="open_app_button">Apri in</string>
    <!-- message when trying to open a link that contains the seed to enable Two-Factor Authentication but there isn’t any app that open it -->
    <string name="intent_not_available_2fa">Non ci sono app disponibili sul tuo dispositivo per poter attivare l’autenticazione a due fattori</string>
    <!-- Text button -->
    <string name="general_close">Chiudi</string>
    <!-- Label shown when Two-Factor Authentication has been enabled to alert user that has to back up his Recovery Key before finish the process -->
    <string name="backup_rk_2fa_end">Esporta la tua Chiave di Recupero per terminare</string>
    <!-- Title of dialog shown when it tries to open an authentication app and there is no installed -->
    <string name="no_authentication_apps_title">App autenticazione a due fattori</string>
    <!-- Message shown to ask user if wants to open Google Play to install some authenticator app -->
    <string name="open_play_store_2fa">Vuoi aprire il Google Play Store in modo da installare un’app per l’autenticazione?</string>
    <!-- Label Play Store -->
    <string name="play_store_label">Play Store</string>
    <!-- Text shown in an alert explaining how to continue to enable Two-Factor Authentication -->
    <string name="text_2fa_help">Hai bisogno di un’applicazione di autenticazione per attivare l’autenticazione a due fattori (2FA) su MEGA. Puoi scaricare ed installare le app di Google Authenticator, Duo Mobile, Authy o Microsoft Authenticator per il tuo telefono o tablet.</string>
    <!-- success message when importing multiple files from -->
    <string name="number_correctly_imported_from_chat">%d file condivisi con successo</string>
    <!-- error message when importing multiple files from chat -->
    <string name="number_no_imported_from_chat">%d file non sono stati condivisi</string>
    <!-- button’s text to open a full screen image -->
    <string name="preview_content">Anteprima</string>
    <!-- message shown when the user clicks on media file chat message, there is no network connection and the file is not been downloaded -->
    <string name="no_network_connection_on_play_file">Nessuna connessione. Il file non è stato scaricato e non è stato possibile avviare lo stream.</string>
    <!-- message shown when the user open a file, the file is not been opened due to unknown reason -->
    <string name="error_fail_to_open_file_general">Impossibile aprire il file</string>
    <!-- message shown when the user open a file, there is no network connection and the file is not been downloaded -->
    <string name="error_fail_to_open_file_no_network">Nessuna connessione. Per favore, connettiti per aprire il file.</string>
    <!-- message when trying to save for offline a file that already exists -->
    <string name="file_already_exists">Il file già esiste nella sezione Offline</string>
    <!-- Error message if forwarding a message failed, many messages -->
    <plurals name="error_forwarding_messages">
        <item quantity="one">Messaggio non inoltrato</item>
        <item quantity="other">Messaggi non inoltrati</item>
    </plurals>
    <!-- Title of the dialog to disable the rich links previews on chat -->
    <string name="title_confirmation_disable_rich_links">Anteprime URL ricche</string>
    <!-- Text of the dialog to disable the rich links previews on chat -->
    <string name="text_confirmation_disable_rich_links">Stai disabilitando le anteprime degli URL ricche. Puoi riattivarle nelle Impostazioni. Vuoi continuare?</string>
    <!-- Message shown when a call ends. -->
    <string name="call_missed_messages">[A]Chiamata persa[/A]</string>
    <!-- Message shown when a call ends. -->
    <string name="call_rejected_messages">[A]Chiamata rifiutata[/A]</string>
    <!-- Message shown when a call ends. -->
    <string name="call_cancelled_messages">[A]Chiamata annullata[/A]</string>
    <!-- Message shown when a call ends. -->
    <string name="call_failed_messages">[A]Chiamata fallita[/A]</string>
    <!-- Message shown when a call ends. -->
    <string name="call_not_answered_messages">[A]Chiamata senza risposta[/A]</string>
    <!-- Indicates that can type a contact email -->
    <string name="contact_email">Email contatto</string>
    <!-- When it tries to add a contact in a list an is already added -->
    <string name="contact_not_added">Hai già aggiunto questo contatto.</string>
    <!-- Content of a normal message that cannot be recognized -->
    <string name="error_message_invalid_format">Formato del messaggio invalido</string>
    <!-- Content of a normal message that cannot be recognized -->
    <string name="error_message_invalid_signature">Firma del messaggio invalida</string>
    <!-- When the user tries to reproduce a file through streaming and ocurred an error creating it -->
    <string name="error_streaming">Un errore è stato riscontrato provando a creare lo stream</string>
    <!-- Menu option to restore an item from the Rubbish bin -->
    <string name="context_restore">Ripristina</string>
    <!-- success message when a node was restore from Rubbish bin -->
    <string name="context_correctly_node_restored">Ripristinato a %s</string>
    <!-- error message when a node was restore from Rubbish bin -->
    <string name="context_no_restored">È stato riscontrato un errore. Oggetto non ripristinato.</string>
    <!-- menu item from contact section to send a message to a contact -->
    <string name="context_send_message">Invia messaggio</string>
    <!-- Message shown when a contact is successfully sent to several chats, more contacts -->
    <plurals name="plural_contact_sent_to_chats">
        <item quantity="one">Contatto inviato alle chat con successo</item>
        <item quantity="other">Contatti inviati alle chat con successo</item>
    </plurals>
    <!-- Error message on opening a MEGAdrop folder link -->
    <string name="error_MEGAdrop_not_supported">Le cartelle MEGAdrop non sono ancora supportate</string>
    <!-- Pre overquota error dialog when trying to copy or import a file -->
    <string name="pre_overquota_alert_text">Questa azione non può essere completata in quanto ti porterebbe oltre il tuo limite corrente di spazio di archiviazione. Vuoi fare l’upgrade a PRO?</string>
    <!-- Title of the section Archived chats -->
    <string name="archived_chats_title_section">Chat archiviate</string>
    <!-- Text of the option to show the arhived chat, it shows the number of archived chats -->
    <string name="archived_chats_show_option">Chat archiviate (%d)</string>
    <!-- Title of the option on the chat list to archive a chat -->
    <string name="archive_chat_option">Sposta chat nell’archivio</string>
    <!-- Title of the option on the chat list to unarchive a chat -->
    <string name="unarchive_chat_option">Togli chat dall’archivio</string>
    <!-- Confirmation button of the dialog to archive a chat -->
    <string name="general_archive">Archivia</string>
    <!-- Confirmation button of the dialog to unarchive a chat -->
    <string name="general_unarchive">Togli dall’archivio</string>
    <!-- Message shown when a chat is successfully archived, it shows the name of the chat -->
    <string name="success_archive_chat">La chat %s è stata archiviata.</string>
    <!-- Error message shown when a chat has not be archived, it shows the name of the chat -->
    <string name="error_archive_chat">Errore. La chat %s non è stata archiviata.</string>
    <!-- Message shown when a chat is successfully unarchived, it shows the name of the chat -->
    <string name="success_unarchive_chat">La chat %s è stata tolta dall’archivio.</string>
    <!-- Error message shown when a chat has not be unarchived, it shows the name of the chat -->
    <string name="error_unarchive_chat">Errore. La chat %s non è stata tolta dall’archivio.</string>
    <!-- Message shown when the user has no archived chats -->
    <string name="archived_chats_empty">[A]Nessuna[/A] [B]chat archiviata[/B]</string>
    <!-- Subtitle of chat screen when the chat is inactive -->
    <string name="inactive_chat">Chat inattiva</string>
    <!-- Subtitle of chat screen when the chat is archived -->
    <string name="archived_chat">Chat archiviata</string>
    <!-- Title of the layout to join a group call from the chat screen -->
    <string name="join_call_layout">Clicca per unirti alla chiamata</string>
    <!-- Label shown when the user wants to add contacts into his MEGA account -->
    <string name="invite_contacts">Invita contatti</string>
    <!-- Label shown when the user wants to share something with other contacts -->
    <string name="share_with">Condividi con</string>
    <!-- Message shown while the contact list from the device and from MEGA is being read and then shown to the user -->
    <string name="contacts_list_empty_text_loading_share">Caricamento contatti&#8230;</string>
    <!-- Title of the screen New Group -->
    <string name="title_new_group">Nuovo gruppo</string>
    <!-- Subtitle of the screen New Group -->
    <string name="subtitle_new_group">Inserisci nome del gruppo</string>
    <!-- Hint of edittext shown when it is creating a new group to guide user to type the name of the group -->
    <string name="hint_type_group">Dai un nome al tuo gruppo</string>
    <!-- Text of the confirm dialog shown when it wants to remove a contact from a chat -->
    <string name="confirmation_delete_contact">Rimuovere %s da questa chat?</string>
    <!-- Settings preference title to show file versions info of the account -->
    <string name="settings_file_management_file_versions_title">Versioni dei file</string>
    <!-- Settings preference subtitle to show file versions info of the account -->
    <string name="settings_file_management_file_versions_subtitle">%1$d versioni del file, che occupano un totale di %2$s</string>
    <!-- Title of the section File management on Settings section -->
    <string name="settings_file_management_category">Gestione file</string>
    <!-- Option in Settings to delete all the versions of the account -->
    <string name="settings_file_management_delete_versions">Elimina tutte le precedenti versioni dei miei file</string>
    <!-- subtitle of the option in Settings to delete all the versions of the account -->
    <string name="settings_file_management_subtitle_delete_versions">Tutti i file correnti rimarranno. Solo le versioni precedenti dei tuoi file verranno eliminate.</string>
    <!-- Text of the dialog to delete all the file versions of the account -->
    <string name="text_confirmation_dialog_delete_versions">Stai per eliminare la storia delle versioni di tutti i file. Qualsiasi versione di un file condiviso con te da un contatto dovrà essere eliminato da quel contatto.\n\nPer favore, nota che i file correnti non saranno eliminati.</string>
    <!-- success message when deleting all the versions of the account -->
    <string name="success_delete_versions">Le versioni dei file sono state eliminate con successo</string>
    <!-- error message when deleting all the versions of the account -->
    <string name="error_delete_versions">Un errore è stato riscontrato mentre venivano eliminate le vecchie versioni dei tuoi file, ti preghiamo di riprovare più tardi.</string>
    <!-- Title of the option to enable or disable file versioning on Settings section -->
    <string name="settings_enable_file_versioning_title">Salvataggio delle versioni dei file</string>
    <!-- Subtitle of the option to enable or disable file versioning on Settings section -->
    <string name="settings_enable_file_versioning_subtitle">Attiva o disattiva le versioni dei file per il tuo account.\nDisabilitare le versioni dei file non esclude che i tuoi contatti creino nuove versioni nelle cartelle condivise.</string>
    <!-- section title to select a chat to send a file -->
    <string name="choose_chat">Scegli chat</string>
    <!-- Hint shown to guide user on activity add contacts -->
    <string name="type_mail">Clicca, inserisci nome o email</string>
    <!-- Text of the confirm dialog shown when it wants to add a contact from a QR scaned -->
    <string name="confirmation_invite_contact">Aggiungere %s ai tuoi contatti?</string>
    <!-- Text of the confirm dialog shown when it wants to add a contact from a QR scaned and is already added before -->
    <string name="confirmation_not_invite_contact">Hai già aggiunto il contatto %s.</string>
    <!-- Text of the confirm dialog shown when it wants to add a contact from a QR scaned and is already added before -->
    <string name="confirmation_invite_contact_already_added">Hai già aggiunto il contatto %s.</string>
    <!-- Text of the confirm dialog shown when it wants to add a contact from a QR scaned -->
    <string name="confirmation_share_contact">Condividere con %s?</string>
    <!-- Text button for init a group chat -->
    <string name="new_group_chat_label">Nuova chat di gruppo</string>
    <!-- Label shown when the user wants to add contacts into a chat conversation -->
    <string name="send_contacts">Invia contatti</string>
    <!-- Title of the alert when the account have been logged out from another client -->
    <string name="title_alert_logged_out">Disconnesso</string>
    <!-- Text shown to indicate user that his account has already been confirmed -->
    <string name="account_confirmed">Il tuo account è già stato attivato. Per favore, effettua il login.</string>
    <!-- Text shown to indicate user that his account should be confirmed typing his password -->
    <string name="confirm_account">Si prega di inserire la password per confermare il tuo account</string>
    <!-- Error shown if a user tries to add their own email address as a contact -->
    <string name="error_own_email_as_contact">Non c’è bisogno di aggiungere il tuo indirizzo email</string>
    <!-- Error shown when a user tries to enable Two-Factor Authentication and introduce an invalid code -->
    <string name="invalid_code">QR Code non valido</string>
    <!-- Text of the dialog shown when the storage of a FREE account is almost full -->
    <string name="text_almost_full_warning">Il Cloud Drive è quasi pieno. Fai l’upgrade a Pro ed ottieni fino a %1$s di spazio di archiviazione e %2$s di banda di trasferimento.</string>
    <!-- Text of the dialog shown when the storage of a PRO I or II account is almost full -->
    <string name="text_almost_full_warning_pro_account">Il tuo Cloud Drive è quasi pieno. Fai l’upgrade adesso ed ottieni fino a %1$s di spazio di archiviazione e %2$s di banda di trasferimento.</string>
    <!-- Text of the dialog shown when the storage of a PRO III account is almost full -->
    <string name="text_almost_full_warning_pro3_account">Il tuo Cloud Drive è quasi pieno. Se hai bisogno di più spazio di archiviazione, per favore contatta il supporto di MEGA per ottenere un piano creato apposta per te e le tue esigenze.</string>
    <!-- Text of the dialog shown when the storage of a FREE account is full -->
    <string name="text_storage_full_warning">Il tuo Cloud Drive è pieno. Fai l’upgrade ad un account Pro ed ottieni fino a %1$s di spazio di archiviazione e %2$s di banda di trasferimento.</string>
    <!-- Text of the dialog shown when the storage of a PRO I or II account is full -->
    <string name="text_storage_full_warning_pro_account">Il tuo Cloud Drive è pieno. Fai l’upgrade adesso ed ottieni fino a %1$s di spazio di archiviazione e %2$s di banda di trasferimento.</string>
    <!-- Text of the dialog shown when the storage of a PRO III account is full -->
    <string name="text_storage_full_warning_pro3_account">Il tuo Cloud Drive è pieno. Se hai bisogno di più spazio di archiviazione, per favore contatta il supporto di MEGA per ottenere un piano creato apposta per te e le tue esigenze.</string>
    <!-- Button of the dialog shown when the storage is almost full to see the available PRO plans -->
    <string name="button_plans_almost_full_warning">Vedi i piani</string>
    <!-- Button of the dialog shown when the storage is almost full to custom a plan -->
    <string name="button_custom_almost_full_warning">Piano personalizzato</string>
    <!-- Button of the dialog shown when the storage is almost full to get bonus -->
    <string name="button_bonus_almost_full_warning">Ottieni il bonus</string>
    <!-- Mail title to upgrade to a custom plan -->
    <string name="title_mail_upgrade_plan">Fai l’upgrade e passa ad un piano personalizzato</string>
    <!-- Mail subject to upgrade to a custom plan -->
    <string name="subject_mail_upgrade_plan">Chiedici come effettuare l’upgrade ad un piano personalizzato:</string>
    <!-- Used in chat list screen to indicate in a chat list item that the message was sent by me, followed by the message -->
    <string name="word_me">Io:</string>
    <!-- Title of the button in the contact info screen to start an audio call -->
    <string name="call_button">Chiama</string>
    <!-- Title of the button in the contact info screen to send a message -->
    <string name="message_button">Messaggio</string>
    <!-- Title of the button in the contact info screen to start a video call -->
    <string name="video_button">Video</string>
    <!-- Title of file explorer to send a link -->
    <string name="title_file_explorer_send_link">Invia link a&#8230;</string>
    <!-- Title of chat explorer to send a link or file to a chat -->
    <string name="title_chat_explorer">Invia a&#8230;</string>
    <!-- Title of cloud explorer to upload a link or file -->
    <string name="title_cloud_explorer">Carica su&#8230;</string>
    <!-- More button in contact info page -->
    <string name="contact_info_button_more">Altro</string>
    <!-- Section title to select a file to perform an action, more files -->
    <plurals name="plural_select_file">
        <item quantity="one">Scegli file</item>
        <item quantity="other">Scegli file</item>
    </plurals>
    <!-- Title of confirmation dialog of sending invitation to a contact -->
    <string name="title_confirm_send_invitation">Invitare %1$s?</string>
    <!-- Title of shared folder explorer to choose a folder to perform an action -->
    <string name="title_share_folder_explorer">Scegli cartella</string>
    <!-- Popup message shown if an user try to login while there is still living transfer -->
    <string name="login_warning_abort_transfers">Tutti i trasferimenti verranno annullati, vuoi effettuare l’accesso?</string>
    <!-- Popup message shown if an user try to login while there is still living transfer -->
    <string name="logout_warning_abort_transfers">Tutti i trasferimenti verranno annullati, vuoi uscire?</string>
    <!-- Label to explain the read only participant permission in the options panel of the group info screen -->
    <string name="subtitle_read_only_permissions">Sola lettura</string>
    <!-- Label shown the total space and the used space in an account -->
    <string name="used_space">[A]%1$s[/A] [B]di %2$s utilizzati[/B]</string>
    <!-- title of the alert dialog when the user is changing the API URL to staging -->
    <string name="staging_api_url_title">Vuoi cambiare con un server di test?</string>
    <!-- Text of the alert dialog when the user is changing the API URL to staging -->
    <string name="staging_api_url_text">Sei sicuro di voler cambiare con un server di test? Il tuo account potrebbe avere dei problemi incurabili.</string>
    <!-- Title of the confirmation dialog to open the camera app and lose the relay of the local camera on the in progress call -->
    <string name="title_confirmation_open_camera_on_chat">Aprire la fotocamera?</string>
    <!-- Text of the confirmation dialog to open the camera app and lose the relay of the local camera on the in progress call -->
    <string name="confirmation_open_camera_on_chat">Se apri la fotocamera, la tua trasmissione video sarà interrotta nella chiamata corrente.</string>
    <!-- Title of the notification when there is unknown activity on the Chat -->
    <string name="notification_chat_undefined_title">Attività della chat</string>
    <!-- Content of the notification when there is unknown activity on the Chat -->
    <string name="notification_chat_undefined_content">Potresti avere dei nuovi messaggi</string>
    <!-- When app is retrieving push message -->
    <string name="retrieving_message_title">Recupero del messaggio in corso</string>
    <!-- Title of Rubbish bin scheduler option in settings to enable or disable the functionality -->
    <string name="settings_rb_scheduler_enable_title">Programmazione svuotamento Cestino:</string>
    <!-- Subtitle of Rubbish bin scheduler option in settings to enable or disable the functionality in free accounts -->
    <string name="settings_rb_scheduler_enable_subtitle">Il Cestino viene svuotato per te automaticamente.</string>
    <!-- Title of Rubbish bin scheduler option in settings to enable or disable the functionality in PRO accounts -->
    <string name="settings_rb_scheduler_enable_period_PRO">Il periodo minimo è di 7 giorni.</string>
    <!-- Title of Rubbish bin scheduler option in settings to enable or disable the functionality in PRO accounts -->
    <string name="settings_rb_scheduler_enable_period_FREE">Il periodo minimo è di 7 giorni e il periodo massimo è di 30 giorni.</string>
    <!-- Sub title of compression queue notification option in settings indicating the size limits. Please keep the placeholders because are to show the size limits including units in runtime. For example: The minimum size is 100MB and the maximum size is 1000MB. -->
    <string name="settings_compression_queue_subtitle">La grandezza minima è %1$s e la grandezza massima è %2$s.</string>
    <!-- Title of Rubbish bin scheduler option in settings to set up the number of days of the rubbish bin scheduler -->
    <string name="settings_rb_scheduler_select_days_title">Rimuovi file più vecchi di</string>
    <!-- Time in days (plural). The placeholder is for the time value, please adjust the position based on linguistics -->
    <string name="settings_rb_scheduler_select_days_subtitle">%d giorni</string>
    <!-- Title of popup that userd to set compression queue size (in MB) in settings -->
    <string name="settings_video_compression_queue_size_popup_title">Notificami quando la grandezza è più grande di</string>
    <!-- Title of compression queue size option in settings -->
    <string name="settings_video_compression_queue_size_title">Se i video da comprimere sono più grandi di</string>
    <!-- Text of the alert when a FREE user tries to disable the RB scheduler -->
    <string name="settings_rb_scheduler_alert_disabling">Per disabilitare la pulizia programmata del Cestino o impostare un periodo di ritenzione più lungo, per favore abbonati ad un piano Pro.</string>
    <!-- Picker text to choose custom retention time. This option indicates several days -->
    <string name="hint_days">giorni</string>
    <!-- Title of the option to generate a public chat link -->
    <string name="get_chat_link_option">Ottieni il link della chat</string>
    <!-- Title of the option to manage a public chat link -->
    <string name="manage_chat_link_option">Gestisci il link della chat</string>
    <!-- Title of the option to make a public chat private -->
    <string name="make_chat_private_option">Attiva la rotazione della chiave di criptazione</string>
    <!-- Title of the view to inform that a chat is private -->
    <string name="private_chat">Rotazione della chiave di criptazione attivata</string>
    <!-- Text of the dialog to change a public chat to private (enable encryption key rotation) -->
    <string name="make_chat_private_option_text">La rotazione della chiave di criptazione è leggermente più sicura, ma non ti permette di creare un link della chat e i nuovi partecipanti non potranno vedere i messaggi inviati prima del loro ingresso.</string>
    <!-- Text of the option to change a public chat to private (enable encrypted key rotation) -->
    <string name="make_chat_private_not_available_text">La rotazione della chiave di criptazione è disabilitata per le chat con più di 100 partecipanti.</string>
    <!-- Warning show to the user when tries to make private a public chat and the chat has more than 100 participants -->
    <string name="warning_make_chat_private">È stato impossibile convertire questa chat in chat privata in quanto il limite di partecipanti è stato superato.</string>
    <!-- Text shown when a moderator of a chat create a chat link. Please keep the placeholder because is to show the moderator’s name in runtime. -->
    <string name="message_created_chat_link">[A]%1$s[/A] [B]ha creato il link della chat.[/B]</string>
    <!-- Text shown when a moderator of a chat delete a chat link. Please keep the placeholder because is to show the moderator’s name in runtime. -->
    <string name="message_deleted_chat_link">[A]%1$s[/A] [B]ha rimosso il link della chat.[/B]</string>
    <!-- Title of the option to delete a chat link -->
    <string name="action_delete_link">Elimina il link della chat</string>
    <!-- Title of the alert when a chat link is invalid -->
    <string name="title_alert_chat_link_error">Link della chat</string>
    <!-- Text of the dialog to confirm after closing all other sessions -->
    <string name="confirmation_close_sessions_text">Questa azione di farà uscire da tutte le tue altre sessioni attive eccetto quella corrente.</string>
    <!-- Title of the dialog to confirm after closing all other sessions -->
    <string name="confirmation_close_sessions_title">Vuoi chiudere tutte le altre sessioni?</string>
    <!-- Subtitle chat screen for groups with permissions and not archived, Plural of participant. 2 participants -->
    <string name="number_of_participants">%d partecipanti</string>
    <!-- Label of the button to join a chat by a chat link -->
    <string name="action_join">Unisciti</string>
    <!-- Label for observers of a group chat -->
    <string name="observers_chat_label">Osservatori</string>
    <!-- Message on the title of the chat screen if there were any error loading the chat link -->
    <string name="error_chat_link">Errore nel caricamento del link della chat.</string>
    <!-- Message on the title of the chat screen if there were any error loading the chat link without logging -->
    <string name="error_chat_link_init_error">Errore nell’inizializzazione della chat durante il caricamento del link della chat.</string>
    <!-- Message on the alert to preview a chat link if the user is already a participant -->
    <string name="alert_already_participant_chat_link">Stai già partecipando a questa chat.</string>
    <!-- Message on the alert to close a chat preview if the link is invalid -->
    <string name="alert_invalid_preview">L’anteprima della chat non è più disponibile. Se lasci l’anteprima, non potrai aprirla di nuovo.</string>
    <!-- Text shown when a moderator changes the chat to private. Please keep the placeholder because is to show the moderator’s name in runtime. -->
    <string name="message_set_chat_private">[A]%1$s[/A] [B]ha attivato la rotazione della Chiave di criptazione.[/B]</string>
    <!-- error message shown when a chat link is invalid -->
    <string name="invalid_chat_link">Questa conversazione non è più disponibile.</string>
    <!-- error message shown when a chat link is not well formed -->
    <string name="invalid_chat_link_args">Link della chat non valido</string>
    <!-- When it is creating a new group chat, this option permits to establish it private or public -->
    <string name="ekr_label">Rotazione della chiave di criptazione</string>
    <!-- Text of the dialog to change a public chat to private (enable encryption key rotation) -->
    <string name="ekr_explanation">La rotazione della chiave di criptazione è leggermente più sicura, ma non ti permette di creare un link della chat e i nuovi partecipanti non potranno vedere i messaggi inviati prima del loro ingresso.</string>
    <!-- Text of the dialog to change a public chat to private (enable encryption key rotation) -->
    <string name="subtitle_chat_message_enabled_ERK">La rotazione della chiave di criptazione è leggermente più sicura, ma non ti permette di creare un link della chat e i nuovi partecipanti non potranno vedere i messaggi inviati prima del loro ingresso.</string>
    <!-- Menu item -->
    <string name="action_open_chat_link">Apri link della chat</string>
    <!-- Message shown when a contact request has not been sent because the invitation has been sent before -->
    <string name="invite_not_sent_already_sent">L’invito al contatto %s è già stato spedito in precedenza e può essere consultato nella sezione Richieste Inviate.</string>
    <!-- Label shown to indicate the QR is saving in Cloud Drive -->
    <string name="save_qr_cloud_drive">Salvataggio di %s nel Cloud Drive&#8230;</string>
    <!-- General label for folders -->
    <string name="general_folders">Cartelle</string>
    <!-- General label for files -->
    <string name="general_files">File</string>
    <!-- Item menu option upon right click on one or multiple files -->
    <string name="general_save_to_device">Salva nel dispositivo</string>
    <!-- Title of cloud explorer to upload a file -->
    <string name="title_upload_explorer">Upload</string>
    <!-- Label choose destination -->
    <string name="choose_destionation">Scegli destinazione</string>
    <!-- Label that indicates show more items -->
    <string name="general_show_more">Mostra di più</string>
    <!-- Label that indicates show less items -->
    <string name="general_show_less">Mostra di meno</string>
    <!-- Subtitle of the historic notification for a new contact request -->
    <string name="notification_new_contact_request">[A]%s[/A] [B]ti ha inviato una richiesta di contatto.[/B]</string>
    <!-- Subtitle of the historic notification for a new contact -->
    <string name="notification_new_contact">[A]%s[/A] [B]adesso è un contatto.[/B]</string>
    <!-- Subtitle of the historic notification for a new shared folder -->
    <string name="notification_new_shared_folder">[B]Nuova cartella condivisa in arrivo da[/B] [A]%s.[/A]</string>
    <!-- Subtitle of the historic notification for a reminder new contact request -->
    <string name="notification_reminder_contact_request">[A]Ricorda:[/A] [B]%s[/B] [C]ti ha inviato una richiesta di contatto.[/C]</string>
    <!-- Title of the historic notification for a contact request cancelled -->
    <string name="title_contact_request_notification_cancelled">Richiesta di contatto annullata</string>
    <!-- Subtitle of the historic notification for contact request cancelled -->
    <string name="subtitle_contact_request_notification_cancelled">[A]%s[/A] [B]ha annullato la richiesta di contatto.[/B]</string>
    <!-- Title of the historic notification when an user deletes you as contact -->
    <string name="title_contact_notification_deleted">Contatto eliminato</string>
    <!-- Subtitle of the historic notification when an user deletes you as contact -->
    <string name="subtitle_contact_notification_deleted">[A]%s[/A] [B]ti ha eliminato dalla lista dei contatti.[/B]</string>
    <!-- Title of the historic notification when an user blocks you as contact -->
    <string name="title_contact_notification_blocked">Contatto bloccato</string>
    <!-- Subtitle of the historic notification when an user blocks you as contact -->
    <string name="subtitle_contact_notification_blocked">[A]%s[/A] [B]ti ha eliminato dalla lista dei contatti.[/B]</string>
    <!-- Item of the navigation title for the notification section when there is any unread -->
    <string name="section_notification_with_unread">Notifiche [A](%1$d)[/A]</string>
    <!-- Text shown in the notifications section. When a contact has nickname, nickname (email) will be shown -->
    <string name="section_notification_user_with_nickname">[A]%1$s (%2$s)[/A]</string>
    <!-- Title of the historic notification for an account deleted -->
    <string name="title_account_notification_deleted">Account eliminato</string>
    <!-- Subtitle of the historic notification for an account deleted -->
    <string name="subtitle_account_notification_deleted">[B]L’account[/B] [A]%s[/A] [B]è stato eliminato.[/B]</string>
    <!-- Subtitle of file takedown historic notification -->
    <string name="subtitle_file_takedown_notification">[A]Il tuo file pubblicamente condiviso[/A] [B]%s[/B] [C]è stato rimosso.[/C]</string>
    <!-- Subtitle of folder takedown historic notification -->
    <string name="subtitle_folder_takedown_notification">[A]La tua cartella pubblicamente condivisa[/A] [B]%s[/B] [C]è stata rimossa.[/C]</string>
    <!-- Popup notification text on mouse-over of taken down file. -->
    <string name="message_file_takedown_pop_out_notification">Questo file è stato soggetto ad un avviso di chiusura.</string>
    <!-- Popup notification text on mouse-over taken down folder. -->
    <string name="message_folder_takedown_pop_out_notification">Questa cartella è stata soggetta ad un avviso di chiusura.</string>
    <!-- option to dispute taken down file or folder -->
    <string name="dispute_takendown_file">Contesta chiusura</string>
    <!-- Error shown when download a file that has violated ToS/AUP. -->
    <string name="error_download_takendown_node">Non accessibile a causa di una violazione dei TdS o della PUA.</string>
    <!-- Alert shown when some files were not downloaded due to ToS/AUP violation, Plural of taken down files. 2 files -->
    <plurals name="alert_taken_down_files">
        <item quantity="one">%d file non è stato scaricato a causa di una violazione dei Termini di Servizio.</item>
        <item quantity="other">%d file non sono stati scaricati a causa di una violazione dei Termini di Servizio.</item>
    </plurals>
    <!-- Subtitle of a file takedown reinstated historic notification -->
    <string name="subtitle_file_takedown_reinstated_notification">[A]Il tuo file pubblicamente condiviso[/A] [B]%s[/B] [C]è stato reintegrato.[/C]</string>
    <!-- Subtitle of a folder takedown reinstated historic notification -->
    <string name="subtitle_folder_takedown_reinstated_notification">[A]La tua cartella pubblicamente condivisa[/A] [B]%s[/B] [C]è stata reintegrata.[/C]</string>
    <!-- Title of the historic notification for outgoing contact requests -->
    <string name="title_outgoing_contact_request">Richiesta inviata</string>
    <!-- Title of the historic notification for incoming contact requests -->
    <string name="title_incoming_contact_request">Richiesta ricevuta</string>
    <!-- Subtitle of the historic notification for contact request denied -->
    <string name="subtitle_outgoing_contact_request_denied">[A]%s[/A] [B]ha negato la tua richiesta di contatto.[/B]</string>
    <!-- Subtitle of the historic notification for contact request accepted -->
    <string name="subtitle_outgoing_contact_request_accepted">[A]%s[/A] [B]ha accettato la tua richiesta di contatto.[/B]</string>
    <!-- Subtitle of the historic notification for deleted shared folders (one or many) -->
    <string name="notification_deleted_shared_folder">[B]L’accesso alle cartelle condivise di[/B] [A]%s[/A] [B]è stato rimosso.[/B]</string>
    <!-- Subtitle of the historic notification when a contact leaves a shared folder -->
    <string name="notification_left_shared_folder">[A]%s[/A] [B]ha abbandonato una cartella condivisa.[/B]</string>
    <!-- Subtitle of the historic notification when a contact leaves a shared folder and the name of the folder is known -->
    <string name="notification_left_shared_folder_with_name">[A]%1$s[/A] [B]ha abbandonato la cartella condivisa[/B] [A]%2$s.[/A]</string>
    <!-- Subtitle of the historic notification for incoming contact request ignored -->
    <string name="subtitle_incoming_contact_request_ignored">[B]La richiesta di contatto di[/B] [A]%s[/A] [B]è stata ignorata[/B]</string>
    <!-- Subtitle of the historic notification for incoming contact request accepted -->
    <string name="subtitle_incoming_contact_request_accepted">[B]La richiesta di contatto di[/B] [A]%s[/A] [B]è stata accettata[/B]</string>
    <!-- Subtitle of the historic notification for incoming contact request declined -->
    <string name="subtitle_incoming_contact_request_denied">[B]La richiesta di contatto di[/B] [A]%s[/A] [B]è stata declinata[/B]</string>
    <!-- Subtitle of the Upgrade account section -->
    <string name="type_of_my_account">Il tuo account corrente è [A]%s[/A]</string>
    <!-- Footnote to clarify the storage space is subject to the achievement program -->
    <string name="footnote_achievements">Soggetto alla tua partecipazione nel nostro programma di obiettivi.</string>
    <!-- Title label for the current payment method during account upgrading -->
    <string name="payment_method">Metodo di pagamento</string>
    <!-- title of billing period -->
    <string name="billing_period_title">Periodo di fatturazione</string>
    <!-- Option of one-off (month) billing. Placeholder: purchase price. -->
    <string name="billed_one_off_month">[A]Una tantum (mese)[/A] %s</string>
    <!-- Option of one-off (year) billing. Placeholder: purchase price. -->
    <string name="billed_one_off_year">[A]Una tantum (anno)[/A] %s</string>
    <!-- Option of monthly billing period. Placeholder: purchase price -->
    <string name="billed_monthly_text">[A]Mensilmente[/A] %s/mese</string>
    <!-- Option of yearly billing period. Placeholder: purchase price -->
    <string name="billed_yearly_text">[A]Annualmente[/A] %s/anno</string>
    <!-- dialog option cancel in alert dialog -->
    <string name="button_cancel">Annulla</string>
    <!-- dialog option continue in alert dialog -->
    <string name="button_continue">Continua</string>
    <!-- one of the payment methods -->
    <string name="payment_method_google_wallet">[A]Google Wallet[/A] (abbonamento)</string>
    <!-- one of the payment methods -->
    <string name="payment_method_huawei_wallet">[A]HUAWEI Pay[/A] (abbonamento)</string>
    <!-- Capital letters. Text of the label of a new historic notifications -->
    <string name="new_label_notification_item">NUOVO</string>
    <!-- When user is on PRO 3 plan, we will display an extra label to notify user that they can still contact support to have a customised plan. -->
    <string name="label_custom_plan">Per aggiornare il tuo abbonamento corrente, per favore contatta il nostro team di supporto per un [A]piano fatto apposta per te[/A].</string>
    <!-- Input field description in the create file dialog. -->
    <string name="context_new_file_name_hint">nome file</string>
    <!-- Option in Settings section to enable the last active connection in chat -->
    <string name="option_enable_last_green_chat">Mostra Ultima visita&#8230;</string>
    <!-- Subtitle of the option in Settings section to enable the last active connection in chat -->
    <string name="subtitle_option_enable_last_green_chat">Permetti ai tuoi contatti di vedere l’ultima volta in cui sei stato attivo su MEGA.</string>
    <!-- title of notification when device is out of storage during camera upload -->
    <string name="title_out_of_space">Non abbastanza spazio di archiviazione</string>
    <!-- message will be shown when there is not enough space to perform camera upload. -->
    <string name="message_out_of_space">Non abbastanza spazio di archiviazione per effettuare la compressione del video.</string>
    <!-- the title of the notification that displays when compression larger than setting -->
    <string name="title_compression_size_over_limit">La compressione del video è troppo grande</string>
    <!-- the content message of the notification that displays when compression larger than setting, placeholder: size in MB -->
    <string name="message_compression_size_over_limit">La grandezza totale dei video da comprimere supera %s, per favore metti a caricare la tua batteria per continuare.</string>
    <!-- Message displayed when the user changes the ‘Keep file names as in the device’ setting -->
    <string name="message_keep_device_name">Questa impostazione farà effetto la prossima volta che i Caricamenti dalla fotocamera saranno attivi</string>
    <!-- Notification message when compressing video to show the compressed percentage. Please, keep the placeholder because it is for adding the percentage value at runtime. -->
    <string name="message_compress_video">%s è stato compresso</string>
    <!-- notification title when compressing video -->
    <string name="title_compress_video">Compressione di video %1$d su %2$d</string>
    <!-- error message pops up when user selected an invalid folder for camera upload -->
    <string name="error_invalid_folder_selected">Cartella non valida selezionata</string>
    <!-- Indicates the content of a folder is 1 folder and 1 file. Middle height point is to separate two fragments of text and it was not to be considered a punctuation mark. -->
    <string name="one_folder_one_file">1 cartella · 1 file</string>
    <!-- Indicates the content of a folder is 1 folder and some files. The placeholder is to set the number of files. e.g. 1 folder · 7 files. Middle height point is to separate two fragments of text and it was not to be considered a punctuation mark. -->
    <string name="one_folder_several_files">1 cartella · %1$d file</string>
    <!-- on the section notifications indicates the number of files added to a shared folder, Plural of file. 2 files -->
    <plurals name="num_files_with_parameter">
        <item quantity="one">%d file</item>
        <item quantity="other">%d files</item>
    </plurals>
    <!-- on the section notifications indicates the number of folder added to a shared folder, Plural of folder/directory. 2 folders -->
    <plurals name="num_folders_with_parameter">
        <item quantity="one">%d cartella</item>
        <item quantity="other">%d cartelle</item>
    </plurals>
    <!-- Indicates the content of a folder is some folders and some files. Plural of files. e.g. 7 folders · 2 files. Middle height point is to separate two fragments of text and it was not to be considered a punctuation mark. -->
    <plurals name="num_folders_num_files">
        <item quantity="one">%1$d cartelle · 1 file</item>
        <item quantity="other">%1$d cartelle · %2$d file</item>
    </plurals>
    <!-- Subtitle of the historic notification for new additions inside an existing shared folder. Placeholders are: email who added the folders or files, number of folders added, number of files added -->
    <string name="subtitle_notification_added_folders_and_files">[A]%1$s[/A] [B]ha aggiunto %2$s e %3$s[/B]</string>
    <!-- Subtitle of the historic notification for new additions inside an existing shared folder, Plural of file. 2 files -->
    <plurals name="subtitle_notification_added_files">
        <item quantity="one">[A]%1$s[/A] [B]ha aggiunto %2$d file.[/B]</item>
        <item quantity="other">[A]%1$s[/A] [B]ha aggiunto %2$d file.[/B]</item>
    </plurals>
    <!-- Subtitle of the historic notification for deletions inside an existing shared folder, Plural of item. 2 items -->
    <plurals name="subtitle_notification_deleted_items">
        <item quantity="one">[A]%1$s[/A] [B]ha eliminato %2$d oggetto.[/B]</item>
        <item quantity="other">[A]%1$s[/A] [B]ha eliminato %2$d oggetti.[/B]</item>
    </plurals>
    <!-- Subtitle of the historic notification for new additions inside an existing shared folder, Plural of folder. 2 folders -->
    <plurals name="subtitle_notification_added_folders">
        <item quantity="one">[A]%1$s[/A] [B]ha aggiunto %2$d cartella.[/B]</item>
        <item quantity="other">[A]%1$s[/A] [B]ha aggiunto %2$d cartelle.[/B]</item>
    </plurals>
    <!-- Subtitle chat screen for groups with permissions and not archived, Plural of participant. 2 participants -->
    <plurals name="subtitle_of_group_chat">
        <item quantity="one">%d partecipante</item>
        <item quantity="other">%d partecipanti</item>
    </plurals>
    <!--  -->
    <string name="custom_subtitle_of_group_chat">%1$s e altri %2$d</string>
    <!-- Error when the user tries to get a public chat link for a chat with the default title -->
    <string name="message_error_set_title_get_link">Prima di generare un link per questa chat, devi impostare una descrizione:</string>
    <!-- success alert when the user copy a chat link to the clipboard -->
    <string name="chat_link_copied_clipboard">Link della chat copiato negli appunti</string>
    <!-- Label to show the price of each plan in the upgrade account section -->
    <string name="type_month">[A]Da[/A] %s / [A]mese[/A] *</string>
    <!-- the meaning of the asterisk in monthly* and annually* payment -->
    <string name="upgrade_comment">* L’abbonamento può essere annullato in qualsiasi momento prima della data di rinnovo.</string>
    <!-- Message shown when a call starts. -->
    <string name="call_started_messages">Chiamata iniziata</string>
    <!-- Title of the dialog to inform about a SSL error -->
    <string name="ssl_error_dialog_title">Errore della chiave SSL</string>
    <!-- Text of the dialog to inform about a SSL error -->
    <string name="ssl_error_dialog_text">MEGA non riesce a stabilire una connessione sicura tramite SSL. Potresti essere su una rete Wi-Fi pubblica che richiede azioni addizionali.</string>
    <!-- Text of the empty screen for the notifications section -->
    <string name="context_empty_notifications">[B]Nessuna[/B] [A]notifica[/A]</string>
    <!-- Permissions screen title -->
    <string name="general_setup_mega">Imposta MEGA</string>
    <!-- Permissions screen explanation -->
    <string name="setup_mega_explanation">MEGA ha bisogno del tuo permesso per accedere ai tuoi media e ai tuoi file per la condivisione. Altri permessi di accesso potrebbero essere necessari per scambiare messaggi criptati e per fare chiamate sicure.</string>
    <!-- Title of the screen asking permissions for files -->
    <string name="allow_acces_media_title">Permetti l’accesso a foto, media e file.</string>
    <!-- Subtitle of the screen asking permissions for files -->
    <string name="allow_acces_media_subtitle">MEGA ha bisogno del tuo permesso per accedere ai tuoi file per la condivisione.</string>
    <!-- Title of the screen asking permissions for camera -->
    <string name="allow_acces_camera_title">Attiva fotocamera</string>
    <!-- Subtitle of the screen asking permissions for camera -->
    <string name="allow_acces_camera_subtitle">Permetti l’accesso alla tua fotocamera per scansionare documenti, fare foto ed effettuare videochiamate.</string>
    <!-- Title of the screen asking permissions for microphone and write in log calls -->
    <string name="allow_acces_calls_title">Attiva chiamate</string>
    <!-- Title of the screen asking permissions for contacts -->
    <string name="allow_acces_contact_title">Garantisci l’accesso alla tua Rubrica</string>
    <!-- Subtitle of the screen asking permissions for contacts -->
    <string name="allow_acces_contact_subtitle">Trova facilmente i tuoi contatti che hai in rubrica su MEGA.</string>
    <!-- Explanation under the subtitle of asking permissions for contacts to explain that MEGA will never use the address book data for any other purpose -->
    <string name="allow_access_contact_explanation">MEGA non utilizzerà mai questi dati per altri motivi e non interagirà mai con i tuoi contatti senza il tuo consenso.</string>
    <!-- Subtitle of the screen asking permissions for microphone -->
    <string name="allow_acces_calls_subtitle_microphone">Permetti l’accesso al tuo microfono per effettuare chiamate audio criptate.</string>
    <!-- General enable access -->
    <string name="general_enable_access">Garantisci l’accesso</string>
    <!-- Title of the option on chat info screen to list all the files sent to the chat -->
    <string name="title_chat_shared_files_info">File condivisi</string>
    <!-- Error mesage when trying to remove an uploading attachment that has already finished -->
    <string name="error_message_already_sent">Allegato già inviato</string>
    <!-- Message shown when a group call ends. -->
    <string name="group_call_ended_message">[A]Chiamata di gruppo terminata[/A][C]. Durata: [/C]</string>
    <!-- Message to indicate a call has ended and indicate the call duration. -->
    <string name="call_ended_message">[A]Chiamata terminata[/A][C]. Durata: [/C]</string>
    <!-- Message that shows the hours of a call when it ends, more hours -->
    <plurals name="plural_call_ended_messages_hours">
        <item quantity="one">[B]%1$s ora[/B]</item>
        <item quantity="other">[B]%1$s ore[/B]</item>
    </plurals>
    <!-- Message that shows the minutes of a call when it ends, more minutes -->
    <plurals name="plural_call_ended_messages_minutes">
        <item quantity="one">[B]%1$s minuto[/B]</item>
        <item quantity="other">[B]%1$s minuti[/B]</item>
    </plurals>
    <!-- Message that shows the seconds of a call when it ends, more seconds -->
    <plurals name="plural_call_ended_messages_seconds">
        <item quantity="one">[B]%1$d secondo[/B]</item>
        <item quantity="other">[B]%1$d secondi[/B]</item>
    </plurals>
    <!-- Message to indicate a call has ended without indicate the call duration. -->
    <string name="call_ended_no_duration_message">[A]Chiamata terminata[/A]</string>
    <!-- Message to indicate a group call has ended without indicate the call duration. -->
    <string name="group_call_ended_no_duration_message">[A]Chiamata di gruppo terminata[/A]</string>
    <!-- String that appears when we show the last activity of a contact, when the last activity was today. For example: Last seen today 11:34a.m. -->
    <string name="last_seen_today">[A]Ultima visita[/A] oggi %1$s</string>
    <!-- String that appears when we show the last activity of a contact, but it’s been a long time ago that we don’t see any activity from that user -->
    <string name="last_seen_long_time_ago">[A]Ultima visita[/A] molto tempo fa</string>
    <!-- String that appears when we show the last activity of a contact, when the last activity was before today. For example: Last seen March 14th,2018 11:34a.m. -->
    <string name="last_seen_general">[A]Ultima visita[/A] %1$s %2$s</string>
    <!-- label today -->
    <string name="label_today">Oggi</string>
    <!-- label yesterday -->
    <string name="label_yesterday">Ieri</string>
    <!-- label tomorrow -->
    <string name="label_tomorrow">Domani</string>
    <!-- Text of the empty screen for the chat shared files -->
    <string name="context_empty_shared_files">[B]Nessun[/B] [A]file condiviso[/A]</string>
    <!-- Text to indicate that a contact has joined a group call -->
    <string name="contact_joined_the_call">%1$s si è unito alla chiamata</string>
    <!-- Text to indicate that a contact has left a group call -->
    <string name="contact_left_the_call">%1$s ha abbandonato la chiamata</string>
    <!-- Warning show when a call cannot start because there are too many participants in the group chat -->
    <string name="call_error_too_many_participants_start">Non è stato possibile avviare la chiamata perché è stato superato il numero massimo di partecipanti.</string>
    <!-- Message show when a call cannot be established because there are too many participants in the group call -->
    <string name="call_error_too_many_participants">Non è stato possibile unirsi alla chiamata perché è stato superato il numero massimo di partecipanti.</string>
    <!-- Message show when a call cannot be established because there are too many participants in the group -->
    <string name="call_error_too_many_participants_join">Non è stato possibile unirsi alla chiamata di gruppo perché il numero massimo di partecipanti è stato raggiunto</string>
    <!-- Message show when a user cannot activate the video in a group call because the max number of videos has been reached -->
    <string name="call_error_too_many_video">Non è stato possibile unirsi alla videochiamata perché è stato superato il numero massimo di partecipanti.</string>
    <!-- Message show when a user cannot put the call on hold -->
    <string name="call_error_call_on_hold">Non è stato possibile mettere la chiamata in attesa.</string>
    <!-- Error message shown when a file cannot be opened by other app using the open with option menu -->
    <string name="error_open_file_with">È stato riscontrato un errore e non è stato possibile aprire il file con questa app.</string>
    <!-- Subtitle of the call screen when a incoming call is just starting -->
    <string name="incoming_call_starting">Chiamata in arrivo&#8230;</string>
    <!-- Subtitle of the call screen when a outgoing call is just starting -->
    <string name="outgoing_call_starting">Chiamata in corso&#8230;</string>
    <!-- Content of a invalid meta message -->
    <string name="error_meta_message_invalid">Il messaggio contiene metadati invalidi</string>
    <!-- Title of the activity that sends a location -->
    <string name="title_activity_maps">Invia posizione</string>
    <!-- Label layout on maps activity that permits send current location -->
    <string name="current_location_label">Invia la tua posizione corrente</string>
    <!-- Label layout on maps activity that permits send current location. Placeholder is the current location -->
    <string name="current_location_landscape_label">Invia la tua posizione corrente: [A]%1$s[/A]</string>
    <!-- Label layout on maps activity indicating nearby places -->
    <string name="nearby_places_label">Luoghi vicini</string>
    <!-- Message shown in a dialog explaining the consequences of accesing the location -->
    <string name="explanation_send_location">Questa posizione verrà aperta utilizzando un provider di mappe di terze parti, fuori dalla criptazione end-to-end della piattaforma di MEGA.</string>
    <!-- Title of the location marker set by the user -->
    <string name="title_marker_maps">Invia questa posizione</string>
    <!-- Label shown when after a maps search and no places were found -->
    <string name="no_places_found">Nessun luogo è stato trovato</string>
    <!-- Title of the dialog shown when the location is disabled -->
    <string name="gps_disabled">Il GPS è disattivato</string>
    <!-- Text of the dialog shown when the location is disabled for open location settings -->
    <string name="open_location_settings">Vuoi aprire le impostazioni della posizione?</string>
    <!-- Info shown in the subtitle of each row of the shared files to chat: sender name . date -->
    <string name="second_row_info_item_shared_file_chat">%1$s . %2$s</string>
    <!-- After the user ticketed ’Don’t ask again’ on permission request dialog and denied, tell the user, he/she can still grant MEGA the permission in system settings. -->
    <string name="on_permanently_denied">Puoi ancora garantire i permessi a MEGA nelle Impostazioni del tuo dispositivo</string>
    <!-- Explain why MEGA needs the reading contacts permission when users deny to grant MEGA the permission. -->
    <string name="explanation_for_contacts_permission">Se permetti a MEGA di accedere ai tuoi contatti, potrai trovare i tuoi contatti più facilmente. MEGA non utilizzerà questi dati per altri motivi e non interagirà mai con i tuoi contatti senza il tuo consenso.</string>
    <!-- Confirmation message after forwarding one or several messages, version items -->
    <plurals name="messages_forwarded_success_plural">
        <item quantity="one">Messaggio inoltrato</item>
        <item quantity="other">Messaggio inoltrato</item>
    </plurals>
    <!-- Title of a chat message that contains geolocation info -->
    <string name="title_geolocation_message">Posizione fissata</string>
    <!-- Text of the button to indicate an attachment upload from file system -->
    <string name="attachment_upload_panel_from_device">Dal File System</string>
    <!-- Alert shown when a num of files have not been sent because of any error occurs, Plural of file. 2 files -->
    <plurals name="num_files_not_send">
        <item quantity="one">%d file non è stato inviato a %d chat.</item>
        <item quantity="other">%d file sono sono stati inviati a %d chat</item>
    </plurals>
    <!-- Alert shown when a num of contacts have not been sent because of any error occurs, Plural of file. 2 files -->
    <plurals name="num_contacts_not_send">
        <item quantity="one">%d contatto non è stato inviato a %d chat</item>
        <item quantity="other">%d contatti non sono stati inviati a %d chat</item>
    </plurals>
    <!-- Alert shown when a num of messages have not been sent because of any error occurs, Plural of file. 2 files -->
    <plurals name="num_messages_not_send">
        <item quantity="one">%d messaggio non è stato inviato a %d chat</item>
        <item quantity="other">%d messaggi non sono stati inviati a %d chat</item>
    </plurals>
    <!-- How many local contacts have been on MEGA, Plural of local contact. 2 contacts -->
    <plurals name="quantity_of_local_contact">
        <item quantity="one">%d contatto trovato su MEGA.</item>
        <item quantity="other">%d contatti trovati su MEGA.</item>
    </plurals>
    <!-- Label displayed on the top of the chat list if none of user’s phone contacts have a MEGA account. In other case here would appear all the user’s phone contacts that have a MEGA account. -->
    <string name="no_local_contacts_on_mega">Invitare contatto adesso?</string>
    <!-- To see whom in your local contacts has been on MEGA -->
    <string name="see_local_contacts_on_mega">Scopri i tuoi contatti su MEGA</string>
    <!-- In APP, text used to ask for access to contacts -->
    <string name="grant_mega_access_contacts">Dai a MEGA l’accesso alla tua rubrica per scoprire i tuoi contatti su MEGA.</string>
    <!-- Getting registered contacts -->
    <string name="get_registered_contacts">Caricamento dei contatti su MEGA in corso&#8230;</string>
    <!-- Alert shown when some content have not been sent because of any error occurs -->
    <string name="content_not_send">L’oggetto non è stato inviato a %d chat</string>
    <!-- Label shown when a new group chat has been created correctly -->
    <string name="new_group_chat_created">Nuova chat di gruppo creata con successo</string>
    <!-- Alert shown when some content is sharing with chats and they are processing -->
    <string name="preparing_chats">In corso</string>
    <!-- Label indicating some content has been sent as message -->
    <string name="sent_as_message">Inviato come messaggio</string>
    <!-- Error message when the attachment cannot be sent to any of the selected chats -->
    <string name="error_sent_as_message">Errore. Il file non è stato inviato a nessuna delle chat selezionate</string>
    <!-- Action delete all file versions -->
    <string name="delete_versions">Elimina le versioni precedenti</string>
    <!-- Title of the dialog shown when it wants to delete the version history of a file -->
    <string name="title_delete_version_history">Eliminare le versioni precedenti del file?</string>
    <!-- Text of the dialog shown when it wants to delete the version history of a file -->
    <string name="text_delete_version_history">Per favore, ricorda che il file corrente non verrà eliminato.</string>
    <!-- Alert shown when the version history was deleted correctly -->
    <string name="version_history_deleted">Versioni precedenti eliminate.</string>
    <!-- Alert shown when the version history was deleted erroneously -->
    <string name="version_history_deleted_erroneously">Versioni precedenti non eliminate.</string>
    <!-- Confirmation message after deleted file versions, version items -->
    <plurals name="versions_deleted_succesfully">
        <item quantity="one">%d versione eliminata con successo</item>
        <item quantity="other">%d versioni eliminate con successo</item>
    </plurals>
    <!-- Alert shown when several versions are not deleted successfully -->
    <plurals name="versions_not_deleted">
        <item quantity="one">%d versione non eliminata</item>
        <item quantity="other">%d versioni non eliminate</item>
    </plurals>
    <!-- Alert shown when the user tries to realize some action in chat and has not contacts -->
    <string name="no_contacts_invite">Non hai contatti MEGA. Per favore, invita amici dalla sezione Contatti.</string>
    <!-- Invite button for chat top cell -->
    <string name="invite_more">Invita altri</string>
    <!-- Title of first tour screen -->
    <string name="title_tour_one">Tu hai le chiavi</string>
    <!-- Content of first tour screen -->
    <string name="content_tour_one">La sicurezza è il motivo per cui esistiamo, i tuoi file sono al sicuro con noi dietro ad una macchina di criptazione ben oliata dove solo tu puoi accedere ad i tuoi file.</string>
    <!-- Title of second tour screen -->
    <string name="title_tour_two">Chat criptata</string>
    <!-- Content of second tour screen -->
    <string name="content_tour_two">Chat interamente criptate con chiamate audio e video, messaggi di gruppo e condivisione di file integrata al tuo Cloud Drive.</string>
    <!-- Title of third tour screen -->
    <string name="title_tour_three">Crea il tuo Network</string>
    <!-- Content of third tour screen -->
    <string name="content_tour_three">Aggiungi contatti, crea un network, collabora, ed effettua chiamate audio e video senza lasciare mai MEGA</string>
    <!-- Title of fourth tour screen -->
    <string name="title_tour_four">Le tue foto nel Cloud</string>
    <!-- Content of fourth tour screen -->
    <string name="content_tour_four">I caricamenti dalla fotocamera sono una feature essenziale per qualsiasi dispositivo mobile e possiamo farlo per te. Crea il tuo account adesso.</string>
    <!-- Title of the dialog shown when a pdf required password -->
    <string name="title_pdf_password">Inserisci la tua password</string>
    <!-- Text of the dialog shown when a pdf required password -->
    <string name="text_pdf_password">%s è un documento PDF protetto da password. Per favore, inserisci la password per aprire il PDF.</string>
    <!-- Error of the dialog shown wen a pdf required password and the user types a wrong password -->
    <string name="error_pdf_password">Hai inserito la password errata, per favore riprova.</string>
    <!-- Error of the dialog shown wen a pdf required password and the user has been typed three times a wrong password -->
    <string name="error_max_pdf_password">La password che hai inserito non è valida.</string>
    <!-- Alert shown when a user tries to open a file from a zip and the file is unknown or has not been possible to unzip correctly -->
    <string name="unknownn_file">Non è possibile aprire il file. È di un formato sconosciuto o non è stato possibile estrarre lo zip con successo.</string>
    <!-- Alert shown when exists some call and the user tries to play an audio or video -->
    <string name="not_allow_play_alert">Non è possibile mettere play ai media mentre c’è una chiamata in corso</string>
    <!-- Text shown in the list of chats when there is a call in progress but I am not on it -->
    <string name="ongoing_call_messages">Chiamata in corso</string>
    <!-- Title of the layout to join a group call from the chat screen. The placeholder indicates the user who initiated the call -->
    <string name="join_call_layout_in_group_call">%s ha iniziato una chiamata di gruppo. Clicca per unirti.</string>
    <!-- Title of the layout to return to a call -->
    <string name="call_in_progress_layout">Clicca per ritornare alla chiamata</string>
    <!-- message displayed when you try to start a call but it is not possible because you are already on a call -->
    <string name="not_allowed_to_start_call">Sei correntemente in una chiamata</string>
    <!-- chat message when a participant invites himself to a public chat using a chat link. Please keep the placeholder because is to show the participant’s name in runtime. -->
    <string name="message_joined_public_chat_autoinvitation">[A]%1$s[/A] [B]si è unito alla chat di gruppo.[/B]</string>
    <!-- Warning that appears prior to remove a chat link on the group info screen. -->
    <string name="context_remove_chat_link_warning_text">Questa conversazione non sarà più accessibile dal momento in cui verrà rimosso il link della chat.</string>
    <!-- Description text of the dialog to generate a public chat link -->
    <string name="context_create_chat_link_warning_text">La rotazione della chiave di criptazione non ti permette di ottenere un link della chat senza creare una nuova chat di gruppo.</string>
    <!-- Question of the dialog to generate a public chat link -->
    <string name="context_create_chat_link_question_text">Vuoi creare una nuova chat di gruppo ed ottenere un link della chat?</string>
    <!-- Text of the dialog to change a public chat to private (enable encryption key rotation) -->
    <string name="context_make_private_chat_warning_text">La rotazione della chiave di criptazione è leggermente più sicura, ma non ti permette di creare un link della chat e i nuovi partecipanti non potranno vedere i messaggi inviati prima del loro ingresso.</string>
    <!-- Message shown when a user has joined to a public chat successfully -->
    <string name="message_joined_successfully">Ti sei unito con successo alla chat.</string>
    <!-- Label that indicates the steps of a wizard -->
    <string name="wizard_steps_indicator">%1$d di %2$d</string>
    <!-- Hint of the Search view -->
    <string name="hint_action_search">Cerca&#8230;</string>
    <!-- Notification button which is displayed to answer an incoming call if the call screen is not displayed for some reason. -->
    <string name="answer_call_incoming">Rispondi</string>
    <!-- The text of the notification button that is displayed when there is a call in progress, another call is received and ignored. -->
    <string name="ignore_call_incoming">Ignora</string>
    <!-- Subtitle of the call screen when a user muted the current individual call. The placeholder indicates the user who muted the call -->
    <string name="muted_contact_micro">%s ha mutato questa chiamata</string>
    <!-- Subtitle of the call screen when I muted the current individual call -->
    <string name="muted_own_micro">Mutata</string>
    <!-- Subtitle of the call screen when the call is on hold -->
    <string name="call_on_hold">Mantieni in attesa</string>
    <!-- Subtitle of the call screen when a participant puts the call on hold. The placeholder indicates the user who put the call on hold -->
    <string name="session_on_hold">%s è in attesa</string>
    <!-- The text of the notification button that is displayed when I receive a individual call and put the current one on hold and answer the other. -->
    <string name="hold_and_answer_call_incoming">Metti in attesa e rispondi</string>
    <!-- The text of the notification button that is displayed when I receive a group call and put the current one on hold and answer the other. -->
    <string name="hold_and_join_call_incoming">Metti in attesa e unisciti</string>
    <!-- The text of the notification button that is displayed when I receive a individual call and hang the current one and answer the other. -->
    <string name="end_and_answer_call_incoming">Termina e rispondi</string>
    <!-- The text of the notification button that is displayed when I receive a group call and hand the current one and answer the other. -->
    <string name="end_and_join_call_incoming">Termina e unisciti</string>
    <!-- when trying to download a file that is already downloaded in the device and has to copy in another path -->
    <string name="copy_already_downloaded">File già scaricato. Copiato nel percorso selezionato.</string>
    <!-- Title of the dialog shown when you want to join a group call -->
    <string name="title_join_call">Unisciti alla chiamata</string>
    <!-- Text of the dialog shown when you want to join a group call -->
    <string name="text_join_call">Per unirti a questa chiamata hai bisogno di terminare la tua chiamata già in corso.</string>
    <!-- Text of the dialog shown when you want to join a group call but you are in another active call -->
    <string name="text_join_another_call">Per unirti a questa chiamata devi terminare o mettere in pausa la precedente.</string>
    <!-- Hint shown in the open chat link alert dialog -->
    <string name="hint_enter_chat_link">Inserisci il link della chat</string>
    <!-- Hint shown in the open link alert dialog -->
    <string name="hint_paste_link">Incolla link</string>
    <!-- Error shown when it tries to open an invalid file or folder link -->
    <string name="invalid_file_folder_link">Link del file o della cartella non valido</string>
    <!-- Error shown when it tries to open an invalid file or folder link and the text view is empty -->
    <string name="invalid_file_folder_link_empty">Per favore, inserisci un link di un file o di una cartella valido</string>
    <!-- Error shown when it tries to open an invalid chat link and the text view is empty -->
    <string name="invalid_chat_link_empty">Per favore, inserisci un link di una chat valido</string>
    <!-- Error shown when it tries to open a chat link from the Cloud Drive section -->
    <string name="valid_chat_link">Hai incollato il link di una chat.</string>
    <!-- Error shown when it tries to open a contact link from the Cloud Drive section -->
    <string name="valid_contact_link">Hai incollato il link di un contatto.</string>
    <!-- Menu item -->
    <string name="action_open_contact_link">Apri il link del contatto</string>
    <!-- Explanation of the dialog shown to share a chat link -->
    <string name="copy_link_explanation">Le persone potranno unirsi al tuo gruppo utilizzando questo link.</string>
    <!-- Label that indicates the creation of a chat link -->
    <string name="new_chat_link_label">Nuovo link della chat</string>
    <!-- Title of the dialog shown when the user it is creating a chat link and the chat has not title -->
    <string name="enter_group_name">Inserisci nome gruppo</string>
    <!-- Alert shown when the user it is creating a chat link and the chat has not title -->
    <string name="alert_enter_group_name">Per creare un link della chat devi dare un nome al gruppo.</string>
    <!-- Text shown when an account doesn’t have any contact added and it’s trying to start a new chat conversation -->
    <string name="invite_contacts_to_start_chat">Invita contatti e inizia a chattare in sicurezza attraverso le chat criptate di MEGA.</string>
    <!-- Text of the empty screen when there are not chat conversations -->
    <string name="recent_chat_empty_text">Inizia a chattare in sicurezza con i tuoi contatti utilizzando la criptazione end-to-end</string>
    <!-- Text sent to recipients to invite to be contact. Placeholder: contact link url. -->
    <string name="invite_contacts_to_start_chat_text_message">Ciao, inizia una conversazione sicura con me su MEGA ed ottieni 20GB di spazio di archiviazione cloud gratuito. %1$s</string>
    <!-- In some cases, a user may try to get the link for a chat room, but if such is not set by an operator - it would say ‘not link available’ and not auto create it. -->
    <string name="no_chat_link_available">Nessun link della chat disponibile.</string>
    <!-- Alert shown when it has been deleted successfully a chat link -->
    <string name="chat_link_deleted">Link della chat eliminato con successo.</string>
    <!-- The status of pending contact request (ACCEPTED), placeholder is contact request creation time -->
    <string name="contact_request_status_accepted">%1$s (ACCETTATO)</string>
    <!-- The status of pending contact request (DELETED), placeholder is contact request creation time -->
    <string name="contact_request_status_deleted">%1$s (ELIMINATO)</string>
    <!-- The status of pending contact request (DENIED), placeholder is contact request creation time -->
    <string name="contact_request_status_denied">%1$s (NEGATO)</string>
    <!-- The status of pending contact request (IGNORED), placeholder is contact request creation time -->
    <string name="contact_request_status_ignored">%1$s (IGNORATO)</string>
    <!-- The status of pending contact request (REMINDED), placeholder is contact request creation time -->
    <string name="contact_request_status_reminded">%1$s (RICORDATO)</string>
    <!-- The status of pending contact request (PENDING), placeholder is contact request creation time -->
    <string name="contact_request_status_pending">%1$s (IN ATTESA)</string>
    <!-- Message shown when it restored successfully a file version -->
    <string name="version_restored">Versione ripristinata con successo.</string>
    <!-- Text to inform that to make a recording you have to keep pressed the record button more than one second -->
    <string name="recording_less_than_second">Clicca e mantieni per registrare, rilascia per inviare.</string>
    <!-- label shown when slide to cancel a voice messages -->
    <string name="slide_to_cancel">Scorri per annullare</string>
    <!-- Error message when trying to play a voice message that it is not available -->
    <string name="error_message_voice_clip">Questo messaggio vocale non è disponibile</string>
    <!-- Title of popup when user click ‘Share’ button on invite contact page -->
    <string name="invite_contact_chooser_title">Invita un amico tramite</string>
    <!-- Action button label -->
    <string name="invite_contact_action_button">Invita un amico tramite&#8230;</string>
    <!-- Message displayed when multiple download starts and all files has already been downloaded before. Placeholder: number of files -->
    <plurals name="file_already_downloaded">
        <item quantity="one">1 file già scaricato.</item>
        <item quantity="other">%d file già scaricati.</item>
    </plurals>
    <!-- When a multiple download is started, some of the files could have already been downloaded before. This message shows the number of files that are pending. Placeholder: number of files -->
    <plurals name="file_pending_download">
        <item quantity="one">1 file in attesa.</item>
        <item quantity="other">%d file in attesa.</item>
    </plurals>
    <!-- Title of the login screen -->
    <string name="login_to_mega">Effettua il login in MEGA</string>
    <!-- Title of the create account screen -->
    <string name="create_account_title">Crea il tuo conto MEGA</string>
    <!-- Label to reference a recents section -->
    <string name="recents_label">Recenti</string>
    <!-- Label to reference a chats section -->
    <string name="chats_label">Chat</string>
    <!-- Text of the empty screen when there are not elements in Recents -->
    <string name="context_empty_recents">[B]Nessun file in[/B] [A]Recenti[/A]</string>
    <!-- Title of a recents bucket -->
    <string name="title_bucket">%1$s e altri %2$d</string>
    <!-- Title of a media recents bucket that only contains some images -->
    <string name="title_media_bucket_only_images">%d immagini</string>
    <!-- Title of a media recents bucket that only contains some videos -->
    <string name="title_media_bucket_only_videos">%d video</string>
    <!-- Title of a media recents bucket that contains some images and some videos -->
    <string name="title_media_bucket_images_and_videos">%1$d immagini e %2$d video</string>
    <!-- Title of a media recents bucket that contains some images and a video -->
    <string name="title_media_bucket_images_and_video">%d immagini e 1 video</string>
    <!-- Title of a media recents bucket that contains an image and some videos -->
    <string name="title_media_bucket_image_and_videos">1 immagine e %d video</string>
    <!-- Title of a media recents bucket that contains an image and a video -->
    <string name="title_media_bucket_image_and_video">1 immagine e 1 video</string>
    <!-- Label that indicates who uploaded a file into a recents bucket -->
    <string name="create_action_bucket">[A]creato da[/A] %s</string>
    <!-- Label that indicates who updated a file into a recents bucket -->
    <string name="update_action_bucket">[A]aggiornato da[/A] %s</string>
    <!-- Used in recents list screen to indicate an action done by me -->
    <string name="bucket_word_me">Io</string>
    <!-- Text to explain the benefits of adding phone number to achievement enabled users. Placeholder 1: bonus storage space e.g. 20GB -->
    <string name="sms_add_phone_number_dialog_msg_achievement_user">Ottieni %1$s gratis quando aggiungi il tuo numero di telefono. Ciò renderà più facile per i tuoi contatti trovarti su MEGA.</string>
    <!-- Text to explain the benefits of adding phone number to non achievement users -->
    <string name="sms_add_phone_number_dialog_msg_non_achievement_user">Aggiungi il tuo numero di telefono. Ciò renderà più facile per te trovare i tuoi contatti della tua rubrica su MEGA.</string>
    <!-- Error message when trying to record a voice message while on a call in progress -->
    <string name="not_allowed_recording_voice_clip">Non è possibile registrare messaggi vocali mentre c’è una chiamata in corso.</string>
    <!-- Text shown when it tries to upload a voice message and occurs an error to process the action -->
    <string name="error_upload_voice_clip">Un errore è stato riscontrato durante l’apload del messaggio vocale.</string>
    <!-- Title of the notification shown on the action bar when there is a incoming call -->
    <string name="title_notification_incoming_call">Chiamata in arrivo</string>
    <!-- Title of the notification shown on the action bar when there is a incoming group call -->
    <string name="title_notification_incoming_group_call">Chiamata di gruppo in arrivo</string>
    <!-- Title of the notification shown on the action bar when there is an individual incoming video call -->
    <string name="title_notification_incoming_individual_video_call">Videochiamata in arrivo</string>
    <!-- Title of the notification shown on the action bar when there is an individual incoming audio call -->
    <string name="title_notification_incoming_individual_audio_call">Chiamata in arrivo</string>
    <!-- The title of progress dialog when loading web content -->
    <string name="embed_web_browser_loading_title">Caricamento</string>
    <!-- The message of progress dialog when loading web content -->
    <string name="embed_web_browser_loading_message">Attendere&#8230;</string>
    <!-- Head label to show the business account type -->
    <string name="account_label">Tipo di account</string>
    <!-- Label in My Account section to show user account type -->
    <string name="business_label">Business</string>
    <!-- Business user role -->
    <string name="admin_label">Admin</string>
    <!-- Business user role -->
    <string name="user_label">Utente</string>
    <!-- General label to show the status of something or someone -->
    <string name="status_label">Stato</string>
    <!-- State to indicate something is active (business status account for instance) -->
    <string name="active_label">Attiva</string>
    <!-- Business account status. Payment is overdue, but the account still active in grace period -->
    <string name="payment_required_label">Pagamento necessario</string>
    <!-- Business expired account Overdue payment page header. -->
    <string name="payment_overdue_label">Pagamento in ritardo</string>
    <!-- Alert shown to an admin user of a business account in My Account section -->
    <string name="business_management_alert">La gestione degli utenti è possibile solo da un browser desktop.</string>
    <!-- Title of the usage tab in My Account Section -->
    <string name="tab_my_account_usage">Utilizzo</string>
    <!-- Title of usage storage details section in My Account -->
    <string name="usage_storage_details_label">Scomposizione dell’utilizzo dell’archivio</string>
    <!-- Title of overall usage section in Storage -->
    <string name="overall_usage_label">Utilizzo complessivo</string>
    <!-- Title of transfer section in Storage -->
    <string name="transfer_label">Trasferisci</string>
    <!-- Error shown when a Business account user (sub-user or admin) tries to remove a contact which is part of the same Business account. Please, keep the placeholder, it will be replaced with the name or email of the account, for example: Jane Appleseed or ja@mega.nz -->
    <string name="error_remove_business_contact">Non puoi rimuovere %1$s come contatto in quanto fa parte del tuo account Business.</string>
    <!-- When logging in during the grace period, the administrator of the Business account will be notified that their payment is overdue, indicating that they need to access MEGA using a desktop browser for more information -->
    <string name="grace_period_admin_alert">È stato riscontrato un errore con il tuo ultimo pagamento. Per favore, accedi a MEGA utilizzando un browser web per maggiori informazioni.</string>
    <!-- A dialog title shown to users when their business account is expired. -->
    <string name="expired_business_title">Il tuo account Business è scaduto</string>
    <!-- Details shown when a Business account is expired due a payment issue. The account is opened in a view-only mode. -->
    <string name="expired_admin_business_text">C’è stato un problema nel processo del tuo ultimo pagamento. MEGA è limitato alla visualizzazione finché questo problema non sarà aggiustato su un browser desktop.</string>
    <!-- A message which is shown to sub-users of expired business accounts. -->
    <string name="expired_user_business_text">Il tuo account è [B]sospeso[/B] al momento. Puoi solo sfogliare tra i tuoi dati.</string>
    <!-- Message shown when users with a business account (no administrators of a business account) try to enable the Camera Uploads, to advise them that the administrator do have the ability to view their data. -->
    <string name="camera_uploads_business_alert">MEGA non può accedere ai tuoi dati. Comunque, l’amministratore del tuo account Business può accedere ai tuoi Caricamenti da fotocamera.</string>
    <!-- General label to alert user that somehting went wrong -->
    <string name="general_something_went_wrong_error">Qualcosa è andato storto</string>
    <!-- A dialog message which is shown to sub-users of expired business accounts. -->
    <string name="expired_user_business_text_2">Contatta l’amministratore del tuo account business per risolvere il problema ed attivare il tuo account.</string>
    <!-- Warning message to alert user about logout in My Account section if has offline files. -->
    <string name="logout_warning_offline">Quando effettui il logout, i file presenti nella sezione Offline verranno eliminati dal tuo dispositivo.</string>
    <!-- Warning message to alert user about logout in My Account section if has transfers in progress. -->
    <string name="logout_warning_transfers">Quando effettui il logout, i trasferimenti in corso verranno annullati.</string>
    <!-- Warning message to alert user about logout in My Account section if has offline files and transfers in progress. -->
    <string name="logout_warning_offline_and_transfers">Quando effettui il logout, i file presenti nella sezione Offline verranno eliminati dal tuo dispositivo e i trasferimenti in corso verranno annullati.</string>
    <!-- Label to indicate that a name has not been possible to obtain for some reason -->
    <string name="unknown_name_label">Nome sconosciuto</string>
    <!-- Error when renaming a chat title and it is too long -->
    <string name="title_long">Titolo troppo lungo</string>
    <!-- Alert shown to the user when they is trying to create an empty group for attach a file -->
    <string name="error_creating_group_and_attaching_file">Per favore, seleziona uno o più contatti.</string>
    <!-- Label showing the number of contacts attached in a chat conversation, placeholder is the number of contacts -->
    <string name="contacts_sent">Invia %s contatti.</string>
    <!-- Name by default of the folder where the files sent to the chat are stored in the cloud -->
    <string name="my_chat_files_folder">File delle mie chat</string>
    <!-- Error shown when it was not possible to create a folder for any reason -->
    <string name="error_creating_folder">Errore. La cartella %1$s non è stata creata</string>
    <!-- Title of an alert screen indicating the user has to verify their email -->
    <string name="verify_email_label">Verifica il tuo indirizzo email</string>
    <!-- Text informing user that their account has been suspended -->
    <string name="account_temporarily_suspended">Il tuo account è stato temporaneamente bloccato per la tua sicurezza.</string>
    <!-- Text informing user has to follow the steps of an email to unlock their account -->
    <string name="verify_email_and_follow_steps">[A]Per favore, verifica la tua email[/A] e segui le istruzioni per sbloccare il tuo account.</string>
    <!-- Question which takes the user to a help screen -->
    <string name="why_am_i_seeing_this">Perché sto vedendo questo?</string>
    <!-- Label of a button which action is resend an email -->
    <string name="resend_email_label">Reinvia email</string>
    <!-- Error shown when the user tries to resend the email to unblock their account before the time needed to permit send it again -->
    <string name="resend_email_error">Email già inviata. Per favore, attendi un po’ di minuti prima di riprovare nuovamente.</string>
    <!-- Title of a helping view about locked accounts -->
    <string name="locked_accounts_label">Account bloccati</string>
    <!-- Locked accounts description text by an external data breach. This text is 1 of 2 paragraph of a description -->
    <string name="locked_accounts_text_1">È possibile che tu stia utilizzando la stessa password per il tuo account MEGA e per altri servizi, e che almeno uno di questi altri servizi è stato oggetto di un furto di dati.</string>
    <!-- Locked accounts description text by bad use of user password. This text is 2 of 2 paragraph of a description -->
    <string name="locked_accounts_text_2">La tua password è stata rubata e adesso viene usata da persone non identificate per entrare nei tuoi account, incluso, ma non limitato, il tuo account MEGA.</string>
    <!-- Button to add a nickname for a user -->
    <string name="add_nickname">Imposta un nickname</string>
    <!-- Button to update a nickname for a user -->
    <string name="edit_nickname">Modifica nickname</string>
    <!-- Label showing that a nickname has been added -->
    <string name="snackbar_nickname_added">Nickname aggiunto</string>
    <!-- Label showing that a nickname has been added -->
    <string name="snackbar_nickname_removed">Nickname rimosso</string>
    <!-- Label showing that a nickname has not been added -->
    <string name="error_snackbar_nickname_added">Un errore è stato riscontrato mentre si aggiungeva il nickname</string>
    <!-- title of a dialog to edit or remove the nickname -->
    <string name="nickname_title">Nickname</string>
    <!-- Text related to verified phone number. Used as title or cell description. -->
    <string name="phonenumber_title">Numero di telefono</string>
    <!-- Text shown in a call when it is trying to reconnect after lose the internet connection -->
    <string name="reconnecting_message">Riconnessione in corso</string>
    <!-- Text shown when the Internet connection is retrieved and there is a call is in progress -->
    <string name="connected_message">Sei tornato.</string>
    <!-- Text shown in a call when the own internet connection is of low quality -->
    <string name="poor_internet_connection_message">Connessione internet debole</string>
    <!-- Text is displayed while a voice clip is being recorded -->
    <string name="recording_layout">In registrazione&#8230;</string>
    <!-- Text shown for the action create new file -->
    <string name="create_new_file_action">Crea un nuovo file</string>
    <!-- Error title shown when you are trying to do an action with a file or folder and you don’t have the necessary permissions -->
    <string name="permissions_error_label">Errori di permesso</string>
    <!-- Confirmation dialog shown to user when they try to revert a node in an incoming ReadWrite share. -->
    <string name="alert_not_enough_permissions_revert">Non hai i permessi per correggere questo file. Vuoi creare un nuovo file?</string>
    <!-- Text shown when the creation of a version as a new file was successful -->
    <string name="version_as_new_file_created">Da questa versione è stato creato un nuovo file con successo.</string>
    <!-- Label indicating a date. Keep the placeholder, is to set the date. -->
    <string name="general_date_label">il %1$s</string>
    <!-- Confirmation before removing the outgoing shares of several folders. Please keep the placeholder is to set the number of folders -->
    <string name="alert_remove_several_shares">Sei sicuro di non voler fermare le condivisioni da %1$d cartelle?</string>
    <!-- Download location label -->
    <string name="download_location">Locazione download</string>
    <!-- Text asking confirmation for download location -->
    <string name="confirmation_download_location">Salvare sempre in questa posizione?</string>
    <!-- Action to show any file in its location -->
    <string name="view_in_folder_label">Vedi nella cartella</string>
    <!-- Title of a screen to browse files -->
    <string name="browse_files_label">Sfoglia file</string>
    <!-- Title of the File Provider activity -->
    <string name="file_provider_title">Allega da&#8230;</string>
    <!-- Title of an inactive chat which was recently created (today or yesterday). Placeholder is to show the specific creation day. e.g. Chat created today -->
    <string name="inactive_chat_title_2">Chat creata %s</string>
    <!-- Title of an inactive chat. Placeholder is to show the creation date and time -->
    <string name="inactive_chat_title">Chat creata con %s</string>
    <!-- Title of the chat when multi-selection is activated -->
    <string name="select_message_title">Seleziona messaggi</string>
    <!-- Storage root label -->
    <string name="storage_root_label">Radice</string>
    <!-- The label that describes that a transfer failed. -->
    <string name="failed_label">Fallito</string>
    <!-- Text warning of transfer over quota -->
    <string name="warning_transfer_over_quota">I tuoi trasferimenti sono stati interrotti. Fai l’upgrade del tuo account o attendi %s per continuare.</string>
    <!-- Label indicating transfer over quota -->
    <string name="label_transfer_over_quota">Quota di trasferimento superata</string>
    <!-- Label indicating storage over quota -->
    <string name="label_storage_over_quota">Quota superata</string>
    <!-- Label indicating the action ‘upgrate account’ to get more transfer quota -->
    <string name="label_get_more_transfer_quota">Ottieni più quota di trasferimento</string>
    <!-- Warning show to the user when a folder does not exist -->
    <string name="warning_folder_not_exists">La cartella non esiste.</string>
    <!-- Warning show to the user when a node does not exist in cloud -->
    <string name="warning_node_not_exists_in_cloud">Non è stato possibile trovare il file nel tuo Cloud Drive</string>
    <!-- Header text of the Over Disk Quota Paywall warning -->
    <string name="over_disk_quota_paywall_header">Archivio pieno</string>
    <!-- Title of the Over Disk Quota Paywall warning -->
    <string name="over_disk_quota_paywall_title">I tuoi dati sono a rischio!</string>
    <!-- Text of the Over Disk Quota Paywall warning with multiple email notification. Placeholders: 1 user email, 2 and 3 list of email notification dates, 4 number of files, 5 files size (including units) and 6 required PRO plan -->
    <plurals name="over_disk_quota_paywall_text">
        <item quantity="one">Ti abbiamo contattato tramite email a %1$s il %2$s, ma hai ancora %3$s file che occupano %4$s nel tuo account MEGA, il che richede che tu abbia %5$s.</item>
        <item quantity="other">Ti abbiamo contattato tramite email a %1$s il %2$s e il %3$s, ma hai ancora %4$s file che occupano %5$s nel tuo account MEGA, il che richede che tu abbia %6$s.</item>
    </plurals>
    <!-- Text of the Over Disk Quota Paywall warning with no email notification info. Placeholders: 1 user email, 2 number of files, 3 files size (including units) and 4 required PRO plan -->
    <string name="over_disk_quota_paywall_text_no_warning_dates_info">Ti abbiamo contattato tramite email a %1$s, ma hai ancora %2$s che occupano %3$s nel tuo account MEGA, il che richede che tu abbia %4$s.</string>
    <!-- Text of deletion alert of the Over Disk Quota Paywall warning. Placeholder is for include the time left (including units) in MEGA red color -->
    <string name="over_disk_quota_paywall_deletion_warning">[B]Ti rimangono [M]%s[/M] per aggiornare[/B]. Dopodiché, i tuoi dati saranno soggetti ad eliminazione.</string>
    <!-- Text of deletion alert of the Over Disk Quota Paywall warning if no data available -->
    <string name="over_disk_quota_paywall_deletion_warning_no_data">[B]Devi aggiornare[/B]. I tuoi dati sono correntemente soggetti ad eliminazione.</string>
    <!-- Text of deletion alert of the Over Disk Quota Paywall warning if no time left. “save” here means safeguard, protect, and not write to disk. -->
    <string name="over_disk_quota_paywall_deletion_warning_no_time_left">[B]Devi agire immediatamente per salvare i tuoi dati.[/B]</string>
    <!-- Time in days (plural). The placeholder is for the time value, please adjust the position based on linguistics -->
    <plurals name="label_time_in_days_full">
        <item quantity="one">1 giorno</item>
        <item quantity="other">%d giorni</item>
    </plurals>
    <!-- Time in hours. The placeholder is for the time value, please adjust the position based on linguistics -->
    <string name="label_time_in_hours">%dh</string>
    <!-- Time in minutes. The placeholder is for the time value, please adjust the position based on linguistics -->
    <string name="label_time_in_minutes">%dm</string>
    <!-- Time in seconds. The placeholder is for the time value, please adjust the position based on linguistics -->
    <string name="label_time_in_seconds">%ds</string>
    <!-- Title for a section on the fingerprint warning dialog. Below it is a button which will allow the user to verify their contact’s fingerprint credentials. -->
    <string name="label_verify_credentials">Verifica credenziali</string>
    <!-- Label to indicate that contact’s credentials are not verified. -->
    <string name="label_not_verified">Non verificato</string>
    <!-- Action indicating something was verified. -->
    <string name="label_verified">Verificato</string>
    <!-- ”Verify user” dialog title -->
    <string name="authenticity_credentials_label">Credenziali di Autenticità</string>
    <!-- ”Verify user” dialog description -->
    <string name="authenticity_credentials_explanation">Sarebbe meglio farlo faccia a faccia nella vita reale. Se hai un altro canale di comunicazione verificato come OTR o PGP, puoi utilizzarlo.</string>
    <!-- Label title above your fingerprint credentials.  A credential in this case is a stored piece of information representing your identity -->
    <string name="label_your_credentials">Le tue credenziali</string>
    <!-- Button to reset credentials -->
    <string name="action_reset">Reset</string>
    <!-- Warning shown to the user when tries to approve/reset contact credentials and another request of this type is already running. -->
    <string name="already_verifying_credentials">Aggiornamento credenziali in corso. Per favore, riprova più tardi.</string>
    <!-- Info message displayed when the user is joining a chat conversation -->
    <string name="joining_label">Unione in corso&#8230;</string>
    <!-- Info message displayed when the user is leaving a chat conversation -->
    <string name="leaving_label">Abbandono in corso&#8230;</string>
    <!-- Text in the confirmation dialog for removing the associated phone number of current account. -->
    <string name="remove_phone_number">Rimuovere il tuo numero di telefono?</string>
    <!-- Text show in a snackbar when phone has successfully reset. -->
    <string name="remove_phone_number_success">Il tuo numero di telefono è stato rimosso con successo.</string>
    <!-- Text show in a snackbar when reset phone number failed. -->
    <string name="remove_phone_number_fail">Rimozione del tuo numero di telefono fallita.</string>
    <!-- Text hint shown in the global search box which sits on the top of the Homepage screen -->
    <string name="search_hint">Cerca su MEGA</string>
    <!-- Alert shown when a user tries to reset an account wich is bloqued. -->
    <string name="error_reset_account_blocked">L’account che stai cercando di ripristinare è bloccato.</string>
    <!-- Error message when trying to login and the account is blocked -->
    <string name="error_account_blocked">Il tuo account è stato bloccato. Si prega di contattare support&#64;mega.nz</string>
    <!-- Error message appears to sub-users of a business account when they try to login and they are disabled. -->
    <string name="error_business_disabled">Il tuo account è stato disabilitato dal tuo amministratore. Per favore, contatta il tuo amministratore degli account business per ottenere maggiori dettagli.</string>
    <!-- An error message which appears to sub-users of a business account when they try to login and they are deleted. -->
    <string name="error_business_removed">Il tuo account è stato rimosso dal tuo amministratore. Per favore, contatta il tuo amministratore degli account business per ottenere maggiori dettagli.</string>
    <!-- Option in bottom sheet dialog for modifying the associated phone number of current account. -->
    <string name="option_modify_phone_number">Modifica</string>
    <!-- Option in bottom sheet dialog for modifying the associated phone number of current account. -->
    <string name="title_modify_phone_number">Modifica numero di telefono</string>
    <!-- Option in bottom sheet dialog for removing the associated phone number of current account. -->
    <string name="title_remove_phone_number">Rimuovi numero di telefono</string>
    <!-- Message showing to explain what will happen when the operation of -->
    <string name="modify_phone_number_message">Questa operazione rimuoverà il tuo numero di telefono corrente e inizierà il processo di associare un nuovo numero di telefono con il tuo account.</string>
    <!-- Message for action to remove the registered phone number. -->
    <string name="remove_phone_number_message">Questo rimuoverà il numero del telefono che hai associato a questo account. Se in futuro scegli di aggiungere un numero di telefono ti verrà richiesto di verificarlo.</string>
    <!-- Text of an action button indicating something was successful and it can checks it by pressing it -->
    <string name="action_see">Vedi</string>
    <!-- “Verify user” dialog description. Please, keep the placeholder, is to set the name of a contact: Joana’s credentials -->
    <string name="label_contact_credentials">Credenziali di %s</string>
    <!-- The label under the button of opening all-documents screen. The space is reduced, so please translate this string as short as possible. -->
    <string name="category_documents">Documenti</string>
    <!-- The label under the button of opening all-documents screen -->
    <string name="section_documents">Documenti</string>
    <!-- Label of the floating action button of opening the new chat conversation -->
    <string name="fab_label_new_chat">Nuova chat</string>
    <!-- Text that indicates that there’s no photo to show -->
    <string name="homepage_empty_hint_photos">Nessuna foto trovata</string>
    <!-- Text that indicates that there’s no document to show -->
    <string name="homepage_empty_hint_documents">Nessun documento trovato</string>
    <!-- Text that indicates that there’s no audio to show -->
    <string name="homepage_empty_hint_audio">Nessun file audio trovato</string>
    <!-- Text that indicates that there’s no video to show -->
    <string name="homepage_empty_hint_video">Nessun video trovato</string>
    <!-- Title of the screen to attach GIFs -->
    <string name="search_giphy_title">Cerca su GIPHY</string>
    <!-- Label indicating an empty search of GIFs. The format placeholders are to showing it in different colors. -->
    <string name="empty_search_giphy">Nessuna [A]GIF[/A] trovata</string>
    <!-- Label indicating there is not available GIFs due to down server -->
    <string name="server_down_giphy">Nessuna GIF disponibile. Per favore, riprova più tardi</string>
    <!-- Label indicating the end of Giphy list. The format placeholders are to showing it in different colors. -->
    <string name="end_of_results_giphy">[A]Fine dei[/A] risultati</string>
    <!-- Title of a dialog to confirm the action of resume all transfers -->
    <string name="warning_resume_transfers">Riprendere i trasferimenti?</string>
    <!-- Option to  resume all transfers -->
    <string name="option_resume_transfers">Riprendi i trasferimenti</string>
    <!-- Option to  cancel a transfer -->
    <string name="option_cancel_transfer">Annulla trasferimento</string>
    <!-- Message of a dialog to confirm the action of resume all transfers -->
    <string name="warning_message_resume_transfers">Fai ripartire i trasferimenti per procedere con il tuo upload.</string>
    <!-- Indicator of the progress in a download/upload. Please, don’t remove the place holders: the first one is to set the percentage, the second one is to set the size of the file. Example 33% of 33.3 MB -->
    <string name="progress_size_indicator">%1$d%% di %2$s</string>
    <!-- Message showing when enable the mode for showing the special information in the chat messages. This action is performed from the settings section, clicking 5 times on the App version option -->
    <string name="show_info_chat_msg_enabled">Informazioni di debug per i messaggi della chat attivate</string>
    <!-- Message showing when disable the mode for showing the special information in the chat messages.. This action is performed from the settings section, clicking 5 times on the App version option -->
    <string name="show_info_chat_msg_disabled">Informazioni di debug per i messaggi della chat disattivate</string>
    <!-- Shows the error when the limit of reactions per user is reached and the user tries to add one more. Keep the placeholder because is to show limit number in runtime. -->
    <string name="limit_reaction_per_user">Hai raggiunto il limite massimo di %d reazioni.</string>
    <!-- Shows the error when the limit of reactions per message is reached and a user tries to add one more. Keep the placeholder because is to show limit number in runtime. -->
    <string name="limit_reaction_per_message">Questo messaggio ha raggiunto il limite massimo di %d reazioni.</string>
    <!-- System message displayed to all chat participants when one of them enables retention history -->
    <string name="retention_history_changed_by">[A]%1$s[/A][B] ha cambiato il tempo di eliminazione dei messaggi a[/B][A] %2$s[/A][B].[/B]</string>
    <!-- Title of the section to clear the chat content in the Manage chat history screen -->
    <string name="title_properties_clear_chat_history">Pulisci la chat</string>
    <!-- System message that is shown to all chat participants upon disabling the Retention history -->
    <string name="retention_history_disabled">[A]%1$s[/A][B] ha disabilitato la pulizia automatica dei messaggi.[/B]</string>
    <!-- Subtitle of the section to clear the chat content in the Manage chat history screen -->
    <string name="subtitle_properties_chat_clear">Elimina tutti i messaggi e i file condivisi in questa conversazione. Questa azione è irreversibile.</string>
    <!-- Title of the history retention option -->
    <string name="title_properties_history_retention">Pulizia della cronologia</string>
    <!-- Subtitle of the history retention option when history retention is disabled -->
    <string name="subtitle_properties_history_retention">Elimina automaticamente i messaggi più vecchi di un certo periodo di tempo.</string>
    <!-- Label for the dialog box option to configure history retention. This option will indicate that history retention option is disabled -->
    <string name="history_retention_option_disabled">Disattivato</string>
    <!-- Label for the dialog box option to configure history retention. This option will indicate that automatically deleted messages older than one day -->
    <string name="history_retention_option_one_day">Un giorno</string>
    <!-- SLabel for the dialog box option to configure history retention. This option will indicate that automatically deleted messages older than one week -->
    <string name="history_retention_option_one_week">Una settimana</string>
    <!-- Label for the dialog box option to configure history retention. This option will indicate that automatically deleted messages older than one month -->
    <string name="history_retention_option_one_month">Un mese</string>
    <!-- Label for the dialog box option to configure history retention. This option will indicate that messages older than a custom date will be deleted -->
    <string name="history_retention_option_custom">Personalizzato</string>
    <!-- Title of the Manage chat history screen -->
    <string name="title_properties_manage_chat">Gestisci la cronologia delle chat</string>
    <!-- Subtitle of the dialogue to select a retention time -->
    <string name="subtitle_properties_manage_chat">Elimina automaticamente i messaggi più vecchi di:</string>
    <!-- Text of the confirmation dialog to clear the chat history from Manage chat history section -->
    <string name="confirmation_clear_chat_history">Sei sicuro di voler cancellare tutta la chat?</string>
    <!-- Text on the label indicating that the oldest messages of a year will be automatically deleted. -->
    <string name="subtitle_properties_manage_chat_label_year">1 anno</string>
    <!-- Picker text to choose custom retention time. This option indicates several hours -->
    <plurals name="retention_time_picker_hours">
        <item quantity="one">ora</item>
        <item quantity="other">ore</item>
    </plurals>
    <!-- Picker text to choose custom retention time. This option indicates several days -->
    <plurals name="retention_time_picker_days">
        <item quantity="one">giorno</item>
        <item quantity="other">giorni</item>
    </plurals>
    <!-- Picker text to choose custom retention time. This option indicates several weeks -->
    <plurals name="retention_time_picker_weeks">
        <item quantity="one">settimana</item>
        <item quantity="other">settimane</item>
    </plurals>
    <!-- Picker text to choose custom retention time. This option indicates several months -->
    <plurals name="retention_time_picker_months">
        <item quantity="one">mese</item>
        <item quantity="other">mesi</item>
    </plurals>
    <!-- Picker text to choose custom retention time. This option indicates a year -->
    <string name="retention_time_picker_year">anno</string>
    <!-- Text on the label indicating that That the oldest messages of several hours will be automatically deleted. -->
    <plurals name="subtitle_properties_manage_chat_label_hours">
        <item quantity="one">1 ora</item>
        <item quantity="other">%1$d ore</item>
    </plurals>
    <!-- Text on the label indicating that That the oldest messages of several weeks will be automatically deleted. -->
    <plurals name="subtitle_properties_manage_chat_label_weeks">
        <item quantity="one">1 settimana</item>
        <item quantity="other">%1$d settimane</item>
    </plurals>
    <!-- Text on the label indicating that That the oldest messages of several months will be automatically deleted. -->
    <plurals name="subtitle_properties_manage_chat_label_months">
        <item quantity="one">1 mese</item>
        <item quantity="other">%1$d mesi</item>
    </plurals>
    <!-- Title indicating the select mode is enabled and ready to select transfers on Transfers section, In progress tab -->
    <string name="title_select_transfers">Seleziona trasferimenti</string>
    <!-- Error shown to inform the priority change of a transfer failed. Please don’t remove the place holder, it’s to set the name of the transfer. Example: The priority change of the transfer “video.mp4” failed. -->
    <string name="change_of_transfer_priority_failed">Il cambiamento di priorità del trasferimento ”%1$s” è fallito.</string>
    <!-- Title option to send separated the link and decryption key -->
    <string name="option_send_decryption_key_separately">Invia la chiave di decriptazione separatamente</string>
    <!-- Explanation option to send separated the link and decryption key -->
    <string name="explanation_send_decryption_key_separately">Esporta il link e la chiave di decriptazione separatamente.</string>
    <!-- Label option indicating if it is pressed, an explanation will be shown with more details -->
    <string name="learn_more_option">Scopri di più</string>
    <!-- Label key referring to a link decryption key -->
    <string name="key_label">Chiave</string>
    <!-- Button which action is share the decryption key of a link -->
    <string name="button_share_key">Condividi chiave</string>
    <!-- Button which action is copy the decryption key of a link -->
    <string name="button_copy_key">Copia chiave</string>
    <!-- Button which action is copy the password of a link -->
    <string name="button_copy_password">Copia password</string>
    <!-- Confirmation shown informing a key link it’s copied to the clipboard -->
    <string name="key_copied_clipboard">Chiave copiata negli appunti.</string>
    <!-- Confirmation shown informing a password link it’s copied to the clipboard -->
    <string name="password_copied_clipboard">Password copiata negli appunti.</string>
    <!-- Confirmation shown informing a key link it’s copied to the clipboard -->
    <string name="link_and_key_sent">Link e chiave inviati con successo.</string>
    <!-- Confirmation shown informing a key link it’s copied to the clipboard -->
    <string name="link_and_password_sent">Link e password inviati con successo.</string>
    <!-- Title of a warning recommending upgrade to Pro -->
    <string name="upgrade_pro">Aggiorna a Pro</string>
    <!-- Explanation of a warning recommending upgrade to Pro in relation to link available options -->
    <string name="link_upgrade_pro_explanation">Gli utenti MEGA Pro hanno accesso esclusivo a feature che comportano un link addizionale di sicurezza rendendo il tuo account ancora più sicuro.</string>
    <!-- Meaning of links decryption key -->
    <string name="decryption_key_explanation">Il nostro sistema di criptazione end-to-end necessita di una chiave unica creata automaticamente per questo file. Un link con questa chiave è creato di default, ma puoi esportare la chiave di decriptazione separatamente per uno strato aggiuntivo di sicurezza.</string>
    <!-- Reset password label -->
    <string name="reset_password_label">Resetta la password</string>
    <!-- Warning show to the user when has enable to send the decryption key of a link separately and tries to share the link -->
    <string name="share_key_warning">Condividere la chiave di questo link?</string>
    <!-- Warning show to the user when has set a password protection of a link and tries to share the link -->
    <string name="share_password_warning">Condividere la password di questo link?</string>
    <!-- Button which action is share the password of a link -->
    <string name="button_share_password">Condividi la password</string>
    <!-- String to share a link with its decryption key separately. Please keep the place holders, are to set the link and the key. Example: Link: https://mega.nz/file/kC42xRSK#Ud2QsvpIVYmCd1a9QUhk42wXv10jCSyPSWnXEwYX2VE Key: asfAFG3345g -->
    <string name="share_link_with_key">Link: %1$s\n\nChiave: %2$s</string>
    <!-- String to share a link protected with password with its password.Please keep the place holders, are to set the link and the password. Example: Link: https://mega.nz/file/kC42xRSK#Ud2QsvpIVYmCd1a9QUhk42wXv10jCSyPSWnXEwYX2VE Password: asfAFG3345g -->
    <string name="share_link_with_password">Link: %1$s\n\nPassword: %2$s</string>
    <!-- Warning show to the user when the app needs permissions to share files and the user has denied them. -->
    <string name="files_required_permissions_warning">MEGA ha bisogno del tuo permesso per accedere ai tuoi file per condividerli.</string>
    <!-- Context menu item. Allows user to add file/folder to favourites -->
    <string name="file_properties_favourite">Preferiti</string>
    <!-- Context menu item. Allows user to delete file/folder from favourites -->
    <string name="file_properties_unfavourite">Rimuovi preferito</string>
    <!-- Context menu item. Allows to mark file/folder with own color label -->
    <string name="file_properties_label">Categoria&#8230;</string>
    <!-- Information text to let’s the user know that they can remove a colour from a folder or file that was already marked. -->
    <string name="action_remove_label">Rimuovi etichetta</string>
    <!-- Title text to show label selector. -->
    <string name="title_label">Etichetta</string>
    <!-- A user can mark a folder or file with red colour. -->
    <string name="label_red">Rosso</string>
    <!-- A user can mark a folder or file with orange colour. -->
    <string name="label_orange">Arancio</string>
    <!-- A user can mark a folder or file with yellow colour. -->
    <string name="label_yellow">Giallo</string>
    <!-- A user can mark a folder or file with green colour. -->
    <string name="label_green">Verde</string>
    <!-- A user can mark a folder or file with blue colour. -->
    <string name="label_blue">Blu</string>
    <!-- A user can mark a folder or file with purple colour. -->
    <string name="label_purple">Viola</string>
    <!-- A user can mark a folder or file with grey colour. -->
    <string name="label_grey">Grigio</string>
    <!-- Text that indicates the song is now playing -->
    <string name="audio_player_now_playing">Adesso in riproduzione</string>
    <!-- Text that indicates the song is now playing, but paused -->
    <string name="audio_player_now_playing_paused">Adesso in riproduzione (in pausa)</string>
    <!-- Title of the song info screen -->
    <string name="audio_track_info">Informazioni sulla traccia</string>
    <!-- Action to get more information -->
    <string name="action_more_information">Maggiori informazioni</string>
    <!-- Preferences screen item title for Cookie Policy -->
    <string name="settings_about_cookie_policy">Politica dei Cookie</string>
    <!-- Preferences screen item title for cookie settings -->
    <string name="settings_about_cookie_settings">Impostazioni dei Cookie</string>
    <!-- Cookie dialog title -->
    <string name="dialog_cookie_alert_title">Prima di continuare</string>
    <!-- Cookie dialog message. Please, keep the placeholders to format the string. -->
    <string name="dialog_cookie_alert_message">Noi utilizziamo archiviazione locale e tecnologie simili (“Cookie”) per fornirti i nostri servizi, migliorare la tua esperienza con essi e personalizzare le pubblicità che vedi, incluse quelle tramite terze parti. Accetta l’utilizzo dei nostri Cookie dall’inizio della tua visita personalizza i Cookie nelle Impostazioni dei Cookie. Leggi di più riguardo la nostra [A]Politica dei Cookie[/A].</string>
    <!-- Cookie dialog message showed when there are unsaved settings. -->
    <string name="dialog_cookie_alert_unsaved">Impostazioni dei cookie non salvate</string>
    <!-- Snackbar message showed when there settings has been saved successfully. -->
    <string name="dialog_cookie_snackbar_saved">I cambiamenti delle impostazioni dei cookie sono stati salvati</string>
    <!-- Cookie dialog third party first subtitle -->
    <string name="dialog_cookie_thirdparty_subtitle1">Cookie della pubblicità di Google</string>
    <!-- Cookie dialog third party second subtitle -->
    <string name="dialog_cookie_thirdparty_subtitle2">Categoria: Cookie pubblicitari</string>
    <!-- Cookie dialog third party message. Please, keep the placeholders to format the string. -->
    <string name="dialog_cookie_thirdparty_message">Utilizzati da Google per:\n• personalizzare le pubblicità che Google mostra sui nostri e su altri servizi e siti, basato su informazioni come la tua posizione e quali altri siti hai precedentemente visitato:\n• monitorare quanto spesso ti vengono mostrate certe pubblicità;\n• fornire prevenzione dalle frodi; e\n• determinare dove clicchi su una particolare pubblicità e poi tracciare le azioni successive che intraprendi in risposta a quella pubblicità.\nhttps://policies.google.com/technologies/partner-sites</string>
    <!-- Preference screen item title -->
    <string name="preference_cookies_accept">Accetta Cookie</string>
    <!-- Preference screen item title -->
    <string name="preference_cookies_essential_title">Cookie essenziali</string>
    <!-- Preference screen item summary -->
    <string name="preference_cookies_essential_summary">Essenziali per fornirti importanti funzionalità e un accesso sicuro ai nostri servizi. Per questo motivo, non hanno bisogno del tuo consenso.</string>
    <!-- Preference screen item title -->
    <string name="preference_cookies_preference_title">Preferenze dei Cookie</string>
    <!-- Preference screen item summary -->
    <string name="preference_cookies_preference_summary">Permettici di ricordare certe impostazioni di display e formattazione che scegli. Non accettare questi Cookie significa che non potremo ricordare alcune cose per te, come ad esempio il tuo layout di schermo preferito.</string>
    <!-- Preference screen item title -->
    <string name="preference_cookies_performance_title">Cookie di performance e statistiche</string>
    <!-- Preference screen item summary -->
    <string name="preference_cookies_performance_summary">Aiutaci a capire come utilizzi i nostri servizi e forniscici dati che possiamo utilizzare per fare miglioramenti. Non accettare questi Cookie significa che avremo meno dati disponibili per fare dei miglioramenti grafici.</string>
    <!-- Preference screen item title -->
    <string name="preference_cookies_advertising_title">Cookie pubblicitari</string>
    <!-- Preference screen item summary -->
    <string name="preference_cookies_advertising_summary">Utilizzati da noi e dai nostri partner pubblicitari approvati per personalizzare le pubblicità che vedi sui nostri servizi e sugli altri siti basati sulla tua cronologia. Non accettare questi Cookie significa che potremmo mostrarti pubblicità meno rilevanti.</string>
    <!-- Preference screen item title -->
    <string name="preference_cookies_thirdparty_title">Cookie di terze parti</string>
    <!-- Preference screen item summary. Please, keep the placeholders to format the string. -->
    <string name="preference_cookies_thirdparty_summary">Questi sono Cookie controllati da altre persone; noi utilizziamo questi Cookie per fornire le funzionalità descritte qui sopra. Non accettare questi Cookie avrà diverse implicazioni, a seconda di quale tipo di Cookie è ogni Cookie di terze parti. Clicca su “Maggiori informazioni” qui sotto per dettagli su tutti i Cookie di terze parti che utilizziamo.</string>
    <!-- Preference screen item state description -->
    <string name="preference_cookies_always_on">Sempre attivi</string>
    <!-- Menu option that allows the user to scan document and upload it directly to MEGA. -->
    <string name="menu_scan_document">Scansiona documento</string>
    <!-- Message displayed when clicking on a contact attached to the chat that is not my contact -->
    <string name="user_is_not_contact">%s non è nella tua lista dei contatti</string>
    <!-- Option of color theme, light mode. -->
    <string name="theme_light">Leggero</string>
    <!-- Option of color theme, dark mode. -->
    <string name="theme_dark">Scuro</string>
    <!-- Option of color theme, follow the system setting. -->
    <string name="theme_system_default">Predefinito di sistema</string>
    <!-- Option of color theme, follow the system battery saver settings. -->
    <string name="theme_battery_saver">Impostato dal Risparmio energetico</string>
    <!-- Prompt text shows when need to user select SD card root from SAF(Storage Access Framework, a system app). -->
    <string name="ask_for_select_sdcard_root">Per favore, seleziona il root della SD</string>
    <!-- Cloud Drive screen subtitle indicating a destination is required to be selected -->
    <string name="cloud_drive_select_destination">Seleziona destinazione</string>
    <!-- Warning which alerts the user before discard changes -->
    <string name="discard_changes_warning">Scartare i cambiamenti e chiudere l’editor?</string>
    <!-- Action discard -->
    <string name="discard_close_action">Scarta e chiudi</string>
    <!-- Label indicating saving a file is in progress -->
    <string name="saving_file">Salvataggio del file&#8230;</string>
    <!-- Label indicating a file was created successfully -->
    <string name="file_created">File creato</string>
    <!-- Warning indicating a file was not created successfully -->
    <string name="file_creation_failed">Creazione del file fallita. Per favore, riprova.</string>
    <!-- Label indicating a file was saved to some folder. e.g.: File saved to Cloud Drive -->
    <string name="file_saved_to">File salvato in %1$s</string>
    <!-- Warning indicating a file was not saved to some folder. e.g.: File not saved to Cloud Drive. Try again -->
    <string name="file_saved_to_failed">File non salvato in %1$s. Riprova.</string>
    <!-- Label indicating a file was updated successfully -->
    <string name="file_updated">File aggiornato</string>
    <!-- Warning indicating a file was not updated successfully -->
    <string name="file_update_failed">Aggiornamento del file fallito. Per favore, riprova.</string>
    <!-- Warning which alerts the user a file cannot be opened -->
    <string name="error_opening_file">Il file è troppo grande e non può essere aperto o visualizzato in anteprima.</string>
    <!-- Error shown when the user writes a file name without extension. The placeholder shows the file extension. e. g. File without extension (.jpg)-->
    <string name="file_without_extension">File senza estensione (.%1$s)</string>
    <!-- Error shown when the user writes a file name without extension -->
    <string name="file_without_extension_warning">Per continuare, devi inserire una estensione del file</string>
    <!-- Title of the warning dialog indicating the renamed name file extension is not the same -->
    <string name="file_extension_change_title">Cambio dell’estensione file</string>
    <!-- Text of the warning dialog indicating the renamed name file extension is not the same. -->
    <string name="file_extension_change_warning">Potresti non riuscire ad aprire questo se cambi la sua estensione.</string>
    <!-- Warning which alerts the user a file cannot be created because there is already one with the same name-->
    <string name="same_file_name_warning">È già presente un file con lo stesso nome</string>
    <!-- Warning which alerts the user an item cannot be created because there is already one with the same name -->
    <string name="same_item_name_warning">È già presente un oggetto con lo stesso nome</string>
    <!-- Label of the option menu. When clicking this button, the app shows the info of the related item, e.g. file, folder, contact, chat, etc. -->
    <string name="general_info">Info</string>
    <!-- Item menu option upon right click on one image or video to save it to device gallery -->
    <string name="general_save_to_gallery">Salva nella galleria</string>
    <!-- settings of the Media section -->
    <string name="settings_media">Media</string>
    <!-- settings title of the Media section -->
    <string name="settings_media_audio_files">File audio</string>
    <!-- Settings hint that indicates the audio will still be played in background if the app is backgrounded -->
    <string name="settings_background_play_hint">Riproduzione in background</string>
    <!-- Text of the empty screen when there are no elements in Photos -->
    <string name="photos_empty">[B]Nessuna[/B] [A]foto[/A]</string>
    <!-- Text to show as subtitle of Enable camera uploads screen -->
    <string name="enable_cu_subtitle">Effettua automaticamente il backup delle tue foto e dei tuoi video sul tuo Cloud Drive.</string>
    <!-- Text of a button on Camera Uploads section to show all the content of the section-->
    <string name="all_view_button">Tutti</string>
    <!-- Text of a button on Camera Uploads section to show the content of the section organized by days-->
    <string name="days_view_button">Giorni</string>
    <!-- Text of a button on Camera Uploads section to show the content of the section organized by months-->
    <string name="months_view_button">Mesi</string>
    <!-- Text of a button on Camera Uploads section to show the content of the section organized by years-->
    <string name="years_view_button">Anni</string>
    <!-- Text to show as a date on Camera Uploads section. Placeholders: [B][/B] are for formatting text; %1$s is for the month; %2$s is for the year. E.g.: "June 2020". -->
    <string name="cu_month_year_date">[B]%1$s[/B] %2$s</string>
    <!-- Text to show as a date on Camera Uploads section. Placeholders: [B][/B] are for formatting text; %1$s is for the day; %2$s is for the month; %3$s is for the year. E.g.: "30 December 2020". -->
    <string name="cu_day_month_year_date">[B]%1$s %2$s[/B] %3$s</string>
    <!-- Text to show on Camera Uploads section, indicating the upload progress. The placeholder %1$d is for set the number of pending uploads. E.g.: "Upload in progress, 300 files pending". -->
    <plurals name="cu_upload_progress">
        <item quantity="one">Caricamento in corso, 1 file in attesa</item>
        <item quantity="other">Caricamento in corso, %1$d file in attesa</item>
    </plurals>
    <!-- Text to show as production api server option -->
    <string name="production_api_server">Produzione</string>
    <!-- Title to show in a dialog to change api server -->
    <string name="title_change_server">Cambia server</string>
    <!-- Show line numbers action -->
    <string name="action_show_line_numbers">Mostra i numeri del rigo</string>
    <!-- Hide line numbers action -->
    <string name="action_hide_line_numbers">Nascondi i numeri del rigo</string>
    <!-- Indicates pagination progress. E.g.: 3/49 -->
    <string name="pagination_progress">%1$s/%2$s</string>
    <!-- An error shown as transfer error when uploading something to an incoming share and the owner’s account is over its storage quota. -->
    <string name="error_share_owner_storage_quota">Il proprietario della condivisione ha superato il limite dello spazio di archiviazione.</string>
    <!-- A message shown when uploading, copying or moving something to an incoming share and the owner’s account is over its storage quota. -->
    <string name="warning_share_owner_storage_quota">Il file non può essere inviato in quanto l’utente destinatario ha superato il limite dello spazio di archiviazione.</string>
    <!-- Content to show in a Snackbar to tip the incompatibility-->
    <string name="version_incompatibility">Stiamo aggiornando MEGAchat. Le tue chiamate potrebbero non essere connesse a causa di incompatibilità delle versioni, salvo che tutti i partecipanti aggiornino MEGA all’ultima versione.</string>
    <!-- Message displayed when multiple download starts and 1 file has already been downloaded before and 1 file is being downloaded -->
    <string name="file_already_downloaded_and_file_pending_download">1 file già scaricato. 1 file in attesa.</string>
    <!-- Message displayed when multiple download starts and 1 file has already been downloaded before and multiple files are being downloaded. Placeholder: number of files -->
    <string name="file_already_downloaded_and_files_pending_download">1 file già scaricato. %d file in attesa.</string>
    <!-- Message displayed when multiple download starts and multiple files have already been downloaded before and 1 file is being downloaded. Placeholder: number of files -->
    <string name="files_already_downloaded_and_file_pending_download">%d file già scaricati. 1 file in attesa.</string>
    <!-- Message displayed when multiple download starts and multiple files have already been downloaded before and multiple files are being downloaded. Placeholders: number of files -->
    <string name="files_already_downloaded_and_files_pending_download">%1$d file già scaricati. %2$d in attesa.</string>
    <!-- Message displayed when 1 node (file or folder) has been successfully moved to the rubbish bin and 1 node has not been moved successfully -->
    <string name="node_correctly_and_node_incorrectly_moved_to_rubbish">1 oggetto spostato nel Cestino con successo e 1 oggetto non eliminato correttamente</string>
    <!-- Message displayed when 1 node (file or folder) has been successfully moved to the rubbish bin and multiple nodes have not been moved successfully. Placeholder: number of nodes -->
    <string name="node_correctly_and_nodes_incorrectly_moved_to_rubbish">1 oggetto spostato nel Cestino con successo e %d oggetti non eliminati correttamente</string>
    <!-- Message displayed when multiple nodes (files and folders) have been successfully moved to the rubbish bin and 1 node has not been moved successfully. Placeholder: number of nodes -->
    <string name="nodes_correctly_and_node_incorrectly_moved_to_rubbish">%d oggetti spostati nel Cestino con successo e 1 oggetto non eliminato correttamente</string>
    <!-- Message displayed when multiple nodes (files and folders) have been successfully moved to the rubbish bin and multiple nodes have not been moved successfully. Placeholders: number of nodes -->
    <string name="nodes_correctly_and_nodes_incorrectly_moved_to_rubbish">%1$d oggetti spostati nel Cestino con successo e %2$d oggetti non eliminati correttamente</string>
    <!-- Message displayed when 1 node (file or folder) has been successfully restored from the rubbish bin and 1 node has not been restored successfully -->
    <string name="node_correctly_and_node_incorrectly_restored_from_rubbish">1 oggetto ripristinato con successo e 1 oggetto non ripristinato correttamente</string>
    <!-- Message displayed when 1 node (file or folder) has been successfully restored from the rubbish bin and multiple nodes have not been restored successfully. Placeholder: number of nodes -->
    <string name="node_correctly_and_nodes_incorrectly_restored_from_rubbish">1 oggetto ripristinato con successo e %d oggetti non ripristinati correttamente</string>
    <!-- Message displayed when multiple nodes (files and folders) have been successfully restored from the rubbish bin and 1 node has not been restored successfully. Placeholder: number of nodes -->
    <string name="nodes_correctly_and_node_incorrectly_restored_from_rubbish">%d oggetti ripristinati con successo e 1 oggetto non ripristinato correttamente</string>
    <!-- Message displayed when multiple nodes (files and folders) have been successfully restored from the rubbish bin and multiple nodes have not been restored successfully. Placeholders: number of nodes -->
    <string name="nodes_correctly_and_nodes_incorrectly_restored_from_rubbish">%1$d oggetti ripristinati con successo e %2$d oggetti non ripristinati correttamente</string>
    <!-- Message displayed when nodes (files and folders) are being moved to the rubbish bin and all nodes have been successfully moved. Placeholder: number of nodes -->
    <plurals name="number_correctly_moved_to_rubbish">
        <item quantity="one">1 oggetto spostato nel Cestino con successo</item>
        <item quantity="other">%d oggetti spostati nel Cestino con successo</item>
    </plurals>
    <!-- Message displayed when nodes (files and folders) are being moved to the rubbish bin and all nodes have not been successfully moved. Placeholder: number of nodes -->
    <plurals name="number_incorrectly_moved_to_rubbish">
        <item quantity="one">1 oggetto non spostato nel Cestino correttamente</item>
        <item quantity="other">%d oggetti non spostati nel Cestino correttamente</item>
    </plurals>
    <!-- Message displayed when nodes (files and folders) are being restored from the rubbish bin and all nodes have been successfully restored. Placeholder: number of nodes -->
    <plurals name="number_correctly_restored_from_rubbish">
        <item quantity="one">1 oggetto ripristinato con successo</item>
        <item quantity="other">%d oggetti ripristinati con successo</item>
    </plurals>
    <!-- Message displayed when nodes (files and folders) are being restored from the rubbish bin and all nodes have not been successfully restored. Placeholder: number of nodes -->
    <plurals name="number_incorrectly_restored_from_rubbish">
        <item quantity="one">1 oggetto non ripristinato correttamente</item>
        <item quantity="other">%d oggetti non ripristinati correttamente</item>
    </plurals>
    <!-- Button of the warning dialog indicating the renamed name file extension is not the same to confirm the change. -->
<<<<<<< HEAD
    <string name="action_change_anyway">Cambia lo stesso</string>
    <!-- Snackbar text to display if the user doesn't grant the permission to access all files on a device with Android 11 or higher -->
    <string name="snackbar_storage_permission_denied_android_11">Serve il permesso per accedere all’archivio.</string>
    <!-- String to show the transfer quota and the used space in My Account section. E.g.: -->
    <string name="used_storage_transfer">%1$s / %2$s</string>
    <!-- String to show the transfer quota and the used space in My Account section -->
    <string name="used_storage_transfer_percentage">%1$s%%</string>
    <!-- Size in petabytes. The placeholder is for the size value, please adjust the position based on linguistics -->
    <string name="label_file_size_peta_byte">%1$s PB</string>
    <!-- Size in exabytes. The placeholder is for the size value, please adjust the position based on linguistics -->
    <string name="label_file_size_exa_byte">%1$s EB</string>
    <!-- Title of Add phone number option in My account section -->
    <string name="add_phone_label">Aggiungi il tuo numero di telefono</string>
    <!-- Text of the option Backup Recovery Key in My account section -->
    <string name="backup_recovery_key_subtitle">Ricordi la tua password?\nMEGA non può resettare la tua password nel caso in cui tu la dimentichi.</string>
    <!-- Action to change name -->
    <string name="change_name_action">Cambia nome</string>
    <!-- Action to add photo -->
    <string name="add_photo_action">Aggiungi foto</string>
    <!-- Action to add phone number -->
    <string name="add_phone_number_action">Aggiungi numero di telefono</string>
    <!-- Warning indicating the app needs write permissions to do any action -->
    <string name="denied_write_permissions">MEGA ha bisogno dei permessi di scrittura sul tuo dispositivo per continuare.</string>
    <!-- Date indicating is tomorrow. E.g: Tomorrow, 3 Jul 2021 -->
    <string name="tomorrow_date">Domani, %1$s</string>
    <!-- Title of the confirmation dialog shown when a subscription has been processed successfully -->
    <string name="title_user_purchased_subscription">In attesa della conferma</string>
    <!-- Number of social connections, showing the number of contacts the user has. E.g.: 37 connections -->
    <plurals name="my_account_connections">
        <item quantity="one">1 connessione</item>
        <item quantity="other">%1$d connessioni</item>
    </plurals>
    <!-- Section name for the “Recently Added Contacts” section. Preferably one word. -->
    <string name="section_recently_added">Aggiunto recentemente</string>
    <!-- Text of the empty screen when there are not groups. No dot at the end because is for an empty state. The format placeholders are to showing it in different colors. -->
    <string name="context_empty_groups">[B]Nessun[/B] [A]gruppo[/A]</string>
    <!-- Section name for the “Contact Requests” section. Preferably one word. -->
    <string name="section_requests">Richieste</string>
    <!-- Section name for the “Groups” section. Preferably one word. -->
    <string name="section_groups">Gruppi</string>
    <!-- Text informing links management is only available for single items. -->
    <string name="warning_get_links">Opzioni come “Invia chiave di decriptazione separatamente”, “Imposta data di scadenza” o “Imposta protezione con password” sono disponibili solo per oggetti singoli.</string>
    <!-- Action which allows to copy all the links showed in the list. -->
    <string name="action_copy_all">Copia tutto</string>
    <!-- Confirmation shown informing links have been sent to the selected chats -->
    <plurals name="links_sent">
        <item quantity="one">Link inviato con successo.</item>
        <item quantity="other">Link inviati con successo.</item>
    </plurals>
    <!-- Confirmation shown informing links have been copied to the clipboard -->
    <plurals name="links_copied_clipboard">
        <item quantity="one">Link copiato negli appunti.</item>
        <item quantity="other">Link copiati negli appunti.</item>
    </plurals>
    <!-- Plural string used as button label or title of the screen to get only one or several links at the same time. -->
    <plurals name="get_links">
        <item quantity="one">Ottieni link</item>
        <item quantity="other">Ottieni link</item>
    </plurals>
=======
    <string name="action_change_anyway">Change anyway</string>
    <!-- Banner text when the call is in progress and I'm the only participant. -->
    <string name="banner_alone_on_the_call">You are the only one here</string>
    <!-- Item menu option upon right click on meeting. -->
    <string name="context_meeting">Meeting</string>
    <!-- Menu option that allows the user to start/join meeting. -->
    <string name="start_join_meeting">Start/Join meeting</string>
    <!-- Label that create a meeting -->
    <string name="new_meeting">New meeting</string>
    <!-- Label that join a meeting -->
    <string name="join_meeting">Join meeting</string>
    <!-- Button that create a meeting -->
    <string name="btn_start_meeting">Start meeting</string>
    <!-- Button that join a meeting as guest -->
    <string name="btn_join_meeting_as_guest">Join as a guest</string>
    <!-- Hint shown to guide user on meeting name -->
    <string name="type_meeting_name">%s’s meeting</string>
    <!-- General label for reject the call. -->
    <string name="general_reject">Hang up</string>
    <!-- General label for microphone -->
    <string name="general_mic">Mic</string>
    <!-- General label for microphone muted -->
    <string name="general_mic_mute">Your microphone is muted</string>
    <!-- General label for microphone unmuted -->
    <string name="general_mic_unmute">Your microphone is unmuted</string>
    <!-- General label for camera -->
    <string name="general_camera">Fotocamera</string>
    <!-- General label for camera enable -->
    <string name="general_camera_enable">Your camera is turned on.</string>
    <!-- General label for camera disable -->
    <string name="general_camera_disable">Your camera is turned off.</string>
    <!-- Label for hold meeting -->
    <string name="meeting_hold">Hold</string>
    <!-- General label for speaker -->
    <string name="general_speaker">Speaker</string>
    <!-- General label for headphone-->
    <string name="general_headphone">Headphones</string>
    <!-- General label for headphone on-->
    <string name="general_headphone_on">Headphones are active</string>
    <!-- General label for speaker on-->
    <string name="general_speaker_on">Speaker is on</string>
    <!-- General label for speaker off-->
    <string name="general_speaker_off">Speaker is off</string>
    <!-- Label for end meeting-->
    <string name="meeting_end">End</string>
    <!-- Invite contacts as participants of the meeting-->
    <string name="invite_participants">Invite participants</string>
    <!-- The number of participants in the meeting-->
    <string name="participants_number">Participants (%d)</string>
    <!-- Pin the participant to speaker view in the meeting-->
    <string name="pin_to_speaker">Display in main view</string>
    <!-- Make the participant as moderator in the meeting-->
    <string name="make_moderator">Make moderator</string>
    <!-- The title of dialog for end meeting confirmation-->
    <string name="title_end_meeting">Leave meeting now?</string>
    <!-- no moderator when the moderator leave meeting-->
    <string name="no_moderator">No moderator</string>
    <!-- assign moderator message when the moderator leave meeting-->
    <string name="assign_moderator_message">Before leaving, please assign one or more new moderators for the meeting.</string>
    <!-- assign moderator option when the moderator leave meeting-->
    <string name="assign_moderator">Make moderator</string>
    <!-- leave anyway option when the moderator leave meeting-->
    <string name="leave_anyway">Leave anyway</string>
    <!-- The message alert user to pick new moderator on assign moderator page-->
    <string name="pick_new_moderator_message">Please assign one or more new moderators.</string>
    <!-- The title of dialog for changing meeting name-->
    <string name="change_meeting_name">Change the meeting name</string>
    <!-- The number of participants in the meeting on meeting info page-->
    <string name="info_participants_number">Participants: %d</string>
    <!-- The name of moderators in the meeting on meeting info page-->
    <string name="info_moderator_name">Moderator: %s</string>
    <!-- The literal meeting link text-->
    <string name="meeting_link">Meeting link</string>
    <!-- Subtitle of the meeting screen-->
    <string name="duration_meeting">Duration</string>
    <!-- The question in on-boarding screen asking if the user is going to join meeting as guest-->
    <string name="join_meeting_as_guest">Join meeting as guest</string>
    <!-- The title of the paste meeting link dialog for guest-->
    <string name="paste_meeting_link_guest_dialog_title">You are invited to a meeting.</string>
    <!-- Tell the guest to paste the meeting link in the edit box-->
    <string name="paste_meeting_link_guest_instruction">Tap the Meeting link sent to you or paste it here</string>
    <!-- Banner text to indicate poor network quality-->
    <string name="slow_connection_meeting">Poor connection quality</string>
    <!-- the message in the alert dialog for notifying the meeting has ended-->
    <string name="meeting_has_ended">Meeting has ended</string>
    <!-- error message shown when a meeting link is not well formed-->
    <string name="invalid_meeting_link_args">Invalid meeting link</string>
    <!-- Warning show to the user when the app needs permissions to start a meeting.-->
    <string name="meeting_permission_info">Access permissions needed for MEGA</string>
    <!-- Message of a dialog to show user the permissions that needed-->
    <string name="meeting_permission_info_message">MEGA needs access to your microphone and camera for meetings.</string>
    <!-- Button to confirm the action of restarting one transfer-->
    <string name="button_permission_info">Capisco</string>
    <!-- Warning show to the user when the app needs permissions to get the best meeting experience and the user has denied them.-->
    <string name="meeting_required_permissions_warning">Go to Settings to allow MEGA to access your camera and microphone.</string>
    <!-- The button text in the meeting ended alert dialog. Click the button to open the group chat screen of the meeting-->
    <string name="view_meeting_chat">View meeting chat</string>
    <!-- the content of tips when the user uses the meeting first time-->
    <string name="tip_invite_more_participants">Invite more participants to the meeting. Swipe up to invite.</string>
    <!-- the content of tips when the user enters recent chat page first time-->
    <string name="tip_create_meeting">Tap to create a new meeting</string>
    <!-- the content of tips when the user enters start conversation page first time-->
    <string name="tip_setup_meeting">Quickly set up a MEGA meeting with our new encrypted meeting feature</string>
    <!-- the content of snack bar when the user be the new moderator-->
    <string name="be_new_moderator">You are the new moderator.</string>
    <!-- the content of snack bar when copied meeting link-->
    <string name="copied_meeting_link">Copied meeting link.</string>
    <!-- Title of the layout to join a meeting from the chat screen. The placeholder indicates the user who initiated the meeting -->
    <string name="join_meeting_layout_in_group_call">%s started a meeting. Tap to join.</string>
    <!-- Title of fifth tour screen -->
    <string name="title_tour_five">MEGA Meeting</string>
    <!-- Content of fourth tour screen -->
    <string name="content_tour_five">End-to-end encrypted video meeting</string>
    <!-- Error shown when it tries to open an invalid meeting link and the text view is empty -->
    <string name="invalid_meeting_link_empty">Please enter a valid meeting link</string>
    <!-- Guest leave call-->
    <string name="more_than_meeting">More than just meetings</string>
    <!-- the title of join without account on left meeting page-->
    <string name="left_meeting_join_title">Your privacy matters</string>
    <!-- the content of join without account on left meeting page-->
    <string name="left_meeting_join_content">Join the largest secure cloud storage and collaboration platform in the world.</string>
    <!-- the bonus title of join without account on left meeting page-->
    <string name="left_meeting_bonus_title">Get 20 GB for free</string>
    <!-- the bonus content of join without account on left meeting page-->
    <string name="left_meeting_bonus_content">Sign up now and enjoy advanced collaboration features for free.</string>
    <!-- Content of ongoing call for MaterialAlertDialog-->
    <string name="ongoing_call_content">Another call in progress. Please end your current call before making another.</string>
    <!-- The hint text when changing meeting name-->
    <string name="new_meeting_name">New meeting name</string>
    <!-- The content of dialog when failed for creating meeting-->
    <string name="meeting_is_failed_content">Failed to create meeting.</string>
    <!-- Word next to own user’s name on participant list -->
    <string name="meeting_me_text_bracket">%1s [A](me)[/A]</string>
    <!-- Menu item to change from thumbnail view to main view in meeting-->
    <string name="main_view">Main view</string>
>>>>>>> 4e668349
</resources><|MERGE_RESOLUTION|>--- conflicted
+++ resolved
@@ -3986,7 +3986,6 @@
         <item quantity="other">%d oggetti non ripristinati correttamente</item>
     </plurals>
     <!-- Button of the warning dialog indicating the renamed name file extension is not the same to confirm the change. -->
-<<<<<<< HEAD
     <string name="action_change_anyway">Cambia lo stesso</string>
     <!-- Snackbar text to display if the user doesn't grant the permission to access all files on a device with Android 11 or higher -->
     <string name="snackbar_storage_permission_denied_android_11">Serve il permesso per accedere all’archivio.</string>
@@ -4046,8 +4045,6 @@
         <item quantity="one">Ottieni link</item>
         <item quantity="other">Ottieni link</item>
     </plurals>
-=======
-    <string name="action_change_anyway">Change anyway</string>
     <!-- Banner text when the call is in progress and I'm the only participant. -->
     <string name="banner_alone_on_the_call">You are the only one here</string>
     <!-- Item menu option upon right click on meeting. -->
@@ -4182,5 +4179,4 @@
     <string name="meeting_me_text_bracket">%1s [A](me)[/A]</string>
     <!-- Menu item to change from thumbnail view to main view in meeting-->
     <string name="main_view">Main view</string>
->>>>>>> 4e668349
 </resources>