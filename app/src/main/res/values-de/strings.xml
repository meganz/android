--- conflicted
+++ resolved
@@ -681,11 +681,9 @@
     <string name="settings_features" context="settings of the Features section">Features</string>
 
     <string name="settings_storage" context="label of storage in upgrade/choose account page, it is being used with a variable, e.g. for LITE user it will show ‘200GB Storage’.">Speicher</string>
-<<<<<<< HEAD
-    <string name="settings_passcode_lock" context="Settings of the Passcode">PIN-Lock</string>
-=======
-    <string name="settings_pin_lock" context="Settings of the Passcode">Passcode-Lock</string>
->>>>>>> 86bf74f6
+
+    <string name="settings_passcode_lock" context="Settings of the Passcode">Passcode-Lock</string>
+
 	<string name="settings_camera_upload_charging_helper_label" context="Helper text to explain why we have this `Require me to plug in` setting, placeholder - 100 to 1000 in MB">Die Videokompression verbraucht viel Leistung. MEGA wird Sie darum bitten, Ihr Gerät zu laden, wenn die zu komprimierenden Videos größer sind als %s.</string>
 	<string name="settings_camera_upload_include_gps_helper_label" context="Helper text to explain the things to note if enable the feature of including GPS info">Wenn aktiviert, enthalten Ihre Fotos und Videos Informationen über den Aufnahmeort, was Ihre Privatsphäre verletzten könnte.</string>
 
@@ -777,11 +775,9 @@
     <string name="settings_camera_upload_photos_and_videos" context="what kind of file are going to be uploaded. Needed for the settings summary">Fotos und Videos</string>
 
     <string name="settings_pin_lock_code_not_set" context="status text when no custom photo sync folder has been set">Nicht eingestellt</string>
-<<<<<<< HEAD
-    <string name="settings_passcode_lock_switch" context="Settings of the Passcode">PIN-Lock</string>
-=======
-    <string name="settings_pin_lock_switch" context="Settings of the Passcode">Passcode-Lock</string>
->>>>>>> 86bf74f6
+
+    <string name="settings_passcode_lock_switch" context="Settings of the Passcode">Passcode-Lock</string>
+
     <string name="settings_change_passcode" context="Settings option to change Passcode.">Passcode ändern</string>
 
     <string name="pin_lock_enter" context="Button after the Passcode code input field">Eingabe</string>
